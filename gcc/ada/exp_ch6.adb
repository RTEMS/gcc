------------------------------------------------------------------------------
--                                                                          --
--                         GNAT COMPILER COMPONENTS                         --
--                                                                          --
--                              E X P _ C H 6                               --
--                                                                          --
--                                 B o d y                                  --
--                                                                          --
--          Copyright (C) 1992-2010, Free Software Foundation, Inc.         --
--                                                                          --
-- GNAT is free software;  you can  redistribute it  and/or modify it under --
-- terms of the  GNU General Public License as published  by the Free Soft- --
-- ware  Foundation;  either version 3,  or (at your option) any later ver- --
-- sion.  GNAT is distributed in the hope that it will be useful, but WITH- --
-- OUT ANY WARRANTY;  without even the  implied warranty of MERCHANTABILITY --
-- or FITNESS FOR A PARTICULAR PURPOSE.  See the GNU General Public License --
-- for  more details.  You should have  received  a copy of the GNU General --
-- Public License  distributed with GNAT; see file COPYING3.  If not, go to --
-- http://www.gnu.org/licenses for a complete copy of the license.          --
--                                                                          --
-- GNAT was originally developed  by the GNAT team at  New York University. --
-- Extensive contributions were provided by Ada Core Technologies Inc.      --
--                                                                          --
------------------------------------------------------------------------------

with Atree;    use Atree;
with Checks;   use Checks;
with Debug;    use Debug;
with Einfo;    use Einfo;
with Errout;   use Errout;
with Elists;   use Elists;
with Exp_Atag; use Exp_Atag;
with Exp_Ch2;  use Exp_Ch2;
with Exp_Ch3;  use Exp_Ch3;
with Exp_Ch7;  use Exp_Ch7;
with Exp_Ch9;  use Exp_Ch9;
with Exp_Dbug; use Exp_Dbug;
with Exp_Disp; use Exp_Disp;
with Exp_Dist; use Exp_Dist;
with Exp_Intr; use Exp_Intr;
with Exp_Pakd; use Exp_Pakd;
with Exp_Tss;  use Exp_Tss;
with Exp_Util; use Exp_Util;
with Exp_VFpt; use Exp_VFpt;
with Fname;    use Fname;
with Freeze;   use Freeze;
with Inline;   use Inline;
with Lib;      use Lib;
with Namet;    use Namet;
with Nlists;   use Nlists;
with Nmake;    use Nmake;
with Opt;      use Opt;
with Restrict; use Restrict;
with Rident;   use Rident;
with Rtsfind;  use Rtsfind;
with Sem;      use Sem;
with Sem_Aux;  use Sem_Aux;
with Sem_Ch6;  use Sem_Ch6;
with Sem_Ch8;  use Sem_Ch8;
with Sem_Ch12; use Sem_Ch12;
with Sem_Ch13; use Sem_Ch13;
with Sem_Eval; use Sem_Eval;
with Sem_Disp; use Sem_Disp;
with Sem_Dist; use Sem_Dist;
with Sem_Mech; use Sem_Mech;
with Sem_Res;  use Sem_Res;
with Sem_SCIL; use Sem_SCIL;
with Sem_Util; use Sem_Util;
with Sinfo;    use Sinfo;
with Snames;   use Snames;
with Stand;    use Stand;
with Targparm; use Targparm;
with Tbuild;   use Tbuild;
with Uintp;    use Uintp;
with Validsw;  use Validsw;

package body Exp_Ch6 is

   -----------------------
   -- Local Subprograms --
   -----------------------

   procedure Add_Access_Actual_To_Build_In_Place_Call
     (Function_Call : Node_Id;
      Function_Id   : Entity_Id;
      Return_Object : Node_Id;
      Is_Access     : Boolean := False);
   --  Ada 2005 (AI-318-02): Apply the Unrestricted_Access attribute to the
   --  object name given by Return_Object and add the attribute to the end of
   --  the actual parameter list associated with the build-in-place function
   --  call denoted by Function_Call. However, if Is_Access is True, then
   --  Return_Object is already an access expression, in which case it's passed
   --  along directly to the build-in-place function. Finally, if Return_Object
   --  is empty, then pass a null literal as the actual.

   procedure Add_Alloc_Form_Actual_To_Build_In_Place_Call
     (Function_Call  : Node_Id;
      Function_Id    : Entity_Id;
      Alloc_Form     : BIP_Allocation_Form := Unspecified;
      Alloc_Form_Exp : Node_Id             := Empty);
   --  Ada 2005 (AI-318-02): Add an actual indicating the form of allocation,
   --  if any, to be done by a build-in-place function. If Alloc_Form_Exp is
   --  present, then use it, otherwise pass a literal corresponding to the
   --  Alloc_Form parameter (which must not be Unspecified in that case).

   procedure Add_Extra_Actual_To_Call
     (Subprogram_Call : Node_Id;
      Extra_Formal    : Entity_Id;
      Extra_Actual    : Node_Id);
   --  Adds Extra_Actual as a named parameter association for the formal
   --  Extra_Formal in Subprogram_Call.

   procedure Add_Final_List_Actual_To_Build_In_Place_Call
     (Function_Call : Node_Id;
      Function_Id   : Entity_Id;
      Acc_Type      : Entity_Id;
      Sel_Comp      : Node_Id := Empty);
   --  Ada 2005 (AI-318-02): For a build-in-place call, if the result type has
   --  controlled parts, add an actual parameter that is a pointer to
   --  appropriate finalization list. The finalization list is that of the
   --  current scope, except for "new Acc'(F(...))" in which case it's the
   --  finalization list of the access type returned by the allocator. Acc_Type
   --  is that type in the allocator case; Empty otherwise. If Sel_Comp is
   --  not Empty, then it denotes a selected component and the finalization
   --  list is obtained from the _controller list of the prefix object.

   procedure Add_Task_Actuals_To_Build_In_Place_Call
     (Function_Call : Node_Id;
      Function_Id   : Entity_Id;
      Master_Actual : Node_Id);
   --  Ada 2005 (AI-318-02): For a build-in-place call, if the result type
   --  contains tasks, add two actual parameters: the master, and a pointer to
   --  the caller's activation chain. Master_Actual is the actual parameter
   --  expression to pass for the master. In most cases, this is the current
   --  master (_master). The two exceptions are: If the function call is the
   --  initialization expression for an allocator, we pass the master of the
   --  access type. If the function call is the initialization expression for a
   --  return object, we pass along the master passed in by the caller. The
   --  activation chain to pass is always the local one. Note: Master_Actual
   --  can be Empty, but only if there are no tasks.

   procedure Check_Overriding_Operation (Subp : Entity_Id);
   --  Subp is a dispatching operation. Check whether it may override an
   --  inherited private operation, in which case its DT entry is that of
   --  the hidden operation, not the one it may have received earlier.
   --  This must be done before emitting the code to set the corresponding
   --  DT to the address of the subprogram. The actual placement of Subp in
   --  the proper place in the list of primitive operations is done in
   --  Declare_Inherited_Private_Subprograms, which also has to deal with
   --  implicit operations. This duplication is unavoidable for now???

   procedure Detect_Infinite_Recursion (N : Node_Id; Spec : Entity_Id);
   --  This procedure is called only if the subprogram body N, whose spec
   --  has the given entity Spec, contains a parameterless recursive call.
   --  It attempts to generate runtime code to detect if this a case of
   --  infinite recursion.
   --
   --  The body is scanned to determine dependencies. If the only external
   --  dependencies are on a small set of scalar variables, then the values
   --  of these variables are captured on entry to the subprogram, and if
   --  the values are not changed for the call, we know immediately that
   --  we have an infinite recursion.

   procedure Expand_Actuals (N : Node_Id; Subp : Entity_Id);
   --  For each actual of an in-out or out parameter which is a numeric
   --  (view) conversion of the form T (A), where A denotes a variable,
   --  we insert the declaration:
   --
   --    Temp : T[ := T (A)];
   --
   --  prior to the call. Then we replace the actual with a reference to Temp,
   --  and append the assignment:
   --
   --    A := TypeA (Temp);
   --
   --  after the call. Here TypeA is the actual type of variable A. For out
   --  parameters, the initial declaration has no expression. If A is not an
   --  entity name, we generate instead:
   --
   --    Var  : TypeA renames A;
   --    Temp : T := Var;       --  omitting expression for out parameter.
   --    ...
   --    Var := TypeA (Temp);
   --
   --  For other in-out parameters, we emit the required constraint checks
   --  before and/or after the call.
   --
   --  For all parameter modes, actuals that denote components and slices of
   --  packed arrays are expanded into suitable temporaries.
   --
   --  For non-scalar objects that are possibly unaligned, add call by copy
   --  code (copy in for IN and IN OUT, copy out for OUT and IN OUT).

   procedure Expand_Inlined_Call
    (N         : Node_Id;
     Subp      : Entity_Id;
     Orig_Subp : Entity_Id);
   --  If called subprogram can be inlined by the front-end, retrieve the
   --  analyzed body, replace formals with actuals and expand call in place.
   --  Generate thunks for actuals that are expressions, and insert the
   --  corresponding constant declarations before the call. If the original
   --  call is to a derived operation, the return type is the one of the
   --  derived operation, but the body is that of the original, so return
   --  expressions in the body must be converted to the desired type (which
   --  is simply not noted in the tree without inline expansion).

   procedure Expand_Non_Function_Return (N : Node_Id);
   --  Called by Expand_N_Simple_Return_Statement in case we're returning from
   --  a procedure body, entry body, accept statement, or extended return
   --  statement.  Note that all non-function returns are simple return
   --  statements.

   function Expand_Protected_Object_Reference
     (N    : Node_Id;
      Scop : Entity_Id) return Node_Id;

   procedure Expand_Protected_Subprogram_Call
     (N    : Node_Id;
      Subp : Entity_Id;
      Scop : Entity_Id);
   --  A call to a protected subprogram within the protected object may appear
   --  as a regular call. The list of actuals must be expanded to contain a
   --  reference to the object itself, and the call becomes a call to the
   --  corresponding protected subprogram.

   function Is_Null_Procedure (Subp : Entity_Id) return Boolean;
   --  Predicate to recognize stubbed procedures and null procedures, which
   --  can be inlined unconditionally in all cases.

   procedure Expand_Simple_Function_Return (N : Node_Id);
   --  Expand simple return from function. In the case where we are returning
   --  from a function body this is called by Expand_N_Simple_Return_Statement.

   ----------------------------------------------
   -- Add_Access_Actual_To_Build_In_Place_Call --
   ----------------------------------------------

   procedure Add_Access_Actual_To_Build_In_Place_Call
     (Function_Call : Node_Id;
      Function_Id   : Entity_Id;
      Return_Object : Node_Id;
      Is_Access     : Boolean := False)
   is
      Loc            : constant Source_Ptr := Sloc (Function_Call);
      Obj_Address    : Node_Id;
      Obj_Acc_Formal : Entity_Id;

   begin
      --  Locate the implicit access parameter in the called function

      Obj_Acc_Formal := Build_In_Place_Formal (Function_Id, BIP_Object_Access);

      --  If no return object is provided, then pass null

      if not Present (Return_Object) then
         Obj_Address := Make_Null (Loc);
         Set_Parent (Obj_Address, Function_Call);

      --  If Return_Object is already an expression of an access type, then use
      --  it directly, since it must be an access value denoting the return
      --  object, and couldn't possibly be the return object itself.

      elsif Is_Access then
         Obj_Address := Return_Object;
         Set_Parent (Obj_Address, Function_Call);

      --  Apply Unrestricted_Access to caller's return object

      else
         Obj_Address :=
            Make_Attribute_Reference (Loc,
              Prefix         => Return_Object,
              Attribute_Name => Name_Unrestricted_Access);

         Set_Parent (Return_Object, Obj_Address);
         Set_Parent (Obj_Address, Function_Call);
      end if;

      Analyze_And_Resolve (Obj_Address, Etype (Obj_Acc_Formal));

      --  Build the parameter association for the new actual and add it to the
      --  end of the function's actuals.

      Add_Extra_Actual_To_Call (Function_Call, Obj_Acc_Formal, Obj_Address);
   end Add_Access_Actual_To_Build_In_Place_Call;

   --------------------------------------------------
   -- Add_Alloc_Form_Actual_To_Build_In_Place_Call --
   --------------------------------------------------

   procedure Add_Alloc_Form_Actual_To_Build_In_Place_Call
     (Function_Call  : Node_Id;
      Function_Id    : Entity_Id;
      Alloc_Form     : BIP_Allocation_Form := Unspecified;
      Alloc_Form_Exp : Node_Id             := Empty)
   is
      Loc               : constant Source_Ptr := Sloc (Function_Call);
      Alloc_Form_Actual : Node_Id;
      Alloc_Form_Formal : Node_Id;

   begin
      --  The allocation form generally doesn't need to be passed in the case
      --  of a constrained result subtype, since normally the caller performs
      --  the allocation in that case. However this formal is still needed in
      --  the case where the function has a tagged result, because generally
      --  such functions can be called in a dispatching context and such calls
      --  must be handled like calls to class-wide functions.

      if Is_Constrained (Underlying_Type (Etype (Function_Id)))
        and then not Is_Tagged_Type (Underlying_Type (Etype (Function_Id)))
      then
         return;
      end if;

      --  Locate the implicit allocation form parameter in the called function.
      --  Maybe it would be better for each implicit formal of a build-in-place
      --  function to have a flag or a Uint attribute to identify it. ???

      Alloc_Form_Formal := Build_In_Place_Formal (Function_Id, BIP_Alloc_Form);

      if Present (Alloc_Form_Exp) then
         pragma Assert (Alloc_Form = Unspecified);

         Alloc_Form_Actual := Alloc_Form_Exp;

      else
         pragma Assert (Alloc_Form /= Unspecified);

         Alloc_Form_Actual :=
           Make_Integer_Literal (Loc,
             Intval => UI_From_Int (BIP_Allocation_Form'Pos (Alloc_Form)));
      end if;

      Analyze_And_Resolve (Alloc_Form_Actual, Etype (Alloc_Form_Formal));

      --  Build the parameter association for the new actual and add it to the
      --  end of the function's actuals.

      Add_Extra_Actual_To_Call
        (Function_Call, Alloc_Form_Formal, Alloc_Form_Actual);
   end Add_Alloc_Form_Actual_To_Build_In_Place_Call;

   ------------------------------
   -- Add_Extra_Actual_To_Call --
   ------------------------------

   procedure Add_Extra_Actual_To_Call
     (Subprogram_Call : Node_Id;
      Extra_Formal    : Entity_Id;
      Extra_Actual    : Node_Id)
   is
      Loc         : constant Source_Ptr := Sloc (Subprogram_Call);
      Param_Assoc : Node_Id;

   begin
      Param_Assoc :=
        Make_Parameter_Association (Loc,
          Selector_Name             => New_Occurrence_Of (Extra_Formal, Loc),
          Explicit_Actual_Parameter => Extra_Actual);

      Set_Parent (Param_Assoc, Subprogram_Call);
      Set_Parent (Extra_Actual, Param_Assoc);

      if Present (Parameter_Associations (Subprogram_Call)) then
         if Nkind (Last (Parameter_Associations (Subprogram_Call))) =
              N_Parameter_Association
         then

            --  Find last named actual, and append

            declare
               L : Node_Id;
            begin
               L := First_Actual (Subprogram_Call);
               while Present (L) loop
                  if No (Next_Actual (L)) then
                     Set_Next_Named_Actual (Parent (L), Extra_Actual);
                     exit;
                  end if;
                  Next_Actual (L);
               end loop;
            end;

         else
            Set_First_Named_Actual (Subprogram_Call, Extra_Actual);
         end if;

         Append (Param_Assoc, To => Parameter_Associations (Subprogram_Call));

      else
         Set_Parameter_Associations (Subprogram_Call, New_List (Param_Assoc));
         Set_First_Named_Actual (Subprogram_Call, Extra_Actual);
      end if;
   end Add_Extra_Actual_To_Call;

   --------------------------------------------------
   -- Add_Final_List_Actual_To_Build_In_Place_Call --
   --------------------------------------------------

   procedure Add_Final_List_Actual_To_Build_In_Place_Call
     (Function_Call : Node_Id;
      Function_Id   : Entity_Id;
      Acc_Type      : Entity_Id;
      Sel_Comp      : Node_Id := Empty)
   is
      Loc               : constant Source_Ptr := Sloc (Function_Call);
      Final_List        : Node_Id;
      Final_List_Actual : Node_Id;
      Final_List_Formal : Node_Id;
      Is_Ctrl_Result    : constant Boolean :=
                            Needs_Finalization
                              (Underlying_Type (Etype (Function_Id)));

   begin
      --  No such extra parameter is needed if there are no controlled parts.
      --  The test for Needs_Finalization accounts for class-wide results
      --  (which potentially have controlled parts, even if the root type
      --  doesn't), and the test for a tagged result type is needed because
      --  calls to such a function can in general occur in dispatching
      --  contexts, which must be treated the same as a call to class-wide
      --  functions. Both of these situations require that a finalization list
      --  be passed.

      if not Needs_BIP_Final_List (Function_Id) then
         return;
      end if;

      --  Locate implicit finalization list parameter in the called function

      Final_List_Formal := Build_In_Place_Formal (Function_Id, BIP_Final_List);

      --  Create the actual which is a pointer to the appropriate finalization
      --  list. Acc_Type is present if and only if this call is the
      --  initialization of an allocator. Use the Current_Scope or the
      --  Acc_Type as appropriate.

      if Present (Acc_Type)
        and then (Ekind (Acc_Type) = E_Anonymous_Access_Type
                   or else
                     Present (Associated_Final_Chain (Base_Type (Acc_Type))))
      then
         Final_List := Find_Final_List (Acc_Type);

      --  If Sel_Comp is present and the function result is controlled, then
      --  the finalization list will be obtained from the _controller list of
      --  the selected component's prefix object.

      elsif Present (Sel_Comp) and then Is_Ctrl_Result then
         Final_List := Find_Final_List (Current_Scope, Sel_Comp);

      else
         Final_List := Find_Final_List (Current_Scope);
      end if;

      Final_List_Actual :=
        Make_Attribute_Reference (Loc,
          Prefix         => Final_List,
          Attribute_Name => Name_Unrestricted_Access);

      Analyze_And_Resolve (Final_List_Actual, Etype (Final_List_Formal));

      --  Build the parameter association for the new actual and add it to the
      --  end of the function's actuals.

      Add_Extra_Actual_To_Call
        (Function_Call, Final_List_Formal, Final_List_Actual);
   end Add_Final_List_Actual_To_Build_In_Place_Call;

   ---------------------------------------------
   -- Add_Task_Actuals_To_Build_In_Place_Call --
   ---------------------------------------------

   procedure Add_Task_Actuals_To_Build_In_Place_Call
     (Function_Call : Node_Id;
      Function_Id   : Entity_Id;
      Master_Actual : Node_Id)
   is
      Loc    : constant Source_Ptr := Sloc (Function_Call);
      Actual : Node_Id := Master_Actual;

   begin
      --  No such extra parameters are needed if there are no tasks

      if not Has_Task (Etype (Function_Id)) then
         return;
      end if;

      --  Use a dummy _master actual in case of No_Task_Hierarchy

      if Restriction_Active (No_Task_Hierarchy) then
         Actual := New_Occurrence_Of (RTE (RE_Library_Task_Level), Loc);
      end if;

      --  The master

      declare
         Master_Formal : Node_Id;
      begin
         --  Locate implicit master parameter in the called function

         Master_Formal := Build_In_Place_Formal (Function_Id, BIP_Master);

         Analyze_And_Resolve (Actual, Etype (Master_Formal));

         --  Build the parameter association for the new actual and add it to
         --  the end of the function's actuals.

         Add_Extra_Actual_To_Call
           (Function_Call, Master_Formal, Actual);
      end;

      --  The activation chain

      declare
         Activation_Chain_Actual : Node_Id;
         Activation_Chain_Formal : Node_Id;

      begin
         --  Locate implicit activation chain parameter in the called function

         Activation_Chain_Formal := Build_In_Place_Formal
           (Function_Id, BIP_Activation_Chain);

         --  Create the actual which is a pointer to the current activation
         --  chain

         Activation_Chain_Actual :=
           Make_Attribute_Reference (Loc,
             Prefix         => Make_Identifier (Loc, Name_uChain),
             Attribute_Name => Name_Unrestricted_Access);

         Analyze_And_Resolve
           (Activation_Chain_Actual, Etype (Activation_Chain_Formal));

         --  Build the parameter association for the new actual and add it to
         --  the end of the function's actuals.

         Add_Extra_Actual_To_Call
           (Function_Call, Activation_Chain_Formal, Activation_Chain_Actual);
      end;
   end Add_Task_Actuals_To_Build_In_Place_Call;

   -----------------------
   -- BIP_Formal_Suffix --
   -----------------------

   function BIP_Formal_Suffix (Kind : BIP_Formal_Kind) return String is
   begin
      case Kind is
         when BIP_Alloc_Form       =>
            return "BIPalloc";
         when BIP_Final_List       =>
            return "BIPfinallist";
         when BIP_Master           =>
            return "BIPmaster";
         when BIP_Activation_Chain =>
            return "BIPactivationchain";
         when BIP_Object_Access    =>
            return "BIPaccess";
      end case;
   end BIP_Formal_Suffix;

   ---------------------------
   -- Build_In_Place_Formal --
   ---------------------------

   function Build_In_Place_Formal
     (Func : Entity_Id;
      Kind : BIP_Formal_Kind) return Entity_Id
   is
      Extra_Formal : Entity_Id := Extra_Formals (Func);

   begin
      --  Maybe it would be better for each implicit formal of a build-in-place
      --  function to have a flag or a Uint attribute to identify it. ???

      loop
         pragma Assert (Present (Extra_Formal));
         exit when
           Chars (Extra_Formal) =
             New_External_Name (Chars (Func), BIP_Formal_Suffix (Kind));
         Next_Formal_With_Extras (Extra_Formal);
      end loop;

      return Extra_Formal;
   end Build_In_Place_Formal;

   --------------------------------
   -- Check_Overriding_Operation --
   --------------------------------

   procedure Check_Overriding_Operation (Subp : Entity_Id) is
      Typ     : constant Entity_Id := Find_Dispatching_Type (Subp);
      Op_List : constant Elist_Id  := Primitive_Operations (Typ);
      Op_Elmt : Elmt_Id;
      Prim_Op : Entity_Id;
      Par_Op  : Entity_Id;

   begin
      if Is_Derived_Type (Typ)
        and then not Is_Private_Type (Typ)
        and then In_Open_Scopes (Scope (Etype (Typ)))
        and then Is_Base_Type (Typ)
      then
         --  Subp overrides an inherited private operation if there is an
         --  inherited operation with a different name than Subp (see
         --  Derive_Subprogram) whose Alias is a hidden subprogram with the
         --  same name as Subp.

         Op_Elmt := First_Elmt (Op_List);
         while Present (Op_Elmt) loop
            Prim_Op := Node (Op_Elmt);
            Par_Op  := Alias (Prim_Op);

            if Present (Par_Op)
              and then not Comes_From_Source (Prim_Op)
              and then Chars (Prim_Op) /= Chars (Par_Op)
              and then Chars (Par_Op) = Chars (Subp)
              and then Is_Hidden (Par_Op)
              and then Type_Conformant (Prim_Op, Subp)
            then
               Set_DT_Position (Subp, DT_Position (Prim_Op));
            end if;

            Next_Elmt (Op_Elmt);
         end loop;
      end if;
   end Check_Overriding_Operation;

   -------------------------------
   -- Detect_Infinite_Recursion --
   -------------------------------

   procedure Detect_Infinite_Recursion (N : Node_Id; Spec : Entity_Id) is
      Loc : constant Source_Ptr := Sloc (N);

      Var_List : constant Elist_Id := New_Elmt_List;
      --  List of globals referenced by body of procedure

      Call_List : constant Elist_Id := New_Elmt_List;
      --  List of recursive calls in body of procedure

      Shad_List : constant Elist_Id := New_Elmt_List;
      --  List of entity id's for entities created to capture the value of
      --  referenced globals on entry to the procedure.

      Scop : constant Uint := Scope_Depth (Spec);
      --  This is used to record the scope depth of the current procedure, so
      --  that we can identify global references.

      Max_Vars : constant := 4;
      --  Do not test more than four global variables

      Count_Vars : Natural := 0;
      --  Count variables found so far

      Var  : Entity_Id;
      Elm  : Elmt_Id;
      Ent  : Entity_Id;
      Call : Elmt_Id;
      Decl : Node_Id;
      Test : Node_Id;
      Elm1 : Elmt_Id;
      Elm2 : Elmt_Id;
      Last : Node_Id;

      function Process (Nod : Node_Id) return Traverse_Result;
      --  Function to traverse the subprogram body (using Traverse_Func)

      -------------
      -- Process --
      -------------

      function Process (Nod : Node_Id) return Traverse_Result is
      begin
         --  Procedure call

         if Nkind (Nod) = N_Procedure_Call_Statement then

            --  Case of one of the detected recursive calls

            if Is_Entity_Name (Name (Nod))
              and then Has_Recursive_Call (Entity (Name (Nod)))
              and then Entity (Name (Nod)) = Spec
            then
               Append_Elmt (Nod, Call_List);
               return Skip;

            --  Any other procedure call may have side effects

            else
               return Abandon;
            end if;

         --  A call to a pure function can always be ignored

         elsif Nkind (Nod) = N_Function_Call
           and then Is_Entity_Name (Name (Nod))
           and then Is_Pure (Entity (Name (Nod)))
         then
            return Skip;

         --  Case of an identifier reference

         elsif Nkind (Nod) = N_Identifier then
            Ent := Entity (Nod);

            --  If no entity, then ignore the reference

            --  Not clear why this can happen. To investigate, remove this
            --  test and look at the crash that occurs here in 3401-004 ???

            if No (Ent) then
               return Skip;

            --  Ignore entities with no Scope, again not clear how this
            --  can happen, to investigate, look at 4108-008 ???

            elsif No (Scope (Ent)) then
               return Skip;

            --  Ignore the reference if not to a more global object

            elsif Scope_Depth (Scope (Ent)) >= Scop then
               return Skip;

            --  References to types, exceptions and constants are always OK

            elsif Is_Type (Ent)
              or else Ekind (Ent) = E_Exception
              or else Ekind (Ent) = E_Constant
            then
               return Skip;

            --  If other than a non-volatile scalar variable, we have some
            --  kind of global reference (e.g. to a function) that we cannot
            --  deal with so we forget the attempt.

            elsif Ekind (Ent) /= E_Variable
              or else not Is_Scalar_Type (Etype (Ent))
              or else Treat_As_Volatile (Ent)
            then
               return Abandon;

            --  Otherwise we have a reference to a global scalar

            else
               --  Loop through global entities already detected

               Elm := First_Elmt (Var_List);
               loop
                  --  If not detected before, record this new global reference

                  if No (Elm) then
                     Count_Vars := Count_Vars + 1;

                     if Count_Vars <= Max_Vars then
                        Append_Elmt (Entity (Nod), Var_List);
                     else
                        return Abandon;
                     end if;

                     exit;

                  --  If recorded before, ignore

                  elsif Node (Elm) = Entity (Nod) then
                     return Skip;

                  --  Otherwise keep looking

                  else
                     Next_Elmt (Elm);
                  end if;
               end loop;

               return Skip;
            end if;

         --  For all other node kinds, recursively visit syntactic children

         else
            return OK;
         end if;
      end Process;

      function Traverse_Body is new Traverse_Func (Process);

   --  Start of processing for Detect_Infinite_Recursion

   begin
      --  Do not attempt detection in No_Implicit_Conditional mode, since we
      --  won't be able to generate the code to handle the recursion in any
      --  case.

      if Restriction_Active (No_Implicit_Conditionals) then
         return;
      end if;

      --  Otherwise do traversal and quit if we get abandon signal

      if Traverse_Body (N) = Abandon then
         return;

      --  We must have a call, since Has_Recursive_Call was set. If not just
      --  ignore (this is only an error check, so if we have a funny situation,
      --  due to bugs or errors, we do not want to bomb!)

      elsif Is_Empty_Elmt_List (Call_List) then
         return;
      end if;

      --  Here is the case where we detect recursion at compile time

      --  Push our current scope for analyzing the declarations and code that
      --  we will insert for the checking.

      Push_Scope (Spec);

      --  This loop builds temporary variables for each of the referenced
      --  globals, so that at the end of the loop the list Shad_List contains
      --  these temporaries in one-to-one correspondence with the elements in
      --  Var_List.

      Last := Empty;
      Elm := First_Elmt (Var_List);
      while Present (Elm) loop
         Var := Node (Elm);
         Ent := Make_Temporary (Loc, 'S');
         Append_Elmt (Ent, Shad_List);

         --  Insert a declaration for this temporary at the start of the
         --  declarations for the procedure. The temporaries are declared as
         --  constant objects initialized to the current values of the
         --  corresponding temporaries.

         Decl :=
           Make_Object_Declaration (Loc,
             Defining_Identifier => Ent,
             Object_Definition   => New_Occurrence_Of (Etype (Var), Loc),
             Constant_Present    => True,
             Expression          => New_Occurrence_Of (Var, Loc));

         if No (Last) then
            Prepend (Decl, Declarations (N));
         else
            Insert_After (Last, Decl);
         end if;

         Last := Decl;
         Analyze (Decl);
         Next_Elmt (Elm);
      end loop;

      --  Loop through calls

      Call := First_Elmt (Call_List);
      while Present (Call) loop

         --  Build a predicate expression of the form

         --    True
         --      and then global1 = temp1
         --      and then global2 = temp2
         --      ...

         --  This predicate determines if any of the global values
         --  referenced by the procedure have changed since the
         --  current call, if not an infinite recursion is assured.

         Test := New_Occurrence_Of (Standard_True, Loc);

         Elm1 := First_Elmt (Var_List);
         Elm2 := First_Elmt (Shad_List);
         while Present (Elm1) loop
            Test :=
              Make_And_Then (Loc,
                Left_Opnd  => Test,
                Right_Opnd =>
                  Make_Op_Eq (Loc,
                    Left_Opnd  => New_Occurrence_Of (Node (Elm1), Loc),
                    Right_Opnd => New_Occurrence_Of (Node (Elm2), Loc)));

            Next_Elmt (Elm1);
            Next_Elmt (Elm2);
         end loop;

         --  Now we replace the call with the sequence

         --    if no-changes (see above) then
         --       raise Storage_Error;
         --    else
         --       original-call
         --    end if;

         Rewrite (Node (Call),
           Make_If_Statement (Loc,
             Condition       => Test,
             Then_Statements => New_List (
               Make_Raise_Storage_Error (Loc,
                 Reason => SE_Infinite_Recursion)),

             Else_Statements => New_List (
               Relocate_Node (Node (Call)))));

         Analyze (Node (Call));

         Next_Elmt (Call);
      end loop;

      --  Remove temporary scope stack entry used for analysis

      Pop_Scope;
   end Detect_Infinite_Recursion;

   --------------------
   -- Expand_Actuals --
   --------------------

   procedure Expand_Actuals (N : Node_Id; Subp : Entity_Id) is
      Loc       : constant Source_Ptr := Sloc (N);
      Actual    : Node_Id;
      Formal    : Entity_Id;
      N_Node    : Node_Id;
      Post_Call : List_Id;
      E_Formal  : Entity_Id;

      procedure Add_Call_By_Copy_Code;
      --  For cases where the parameter must be passed by copy, this routine
      --  generates a temporary variable into which the actual is copied and
      --  then passes this as the parameter. For an OUT or IN OUT parameter,
      --  an assignment is also generated to copy the result back. The call
      --  also takes care of any constraint checks required for the type
      --  conversion case (on both the way in and the way out).

      procedure Add_Simple_Call_By_Copy_Code;
      --  This is similar to the above, but is used in cases where we know
      --  that all that is needed is to simply create a temporary and copy
      --  the value in and out of the temporary.

      procedure Check_Fortran_Logical;
      --  A value of type Logical that is passed through a formal parameter
      --  must be normalized because .TRUE. usually does not have the same
      --  representation as True. We assume that .FALSE. = False = 0.
      --  What about functions that return a logical type ???

      function Is_Legal_Copy return Boolean;
      --  Check that an actual can be copied before generating the temporary
      --  to be used in the call. If the actual is of a by_reference type then
      --  the program is illegal (this can only happen in the presence of
      --  rep. clauses that force an incorrect alignment). If the formal is
      --  a by_reference parameter imposed by a DEC pragma, emit a warning to
      --  the effect that this might lead to unaligned arguments.

      function Make_Var (Actual : Node_Id) return Entity_Id;
      --  Returns an entity that refers to the given actual parameter,
      --  Actual (not including any type conversion). If Actual is an
      --  entity name, then this entity is returned unchanged, otherwise
      --  a renaming is created to provide an entity for the actual.

      procedure Reset_Packed_Prefix;
      --  The expansion of a packed array component reference is delayed in
      --  the context of a call. Now we need to complete the expansion, so we
      --  unmark the analyzed bits in all prefixes.

      ---------------------------
      -- Add_Call_By_Copy_Code --
      ---------------------------

      procedure Add_Call_By_Copy_Code is
         Expr  : Node_Id;
         Init  : Node_Id;
         Temp  : Entity_Id;
         Indic : Node_Id;
         Var   : Entity_Id;
         F_Typ : constant Entity_Id := Etype (Formal);
         V_Typ : Entity_Id;
         Crep  : Boolean;

      begin
         if not Is_Legal_Copy then
            return;
         end if;

         Temp := Make_Temporary (Loc, 'T', Actual);

         --  Use formal type for temp, unless formal type is an unconstrained
         --  array, in which case we don't have to worry about bounds checks,
         --  and we use the actual type, since that has appropriate bounds.

         if Is_Array_Type (F_Typ) and then not Is_Constrained (F_Typ) then
            Indic := New_Occurrence_Of (Etype (Actual), Loc);
         else
            Indic := New_Occurrence_Of (Etype (Formal), Loc);
         end if;

         if Nkind (Actual) = N_Type_Conversion then
            V_Typ := Etype (Expression (Actual));

            --  If the formal is an (in-)out parameter, capture the name
            --  of the variable in order to build the post-call assignment.

            Var := Make_Var (Expression (Actual));

            Crep := not Same_Representation
                          (F_Typ, Etype (Expression (Actual)));

         else
            V_Typ := Etype (Actual);
            Var   := Make_Var (Actual);
            Crep  := False;
         end if;

         --  Setup initialization for case of in out parameter, or an out
         --  parameter where the formal is an unconstrained array (in the
         --  latter case, we have to pass in an object with bounds).

         --  If this is an out parameter, the initial copy is wasteful, so as
         --  an optimization for the one-dimensional case we extract the
         --  bounds of the actual and build an uninitialized temporary of the
         --  right size.

         if Ekind (Formal) = E_In_Out_Parameter
           or else (Is_Array_Type (F_Typ) and then not Is_Constrained (F_Typ))
         then
            if Nkind (Actual) = N_Type_Conversion then
               if Conversion_OK (Actual) then
                  Init := OK_Convert_To (F_Typ, New_Occurrence_Of (Var, Loc));
               else
                  Init := Convert_To (F_Typ, New_Occurrence_Of (Var, Loc));
               end if;

            elsif Ekind (Formal) = E_Out_Parameter
              and then Is_Array_Type (F_Typ)
              and then Number_Dimensions (F_Typ) = 1
              and then not Has_Non_Null_Base_Init_Proc (F_Typ)
            then
               --  Actual is a one-dimensional array or slice, and the type
               --  requires no initialization. Create a temporary of the
               --  right size, but do not copy actual into it (optimization).

               Init := Empty;
               Indic :=
                 Make_Subtype_Indication (Loc,
                   Subtype_Mark =>
                     New_Occurrence_Of (F_Typ, Loc),
                   Constraint   =>
                     Make_Index_Or_Discriminant_Constraint (Loc,
                       Constraints => New_List (
                         Make_Range (Loc,
                           Low_Bound  =>
                             Make_Attribute_Reference (Loc,
                               Prefix => New_Occurrence_Of (Var, Loc),
                               Attribute_Name => Name_First),
                           High_Bound =>
                             Make_Attribute_Reference (Loc,
                               Prefix => New_Occurrence_Of (Var, Loc),
                               Attribute_Name => Name_Last)))));

            else
               Init := New_Occurrence_Of (Var, Loc);
            end if;

         --  An initialization is created for packed conversions as
         --  actuals for out parameters to enable Make_Object_Declaration
         --  to determine the proper subtype for N_Node. Note that this
         --  is wasteful because the extra copying on the call side is
         --  not required for such out parameters. ???

         elsif Ekind (Formal) = E_Out_Parameter
           and then Nkind (Actual) = N_Type_Conversion
           and then (Is_Bit_Packed_Array (F_Typ)
                       or else
                     Is_Bit_Packed_Array (Etype (Expression (Actual))))
         then
            if Conversion_OK (Actual) then
               Init := OK_Convert_To (F_Typ, New_Occurrence_Of (Var, Loc));
            else
               Init := Convert_To (F_Typ, New_Occurrence_Of (Var, Loc));
            end if;

         elsif Ekind (Formal) = E_In_Parameter then

            --  Handle the case in which the actual is a type conversion

            if Nkind (Actual) = N_Type_Conversion then
               if Conversion_OK (Actual) then
                  Init := OK_Convert_To (F_Typ, New_Occurrence_Of (Var, Loc));
               else
                  Init := Convert_To (F_Typ, New_Occurrence_Of (Var, Loc));
               end if;
            else
               Init := New_Occurrence_Of (Var, Loc);
            end if;

         else
            Init := Empty;
         end if;

         N_Node :=
           Make_Object_Declaration (Loc,
             Defining_Identifier => Temp,
             Object_Definition   => Indic,
             Expression          => Init);
         Set_Assignment_OK (N_Node);
         Insert_Action (N, N_Node);

         --  Now, normally the deal here is that we use the defining
         --  identifier created by that object declaration. There is
         --  one exception to this. In the change of representation case
         --  the above declaration will end up looking like:

         --    temp : type := identifier;

         --  And in this case we might as well use the identifier directly
         --  and eliminate the temporary. Note that the analysis of the
         --  declaration was not a waste of time in that case, since it is
         --  what generated the necessary change of representation code. If
         --  the change of representation introduced additional code, as in
         --  a fixed-integer conversion, the expression is not an identifier
         --  and must be kept.

         if Crep
           and then Present (Expression (N_Node))
           and then Is_Entity_Name (Expression (N_Node))
         then
            Temp := Entity (Expression (N_Node));
            Rewrite (N_Node, Make_Null_Statement (Loc));
         end if;

         --  For IN parameter, all we do is to replace the actual

         if Ekind (Formal) = E_In_Parameter then
            Rewrite (Actual, New_Reference_To (Temp, Loc));
            Analyze (Actual);

         --  Processing for OUT or IN OUT parameter

         else
            --  Kill current value indications for the temporary variable we
            --  created, since we just passed it as an OUT parameter.

            Kill_Current_Values (Temp);
            Set_Is_Known_Valid (Temp, False);

            --  If type conversion, use reverse conversion on exit

            if Nkind (Actual) = N_Type_Conversion then
               if Conversion_OK (Actual) then
                  Expr := OK_Convert_To (V_Typ, New_Occurrence_Of (Temp, Loc));
               else
                  Expr := Convert_To (V_Typ, New_Occurrence_Of (Temp, Loc));
               end if;
            else
               Expr := New_Occurrence_Of (Temp, Loc);
            end if;

            Rewrite (Actual, New_Reference_To (Temp, Loc));
            Analyze (Actual);

            --  If the actual is a conversion of a packed reference, it may
            --  already have been expanded by Remove_Side_Effects, and the
            --  resulting variable is a temporary which does not designate
            --  the proper out-parameter, which may not be addressable. In
            --  that case, generate an assignment to the original expression
            --  (before expansion of the packed reference) so that the proper
            --  expansion of assignment to a packed component can take place.

            declare
               Obj : Node_Id;
               Lhs : Node_Id;

            begin
               if Is_Renaming_Of_Object (Var)
                 and then Nkind (Renamed_Object (Var)) = N_Selected_Component
                 and then Is_Entity_Name (Prefix (Renamed_Object (Var)))
                 and then Nkind (Original_Node (Prefix (Renamed_Object (Var))))
                   = N_Indexed_Component
                 and then
                   Has_Non_Standard_Rep (Etype (Prefix (Renamed_Object (Var))))
               then
                  Obj := Renamed_Object (Var);
                  Lhs :=
                    Make_Selected_Component (Loc,
                      Prefix        =>
                        New_Copy_Tree (Original_Node (Prefix (Obj))),
                      Selector_Name => New_Copy (Selector_Name (Obj)));
                  Reset_Analyzed_Flags (Lhs);

               else
                  Lhs :=  New_Occurrence_Of (Var, Loc);
               end if;

               Set_Assignment_OK (Lhs);

               Append_To (Post_Call,
                 Make_Assignment_Statement (Loc,
                   Name       => Lhs,
                   Expression => Expr));
            end;
         end if;
      end Add_Call_By_Copy_Code;

      ----------------------------------
      -- Add_Simple_Call_By_Copy_Code --
      ----------------------------------

      procedure Add_Simple_Call_By_Copy_Code is
         Temp   : Entity_Id;
         Decl   : Node_Id;
         Incod  : Node_Id;
         Outcod : Node_Id;
         Lhs    : Node_Id;
         Rhs    : Node_Id;
         Indic  : Node_Id;
         F_Typ  : constant Entity_Id := Etype (Formal);

      begin
         if not Is_Legal_Copy then
            return;
         end if;

         --  Use formal type for temp, unless formal type is an unconstrained
         --  array, in which case we don't have to worry about bounds checks,
         --  and we use the actual type, since that has appropriate bounds.

         if Is_Array_Type (F_Typ) and then not Is_Constrained (F_Typ) then
            Indic := New_Occurrence_Of (Etype (Actual), Loc);
         else
            Indic := New_Occurrence_Of (Etype (Formal), Loc);
         end if;

         --  Prepare to generate code

         Reset_Packed_Prefix;

         Temp := Make_Temporary (Loc, 'T', Actual);
         Incod  := Relocate_Node (Actual);
         Outcod := New_Copy_Tree (Incod);

         --  Generate declaration of temporary variable, initializing it
         --  with the input parameter unless we have an OUT formal or
         --  this is an initialization call.

         --  If the formal is an out parameter with discriminants, the
         --  discriminants must be captured even if the rest of the object
         --  is in principle uninitialized, because the discriminants may
         --  be read by the called subprogram.

         if Ekind (Formal) = E_Out_Parameter then
            Incod := Empty;

            if Has_Discriminants (Etype (Formal)) then
               Indic := New_Occurrence_Of (Etype (Actual), Loc);
            end if;

         elsif Inside_Init_Proc then

            --  Could use a comment here to match comment below ???

            if Nkind (Actual) /= N_Selected_Component
              or else
                not Has_Discriminant_Dependent_Constraint
                  (Entity (Selector_Name (Actual)))
            then
               Incod := Empty;

            --  Otherwise, keep the component in order to generate the proper
            --  actual subtype, that depends on enclosing discriminants.

            else
               null;
            end if;
         end if;

         Decl :=
           Make_Object_Declaration (Loc,
             Defining_Identifier => Temp,
             Object_Definition   => Indic,
             Expression          => Incod);

         if Inside_Init_Proc
           and then No (Incod)
         then
            --  If the call is to initialize a component of a composite type,
            --  and the component does not depend on discriminants, use the
            --  actual type of the component. This is required in case the
            --  component is constrained, because in general the formal of the
            --  initialization procedure will be unconstrained. Note that if
            --  the component being initialized is constrained by an enclosing
            --  discriminant, the presence of the initialization in the
            --  declaration will generate an expression for the actual subtype.

            Set_No_Initialization (Decl);
            Set_Object_Definition (Decl,
              New_Occurrence_Of (Etype (Actual), Loc));
         end if;

         Insert_Action (N, Decl);

         --  The actual is simply a reference to the temporary

         Rewrite (Actual, New_Occurrence_Of (Temp, Loc));

         --  Generate copy out if OUT or IN OUT parameter

         if Ekind (Formal) /= E_In_Parameter then
            Lhs := Outcod;
            Rhs := New_Occurrence_Of (Temp, Loc);

            --  Deal with conversion

            if Nkind (Lhs) = N_Type_Conversion then
               Lhs := Expression (Lhs);
               Rhs := Convert_To (Etype (Actual), Rhs);
            end if;

            Append_To (Post_Call,
              Make_Assignment_Statement (Loc,
                Name       => Lhs,
                Expression => Rhs));
            Set_Assignment_OK (Name (Last (Post_Call)));
         end if;
      end Add_Simple_Call_By_Copy_Code;

      ---------------------------
      -- Check_Fortran_Logical --
      ---------------------------

      procedure Check_Fortran_Logical is
         Logical : constant Entity_Id := Etype (Formal);
         Var     : Entity_Id;

      --  Note: this is very incomplete, e.g. it does not handle arrays
      --  of logical values. This is really not the right approach at all???)

      begin
         if Convention (Subp) = Convention_Fortran
           and then Root_Type (Etype (Formal)) = Standard_Boolean
           and then Ekind (Formal) /= E_In_Parameter
         then
            Var := Make_Var (Actual);
            Append_To (Post_Call,
              Make_Assignment_Statement (Loc,
                Name => New_Occurrence_Of (Var, Loc),
                Expression =>
                  Unchecked_Convert_To (
                    Logical,
                    Make_Op_Ne (Loc,
                      Left_Opnd  => New_Occurrence_Of (Var, Loc),
                      Right_Opnd =>
                        Unchecked_Convert_To (
                          Logical,
                          New_Occurrence_Of (Standard_False, Loc))))));
         end if;
      end Check_Fortran_Logical;

      -------------------
      -- Is_Legal_Copy --
      -------------------

      function Is_Legal_Copy return Boolean is
      begin
         --  An attempt to copy a value of such a type can only occur if
         --  representation clauses give the actual a misaligned address.

         if Is_By_Reference_Type (Etype (Formal)) then
            Error_Msg_N
              ("misaligned actual cannot be passed by reference", Actual);
            return False;

         --  For users of Starlet, we assume that the specification of by-
         --  reference mechanism is mandatory. This may lead to unaligned
         --  objects but at least for DEC legacy code it is known to work.
         --  The warning will alert users of this code that a problem may
         --  be lurking.

         elsif Mechanism (Formal) = By_Reference
           and then Is_Valued_Procedure (Scope (Formal))
         then
            Error_Msg_N
              ("by_reference actual may be misaligned?", Actual);
            return False;

         else
            return True;
         end if;
      end Is_Legal_Copy;

      --------------
      -- Make_Var --
      --------------

      function Make_Var (Actual : Node_Id) return Entity_Id is
         Var : Entity_Id;

      begin
         if Is_Entity_Name (Actual) then
            return Entity (Actual);

         else
            Var := Make_Temporary (Loc, 'T', Actual);

            N_Node :=
              Make_Object_Renaming_Declaration (Loc,
                Defining_Identifier => Var,
                Subtype_Mark        =>
                  New_Occurrence_Of (Etype (Actual), Loc),
                Name                => Relocate_Node (Actual));

            Insert_Action (N, N_Node);
            return Var;
         end if;
      end Make_Var;

      -------------------------
      -- Reset_Packed_Prefix --
      -------------------------

      procedure Reset_Packed_Prefix is
         Pfx : Node_Id := Actual;
      begin
         loop
            Set_Analyzed (Pfx, False);
            exit when
              not Nkind_In (Pfx, N_Selected_Component, N_Indexed_Component);
            Pfx := Prefix (Pfx);
         end loop;
      end Reset_Packed_Prefix;

   --  Start of processing for Expand_Actuals

   begin
      Post_Call := New_List;

      Formal := First_Formal (Subp);
      Actual := First_Actual (N);
      while Present (Formal) loop
         E_Formal := Etype (Formal);

         if Is_Scalar_Type (E_Formal)
           or else Nkind (Actual) = N_Slice
         then
            Check_Fortran_Logical;

         --  RM 6.4.1 (11)

         elsif Ekind (Formal) /= E_Out_Parameter then

            --  The unusual case of the current instance of a protected type
            --  requires special handling. This can only occur in the context
            --  of a call within the body of a protected operation.

            if Is_Entity_Name (Actual)
              and then Ekind (Entity (Actual)) = E_Protected_Type
              and then In_Open_Scopes (Entity (Actual))
            then
               if Scope (Subp) /= Entity (Actual) then
                  Error_Msg_N ("operation outside protected type may not "
                    & "call back its protected operations?", Actual);
               end if;

               Rewrite (Actual,
                 Expand_Protected_Object_Reference (N, Entity (Actual)));
            end if;

            --  Ada 2005 (AI-318-02): If the actual parameter is a call to a
            --  build-in-place function, then a temporary return object needs
            --  to be created and access to it must be passed to the function.
            --  Currently we limit such functions to those with inherently
            --  limited result subtypes, but eventually we plan to expand the
            --  functions that are treated as build-in-place to include other
            --  composite result types.

            if Ada_Version >= Ada_2005
              and then Is_Build_In_Place_Function_Call (Actual)
            then
               Make_Build_In_Place_Call_In_Anonymous_Context (Actual);
            end if;

            Apply_Constraint_Check (Actual, E_Formal);

         --  Out parameter case. No constraint checks on access type
         --  RM 6.4.1 (13)

         elsif Is_Access_Type (E_Formal) then
            null;

         --  RM 6.4.1 (14)

         elsif Has_Discriminants (Base_Type (E_Formal))
           or else Has_Non_Null_Base_Init_Proc (E_Formal)
         then
            Apply_Constraint_Check (Actual, E_Formal);

         --  RM 6.4.1 (15)

         else
            Apply_Constraint_Check (Actual, Base_Type (E_Formal));
         end if;

         --  Processing for IN-OUT and OUT parameters

         if Ekind (Formal) /= E_In_Parameter then

            --  For type conversions of arrays, apply length/range checks

            if Is_Array_Type (E_Formal)
              and then Nkind (Actual) = N_Type_Conversion
            then
               if Is_Constrained (E_Formal) then
                  Apply_Length_Check (Expression (Actual), E_Formal);
               else
                  Apply_Range_Check (Expression (Actual), E_Formal);
               end if;
            end if;

            --  If argument is a type conversion for a type that is passed
            --  by copy, then we must pass the parameter by copy.

            if Nkind (Actual) = N_Type_Conversion
              and then
                (Is_Numeric_Type (E_Formal)
                  or else Is_Access_Type (E_Formal)
                  or else Is_Enumeration_Type (E_Formal)
                  or else Is_Bit_Packed_Array (Etype (Formal))
                  or else Is_Bit_Packed_Array (Etype (Expression (Actual)))

                  --  Also pass by copy if change of representation

                  or else not Same_Representation
                               (Etype (Formal),
                                Etype (Expression (Actual))))
            then
               Add_Call_By_Copy_Code;

            --  References to components of bit packed arrays are expanded
            --  at this point, rather than at the point of analysis of the
            --  actuals, to handle the expansion of the assignment to
            --  [in] out parameters.

            elsif Is_Ref_To_Bit_Packed_Array (Actual) then
               Add_Simple_Call_By_Copy_Code;

            --  If a non-scalar actual is possibly bit-aligned, we need a copy
            --  because the back-end cannot cope with such objects. In other
            --  cases where alignment forces a copy, the back-end generates
            --  it properly. It should not be generated unconditionally in the
            --  front-end because it does not know precisely the alignment
            --  requirements of the target, and makes too conservative an
            --  estimate, leading to superfluous copies or spurious errors
            --  on by-reference parameters.

            elsif Nkind (Actual) = N_Selected_Component
              and then
                Component_May_Be_Bit_Aligned (Entity (Selector_Name (Actual)))
              and then not Represented_As_Scalar (Etype (Formal))
            then
               Add_Simple_Call_By_Copy_Code;

            --  References to slices of bit packed arrays are expanded

            elsif Is_Ref_To_Bit_Packed_Slice (Actual) then
               Add_Call_By_Copy_Code;

            --  References to possibly unaligned slices of arrays are expanded

            elsif Is_Possibly_Unaligned_Slice (Actual) then
               Add_Call_By_Copy_Code;

            --  Deal with access types where the actual subtype and the
            --  formal subtype are not the same, requiring a check.

            --  It is necessary to exclude tagged types because of "downward
            --  conversion" errors.

            elsif Is_Access_Type (E_Formal)
              and then not Same_Type (E_Formal, Etype (Actual))
              and then not Is_Tagged_Type (Designated_Type (E_Formal))
            then
               Add_Call_By_Copy_Code;

            --  If the actual is not a scalar and is marked for volatile
            --  treatment, whereas the formal is not volatile, then pass
            --  by copy unless it is a by-reference type.

            --  Note: we use Is_Volatile here rather than Treat_As_Volatile,
            --  because this is the enforcement of a language rule that applies
            --  only to "real" volatile variables, not e.g. to the address
            --  clause overlay case.

            elsif Is_Entity_Name (Actual)
              and then Is_Volatile (Entity (Actual))
              and then not Is_By_Reference_Type (Etype (Actual))
              and then not Is_Scalar_Type (Etype (Entity (Actual)))
              and then not Is_Volatile (E_Formal)
            then
               Add_Call_By_Copy_Code;

            elsif Nkind (Actual) = N_Indexed_Component
              and then Is_Entity_Name (Prefix (Actual))
              and then Has_Volatile_Components (Entity (Prefix (Actual)))
            then
               Add_Call_By_Copy_Code;

            --  Add call-by-copy code for the case of scalar out parameters
            --  when it is not known at compile time that the subtype of the
            --  formal is a subrange of the subtype of the actual (or vice
            --  versa for in out parameters), in order to get range checks
            --  on such actuals. (Maybe this case should be handled earlier
            --  in the if statement???)

            elsif Is_Scalar_Type (E_Formal)
              and then
                (not In_Subrange_Of (E_Formal, Etype (Actual))
                  or else
                    (Ekind (Formal) = E_In_Out_Parameter
                      and then not In_Subrange_Of (Etype (Actual), E_Formal)))
            then
               --  Perhaps the setting back to False should be done within
               --  Add_Call_By_Copy_Code, since it could get set on other
               --  cases occurring above???

               if Do_Range_Check (Actual) then
                  Set_Do_Range_Check (Actual, False);
               end if;

               Add_Call_By_Copy_Code;
            end if;

         --  Processing for IN parameters

         else
            --  For IN parameters is in the packed array case, we expand an
            --  indexed component (the circuit in Exp_Ch4 deliberately left
            --  indexed components appearing as actuals untouched, so that
            --  the special processing above for the OUT and IN OUT cases
            --  could be performed. We could make the test in Exp_Ch4 more
            --  complex and have it detect the parameter mode, but it is
            --  easier simply to handle all cases here.)

            if Nkind (Actual) = N_Indexed_Component
              and then Is_Packed (Etype (Prefix (Actual)))
            then
               Reset_Packed_Prefix;
               Expand_Packed_Element_Reference (Actual);

            --  If we have a reference to a bit packed array, we copy it, since
            --  the actual must be byte aligned.

            --  Is this really necessary in all cases???

            elsif Is_Ref_To_Bit_Packed_Array (Actual) then
               Add_Simple_Call_By_Copy_Code;

            --  If a non-scalar actual is possibly unaligned, we need a copy

            elsif Is_Possibly_Unaligned_Object (Actual)
              and then not Represented_As_Scalar (Etype (Formal))
            then
               Add_Simple_Call_By_Copy_Code;

            --  Similarly, we have to expand slices of packed arrays here
            --  because the result must be byte aligned.

            elsif Is_Ref_To_Bit_Packed_Slice (Actual) then
               Add_Call_By_Copy_Code;

            --  Only processing remaining is to pass by copy if this is a
            --  reference to a possibly unaligned slice, since the caller
            --  expects an appropriately aligned argument.

            elsif Is_Possibly_Unaligned_Slice (Actual) then
               Add_Call_By_Copy_Code;

            --  An unusual case: a current instance of an enclosing task can be
            --  an actual, and must be replaced by a reference to self.

            elsif Is_Entity_Name (Actual)
              and then Is_Task_Type (Entity (Actual))
            then
               if In_Open_Scopes (Entity (Actual)) then
                  Rewrite (Actual,
                    (Make_Function_Call (Loc,
                     Name => New_Reference_To (RTE (RE_Self), Loc))));
                  Analyze (Actual);

               --  A task type cannot otherwise appear as an actual

               else
                  raise Program_Error;
               end if;
            end if;
         end if;

         Next_Formal (Formal);
         Next_Actual (Actual);
      end loop;

      --  Find right place to put post call stuff if it is present

      if not Is_Empty_List (Post_Call) then

         --  If call is not a list member, it must be the triggering statement
         --  of a triggering alternative or an entry call alternative, and we
         --  can add the post call stuff to the corresponding statement list.

         if not Is_List_Member (N) then
            declare
               P : constant Node_Id := Parent (N);

            begin
               pragma Assert (Nkind_In (P, N_Triggering_Alternative,
                                           N_Entry_Call_Alternative));

               if Is_Non_Empty_List (Statements (P)) then
                  Insert_List_Before_And_Analyze
                    (First (Statements (P)), Post_Call);
               else
                  Set_Statements (P, Post_Call);
               end if;
            end;

         --  Otherwise, normal case where N is in a statement sequence,
         --  just put the post-call stuff after the call statement.

         else
            Insert_Actions_After (N, Post_Call);
         end if;
      end if;

      --  The call node itself is re-analyzed in Expand_Call

   end Expand_Actuals;

   -----------------
   -- Expand_Call --
   -----------------

   --  This procedure handles expansion of function calls and procedure call
   --  statements (i.e. it serves as the body for Expand_N_Function_Call and
   --  Expand_N_Procedure_Call_Statement). Processing for calls includes:

   --    Replace call to Raise_Exception by Raise_Exception_Always if possible
   --    Provide values of actuals for all formals in Extra_Formals list
   --    Replace "call" to enumeration literal function by literal itself
   --    Rewrite call to predefined operator as operator
   --    Replace actuals to in-out parameters that are numeric conversions,
   --     with explicit assignment to temporaries before and after the call.
   --    Remove optional actuals if First_Optional_Parameter specified.

   --   Note that the list of actuals has been filled with default expressions
   --   during semantic analysis of the call. Only the extra actuals required
   --   for the 'Constrained attribute and for accessibility checks are added
   --   at this point.

   procedure Expand_Call (N : Node_Id) is
      Loc           : constant Source_Ptr := Sloc (N);
      Call_Node     : Node_Id := N;
      Extra_Actuals : List_Id := No_List;
      Prev          : Node_Id := Empty;

      procedure Add_Actual_Parameter (Insert_Param : Node_Id);
      --  Adds one entry to the end of the actual parameter list. Used for
      --  default parameters and for extra actuals (for Extra_Formals). The
      --  argument is an N_Parameter_Association node.

      procedure Add_Extra_Actual (Expr : Node_Id; EF : Entity_Id);
      --  Adds an extra actual to the list of extra actuals. Expr is the
      --  expression for the value of the actual, EF is the entity for the
      --  extra formal.

      function Inherited_From_Formal (S : Entity_Id) return Entity_Id;
      --  Within an instance, a type derived from a non-tagged formal derived
      --  type inherits from the original parent, not from the actual. The
      --  current derivation mechanism has the derived type inherit from the
      --  actual, which is only correct outside of the instance. If the
      --  subprogram is inherited, we test for this particular case through a
      --  convoluted tree traversal before setting the proper subprogram to be
      --  called.

      function New_Value (From : Node_Id) return Node_Id;
      --  From is the original Expression. New_Value is equivalent to a call
      --  to Duplicate_Subexpr with an explicit dereference when From is an
      --  access parameter.

      --------------------------
      -- Add_Actual_Parameter --
      --------------------------

      procedure Add_Actual_Parameter (Insert_Param : Node_Id) is
         Actual_Expr : constant Node_Id :=
                         Explicit_Actual_Parameter (Insert_Param);

      begin
         --  Case of insertion is first named actual

         if No (Prev) or else
            Nkind (Parent (Prev)) /= N_Parameter_Association
         then
            Set_Next_Named_Actual
              (Insert_Param, First_Named_Actual (Call_Node));
            Set_First_Named_Actual (Call_Node, Actual_Expr);

            if No (Prev) then
               if No (Parameter_Associations (Call_Node)) then
                  Set_Parameter_Associations (Call_Node, New_List);
                  Append (Insert_Param, Parameter_Associations (Call_Node));
               end if;
            else
               Insert_After (Prev, Insert_Param);
            end if;

         --  Case of insertion is not first named actual

         else
            Set_Next_Named_Actual
              (Insert_Param, Next_Named_Actual (Parent (Prev)));
            Set_Next_Named_Actual (Parent (Prev), Actual_Expr);
            Append (Insert_Param, Parameter_Associations (Call_Node));
         end if;

         Prev := Actual_Expr;
      end Add_Actual_Parameter;

      ----------------------
      -- Add_Extra_Actual --
      ----------------------

      procedure Add_Extra_Actual (Expr : Node_Id; EF : Entity_Id) is
         Loc : constant Source_Ptr := Sloc (Expr);

      begin
         if Extra_Actuals = No_List then
            Extra_Actuals := New_List;
            Set_Parent (Extra_Actuals, Call_Node);
         end if;

         Append_To (Extra_Actuals,
           Make_Parameter_Association (Loc,
             Selector_Name             => Make_Identifier (Loc, Chars (EF)),
             Explicit_Actual_Parameter => Expr));

         Analyze_And_Resolve (Expr, Etype (EF));

         if Nkind (Call_Node) = N_Function_Call then
            Set_Is_Accessibility_Actual (Parent (Expr));
         end if;
      end Add_Extra_Actual;

      ---------------------------
      -- Inherited_From_Formal --
      ---------------------------

      function Inherited_From_Formal (S : Entity_Id) return Entity_Id is
         Par      : Entity_Id;
         Gen_Par  : Entity_Id;
         Gen_Prim : Elist_Id;
         Elmt     : Elmt_Id;
         Indic    : Node_Id;

      begin
         --  If the operation is inherited, it is attached to the corresponding
         --  type derivation. If the parent in the derivation is a generic
         --  actual, it is a subtype of the actual, and we have to recover the
         --  original derived type declaration to find the proper parent.

         if Nkind (Parent (S)) /= N_Full_Type_Declaration
           or else not Is_Derived_Type (Defining_Identifier (Parent (S)))
           or else Nkind (Type_Definition (Original_Node (Parent (S)))) /=
                                                   N_Derived_Type_Definition
           or else not In_Instance
         then
            return Empty;

         else
            Indic :=
              Subtype_Indication
                (Type_Definition (Original_Node (Parent (S))));

            if Nkind (Indic) = N_Subtype_Indication then
               Par := Entity (Subtype_Mark (Indic));
            else
               Par := Entity (Indic);
            end if;
         end if;

         if not Is_Generic_Actual_Type (Par)
           or else Is_Tagged_Type (Par)
           or else Nkind (Parent (Par)) /= N_Subtype_Declaration
           or else not In_Open_Scopes (Scope (Par))
         then
            return Empty;
         else
            Gen_Par := Generic_Parent_Type (Parent (Par));
         end if;

         --  If the actual has no generic parent type, the formal is not
         --  a formal derived type, so nothing to inherit.

         if No (Gen_Par) then
            return Empty;
         end if;

         --  If the generic parent type is still the generic type, this is a
         --  private formal, not a derived formal, and there are no operations
         --  inherited from the formal.

         if Nkind (Parent (Gen_Par)) = N_Formal_Type_Declaration then
            return Empty;
         end if;

         Gen_Prim := Collect_Primitive_Operations (Gen_Par);

         Elmt := First_Elmt (Gen_Prim);
         while Present (Elmt) loop
            if Chars (Node (Elmt)) = Chars (S) then
               declare
                  F1 : Entity_Id;
                  F2 : Entity_Id;

               begin
                  F1 := First_Formal (S);
                  F2 := First_Formal (Node (Elmt));
                  while Present (F1)
                    and then Present (F2)
                  loop
                     if Etype (F1) = Etype (F2)
                       or else Etype (F2) = Gen_Par
                     then
                        Next_Formal (F1);
                        Next_Formal (F2);
                     else
                        Next_Elmt (Elmt);
                        exit;   --  not the right subprogram
                     end if;

                     return Node (Elmt);
                  end loop;
               end;

            else
               Next_Elmt (Elmt);
            end if;
         end loop;

         raise Program_Error;
      end Inherited_From_Formal;

      ---------------
      -- New_Value --
      ---------------

      function New_Value (From : Node_Id) return Node_Id is
         Res : constant Node_Id := Duplicate_Subexpr (From);
      begin
         if Is_Access_Type (Etype (From)) then
            return
              Make_Explicit_Dereference (Sloc (From),
                Prefix => Res);
         else
            return Res;
         end if;
      end New_Value;

      --  Local variables

      Remote        : constant Boolean := Is_Remote_Call (Call_Node);
      Actual        : Node_Id;
      Formal        : Entity_Id;
      Orig_Subp     : Entity_Id := Empty;
      Param_Count   : Natural := 0;
      Parent_Formal : Entity_Id;
      Parent_Subp   : Entity_Id;
      Scop          : Entity_Id;
      Subp          : Entity_Id;

      Prev_Orig : Node_Id;
      --  Original node for an actual, which may have been rewritten. If the
      --  actual is a function call that has been transformed from a selected
      --  component, the original node is unanalyzed. Otherwise, it carries
      --  semantic information used to generate additional actuals.

      CW_Interface_Formals_Present : Boolean := False;

   --  Start of processing for Expand_Call

   begin
      --  Ignore if previous error

      if Nkind (Call_Node) in N_Has_Etype
        and then Etype (Call_Node) = Any_Type
      then
         return;
      end if;

      --  Call using access to subprogram with explicit dereference

      if Nkind (Name (Call_Node)) = N_Explicit_Dereference then
         Subp        := Etype (Name (Call_Node));
         Parent_Subp := Empty;

      --  Case of call to simple entry, where the Name is a selected component
      --  whose prefix is the task, and whose selector name is the entry name

      elsif Nkind (Name (Call_Node)) = N_Selected_Component then
         Subp        := Entity (Selector_Name (Name (Call_Node)));
         Parent_Subp := Empty;

      --  Case of call to member of entry family, where Name is an indexed
      --  component, with the prefix being a selected component giving the
      --  task and entry family name, and the index being the entry index.

      elsif Nkind (Name (Call_Node)) = N_Indexed_Component then
         Subp        := Entity (Selector_Name (Prefix (Name (Call_Node))));
         Parent_Subp := Empty;

      --  Normal case

      else
         Subp        := Entity (Name (Call_Node));
         Parent_Subp := Alias (Subp);

         --  Replace call to Raise_Exception by call to Raise_Exception_Always
         --  if we can tell that the first parameter cannot possibly be null.
         --  This improves efficiency by avoiding a run-time test.

         --  We do not do this if Raise_Exception_Always does not exist, which
         --  can happen in configurable run time profiles which provide only a
         --  Raise_Exception.

         if Is_RTE (Subp, RE_Raise_Exception)
           and then RTE_Available (RE_Raise_Exception_Always)
         then
            declare
               FA : constant Node_Id :=
                      Original_Node (First_Actual (Call_Node));

            begin
               --  The case we catch is where the first argument is obtained
               --  using the Identity attribute (which must always be
               --  non-null).

               if Nkind (FA) = N_Attribute_Reference
                 and then Attribute_Name (FA) = Name_Identity
               then
                  Subp := RTE (RE_Raise_Exception_Always);
                  Set_Name (Call_Node, New_Occurrence_Of (Subp, Loc));
               end if;
            end;
         end if;

         if Ekind (Subp) = E_Entry then
            Parent_Subp := Empty;
         end if;
      end if;

      --  Ada 2005 (AI-345): We have a procedure call as a triggering
      --  alternative in an asynchronous select or as an entry call in
      --  a conditional or timed select. Check whether the procedure call
      --  is a renaming of an entry and rewrite it as an entry call.

      if Ada_Version >= Ada_2005
        and then Nkind (Call_Node) = N_Procedure_Call_Statement
        and then
           ((Nkind (Parent (Call_Node)) = N_Triggering_Alternative
              and then Triggering_Statement (Parent (Call_Node)) = Call_Node)
          or else
            (Nkind (Parent (Call_Node)) = N_Entry_Call_Alternative
              and then Entry_Call_Statement (Parent (Call_Node)) = Call_Node))
      then
         declare
            Ren_Decl : Node_Id;
            Ren_Root : Entity_Id := Subp;

         begin
            --  This may be a chain of renamings, find the root

            if Present (Alias (Ren_Root)) then
               Ren_Root := Alias (Ren_Root);
            end if;

            if Present (Original_Node (Parent (Parent (Ren_Root)))) then
               Ren_Decl := Original_Node (Parent (Parent (Ren_Root)));

               if Nkind (Ren_Decl) = N_Subprogram_Renaming_Declaration then
                  Rewrite (Call_Node,
                    Make_Entry_Call_Statement (Loc,
                      Name =>
                        New_Copy_Tree (Name (Ren_Decl)),
                      Parameter_Associations =>
                        New_Copy_List_Tree
                          (Parameter_Associations (Call_Node))));

                  return;
               end if;
            end if;
         end;
      end if;

      --  First step, compute extra actuals, corresponding to any Extra_Formals
      --  present. Note that we do not access Extra_Formals directly, instead
      --  we simply note the presence of the extra formals as we process the
      --  regular formals collecting corresponding actuals in Extra_Actuals.

      --  We also generate any required range checks for actuals for in formals
      --  as we go through the loop, since this is a convenient place to do it.
      --  (Though it seems that this would be better done in Expand_Actuals???)

      Formal      := First_Formal (Subp);
      Actual      := First_Actual (Call_Node);
      Param_Count := 1;
      while Present (Formal) loop

         --  Generate range check if required

         if Do_Range_Check (Actual)
           and then Ekind (Formal) = E_In_Parameter
         then
            Set_Do_Range_Check (Actual, False);
            Generate_Range_Check
              (Actual, Etype (Formal), CE_Range_Check_Failed);
         end if;

         --  Prepare to examine current entry

         Prev := Actual;
         Prev_Orig := Original_Node (Prev);

         --  Ada 2005 (AI-251): Check if any formal is a class-wide interface
         --  to expand it in a further round.

         CW_Interface_Formals_Present :=
           CW_Interface_Formals_Present
             or else
               (Ekind (Etype (Formal)) = E_Class_Wide_Type
                  and then Is_Interface (Etype (Etype (Formal))))
             or else
               (Ekind (Etype (Formal)) = E_Anonymous_Access_Type
                 and then Is_Interface (Directly_Designated_Type
                                         (Etype (Etype (Formal)))));

         --  Create possible extra actual for constrained case. Usually, the
         --  extra actual is of the form actual'constrained, but since this
         --  attribute is only available for unconstrained records, TRUE is
         --  expanded if the type of the formal happens to be constrained (for
         --  instance when this procedure is inherited from an unconstrained
         --  record to a constrained one) or if the actual has no discriminant
         --  (its type is constrained). An exception to this is the case of a
         --  private type without discriminants. In this case we pass FALSE
         --  because the object has underlying discriminants with defaults.

         if Present (Extra_Constrained (Formal)) then
            if Ekind (Etype (Prev)) in Private_Kind
              and then not Has_Discriminants (Base_Type (Etype (Prev)))
            then
               Add_Extra_Actual
                 (New_Occurrence_Of (Standard_False, Loc),
                  Extra_Constrained (Formal));

            elsif Is_Constrained (Etype (Formal))
              or else not Has_Discriminants (Etype (Prev))
            then
               Add_Extra_Actual
                 (New_Occurrence_Of (Standard_True, Loc),
                  Extra_Constrained (Formal));

            --  Do not produce extra actuals for Unchecked_Union parameters.
            --  Jump directly to the end of the loop.

            elsif Is_Unchecked_Union (Base_Type (Etype (Actual))) then
               goto Skip_Extra_Actual_Generation;

            else
               --  If the actual is a type conversion, then the constrained
               --  test applies to the actual, not the target type.

               declare
                  Act_Prev : Node_Id;

               begin
                  --  Test for unchecked conversions as well, which can occur
                  --  as out parameter actuals on calls to stream procedures.

                  Act_Prev := Prev;
                  while Nkind_In (Act_Prev, N_Type_Conversion,
                                            N_Unchecked_Type_Conversion)
                  loop
                     Act_Prev := Expression (Act_Prev);
                  end loop;

                  --  If the expression is a conversion of a dereference, this
                  --  is internally generated code that manipulates addresses,
                  --  e.g. when building interface tables. No check should
                  --  occur in this case, and the discriminated object is not
                  --  directly a hand.

                  if not Comes_From_Source (Actual)
                    and then Nkind (Actual) = N_Unchecked_Type_Conversion
                    and then Nkind (Act_Prev) = N_Explicit_Dereference
                  then
                     Add_Extra_Actual
                       (New_Occurrence_Of (Standard_False, Loc),
                        Extra_Constrained (Formal));

                  else
                     Add_Extra_Actual
                       (Make_Attribute_Reference (Sloc (Prev),
                        Prefix =>
                          Duplicate_Subexpr_No_Checks
                            (Act_Prev, Name_Req => True),
                        Attribute_Name => Name_Constrained),
                        Extra_Constrained (Formal));
                  end if;
               end;
            end if;
         end if;

         --  Create possible extra actual for accessibility level

         if Present (Extra_Accessibility (Formal)) then

            --  Ada 2005 (AI-252): If the actual was rewritten as an Access
            --  attribute, then the original actual may be an aliased object
            --  occurring as the prefix in a call using "Object.Operation"
            --  notation. In that case we must pass the level of the object,
            --  so Prev_Orig is reset to Prev and the attribute will be
            --  processed by the code for Access attributes further below.

            if Prev_Orig /= Prev
              and then Nkind (Prev) = N_Attribute_Reference
              and then
                Get_Attribute_Id (Attribute_Name (Prev)) = Attribute_Access
              and then Is_Aliased_View (Prev_Orig)
            then
               Prev_Orig := Prev;
            end if;

            --  Ada 2005 (AI-251): Thunks must propagate the extra actuals of
            --  accessibility levels.

            if Ekind (Current_Scope) in Subprogram_Kind
              and then Is_Thunk (Current_Scope)
            then
               declare
                  Parm_Ent : Entity_Id;

               begin
                  if Is_Controlling_Actual (Actual) then

                     --  Find the corresponding actual of the thunk

                     Parm_Ent := First_Entity (Current_Scope);
                     for J in 2 .. Param_Count loop
                        Next_Entity (Parm_Ent);
                     end loop;

                  else pragma Assert (Is_Entity_Name (Actual));
                     Parm_Ent := Entity (Actual);
                  end if;

                  Add_Extra_Actual
                    (New_Occurrence_Of (Extra_Accessibility (Parm_Ent), Loc),
                     Extra_Accessibility (Formal));
               end;

            elsif Is_Entity_Name (Prev_Orig) then

               --  When passing an access parameter, or a renaming of an access
               --  parameter, as the actual to another access parameter we need
               --  to pass along the actual's own access level parameter. This
               --  is done if we are within the scope of the formal access
               --  parameter (if this is an inlined body the extra formal is
               --  irrelevant).

               if (Is_Formal (Entity (Prev_Orig))
                    or else
                      (Present (Renamed_Object (Entity (Prev_Orig)))
                        and then
                          Is_Entity_Name (Renamed_Object (Entity (Prev_Orig)))
                        and then
                          Is_Formal
                            (Entity (Renamed_Object (Entity (Prev_Orig))))))
                 and then Ekind (Etype (Prev_Orig)) = E_Anonymous_Access_Type
                 and then In_Open_Scopes (Scope (Entity (Prev_Orig)))
               then
                  declare
                     Parm_Ent : constant Entity_Id := Param_Entity (Prev_Orig);

                  begin
                     pragma Assert (Present (Parm_Ent));

                     if Present (Extra_Accessibility (Parm_Ent)) then
                        Add_Extra_Actual
                          (New_Occurrence_Of
                             (Extra_Accessibility (Parm_Ent), Loc),
                           Extra_Accessibility (Formal));

                     --  If the actual access parameter does not have an
                     --  associated extra formal providing its scope level,
                     --  then treat the actual as having library-level
                     --  accessibility.

                     else
                        Add_Extra_Actual
                          (Make_Integer_Literal (Loc,
                             Intval => Scope_Depth (Standard_Standard)),
                           Extra_Accessibility (Formal));
                     end if;
                  end;

               --  The actual is a normal access value, so just pass the level
               --  of the actual's access type.

               else
                  Add_Extra_Actual
                    (Make_Integer_Literal (Loc,
                       Intval => Type_Access_Level (Etype (Prev_Orig))),
                     Extra_Accessibility (Formal));
               end if;

            --  If the actual is an access discriminant, then pass the level
            --  of the enclosing object (RM05-3.10.2(12.4/2)).

            elsif Nkind (Prev_Orig) = N_Selected_Component
              and then Ekind (Entity (Selector_Name (Prev_Orig))) =
                                                       E_Discriminant
              and then Ekind (Etype (Entity (Selector_Name (Prev_Orig)))) =
                                                       E_Anonymous_Access_Type
            then
               Add_Extra_Actual
                 (Make_Integer_Literal (Loc,
                    Intval => Object_Access_Level (Prefix (Prev_Orig))),
                  Extra_Accessibility (Formal));

            --  All other cases

            else
               case Nkind (Prev_Orig) is

                  when N_Attribute_Reference =>
                     case Get_Attribute_Id (Attribute_Name (Prev_Orig)) is

                        --  For X'Access, pass on the level of the prefix X

                        when Attribute_Access =>
                           Add_Extra_Actual
                             (Make_Integer_Literal (Loc,
                               Intval =>
                                 Object_Access_Level
                                   (Prefix (Prev_Orig))),
                                    Extra_Accessibility (Formal));

                        --  Treat the unchecked attributes as library-level

                        when Attribute_Unchecked_Access |
                           Attribute_Unrestricted_Access =>
                           Add_Extra_Actual
                             (Make_Integer_Literal (Loc,
                                Intval => Scope_Depth (Standard_Standard)),
                              Extra_Accessibility (Formal));

                        --  No other cases of attributes returning access
                        --  values that can be passed to access parameters.

                        when others =>
                           raise Program_Error;

                     end case;

                  --  For allocators we pass the level of the execution of the
                  --  called subprogram, which is one greater than the current
                  --  scope level.

                  when N_Allocator =>
                     Add_Extra_Actual
                       (Make_Integer_Literal (Loc,
                          Intval => Scope_Depth (Current_Scope) + 1),
                        Extra_Accessibility (Formal));

                  --  For other cases we simply pass the level of the actual's
                  --  access type. The type is retrieved from Prev rather than
                  --  Prev_Orig, because in some cases Prev_Orig denotes an
                  --  original expression that has not been analyzed.

                  when others =>
                     Add_Extra_Actual
                       (Make_Integer_Literal (Loc,
                          Intval => Type_Access_Level (Etype (Prev))),
                        Extra_Accessibility (Formal));
               end case;
            end if;
         end if;

         --  Perform the check of 4.6(49) that prevents a null value from being
         --  passed as an actual to an access parameter. Note that the check
         --  is elided in the common cases of passing an access attribute or
         --  access parameter as an actual. Also, we currently don't enforce
         --  this check for expander-generated actuals and when -gnatdj is set.

         if Ada_Version >= Ada_2005 then

            --  Ada 2005 (AI-231): Check null-excluding access types. Note that
            --  the intent of 6.4.1(13) is that null-exclusion checks should
            --  not be done for 'out' parameters, even though it refers only
            --  to constraint checks, and a null_exlusion is not a constraint.
            --  Note that AI05-0196-1 corrects this mistake in the RM.

            if Is_Access_Type (Etype (Formal))
              and then Can_Never_Be_Null (Etype (Formal))
              and then Ekind (Formal) /= E_Out_Parameter
              and then Nkind (Prev) /= N_Raise_Constraint_Error
              and then (Known_Null (Prev)
                          or else not Can_Never_Be_Null (Etype (Prev)))
            then
               Install_Null_Excluding_Check (Prev);
            end if;

         --  Ada_Version < Ada_2005

         else
            if Ekind (Etype (Formal)) /= E_Anonymous_Access_Type
              or else Access_Checks_Suppressed (Subp)
            then
               null;

            elsif Debug_Flag_J then
               null;

            elsif not Comes_From_Source (Prev) then
               null;

            elsif Is_Entity_Name (Prev)
              and then Ekind (Etype (Prev)) = E_Anonymous_Access_Type
            then
               null;

            elsif Nkind_In (Prev, N_Allocator, N_Attribute_Reference) then
               null;

            --  Suppress null checks when passing to access parameters of Java
            --  and CIL subprograms. (Should this be done for other foreign
            --  conventions as well ???)

            elsif Convention (Subp) = Convention_Java
              or else Convention (Subp) = Convention_CIL
            then
               null;

            else
               Install_Null_Excluding_Check (Prev);
            end if;
         end if;

         --  Perform appropriate validity checks on parameters that
         --  are entities.

         if Validity_Checks_On then
            if  (Ekind (Formal) = E_In_Parameter
                   and then Validity_Check_In_Params)
              or else
                (Ekind (Formal) = E_In_Out_Parameter
                   and then Validity_Check_In_Out_Params)
            then
               --  If the actual is an indexed component of a packed type (or
               --  is an indexed or selected component whose prefix recursively
               --  meets this condition), it has not been expanded yet. It will
               --  be copied in the validity code that follows, and has to be
               --  expanded appropriately, so reanalyze it.

               --  What we do is just to unset analyzed bits on prefixes till
               --  we reach something that does not have a prefix.

               declare
                  Nod : Node_Id;

               begin
                  Nod := Actual;
                  while Nkind_In (Nod, N_Indexed_Component,
                                       N_Selected_Component)
                  loop
                     Set_Analyzed (Nod, False);
                     Nod := Prefix (Nod);
                  end loop;
               end;

               Ensure_Valid (Actual);
            end if;
         end if;

         --  For IN OUT and OUT parameters, ensure that subscripts are valid
         --  since this is a left side reference. We only do this for calls
         --  from the source program since we assume that compiler generated
         --  calls explicitly generate any required checks. We also need it
         --  only if we are doing standard validity checks, since clearly it is
         --  not needed if validity checks are off, and in subscript validity
         --  checking mode, all indexed components are checked with a call
         --  directly from Expand_N_Indexed_Component.

         if Comes_From_Source (Call_Node)
           and then Ekind (Formal) /= E_In_Parameter
           and then Validity_Checks_On
           and then Validity_Check_Default
           and then not Validity_Check_Subscripts
         then
            Check_Valid_Lvalue_Subscripts (Actual);
         end if;

         --  Mark any scalar OUT parameter that is a simple variable as no
         --  longer known to be valid (unless the type is always valid). This
         --  reflects the fact that if an OUT parameter is never set in a
         --  procedure, then it can become invalid on the procedure return.

         if Ekind (Formal) = E_Out_Parameter
           and then Is_Entity_Name (Actual)
           and then Ekind (Entity (Actual)) = E_Variable
           and then not Is_Known_Valid (Etype (Actual))
         then
            Set_Is_Known_Valid (Entity (Actual), False);
         end if;

         --  For an OUT or IN OUT parameter, if the actual is an entity, then
         --  clear current values, since they can be clobbered. We are probably
         --  doing this in more places than we need to, but better safe than
         --  sorry when it comes to retaining bad current values!

         if Ekind (Formal) /= E_In_Parameter
           and then Is_Entity_Name (Actual)
           and then Present (Entity (Actual))
         then
            declare
               Ent : constant Entity_Id := Entity (Actual);
               Sav : Node_Id;

            begin
               --  For an OUT or IN OUT parameter that is an assignable entity,
               --  we do not want to clobber the Last_Assignment field, since
               --  if it is set, it was precisely because it is indeed an OUT
               --  or IN OUT parameter! We do reset the Is_Known_Valid flag
               --  since the subprogram could have returned in invalid value.

               if (Ekind (Formal) = E_Out_Parameter
                     or else
                   Ekind (Formal) = E_In_Out_Parameter)
                 and then Is_Assignable (Ent)
               then
                  Sav := Last_Assignment (Ent);
                  Kill_Current_Values (Ent);
                  Set_Last_Assignment (Ent, Sav);
                  Set_Is_Known_Valid (Ent, False);

                  --  For all other cases, just kill the current values

               else
                  Kill_Current_Values (Ent);
               end if;
            end;
         end if;

         --  If the formal is class wide and the actual is an aggregate, force
         --  evaluation so that the back end who does not know about class-wide
         --  type, does not generate a temporary of the wrong size.

         if not Is_Class_Wide_Type (Etype (Formal)) then
            null;

         elsif Nkind (Actual) = N_Aggregate
           or else (Nkind (Actual) = N_Qualified_Expression
                     and then Nkind (Expression (Actual)) = N_Aggregate)
         then
            Force_Evaluation (Actual);
         end if;

         --  In a remote call, if the formal is of a class-wide type, check
         --  that the actual meets the requirements described in E.4(18).

         if Remote and then Is_Class_Wide_Type (Etype (Formal)) then
            Insert_Action (Actual,
              Make_Transportable_Check (Loc,
                Duplicate_Subexpr_Move_Checks (Actual)));
         end if;

         --  This label is required when skipping extra actual generation for
         --  Unchecked_Union parameters.

         <<Skip_Extra_Actual_Generation>>

         Param_Count := Param_Count + 1;
         Next_Actual (Actual);
         Next_Formal (Formal);
      end loop;

      --  If we are expanding a rhs of an assignment we need to check if tag
      --  propagation is needed. You might expect this processing to be in
      --  Analyze_Assignment but has to be done earlier (bottom-up) because the
      --  assignment might be transformed to a declaration for an unconstrained
      --  value if the expression is classwide.

      if Nkind (Call_Node) = N_Function_Call
        and then Is_Tag_Indeterminate (Call_Node)
        and then Is_Entity_Name (Name (Call_Node))
      then
         declare
            Ass : Node_Id := Empty;

         begin
            if Nkind (Parent (Call_Node)) = N_Assignment_Statement then
               Ass := Parent (Call_Node);

            elsif Nkind (Parent (Call_Node)) = N_Qualified_Expression
              and then Nkind (Parent (Parent (Call_Node))) =
                                                  N_Assignment_Statement
            then
               Ass := Parent (Parent (Call_Node));

            elsif Nkind (Parent (Call_Node)) = N_Explicit_Dereference
              and then Nkind (Parent (Parent (Call_Node))) =
                                                  N_Assignment_Statement
            then
               Ass := Parent (Parent (Call_Node));
            end if;

            if Present (Ass)
              and then Is_Class_Wide_Type (Etype (Name (Ass)))
            then
               if Is_Access_Type (Etype (Call_Node)) then
                  if Designated_Type (Etype (Call_Node)) /=
                    Root_Type (Etype (Name (Ass)))
                  then
                     Error_Msg_NE
                       ("tag-indeterminate expression "
                         & " must have designated type& (RM 5.2 (6))",
                         Call_Node, Root_Type (Etype (Name (Ass))));
                  else
                     Propagate_Tag (Name (Ass), Call_Node);
                  end if;

               elsif Etype (Call_Node) /= Root_Type (Etype (Name (Ass))) then
                  Error_Msg_NE
                    ("tag-indeterminate expression must have type&"
                     & "(RM 5.2 (6))",
                     Call_Node, Root_Type (Etype (Name (Ass))));

               else
                  Propagate_Tag (Name (Ass), Call_Node);
               end if;

               --  The call will be rewritten as a dispatching call, and
               --  expanded as such.

               return;
            end if;
         end;
      end if;

      --  Ada 2005 (AI-251): If some formal is a class-wide interface, expand
      --  it to point to the correct secondary virtual table

      if Nkind_In (Call_Node, N_Function_Call, N_Procedure_Call_Statement)
        and then CW_Interface_Formals_Present
      then
         Expand_Interface_Actuals (Call_Node);
      end if;

      --  Deals with Dispatch_Call if we still have a call, before expanding
      --  extra actuals since this will be done on the re-analysis of the
      --  dispatching call. Note that we do not try to shorten the actual list
      --  for a dispatching call, it would not make sense to do so. Expansion
      --  of dispatching calls is suppressed when VM_Target, because the VM
      --  back-ends directly handle the generation of dispatching calls and
      --  would have to undo any expansion to an indirect call.

      if Nkind_In (Call_Node, N_Function_Call, N_Procedure_Call_Statement)
        and then Present (Controlling_Argument (Call_Node))
      then
         declare
            Call_Typ   : constant Entity_Id := Etype (Call_Node);
            Typ        : constant Entity_Id := Find_Dispatching_Type (Subp);
            Eq_Prim_Op : Entity_Id := Empty;
            New_Call   : Node_Id;
            Param      : Node_Id;
            Prev_Call  : Node_Id;

         begin
            if not Is_Limited_Type (Typ) then
               Eq_Prim_Op := Find_Prim_Op (Typ, Name_Op_Eq);
            end if;

            if Tagged_Type_Expansion then
               Expand_Dispatching_Call (Call_Node);

               --  The following return is worrisome. Is it really OK to skip
               --  all remaining processing in this procedure ???

               return;

            --  VM targets

            else
               Apply_Tag_Checks (Call_Node);

               --  If this is a dispatching "=", we must first compare the
               --  tags so we generate: x.tag = y.tag and then x = y

               if Subp = Eq_Prim_Op then

                  --  Mark the node as analyzed to avoid reanalizing this
                  --  dispatching call (which would cause a never-ending loop)

                  Prev_Call := Relocate_Node (Call_Node);
                  Set_Analyzed (Prev_Call);

                  Param := First_Actual (Call_Node);
                  New_Call :=
                    Make_And_Then (Loc,
                      Left_Opnd =>
                           Make_Op_Eq (Loc,
                             Left_Opnd =>
                               Make_Selected_Component (Loc,
                                 Prefix        => New_Value (Param),
                                 Selector_Name =>
                                   New_Reference_To (First_Tag_Component (Typ),
                                                     Loc)),

                             Right_Opnd =>
                               Make_Selected_Component (Loc,
                                 Prefix        =>
                                   Unchecked_Convert_To (Typ,
                                     New_Value (Next_Actual (Param))),
                                 Selector_Name =>
                                   New_Reference_To
                                     (First_Tag_Component (Typ), Loc))),
                      Right_Opnd => Prev_Call);

                  Rewrite (Call_Node, New_Call);

                  Analyze_And_Resolve
                    (Call_Node, Call_Typ, Suppress => All_Checks);
               end if;

               --  Expansion of a dispatching call results in an indirect call,
               --  which in turn causes current values to be killed (see
               --  Resolve_Call), so on VM targets we do the call here to
               --  ensure consistent warnings between VM and non-VM targets.

               Kill_Current_Values;
            end if;

            --  If this is a dispatching "=" then we must update the reference
            --  to the call node because we generated:
            --     x.tag = y.tag and then x = y

            if Subp = Eq_Prim_Op then
               Call_Node := Right_Opnd (Call_Node);
            end if;
         end;
      end if;

      --  Similarly, expand calls to RCI subprograms on which pragma
      --  All_Calls_Remote applies. The rewriting will be reanalyzed
      --  later. Do this only when the call comes from source since we
      --  do not want such a rewriting to occur in expanded code.

      if Is_All_Remote_Call (Call_Node) then
         Expand_All_Calls_Remote_Subprogram_Call (Call_Node);

      --  Similarly, do not add extra actuals for an entry call whose entity
      --  is a protected procedure, or for an internal protected subprogram
      --  call, because it will be rewritten as a protected subprogram call
      --  and reanalyzed (see Expand_Protected_Subprogram_Call).

      elsif Is_Protected_Type (Scope (Subp))
         and then (Ekind (Subp) = E_Procedure
                    or else Ekind (Subp) = E_Function)
      then
         null;

      --  During that loop we gathered the extra actuals (the ones that
      --  correspond to Extra_Formals), so now they can be appended.

      else
         while Is_Non_Empty_List (Extra_Actuals) loop
            Add_Actual_Parameter (Remove_Head (Extra_Actuals));
         end loop;
      end if;

      --  At this point we have all the actuals, so this is the point at which
      --  the various expansion activities for actuals is carried out.

      Expand_Actuals (Call_Node, Subp);

      --  If the subprogram is a renaming, or if it is inherited, replace it in
      --  the call with the name of the actual subprogram being called. If this
      --  is a dispatching call, the run-time decides what to call. The Alias
      --  attribute does not apply to entries.

      if Nkind (Call_Node) /= N_Entry_Call_Statement
        and then No (Controlling_Argument (Call_Node))
        and then Present (Parent_Subp)
      then
         if Present (Inherited_From_Formal (Subp)) then
            Parent_Subp := Inherited_From_Formal (Subp);
         else
            Parent_Subp := Ultimate_Alias (Parent_Subp);
         end if;

         --  The below setting of Entity is suspect, see F109-018 discussion???

         Set_Entity (Name (Call_Node), Parent_Subp);

         if Is_Abstract_Subprogram (Parent_Subp)
           and then not In_Instance
         then
            Error_Msg_NE
              ("cannot call abstract subprogram &!",
               Name (Call_Node), Parent_Subp);
         end if;

         --  Inspect all formals of derived subprogram Subp. Compare parameter
         --  types with the parent subprogram and check whether an actual may
         --  need a type conversion to the corresponding formal of the parent
         --  subprogram.

         --  Not clear whether intrinsic subprograms need such conversions. ???

         if not Is_Intrinsic_Subprogram (Parent_Subp)
           or else Is_Generic_Instance (Parent_Subp)
         then
            declare
               procedure Convert (Act : Node_Id; Typ : Entity_Id);
               --  Rewrite node Act as a type conversion of Act to Typ. Analyze
               --  and resolve the newly generated construct.

               -------------
               -- Convert --
               -------------

               procedure Convert (Act : Node_Id; Typ : Entity_Id) is
               begin
                  Rewrite (Act, OK_Convert_To (Typ, Relocate_Node (Act)));
                  Analyze (Act);
                  Resolve (Act, Typ);
               end Convert;

               --  Local variables

               Actual_Typ : Entity_Id;
               Formal_Typ : Entity_Id;
               Parent_Typ : Entity_Id;

            begin
               Actual := First_Actual (Call_Node);
               Formal := First_Formal (Subp);
               Parent_Formal := First_Formal (Parent_Subp);
               while Present (Formal) loop
                  Actual_Typ := Etype (Actual);
                  Formal_Typ := Etype (Formal);
                  Parent_Typ := Etype (Parent_Formal);

                  --  For an IN parameter of a scalar type, the parent formal
                  --  type and derived formal type differ or the parent formal
                  --  type and actual type do not match statically.

                  if Is_Scalar_Type (Formal_Typ)
                    and then Ekind (Formal) = E_In_Parameter
                    and then Formal_Typ /= Parent_Typ
                    and then
                      not Subtypes_Statically_Match (Parent_Typ, Actual_Typ)
                    and then not Raises_Constraint_Error (Actual)
                  then
                     Convert (Actual, Parent_Typ);
                     Enable_Range_Check (Actual);

                     --  If the actual has been marked as requiring a range
                     --  check, then generate it here.

                     if Do_Range_Check (Actual) then
                        Set_Do_Range_Check (Actual, False);
                        Generate_Range_Check
                          (Actual, Etype (Formal), CE_Range_Check_Failed);
                     end if;

                  --  For access types, the parent formal type and actual type
                  --  differ.

                  elsif Is_Access_Type (Formal_Typ)
                    and then Base_Type (Parent_Typ) /= Base_Type (Actual_Typ)
                  then
                     if Ekind (Formal) /= E_In_Parameter then
                        Convert (Actual, Parent_Typ);

                     elsif Ekind (Parent_Typ) = E_Anonymous_Access_Type
                       and then Designated_Type (Parent_Typ) /=
                                Designated_Type (Actual_Typ)
                       and then not Is_Controlling_Formal (Formal)
                     then
                        --  This unchecked conversion is not necessary unless
                        --  inlining is enabled, because in that case the type
                        --  mismatch may become visible in the body about to be
                        --  inlined.

                        Rewrite (Actual,
                          Unchecked_Convert_To (Parent_Typ,
                            Relocate_Node (Actual)));
                        Analyze (Actual);
                        Resolve (Actual, Parent_Typ);
                     end if;

                  --  For array and record types, the parent formal type and
                  --  derived formal type have different sizes or pragma Pack
                  --  status.

                  elsif ((Is_Array_Type (Formal_Typ)
                            and then Is_Array_Type (Parent_Typ))
                       or else
                         (Is_Record_Type (Formal_Typ)
                            and then Is_Record_Type (Parent_Typ)))
                    and then
                      (Esize (Formal_Typ) /= Esize (Parent_Typ)
                         or else Has_Pragma_Pack (Formal_Typ) /=
                                 Has_Pragma_Pack (Parent_Typ))
                  then
                     Convert (Actual, Parent_Typ);
                  end if;

                  Next_Actual (Actual);
                  Next_Formal (Formal);
                  Next_Formal (Parent_Formal);
               end loop;
            end;
         end if;

         Orig_Subp := Subp;
         Subp := Parent_Subp;
      end if;

      --  Check for violation of No_Abort_Statements

      if Is_RTE (Subp, RE_Abort_Task) then
         Check_Restriction (No_Abort_Statements, Call_Node);

      --  Check for violation of No_Dynamic_Attachment

      elsif RTU_Loaded (Ada_Interrupts)
        and then (Is_RTE (Subp, RE_Is_Reserved)      or else
                  Is_RTE (Subp, RE_Is_Attached)      or else
                  Is_RTE (Subp, RE_Current_Handler)  or else
                  Is_RTE (Subp, RE_Attach_Handler)   or else
                  Is_RTE (Subp, RE_Exchange_Handler) or else
                  Is_RTE (Subp, RE_Detach_Handler)   or else
                  Is_RTE (Subp, RE_Reference))
      then
         Check_Restriction (No_Dynamic_Attachment, Call_Node);
      end if;

      --  Deal with case where call is an explicit dereference

      if Nkind (Name (Call_Node)) = N_Explicit_Dereference then

      --  Handle case of access to protected subprogram type

         if Is_Access_Protected_Subprogram_Type
              (Base_Type (Etype (Prefix (Name (Call_Node)))))
         then
            --  If this is a call through an access to protected operation, the
            --  prefix has the form (object'address, operation'access). Rewrite
            --  as a for other protected calls: the object is the 1st parameter
            --  of the list of actuals.

            declare
               Call : Node_Id;
               Parm : List_Id;
               Nam  : Node_Id;
               Obj  : Node_Id;
               Ptr  : constant Node_Id := Prefix (Name (Call_Node));

               T : constant Entity_Id :=
                     Equivalent_Type (Base_Type (Etype (Ptr)));

               D_T : constant Entity_Id :=
                       Designated_Type (Base_Type (Etype (Ptr)));

            begin
               Obj :=
                 Make_Selected_Component (Loc,
                   Prefix        => Unchecked_Convert_To (T, Ptr),
                   Selector_Name =>
                     New_Occurrence_Of (First_Entity (T), Loc));

               Nam :=
                 Make_Selected_Component (Loc,
                   Prefix        => Unchecked_Convert_To (T, Ptr),
                   Selector_Name =>
                     New_Occurrence_Of (Next_Entity (First_Entity (T)), Loc));

               Nam :=
                 Make_Explicit_Dereference (Loc,
                   Prefix => Nam);

               if Present (Parameter_Associations (Call_Node))  then
                  Parm := Parameter_Associations (Call_Node);
               else
                  Parm := New_List;
               end if;

               Prepend (Obj, Parm);

               if Etype (D_T) = Standard_Void_Type then
                  Call :=
                    Make_Procedure_Call_Statement (Loc,
                      Name                   => Nam,
                      Parameter_Associations => Parm);
               else
                  Call :=
                    Make_Function_Call (Loc,
                      Name                   => Nam,
                      Parameter_Associations => Parm);
               end if;

               Set_First_Named_Actual (Call, First_Named_Actual (Call_Node));
               Set_Etype (Call, Etype (D_T));

               --  We do not re-analyze the call to avoid infinite recursion.
               --  We analyze separately the prefix and the object, and set
               --  the checks on the prefix that would otherwise be emitted
               --  when resolving a call.

               Rewrite (Call_Node, Call);
               Analyze (Nam);
               Apply_Access_Check (Nam);
               Analyze (Obj);
               return;
            end;
         end if;
      end if;

      --  If this is a call to an intrinsic subprogram, then perform the
      --  appropriate expansion to the corresponding tree node and we
      --  are all done (since after that the call is gone!)

      --  In the case where the intrinsic is to be processed by the back end,
      --  the call to Expand_Intrinsic_Call will do nothing, which is fine,
      --  since the idea in this case is to pass the call unchanged. If the
      --  intrinsic is an inherited unchecked conversion, and the derived type
      --  is the target type of the conversion, we must retain it as the return
      --  type of the expression. Otherwise the expansion below, which uses the
      --  parent operation, will yield the wrong type.

      if Is_Intrinsic_Subprogram (Subp) then
         Expand_Intrinsic_Call (Call_Node, Subp);

         if Nkind (Call_Node) = N_Unchecked_Type_Conversion
           and then Parent_Subp /= Orig_Subp
           and then Etype (Parent_Subp) /= Etype (Orig_Subp)
         then
            Set_Etype (Call_Node, Etype (Orig_Subp));
         end if;

         return;
      end if;

      if Ekind_In (Subp, E_Function, E_Procedure) then

         --  We perform two simple optimization on calls:

         --  a) replace calls to null procedures unconditionally;

         --  b) for To_Address, just do an unchecked conversion. Not only is
         --  this efficient, but it also avoids order of elaboration problems
         --  when address clauses are inlined (address expression elaborated
         --  at the wrong point).

         --  We perform these optimization regardless of whether we are in the
         --  main unit or in a unit in the context of the main unit, to ensure
         --  that tree generated is the same in both cases, for Inspector use.

         if Is_RTE (Subp, RE_To_Address) then
            Rewrite (Call_Node,
              Unchecked_Convert_To
                (RTE (RE_Address), Relocate_Node (First_Actual (Call_Node))));
            return;

         elsif Is_Null_Procedure (Subp)  then
            Rewrite (Call_Node, Make_Null_Statement (Loc));
            return;
         end if;

         if Is_Inlined (Subp) then

            Inlined_Subprogram : declare
               Bod         : Node_Id;
               Must_Inline : Boolean := False;
               Spec        : constant Node_Id := Unit_Declaration_Node (Subp);
               Scop        : constant Entity_Id := Scope (Subp);

               function In_Unfrozen_Instance return Boolean;
               --  If the subprogram comes from an instance in the same unit,
               --  and the instance is not yet frozen, inlining might trigger
               --  order-of-elaboration problems in gigi.

               --------------------------
               -- In_Unfrozen_Instance --
               --------------------------

               function In_Unfrozen_Instance return Boolean is
                  S : Entity_Id;

               begin
                  S := Scop;
                  while Present (S)
                    and then S /= Standard_Standard
                  loop
                     if Is_Generic_Instance (S)
                       and then Present (Freeze_Node (S))
                       and then not Analyzed (Freeze_Node (S))
                     then
                        return True;
                     end if;

                     S := Scope (S);
                  end loop;

                  return False;
               end In_Unfrozen_Instance;

            --  Start of processing for Inlined_Subprogram

            begin
               --  Verify that the body to inline has already been seen, and
               --  that if the body is in the current unit the inlining does
               --  not occur earlier. This avoids order-of-elaboration problems
               --  in the back end.

               --  This should be documented in sinfo/einfo ???

               if No (Spec)
                 or else Nkind (Spec) /= N_Subprogram_Declaration
                 or else No (Body_To_Inline (Spec))
               then
                  Must_Inline := False;

               --  If this an inherited function that returns a private type,
               --  do not inline if the full view is an unconstrained array,
               --  because such calls cannot be inlined.

               elsif Present (Orig_Subp)
                 and then Is_Array_Type (Etype (Orig_Subp))
                 and then not Is_Constrained (Etype (Orig_Subp))
               then
                  Must_Inline := False;

               elsif In_Unfrozen_Instance then
                  Must_Inline := False;

               else
                  Bod := Body_To_Inline (Spec);

                  if (In_Extended_Main_Code_Unit (Call_Node)
                        or else In_Extended_Main_Code_Unit (Parent (Call_Node))
                        or else Has_Pragma_Inline_Always (Subp))
                    and then (not In_Same_Extended_Unit (Sloc (Bod), Loc)
                               or else
                                 Earlier_In_Extended_Unit (Sloc (Bod), Loc))
                  then
                     Must_Inline := True;

                  --  If we are compiling a package body that is not the main
                  --  unit, it must be for inlining/instantiation purposes,
                  --  in which case we inline the call to insure that the same
                  --  temporaries are generated when compiling the body by
                  --  itself. Otherwise link errors can occur.

                  --  If the function being called is itself in the main unit,
                  --  we cannot inline, because there is a risk of double
                  --  elaboration and/or circularity: the inlining can make
                  --  visible a private entity in the body of the main unit,
                  --  that gigi will see before its sees its proper definition.

                  elsif not (In_Extended_Main_Code_Unit (Call_Node))
                    and then In_Package_Body
                  then
                     Must_Inline := not In_Extended_Main_Source_Unit (Subp);
                  end if;
               end if;

               if Must_Inline then
                  Expand_Inlined_Call (Call_Node, Subp, Orig_Subp);

               else
                  --  Let the back end handle it

                  Add_Inlined_Body (Subp);

                  if Front_End_Inlining
                    and then Nkind (Spec) = N_Subprogram_Declaration
                    and then (In_Extended_Main_Code_Unit (Call_Node))
                    and then No (Body_To_Inline (Spec))
                    and then not Has_Completion (Subp)
                    and then In_Same_Extended_Unit (Sloc (Spec), Loc)
                  then
                     Cannot_Inline
                      ("cannot inline& (body not seen yet)?", Call_Node, Subp);
                  end if;
               end if;
            end Inlined_Subprogram;
         end if;
      end if;

      --  Check for protected subprogram. This is either an intra-object call,
      --  or a protected function call. Protected procedure calls are rewritten
      --  as entry calls and handled accordingly.

      --  In Ada 2005, this may be an indirect call to an access parameter that
      --  is an access_to_subprogram. In that case the anonymous type has a
      --  scope that is a protected operation, but the call is a regular one.
      --  In either case do not expand call if subprogram is eliminated.

      Scop := Scope (Subp);

      if Nkind (Call_Node) /= N_Entry_Call_Statement
        and then Is_Protected_Type (Scop)
        and then Ekind (Subp) /= E_Subprogram_Type
        and then not Is_Eliminated (Subp)
      then
         --  If the call is an internal one, it is rewritten as a call to the
         --  corresponding unprotected subprogram.

         Expand_Protected_Subprogram_Call (Call_Node, Subp, Scop);
      end if;

      --  Functions returning controlled objects need special attention:
      --  if the return type is limited, the context is an initialization
      --  and different processing applies. If the call is to a protected
      --  function, the expansion above will call Expand_Call recusively.
      --  To prevent a double attachment, check that the current call is
      --  not a rewriting of a protected function call.

      if Needs_Finalization (Etype (Subp)) then
         if not Is_Immutably_Limited_Type (Etype (Subp))
           and then
             (No (First_Formal (Subp))
                or else
                  not Is_Concurrent_Record_Type (Etype (First_Formal (Subp))))
         then
            Expand_Ctrl_Function_Call (Call_Node);

         --  Build-in-place function calls which appear in anonymous contexts
         --  need a transient scope to ensure the proper finalization of the
         --  intermediate result after its use.

         elsif Is_Build_In_Place_Function_Call (Call_Node)
           and then Nkind_In (Parent (Call_Node), N_Attribute_Reference,
                                          N_Function_Call,
                                          N_Indexed_Component,
                                          N_Object_Renaming_Declaration,
                                          N_Procedure_Call_Statement,
                                          N_Selected_Component,
                                          N_Slice)
         then
            Establish_Transient_Scope (Call_Node, Sec_Stack => True);
         end if;
      end if;

      --  Test for First_Optional_Parameter, and if so, truncate parameter list
      --  if there are optional parameters at the trailing end.
      --  Note: we never delete procedures for call via a pointer.

      if (Ekind (Subp) = E_Procedure or else Ekind (Subp) = E_Function)
        and then Present (First_Optional_Parameter (Subp))
      then
         declare
            Last_Keep_Arg : Node_Id;

         begin
            --  Last_Keep_Arg will hold the last actual that should be kept.
            --  If it remains empty at the end, it means that all parameters
            --  are optional.

            Last_Keep_Arg := Empty;

            --  Find first optional parameter, must be present since we checked
            --  the validity of the parameter before setting it.

            Formal := First_Formal (Subp);
            Actual := First_Actual (Call_Node);
            while Formal /= First_Optional_Parameter (Subp) loop
               Last_Keep_Arg := Actual;
               Next_Formal (Formal);
               Next_Actual (Actual);
            end loop;

            --  We have Formal and Actual pointing to the first potentially
            --  droppable argument. We can drop all the trailing arguments
            --  whose actual matches the default. Note that we know that all
            --  remaining formals have defaults, because we checked that this
            --  requirement was met before setting First_Optional_Parameter.

            --  We use Fully_Conformant_Expressions to check for identity
            --  between formals and actuals, which may miss some cases, but
            --  on the other hand, this is only an optimization (if we fail
            --  to truncate a parameter it does not affect functionality).
            --  So if the default is 3 and the actual is 1+2, we consider
            --  them unequal, which hardly seems worrisome.

            while Present (Formal) loop
               if not Fully_Conformant_Expressions
                    (Actual, Default_Value (Formal))
               then
                  Last_Keep_Arg := Actual;
               end if;

               Next_Formal (Formal);
               Next_Actual (Actual);
            end loop;

            --  If no arguments, delete entire list, this is the easy case

            if No (Last_Keep_Arg) then
               Set_Parameter_Associations (Call_Node, No_List);
               Set_First_Named_Actual (Call_Node, Empty);

            --  Case where at the last retained argument is positional. This
            --  is also an easy case, since the retained arguments are already
            --  in the right form, and we don't need to worry about the order
            --  of arguments that get eliminated.

            elsif Is_List_Member (Last_Keep_Arg) then
               while Present (Next (Last_Keep_Arg)) loop
                  Discard_Node (Remove_Next (Last_Keep_Arg));
               end loop;

               Set_First_Named_Actual (Call_Node, Empty);

            --  This is the annoying case where the last retained argument
            --  is a named parameter. Since the original arguments are not
            --  in declaration order, we may have to delete some fairly
            --  random collection of arguments.

            else
               declare
                  Temp   : Node_Id;
                  Passoc : Node_Id;

               begin
                  --  First step, remove all the named parameters from the
                  --  list (they are still chained using First_Named_Actual
                  --  and Next_Named_Actual, so we have not lost them!)

                  Temp := First (Parameter_Associations (Call_Node));

                  --  Case of all parameters named, remove them all

                  if Nkind (Temp) = N_Parameter_Association then
                     --  Suppress warnings to avoid warning on possible
                     --  infinite loop (because Call_Node is not modified).

                     pragma Warnings (Off);
                     while Is_Non_Empty_List
                             (Parameter_Associations (Call_Node))
                     loop
                        Temp :=
                          Remove_Head (Parameter_Associations (Call_Node));
                     end loop;
                     pragma Warnings (On);

                  --  Case of mixed positional/named, remove named parameters

                  else
                     while Nkind (Next (Temp)) /= N_Parameter_Association loop
                        Next (Temp);
                     end loop;

                     while Present (Next (Temp)) loop
                        Remove (Next (Temp));
                     end loop;
                  end if;

                  --  Now we loop through the named parameters, till we get
                  --  to the last one to be retained, adding them to the list.
                  --  Note that the Next_Named_Actual list does not need to be
                  --  touched since we are only reordering them on the actual
                  --  parameter association list.

                  Passoc := Parent (First_Named_Actual (Call_Node));
                  loop
                     Temp := Relocate_Node (Passoc);
                     Append_To
                       (Parameter_Associations (Call_Node), Temp);
                     exit when
                       Last_Keep_Arg = Explicit_Actual_Parameter (Passoc);
                     Passoc := Parent (Next_Named_Actual (Passoc));
                  end loop;

                  Set_Next_Named_Actual (Temp, Empty);

                  loop
                     Temp := Next_Named_Actual (Passoc);
                     exit when No (Temp);
                     Set_Next_Named_Actual
                       (Passoc, Next_Named_Actual (Parent (Temp)));
                  end loop;
               end;

            end if;
         end;
      end if;
   end Expand_Call;

   --------------------------
   -- Expand_Inlined_Call --
   --------------------------

   procedure Expand_Inlined_Call
    (N         : Node_Id;
     Subp      : Entity_Id;
     Orig_Subp : Entity_Id)
   is
      Loc       : constant Source_Ptr := Sloc (N);
      Is_Predef : constant Boolean :=
                   Is_Predefined_File_Name
                     (Unit_File_Name (Get_Source_Unit (Subp)));
      Orig_Bod  : constant Node_Id :=
                    Body_To_Inline (Unit_Declaration_Node (Subp));

      Blk      : Node_Id;
      Bod      : Node_Id;
      Decl     : Node_Id;
      Decls    : constant List_Id := New_List;
      Exit_Lab : Entity_Id := Empty;
      F        : Entity_Id;
      A        : Node_Id;
      Lab_Decl : Node_Id;
      Lab_Id   : Node_Id;
      New_A    : Node_Id;
      Num_Ret  : Int := 0;
      Ret_Type : Entity_Id;
      Targ     : Node_Id;
      Targ1    : Node_Id;
      Temp     : Entity_Id;
      Temp_Typ : Entity_Id;

      Return_Object : Entity_Id := Empty;
      --  Entity in declaration in an extended_return_statement

      Is_Unc : constant Boolean :=
                    Is_Array_Type (Etype (Subp))
                      and then not Is_Constrained (Etype (Subp));
      --  If the type returned by the function is unconstrained and the call
      --  can be inlined, special processing is required.

      procedure Make_Exit_Label;
      --  Build declaration for exit label to be used in Return statements,
      --  sets Exit_Lab (the label node) and Lab_Decl (corresponding implicit
      --  declaration). Does nothing if Exit_Lab already set.

      function Process_Formals (N : Node_Id) return Traverse_Result;
      --  Replace occurrence of a formal with the corresponding actual, or the
      --  thunk generated for it.

      function Process_Sloc (Nod : Node_Id) return Traverse_Result;
      --  If the call being expanded is that of an internal subprogram, set the
      --  sloc of the generated block to that of the call itself, so that the
      --  expansion is skipped by the "next" command in gdb.
      --  Same processing for a subprogram in a predefined file, e.g.
      --  Ada.Tags. If Debug_Generated_Code is true, suppress this change to
      --  simplify our own development.

      procedure Rewrite_Function_Call (N : Node_Id; Blk : Node_Id);
      --  If the function body is a single expression, replace call with
      --  expression, else insert block appropriately.

      procedure Rewrite_Procedure_Call (N : Node_Id; Blk : Node_Id);
      --  If procedure body has no local variables, inline body without
      --  creating block, otherwise rewrite call with block.

      function Formal_Is_Used_Once (Formal : Entity_Id) return Boolean;
      --  Determine whether a formal parameter is used only once in Orig_Bod

      ---------------------
      -- Make_Exit_Label --
      ---------------------

      procedure Make_Exit_Label is
         Lab_Ent : Entity_Id;
      begin
         if No (Exit_Lab) then
            Lab_Ent := Make_Temporary (Loc, 'L');
            Lab_Id  := New_Reference_To (Lab_Ent, Loc);
            Exit_Lab := Make_Label (Loc, Lab_Id);
            Lab_Decl :=
              Make_Implicit_Label_Declaration (Loc,
                Defining_Identifier  => Lab_Ent,
                Label_Construct      => Exit_Lab);
         end if;
      end Make_Exit_Label;

      ---------------------
      -- Process_Formals --
      ---------------------

      function Process_Formals (N : Node_Id) return Traverse_Result is
         A   : Entity_Id;
         E   : Entity_Id;
         Ret : Node_Id;

      begin
         if Is_Entity_Name (N)
           and then Present (Entity (N))
         then
            E := Entity (N);

            if Is_Formal (E)
              and then Scope (E) = Subp
            then
               A := Renamed_Object (E);

               --  Rewrite the occurrence of the formal into an occurrence of
               --  the actual. Also establish visibility on the proper view of
               --  the actual's subtype for the body's context (if the actual's
               --  subtype is private at the call point but its full view is
               --  visible to the body, then the inlined tree here must be
               --  analyzed with the full view).

               if Is_Entity_Name (A) then
                  Rewrite (N, New_Occurrence_Of (Entity (A), Loc));
                  Check_Private_View (N);

               elsif Nkind (A) = N_Defining_Identifier then
                  Rewrite (N, New_Occurrence_Of (A, Loc));
                  Check_Private_View (N);

               --  Numeric literal

               else
                  Rewrite (N, New_Copy (A));
               end if;
            end if;
            return Skip;

         elsif Is_Entity_Name (N)
           and then Present (Return_Object)
           and then Chars (N) = Chars (Return_Object)
         then
            --  Occurrence within an extended return statement. The return
            --  object is local to the body been inlined, and thus the generic
            --  copy is not analyzed yet, so we match by name, and replace it
            --  with target of call.

            if Nkind (Targ) = N_Defining_Identifier then
               Rewrite (N, New_Occurrence_Of (Targ, Loc));
            else
               Rewrite (N, New_Copy_Tree (Targ));
            end if;

            return Skip;

         elsif Nkind (N) = N_Simple_Return_Statement then
            if No (Expression (N)) then
               Make_Exit_Label;
               Rewrite (N,
                 Make_Goto_Statement (Loc, Name => New_Copy (Lab_Id)));

            else
               if Nkind (Parent (N)) = N_Handled_Sequence_Of_Statements
                 and then Nkind (Parent (Parent (N))) = N_Subprogram_Body
               then
                  --  Function body is a single expression. No need for
                  --  exit label.

                  null;

               else
                  Num_Ret := Num_Ret + 1;
                  Make_Exit_Label;
               end if;

               --  Because of the presence of private types, the views of the
               --  expression and the context may be different, so place an
               --  unchecked conversion to the context type to avoid spurious
               --  errors, e.g. when the expression is a numeric literal and
               --  the context is private. If the expression is an aggregate,
               --  use a qualified expression, because an aggregate is not a
               --  legal argument of a conversion.

               if Nkind_In (Expression (N), N_Aggregate, N_Null) then
                  Ret :=
                    Make_Qualified_Expression (Sloc (N),
                       Subtype_Mark => New_Occurrence_Of (Ret_Type, Sloc (N)),
                       Expression => Relocate_Node (Expression (N)));
               else
                  Ret :=
                    Unchecked_Convert_To
                      (Ret_Type, Relocate_Node (Expression (N)));
               end if;

               if Nkind (Targ) = N_Defining_Identifier then
                  Rewrite (N,
                    Make_Assignment_Statement (Loc,
                      Name => New_Occurrence_Of (Targ, Loc),
                      Expression => Ret));
               else
                  Rewrite (N,
                    Make_Assignment_Statement (Loc,
                      Name => New_Copy (Targ),
                      Expression => Ret));
               end if;

               Set_Assignment_OK (Name (N));

               if Present (Exit_Lab) then
                  Insert_After (N,
                    Make_Goto_Statement (Loc,
                      Name => New_Copy (Lab_Id)));
               end if;
            end if;

            return OK;

         elsif Nkind (N) = N_Extended_Return_Statement then

            --  An extended return becomes a block whose first statement is
            --  the assignment of the initial expression of the return object
            --  to the target of the call itself.

            declare
               Return_Decl : constant Entity_Id :=
                               First (Return_Object_Declarations (N));
               Assign      : Node_Id;

            begin
               Return_Object := Defining_Identifier (Return_Decl);

               if Present (Expression (Return_Decl)) then
                  if Nkind (Targ) = N_Defining_Identifier then
                     Assign :=
                       Make_Assignment_Statement (Loc,
                         Name => New_Occurrence_Of (Targ, Loc),
                         Expression => Expression (Return_Decl));
                  else
                     Assign :=
                       Make_Assignment_Statement (Loc,
                         Name => New_Copy (Targ),
                         Expression => Expression (Return_Decl));
                  end if;

                  Set_Assignment_OK (Name (Assign));
                  Prepend (Assign,
                    Statements (Handled_Statement_Sequence (N)));
               end if;

               Rewrite (N,
                 Make_Block_Statement (Loc,
                    Handled_Statement_Sequence =>
                      Handled_Statement_Sequence (N)));

               return OK;
            end;

         --  Remove pragma Unreferenced since it may refer to formals that
         --  are not visible in the inlined body, and in any case we will
         --  not be posting warnings on the inlined body so it is unneeded.

         elsif Nkind (N) = N_Pragma
           and then Pragma_Name (N) = Name_Unreferenced
         then
            Rewrite (N, Make_Null_Statement (Sloc (N)));
            return OK;

         else
            return OK;
         end if;
      end Process_Formals;

      procedure Replace_Formals is new Traverse_Proc (Process_Formals);

      ------------------
      -- Process_Sloc --
      ------------------

      function Process_Sloc (Nod : Node_Id) return Traverse_Result is
      begin
         if not Debug_Generated_Code then
            Set_Sloc (Nod, Sloc (N));
            Set_Comes_From_Source (Nod, False);
         end if;

         return OK;
      end Process_Sloc;

      procedure Reset_Slocs is new Traverse_Proc (Process_Sloc);

      ---------------------------
      -- Rewrite_Function_Call --
      ---------------------------

      procedure Rewrite_Function_Call (N : Node_Id; Blk : Node_Id) is
         HSS : constant Node_Id := Handled_Statement_Sequence (Blk);
         Fst : constant Node_Id := First (Statements (HSS));

      begin
         --  Optimize simple case: function body is a single return statement,
         --  which has been expanded into an assignment.

         if Is_Empty_List (Declarations (Blk))
           and then Nkind (Fst) = N_Assignment_Statement
           and then No (Next (Fst))
         then

            --  The function call may have been rewritten as the temporary
            --  that holds the result of the call, in which case remove the
            --  now useless declaration.

            if Nkind (N) = N_Identifier
              and then Nkind (Parent (Entity (N))) = N_Object_Declaration
            then
               Rewrite (Parent (Entity (N)), Make_Null_Statement (Loc));
            end if;

            Rewrite (N, Expression (Fst));

         elsif Nkind (N) = N_Identifier
           and then Nkind (Parent (Entity (N))) = N_Object_Declaration
         then
            --  The block assigns the result of the call to the temporary

            Insert_After (Parent (Entity (N)), Blk);

         elsif Nkind (Parent (N)) = N_Assignment_Statement
           and then
            (Is_Entity_Name (Name (Parent (N)))
               or else
                  (Nkind (Name (Parent (N))) = N_Explicit_Dereference
                    and then Is_Entity_Name (Prefix (Name (Parent (N))))))
         then
            --  Replace assignment with the block

            declare
               Original_Assignment : constant Node_Id := Parent (N);

            begin
               --  Preserve the original assignment node to keep the complete
               --  assignment subtree consistent enough for Analyze_Assignment
               --  to proceed (specifically, the original Lhs node must still
               --  have an assignment statement as its parent).

               --  We cannot rely on Original_Node to go back from the block
               --  node to the assignment node, because the assignment might
               --  already be a rewrite substitution.

               Discard_Node (Relocate_Node (Original_Assignment));
               Rewrite (Original_Assignment, Blk);
            end;

         elsif Nkind (Parent (N)) = N_Object_Declaration then
            Set_Expression (Parent (N), Empty);
            Insert_After (Parent (N), Blk);

         elsif Is_Unc then
            Insert_Before (Parent (N), Blk);
         end if;
      end Rewrite_Function_Call;

      ----------------------------
      -- Rewrite_Procedure_Call --
      ----------------------------

      procedure Rewrite_Procedure_Call (N : Node_Id; Blk : Node_Id) is
         HSS  : constant Node_Id := Handled_Statement_Sequence (Blk);
      begin
         --  If there is a transient scope for N, this will be the scope of the
         --  actions for N, and the statements in Blk need to be within this
         --  scope. For example, they need to have visibility on the constant
         --  declarations created for the formals.

         --  If N needs no transient scope, and if there are no declarations in
         --  the inlined body, we can do a little optimization and insert the
         --  statements for the body directly after N, and rewrite N to a
         --  null statement, instead of rewriting N into a full-blown block
         --  statement.

         if not Scope_Is_Transient
           and then Is_Empty_List (Declarations (Blk))
         then
            Insert_List_After (N, Statements (HSS));
            Rewrite (N, Make_Null_Statement (Loc));
         else
            Rewrite (N, Blk);
         end if;
      end Rewrite_Procedure_Call;

      -------------------------
      -- Formal_Is_Used_Once --
      -------------------------

      function Formal_Is_Used_Once (Formal : Entity_Id) return Boolean is
         Use_Counter : Int := 0;

         function Count_Uses (N : Node_Id) return Traverse_Result;
         --  Traverse the tree and count the uses of the formal parameter.
         --  In this case, for optimization purposes, we do not need to
         --  continue the traversal once more than one use is encountered.

         ----------------
         -- Count_Uses --
         ----------------

         function Count_Uses (N : Node_Id) return Traverse_Result is
         begin
            --  The original node is an identifier

            if Nkind (N) = N_Identifier
              and then Present (Entity (N))

               --  Original node's entity points to the one in the copied body

              and then Nkind (Entity (N)) = N_Identifier
              and then Present (Entity (Entity (N)))

               --  The entity of the copied node is the formal parameter

              and then Entity (Entity (N)) = Formal
            then
               Use_Counter := Use_Counter + 1;

               if Use_Counter > 1 then

                  --  Denote more than one use and abandon the traversal

                  Use_Counter := 2;
                  return Abandon;

               end if;
            end if;

            return OK;
         end Count_Uses;

         procedure Count_Formal_Uses is new Traverse_Proc (Count_Uses);

      --  Start of processing for Formal_Is_Used_Once

      begin
         Count_Formal_Uses (Orig_Bod);
         return Use_Counter = 1;
      end Formal_Is_Used_Once;

   --  Start of processing for Expand_Inlined_Call

   begin

      --  Check for an illegal attempt to inline a recursive procedure. If the
      --  subprogram has parameters this is detected when trying to supply a
      --  binding for parameters that already have one. For parameterless
      --  subprograms this must be done explicitly.

      if In_Open_Scopes (Subp) then
         Error_Msg_N ("call to recursive subprogram cannot be inlined?", N);
         Set_Is_Inlined (Subp, False);
         return;
      end if;

      if Nkind (Orig_Bod) = N_Defining_Identifier
        or else Nkind (Orig_Bod) = N_Defining_Operator_Symbol
      then
         --  Subprogram is renaming_as_body. Calls occurring after the renaming
         --  can be replaced with calls to the renamed entity directly, because
         --  the subprograms are subtype conformant. If the renamed subprogram
         --  is an inherited operation, we must redo the expansion because
         --  implicit conversions may be needed. Similarly, if the renamed
         --  entity is inlined, expand the call for further optimizations.

         Set_Name (N, New_Occurrence_Of (Orig_Bod, Loc));

<<<<<<< HEAD
         if Present (Alias (Orig_Bod))
           or else Is_Inlined (Orig_Bod)
         then
=======
         if Present (Alias (Orig_Bod)) or else Is_Inlined (Orig_Bod) then
>>>>>>> 155d23aa
            Expand_Call (N);
         end if;

         return;
      end if;

      --  Use generic machinery to copy body of inlined subprogram, as if it
      --  were an instantiation, resetting source locations appropriately, so
      --  that nested inlined calls appear in the main unit.

      Save_Env (Subp, Empty);
      Set_Copied_Sloc_For_Inlined_Body (N, Defining_Entity (Orig_Bod));

      Bod := Copy_Generic_Node (Orig_Bod, Empty, Instantiating => True);
      Blk :=
        Make_Block_Statement (Loc,
          Declarations => Declarations (Bod),
          Handled_Statement_Sequence => Handled_Statement_Sequence (Bod));

      if No (Declarations (Bod)) then
         Set_Declarations (Blk, New_List);
      end if;

      --  For the unconstrained case, capture the name of the local
      --  variable that holds the result. This must be the first declaration
      --  in the block, because its bounds cannot depend on local variables.
      --  Otherwise there is no way to declare the result outside of the
      --  block. Needless to say, in general the bounds will depend on the
      --  actuals in the call.

      if Is_Unc then
         Targ1 := Defining_Identifier (First (Declarations (Blk)));
      end if;

      --  If this is a derived function, establish the proper return type

      if Present (Orig_Subp)
        and then Orig_Subp /= Subp
      then
         Ret_Type := Etype (Orig_Subp);
      else
         Ret_Type := Etype (Subp);
      end if;

      --  Create temporaries for the actuals that are expressions, or that
      --  are scalars and require copying to preserve semantics.

      F := First_Formal (Subp);
      A := First_Actual (N);
      while Present (F) loop
         if Present (Renamed_Object (F)) then
            Error_Msg_N ("cannot inline call to recursive subprogram", N);
            return;
         end if;

         --  If the argument may be a controlling argument in a call within
         --  the inlined body, we must preserve its classwide nature to insure
         --  that dynamic dispatching take place subsequently. If the formal
         --  has a constraint it must be preserved to retain the semantics of
         --  the body.

         if Is_Class_Wide_Type (Etype (F))
           or else (Is_Access_Type (Etype (F))
                      and then
                    Is_Class_Wide_Type (Designated_Type (Etype (F))))
         then
            Temp_Typ := Etype (F);

         elsif Base_Type (Etype (F)) = Base_Type (Etype (A))
           and then Etype (F) /= Base_Type (Etype (F))
         then
            Temp_Typ := Etype (F);

         else
            Temp_Typ := Etype (A);
         end if;

         --  If the actual is a simple name or a literal, no need to
         --  create a temporary, object can be used directly.

         --  If the actual is a literal and the formal has its address taken,
         --  we cannot pass the literal itself as an argument, so its value
         --  must be captured in a temporary.

         if (Is_Entity_Name (A)
              and then
               (not Is_Scalar_Type (Etype (A))
                 or else Ekind (Entity (A)) = E_Enumeration_Literal))

         --  When the actual is an identifier and the corresponding formal
         --  is used only once in the original body, the formal can be
         --  substituted directly with the actual parameter.

           or else (Nkind (A) = N_Identifier
             and then Formal_Is_Used_Once (F))

           or else
             (Nkind_In (A, N_Real_Literal,
                            N_Integer_Literal,
                            N_Character_Literal)
                and then not Address_Taken (F))
         then
            if Etype (F) /= Etype (A) then
               Set_Renamed_Object
                (F, Unchecked_Convert_To (Etype (F), Relocate_Node (A)));
            else
               Set_Renamed_Object (F, A);
            end if;

         else
            Temp := Make_Temporary (Loc, 'C');

            --  If the actual for an in/in-out parameter is a view conversion,
            --  make it into an unchecked conversion, given that an untagged
            --  type conversion is not a proper object for a renaming.

            --  In-out conversions that involve real conversions have already
            --  been transformed in Expand_Actuals.

            if Nkind (A) = N_Type_Conversion
              and then Ekind (F) /= E_In_Parameter
            then
               New_A :=
                 Make_Unchecked_Type_Conversion (Loc,
                   Subtype_Mark => New_Occurrence_Of (Etype (F), Loc),
                   Expression   => Relocate_Node (Expression (A)));

            elsif Etype (F) /= Etype (A) then
               New_A := Unchecked_Convert_To (Etype (F), Relocate_Node (A));
               Temp_Typ := Etype (F);

            else
               New_A := Relocate_Node (A);
            end if;

            Set_Sloc (New_A, Sloc (N));

            --  If the actual has a by-reference type, it cannot be copied, so
            --  its value is captured in a renaming declaration. Otherwise
            --  declare a local constant initialized with the actual.

            --  We also use a renaming declaration for expressions of an array
            --  type that is not bit-packed, both for efficiency reasons and to
            --  respect the semantics of the call: in most cases the original
            --  call will pass the parameter by reference, and thus the inlined
            --  code will have the same semantics.

            if Ekind (F) = E_In_Parameter
              and then not Is_Limited_Type (Etype (A))
              and then not Is_Tagged_Type  (Etype (A))
              and then
               (not Is_Array_Type (Etype (A))
                 or else not Is_Object_Reference (A)
                 or else Is_Bit_Packed_Array (Etype (A)))
            then
               Decl :=
                 Make_Object_Declaration (Loc,
                   Defining_Identifier => Temp,
                   Constant_Present => True,
                   Object_Definition => New_Occurrence_Of (Temp_Typ, Loc),
                   Expression => New_A);
            else
               Decl :=
                 Make_Object_Renaming_Declaration (Loc,
                   Defining_Identifier => Temp,
                   Subtype_Mark        => New_Occurrence_Of (Temp_Typ, Loc),
                   Name                => New_A);
            end if;

            Append (Decl, Decls);
            Set_Renamed_Object (F, Temp);
         end if;

         Next_Formal (F);
         Next_Actual (A);
      end loop;

      --  Establish target of function call. If context is not assignment or
      --  declaration, create a temporary as a target. The declaration for
      --  the temporary may be subsequently optimized away if the body is a
      --  single expression, or if the left-hand side of the assignment is
      --  simple enough, i.e. an entity or an explicit dereference of one.

      if Ekind (Subp) = E_Function then
         if Nkind (Parent (N)) = N_Assignment_Statement
           and then Is_Entity_Name (Name (Parent (N)))
         then
            Targ := Name (Parent (N));

         elsif Nkind (Parent (N)) = N_Assignment_Statement
           and then Nkind (Name (Parent (N))) = N_Explicit_Dereference
           and then Is_Entity_Name (Prefix (Name (Parent (N))))
         then
            Targ := Name (Parent (N));

         elsif Nkind (Parent (N)) = N_Object_Declaration
           and then Is_Limited_Type (Etype (Subp))
         then
            Targ := Defining_Identifier (Parent (N));

         else
            --  Replace call with temporary and create its declaration

            Temp := Make_Temporary (Loc, 'C');
            Set_Is_Internal (Temp);

            --  For the unconstrained case, the generated temporary has the
            --  same constrained declaration as the result variable. It may
            --  eventually be possible to remove that temporary and use the
            --  result variable directly.

            if Is_Unc then
               Decl :=
                 Make_Object_Declaration (Loc,
                   Defining_Identifier => Temp,
                   Object_Definition =>
                     New_Copy_Tree (Object_Definition (Parent (Targ1))));

               Replace_Formals (Decl);

            else
               Decl :=
                 Make_Object_Declaration (Loc,
                   Defining_Identifier => Temp,
                   Object_Definition =>
                     New_Occurrence_Of (Ret_Type, Loc));

               Set_Etype (Temp, Ret_Type);
            end if;

            Set_No_Initialization (Decl);
            Append (Decl, Decls);
            Rewrite (N, New_Occurrence_Of (Temp, Loc));
            Targ := Temp;
         end if;
      end if;

      Insert_Actions (N, Decls);

      --  Traverse the tree and replace formals with actuals or their thunks.
      --  Attach block to tree before analysis and rewriting.

      Replace_Formals (Blk);
      Set_Parent (Blk, N);

      if not Comes_From_Source (Subp)
        or else Is_Predef
      then
         Reset_Slocs (Blk);
      end if;

      if Present (Exit_Lab) then

         --  If the body was a single expression, the single return statement
         --  and the corresponding label are useless.

         if Num_Ret = 1
           and then
             Nkind (Last (Statements (Handled_Statement_Sequence (Blk)))) =
               N_Goto_Statement
         then
            Remove (Last (Statements (Handled_Statement_Sequence (Blk))));
         else
            Append (Lab_Decl, (Declarations (Blk)));
            Append (Exit_Lab, Statements (Handled_Statement_Sequence (Blk)));
         end if;
      end if;

      --  Analyze Blk with In_Inlined_Body set, to avoid spurious errors on
      --  conflicting private views that Gigi would ignore. If this is a
      --  predefined unit, analyze with checks off, as is done in the non-
      --  inlined run-time units.

      declare
         I_Flag : constant Boolean := In_Inlined_Body;

      begin
         In_Inlined_Body := True;

         if Is_Predef then
            declare
               Style : constant Boolean := Style_Check;
            begin
               Style_Check := False;
               Analyze (Blk, Suppress => All_Checks);
               Style_Check := Style;
            end;

         else
            Analyze (Blk);
         end if;

         In_Inlined_Body := I_Flag;
      end;

      if Ekind (Subp) = E_Procedure then
         Rewrite_Procedure_Call (N, Blk);
      else
         Rewrite_Function_Call (N, Blk);

         --  For the unconstrained case, the replacement of the call has been
         --  made prior to the complete analysis of the generated declarations.
         --  Propagate the proper type now.

         if Is_Unc then
            if Nkind (N) = N_Identifier then
               Set_Etype (N, Etype (Entity (N)));
            else
               Set_Etype (N, Etype (Targ1));
            end if;
         end if;
      end if;

      Restore_Env;

      --  Cleanup mapping between formals and actuals for other expansions

      F := First_Formal (Subp);
      while Present (F) loop
         Set_Renamed_Object (F, Empty);
         Next_Formal (F);
      end loop;
   end Expand_Inlined_Call;

   ----------------------------------------
   -- Expand_N_Extended_Return_Statement --
   ----------------------------------------

   --  If there is a Handled_Statement_Sequence, we rewrite this:

   --     return Result : T := <expression> do
   --        <handled_seq_of_stms>
   --     end return;

   --  to be:

   --     declare
   --        Result : T := <expression>;
   --     begin
   --        <handled_seq_of_stms>
   --        return Result;
   --     end;

   --  Otherwise (no Handled_Statement_Sequence), we rewrite this:

   --     return Result : T := <expression>;

   --  to be:

   --     return <expression>;

   --  unless it's build-in-place or there's no <expression>, in which case
   --  we generate:

   --     declare
   --        Result : T := <expression>;
   --     begin
   --        return Result;
   --     end;

   --  Note that this case could have been written by the user as an extended
   --  return statement, or could have been transformed to this from a simple
   --  return statement.

   --  That is, we need to have a reified return object if there are statements
   --  (which might refer to it) or if we're doing build-in-place (so we can
   --  set its address to the final resting place or if there is no expression
   --  (in which case default initial values might need to be set).

   procedure Expand_N_Extended_Return_Statement (N : Node_Id) is
      Loc : constant Source_Ptr := Sloc (N);

      Return_Object_Entity : constant Entity_Id :=
                               First_Entity (Return_Statement_Entity (N));
      Return_Object_Decl   : constant Node_Id :=
                               Parent (Return_Object_Entity);
      Parent_Function      : constant Entity_Id :=
                               Return_Applies_To (Return_Statement_Entity (N));
      Parent_Function_Typ  : constant Entity_Id := Etype (Parent_Function);
      Is_Build_In_Place    : constant Boolean :=
                               Is_Build_In_Place_Function (Parent_Function);

      Return_Stm      : Node_Id;
      Statements      : List_Id;
      Handled_Stm_Seq : Node_Id;
      Result          : Node_Id;
      Exp             : Node_Id;

      function Has_Controlled_Parts (Typ : Entity_Id) return Boolean;
      --  Determine whether type Typ is controlled or contains a controlled
      --  subcomponent.

      function Move_Activation_Chain return Node_Id;
      --  Construct a call to System.Tasking.Stages.Move_Activation_Chain
      --  with parameters:
      --    From         current activation chain
      --    To           activation chain passed in by the caller
      --    New_Master   master passed in by the caller

      function Move_Final_List return Node_Id;
      --  Construct call to System.Finalization_Implementation.Move_Final_List
      --  with parameters:
      --
      --    From         finalization list of the return statement
      --    To           finalization list passed in by the caller

      --------------------------
      -- Has_Controlled_Parts --
      --------------------------

      function Has_Controlled_Parts (Typ : Entity_Id) return Boolean is
      begin
         return
           Is_Controlled (Typ)
             or else Has_Controlled_Component (Typ);
      end Has_Controlled_Parts;

      ---------------------------
      -- Move_Activation_Chain --
      ---------------------------

      function Move_Activation_Chain return Node_Id is
         Activation_Chain_Formal : constant Entity_Id :=
                                     Build_In_Place_Formal
                                       (Parent_Function, BIP_Activation_Chain);
         To                      : constant Node_Id :=
                                     New_Reference_To
                                       (Activation_Chain_Formal, Loc);
         Master_Formal           : constant Entity_Id :=
                                     Build_In_Place_Formal
                                       (Parent_Function, BIP_Master);
         New_Master              : constant Node_Id :=
                                     New_Reference_To (Master_Formal, Loc);

         Chain_Entity : Entity_Id;
         From         : Node_Id;

      begin
         Chain_Entity := First_Entity (Return_Statement_Entity (N));
         while Chars (Chain_Entity) /= Name_uChain loop
            Chain_Entity := Next_Entity (Chain_Entity);
         end loop;

         From :=
           Make_Attribute_Reference (Loc,
             Prefix         => New_Reference_To (Chain_Entity, Loc),
             Attribute_Name => Name_Unrestricted_Access);
         --  ??? Not clear why "Make_Identifier (Loc, Name_uChain)" doesn't
         --  work, instead of "New_Reference_To (Chain_Entity, Loc)" above.

         return
           Make_Procedure_Call_Statement (Loc,
             Name => New_Reference_To (RTE (RE_Move_Activation_Chain), Loc),
             Parameter_Associations => New_List (From, To, New_Master));
      end Move_Activation_Chain;

      ---------------------
      -- Move_Final_List --
      ---------------------

      function Move_Final_List return Node_Id is
         Flist : constant Entity_Id  :=
                   Finalization_Chain_Entity (Return_Statement_Entity (N));

         From : constant Node_Id := New_Reference_To (Flist, Loc);

         Caller_Final_List : constant Entity_Id :=
                               Build_In_Place_Formal
                                 (Parent_Function, BIP_Final_List);

         To : constant Node_Id := New_Reference_To (Caller_Final_List, Loc);

      begin
         --  Catch cases where a finalization chain entity has not been
         --  associated with the return statement entity.

         pragma Assert (Present (Flist));

         --  Build required call

         return
           Make_If_Statement (Loc,
             Condition =>
               Make_Op_Ne (Loc,
                 Left_Opnd  => New_Copy (From),
                 Right_Opnd => New_Node (N_Null, Loc)),
             Then_Statements =>
               New_List (
                 Make_Procedure_Call_Statement (Loc,
                   Name => New_Reference_To (RTE (RE_Move_Final_List), Loc),
                   Parameter_Associations => New_List (From, To))));
      end Move_Final_List;

   --  Start of processing for Expand_N_Extended_Return_Statement

   begin
      if Nkind (Return_Object_Decl) = N_Object_Declaration then
         Exp := Expression (Return_Object_Decl);
      else
         Exp := Empty;
      end if;

      Handled_Stm_Seq := Handled_Statement_Sequence (N);

      --  Build a simple_return_statement that returns the return object when
      --  there is a statement sequence, or no expression, or the result will
      --  be built in place. Note however that we currently do this for all
      --  composite cases, even though nonlimited composite results are not yet
      --  built in place (though we plan to do so eventually).

      if Present (Handled_Stm_Seq)
        or else Is_Composite_Type (Etype (Parent_Function))
        or else No (Exp)
      then
         if No (Handled_Stm_Seq) then
            Statements := New_List;

         --  If the extended return has a handled statement sequence, then wrap
         --  it in a block and use the block as the first statement.

         else
            Statements :=
              New_List (Make_Block_Statement (Loc,
                          Declarations => New_List,
                          Handled_Statement_Sequence => Handled_Stm_Seq));
         end if;

         --  If control gets past the above Statements, we have successfully
         --  completed the return statement. If the result type has controlled
         --  parts and the return is for a build-in-place function, then we
         --  call Move_Final_List to transfer responsibility for finalization
         --  of the return object to the caller. An alternative would be to
         --  declare a Success flag in the function, initialize it to False,
         --  and set it to True here. Then move the Move_Final_List call into
         --  the cleanup code, and check Success. If Success then make a call
         --  to Move_Final_List else do finalization. Then we can remove the
         --  abort-deferral and the nulling-out of the From parameter from
         --  Move_Final_List. Note that the current method is not quite correct
         --  in the rather obscure case of a select-then-abort statement whose
         --  abortable part contains the return statement.

         --  Check the type of the function to determine whether to move the
         --  finalization list. A special case arises when processing a simple
         --  return statement which has been rewritten as an extended return.
         --  In that case check the type of the returned object or the original
         --  expression.

         if Is_Build_In_Place
           and then
               (Has_Controlled_Parts (Parent_Function_Typ)
                 or else (Is_Class_Wide_Type (Parent_Function_Typ)
                           and then
                        Has_Controlled_Parts (Root_Type (Parent_Function_Typ)))
                 or else Has_Controlled_Parts (Etype (Return_Object_Entity))
                 or else (Present (Exp)
                           and then Has_Controlled_Parts (Etype (Exp))))
         then
            Append_To (Statements, Move_Final_List);
         end if;

         --  Similarly to the above Move_Final_List, if the result type
         --  contains tasks, we call Move_Activation_Chain. Later, the cleanup
         --  code will call Complete_Master, which will terminate any
         --  unactivated tasks belonging to the return statement master. But
         --  Move_Activation_Chain updates their master to be that of the
         --  caller, so they will not be terminated unless the return statement
         --  completes unsuccessfully due to exception, abort, goto, or exit.
         --  As a formality, we test whether the function requires the result
         --  to be built in place, though that's necessarily true for the case
         --  of result types with task parts.

         if Is_Build_In_Place and Has_Task (Etype (Parent_Function)) then
            Append_To (Statements, Move_Activation_Chain);
         end if;

         --  Build a simple_return_statement that returns the return object

         Return_Stm :=
           Make_Simple_Return_Statement (Loc,
             Expression => New_Occurrence_Of (Return_Object_Entity, Loc));
         Append_To (Statements, Return_Stm);

         Handled_Stm_Seq :=
           Make_Handled_Sequence_Of_Statements (Loc, Statements);
      end if;

      --  Case where we build a block

      if Present (Handled_Stm_Seq) then
         Result :=
           Make_Block_Statement (Loc,
             Declarations => Return_Object_Declarations (N),
             Handled_Statement_Sequence => Handled_Stm_Seq);

         --  We set the entity of the new block statement to be that of the
         --  return statement. This is necessary so that various fields, such
         --  as Finalization_Chain_Entity carry over from the return statement
         --  to the block. Note that this block is unusual, in that its entity
         --  is an E_Return_Statement rather than an E_Block.

         Set_Identifier
           (Result, New_Occurrence_Of (Return_Statement_Entity (N), Loc));

         --  If the object decl was already rewritten as a renaming, then
         --  we don't want to do the object allocation and transformation of
         --  of the return object declaration to a renaming. This case occurs
         --  when the return object is initialized by a call to another
         --  build-in-place function, and that function is responsible for the
         --  allocation of the return object.

         if Is_Build_In_Place
           and then
             Nkind (Return_Object_Decl) = N_Object_Renaming_Declaration
         then
            pragma Assert (Nkind (Original_Node (Return_Object_Decl)) =
                            N_Object_Declaration
              and then Is_Build_In_Place_Function_Call
                         (Expression (Original_Node (Return_Object_Decl))));

            Set_By_Ref (Return_Stm);  -- Return build-in-place results by ref

         elsif Is_Build_In_Place then

            --  Locate the implicit access parameter associated with the
            --  caller-supplied return object and convert the return
            --  statement's return object declaration to a renaming of a
            --  dereference of the access parameter. If the return object's
            --  declaration includes an expression that has not already been
            --  expanded as separate assignments, then add an assignment
            --  statement to ensure the return object gets initialized.

            --  declare
            --     Result : T [:= <expression>];
            --  begin
            --     ...

            --  is converted to

            --  declare
            --     Result : T renames FuncRA.all;
            --     [Result := <expression;]
            --  begin
            --     ...

            declare
               Return_Obj_Id    : constant Entity_Id :=
                                    Defining_Identifier (Return_Object_Decl);
               Return_Obj_Typ   : constant Entity_Id := Etype (Return_Obj_Id);
               Return_Obj_Expr  : constant Node_Id :=
                                    Expression (Return_Object_Decl);
               Result_Subt      : constant Entity_Id :=
                                    Etype (Parent_Function);
               Constr_Result    : constant Boolean :=
                                    Is_Constrained (Result_Subt);
               Obj_Alloc_Formal : Entity_Id;
               Object_Access    : Entity_Id;
               Obj_Acc_Deref    : Node_Id;
               Init_Assignment  : Node_Id := Empty;

            begin
               --  Build-in-place results must be returned by reference

               Set_By_Ref (Return_Stm);

               --  Retrieve the implicit access parameter passed by the caller

               Object_Access :=
                 Build_In_Place_Formal (Parent_Function, BIP_Object_Access);

               --  If the return object's declaration includes an expression
               --  and the declaration isn't marked as No_Initialization, then
               --  we need to generate an assignment to the object and insert
               --  it after the declaration before rewriting it as a renaming
               --  (otherwise we'll lose the initialization). The case where
               --  the result type is an interface (or class-wide interface)
               --  is also excluded because the context of the function call
               --  must be unconstrained, so the initialization will always
               --  be done as part of an allocator evaluation (storage pool
               --  or secondary stack), never to a constrained target object
               --  passed in by the caller. Besides the assignment being
               --  unneeded in this case, it avoids problems with trying to
               --  generate a dispatching assignment when the return expression
               --  is a nonlimited descendant of a limited interface (the
               --  interface has no assignment operation).

               if Present (Return_Obj_Expr)
                 and then not No_Initialization (Return_Object_Decl)
                 and then not Is_Interface (Return_Obj_Typ)
               then
                  Init_Assignment :=
                    Make_Assignment_Statement (Loc,
                      Name       => New_Reference_To (Return_Obj_Id, Loc),
                      Expression => Relocate_Node (Return_Obj_Expr));
                  Set_Etype (Name (Init_Assignment), Etype (Return_Obj_Id));
                  Set_Assignment_OK (Name (Init_Assignment));
                  Set_No_Ctrl_Actions (Init_Assignment);

                  Set_Parent (Name (Init_Assignment), Init_Assignment);
                  Set_Parent (Expression (Init_Assignment), Init_Assignment);

                  Set_Expression (Return_Object_Decl, Empty);

                  if Is_Class_Wide_Type (Etype (Return_Obj_Id))
                    and then not Is_Class_Wide_Type
                                   (Etype (Expression (Init_Assignment)))
                  then
                     Rewrite (Expression (Init_Assignment),
                       Make_Type_Conversion (Loc,
                         Subtype_Mark =>
                           New_Occurrence_Of
                             (Etype (Return_Obj_Id), Loc),
                         Expression =>
                           Relocate_Node (Expression (Init_Assignment))));
                  end if;

                  --  In the case of functions where the calling context can
                  --  determine the form of allocation needed, initialization
                  --  is done with each part of the if statement that handles
                  --  the different forms of allocation (this is true for
                  --  unconstrained and tagged result subtypes).

                  if Constr_Result
                    and then not Is_Tagged_Type (Underlying_Type (Result_Subt))
                  then
                     Insert_After (Return_Object_Decl, Init_Assignment);
                  end if;
               end if;

               --  When the function's subtype is unconstrained, a run-time
               --  test is needed to determine the form of allocation to use
               --  for the return object. The function has an implicit formal
               --  parameter indicating this. If the BIP_Alloc_Form formal has
               --  the value one, then the caller has passed access to an
               --  existing object for use as the return object. If the value
               --  is two, then the return object must be allocated on the
               --  secondary stack. Otherwise, the object must be allocated in
               --  a storage pool (currently only supported for the global
               --  heap, user-defined storage pools TBD ???). We generate an
               --  if statement to test the implicit allocation formal and
               --  initialize a local access value appropriately, creating
               --  allocators in the secondary stack and global heap cases.
               --  The special formal also exists and must be tested when the
               --  function has a tagged result, even when the result subtype
               --  is constrained, because in general such functions can be
               --  called in dispatching contexts and must be handled similarly
               --  to functions with a class-wide result.

               if not Constr_Result
                 or else Is_Tagged_Type (Underlying_Type (Result_Subt))
               then
                  Obj_Alloc_Formal :=
                    Build_In_Place_Formal (Parent_Function, BIP_Alloc_Form);

                  declare
                     Ref_Type       : Entity_Id;
                     Ptr_Type_Decl  : Node_Id;
                     Alloc_Obj_Id   : Entity_Id;
                     Alloc_Obj_Decl : Node_Id;
                     Alloc_If_Stmt  : Node_Id;
                     SS_Allocator   : Node_Id;
                     Heap_Allocator : Node_Id;

                  begin
                     --  Reuse the itype created for the function's implicit
                     --  access formal. This avoids the need to create a new
                     --  access type here, plus it allows assigning the access
                     --  formal directly without applying a conversion.

                     --  Ref_Type := Etype (Object_Access);

                     --  Create an access type designating the function's
                     --  result subtype.

                     Ref_Type := Make_Temporary (Loc, 'A');

                     Ptr_Type_Decl :=
                       Make_Full_Type_Declaration (Loc,
                         Defining_Identifier => Ref_Type,
                         Type_Definition =>
                           Make_Access_To_Object_Definition (Loc,
                             All_Present => True,
                             Subtype_Indication =>
                               New_Reference_To (Return_Obj_Typ, Loc)));

                     Insert_Before (Return_Object_Decl, Ptr_Type_Decl);

                     --  Create an access object that will be initialized to an
                     --  access value denoting the return object, either coming
                     --  from an implicit access value passed in by the caller
                     --  or from the result of an allocator.

                     Alloc_Obj_Id := Make_Temporary (Loc, 'R');
                     Set_Etype (Alloc_Obj_Id, Ref_Type);

                     Alloc_Obj_Decl :=
                       Make_Object_Declaration (Loc,
                         Defining_Identifier => Alloc_Obj_Id,
                         Object_Definition   => New_Reference_To
                                                  (Ref_Type, Loc));

                     Insert_Before (Return_Object_Decl, Alloc_Obj_Decl);

                     --  Create allocators for both the secondary stack and
                     --  global heap. If there's an initialization expression,
                     --  then create these as initialized allocators.

                     if Present (Return_Obj_Expr)
                       and then not No_Initialization (Return_Object_Decl)
                     then
                        --  Always use the type of the expression for the
                        --  qualified expression, rather than the result type.
                        --  In general we cannot always use the result type
                        --  for the allocator, because the expression might be
                        --  of a specific type, such as in the case of an
                        --  aggregate or even a nonlimited object when the
                        --  result type is a limited class-wide interface type.

                        Heap_Allocator :=
                          Make_Allocator (Loc,
                            Expression =>
                              Make_Qualified_Expression (Loc,
                                Subtype_Mark =>
                                  New_Reference_To
                                    (Etype (Return_Obj_Expr), Loc),
                                Expression =>
                                  New_Copy_Tree (Return_Obj_Expr)));

                     else
                        --  If the function returns a class-wide type we cannot
                        --  use the return type for the allocator. Instead we
                        --  use the type of the expression, which must be an
                        --  aggregate of a definite type.

                        if Is_Class_Wide_Type (Return_Obj_Typ) then
                           Heap_Allocator :=
                             Make_Allocator (Loc,
                               Expression =>
                                 New_Reference_To
                                   (Etype (Return_Obj_Expr), Loc));
                        else
                           Heap_Allocator :=
                             Make_Allocator (Loc,
                               Expression =>
                                 New_Reference_To (Return_Obj_Typ, Loc));
                        end if;

                        --  If the object requires default initialization then
                        --  that will happen later following the elaboration of
                        --  the object renaming. If we don't turn it off here
                        --  then the object will be default initialized twice.

                        Set_No_Initialization (Heap_Allocator);
                     end if;

                     --  If the No_Allocators restriction is active, then only
                     --  an allocator for secondary stack allocation is needed.
                     --  It's OK for such allocators to have Comes_From_Source
                     --  set to False, because gigi knows not to flag them as
                     --  being a violation of No_Implicit_Heap_Allocations.

                     if Restriction_Active (No_Allocators) then
                        SS_Allocator   := Heap_Allocator;
                        Heap_Allocator := Make_Null (Loc);

                     --  Otherwise the heap allocator may be needed, so we make
                     --  another allocator for secondary stack allocation.

                     else
                        SS_Allocator := New_Copy_Tree (Heap_Allocator);

                        --  The heap allocator is marked Comes_From_Source
                        --  since it corresponds to an explicit user-written
                        --  allocator (that is, it will only be executed on
                        --  behalf of callers that call the function as
                        --  initialization for such an allocator). This
                        --  prevents errors when No_Implicit_Heap_Allocations
                        --  is in force.

                        Set_Comes_From_Source (Heap_Allocator, True);
                     end if;

                     --  The allocator is returned on the secondary stack. We
                     --  don't do this on VM targets, since the SS is not used.

                     if VM_Target = No_VM then
                        Set_Storage_Pool (SS_Allocator, RTE (RE_SS_Pool));
                        Set_Procedure_To_Call
                          (SS_Allocator, RTE (RE_SS_Allocate));

                        --  The allocator is returned on the secondary stack,
                        --  so indicate that the function return, as well as
                        --  the block that encloses the allocator, must not
                        --  release it. The flags must be set now because the
                        --  decision to use the secondary stack is done very
                        --  late in the course of expanding the return
                        --  statement, past the point where these flags are
                        --  normally set.

                        Set_Sec_Stack_Needed_For_Return (Parent_Function);
                        Set_Sec_Stack_Needed_For_Return
                          (Return_Statement_Entity (N));
                        Set_Uses_Sec_Stack (Parent_Function);
                        Set_Uses_Sec_Stack (Return_Statement_Entity (N));
                     end if;

                     --  Create an if statement to test the BIP_Alloc_Form
                     --  formal and initialize the access object to either the
                     --  BIP_Object_Access formal (BIP_Alloc_Form = 0), the
                     --  result of allocating the object in the secondary stack
                     --  (BIP_Alloc_Form = 1), or else an allocator to create
                     --  the return object in the heap (BIP_Alloc_Form = 2).

                     --  ??? An unchecked type conversion must be made in the
                     --  case of assigning the access object formal to the
                     --  local access object, because a normal conversion would
                     --  be illegal in some cases (such as converting access-
                     --  to-unconstrained to access-to-constrained), but the
                     --  the unchecked conversion will presumably fail to work
                     --  right in just such cases. It's not clear at all how to
                     --  handle this. ???

                     Alloc_If_Stmt :=
                       Make_If_Statement (Loc,
                         Condition       =>
                           Make_Op_Eq (Loc,
                             Left_Opnd =>
                               New_Reference_To (Obj_Alloc_Formal, Loc),
                             Right_Opnd =>
                               Make_Integer_Literal (Loc,
                                 UI_From_Int (BIP_Allocation_Form'Pos
                                                (Caller_Allocation)))),
                         Then_Statements =>
                           New_List (Make_Assignment_Statement (Loc,
                                       Name       =>
                                         New_Reference_To
                                           (Alloc_Obj_Id, Loc),
                                       Expression =>
                                         Make_Unchecked_Type_Conversion (Loc,
                                           Subtype_Mark =>
                                             New_Reference_To (Ref_Type, Loc),
                                           Expression =>
                                             New_Reference_To
                                               (Object_Access, Loc)))),
                         Elsif_Parts     =>
                           New_List (Make_Elsif_Part (Loc,
                                       Condition       =>
                                         Make_Op_Eq (Loc,
                                           Left_Opnd =>
                                             New_Reference_To
                                               (Obj_Alloc_Formal, Loc),
                                           Right_Opnd =>
                                             Make_Integer_Literal (Loc,
                                               UI_From_Int (
                                                 BIP_Allocation_Form'Pos
                                                    (Secondary_Stack)))),
                                       Then_Statements =>
                                          New_List
                                            (Make_Assignment_Statement (Loc,
                                               Name       =>
                                                 New_Reference_To
                                                   (Alloc_Obj_Id, Loc),
                                               Expression =>
                                                 SS_Allocator)))),
                         Else_Statements =>
                           New_List (Make_Assignment_Statement (Loc,
                                        Name       =>
                                          New_Reference_To
                                            (Alloc_Obj_Id, Loc),
                                        Expression =>
                                          Heap_Allocator)));

                     --  If a separate initialization assignment was created
                     --  earlier, append that following the assignment of the
                     --  implicit access formal to the access object, to ensure
                     --  that the return object is initialized in that case.
                     --  In this situation, the target of the assignment must
                     --  be rewritten to denote a dereference of the access to
                     --  the return object passed in by the caller.

                     if Present (Init_Assignment) then
                        Rewrite (Name (Init_Assignment),
                          Make_Explicit_Dereference (Loc,
                            Prefix => New_Reference_To (Alloc_Obj_Id, Loc)));
                        Set_Etype
                          (Name (Init_Assignment), Etype (Return_Obj_Id));

                        Append_To
                          (Then_Statements (Alloc_If_Stmt),
                           Init_Assignment);
                     end if;

                     Insert_Before (Return_Object_Decl, Alloc_If_Stmt);

                     --  Remember the local access object for use in the
                     --  dereference of the renaming created below.

                     Object_Access := Alloc_Obj_Id;
                  end;
               end if;

               --  Replace the return object declaration with a renaming of a
               --  dereference of the access value designating the return
               --  object.

               Obj_Acc_Deref :=
                 Make_Explicit_Dereference (Loc,
                   Prefix => New_Reference_To (Object_Access, Loc));

               Rewrite (Return_Object_Decl,
                 Make_Object_Renaming_Declaration (Loc,
                   Defining_Identifier => Return_Obj_Id,
                   Access_Definition   => Empty,
                   Subtype_Mark        => New_Occurrence_Of
                                            (Return_Obj_Typ, Loc),
                   Name                => Obj_Acc_Deref));

               Set_Renamed_Object (Return_Obj_Id, Obj_Acc_Deref);
            end;
         end if;

      --  Case where we do not build a block

      else
         --  We're about to drop Return_Object_Declarations on the floor, so
         --  we need to insert it, in case it got expanded into useful code.
         --  Remove side effects from expression, which may be duplicated in
         --  subsequent checks (see Expand_Simple_Function_Return).

         Insert_List_Before (N, Return_Object_Declarations (N));
         Remove_Side_Effects (Exp);

         --  Build simple_return_statement that returns the expression directly

         Return_Stm := Make_Simple_Return_Statement (Loc, Expression => Exp);

         Result := Return_Stm;
      end if;

      --  Set the flag to prevent infinite recursion

      Set_Comes_From_Extended_Return_Statement (Return_Stm);

      Rewrite (N, Result);
      Analyze (N);
   end Expand_N_Extended_Return_Statement;

   ----------------------------
   -- Expand_N_Function_Call --
   ----------------------------

   procedure Expand_N_Function_Call (N : Node_Id) is
   begin
      Expand_Call (N);

      --  If the return value of a foreign compiled function is VAX Float, then
      --  expand the return (adjusts the location of the return value on
      --  Alpha/VMS, no-op everywhere else).
      --  Comes_From_Source intercepts recursive expansion.

      if Vax_Float (Etype (N))
        and then Nkind (N) = N_Function_Call
        and then Present (Name (N))
        and then Present (Entity (Name (N)))
        and then Has_Foreign_Convention (Entity (Name (N)))
        and then Comes_From_Source (Parent (N))
      then
         Expand_Vax_Foreign_Return (N);
      end if;
   end Expand_N_Function_Call;

   ---------------------------------------
   -- Expand_N_Procedure_Call_Statement --
   ---------------------------------------

   procedure Expand_N_Procedure_Call_Statement (N : Node_Id) is
   begin
      Expand_Call (N);
   end Expand_N_Procedure_Call_Statement;

   --------------------------------------
   -- Expand_N_Simple_Return_Statement --
   --------------------------------------

   procedure Expand_N_Simple_Return_Statement (N : Node_Id) is
   begin
      --  Defend against previous errors (i.e. the return statement calls a
      --  function that is not available in configurable runtime).

      if Present (Expression (N))
        and then Nkind (Expression (N)) = N_Empty
      then
         return;
      end if;

      --  Distinguish the function and non-function cases:

      case Ekind (Return_Applies_To (Return_Statement_Entity (N))) is

         when E_Function          |
              E_Generic_Function  =>
            Expand_Simple_Function_Return (N);

         when E_Procedure         |
              E_Generic_Procedure |
              E_Entry             |
              E_Entry_Family      |
              E_Return_Statement =>
            Expand_Non_Function_Return (N);

         when others =>
            raise Program_Error;
      end case;

   exception
      when RE_Not_Available =>
         return;
   end Expand_N_Simple_Return_Statement;

   ------------------------------
   -- Expand_N_Subprogram_Body --
   ------------------------------

   --  Add poll call if ATC polling is enabled, unless the body will be inlined
   --  by the back-end.

   --  Add dummy push/pop label nodes at start and end to clear any local
   --  exception indications if local-exception-to-goto optimization is active.

   --  Add return statement if last statement in body is not a return statement
   --  (this makes things easier on Gigi which does not want to have to handle
   --  a missing return).

   --  Add call to Activate_Tasks if body is a task activator

   --  Deal with possible detection of infinite recursion

   --  Eliminate body completely if convention stubbed

   --  Encode entity names within body, since we will not need to reference
   --  these entities any longer in the front end.

   --  Initialize scalar out parameters if Initialize/Normalize_Scalars

   --  Reset Pure indication if any parameter has root type System.Address
   --  or has any parameters of limited types, where limited means that the
   --  run-time view is limited (i.e. the full type is limited).

   --  Wrap thread body

   procedure Expand_N_Subprogram_Body (N : Node_Id) is
      Loc      : constant Source_Ptr := Sloc (N);
      H        : constant Node_Id    := Handled_Statement_Sequence (N);
      Body_Id  : Entity_Id;
      Except_H : Node_Id;
      L        : List_Id;
      Spec_Id  : Entity_Id;

      procedure Add_Return (S : List_Id);
      --  Append a return statement to the statement sequence S if the last
      --  statement is not already a return or a goto statement. Note that
      --  the latter test is not critical, it does not matter if we add a few
      --  extra returns, since they get eliminated anyway later on.

      ----------------
      -- Add_Return --
      ----------------

      procedure Add_Return (S : List_Id) is
         Last_Stm : Node_Id;
         Loc      : Source_Ptr;

      begin
         --  Get last statement, ignoring any Pop_xxx_Label nodes, which are
         --  not relevant in this context since they are not executable.

         Last_Stm := Last (S);
         while Nkind (Last_Stm) in N_Pop_xxx_Label loop
            Prev (Last_Stm);
         end loop;

         --  Now insert return unless last statement is a transfer

         if not Is_Transfer (Last_Stm) then

            --  The source location for the return is the end label of the
            --  procedure if present. Otherwise use the sloc of the last
            --  statement in the list. If the list comes from a generated
            --  exception handler and we are not debugging generated code,
            --  all the statements within the handler are made invisible
            --  to the debugger.

            if Nkind (Parent (S)) = N_Exception_Handler
              and then not Comes_From_Source (Parent (S))
            then
               Loc := Sloc (Last_Stm);

            elsif Present (End_Label (H)) then
               Loc := Sloc (End_Label (H));

            else
               Loc := Sloc (Last_Stm);
            end if;

            declare
               Rtn : constant Node_Id := Make_Simple_Return_Statement (Loc);

            begin
               --  Append return statement, and set analyzed manually. We can't
               --  call Analyze on this return since the scope is wrong.

               --  Note: it almost works to push the scope and then do the
               --  Analyze call, but something goes wrong in some weird cases
               --  and it is not worth worrying about ???

               Append_To (S, Rtn);
               Set_Analyzed (Rtn);

               --  Call _Postconditions procedure if appropriate. We need to
               --  do this explicitly because we did not analyze the generated
               --  return statement above, so the call did not get inserted.

               if Ekind (Spec_Id) = E_Procedure
                 and then Has_Postconditions (Spec_Id)
               then
                  pragma Assert (Present (Postcondition_Proc (Spec_Id)));
                  Insert_Action (Rtn,
                    Make_Procedure_Call_Statement (Loc,
                      Name =>
                        New_Reference_To (Postcondition_Proc (Spec_Id), Loc)));
               end if;
            end;
         end if;
      end Add_Return;

   --  Start of processing for Expand_N_Subprogram_Body

   begin
      --  Set L to either the list of declarations if present, or to the list
      --  of statements if no declarations are present. This is used to insert
      --  new stuff at the start.

      if Is_Non_Empty_List (Declarations (N)) then
         L := Declarations (N);
      else
         L := Statements (H);
      end if;

      --  If local-exception-to-goto optimization active, insert dummy push
      --  statements at start, and dummy pop statements at end.

      if (Debug_Flag_Dot_G
           or else Restriction_Active (No_Exception_Propagation))
        and then Is_Non_Empty_List (L)
      then
         declare
            FS  : constant Node_Id    := First (L);
            FL  : constant Source_Ptr := Sloc (FS);
            LS  : Node_Id;
            LL  : Source_Ptr;

         begin
            --  LS points to either last statement, if statements are present
            --  or to the last declaration if there are no statements present.
            --  It is the node after which the pop's are generated.

            if Is_Non_Empty_List (Statements (H)) then
               LS := Last (Statements (H));
            else
               LS := Last (L);
            end if;

            LL := Sloc (LS);

            Insert_List_Before_And_Analyze (FS, New_List (
              Make_Push_Constraint_Error_Label (FL),
              Make_Push_Program_Error_Label    (FL),
              Make_Push_Storage_Error_Label    (FL)));

            Insert_List_After_And_Analyze (LS, New_List (
              Make_Pop_Constraint_Error_Label  (LL),
              Make_Pop_Program_Error_Label     (LL),
              Make_Pop_Storage_Error_Label     (LL)));
         end;
      end if;

      --  Find entity for subprogram

      Body_Id := Defining_Entity (N);

      if Present (Corresponding_Spec (N)) then
         Spec_Id := Corresponding_Spec (N);
      else
         Spec_Id := Body_Id;
      end if;

      --  Need poll on entry to subprogram if polling enabled. We only do this
      --  for non-empty subprograms, since it does not seem necessary to poll
      --  for a dummy null subprogram.

      if Is_Non_Empty_List (L) then

         --  Do not add a polling call if the subprogram is to be inlined by
         --  the back-end, to avoid repeated calls with multiple inlinings.

         if Is_Inlined (Spec_Id)
           and then Front_End_Inlining
           and then Optimization_Level > 1
         then
            null;
         else
            Generate_Poll_Call (First (L));
         end if;
      end if;

      --  If this is a Pure function which has any parameters whose root type
      --  is System.Address, reset the Pure indication, since it will likely
      --  cause incorrect code to be generated as the parameter is probably
      --  a pointer, and the fact that the same pointer is passed does not mean
      --  that the same value is being referenced.

      --  Note that if the programmer gave an explicit Pure_Function pragma,
      --  then we believe the programmer, and leave the subprogram Pure.

      --  This code should probably be at the freeze point, so that it happens
      --  even on a -gnatc (or more importantly -gnatt) compile, so that the
      --  semantic tree has Is_Pure set properly ???

      if Is_Pure (Spec_Id)
        and then Is_Subprogram (Spec_Id)
        and then not Has_Pragma_Pure_Function (Spec_Id)
      then
         declare
            F : Entity_Id;

         begin
            F := First_Formal (Spec_Id);
            while Present (F) loop
               if Is_Descendent_Of_Address (Etype (F))

                 --  Note that this test is being made in the body of the
                 --  subprogram, not the spec, so we are testing the full
                 --  type for being limited here, as required.

                 or else Is_Limited_Type (Etype (F))
               then
                  Set_Is_Pure (Spec_Id, False);

                  if Spec_Id /= Body_Id then
                     Set_Is_Pure (Body_Id, False);
                  end if;

                  exit;
               end if;

               Next_Formal (F);
            end loop;
         end;
      end if;

      --  Initialize any scalar OUT args if Initialize/Normalize_Scalars

      if Init_Or_Norm_Scalars and then Is_Subprogram (Spec_Id) then
         declare
            F : Entity_Id;

         begin
            --  Loop through formals

            F := First_Formal (Spec_Id);
            while Present (F) loop
               if Is_Scalar_Type (Etype (F))
                 and then Ekind (F) = E_Out_Parameter
               then
                  Check_Restriction (No_Default_Initialization, F);

                  --  Insert the initialization. We turn off validity checks
                  --  for this assignment, since we do not want any check on
                  --  the initial value itself (which may well be invalid).

                  Insert_Before_And_Analyze (First (L),
                    Make_Assignment_Statement (Loc,
                      Name       => New_Occurrence_Of (F, Loc),
                      Expression => Get_Simple_Init_Val (Etype (F), N)),
                    Suppress => Validity_Check);
               end if;

               Next_Formal (F);
            end loop;
         end;
      end if;

      --  Clear out statement list for stubbed procedure

      if Present (Corresponding_Spec (N)) then
         Set_Elaboration_Flag (N, Spec_Id);

         if Convention (Spec_Id) = Convention_Stubbed
           or else Is_Eliminated (Spec_Id)
         then
            Set_Declarations (N, Empty_List);
            Set_Handled_Statement_Sequence (N,
              Make_Handled_Sequence_Of_Statements (Loc,
                Statements => New_List (
                  Make_Null_Statement (Loc))));
            return;
         end if;
      end if;

      --  Create a set of discriminals for the next protected subprogram body

      if Is_List_Member (N)
        and then Present (Parent (List_Containing (N)))
        and then Nkind (Parent (List_Containing (N))) = N_Protected_Body
        and then Present (Next_Protected_Operation (N))
      then
         Set_Discriminals (Parent (Base_Type (Scope (Spec_Id))));
      end if;

      --  Returns_By_Ref flag is normally set when the subprogram is frozen but
      --  subprograms with no specs are not frozen.

      declare
         Typ  : constant Entity_Id := Etype (Spec_Id);
         Utyp : constant Entity_Id := Underlying_Type (Typ);

      begin
         if not Acts_As_Spec (N)
           and then Nkind (Parent (Parent (Spec_Id))) /=
             N_Subprogram_Body_Stub
         then
            null;

         elsif Is_Immutably_Limited_Type (Typ) then
            Set_Returns_By_Ref (Spec_Id);

         elsif Present (Utyp) and then CW_Or_Has_Controlled_Part (Utyp) then
            Set_Returns_By_Ref (Spec_Id);
         end if;
      end;

      --  For a procedure, we add a return for all possible syntactic ends of
      --  the subprogram.

      if Ekind_In (Spec_Id, E_Procedure, E_Generic_Procedure) then
         Add_Return (Statements (H));

         if Present (Exception_Handlers (H)) then
            Except_H := First_Non_Pragma (Exception_Handlers (H));
            while Present (Except_H) loop
               Add_Return (Statements (Except_H));
               Next_Non_Pragma (Except_H);
            end loop;
         end if;

      --  For a function, we must deal with the case where there is at least
      --  one missing return. What we do is to wrap the entire body of the
      --  function in a block:

      --    begin
      --      ...
      --    end;

      --  becomes

      --    begin
      --       begin
      --          ...
      --       end;

      --       raise Program_Error;
      --    end;

      --  This approach is necessary because the raise must be signalled to the
      --  caller, not handled by any local handler (RM 6.4(11)).

      --  Note: we do not need to analyze the constructed sequence here, since
      --  it has no handler, and an attempt to analyze the handled statement
      --  sequence twice is risky in various ways (e.g. the issue of expanding
      --  cleanup actions twice).

      elsif Has_Missing_Return (Spec_Id) then
         declare
            Hloc : constant Source_Ptr := Sloc (H);
            Blok : constant Node_Id    :=
                     Make_Block_Statement (Hloc,
                       Handled_Statement_Sequence => H);
            Rais : constant Node_Id    :=
                     Make_Raise_Program_Error (Hloc,
                       Reason => PE_Missing_Return);

         begin
            Set_Handled_Statement_Sequence (N,
              Make_Handled_Sequence_Of_Statements (Hloc,
                Statements => New_List (Blok, Rais)));

            Push_Scope (Spec_Id);
            Analyze (Blok);
            Analyze (Rais);
            Pop_Scope;
         end;
      end if;

      --  If subprogram contains a parameterless recursive call, then we may
      --  have an infinite recursion, so see if we can generate code to check
      --  for this possibility if storage checks are not suppressed.

      if Ekind (Spec_Id) = E_Procedure
        and then Has_Recursive_Call (Spec_Id)
        and then not Storage_Checks_Suppressed (Spec_Id)
      then
         Detect_Infinite_Recursion (N, Spec_Id);
      end if;

      --  Set to encode entity names in package body before gigi is called

      Qualify_Entity_Names (N);
   end Expand_N_Subprogram_Body;

   -----------------------------------
   -- Expand_N_Subprogram_Body_Stub --
   -----------------------------------

   procedure Expand_N_Subprogram_Body_Stub (N : Node_Id) is
   begin
      if Present (Corresponding_Body (N)) then
         Expand_N_Subprogram_Body (
           Unit_Declaration_Node (Corresponding_Body (N)));
      end if;
   end Expand_N_Subprogram_Body_Stub;

   -------------------------------------
   -- Expand_N_Subprogram_Declaration --
   -------------------------------------

   --  If the declaration appears within a protected body, it is a private
   --  operation of the protected type. We must create the corresponding
   --  protected subprogram an associated formals. For a normal protected
   --  operation, this is done when expanding the protected type declaration.

   --  If the declaration is for a null procedure, emit null body

   procedure Expand_N_Subprogram_Declaration (N : Node_Id) is
      Loc       : constant Source_Ptr := Sloc (N);
      Subp      : constant Entity_Id  := Defining_Entity (N);
      Scop      : constant Entity_Id  := Scope (Subp);
      Prot_Decl : Node_Id;
      Prot_Bod  : Node_Id;
      Prot_Id   : Entity_Id;

   begin
      --  Deal with case of protected subprogram. Do not generate protected
      --  operation if operation is flagged as eliminated.

      if Is_List_Member (N)
        and then Present (Parent (List_Containing (N)))
        and then Nkind (Parent (List_Containing (N))) = N_Protected_Body
        and then Is_Protected_Type (Scop)
      then
         if No (Protected_Body_Subprogram (Subp))
           and then not Is_Eliminated (Subp)
         then
            Prot_Decl :=
              Make_Subprogram_Declaration (Loc,
                Specification =>
                  Build_Protected_Sub_Specification
                    (N, Scop, Unprotected_Mode));

            --  The protected subprogram is declared outside of the protected
            --  body. Given that the body has frozen all entities so far, we
            --  analyze the subprogram and perform freezing actions explicitly.
            --  including the generation of an explicit freeze node, to ensure
            --  that gigi has the proper order of elaboration.
            --  If the body is a subunit, the insertion point is before the
            --  stub in the parent.

            Prot_Bod := Parent (List_Containing (N));

            if Nkind (Parent (Prot_Bod)) = N_Subunit then
               Prot_Bod := Corresponding_Stub (Parent (Prot_Bod));
            end if;

            Insert_Before (Prot_Bod, Prot_Decl);
            Prot_Id := Defining_Unit_Name (Specification (Prot_Decl));
            Set_Has_Delayed_Freeze (Prot_Id);

            Push_Scope (Scope (Scop));
            Analyze (Prot_Decl);
            Freeze_Before (N, Prot_Id);
            Set_Protected_Body_Subprogram (Subp, Prot_Id);

            --  Create protected operation as well. Even though the operation
            --  is only accessible within the body, it is possible to make it
            --  available outside of the protected object by using 'Access to
            --  provide a callback, so build protected version in all cases.

            Prot_Decl :=
              Make_Subprogram_Declaration (Loc,
                Specification =>
                  Build_Protected_Sub_Specification (N, Scop, Protected_Mode));
            Insert_Before (Prot_Bod, Prot_Decl);
            Analyze (Prot_Decl);

            Pop_Scope;
         end if;

      --  Ada 2005 (AI-348): Generate body for a null procedure.
      --  In most cases this is superfluous because calls to it
      --  will be automatically inlined, but we definitely need
      --  the body if preconditions for the procedure are present.

      elsif Nkind (Specification (N)) = N_Procedure_Specification
        and then Null_Present (Specification (N))
      then
         declare
            Bod : constant Node_Id := Body_To_Inline (N);

         begin
            Set_Has_Completion (Subp, False);
            Append_Freeze_Action (Subp, Bod);

            --  The body now contains raise statements, so calls to it will
            --  not be inlined.

            Set_Is_Inlined (Subp, False);
         end;
      end if;
   end Expand_N_Subprogram_Declaration;

   --------------------------------
   -- Expand_Non_Function_Return --
   --------------------------------

   procedure Expand_Non_Function_Return (N : Node_Id) is
      pragma Assert (No (Expression (N)));

      Loc         : constant Source_Ptr := Sloc (N);
      Scope_Id    : Entity_Id :=
                      Return_Applies_To (Return_Statement_Entity (N));
      Kind        : constant Entity_Kind := Ekind (Scope_Id);
      Call        : Node_Id;
      Acc_Stat    : Node_Id;
      Goto_Stat   : Node_Id;
      Lab_Node    : Node_Id;

   begin
      --  Call _Postconditions procedure if procedure with active
      --  postconditions. Here, we use the Postcondition_Proc attribute, which
      --  is needed for implicitly-generated returns. Functions never
      --  have implicitly-generated returns, and there's no room for
      --  Postcondition_Proc in E_Function, so we look up the identifier
      --  Name_uPostconditions for function returns (see
      --  Expand_Simple_Function_Return).

      if Ekind (Scope_Id) = E_Procedure
        and then Has_Postconditions (Scope_Id)
      then
         pragma Assert (Present (Postcondition_Proc (Scope_Id)));
         Insert_Action (N,
           Make_Procedure_Call_Statement (Loc,
             Name => New_Reference_To (Postcondition_Proc (Scope_Id), Loc)));
      end if;

      --  If it is a return from a procedure do no extra steps

      if Kind = E_Procedure or else Kind = E_Generic_Procedure then
         return;

      --  If it is a nested return within an extended one, replace it with a
      --  return of the previously declared return object.

      elsif Kind = E_Return_Statement then
         Rewrite (N,
           Make_Simple_Return_Statement (Loc,
             Expression =>
               New_Occurrence_Of (First_Entity (Scope_Id), Loc)));
         Set_Comes_From_Extended_Return_Statement (N);
         Set_Return_Statement_Entity (N, Scope_Id);
         Expand_Simple_Function_Return (N);
         return;
      end if;

      pragma Assert (Is_Entry (Scope_Id));

      --  Look at the enclosing block to see whether the return is from an
      --  accept statement or an entry body.

      for J in reverse 0 .. Scope_Stack.Last loop
         Scope_Id := Scope_Stack.Table (J).Entity;
         exit when Is_Concurrent_Type (Scope_Id);
      end loop;

      --  If it is a return from accept statement it is expanded as call to
      --  RTS Complete_Rendezvous and a goto to the end of the accept body.

      --  (cf : Expand_N_Accept_Statement, Expand_N_Selective_Accept,
      --  Expand_N_Accept_Alternative in exp_ch9.adb)

      if Is_Task_Type (Scope_Id) then

         Call :=
           Make_Procedure_Call_Statement (Loc,
             Name => New_Reference_To (RTE (RE_Complete_Rendezvous), Loc));
         Insert_Before (N, Call);
         --  why not insert actions here???
         Analyze (Call);

         Acc_Stat := Parent (N);
         while Nkind (Acc_Stat) /= N_Accept_Statement loop
            Acc_Stat := Parent (Acc_Stat);
         end loop;

         Lab_Node := Last (Statements
           (Handled_Statement_Sequence (Acc_Stat)));

         Goto_Stat := Make_Goto_Statement (Loc,
           Name => New_Occurrence_Of
             (Entity (Identifier (Lab_Node)), Loc));

         Set_Analyzed (Goto_Stat);

         Rewrite (N, Goto_Stat);
         Analyze (N);

      --  If it is a return from an entry body, put a Complete_Entry_Body call
      --  in front of the return.

      elsif Is_Protected_Type (Scope_Id) then
         Call :=
           Make_Procedure_Call_Statement (Loc,
             Name =>
               New_Reference_To (RTE (RE_Complete_Entry_Body), Loc),
             Parameter_Associations => New_List (
               Make_Attribute_Reference (Loc,
                 Prefix =>
                   New_Reference_To
                     (Find_Protection_Object (Current_Scope), Loc),
                 Attribute_Name =>
                   Name_Unchecked_Access)));

         Insert_Before (N, Call);
         Analyze (Call);
      end if;
   end Expand_Non_Function_Return;

   ---------------------------------------
   -- Expand_Protected_Object_Reference --
   ---------------------------------------

   function Expand_Protected_Object_Reference
     (N    : Node_Id;
      Scop : Entity_Id) return Node_Id
   is
      Loc   : constant Source_Ptr := Sloc (N);
      Corr  : Entity_Id;
      Rec   : Node_Id;
      Param : Entity_Id;
      Proc  : Entity_Id;

   begin
      Rec := Make_Identifier (Loc, Name_uObject);
      Set_Etype (Rec, Corresponding_Record_Type (Scop));

      --  Find enclosing protected operation, and retrieve its first parameter,
      --  which denotes the enclosing protected object. If the enclosing
      --  operation is an entry, we are immediately within the protected body,
      --  and we can retrieve the object from the service entries procedure. A
      --  barrier function has the same signature as an entry. A barrier
      --  function is compiled within the protected object, but unlike
      --  protected operations its never needs locks, so that its protected
      --  body subprogram points to itself.

      Proc := Current_Scope;
      while Present (Proc)
        and then Scope (Proc) /= Scop
      loop
         Proc := Scope (Proc);
      end loop;

      Corr := Protected_Body_Subprogram (Proc);

      if No (Corr) then

         --  Previous error left expansion incomplete.
         --  Nothing to do on this call.

         return Empty;
      end if;

      Param :=
        Defining_Identifier
          (First (Parameter_Specifications (Parent (Corr))));

      if Is_Subprogram (Proc)
        and then Proc /= Corr
      then
         --  Protected function or procedure

         Set_Entity (Rec, Param);

         --  Rec is a reference to an entity which will not be in scope when
         --  the call is reanalyzed, and needs no further analysis.

         Set_Analyzed (Rec);

      else
         --  Entry or barrier function for entry body. The first parameter of
         --  the entry body procedure is pointer to the object. We create a
         --  local variable of the proper type, duplicating what is done to
         --  define _object later on.

         declare
            Decls   : List_Id;
            Obj_Ptr : constant Entity_Id :=  Make_Temporary (Loc, 'T');

         begin
            Decls := New_List (
              Make_Full_Type_Declaration (Loc,
                Defining_Identifier => Obj_Ptr,
                  Type_Definition =>
                     Make_Access_To_Object_Definition (Loc,
                       Subtype_Indication =>
                         New_Reference_To
                           (Corresponding_Record_Type (Scop), Loc))));

            Insert_Actions (N, Decls);
            Freeze_Before (N, Obj_Ptr);

            Rec :=
              Make_Explicit_Dereference (Loc,
                Unchecked_Convert_To (Obj_Ptr,
                  New_Occurrence_Of (Param, Loc)));

            --  Analyze new actual. Other actuals in calls are already analyzed
            --  and the list of actuals is not reanalyzed after rewriting.

            Set_Parent (Rec, N);
            Analyze (Rec);
         end;
      end if;

      return Rec;
   end Expand_Protected_Object_Reference;

   --------------------------------------
   -- Expand_Protected_Subprogram_Call --
   --------------------------------------

   procedure Expand_Protected_Subprogram_Call
     (N    : Node_Id;
      Subp : Entity_Id;
      Scop : Entity_Id)
   is
      Rec   : Node_Id;

   begin
      --  If the protected object is not an enclosing scope, this is
      --  an inter-object function call. Inter-object procedure
      --  calls are expanded by Exp_Ch9.Build_Simple_Entry_Call.
      --  The call is intra-object only if the subprogram being
      --  called is in the protected body being compiled, and if the
      --  protected object in the call is statically the enclosing type.
      --  The object may be an component of some other data structure,
      --  in which case this must be handled as an inter-object call.

      if not In_Open_Scopes (Scop)
        or else not Is_Entity_Name (Name (N))
      then
         if Nkind (Name (N)) = N_Selected_Component then
            Rec := Prefix (Name (N));

         else
            pragma Assert (Nkind (Name (N)) = N_Indexed_Component);
            Rec := Prefix (Prefix (Name (N)));
         end if;

         Build_Protected_Subprogram_Call (N,
           Name => New_Occurrence_Of (Subp, Sloc (N)),
           Rec =>  Convert_Concurrent (Rec, Etype (Rec)),
           External => True);

      else
         Rec := Expand_Protected_Object_Reference (N, Scop);

         if No (Rec) then
            return;
         end if;

         Build_Protected_Subprogram_Call (N,
           Name     => Name (N),
           Rec      => Rec,
           External => False);

      end if;

      --  If it is a function call it can appear in elaboration code and
      --  the called entity must be frozen here.

      if Ekind (Subp) = E_Function then
         Freeze_Expression (Name (N));
      end if;

      --  Analyze and resolve the new call. The actuals have already been
      --  resolved, but expansion of a function call will add extra actuals
      --  if needed. Analysis of a procedure call already includes resolution.

      Analyze (N);

      if Ekind (Subp) = E_Function then
         Resolve (N, Etype (Subp));
      end if;
   end Expand_Protected_Subprogram_Call;

   -----------------------------------
   -- Expand_Simple_Function_Return --
   -----------------------------------

   --  The "simple" comes from the syntax rule simple_return_statement.
   --  The semantics are not at all simple!

   procedure Expand_Simple_Function_Return (N : Node_Id) is
      Loc : constant Source_Ptr := Sloc (N);

      Scope_Id : constant Entity_Id :=
                   Return_Applies_To (Return_Statement_Entity (N));
      --  The function we are returning from

      R_Type : constant Entity_Id := Etype (Scope_Id);
      --  The result type of the function

      Utyp : constant Entity_Id := Underlying_Type (R_Type);

      Exp : constant Node_Id := Expression (N);
      pragma Assert (Present (Exp));

      Exptyp : constant Entity_Id := Etype (Exp);
      --  The type of the expression (not necessarily the same as R_Type)

      Subtype_Ind : Node_Id;
      --  If the result type of the function is class-wide and the
      --  expression has a specific type, then we use the expression's
      --  type as the type of the return object. In cases where the
      --  expression is an aggregate that is built in place, this avoids
      --  the need for an expensive conversion of the return object to
      --  the specific type on assignments to the individual components.

   begin
      if Is_Class_Wide_Type (R_Type)
        and then not Is_Class_Wide_Type (Etype (Exp))
      then
         Subtype_Ind := New_Occurrence_Of (Etype (Exp), Loc);
      else
         Subtype_Ind := New_Occurrence_Of (R_Type, Loc);
      end if;

      --  For the case of a simple return that does not come from an extended
      --  return, in the case of Ada 2005 where we are returning a limited
      --  type, we rewrite "return <expression>;" to be:

      --    return _anon_ : <return_subtype> := <expression>

      --  The expansion produced by Expand_N_Extended_Return_Statement will
      --  contain simple return statements (for example, a block containing
      --  simple return of the return object), which brings us back here with
      --  Comes_From_Extended_Return_Statement set. The reason for the barrier
      --  checking for a simple return that does not come from an extended
      --  return is to avoid this infinite recursion.

      --  The reason for this design is that for Ada 2005 limited returns, we
      --  need to reify the return object, so we can build it "in place", and
      --  we need a block statement to hang finalization and tasking stuff.

      --  ??? In order to avoid disruption, we avoid translating to extended
      --  return except in the cases where we really need to (Ada 2005 for
      --  inherently limited). We might prefer to do this translation in all
      --  cases (except perhaps for the case of Ada 95 inherently limited),
      --  in order to fully exercise the Expand_N_Extended_Return_Statement
      --  code. This would also allow us to do the build-in-place optimization
      --  for efficiency even in cases where it is semantically not required.

      --  As before, we check the type of the return expression rather than the
      --  return type of the function, because the latter may be a limited
      --  class-wide interface type, which is not a limited type, even though
      --  the type of the expression may be.

      if not Comes_From_Extended_Return_Statement (N)
        and then Is_Immutably_Limited_Type (Etype (Expression (N)))
        and then Ada_Version >= Ada_2005
        and then not Debug_Flag_Dot_L
      then
         declare
            Return_Object_Entity : constant Entity_Id :=
                                     Make_Temporary (Loc, 'R', Exp);
            Obj_Decl : constant Node_Id :=
                         Make_Object_Declaration (Loc,
                           Defining_Identifier => Return_Object_Entity,
                           Object_Definition   => Subtype_Ind,
                           Expression          => Exp);

            Ext : constant Node_Id := Make_Extended_Return_Statement (Loc,
                    Return_Object_Declarations => New_List (Obj_Decl));
            --  Do not perform this high-level optimization if the result type
            --  is an interface because the "this" pointer must be displaced.

         begin
            Rewrite (N, Ext);
            Analyze (N);
            return;
         end;
      end if;

      --  Here we have a simple return statement that is part of the expansion
      --  of an extended return statement (either written by the user, or
      --  generated by the above code).

      --  Always normalize C/Fortran boolean result. This is not always needed,
      --  but it seems a good idea to minimize the passing around of non-
      --  normalized values, and in any case this handles the processing of
      --  barrier functions for protected types, which turn the condition into
      --  a return statement.

      if Is_Boolean_Type (Exptyp)
        and then Nonzero_Is_True (Exptyp)
      then
         Adjust_Condition (Exp);
         Adjust_Result_Type (Exp, Exptyp);
      end if;

      --  Do validity check if enabled for returns

      if Validity_Checks_On
        and then Validity_Check_Returns
      then
         Ensure_Valid (Exp);
      end if;

      --  Check the result expression of a scalar function against the subtype
      --  of the function by inserting a conversion. This conversion must
      --  eventually be performed for other classes of types, but for now it's
      --  only done for scalars.
      --  ???

      if Is_Scalar_Type (Exptyp) then
         Rewrite (Exp, Convert_To (R_Type, Exp));

         --  The expression is resolved to ensure that the conversion gets
         --  expanded to generate a possible constraint check.

         Analyze_And_Resolve (Exp, R_Type);
      end if;

      --  Deal with returning variable length objects and controlled types

      --  Nothing to do if we are returning by reference, or this is not a
      --  type that requires special processing (indicated by the fact that
      --  it requires a cleanup scope for the secondary stack case).

      if Is_Immutably_Limited_Type (Exptyp)
        or else Is_Limited_Interface (Exptyp)
      then
         null;

      elsif not Requires_Transient_Scope (R_Type) then

         --  Mutable records with no variable length components are not
         --  returned on the sec-stack, so we need to make sure that the
         --  backend will only copy back the size of the actual value, and not
         --  the maximum size. We create an actual subtype for this purpose.

         declare
            Ubt  : constant Entity_Id := Underlying_Type (Base_Type (Exptyp));
            Decl : Node_Id;
            Ent  : Entity_Id;
         begin
            if Has_Discriminants (Ubt)
              and then not Is_Constrained (Ubt)
              and then not Has_Unchecked_Union (Ubt)
            then
               Decl := Build_Actual_Subtype (Ubt, Exp);
               Ent := Defining_Identifier (Decl);
               Insert_Action (Exp, Decl);
               Rewrite (Exp, Unchecked_Convert_To (Ent, Exp));
               Analyze_And_Resolve (Exp);
            end if;
         end;

      --  Here if secondary stack is used

      else
         --  Make sure that no surrounding block will reclaim the secondary
         --  stack on which we are going to put the result. Not only may this
         --  introduce secondary stack leaks but worse, if the reclamation is
         --  done too early, then the result we are returning may get
         --  clobbered.

         declare
            S : Entity_Id;
         begin
            S := Current_Scope;
            while Ekind (S) = E_Block or else Ekind (S) = E_Loop loop
               Set_Sec_Stack_Needed_For_Return (S, True);
               S := Enclosing_Dynamic_Scope (S);
            end loop;
         end;

         --  Optimize the case where the result is a function call. In this
         --  case either the result is already on the secondary stack, or is
         --  already being returned with the stack pointer depressed and no
         --  further processing is required except to set the By_Ref flag to
         --  ensure that gigi does not attempt an extra unnecessary copy.
         --  (actually not just unnecessary but harmfully wrong in the case
         --  of a controlled type, where gigi does not know how to do a copy).
         --  To make up for a gcc 2.8.1 deficiency (???), we perform
         --  the copy for array types if the constrained status of the
         --  target type is different from that of the expression.

         if Requires_Transient_Scope (Exptyp)
           and then
              (not Is_Array_Type (Exptyp)
                or else Is_Constrained (Exptyp) = Is_Constrained (R_Type)
                or else CW_Or_Has_Controlled_Part (Utyp))
           and then Nkind (Exp) = N_Function_Call
         then
            Set_By_Ref (N);

            --  Remove side effects from the expression now so that other parts
            --  of the expander do not have to reanalyze this node without this
            --  optimization

            Rewrite (Exp, Duplicate_Subexpr_No_Checks (Exp));

         --  For controlled types, do the allocation on the secondary stack
         --  manually in order to call adjust at the right time:

         --    type Anon1 is access R_Type;
         --    for Anon1'Storage_pool use ss_pool;
         --    Anon2 : anon1 := new R_Type'(expr);
         --    return Anon2.all;

         --  We do the same for classwide types that are not potentially
         --  controlled (by the virtue of restriction No_Finalization) because
         --  gigi is not able to properly allocate class-wide types.

         elsif CW_Or_Has_Controlled_Part (Utyp) then
            declare
               Loc        : constant Source_Ptr := Sloc (N);
               Acc_Typ    : constant Entity_Id := Make_Temporary (Loc, 'A');
               Alloc_Node : Node_Id;
               Temp       : Entity_Id;

            begin
               Set_Ekind (Acc_Typ, E_Access_Type);

               Set_Associated_Storage_Pool (Acc_Typ, RTE (RE_SS_Pool));

               --  This is an allocator for the secondary stack, and it's fine
               --  to have Comes_From_Source set False on it, as gigi knows not
               --  to flag it as a violation of No_Implicit_Heap_Allocations.

               Alloc_Node :=
                 Make_Allocator (Loc,
                   Expression =>
                     Make_Qualified_Expression (Loc,
                       Subtype_Mark => New_Reference_To (Etype (Exp), Loc),
                       Expression   => Relocate_Node (Exp)));

               --  We do not want discriminant checks on the declaration,
               --  given that it gets its value from the allocator.

               Set_No_Initialization (Alloc_Node);

               Temp := Make_Temporary (Loc, 'R', Alloc_Node);

               Insert_List_Before_And_Analyze (N, New_List (
                 Make_Full_Type_Declaration (Loc,
                   Defining_Identifier => Acc_Typ,
                   Type_Definition     =>
                     Make_Access_To_Object_Definition (Loc,
                       Subtype_Indication => Subtype_Ind)),

                 Make_Object_Declaration (Loc,
                   Defining_Identifier => Temp,
                   Object_Definition   => New_Reference_To (Acc_Typ, Loc),
                   Expression          => Alloc_Node)));

               Rewrite (Exp,
                 Make_Explicit_Dereference (Loc,
                 Prefix => New_Reference_To (Temp, Loc)));

               Analyze_And_Resolve (Exp, R_Type);
            end;

         --  Otherwise use the gigi mechanism to allocate result on the
         --  secondary stack.

         else
            Check_Restriction (No_Secondary_Stack, N);
            Set_Storage_Pool (N, RTE (RE_SS_Pool));

            --  If we are generating code for the VM do not use
            --  SS_Allocate since everything is heap-allocated anyway.

            if VM_Target = No_VM then
               Set_Procedure_To_Call (N, RTE (RE_SS_Allocate));
            end if;
         end if;
      end if;

      --  Implement the rules of 6.5(8-10), which require a tag check in the
      --  case of a limited tagged return type, and tag reassignment for
      --  nonlimited tagged results. These actions are needed when the return
      --  type is a specific tagged type and the result expression is a
      --  conversion or a formal parameter, because in that case the tag of the
      --  expression might differ from the tag of the specific result type.

      if Is_Tagged_Type (Utyp)
        and then not Is_Class_Wide_Type (Utyp)
        and then (Nkind_In (Exp, N_Type_Conversion,
                                 N_Unchecked_Type_Conversion)
                    or else (Is_Entity_Name (Exp)
                               and then Ekind (Entity (Exp)) in Formal_Kind))
      then
         --  When the return type is limited, perform a check that the
         --  tag of the result is the same as the tag of the return type.

         if Is_Limited_Type (R_Type) then
            Insert_Action (Exp,
              Make_Raise_Constraint_Error (Loc,
                Condition =>
                  Make_Op_Ne (Loc,
                    Left_Opnd =>
                      Make_Selected_Component (Loc,
                        Prefix        => Duplicate_Subexpr (Exp),
                        Selector_Name => Make_Identifier (Loc, Name_uTag)),
                    Right_Opnd =>
                      Make_Attribute_Reference (Loc,
                        Prefix => New_Occurrence_Of (Base_Type (Utyp), Loc),
                        Attribute_Name => Name_Tag)),
                Reason => CE_Tag_Check_Failed));

         --  If the result type is a specific nonlimited tagged type, then we
         --  have to ensure that the tag of the result is that of the result
         --  type. This is handled by making a copy of the expression in the
         --  case where it might have a different tag, namely when the
         --  expression is a conversion or a formal parameter. We create a new
         --  object of the result type and initialize it from the expression,
         --  which will implicitly force the tag to be set appropriately.

         else
            declare
               ExpR       : constant Node_Id   := Relocate_Node (Exp);
               Result_Id  : constant Entity_Id :=
                              Make_Temporary (Loc, 'R', ExpR);
               Result_Exp : constant Node_Id   :=
                              New_Reference_To (Result_Id, Loc);
               Result_Obj : constant Node_Id   :=
                              Make_Object_Declaration (Loc,
                                Defining_Identifier => Result_Id,
                                Object_Definition   =>
                                  New_Reference_To (R_Type, Loc),
                                Constant_Present    => True,
                                Expression          => ExpR);

            begin
               Set_Assignment_OK (Result_Obj);
               Insert_Action (Exp, Result_Obj);

               Rewrite (Exp, Result_Exp);
               Analyze_And_Resolve (Exp, R_Type);
            end;
         end if;

      --  Ada 2005 (AI-344): If the result type is class-wide, then insert
      --  a check that the level of the return expression's underlying type
      --  is not deeper than the level of the master enclosing the function.
      --  Always generate the check when the type of the return expression
      --  is class-wide, when it's a type conversion, or when it's a formal
      --  parameter. Otherwise, suppress the check in the case where the
      --  return expression has a specific type whose level is known not to
      --  be statically deeper than the function's result type.

      --  Note: accessibility check is skipped in the VM case, since there
      --  does not seem to be any practical way to implement this check.

      elsif Ada_Version >= Ada_2005
        and then Tagged_Type_Expansion
        and then Is_Class_Wide_Type (R_Type)
        and then not Scope_Suppress (Accessibility_Check)
        and then
          (Is_Class_Wide_Type (Etype (Exp))
            or else Nkind_In (Exp, N_Type_Conversion,
                                   N_Unchecked_Type_Conversion)
            or else (Is_Entity_Name (Exp)
                       and then Ekind (Entity (Exp)) in Formal_Kind)
            or else Scope_Depth (Enclosing_Dynamic_Scope (Etype (Exp))) >
                      Scope_Depth (Enclosing_Dynamic_Scope (Scope_Id)))
      then
         declare
            Tag_Node : Node_Id;

         begin
            --  Ada 2005 (AI-251): In class-wide interface objects we displace
            --  "this" to reference the base of the object --- required to get
            --  access to the TSD of the object.

            if Is_Class_Wide_Type (Etype (Exp))
              and then Is_Interface (Etype (Exp))
              and then Nkind (Exp) = N_Explicit_Dereference
            then
               Tag_Node :=
                 Make_Explicit_Dereference (Loc,
                   Unchecked_Convert_To (RTE (RE_Tag_Ptr),
                     Make_Function_Call (Loc,
                       Name => New_Reference_To (RTE (RE_Base_Address), Loc),
                       Parameter_Associations => New_List (
                         Unchecked_Convert_To (RTE (RE_Address),
                           Duplicate_Subexpr (Prefix (Exp)))))));
            else
               Tag_Node :=
                 Make_Attribute_Reference (Loc,
                   Prefix => Duplicate_Subexpr (Exp),
                   Attribute_Name => Name_Tag);
            end if;

            Insert_Action (Exp,
              Make_Raise_Program_Error (Loc,
                Condition =>
                  Make_Op_Gt (Loc,
                    Left_Opnd =>
                      Build_Get_Access_Level (Loc, Tag_Node),
                    Right_Opnd =>
                      Make_Integer_Literal (Loc,
                        Scope_Depth (Enclosing_Dynamic_Scope (Scope_Id)))),
                Reason => PE_Accessibility_Check_Failed));
         end;

      --  AI05-0073: If function has a controlling access result, check that
      --  the tag of the return value, if it is not null, matches designated
      --  type of return type.
      --  The return expression is referenced twice in the code below, so
      --  it must be made free of side effects. Given that different compilers
      --  may evaluate these parameters in different order, both occurrences
      --  perform a copy.

      elsif Ekind (R_Type) = E_Anonymous_Access_Type
        and then Has_Controlling_Result (Scope_Id)
      then
         Insert_Action (N,
           Make_Raise_Constraint_Error (Loc,
             Condition =>
               Make_And_Then (Loc,
                 Left_Opnd  =>
                   Make_Op_Ne (Loc,
                     Left_Opnd  => Duplicate_Subexpr (Exp),
                     Right_Opnd => Make_Null (Loc)),
                 Right_Opnd => Make_Op_Ne (Loc,
                   Left_Opnd  =>
                     Make_Selected_Component (Loc,
                       Prefix        => Duplicate_Subexpr (Exp),
                       Selector_Name => Make_Identifier (Loc, Name_uTag)),
                   Right_Opnd =>
                     Make_Attribute_Reference (Loc,
                       Prefix         =>
                         New_Occurrence_Of (Designated_Type (R_Type), Loc),
                       Attribute_Name => Name_Tag))),
             Reason    => CE_Tag_Check_Failed),
             Suppress  => All_Checks);
      end if;

      --  If we are returning an object that may not be bit-aligned, then copy
      --  the value into a temporary first. This copy may need to expand to a
      --  loop of component operations.

      if Is_Possibly_Unaligned_Slice (Exp)
        or else Is_Possibly_Unaligned_Object (Exp)
      then
         declare
            ExpR : constant Node_Id   := Relocate_Node (Exp);
            Tnn  : constant Entity_Id := Make_Temporary (Loc, 'T', ExpR);
         begin
            Insert_Action (Exp,
              Make_Object_Declaration (Loc,
                Defining_Identifier => Tnn,
                Constant_Present    => True,
                Object_Definition   => New_Occurrence_Of (R_Type, Loc),
                Expression          => ExpR),
              Suppress            => All_Checks);
            Rewrite (Exp, New_Occurrence_Of (Tnn, Loc));
         end;
      end if;

      --  Generate call to postcondition checks if they are present

      if Ekind (Scope_Id) = E_Function
        and then Has_Postconditions (Scope_Id)
      then
         --  We are going to reference the returned value twice in this case,
         --  once in the call to _Postconditions, and once in the actual return
         --  statement, but we can't have side effects happening twice, and in
         --  any case for efficiency we don't want to do the computation twice.

         --  If the returned expression is an entity name, we don't need to
         --  worry since it is efficient and safe to reference it twice, that's
         --  also true for literals other than string literals, and for the
         --  case of X.all where X is an entity name.

         if Is_Entity_Name (Exp)
           or else Nkind_In (Exp, N_Character_Literal,
                                  N_Integer_Literal,
                                  N_Real_Literal)
           or else (Nkind (Exp) = N_Explicit_Dereference
                      and then Is_Entity_Name (Prefix (Exp)))
         then
            null;

         --  Otherwise we are going to need a temporary to capture the value

         else
            declare
               ExpR : constant Node_Id   := Relocate_Node (Exp);
               Tnn  : constant Entity_Id := Make_Temporary (Loc, 'T', ExpR);

            begin
               --  For a complex expression of an elementary type, capture
               --  value in the temporary and use it as the reference.

               if Is_Elementary_Type (R_Type) then
                  Insert_Action (Exp,
                    Make_Object_Declaration (Loc,
                      Defining_Identifier => Tnn,
                      Constant_Present    => True,
                      Object_Definition   => New_Occurrence_Of (R_Type, Loc),
                      Expression          => ExpR),
                    Suppress => All_Checks);

                  Rewrite (Exp, New_Occurrence_Of (Tnn, Loc));

               --  If we have something we can rename, generate a renaming of
               --  the object and replace the expression with a reference

               elsif Is_Object_Reference (Exp) then
                  Insert_Action (Exp,
                    Make_Object_Renaming_Declaration (Loc,
                      Defining_Identifier => Tnn,
                      Subtype_Mark        => New_Occurrence_Of (R_Type, Loc),
                      Name                => ExpR),
                    Suppress => All_Checks);

                  Rewrite (Exp, New_Occurrence_Of (Tnn, Loc));

               --  Otherwise we have something like a string literal or an
               --  aggregate. We could copy the value, but that would be
               --  inefficient. Instead we make a reference to the value and
               --  capture this reference with a renaming, the expression is
               --  then replaced by a dereference of this renaming.

               else
                  --  For now, copy the value, since the code below does not
                  --  seem to work correctly ???

                  Insert_Action (Exp,
                    Make_Object_Declaration (Loc,
                      Defining_Identifier => Tnn,
                      Constant_Present    => True,
                      Object_Definition   => New_Occurrence_Of (R_Type, Loc),
                      Expression          => Relocate_Node (Exp)),
                    Suppress => All_Checks);

                  Rewrite (Exp, New_Occurrence_Of (Tnn, Loc));

                  --  Insert_Action (Exp,
                  --    Make_Object_Renaming_Declaration (Loc,
                  --      Defining_Identifier => Tnn,
                  --      Access_Definition =>
                  --        Make_Access_Definition (Loc,
                  --          All_Present  => True,
                  --          Subtype_Mark => New_Occurrence_Of (R_Type, Loc)),
                  --      Name =>
                  --        Make_Reference (Loc,
                  --          Prefix => Relocate_Node (Exp))),
                  --    Suppress => All_Checks);

                  --  Rewrite (Exp,
                  --    Make_Explicit_Dereference (Loc,
                  --      Prefix => New_Occurrence_Of (Tnn, Loc)));
               end if;
            end;
         end if;

         --  Generate call to _postconditions

         Insert_Action (Exp,
           Make_Procedure_Call_Statement (Loc,
             Name => Make_Identifier (Loc, Name_uPostconditions),
             Parameter_Associations => New_List (Duplicate_Subexpr (Exp))));
      end if;

      --  Ada 2005 (AI-251): If this return statement corresponds with an
      --  simple return statement associated with an extended return statement
      --  and the type of the returned object is an interface then generate an
      --  implicit conversion to force displacement of the "this" pointer.

      if Ada_Version >= Ada_2005
        and then Comes_From_Extended_Return_Statement (N)
        and then Nkind (Expression (N)) = N_Identifier
        and then Is_Interface (Utyp)
        and then Utyp /= Underlying_Type (Exptyp)
      then
         Rewrite (Exp, Convert_To (Utyp, Relocate_Node (Exp)));
         Analyze_And_Resolve (Exp);
      end if;
   end Expand_Simple_Function_Return;

   --------------------------------
   -- Is_Build_In_Place_Function --
   --------------------------------

   function Is_Build_In_Place_Function (E : Entity_Id) return Boolean is
   begin
      --  This function is called from Expand_Subtype_From_Expr during
      --  semantic analysis, even when expansion is off. In those cases
      --  the build_in_place expansion will not take place.

      if not Expander_Active then
         return False;
      end if;

      --  For now we test whether E denotes a function or access-to-function
      --  type whose result subtype is inherently limited. Later this test may
      --  be revised to allow composite nonlimited types. Functions with a
      --  foreign convention or whose result type has a foreign convention
      --  never qualify.

      if Ekind_In (E, E_Function, E_Generic_Function)
        or else (Ekind (E) = E_Subprogram_Type
                  and then Etype (E) /= Standard_Void_Type)
      then
         --  Note: If you have Convention (C) on an inherently limited type,
         --  you're on your own. That is, the C code will have to be carefully
         --  written to know about the Ada conventions.

         if Has_Foreign_Convention (E)
           or else Has_Foreign_Convention (Etype (E))
         then
            return False;

         --  In Ada 2005 all functions with an inherently limited return type
         --  must be handled using a build-in-place profile, including the case
         --  of a function with a limited interface result, where the function
         --  may return objects of nonlimited descendants.

         else
            return Is_Immutably_Limited_Type (Etype (E))
              and then Ada_Version >= Ada_2005
              and then not Debug_Flag_Dot_L;
         end if;

      else
         return False;
      end if;
   end Is_Build_In_Place_Function;

   -------------------------------------
   -- Is_Build_In_Place_Function_Call --
   -------------------------------------

   function Is_Build_In_Place_Function_Call (N : Node_Id) return Boolean is
      Exp_Node    : Node_Id := N;
      Function_Id : Entity_Id;

   begin
      --  Step past qualification or unchecked conversion (the latter can occur
      --  in cases of calls to 'Input).

      if Nkind_In
           (Exp_Node, N_Qualified_Expression, N_Unchecked_Type_Conversion)
      then
         Exp_Node := Expression (N);
      end if;

      if Nkind (Exp_Node) /= N_Function_Call then
         return False;

      else
         if Is_Entity_Name (Name (Exp_Node)) then
            Function_Id := Entity (Name (Exp_Node));

         elsif Nkind (Name (Exp_Node)) = N_Explicit_Dereference then
            Function_Id := Etype (Name (Exp_Node));
         end if;

         return Is_Build_In_Place_Function (Function_Id);
      end if;
   end Is_Build_In_Place_Function_Call;

   -----------------------
   -- Freeze_Subprogram --
   -----------------------

   procedure Freeze_Subprogram (N : Node_Id) is
      Loc : constant Source_Ptr := Sloc (N);

      procedure Register_Predefined_DT_Entry (Prim : Entity_Id);
      --  (Ada 2005): Register a predefined primitive in all the secondary
      --  dispatch tables of its primitive type.

      ----------------------------------
      -- Register_Predefined_DT_Entry --
      ----------------------------------

      procedure Register_Predefined_DT_Entry (Prim : Entity_Id) is
         Iface_DT_Ptr : Elmt_Id;
         Tagged_Typ   : Entity_Id;
         Thunk_Id     : Entity_Id;
         Thunk_Code   : Node_Id;

      begin
         Tagged_Typ := Find_Dispatching_Type (Prim);

         if No (Access_Disp_Table (Tagged_Typ))
           or else not Has_Interfaces (Tagged_Typ)
           or else not RTE_Available (RE_Interface_Tag)
           or else Restriction_Active (No_Dispatching_Calls)
         then
            return;
         end if;

         --  Skip the first two access-to-dispatch-table pointers since they
         --  leads to the primary dispatch table (predefined DT and user
         --  defined DT). We are only concerned with the secondary dispatch
         --  table pointers. Note that the access-to- dispatch-table pointer
         --  corresponds to the first implemented interface retrieved below.

         Iface_DT_Ptr :=
           Next_Elmt (Next_Elmt (First_Elmt (Access_Disp_Table (Tagged_Typ))));

         while Present (Iface_DT_Ptr)
            and then Ekind (Node (Iface_DT_Ptr)) = E_Constant
         loop
            pragma Assert (Has_Thunks (Node (Iface_DT_Ptr)));
            Expand_Interface_Thunk (Prim, Thunk_Id, Thunk_Code);

            if Present (Thunk_Code) then
               Insert_Actions_After (N, New_List (
                 Thunk_Code,

                 Build_Set_Predefined_Prim_Op_Address (Loc,
                   Tag_Node =>
                     New_Reference_To (Node (Next_Elmt (Iface_DT_Ptr)), Loc),
                   Position => DT_Position (Prim),
                   Address_Node =>
                     Unchecked_Convert_To (RTE (RE_Prim_Ptr),
                       Make_Attribute_Reference (Loc,
                         Prefix         => New_Reference_To (Thunk_Id, Loc),
                         Attribute_Name => Name_Unrestricted_Access))),

                 Build_Set_Predefined_Prim_Op_Address (Loc,
                   Tag_Node =>
                     New_Reference_To
                      (Node (Next_Elmt (Next_Elmt (Next_Elmt (Iface_DT_Ptr)))),
                       Loc),
                   Position => DT_Position (Prim),
                   Address_Node =>
                     Unchecked_Convert_To (RTE (RE_Prim_Ptr),
                       Make_Attribute_Reference (Loc,
                         Prefix         => New_Reference_To (Prim, Loc),
                         Attribute_Name => Name_Unrestricted_Access)))));
            end if;

            --  Skip the tag of the predefined primitives dispatch table

            Next_Elmt (Iface_DT_Ptr);
            pragma Assert (Has_Thunks (Node (Iface_DT_Ptr)));

            --  Skip the tag of the no-thunks dispatch table

            Next_Elmt (Iface_DT_Ptr);
            pragma Assert (not Has_Thunks (Node (Iface_DT_Ptr)));

            --  Skip the tag of the predefined primitives no-thunks dispatch
            --  table

            Next_Elmt (Iface_DT_Ptr);
            pragma Assert (not Has_Thunks (Node (Iface_DT_Ptr)));

            Next_Elmt (Iface_DT_Ptr);
         end loop;
      end Register_Predefined_DT_Entry;

      --  Local variables

      Subp : constant Entity_Id := Entity (N);

   --  Start of processing for Freeze_Subprogram

   begin
      --  We suppress the initialization of the dispatch table entry when
      --  VM_Target because the dispatching mechanism is handled internally
      --  by the VM.

      if Is_Dispatching_Operation (Subp)
        and then not Is_Abstract_Subprogram (Subp)
        and then Present (DTC_Entity (Subp))
        and then Present (Scope (DTC_Entity (Subp)))
        and then Tagged_Type_Expansion
        and then not Restriction_Active (No_Dispatching_Calls)
        and then RTE_Available (RE_Tag)
      then
         declare
            Typ : constant Entity_Id := Scope (DTC_Entity (Subp));

         begin
            --  Handle private overridden primitives

            if not Is_CPP_Class (Typ) then
               Check_Overriding_Operation (Subp);
            end if;

            --  We assume that imported CPP primitives correspond with objects
            --  whose constructor is in the CPP side; therefore we don't need
            --  to generate code to register them in the dispatch table.

            if Is_CPP_Class (Typ) then
               null;

            --  Handle CPP primitives found in derivations of CPP_Class types.
            --  These primitives must have been inherited from some parent, and
            --  there is no need to register them in the dispatch table because
            --  Build_Inherit_Prims takes care of the initialization of these
            --  slots.

            elsif Is_Imported (Subp)
                    and then (Convention (Subp) = Convention_CPP
                                or else Convention (Subp) = Convention_C)
            then
               null;

            --  Generate code to register the primitive in non statically
            --  allocated dispatch tables

            elsif not Building_Static_DT (Scope (DTC_Entity (Subp))) then

               --  When a primitive is frozen, enter its name in its dispatch
               --  table slot.

               if not Is_Interface (Typ)
                 or else Present (Interface_Alias (Subp))
               then
                  if Is_Predefined_Dispatching_Operation (Subp) then
                     Register_Predefined_DT_Entry (Subp);
                  end if;

                  Insert_Actions_After (N,
                    Register_Primitive (Loc, Prim => Subp));
               end if;
            end if;
         end;
      end if;

      --  Mark functions that return by reference. Note that it cannot be part
      --  of the normal semantic analysis of the spec since the underlying
      --  returned type may not be known yet (for private types).

      declare
         Typ  : constant Entity_Id := Etype (Subp);
         Utyp : constant Entity_Id := Underlying_Type (Typ);
      begin
         if Is_Immutably_Limited_Type (Typ) then
            Set_Returns_By_Ref (Subp);
         elsif Present (Utyp) and then CW_Or_Has_Controlled_Part (Utyp) then
            Set_Returns_By_Ref (Subp);
         end if;
      end;
   end Freeze_Subprogram;

   -----------------------
   -- Is_Null_Procedure --
   -----------------------

   function Is_Null_Procedure (Subp : Entity_Id) return Boolean is
      Decl : constant Node_Id := Unit_Declaration_Node (Subp);

   begin
      if Ekind (Subp) /= E_Procedure then
         return False;

      --  Check if this is a declared null procedure

      elsif Nkind (Decl) = N_Subprogram_Declaration then
         if not Null_Present (Specification (Decl)) then
            return False;

         elsif No (Body_To_Inline (Decl)) then
            return False;

         --  Check if the body contains only a null statement, followed by
         --  the return statement added during expansion.

         else
            declare
               Orig_Bod : constant Node_Id := Body_To_Inline (Decl);

               Stat  : Node_Id;
               Stat2 : Node_Id;

            begin
               if Nkind (Orig_Bod) /= N_Subprogram_Body then
                  return False;
               else
                  --  We must skip SCIL nodes because they are currently
                  --  implemented as special N_Null_Statement nodes.

                  Stat :=
                     First_Non_SCIL_Node
                       (Statements (Handled_Statement_Sequence (Orig_Bod)));
                  Stat2 := Next_Non_SCIL_Node (Stat);

                  return
                     Is_Empty_List (Declarations (Orig_Bod))
                       and then Nkind (Stat) = N_Null_Statement
                       and then
                        (No (Stat2)
                          or else
                            (Nkind (Stat2) = N_Simple_Return_Statement
                              and then No (Next (Stat2))));
               end if;
            end;
         end if;

      else
         return False;
      end if;
   end Is_Null_Procedure;

   -------------------------------------------
   -- Make_Build_In_Place_Call_In_Allocator --
   -------------------------------------------

   procedure Make_Build_In_Place_Call_In_Allocator
     (Allocator     : Node_Id;
      Function_Call : Node_Id)
   is
      Loc               : Source_Ptr;
      Func_Call         : Node_Id := Function_Call;
      Function_Id       : Entity_Id;
      Result_Subt       : Entity_Id;
      Acc_Type          : constant Entity_Id := Etype (Allocator);
      New_Allocator     : Node_Id;
      Return_Obj_Access : Entity_Id;

   begin
      --  Step past qualification or unchecked conversion (the latter can occur
      --  in cases of calls to 'Input).

      if Nkind_In (Func_Call,
                   N_Qualified_Expression,
                   N_Unchecked_Type_Conversion)
      then
         Func_Call := Expression (Func_Call);
      end if;

      --  If the call has already been processed to add build-in-place actuals
      --  then return. This should not normally occur in an allocator context,
      --  but we add the protection as a defensive measure.

      if Is_Expanded_Build_In_Place_Call (Func_Call) then
         return;
      end if;

      --  Mark the call as processed as a build-in-place call

      Set_Is_Expanded_Build_In_Place_Call (Func_Call);

      Loc := Sloc (Function_Call);

      if Is_Entity_Name (Name (Func_Call)) then
         Function_Id := Entity (Name (Func_Call));

      elsif Nkind (Name (Func_Call)) = N_Explicit_Dereference then
         Function_Id := Etype (Name (Func_Call));

      else
         raise Program_Error;
      end if;

      Result_Subt := Etype (Function_Id);

      --  When the result subtype is constrained, the return object must be
      --  allocated on the caller side, and access to it is passed to the
      --  function.

      --  Here and in related routines, we must examine the full view of the
      --  type, because the view at the point of call may differ from that
      --  that in the function body, and the expansion mechanism depends on
      --  the characteristics of the full view.

      if Is_Constrained (Underlying_Type (Result_Subt)) then

         --  Replace the initialized allocator of form "new T'(Func (...))"
         --  with an uninitialized allocator of form "new T", where T is the
         --  result subtype of the called function. The call to the function
         --  is handled separately further below.

         New_Allocator :=
           Make_Allocator (Loc,
             Expression => New_Reference_To (Result_Subt, Loc));
         Set_No_Initialization (New_Allocator);

         --  Copy attributes to new allocator. Note that the new allocator
         --  logically comes from source if the original one did, so copy the
         --  relevant flag. This ensures proper treatment of the restriction
         --  No_Implicit_Heap_Allocations in this case.

         Set_Storage_Pool      (New_Allocator, Storage_Pool      (Allocator));
         Set_Procedure_To_Call (New_Allocator, Procedure_To_Call (Allocator));
         Set_Comes_From_Source (New_Allocator, Comes_From_Source (Allocator));

         Rewrite (Allocator, New_Allocator);

         --  Create a new access object and initialize it to the result of the
         --  new uninitialized allocator. Note: we do not use Allocator as the
         --  Related_Node of Return_Obj_Access in call to Make_Temporary below
         --  as this would create a sort of infinite "recursion".

         Return_Obj_Access := Make_Temporary (Loc, 'R');
         Set_Etype (Return_Obj_Access, Acc_Type);

         Insert_Action (Allocator,
           Make_Object_Declaration (Loc,
             Defining_Identifier => Return_Obj_Access,
             Object_Definition   => New_Reference_To (Acc_Type, Loc),
             Expression          => Relocate_Node (Allocator)));

         --  When the function has a controlling result, an allocation-form
         --  parameter must be passed indicating that the caller is allocating
         --  the result object. This is needed because such a function can be
         --  called as a dispatching operation and must be treated similarly
         --  to functions with unconstrained result subtypes.

         Add_Alloc_Form_Actual_To_Build_In_Place_Call
           (Func_Call, Function_Id, Alloc_Form => Caller_Allocation);

         Add_Final_List_Actual_To_Build_In_Place_Call
           (Func_Call, Function_Id, Acc_Type);

         Add_Task_Actuals_To_Build_In_Place_Call
           (Func_Call, Function_Id, Master_Actual => Master_Id (Acc_Type));

         --  Add an implicit actual to the function call that provides access
         --  to the allocated object. An unchecked conversion to the (specific)
         --  result subtype of the function is inserted to handle cases where
         --  the access type of the allocator has a class-wide designated type.

         Add_Access_Actual_To_Build_In_Place_Call
           (Func_Call,
            Function_Id,
            Make_Unchecked_Type_Conversion (Loc,
              Subtype_Mark => New_Reference_To (Result_Subt, Loc),
              Expression   =>
                Make_Explicit_Dereference (Loc,
                  Prefix => New_Reference_To (Return_Obj_Access, Loc))));

      --  When the result subtype is unconstrained, the function itself must
      --  perform the allocation of the return object, so we pass parameters
      --  indicating that. We don't yet handle the case where the allocation
      --  must be done in a user-defined storage pool, which will require
      --  passing another actual or two to provide allocation/deallocation
      --  operations. ???

      else

         --  Pass an allocation parameter indicating that the function should
         --  allocate its result on the heap.

         Add_Alloc_Form_Actual_To_Build_In_Place_Call
           (Func_Call, Function_Id, Alloc_Form => Global_Heap);

         Add_Final_List_Actual_To_Build_In_Place_Call
           (Func_Call, Function_Id, Acc_Type);

         Add_Task_Actuals_To_Build_In_Place_Call
           (Func_Call, Function_Id, Master_Actual => Master_Id (Acc_Type));

         --  The caller does not provide the return object in this case, so we
         --  have to pass null for the object access actual.

         Add_Access_Actual_To_Build_In_Place_Call
           (Func_Call, Function_Id, Return_Object => Empty);
      end if;

      --  Finally, replace the allocator node with a reference to the result
      --  of the function call itself (which will effectively be an access
      --  to the object created by the allocator).

      Rewrite (Allocator, Make_Reference (Loc, Relocate_Node (Function_Call)));
      Analyze_And_Resolve (Allocator, Acc_Type);
   end Make_Build_In_Place_Call_In_Allocator;

   ---------------------------------------------------
   -- Make_Build_In_Place_Call_In_Anonymous_Context --
   ---------------------------------------------------

   procedure Make_Build_In_Place_Call_In_Anonymous_Context
     (Function_Call : Node_Id)
   is
      Loc             : Source_Ptr;
      Func_Call       : Node_Id := Function_Call;
      Function_Id     : Entity_Id;
      Result_Subt     : Entity_Id;
      Return_Obj_Id   : Entity_Id;
      Return_Obj_Decl : Entity_Id;

   begin
      --  Step past qualification or unchecked conversion (the latter can occur
      --  in cases of calls to 'Input).

      if Nkind_In (Func_Call, N_Qualified_Expression,
                              N_Unchecked_Type_Conversion)
      then
         Func_Call := Expression (Func_Call);
      end if;

      --  If the call has already been processed to add build-in-place actuals
      --  then return. One place this can occur is for calls to build-in-place
      --  functions that occur within a call to a protected operation, where
      --  due to rewriting and expansion of the protected call there can be
      --  more than one call to Expand_Actuals for the same set of actuals.

      if Is_Expanded_Build_In_Place_Call (Func_Call) then
         return;
      end if;

      --  Mark the call as processed as a build-in-place call

      Set_Is_Expanded_Build_In_Place_Call (Func_Call);

      Loc := Sloc (Function_Call);

      if Is_Entity_Name (Name (Func_Call)) then
         Function_Id := Entity (Name (Func_Call));

      elsif Nkind (Name (Func_Call)) = N_Explicit_Dereference then
         Function_Id := Etype (Name (Func_Call));

      else
         raise Program_Error;
      end if;

      Result_Subt := Etype (Function_Id);

      --  When the result subtype is constrained, an object of the subtype is
      --  declared and an access value designating it is passed as an actual.

      if Is_Constrained (Underlying_Type (Result_Subt)) then

         --  Create a temporary object to hold the function result

         Return_Obj_Id := Make_Temporary (Loc, 'R');
         Set_Etype (Return_Obj_Id, Result_Subt);

         Return_Obj_Decl :=
           Make_Object_Declaration (Loc,
             Defining_Identifier => Return_Obj_Id,
             Aliased_Present     => True,
             Object_Definition   => New_Reference_To (Result_Subt, Loc));

         Set_No_Initialization (Return_Obj_Decl);

         Insert_Action (Func_Call, Return_Obj_Decl);

         --  When the function has a controlling result, an allocation-form
         --  parameter must be passed indicating that the caller is allocating
         --  the result object. This is needed because such a function can be
         --  called as a dispatching operation and must be treated similarly
         --  to functions with unconstrained result subtypes.

         Add_Alloc_Form_Actual_To_Build_In_Place_Call
           (Func_Call, Function_Id, Alloc_Form => Caller_Allocation);

         Add_Final_List_Actual_To_Build_In_Place_Call
           (Func_Call, Function_Id, Acc_Type => Empty);

         Add_Task_Actuals_To_Build_In_Place_Call
           (Func_Call, Function_Id, Make_Identifier (Loc, Name_uMaster));

         --  Add an implicit actual to the function call that provides access
         --  to the caller's return object.

         Add_Access_Actual_To_Build_In_Place_Call
           (Func_Call, Function_Id, New_Reference_To (Return_Obj_Id, Loc));

      --  When the result subtype is unconstrained, the function must allocate
      --  the return object in the secondary stack, so appropriate implicit
      --  parameters are added to the call to indicate that. A transient
      --  scope is established to ensure eventual cleanup of the result.

      else
         --  Pass an allocation parameter indicating that the function should
         --  allocate its result on the secondary stack.

         Add_Alloc_Form_Actual_To_Build_In_Place_Call
           (Func_Call, Function_Id, Alloc_Form => Secondary_Stack);

         Add_Final_List_Actual_To_Build_In_Place_Call
           (Func_Call, Function_Id, Acc_Type => Empty);

         Add_Task_Actuals_To_Build_In_Place_Call
           (Func_Call, Function_Id, Make_Identifier (Loc, Name_uMaster));

         --  Pass a null value to the function since no return object is
         --  available on the caller side.

         Add_Access_Actual_To_Build_In_Place_Call
           (Func_Call, Function_Id, Empty);
      end if;
   end Make_Build_In_Place_Call_In_Anonymous_Context;

   --------------------------------------------
   -- Make_Build_In_Place_Call_In_Assignment --
   --------------------------------------------

   procedure Make_Build_In_Place_Call_In_Assignment
     (Assign        : Node_Id;
      Function_Call : Node_Id)
   is
      Lhs          : constant Node_Id := Name (Assign);
      Func_Call    : Node_Id := Function_Call;
      Func_Id      : Entity_Id;
      Loc          : Source_Ptr;
      Obj_Decl     : Node_Id;
      Obj_Id       : Entity_Id;
      Ptr_Typ      : Entity_Id;
      Ptr_Typ_Decl : Node_Id;
      Result_Subt  : Entity_Id;
      Target       : Node_Id;

   begin
      --  Step past qualification or unchecked conversion (the latter can occur
      --  in cases of calls to 'Input).

      if Nkind_In (Func_Call, N_Qualified_Expression,
                              N_Unchecked_Type_Conversion)
      then
         Func_Call := Expression (Func_Call);
      end if;

      --  If the call has already been processed to add build-in-place actuals
      --  then return. This should not normally occur in an assignment context,
      --  but we add the protection as a defensive measure.

      if Is_Expanded_Build_In_Place_Call (Func_Call) then
         return;
      end if;

      --  Mark the call as processed as a build-in-place call

      Set_Is_Expanded_Build_In_Place_Call (Func_Call);

      Loc := Sloc (Function_Call);

      if Is_Entity_Name (Name (Func_Call)) then
         Func_Id := Entity (Name (Func_Call));

      elsif Nkind (Name (Func_Call)) = N_Explicit_Dereference then
         Func_Id := Etype (Name (Func_Call));

      else
         raise Program_Error;
      end if;

      Result_Subt := Etype (Func_Id);

      --  When the result subtype is unconstrained, an additional actual must
      --  be passed to indicate that the caller is providing the return object.
      --  This parameter must also be passed when the called function has a
      --  controlling result, because dispatching calls to the function needs
      --  to be treated effectively the same as calls to class-wide functions.

      Add_Alloc_Form_Actual_To_Build_In_Place_Call
        (Func_Call, Func_Id, Alloc_Form => Caller_Allocation);

      --  If Lhs is a selected component, then pass it along so that its prefix
      --  object will be used as the source of the finalization list.

      if Nkind (Lhs) = N_Selected_Component then
         Add_Final_List_Actual_To_Build_In_Place_Call
           (Func_Call, Func_Id, Acc_Type => Empty, Sel_Comp => Lhs);
      else
         Add_Final_List_Actual_To_Build_In_Place_Call
           (Func_Call, Func_Id, Acc_Type => Empty);
      end if;

      Add_Task_Actuals_To_Build_In_Place_Call
        (Func_Call, Func_Id, Make_Identifier (Loc, Name_uMaster));

      --  Add an implicit actual to the function call that provides access to
      --  the caller's return object.

      Add_Access_Actual_To_Build_In_Place_Call
        (Func_Call,
         Func_Id,
         Make_Unchecked_Type_Conversion (Loc,
           Subtype_Mark => New_Reference_To (Result_Subt, Loc),
           Expression   => Relocate_Node (Lhs)));

      --  Create an access type designating the function's result subtype

      Ptr_Typ := Make_Temporary (Loc, 'A');

      Ptr_Typ_Decl :=
        Make_Full_Type_Declaration (Loc,
          Defining_Identifier => Ptr_Typ,
          Type_Definition =>
            Make_Access_To_Object_Definition (Loc,
              All_Present => True,
              Subtype_Indication =>
                New_Reference_To (Result_Subt, Loc)));
      Insert_After_And_Analyze (Assign, Ptr_Typ_Decl);

      --  Finally, create an access object initialized to a reference to the
      --  function call.

      Obj_Id := Make_Temporary (Loc, 'R');
      Set_Etype (Obj_Id, Ptr_Typ);

      Obj_Decl :=
        Make_Object_Declaration (Loc,
          Defining_Identifier => Obj_Id,
          Object_Definition =>
            New_Reference_To (Ptr_Typ, Loc),
          Expression =>
            Make_Reference (Loc,
              Prefix => Relocate_Node (Func_Call)));
      Insert_After_And_Analyze (Ptr_Typ_Decl, Obj_Decl);

      Rewrite (Assign, Make_Null_Statement (Loc));

      --  Retrieve the target of the assignment

      if Nkind (Lhs) = N_Selected_Component then
         Target := Selector_Name (Lhs);
      elsif Nkind (Lhs) = N_Type_Conversion then
         Target := Expression (Lhs);
      else
         Target := Lhs;
      end if;

      --  If we are assigning to a return object or this is an expression of
      --  an extension aggregate, the target should either be an identifier
      --  or a simple expression. All other cases imply a different scenario.

      if Nkind (Target) in N_Has_Entity then
         Target := Entity (Target);
      else
         return;
      end if;

      --  When the target of the assignment is a return object of an enclosing
      --  build-in-place function and also requires finalization, the list
      --  generated for the assignment must be moved to that of the enclosing
      --  function.

      --    function Enclosing_BIP_Function return Ctrl_Typ is
      --    begin
      --       return (Ctrl_Parent_Part => BIP_Function with ...);
      --    end Enclosing_BIP_Function;

      if Is_Return_Object (Target)
        and then Needs_Finalization (Etype (Target))
        and then Needs_Finalization (Result_Subt)
      then
         declare
            Obj_List  : constant Node_Id := Find_Final_List (Obj_Id);
            Encl_List : Node_Id;
            Encl_Scop : Entity_Id;

         begin
            Encl_Scop := Scope (Target);

            --  Locate the scope of the extended return statement

            while Present (Encl_Scop)
              and then Ekind (Encl_Scop) /= E_Return_Statement
            loop
               Encl_Scop := Scope (Encl_Scop);
            end loop;

            --  A return object should always be enclosed by a return statement
            --  scope at some level.

            pragma Assert (Present (Encl_Scop));

            Encl_List :=
              Make_Attribute_Reference (Loc,
                Prefix =>
                  New_Reference_To (
                    Finalization_Chain_Entity (Encl_Scop), Loc),
                Attribute_Name => Name_Unrestricted_Access);

            --  Generate a call to move final list

            Insert_After_And_Analyze (Obj_Decl,
              Make_Procedure_Call_Statement (Loc,
                Name =>
                  New_Reference_To (RTE (RE_Move_Final_List), Loc),
                Parameter_Associations => New_List (Obj_List, Encl_List)));
         end;
      end if;
   end Make_Build_In_Place_Call_In_Assignment;

   ----------------------------------------------------
   -- Make_Build_In_Place_Call_In_Object_Declaration --
   ----------------------------------------------------

   procedure Make_Build_In_Place_Call_In_Object_Declaration
     (Object_Decl   : Node_Id;
      Function_Call : Node_Id)
   is
      Loc             : Source_Ptr;
      Obj_Def_Id      : constant Entity_Id :=
                          Defining_Identifier (Object_Decl);

      Func_Call       : Node_Id := Function_Call;
      Function_Id     : Entity_Id;
      Result_Subt     : Entity_Id;
      Caller_Object   : Node_Id;
      Call_Deref      : Node_Id;
      Ref_Type        : Entity_Id;
      Ptr_Typ_Decl    : Node_Id;
      Def_Id          : Entity_Id;
      New_Expr        : Node_Id;
      Enclosing_Func  : Entity_Id;
      Pass_Caller_Acc : Boolean := False;

   begin
      --  Step past qualification or unchecked conversion (the latter can occur
      --  in cases of calls to 'Input).

      if Nkind_In (Func_Call, N_Qualified_Expression,
                              N_Unchecked_Type_Conversion)
      then
         Func_Call := Expression (Func_Call);
      end if;

      --  If the call has already been processed to add build-in-place actuals
      --  then return. This should not normally occur in an object declaration,
      --  but we add the protection as a defensive measure.

      if Is_Expanded_Build_In_Place_Call (Func_Call) then
         return;
      end if;

      --  Mark the call as processed as a build-in-place call

      Set_Is_Expanded_Build_In_Place_Call (Func_Call);

      Loc := Sloc (Function_Call);

      if Is_Entity_Name (Name (Func_Call)) then
         Function_Id := Entity (Name (Func_Call));

      elsif Nkind (Name (Func_Call)) = N_Explicit_Dereference then
         Function_Id := Etype (Name (Func_Call));

      else
         raise Program_Error;
      end if;

      Result_Subt := Etype (Function_Id);

      --  In the constrained case, add an implicit actual to the function call
      --  that provides access to the declared object. An unchecked conversion
      --  to the (specific) result type of the function is inserted to handle
      --  the case where the object is declared with a class-wide type.

      if Is_Constrained (Underlying_Type (Result_Subt)) then
         Caller_Object :=
            Make_Unchecked_Type_Conversion (Loc,
              Subtype_Mark => New_Reference_To (Result_Subt, Loc),
              Expression   => New_Reference_To (Obj_Def_Id, Loc));

         --  When the function has a controlling result, an allocation-form
         --  parameter must be passed indicating that the caller is allocating
         --  the result object. This is needed because such a function can be
         --  called as a dispatching operation and must be treated similarly
         --  to functions with unconstrained result subtypes.

         Add_Alloc_Form_Actual_To_Build_In_Place_Call
           (Func_Call, Function_Id, Alloc_Form => Caller_Allocation);

      --  If the function's result subtype is unconstrained and the object is
      --  a return object of an enclosing build-in-place function, then the
      --  implicit build-in-place parameters of the enclosing function must be
      --  passed along to the called function. (Unfortunately, this won't cover
      --  the case of extension aggregates where the ancestor part is a build-
      --  in-place unconstrained function call that should be passed along the
      --  caller's parameters. Currently those get mishandled by reassigning
      --  the result of the call to the aggregate return object, when the call
      --  result should really be directly built in place in the aggregate and
      --  not built in a temporary. ???)

      elsif Is_Return_Object (Defining_Identifier (Object_Decl)) then
         Pass_Caller_Acc := True;

         Enclosing_Func := Enclosing_Subprogram (Obj_Def_Id);

         --  If the enclosing function has a constrained result type, then
         --  caller allocation will be used.

         if Is_Constrained (Etype (Enclosing_Func)) then
            Add_Alloc_Form_Actual_To_Build_In_Place_Call
              (Func_Call, Function_Id, Alloc_Form => Caller_Allocation);

         --  Otherwise, when the enclosing function has an unconstrained result
         --  type, the BIP_Alloc_Form formal of the enclosing function must be
         --  passed along to the callee.

         else
            Add_Alloc_Form_Actual_To_Build_In_Place_Call
              (Func_Call,
               Function_Id,
               Alloc_Form_Exp =>
                 New_Reference_To
                   (Build_In_Place_Formal (Enclosing_Func, BIP_Alloc_Form),
                    Loc));
         end if;

         --  Retrieve the BIPacc formal from the enclosing function and convert
         --  it to the access type of the callee's BIP_Object_Access formal.

         Caller_Object :=
            Make_Unchecked_Type_Conversion (Loc,
              Subtype_Mark =>
                New_Reference_To
                  (Etype
                     (Build_In_Place_Formal (Function_Id, BIP_Object_Access)),
                   Loc),
              Expression   =>
                New_Reference_To
                  (Build_In_Place_Formal (Enclosing_Func, BIP_Object_Access),
                   Loc));

      --  In other unconstrained cases, pass an indication to do the allocation
      --  on the secondary stack and set Caller_Object to Empty so that a null
      --  value will be passed for the caller's object address. A transient
      --  scope is established to ensure eventual cleanup of the result.

      else
         Add_Alloc_Form_Actual_To_Build_In_Place_Call
           (Func_Call,
            Function_Id,
            Alloc_Form => Secondary_Stack);
         Caller_Object := Empty;

         Establish_Transient_Scope (Object_Decl, Sec_Stack => True);
      end if;

      Add_Final_List_Actual_To_Build_In_Place_Call
        (Func_Call, Function_Id, Acc_Type => Empty);

      if Nkind (Parent (Object_Decl)) = N_Extended_Return_Statement
        and then Has_Task (Result_Subt)
      then
         Enclosing_Func := Enclosing_Subprogram (Obj_Def_Id);

         --  Here we're passing along the master that was passed in to this
         --  function.

         Add_Task_Actuals_To_Build_In_Place_Call
           (Func_Call, Function_Id,
            Master_Actual =>
              New_Reference_To
                (Build_In_Place_Formal (Enclosing_Func, BIP_Master), Loc));

      else
         Add_Task_Actuals_To_Build_In_Place_Call
           (Func_Call, Function_Id, Make_Identifier (Loc, Name_uMaster));
      end if;

      Add_Access_Actual_To_Build_In_Place_Call
        (Func_Call, Function_Id, Caller_Object, Is_Access => Pass_Caller_Acc);

      --  Create an access type designating the function's result subtype. We
      --  use the type of the original expression because it may be a call to
      --  an inherited operation, which the expansion has replaced with the
      --  parent operation that yields the parent type.

      Ref_Type := Make_Temporary (Loc, 'A');

      Ptr_Typ_Decl :=
        Make_Full_Type_Declaration (Loc,
          Defining_Identifier => Ref_Type,
          Type_Definition =>
            Make_Access_To_Object_Definition (Loc,
              All_Present => True,
              Subtype_Indication =>
                New_Reference_To (Etype (Function_Call), Loc)));

      --  The access type and its accompanying object must be inserted after
      --  the object declaration in the constrained case, so that the function
      --  call can be passed access to the object. In the unconstrained case,
      --  the access type and object must be inserted before the object, since
      --  the object declaration is rewritten to be a renaming of a dereference
      --  of the access object.

      if Is_Constrained (Underlying_Type (Result_Subt)) then
         Insert_After_And_Analyze (Object_Decl, Ptr_Typ_Decl);
      else
         Insert_Action (Object_Decl, Ptr_Typ_Decl);
      end if;

      --  Finally, create an access object initialized to a reference to the
      --  function call.

      New_Expr :=
        Make_Reference (Loc,
          Prefix => Relocate_Node (Func_Call));

      Def_Id := Make_Temporary (Loc, 'R', New_Expr);
      Set_Etype (Def_Id, Ref_Type);

      Insert_After_And_Analyze (Ptr_Typ_Decl,
        Make_Object_Declaration (Loc,
          Defining_Identifier => Def_Id,
          Object_Definition   => New_Reference_To (Ref_Type, Loc),
          Expression          => New_Expr));

      if Is_Constrained (Underlying_Type (Result_Subt)) then
         Set_Expression (Object_Decl, Empty);
         Set_No_Initialization (Object_Decl);

      --  In case of an unconstrained result subtype, rewrite the object
      --  declaration as an object renaming where the renamed object is a
      --  dereference of <function_Call>'reference:
      --
      --      Obj : Subt renames <function_call>'Ref.all;

      else
         Call_Deref :=
           Make_Explicit_Dereference (Loc,
             Prefix => New_Reference_To (Def_Id, Loc));

         Loc := Sloc (Object_Decl);
         Rewrite (Object_Decl,
           Make_Object_Renaming_Declaration (Loc,
             Defining_Identifier => Make_Temporary (Loc, 'D'),
             Access_Definition   => Empty,
             Subtype_Mark        => New_Occurrence_Of (Result_Subt, Loc),
             Name                => Call_Deref));

         Set_Renamed_Object (Defining_Identifier (Object_Decl), Call_Deref);

         Analyze (Object_Decl);

         --  Replace the internal identifier of the renaming declaration's
         --  entity with identifier of the original object entity. We also have
         --  to exchange the entities containing their defining identifiers to
         --  ensure the correct replacement of the object declaration by the
         --  object renaming declaration to avoid homograph conflicts (since
         --  the object declaration's defining identifier was already entered
         --  in current scope). The Next_Entity links of the two entities also
         --  have to be swapped since the entities are part of the return
         --  scope's entity list and the list structure would otherwise be
         --  corrupted. Finally, the homonym chain must be preserved as well.

         declare
            Renaming_Def_Id  : constant Entity_Id :=
                                 Defining_Identifier (Object_Decl);
            Next_Entity_Temp : constant Entity_Id :=
                                 Next_Entity (Renaming_Def_Id);
         begin
            Set_Chars (Renaming_Def_Id, Chars (Obj_Def_Id));

            --  Swap next entity links in preparation for exchanging entities

            Set_Next_Entity (Renaming_Def_Id, Next_Entity (Obj_Def_Id));
            Set_Next_Entity (Obj_Def_Id, Next_Entity_Temp);
            Set_Homonym     (Renaming_Def_Id, Homonym (Obj_Def_Id));

            Exchange_Entities (Renaming_Def_Id, Obj_Def_Id);

            --  Preserve source indication of original declaration, so that
            --  xref information is properly generated for the right entity.

            Preserve_Comes_From_Source
              (Object_Decl, Original_Node (Object_Decl));
            Set_Comes_From_Source (Obj_Def_Id, True);
            Set_Comes_From_Source (Renaming_Def_Id, False);
         end;
      end if;

      --  If the object entity has a class-wide Etype, then we need to change
      --  it to the result subtype of the function call, because otherwise the
      --  object will be class-wide without an explicit initialization and
      --  won't be allocated properly by the back end. It seems unclean to make
      --  such a revision to the type at this point, and we should try to
      --  improve this treatment when build-in-place functions with class-wide
      --  results are implemented. ???

      if Is_Class_Wide_Type (Etype (Defining_Identifier (Object_Decl))) then
         Set_Etype (Defining_Identifier (Object_Decl), Result_Subt);
      end if;
   end Make_Build_In_Place_Call_In_Object_Declaration;

   --------------------------
   -- Needs_BIP_Final_List --
   --------------------------

   function Needs_BIP_Final_List (E : Entity_Id) return Boolean is
      pragma Assert (Is_Build_In_Place_Function (E));
      Result_Subt : constant Entity_Id := Underlying_Type (Etype (E));

   begin
      --  We need the BIP_Final_List if the result type needs finalization. We
      --  also need it for tagged types, even if not class-wide, because some
      --  type extension might need finalization, and all overriding functions
      --  must have the same calling conventions. However, if there is a
      --  pragma Restrictions (No_Finalization), we never need this parameter.

      return (Needs_Finalization (Result_Subt)
               or else Is_Tagged_Type (Underlying_Type (Result_Subt)))
        and then not Restriction_Active (No_Finalization);
   end Needs_BIP_Final_List;

end Exp_Ch6;<|MERGE_RESOLUTION|>--- conflicted
+++ resolved
@@ -3871,13 +3871,7 @@
 
          Set_Name (N, New_Occurrence_Of (Orig_Bod, Loc));
 
-<<<<<<< HEAD
-         if Present (Alias (Orig_Bod))
-           or else Is_Inlined (Orig_Bod)
-         then
-=======
          if Present (Alias (Orig_Bod)) or else Is_Inlined (Orig_Bod) then
->>>>>>> 155d23aa
             Expand_Call (N);
          end if;
 

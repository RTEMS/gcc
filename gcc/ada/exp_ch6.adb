--- conflicted
+++ resolved
@@ -2717,16 +2717,6 @@
       --  If the type returned by the function is unconstrained and the
       --  call can be inlined, special processing is required.
 
-<<<<<<< HEAD
-      procedure Find_Result;
-      --  For a function that returns an unconstrained type, retrieve the
-      --  name of the single variable that is the expression of a return
-      --  statement in the body of the function. Build_Body_To_Inline has
-      --  verified that this variable is unique, even in the presence of
-      --  multiple return statements.
-
-=======
->>>>>>> f8383f28
       procedure Make_Exit_Label;
       --  Build declaration for exit label to be used in Return statements
 
@@ -2752,50 +2742,6 @@
 
       function Formal_Is_Used_Once (Formal : Entity_Id) return Boolean;
       --  Determine whether a formal parameter is used only once in Orig_Bod
-
-      -----------------
-      -- Find_Result --
-      -----------------
-
-      procedure Find_Result is
-         Decl : Node_Id;
-         Id   : Node_Id;
-
-         function Get_Return (N : Node_Id) return Traverse_Result;
-         --  Recursive function to locate return statements in body.
-
-         function Get_Return (N : Node_Id) return Traverse_Result is
-         begin
-            if Nkind (N) = N_Return_Statement then
-               Id := Expression (N);
-               return Abandon;
-            else
-               return OK;
-            end if;
-         end Get_Return;
-
-         procedure Find_It is new Traverse_Proc (Get_Return);
-
-      --  Start of processing for Find_Result
-
-      begin
-         Find_It (Handled_Statement_Sequence (Orig_Bod));
-
-         --  At this point the body is unanalyzed. Traverse the list of
-         --  declarations to locate the defining_identifier for it.
-
-         Decl := First (Declarations (Blk));
-
-         while Present (Decl) loop
-            if Chars (Defining_Identifier (Decl)) = Chars (Id) then
-               Targ1 := Defining_Identifier (Decl);
-               exit;
-
-            else
-               Next (Decl);
-            end if;
-         end loop;
-      end Find_Result;
 
       ---------------------
       -- Make_Exit_Label --
@@ -3179,12 +3125,6 @@
       end if;
 
       --  For the unconstrained case, capture the name of the local
-<<<<<<< HEAD
-      --  variable that holds the result.
-
-      if Is_Unc then
-         Find_Result;
-=======
       --  variable that holds the result. This must be the first declaration
       --  in the block, because its bounds cannot depend on local variables.
       --  Otherwise there is no way to declare the result outside of the
@@ -3193,7 +3133,6 @@
 
       if Is_Unc then
          Targ1 := Defining_Identifier (First (Declarations (Blk)));
->>>>>>> f8383f28
       end if;
 
       --  If this is a derived function, establish the proper return type
@@ -4457,45 +4396,9 @@
       end if;
    end Expand_Protected_Subprogram_Call;
 
-<<<<<<< HEAD
-   -----------------------
-   -- Freeze_Subprogram --
-   -----------------------
-
-   procedure Freeze_Subprogram (N : Node_Id) is
-      Loc : constant Source_Ptr := Sloc (N);
-      E   : constant Entity_Id  := Entity (N);
-
-      procedure Check_Overriding_Inherited_Interfaces (E : Entity_Id);
-      --  (Ada 2005): Check if the primitive E covers some interface already
-      --  implemented by some ancestor of the tagged-type associated with E.
-
-      procedure Register_Interface_DT_Entry
-        (Prim                : Entity_Id;
-         Ancestor_Iface_Prim : Entity_Id := Empty);
-      --  (Ada 2005): Register an interface primitive in a secondary dispatch
-      --  table. If Prim overrides an ancestor primitive of its associated
-      --  tagged-type then Ancestor_Iface_Prim indicates the entity of that
-      --  immediate ancestor associated with the interface.
-
-      procedure Register_Predefined_DT_Entry (Prim : Entity_Id);
-      --  (Ada 2005): Register a predefined primitive in all the secondary
-      --  dispatch tables of its primitive type.
-
-      -------------------------------------------
-      -- Check_Overriding_Inherited_Interfaces --
-      -------------------------------------------
-
-      procedure Check_Overriding_Inherited_Interfaces (E : Entity_Id) is
-         Typ          : Entity_Id;
-         Elmt         : Elmt_Id;
-         Prim_Op      : Entity_Id;
-         Overriden_Op : Entity_Id := Empty;
-=======
    --------------------------------
    -- Is_Build_In_Place_Function --
    --------------------------------
->>>>>>> f8383f28
 
    function Is_Build_In_Place_Function (E : Entity_Id) return Boolean is
    begin
@@ -4525,21 +4428,6 @@
       end if;
    end Is_Build_In_Place_Function;
 
-<<<<<<< HEAD
-         Typ := Scope (DTC_Entity (E));
-         loop
-            exit when Etype (Typ) = Typ
-              or else (Present (Full_View (Etype (Typ)))
-                         and then Full_View (Etype (Typ)) = Typ);
-
-            --  Climb to the immediate ancestor handling private types
-
-            if Present (Full_View (Etype (Typ))) then
-               Typ := Full_View (Etype (Typ));
-            else
-               Typ := Etype (Typ);
-            end if;
-=======
    -------------------------------------
    -- Is_Build_In_Place_Function_Call --
    -------------------------------------
@@ -4552,7 +4440,6 @@
       if Nkind (Exp_Node) = N_Qualified_Expression then
          Exp_Node := Expression (N);
       end if;
->>>>>>> f8383f28
 
       if Nkind (Exp_Node) /= N_Function_Call then
          return False;
@@ -4565,23 +4452,9 @@
             Function_Id := Etype (Name (Exp_Node));
          end if;
 
-<<<<<<< HEAD
-                  if Chars (Prim_Op) = Chars (E)
-                    and then Type_Conformant
-                               (New_Id => Prim_Op,
-                                Old_Id => E,
-                                Skip_Controlling_Formals => True)
-                    and then DT_Position (Prim_Op) = DT_Position (E)
-                    and then Etype (DTC_Entity (Prim_Op)) = RTE (RE_Tag)
-                    and then No (Abstract_Interface_Alias (Prim_Op))
-                  then
-                     if Overriden_Op = Empty then
-                        Overriden_Op := Prim_Op;
-=======
          return Is_Build_In_Place_Function (Function_Id);
       end if;
    end Is_Build_In_Place_Function_Call;
->>>>>>> f8383f28
 
    -----------------------
    -- Freeze_Subprogram --
@@ -4622,137 +4495,6 @@
          --  dispatch-table pointer corresponds to the first implemented
          --  interface retrieved below.
 
-<<<<<<< HEAD
-                     Next_Elmt (Elmt);
-                  end loop;
-               end if;
-            end if;
-         end loop;
-      end Check_Overriding_Inherited_Interfaces;
-
-      ---------------------------------
-      -- Register_Interface_DT_Entry --
-      ---------------------------------
-
-      procedure Register_Interface_DT_Entry
-        (Prim                : Entity_Id;
-         Ancestor_Iface_Prim : Entity_Id := Empty)
-      is
-         E            : Entity_Id;
-         Prim_Typ     : Entity_Id;
-         Prim_Op      : Entity_Id;
-         Iface_Typ    : Entity_Id;
-         Iface_DT_Ptr : Entity_Id;
-         Iface_Tag    : Entity_Id;
-         New_Thunk    : Node_Id;
-         Thunk_Id     : Entity_Id;
-
-      begin
-         --  Nothing to do if the run-time does not give support to abstract
-         --  interfaces.
-
-         if not (RTE_Available (RE_Interface_Tag)) then
-            return;
-         end if;
-
-         if No (Ancestor_Iface_Prim) then
-            Prim_Typ  := Scope (DTC_Entity (Alias (Prim)));
-
-            --  Look for the abstract interface subprogram
-
-            E := Abstract_Interface_Alias (Prim);
-            while Present (E)
-              and then Is_Abstract (E)
-              and then not Is_Interface (Scope (DTC_Entity (E)))
-            loop
-               E := Alias (E);
-            end loop;
-
-            Iface_Typ := Scope (DTC_Entity (E));
-
-            --  Generate the code of the thunk only when this primitive
-            --  operation is associated with a secondary dispatch table.
-
-            if Is_Interface (Iface_Typ) then
-               Iface_Tag := Find_Interface_Tag
-                              (T     => Prim_Typ,
-                               Iface => Iface_Typ);
-
-               if Etype (Iface_Tag) = RTE (RE_Interface_Tag) then
-                  Thunk_Id  :=
-                    Make_Defining_Identifier (Loc,
-                      Chars => New_Internal_Name ('T'));
-
-                  New_Thunk :=
-                    Expand_Interface_Thunk
-                      (N           => Prim,
-                       Thunk_Alias => Alias (Prim),
-                       Thunk_Id    => Thunk_Id);
-
-                  Insert_After (N, New_Thunk);
-
-                  Iface_DT_Ptr :=
-                    Find_Interface_ADT
-                      (T     => Prim_Typ,
-                       Iface => Iface_Typ);
-
-                  Insert_After (New_Thunk,
-                    Fill_Secondary_DT_Entry (Sloc (Prim),
-                      Prim         => Prim,
-                      Iface_DT_Ptr => Iface_DT_Ptr,
-                      Thunk_Id     => Thunk_Id));
-               end if;
-            end if;
-
-         else
-            Iface_Typ :=
-              Scope (DTC_Entity (Abstract_Interface_Alias
-                                  (Ancestor_Iface_Prim)));
-
-            Iface_Tag :=
-              Find_Interface_Tag
-                (T     => Scope (DTC_Entity (Alias (Ancestor_Iface_Prim))),
-                 Iface => Iface_Typ);
-
-            --  Generate the thunk only if the associated tag is an interface
-            --  tag. The case in which the associated tag is the primary tag
-            --  occurs when a tagged type is a direct derivation of an
-            --  interface. For example:
-
-            --    type I is interface;
-            --    ...
-            --    type T is new I with ...
-
-            if Etype (Iface_Tag) = RTE (RE_Interface_Tag) then
-               Thunk_Id :=
-                 Make_Defining_Identifier (Loc,
-                   Chars => New_Internal_Name ('T'));
-
-               if Present (Alias (Prim)) then
-                  Prim_Op := Alias (Prim);
-               else
-                  Prim_Op := Prim;
-               end if;
-
-               New_Thunk :=
-                 Expand_Interface_Thunk
-                   (N           => Ancestor_Iface_Prim,
-                    Thunk_Alias => Prim_Op,
-                    Thunk_Id    => Thunk_Id);
-
-               Insert_After (N, New_Thunk);
-
-               Iface_DT_Ptr :=
-                 Find_Interface_ADT
-                   (T     => Scope (DTC_Entity (Prim_Op)),
-                    Iface => Iface_Typ);
-
-               Insert_After (New_Thunk,
-                 Fill_Secondary_DT_Entry (Sloc (Prim),
-                   Prim         => Ancestor_Iface_Prim,
-                   Iface_DT_Ptr => Iface_DT_Ptr,
-                   Thunk_Id     => Thunk_Id));
-=======
          Iface_DT_Ptr :=
            Next_Elmt (First_Elmt (Access_Disp_Table (Tagged_Typ)));
          Iface_Elmt := First_Elmt (Abstract_Interfaces (Tagged_Typ));
@@ -4781,75 +4523,10 @@
                      Make_Attribute_Reference (Loc,
                        Prefix         => New_Reference_To (Thunk_Id, Loc),
                        Attribute_Name => Name_Address)))));
->>>>>>> f8383f28
             end if;
 
             Next_Elmt (Iface_DT_Ptr);
             Next_Elmt (Iface_Elmt);
-         end loop;
-      end Register_Predefined_DT_Entry;
-
-      ----------------------------------
-      -- Register_Predefined_DT_Entry --
-      ----------------------------------
-
-      procedure Register_Predefined_DT_Entry (Prim : Entity_Id) is
-         Iface_DT_Ptr : Elmt_Id;
-         Iface_Tag    : Entity_Id;
-         Iface_Typ    : Elmt_Id;
-         New_Thunk    : Entity_Id;
-         Prim_Typ     : Entity_Id;
-         Thunk_Id     : Entity_Id;
-
-      begin
-         Prim_Typ := Scope (DTC_Entity (Prim));
-
-         if No (Access_Disp_Table (Prim_Typ))
-           or else No (Abstract_Interfaces (Prim_Typ))
-           or else not RTE_Available (RE_Interface_Tag)
-         then
-            return;
-         end if;
-
-         --  Skip the first acces-to-dispatch-table pointer since it leads
-         --  to the primary dispatch table. We are only concerned with the
-         --  secondary dispatch table pointers. Note that the access-to-
-         --  dispatch-table pointer corresponds to the first implemented
-         --  interface retrieved below.
-
-         Iface_DT_Ptr := Next_Elmt (First_Elmt (Access_Disp_Table (Prim_Typ)));
-         Iface_Typ := First_Elmt (Abstract_Interfaces (Prim_Typ));
-         while Present (Iface_DT_Ptr) and then Present (Iface_Typ) loop
-            Iface_Tag := Find_Interface_Tag (Prim_Typ, Node (Iface_Typ));
-            pragma Assert (Present (Iface_Tag));
-
-            if Etype (Iface_Tag) = RTE (RE_Interface_Tag) then
-               Thunk_Id := Make_Defining_Identifier (Loc,
-                             New_Internal_Name ('T'));
-
-               New_Thunk :=
-                 Expand_Interface_Thunk
-                  (N           => Prim,
-                   Thunk_Alias => Prim,
-                   Thunk_Id    => Thunk_Id);
-
-               Insert_After (N, New_Thunk);
-               Insert_After (New_Thunk,
-                 Make_DT_Access_Action (Node (Iface_Typ),
-                   Action => Set_Predefined_Prim_Op_Address,
-                   Args   => New_List (
-                     Unchecked_Convert_To (RTE (RE_Tag),
-                       New_Reference_To (Node (Iface_DT_Ptr), Loc)),
-
-                     Make_Integer_Literal (Loc, DT_Position (Prim)),
-
-                     Make_Attribute_Reference (Loc,
-                       Prefix         => New_Reference_To (Thunk_Id, Loc),
-                       Attribute_Name => Name_Address))));
-            end if;
-
-            Next_Elmt (Iface_DT_Ptr);
-            Next_Elmt (Iface_Typ);
          end loop;
       end Register_Predefined_DT_Entry;
 
@@ -4912,11 +4589,7 @@
                   --  a subprogram that covers an abstract interface type.
 
                   if Present (Abstract_Interface_Alias (E)) then
-<<<<<<< HEAD
-                     Register_Interface_DT_Entry (E);
-=======
                      Register_Interface_DT_Entry (N, E);
->>>>>>> f8383f28
 
                   --  Common case: Primitive subprogram
 
@@ -4931,11 +4604,6 @@
                         Insert_After (N,
                           Fill_DT_Entry (Sloc (N), Prim => E));
                      end if;
-<<<<<<< HEAD
-
-                     Check_Overriding_Inherited_Interfaces (E);
-=======
->>>>>>> f8383f28
                   end if;
                end if;
             end;

--- conflicted
+++ resolved
@@ -6,11 +6,7 @@
 --                                                                          --
 --                                 B o d y                                  --
 --                                                                          --
-<<<<<<< HEAD
---          Copyright (C) 1992-2006, Free Software Foundation, Inc.         --
-=======
 --          Copyright (C) 1992-2007, Free Software Foundation, Inc.         --
->>>>>>> 60a98cce
 --                                                                          --
 -- GNAT is free software;  you can  redistribute it  and/or modify it under --
 -- terms of the  GNU General Public License as published  by the Free Soft- --
@@ -114,12 +110,6 @@
 
    procedure Add_Final_List_Actual_To_Build_In_Place_Call
      (Function_Call : Node_Id;
-<<<<<<< HEAD
-      Function_Id   : Entity_Id);
-   --  Ada 2005 (AI-318-02): For a build-in-place call, if the result type has
-   --  controlled parts, add an actual parameter that is a pointer to caller's
-   --  finalization list.
-=======
       Function_Id   : Entity_Id;
       Acc_Type      : Entity_Id);
    --  Ada 2005 (AI-318-02): For a build-in-place call, if the result type has
@@ -128,7 +118,6 @@
    --  current scope, except for "new Acc'(F(...))" in which case it's the
    --  finalization list of the access type returned by the allocator. Acc_Type
    --  is that type in the allocator case; Empty otherwise.
->>>>>>> 60a98cce
 
    procedure Add_Task_Actuals_To_Build_In_Place_Call
      (Function_Call : Node_Id;
@@ -245,10 +234,7 @@
 
       if not Present (Return_Object) then
          Obj_Address := Make_Null (Loc);
-<<<<<<< HEAD
-=======
          Set_Parent (Obj_Address, Function_Call);
->>>>>>> 60a98cce
 
       --  If Return_Object is already an expression of an access type, then use
       --  it directly, since it must be an access value denoting the return
@@ -256,10 +242,7 @@
 
       elsif Is_Access then
          Obj_Address := Return_Object;
-<<<<<<< HEAD
-=======
          Set_Parent (Obj_Address, Function_Call);
->>>>>>> 60a98cce
 
       --  Apply Unrestricted_Access to caller's return object
 
@@ -268,12 +251,9 @@
             Make_Attribute_Reference (Loc,
               Prefix         => Return_Object,
               Attribute_Name => Name_Unrestricted_Access);
-<<<<<<< HEAD
-=======
 
          Set_Parent (Return_Object, Obj_Address);
          Set_Parent (Obj_Address, Function_Call);
->>>>>>> 60a98cce
       end if;
 
       Analyze_And_Resolve (Obj_Address, Etype (Obj_Acc_Formal));
@@ -299,8 +279,6 @@
       Alloc_Form_Formal : Node_Id;
 
    begin
-<<<<<<< HEAD
-=======
       --  The allocation form generally doesn't need to be passed in the case
       --  of a constrained result subtype, since normally the caller performs
       --  the allocation in that case. However this formal is still needed in
@@ -314,7 +292,6 @@
          return;
       end if;
 
->>>>>>> 60a98cce
       --  Locate the implicit allocation form parameter in the called function.
       --  Maybe it would be better for each implicit formal of a build-in-place
       --  function to have a flag or a Uint attribute to identify it. ???
@@ -402,12 +379,8 @@
 
    procedure Add_Final_List_Actual_To_Build_In_Place_Call
      (Function_Call : Node_Id;
-<<<<<<< HEAD
-      Function_Id   : Entity_Id)
-=======
       Function_Id   : Entity_Id;
       Acc_Type      : Entity_Id)
->>>>>>> 60a98cce
    is
       Loc               : constant Source_Ptr := Sloc (Function_Call);
       Final_List        : Node_Id;
@@ -415,12 +388,6 @@
       Final_List_Formal : Node_Id;
 
    begin
-<<<<<<< HEAD
-      --  No such extra parameter is needed if there are no controlled parts
-
-      if not (Is_Controlled (Etype (Function_Id))
-              or else Has_Controlled_Component (Etype (Function_Id))) then
-=======
       --  No such extra parameter is needed if there are no controlled parts.
       --  The test for Controlled_Type accounts for class-wide results (which
       --  potentially have controlled parts, even if the root type doesn't),
@@ -432,7 +399,6 @@
       if not Controlled_Type (Underlying_Type (Etype (Function_Id)))
         and then not Is_Tagged_Type (Underlying_Type (Etype (Function_Id)))
       then
->>>>>>> 60a98cce
          return;
       end if;
 
@@ -440,11 +406,6 @@
 
       Final_List_Formal := Build_In_Place_Formal (Function_Id, BIP_Final_List);
 
-<<<<<<< HEAD
-      --  Create the actual which is a pointer to the current finalization list
-
-      Final_List := Find_Final_List (Current_Scope);
-=======
       --  Create the actual which is a pointer to the appropriate finalization
       --  list. Acc_Type is present if and only if this call is the
       --  initialization of an allocator. Use the Current_Scope or the Acc_Type
@@ -460,7 +421,6 @@
          Final_List := Find_Final_List (Current_Scope);
       end if;
 
->>>>>>> 60a98cce
       Final_List_Actual :=
         Make_Attribute_Reference (Loc,
           Prefix         => Final_List,
@@ -577,20 +537,13 @@
       --  function to have a flag or a Uint attribute to identify it. ???
 
       loop
-<<<<<<< HEAD
-=======
          pragma Assert (Present (Extra_Formal));
->>>>>>> 60a98cce
          exit when
            Chars (Extra_Formal) =
              New_External_Name (Chars (Func), BIP_Formal_Suffix (Kind));
          Next_Formal_With_Extras (Extra_Formal);
       end loop;
 
-<<<<<<< HEAD
-      pragma Assert (Present (Extra_Formal));
-=======
->>>>>>> 60a98cce
       return Extra_Formal;
    end Build_In_Place_Formal;
 
@@ -2450,22 +2403,8 @@
 
          if Remote and then Is_Class_Wide_Type (Etype (Formal)) then
             Insert_Action (Actual,
-<<<<<<< HEAD
-              Make_Implicit_If_Statement (N,
-                Condition       =>
-                  Make_Op_Not (Loc,
-                    Build_Get_Remotely_Callable (Loc,
-                      Make_Selected_Component (Loc,
-                        Prefix => Duplicate_Subexpr_Move_Checks (Actual),
-                        Selector_Name =>
-                          Make_Identifier (Loc, Name_uTag)))),
-                Then_Statements => New_List (
-                  Make_Raise_Program_Error (Loc,
-                    Reason => PE_Illegal_RACW_E_4_18))));
-=======
               Make_Transportable_Check (Loc,
                 Duplicate_Subexpr_Move_Checks (Actual)));
->>>>>>> 60a98cce
          end if;
 
          --  This label is required when skipping extra actual generation for
@@ -2514,11 +2453,7 @@
                   then
                      Error_Msg_NE
                        ("tag-indeterminate expression "
-<<<<<<< HEAD
-                         & " must have designated type& ('R'M 5.2 (6))",
-=======
                          & " must have designated type& (RM 5.2 (6))",
->>>>>>> 60a98cce
                            N, Root_Type (Etype (Name (Ass))));
                   else
                      Propagate_Tag (Name (Ass), N);
@@ -2527,11 +2462,7 @@
                elsif Etype (N) /= Root_Type (Etype (Name (Ass))) then
                   Error_Msg_NE
                     ("tag-indeterminate expression must have type&"
-<<<<<<< HEAD
-                     & "('R'M 5.2 (6))", N, Root_Type (Etype (Name (Ass))));
-=======
                      & "(RM 5.2 (6))", N, Root_Type (Etype (Name (Ass))));
->>>>>>> 60a98cce
 
                else
                   Propagate_Tag (Name (Ass), N);
@@ -2990,10 +2921,7 @@
 
       if Controlled_Type (Etype (Subp))
         and then not Is_Inherently_Limited_Type (Etype (Subp))
-<<<<<<< HEAD
-=======
         and then not Is_Limited_Interface (Etype (Subp))
->>>>>>> 60a98cce
       then
          Expand_Ctrl_Function_Call (N);
       end if;
@@ -3144,11 +3072,6 @@
       --  parameter to Raise_Exception is a use of Identity, since in these
       --  cases we know that the parameter is never null.
 
-<<<<<<< HEAD
-      if Ada_Version >= Ada_05
-        and then not GNAT_Mode
-        and then Is_RTE (Subp, RE_Raise_Exception)
-=======
       --  Note: We must check that the node has not been inlined. This is
       --  required because under zfp the Raise_Exception subprogram has the
       --  pragma inline_always (and hence the call has been expanded above
@@ -3158,7 +3081,6 @@
         and then not GNAT_Mode
         and then Is_RTE (Subp, RE_Raise_Exception)
         and then Nkind (N) = N_Procedure_Call_Statement
->>>>>>> 60a98cce
         and then (Nkind (First_Actual (N)) /= N_Attribute_Reference
                    or else Attribute_Name (First_Actual (N)) /= Name_Identity)
       then
@@ -3256,11 +3178,7 @@
          elsif Nkind (Orig_Bod) /= N_Subprogram_Body then
             return False;
 
-<<<<<<< HEAD
-         --  Check if this is an ada 2005 null procedure
-=======
          --  Check if this is an Ada 2005 null procedure
->>>>>>> 60a98cce
 
          elsif Nkind (Decl) = N_Subprogram_Declaration
            and then Null_Present (Specification (Decl))
@@ -3284,11 +3202,7 @@
                    and then
                      (No (Stat2)
                        or else
-<<<<<<< HEAD
-                         (Nkind (Stat2) = N_Return_Statement
-=======
                          (Nkind (Stat2) = N_Simple_Return_Statement
->>>>>>> 60a98cce
                            and then No (Next (Stat2))));
             end;
          end if;
@@ -3351,11 +3265,8 @@
                elsif Nkind (A) = N_Defining_Identifier then
                   Rewrite (N, New_Occurrence_Of (A, Loc));
                   Check_Private_View (N);
-<<<<<<< HEAD
-=======
 
                --  Numeric literal
->>>>>>> 60a98cce
 
                else
                   Rewrite (N, New_Copy (A));
@@ -3802,11 +3713,7 @@
 
             --  If the actual has a by-reference type, it cannot be copied, so
             --  its value is captured in a renaming declaration. Otherwise
-<<<<<<< HEAD
-            --  declare a local constant initalized with the actual.
-=======
             --  declare a local constant initialized with the actual.
->>>>>>> 60a98cce
 
             if Ekind (F) = E_In_Parameter
               and then not Is_Limited_Type (Etype (A))
@@ -3988,11 +3895,7 @@
       --  If the return type is returned through the secondary stack; that is
       --  by reference, we don't want to create a temp to force stack checking.
       --  ???"sec stack" is not right -- Ada 95 return-by-reference object are
-<<<<<<< HEAD
-      --  returned whereever they are.
-=======
       --  returned wherever they are.
->>>>>>> 60a98cce
       --  Shouldn't this function be moved to exp_util???
 
       function Rhs_Of_Assign_Or_Decl (N : Node_Id) return Boolean;
@@ -4248,21 +4151,12 @@
 
          if not Is_Transfer (Last_Stm) then
 
-<<<<<<< HEAD
-         Ent_SS   :=
-           Make_Defining_Identifier (Loc,
-             Chars => Name_uSecondary_Stack);
-         Ent_ATSD :=
-           Make_Defining_Identifier (Loc,
-             Chars => Name_uProcess_ATSD);
-=======
             --  The source location for the return is the end label of the
             --  procedure if present. Otherwise use the sloc of the last
             --  statement in the list. If the list comes from a generated
             --  exception handler and we are not debugging generated code,
             --  all the statements within the handler are made invisible
             --  to the debugger.
->>>>>>> 60a98cce
 
             if Nkind (Parent (S)) = N_Exception_Handler
               and then not Comes_From_Source (Parent (S))
@@ -4272,30 +4166,11 @@
             elsif Present (End_Label (H)) then
                Loc := Sloc (End_Label (H));
 
-<<<<<<< HEAD
-            Ent_EO :=
-              Make_Defining_Identifier (Loc,
-                Chars => Name_uE);
-
-            Excep_Handlers := New_List (
-              Make_Implicit_Exception_Handler (Loc,
-                Choice_Parameter => Ent_EO,
-                Exception_Choices => New_List (
-                  Make_Others_Choice (Loc)),
-                Statements => New_List (
-                  Make_Procedure_Call_Statement (Loc,
-                    Name =>
-                      New_Occurrence_Of
-                        (RTE (RE_Thread_Body_Exceptional_Exit), Loc),
-                    Parameter_Associations => New_List (
-                      New_Occurrence_Of (Ent_EO, Loc))))));
-=======
             else
                Loc := Sloc (Last_Stm);
             end if;
 
             Append_To (S, Make_Simple_Return_Statement (Loc));
->>>>>>> 60a98cce
          end if;
       end Add_Return;
 
@@ -4898,106 +4773,6 @@
    --------------------------------
    -- Is_Build_In_Place_Function --
    --------------------------------
-<<<<<<< HEAD
-
-   function Is_Build_In_Place_Function (E : Entity_Id) return Boolean is
-   begin
-      --  For now we test whether E denotes a function or access-to-function
-      --  type whose result subtype is inherently limited. Later this test may
-      --  be revised to allow composite nonlimited types. Functions with a
-      --  foreign convention or whose result type has a foreign convention
-      --  never qualify.
-
-      if Ekind (E) = E_Function
-        or else Ekind (E) = E_Generic_Function
-        or else (Ekind (E) = E_Subprogram_Type
-                  and then Etype (E) /= Standard_Void_Type)
-      then
-         --  Note: If you have Convention (C) on an inherently limited type,
-         --  you're on your own. That is, the C code will have to be carefully
-         --  written to know about the Ada conventions.
-
-         if Has_Foreign_Convention (E)
-           or else Has_Foreign_Convention (Etype (E))
-         then
-            return False;
-
-         else
-            return Is_Inherently_Limited_Type (Etype (E))
-              and then Ada_Version >= Ada_05
-              and then not Debug_Flag_Dot_L;
-         end if;
-
-      else
-         return False;
-      end if;
-   end Is_Build_In_Place_Function;
-
-   -------------------------------------
-   -- Is_Build_In_Place_Function_Call --
-   -------------------------------------
-
-   function Is_Build_In_Place_Function_Call (N : Node_Id) return Boolean is
-      Exp_Node    : Node_Id := N;
-      Function_Id : Entity_Id;
-
-   begin
-      if Nkind (Exp_Node) = N_Qualified_Expression then
-         Exp_Node := Expression (N);
-      end if;
-
-      if Nkind (Exp_Node) /= N_Function_Call then
-         return False;
-
-      else
-         if Is_Entity_Name (Name (Exp_Node)) then
-            Function_Id := Entity (Name (Exp_Node));
-
-         elsif Nkind (Name (Exp_Node)) = N_Explicit_Dereference then
-            Function_Id := Etype (Name (Exp_Node));
-         end if;
-
-         return Is_Build_In_Place_Function (Function_Id);
-      end if;
-   end Is_Build_In_Place_Function_Call;
-
-   ---------------------------------------
-   -- Is_Build_In_Place_Function_Return --
-   ---------------------------------------
-
-   function Is_Build_In_Place_Function_Return (N : Node_Id) return Boolean is
-   begin
-      if Nkind (N) = N_Return_Statement
-        or else Nkind (N) = N_Extended_Return_Statement
-      then
-         return Is_Build_In_Place_Function
-                  (Return_Applies_To (Return_Statement_Entity (N)));
-      else
-         return False;
-      end if;
-   end Is_Build_In_Place_Function_Return;
-
-   -----------------------
-   -- Freeze_Subprogram --
-   -----------------------
-
-   procedure Freeze_Subprogram (N : Node_Id) is
-      Loc : constant Source_Ptr := Sloc (N);
-      E   : constant Entity_Id  := Entity (N);
-
-      procedure Register_Predefined_DT_Entry (Prim : Entity_Id);
-      --  (Ada 2005): Register a predefined primitive in all the secondary
-      --  dispatch tables of its primitive type.
-
-      ----------------------------------
-      -- Register_Predefined_DT_Entry --
-      ----------------------------------
-
-      procedure Register_Predefined_DT_Entry (Prim : Entity_Id) is
-         Iface_DT_Ptr : Elmt_Id;
-         Tagged_Typ   : Entity_Id;
-         Thunk_Id     : Entity_Id;
-=======
 
    function Is_Build_In_Place_Function (E : Entity_Id) return Boolean is
    begin
@@ -5221,7 +4996,6 @@
             end if;
          end;
       end if;
->>>>>>> 60a98cce
 
       --  Mark functions that return by reference. Note that it cannot be part
       --  of the normal semantic analysis of the spec since the underlying
@@ -5231,51 +5005,6 @@
          Typ  : constant Entity_Id := Etype (Subp);
          Utyp : constant Entity_Id := Underlying_Type (Typ);
       begin
-<<<<<<< HEAD
-         Tagged_Typ := Find_Dispatching_Type (Prim);
-
-         if No (Access_Disp_Table (Tagged_Typ))
-           or else not Has_Abstract_Interfaces (Tagged_Typ)
-           or else not RTE_Available (RE_Interface_Tag)
-           or else Restriction_Active (No_Dispatching_Calls)
-         then
-            return;
-         end if;
-
-         --  Skip the first access-to-dispatch-table pointer since it leads
-         --  to the primary dispatch table. We are only concerned with the
-         --  secondary dispatch table pointers. Note that the access-to-
-         --  dispatch-table pointer corresponds to the first implemented
-         --  interface retrieved below.
-
-         Iface_DT_Ptr :=
-           Next_Elmt (First_Elmt (Access_Disp_Table (Tagged_Typ)));
-
-         while Present (Iface_DT_Ptr) loop
-            Thunk_Id :=
-              Make_Defining_Identifier (Loc,
-                Chars => New_Internal_Name ('T'));
-
-            Insert_Actions (N, New_List (
-              Expand_Interface_Thunk
-               (N           => Prim,
-                Thunk_Alias => Prim,
-                Thunk_Id    => Thunk_Id),
-
-              Build_Set_Predefined_Prim_Op_Address (Loc,
-                Tag_Node =>
-                  New_Reference_To (Node (Iface_DT_Ptr), Loc),
-                Position_Node =>
-                  Make_Integer_Literal (Loc, DT_Position (Prim)),
-                Address_Node =>
-                  Make_Attribute_Reference (Loc,
-                    Prefix         => New_Reference_To (Thunk_Id, Loc),
-                    Attribute_Name => Name_Address))));
-
-            Next_Elmt (Iface_DT_Ptr);
-         end loop;
-      end Register_Predefined_DT_Entry;
-=======
          if Is_Inherently_Limited_Type (Typ) then
             Set_Returns_By_Ref (Subp);
          elsif Present (Utyp) and then CW_Or_Controlled_Type (Utyp) then
@@ -5411,7 +5140,6 @@
 
          Add_Task_Actuals_To_Build_In_Place_Call
            (Func_Call, Function_Id, Master_Actual => Master_Id (Acc_Type));
->>>>>>> 60a98cce
 
          --  The caller does not provide the return object in this case, so we
          --  have to pass null for the object access actual.
@@ -5443,96 +5171,15 @@
       Return_Obj_Decl : Entity_Id;
 
    begin
-<<<<<<< HEAD
-      --  We assume that imported CPP primitives correspond with objects
-      --  whose constructor is in the CPP side (and therefore we don't need
-      --  to generate code to register them in the dispatch table).
-
-      if Is_Imported (E)
-        and then Convention (E) = Convention_CPP
-      then
-         return;
-      end if;
-
-      --  When a primitive is frozen, enter its name in the corresponding
-      --  dispatch table. If the DTC_Entity field is not set this is an
-      --  overridden primitive that can be ignored. We suppress the
-      --  initialization of the dispatch table entry when Java_VM because
-      --  the dispatching mechanism is handled internally by the JVM.
-
-      if Is_Dispatching_Operation (E)
-        and then not Is_Abstract_Subprogram (E)
-        and then Present (DTC_Entity (E))
-        and then not Java_VM
-        and then not Is_CPP_Class (Scope (DTC_Entity (E)))
-=======
       --  Step past qualification or unchecked conversion (the latter can occur
       --  in cases of calls to 'Input).
 
       if Nkind (Func_Call) = N_Qualified_Expression
         or else Nkind (Func_Call) = N_Unchecked_Type_Conversion
->>>>>>> 60a98cce
       then
          Func_Call := Expression (Func_Call);
       end if;
 
-<<<<<<< HEAD
-         --  Ada 95 case: Register the subprogram in the primary dispatch table
-
-         --  Do not register the subprogram in the dispatch table if we are
-         --  compiling under No_Dispatching_Calls restriction.
-
-         if not Restriction_Active (No_Dispatching_Calls) then
-
-            if Ada_Version < Ada_05 then
-               Insert_After (N,
-                 Fill_DT_Entry (Sloc (N), Prim => E));
-
-            --  Ada 2005 case: Register the subprogram in all the dispatch
-            --  tables associated with the type
-
-            else
-               declare
-                  Typ : constant Entity_Id := Scope (DTC_Entity (E));
-
-               begin
-                  if not Is_Interface (Typ)
-                    and then Is_Predefined_Dispatching_Operation (E)
-                  then
-                     Register_Predefined_DT_Entry (E);
-                     Insert_After (N, Fill_DT_Entry (Sloc (N), Prim => E));
-
-                  --  There is no dispatch table associated with abstract
-                  --  interface types. Each type implementing interfaces will
-                  --  fill the associated secondary DT entries.
-
-                  elsif not Is_Interface (Typ)
-                    or else Present (Alias (E))
-                  then
-                     --  Ada 2005 (AI-251): Check if this entry corresponds
-                     --  with a subprogram that covers an abstract interface
-                     --  type.
-
-                     if Present (Abstract_Interface_Alias (E)) then
-                        Register_Interface_DT_Entry (N, E);
-
-                     --  Common case: Primitive subprogram
-
-                     else
-                        --  Generate thunks for all the predefined operations
-
-                        if Is_Predefined_Dispatching_Operation (E) then
-                           Register_Predefined_DT_Entry (E);
-                        end if;
-
-                        Insert_After (N,
-                          Fill_DT_Entry (Sloc (N), Prim => E));
-                     end if;
-                  end if;
-               end;
-            end if;
-         end if;
-=======
       Loc := Sloc (Function_Call);
 
       if Is_Entity_Name (Name (Func_Call)) then
@@ -5616,7 +5263,6 @@
            (Func_Call, Function_Id, Empty);
 
          Establish_Transient_Scope (Func_Call, Sec_Stack => True);
->>>>>>> 60a98cce
       end if;
    end Make_Build_In_Place_Call_In_Anonymous_Context;
 
@@ -5638,14 +5284,6 @@
       Def_Id          : Entity_Id;
       New_Expr        : Node_Id;
 
-<<<<<<< HEAD
-      begin
-         if Is_Inherently_Limited_Type (Typ) then
-            Set_Returns_By_Ref (E);
-
-         elsif Present (Utyp) and then CW_Or_Controlled_Type (Utyp) then
-            Set_Returns_By_Ref (E);
-=======
    begin
       --  Step past qualification or unchecked conversion (the latter can occur
       --  in cases of calls to 'Input).
@@ -5829,7 +5467,6 @@
                  New_Reference_To
                    (Build_In_Place_Formal (Enclosing_Func, BIP_Alloc_Form),
                     Loc));
->>>>>>> 60a98cce
          end if;
 
          --  Retrieve the BIPacc formal from the enclosing function and convert
@@ -5984,582 +5621,4 @@
       end if;
    end Make_Build_In_Place_Call_In_Object_Declaration;
 
-   -------------------------------------------
-   -- Make_Build_In_Place_Call_In_Allocator --
-   -------------------------------------------
-
-   procedure Make_Build_In_Place_Call_In_Allocator
-     (Allocator     : Node_Id;
-      Function_Call : Node_Id)
-   is
-      Loc               : Source_Ptr;
-      Func_Call         : Node_Id := Function_Call;
-      Function_Id       : Entity_Id;
-      Result_Subt       : Entity_Id;
-      Acc_Type          : constant Entity_Id := Etype (Allocator);
-      New_Allocator     : Node_Id;
-      Return_Obj_Access : Entity_Id;
-
-   begin
-      if Nkind (Func_Call) = N_Qualified_Expression then
-         Func_Call := Expression (Func_Call);
-      end if;
-
-      Loc := Sloc (Function_Call);
-
-      if Is_Entity_Name (Name (Func_Call)) then
-         Function_Id := Entity (Name (Func_Call));
-
-      elsif Nkind (Name (Func_Call)) = N_Explicit_Dereference then
-         Function_Id := Etype (Name (Func_Call));
-
-      else
-         raise Program_Error;
-      end if;
-
-      Result_Subt := Etype (Function_Id);
-
-      --  When the result subtype is constrained, the return object must be
-      --  allocated on the caller side, and access to it is passed to the
-      --  function.
-
-      if Is_Constrained (Result_Subt) then
-
-         --  Replace the initialized allocator of form "new T'(Func (...))"
-         --  with an uninitialized allocator of form "new T", where T is the
-         --  result subtype of the called function. The call to the function
-         --  is handled separately further below.
-
-         New_Allocator :=
-           Make_Allocator (Loc, New_Reference_To (Result_Subt, Loc));
-
-         Set_Storage_Pool      (New_Allocator, Storage_Pool (Allocator));
-         Set_Procedure_To_Call (New_Allocator, Procedure_To_Call (Allocator));
-         Set_No_Initialization (New_Allocator);
-
-         Rewrite (Allocator, New_Allocator);
-
-         --  Create a new access object and initialize it to the result of the
-         --  new uninitialized allocator.
-
-         Return_Obj_Access :=
-           Make_Defining_Identifier (Loc, New_Internal_Name ('R'));
-         Set_Etype (Return_Obj_Access, Acc_Type);
-
-         Insert_Action (Allocator,
-           Make_Object_Declaration (Loc,
-             Defining_Identifier => Return_Obj_Access,
-             Object_Definition   => New_Reference_To (Acc_Type, Loc),
-             Expression          => Relocate_Node (Allocator)));
-
-         --  Add an implicit actual to the function call that provides access
-         --  to the allocated object. An unchecked conversion to the (specific)
-         --  result subtype of the function is inserted to handle cases where
-         --  the access type of the allocator has a class-wide designated type.
-
-         Add_Final_List_Actual_To_Build_In_Place_Call (Func_Call, Function_Id);
-         Add_Task_Actuals_To_Build_In_Place_Call
-           (Func_Call, Function_Id, Master_Actual => Master_Id (Acc_Type));
-         Add_Access_Actual_To_Build_In_Place_Call
-           (Func_Call,
-            Function_Id,
-            Make_Unchecked_Type_Conversion (Loc,
-              Subtype_Mark => New_Reference_To (Result_Subt, Loc),
-              Expression   =>
-                Make_Explicit_Dereference (Loc,
-                  Prefix => New_Reference_To (Return_Obj_Access, Loc))));
-
-      --  When the result subtype is unconstrained, the function itself must
-      --  perform the allocation of the return object, so we pass parameters
-      --  indicating that. We don't yet handle the case where the allocation
-      --  must be done in a user-defined storage pool, which will require
-      --  passing another actual or two to provide allocation/deallocation
-      --  operations. ???
-
-      else
-         --  Pass an allocation parameter indicating that the function should
-         --  allocate its result on the heap.
-
-         Add_Alloc_Form_Actual_To_Build_In_Place_Call
-           (Func_Call, Function_Id, Alloc_Form => Global_Heap);
-
-         --  The caller does not provide the return object in this case, so we
-         --  have to pass null for the object access actual.
-
-         Add_Final_List_Actual_To_Build_In_Place_Call (Func_Call, Function_Id);
-         Add_Task_Actuals_To_Build_In_Place_Call
-           (Func_Call, Function_Id, Master_Actual => Master_Id (Acc_Type));
-         Add_Access_Actual_To_Build_In_Place_Call
-           (Func_Call, Function_Id, Return_Object => Empty);
-      end if;
-
-      --  Finally, replace the allocator node with a reference to the result
-      --  of the function call itself (which will effectively be an access
-      --  to the object created by the allocator).
-
-      Rewrite (Allocator, Make_Reference (Loc, Relocate_Node (Function_Call)));
-      Analyze_And_Resolve (Allocator, Acc_Type);
-   end Make_Build_In_Place_Call_In_Allocator;
-
-   ---------------------------------------------------
-   -- Make_Build_In_Place_Call_In_Anonymous_Context --
-   ---------------------------------------------------
-
-   procedure Make_Build_In_Place_Call_In_Anonymous_Context
-     (Function_Call : Node_Id)
-   is
-      Loc             : Source_Ptr;
-      Func_Call       : Node_Id := Function_Call;
-      Function_Id     : Entity_Id;
-      Result_Subt     : Entity_Id;
-      Return_Obj_Id   : Entity_Id;
-      Return_Obj_Decl : Entity_Id;
-
-   begin
-      if Nkind (Func_Call) = N_Qualified_Expression then
-         Func_Call := Expression (Func_Call);
-      end if;
-
-      Loc := Sloc (Function_Call);
-
-      if Is_Entity_Name (Name (Func_Call)) then
-         Function_Id := Entity (Name (Func_Call));
-
-      elsif Nkind (Name (Func_Call)) = N_Explicit_Dereference then
-         Function_Id := Etype (Name (Func_Call));
-
-      else
-         raise Program_Error;
-      end if;
-
-      Result_Subt := Etype (Function_Id);
-
-      --  When the result subtype is constrained, an object of the subtype is
-      --  declared and an access value designating it is passed as an actual.
-
-      if Is_Constrained (Result_Subt) then
-
-         --  Create a temporary object to hold the function result
-
-         Return_Obj_Id :=
-           Make_Defining_Identifier (Loc,
-             Chars => New_Internal_Name ('R'));
-         Set_Etype (Return_Obj_Id, Result_Subt);
-
-         Return_Obj_Decl :=
-           Make_Object_Declaration (Loc,
-             Defining_Identifier => Return_Obj_Id,
-             Aliased_Present     => True,
-             Object_Definition   => New_Reference_To (Result_Subt, Loc));
-
-         Set_No_Initialization (Return_Obj_Decl);
-
-         Insert_Action (Func_Call, Return_Obj_Decl);
-
-         --  Add an implicit actual to the function call that provides access
-         --  to the caller's return object.
-
-         Add_Final_List_Actual_To_Build_In_Place_Call (Func_Call, Function_Id);
-         Add_Task_Actuals_To_Build_In_Place_Call
-           (Func_Call, Function_Id, Make_Identifier (Loc, Name_uMaster));
-         Add_Access_Actual_To_Build_In_Place_Call
-           (Func_Call, Function_Id, New_Reference_To (Return_Obj_Id, Loc));
-
-      --  When the result subtype is unconstrained, the function must allocate
-      --  the return object in the secondary stack, so appropriate implicit
-      --  parameters are added to the call to indicate that. A transient
-      --  scope is established to ensure eventual cleanup of the result.
-
-      else
-         --  Pass an allocation parameter indicating that the function should
-         --  allocate its result on the secondary stack.
-
-         Add_Alloc_Form_Actual_To_Build_In_Place_Call
-           (Func_Call, Function_Id, Alloc_Form => Secondary_Stack);
-
-         --  Pass a null value to the function since no return object is
-         --  available on the caller side.
-
-         Add_Final_List_Actual_To_Build_In_Place_Call (Func_Call, Function_Id);
-         Add_Task_Actuals_To_Build_In_Place_Call
-           (Func_Call, Function_Id, Make_Identifier (Loc, Name_uMaster));
-         Add_Access_Actual_To_Build_In_Place_Call
-           (Func_Call, Function_Id, Empty);
-
-         Establish_Transient_Scope (Func_Call, Sec_Stack => True);
-      end if;
-   end Make_Build_In_Place_Call_In_Anonymous_Context;
-
-   ---------------------------------------------------
-   -- Make_Build_In_Place_Call_In_Assignment --
-   ---------------------------------------------------
-
-   procedure Make_Build_In_Place_Call_In_Assignment
-     (Assign        : Node_Id;
-      Function_Call : Node_Id)
-   is
-      Lhs             : constant Node_Id := Name (Assign);
-      Loc             : Source_Ptr;
-      Func_Call       : Node_Id := Function_Call;
-      Function_Id     : Entity_Id;
-      Result_Subt     : Entity_Id;
-      Ref_Type        : Entity_Id;
-      Ptr_Typ_Decl    : Node_Id;
-      Def_Id          : Entity_Id;
-      New_Expr        : Node_Id;
-
-   begin
-      if Nkind (Func_Call) = N_Qualified_Expression then
-         Func_Call := Expression (Func_Call);
-      end if;
-
-      Loc := Sloc (Function_Call);
-
-      if Is_Entity_Name (Name (Func_Call)) then
-         Function_Id := Entity (Name (Func_Call));
-
-      elsif Nkind (Name (Func_Call)) = N_Explicit_Dereference then
-         Function_Id := Etype (Name (Func_Call));
-
-      else
-         raise Program_Error;
-      end if;
-
-      Result_Subt := Etype (Function_Id);
-
-      --  When the result subtype is unconstrained, an additional actual must
-      --  be passed to indicate that the caller is providing the return object.
-
-      if not Is_Constrained (Result_Subt) then
-         Add_Alloc_Form_Actual_To_Build_In_Place_Call
-           (Func_Call, Function_Id, Alloc_Form => Caller_Allocation);
-      end if;
-
-      --  Add an implicit actual to the function call that provides access to
-      --  the caller's return object.
-
-      Add_Final_List_Actual_To_Build_In_Place_Call (Func_Call, Function_Id);
-      Add_Task_Actuals_To_Build_In_Place_Call
-        (Func_Call, Function_Id, Make_Identifier (Loc, Name_uMaster));
-      Add_Access_Actual_To_Build_In_Place_Call
-        (Func_Call,
-         Function_Id,
-         Make_Unchecked_Type_Conversion (Loc,
-           Subtype_Mark => New_Reference_To (Result_Subt, Loc),
-           Expression   => Relocate_Node (Lhs)));
-
-      --  Create an access type designating the function's result subtype
-
-      Ref_Type :=
-        Make_Defining_Identifier (Loc, New_Internal_Name ('A'));
-
-      Ptr_Typ_Decl :=
-        Make_Full_Type_Declaration (Loc,
-          Defining_Identifier => Ref_Type,
-          Type_Definition =>
-            Make_Access_To_Object_Definition (Loc,
-              All_Present => True,
-              Subtype_Indication =>
-                New_Reference_To (Result_Subt, Loc)));
-
-      Insert_After_And_Analyze (Assign, Ptr_Typ_Decl);
-
-      --  Finally, create an access object initialized to a reference to the
-      --  function call.
-
-      Def_Id :=
-        Make_Defining_Identifier (Loc,
-          Chars => New_Internal_Name ('R'));
-      Set_Etype (Def_Id, Ref_Type);
-
-      New_Expr :=
-        Make_Reference (Loc,
-          Prefix => Relocate_Node (Func_Call));
-
-      Insert_After_And_Analyze (Ptr_Typ_Decl,
-        Make_Object_Declaration (Loc,
-          Defining_Identifier => Def_Id,
-          Object_Definition   => New_Reference_To (Ref_Type, Loc),
-          Expression          => New_Expr));
-
-      Rewrite (Assign, Make_Null_Statement (Loc));
-   end Make_Build_In_Place_Call_In_Assignment;
-
-   ----------------------------------------------------
-   -- Make_Build_In_Place_Call_In_Object_Declaration --
-   ----------------------------------------------------
-
-   procedure Make_Build_In_Place_Call_In_Object_Declaration
-     (Object_Decl   : Node_Id;
-      Function_Call : Node_Id)
-   is
-      Loc             : Source_Ptr;
-      Obj_Def_Id      : constant Entity_Id :=
-                          Defining_Identifier (Object_Decl);
-      Func_Call       : Node_Id := Function_Call;
-      Function_Id     : Entity_Id;
-      Result_Subt     : Entity_Id;
-      Caller_Object   : Node_Id;
-      Call_Deref      : Node_Id;
-      Ref_Type        : Entity_Id;
-      Ptr_Typ_Decl    : Node_Id;
-      Def_Id          : Entity_Id;
-      New_Expr        : Node_Id;
-      Enclosing_Func  : Entity_Id;
-      Pass_Caller_Acc : Boolean := False;
-
-   begin
-      if Nkind (Func_Call) = N_Qualified_Expression then
-         Func_Call := Expression (Func_Call);
-      end if;
-
-      Loc := Sloc (Function_Call);
-
-      if Is_Entity_Name (Name (Func_Call)) then
-         Function_Id := Entity (Name (Func_Call));
-
-      elsif Nkind (Name (Func_Call)) = N_Explicit_Dereference then
-         Function_Id := Etype (Name (Func_Call));
-
-      else
-         raise Program_Error;
-      end if;
-
-      Result_Subt := Etype (Function_Id);
-
-      --  In the constrained case, add an implicit actual to the function call
-      --  that provides access to the declared object. An unchecked conversion
-      --  to the (specific) result type of the function is inserted to handle
-      --  the case where the object is declared with a class-wide type.
-
-      if Is_Constrained (Result_Subt) then
-         Caller_Object :=
-            Make_Unchecked_Type_Conversion (Loc,
-              Subtype_Mark => New_Reference_To (Result_Subt, Loc),
-              Expression   => New_Reference_To (Obj_Def_Id, Loc));
-
-      --  If the function's result subtype is unconstrained and the object is
-      --  a return object of an enclosing build-in-place function, then the
-      --  implicit build-in-place parameters of the enclosing function must be
-      --  passed along to the called function.
-
-      elsif Nkind (Parent (Object_Decl)) = N_Extended_Return_Statement then
-         Pass_Caller_Acc := True;
-
-         Enclosing_Func := Enclosing_Subprogram (Obj_Def_Id);
-
-         --  If the enclosing function has a constrained result type, then
-         --  caller allocation will be used.
-
-         if Is_Constrained (Etype (Enclosing_Func)) then
-            Add_Alloc_Form_Actual_To_Build_In_Place_Call
-              (Func_Call, Function_Id, Alloc_Form => Caller_Allocation);
-
-         --  Otherwise, when the enclosing function has an unconstrained result
-         --  type, the BIP_Alloc_Form formal of the enclosing function must be
-         --  passed long to the callee.
-
-         else
-            Add_Alloc_Form_Actual_To_Build_In_Place_Call
-              (Func_Call,
-               Function_Id,
-               Alloc_Form_Exp =>
-                 New_Reference_To
-                   (Build_In_Place_Formal (Enclosing_Func, BIP_Alloc_Form),
-                    Loc));
-         end if;
-
-         --  Retrieve the BIPacc formal from the enclosing function and convert
-         --  it to the access type of the callee's BIP_Object_Access formal.
-
-         Caller_Object :=
-            Make_Unchecked_Type_Conversion (Loc,
-              Subtype_Mark =>
-                New_Reference_To
-                  (Etype
-                     (Build_In_Place_Formal (Function_Id, BIP_Object_Access)),
-                   Loc),
-              Expression   =>
-                New_Reference_To
-                  (Build_In_Place_Formal (Enclosing_Func, BIP_Object_Access),
-                   Loc));
-
-      --  In other unconstrained cases, pass an indication to do the allocation
-      --  on the secondary stack and set Caller_Object to Empty so that a null
-      --  value will be passed for the caller's object address. A transient
-      --  scope is established to ensure eventual cleanup of the result.
-
-      else
-         Add_Alloc_Form_Actual_To_Build_In_Place_Call
-           (Func_Call,
-            Function_Id,
-            Alloc_Form => Secondary_Stack);
-         Caller_Object := Empty;
-
-         Establish_Transient_Scope (Object_Decl, Sec_Stack => True);
-      end if;
-
-      Add_Final_List_Actual_To_Build_In_Place_Call (Func_Call, Function_Id);
-      if Nkind (Parent (Object_Decl)) = N_Extended_Return_Statement
-        and then Has_Task (Result_Subt)
-      then
-         Enclosing_Func := Enclosing_Subprogram (Obj_Def_Id);
-         Add_Task_Actuals_To_Build_In_Place_Call
-           (Func_Call, Function_Id,
-            Master_Actual =>
-              New_Reference_To
-                (Build_In_Place_Formal (Enclosing_Func, BIP_Master), Loc));
-         --  Here we're passing along the master that was passed in to this
-         --  function.
-      else
-         Add_Task_Actuals_To_Build_In_Place_Call
-           (Func_Call, Function_Id, Make_Identifier (Loc, Name_uMaster));
-      end if;
-      Add_Access_Actual_To_Build_In_Place_Call
-        (Func_Call, Function_Id, Caller_Object, Is_Access => Pass_Caller_Acc);
-
-      --  Create an access type designating the function's result subtype
-
-      Ref_Type :=
-        Make_Defining_Identifier (Loc, New_Internal_Name ('A'));
-
-      Ptr_Typ_Decl :=
-        Make_Full_Type_Declaration (Loc,
-          Defining_Identifier => Ref_Type,
-          Type_Definition =>
-            Make_Access_To_Object_Definition (Loc,
-              All_Present => True,
-              Subtype_Indication =>
-                New_Reference_To (Result_Subt, Loc)));
-
-      --  The access type and its accompanying object must be inserted after
-      --  the object declaration in the constrained case, so that the function
-      --  call can be passed access to the object. In the unconstrained case,
-      --  the access type and object must be inserted before the object, since
-      --  the object declaration is rewritten to be a renaming of a dereference
-      --  of the access object.
-
-      if Is_Constrained (Result_Subt) then
-         Insert_After_And_Analyze (Object_Decl, Ptr_Typ_Decl);
-      else
-         Insert_Before_And_Analyze (Object_Decl, Ptr_Typ_Decl);
-      end if;
-
-      --  Finally, create an access object initialized to a reference to the
-      --  function call.
-
-      Def_Id :=
-        Make_Defining_Identifier (Loc,
-          Chars => New_Internal_Name ('R'));
-      Set_Etype (Def_Id, Ref_Type);
-
-      New_Expr :=
-        Make_Reference (Loc,
-          Prefix => Relocate_Node (Func_Call));
-
-      Insert_After_And_Analyze (Ptr_Typ_Decl,
-        Make_Object_Declaration (Loc,
-          Defining_Identifier => Def_Id,
-          Object_Definition   => New_Reference_To (Ref_Type, Loc),
-          Expression          => New_Expr));
-
-      if Is_Constrained (Result_Subt) then
-         Set_Expression (Object_Decl, Empty);
-         Set_No_Initialization (Object_Decl);
-
-      --  In case of an unconstrained result subtype, rewrite the object
-      --  declaration as an object renaming where the renamed object is a
-      --  dereference of <function_Call>'reference:
-      --
-      --      Obj : Subt renames <function_call>'Ref.all;
-
-      else
-         Call_Deref :=
-           Make_Explicit_Dereference (Loc,
-             Prefix => New_Reference_To (Def_Id, Loc));
-
-         Rewrite (Object_Decl,
-           Make_Object_Renaming_Declaration (Loc,
-             Defining_Identifier => Make_Defining_Identifier (Loc,
-                                      New_Internal_Name ('D')),
-             Access_Definition   => Empty,
-             Subtype_Mark        => New_Occurrence_Of (Result_Subt, Loc),
-             Name                => Call_Deref));
-
-         Set_Renamed_Object (Defining_Identifier (Object_Decl), Call_Deref);
-
-         Analyze (Object_Decl);
-
-         --  Replace the internal identifier of the renaming declaration's
-         --  entity with identifier of the original object entity. We also have
-         --  to exchange the entities containing their defining identifiers to
-         --  ensure the correct replacement of the object declaration by the
-         --  object renaming declaration to avoid homograph conflicts (since
-         --  the object declaration's defining identifier was already entered
-         --  in current scope).
-
-         Set_Chars (Defining_Identifier (Object_Decl), Chars (Obj_Def_Id));
-         Exchange_Entities (Defining_Identifier (Object_Decl), Obj_Def_Id);
-      end if;
-
-      --  If the object entity has a class-wide Etype, then we need to change
-      --  it to the result subtype of the function call, because otherwise the
-      --  object will be class-wide without an explicit intialization and won't
-      --  be allocated properly by the back end. It seems unclean to make such
-      --  a revision to the type at this point, and we should try to improve
-      --  this treatment when build-in-place functions with class-wide results
-      --  are implemented. ???
-
-      if Is_Class_Wide_Type (Etype (Defining_Identifier (Object_Decl))) then
-         Set_Etype (Defining_Identifier (Object_Decl), Result_Subt);
-      end if;
-   end Make_Build_In_Place_Call_In_Object_Declaration;
-
-   ---------------------------------
-   -- Register_Interface_DT_Entry --
-   ---------------------------------
-
-   procedure Register_Interface_DT_Entry
-     (Related_Nod : Node_Id;
-      Prim        : Entity_Id)
-   is
-      Loc        : constant Source_Ptr := Sloc (Prim);
-      Iface_Typ  : Entity_Id;
-      Tagged_Typ : Entity_Id;
-      Thunk_Id   : Entity_Id;
-
-   begin
-      --  Nothing to do if the run-time does not support abstract interfaces
-
-      if not (RTE_Available (RE_Interface_Tag)) then
-         return;
-      end if;
-
-      Tagged_Typ := Find_Dispatching_Type (Alias (Prim));
-      Iface_Typ  := Find_Dispatching_Type (Abstract_Interface_Alias (Prim));
-
-      --  Generate the code of the thunk only if the abstract interface type is
-      --  not an immediate ancestor of Tagged_Type; otherwise the dispatch
-      --  table associated with the interface is the primary dispatch table.
-
-      pragma Assert (Is_Interface (Iface_Typ));
-
-      if not Is_Parent (Iface_Typ, Tagged_Typ) then
-         Thunk_Id  :=
-           Make_Defining_Identifier (Loc,
-             Chars => New_Internal_Name ('T'));
-
-         Insert_Actions (Related_Nod, New_List (
-           Expand_Interface_Thunk
-             (N           => Prim,
-              Thunk_Alias => Alias (Prim),
-              Thunk_Id    => Thunk_Id),
-
-           Fill_Secondary_DT_Entry (Sloc (Prim),
-             Prim         => Prim,
-             Iface_DT_Ptr => Find_Interface_ADT (Tagged_Typ, Iface_Typ),
-             Thunk_Id     => Thunk_Id)));
-      end if;
-   end Register_Interface_DT_Entry;
-
 end Exp_Ch6;
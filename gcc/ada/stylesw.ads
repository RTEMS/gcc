------------------------------------------------------------------------------
--                                                                          --
--                         GNAT COMPILER COMPONENTS                         --
--                                                                          --
--                              S T Y L E S W                               --
--                                                                          --
--                                 S p e c                                  --
--                                                                          --
<<<<<<< HEAD
--          Copyright (C) 1992-2006, Free Software Foundation, Inc.         --
=======
--          Copyright (C) 1992-2007, Free Software Foundation, Inc.         --
>>>>>>> 751ff693
--                                                                          --
-- GNAT is free software;  you can  redistribute it  and/or modify it under --
-- terms of the  GNU General Public License as published  by the Free Soft- --
-- ware  Foundation;  either version 3,  or (at your option) any later ver- --
-- sion.  GNAT is distributed in the hope that it will be useful, but WITH- --
-- OUT ANY WARRANTY;  without even the  implied warranty of MERCHANTABILITY --
-- or FITNESS FOR A PARTICULAR PURPOSE.  See the GNU General Public License --
-- for  more details.  You should have  received  a copy of the GNU General --
<<<<<<< HEAD
-- Public License  distributed with GNAT;  see file COPYING.  If not, write --
-- to  the  Free Software Foundation,  51  Franklin  Street,  Fifth  Floor, --
-- Boston, MA 02110-1301, USA.                                              --
=======
-- Public License  distributed with GNAT; see file COPYING3.  If not, go to --
-- http://www.gnu.org/licenses for a complete copy of the license.          --
>>>>>>> 751ff693
--                                                                          --
-- GNAT was originally developed  by the GNAT team at  New York University. --
-- Extensive contributions were provided by Ada Core Technologies Inc.      --
--                                                                          --
------------------------------------------------------------------------------

--  This package contains the style switches used for setting style options.
--  The only clients of this package are the body of Style and the body of
--  Switches. All other style checking issues are handled using the public
--  interfaces in the spec of Style.

with Types; use Types;

package Stylesw is

   --------------------------
   -- Style Check Switches --
   --------------------------

   --  These flags are used to control the details of the style checking
   --  options. The default values shown here correspond to no style checking.

   --  If any of these values is set to a non-default value, then
   --  Opt.Style_Check is set True to active calls to this package.

   --  The actual mechanism for setting these switches to other than default
   --  values is via the Set_Style_Check_Option procedure or through a call to
   --  Set_Default_Style_Check_Options. They should not be set directly in any
   --  other manner.

   Style_Check_Array_Attribute_Index : Boolean := False;
   --  This can be set True by using -gnatg or -gnatyA switches. If it is True
   --  then index numbers for array attributes (like Length) are required to
   --  be absent for one-dimensional arrays and present for multi-dimensional
   --  array attribute references.

   Style_Check_Attribute_Casing : Boolean := False;
   --  This can be set True by using the -gnatg or -gnatya switches. If it is
   --  True, then attribute names (including keywords such as digits used as
   --  attribute names) must be in mixed case.

   Style_Check_Blanks_At_End : Boolean := False;
   --  This can be set True by using the -gnatg or -gnatyb switches. If it is
   --  True, then spaces at the end of lines are not permitted.

   Style_Check_Blank_Lines : Boolean := False;
   --  This can be set True by using the -gnatg or -gnatyu switches. If it is
   --  True, then multiple blank lines are not permitted, and there may not be
   --  a blank line at the end of the file.

   Style_Check_Blank_Lines : Boolean := False;
   --  This can be set True by using the -gnatg or -gnatyu switches. If
   --  it is True, then multiple blank lines are not permitted, and there
   --  may not be a blank line at the end of the file.

   Style_Check_Comments : Boolean := False;
   --  This can be set True by using the -gnatg or -gnatyc switches. If it is
   --  True, then comments are style checked as follows:
   --
   --    All comments must be at the start of the line, or the first minus must
   --    be preceded by at least one space.
   --
   --    For a comment that is not at the start of a line, the only requirement
   --    is that a space follow the comment characters.
   --
   --    For a coment that is at the start of the line, one of the following
   --    conditions must hold:
   --
   --      The comment characters are the only non-blank characters on the line
   --
   --      The comment characters are followed by an exclamation point (the
   --      sequence --! is used by gnatprep for marking deleted lines).
   --
   --      The comment characters are followed by two space characters
   --
   --      The line consists entirely of minus signs
   --
   --      The comment characters are followed by a single space, and the last
   --      two characters on the line are also comment characters.
   --
   --  Note: the reason for the last two conditions is to allow "boxed"
   --  comments where only a single space separates the comment characters.

   Style_Check_DOS_Line_Terminator : Boolean := False;
<<<<<<< HEAD
   --  This can be set true by using the -gnatg or -gnatyd switches. If
   --  it is True, then the line terminator must be a single LF, without an
=======
   --  This can be set true by using the -gnatg or -gnatyd switches. If it
   --  is True, then the line terminator must be a single LF, without an
>>>>>>> 751ff693
   --  associated CR (e.g. DOS line terminator sequence CR/LF not allowed).

   Style_Check_End_Labels : Boolean := False;
   --  This can be set True by using the -gnatg or -gnatye switches. If it is
   --  True, then optional END labels must always be present.

   Style_Check_Form_Feeds : Boolean := False;
   --  This can be set True by using the -gnatg or -gnatyf switches. If it is
   --  True, then form feeds and vertical tabs are not allowed in the source
   --  text.

   Style_Check_Horizontal_Tabs : Boolean := False;
   --  This can be set True by using the -gnatg or -gnatyh switches. If it is
   --  True, then horizontal tabs are not allowed in source text.

   Style_Check_If_Then_Layout : Boolean := False;
   --  This can be set True by using the -gnatg or -gnatyi switches. If it is
   --  True, then a THEN keyword may not appear on the line that immediately
   --  follows the line containing the corresponding IF.
   --
   --  This permits one of two styles for IF-THEN layout. Either the IF and
   --  THEN keywords are on the same line, where the condition is short enough,
   --  or the conditions are continued over to the lines following the IF and
   --  the THEN stands on its own. For example:
   --
   --    if X > Y then
   --
   --    if X > Y
   --      and then Y < Z
   --    then
   --
   --  are allowed, but
   --
   --    if X > Y
   --    then
   --
   --  is not allowed.

   Style_Check_Indentation : Column_Number range 0 .. 9 := 0;
   --  This can be set non-zero by using the -gnatg or -gnatyn (n a digit)
   --  switches. If it is non-zero it activates indentation checking with the
   --  indicated indentation value. A value of zero turns off checking. The
   --  requirement is that any new statement, line comment, declaration or
   --  keyword such as END, start on a column that is a multiple of the
   --  indentiation value.

   Style_Check_Keyword_Casing : Boolean := False;
   --  This can be set True by using the -gnatg or -gnatyk switches. If it is
   --  True, then keywords are required to be in all lower case. This rule does
   --  not apply to keywords such as digits appearing as an attribute name.

   Style_Check_Layout : Boolean := False;
   --  This can be set True by using the -gnatg or -gnatyl switches. If it is
   --  True, it activates checks that constructs are indented as suggested by
   --  the examples in the RM syntax, e.g. that the ELSE keyword must line up
   --  with the IF keyword.

   Style_Check_Max_Line_Length : Boolean := False;
<<<<<<< HEAD
   --  This can be set True by using the -gnatg or -gnatym/M switches.
   --  If it is True, it activates checking for a maximum line length of
   --  Style_Max_Line_Length characters.

   Style_Check_Max_Nesting_Level : Boolean := False;
   --  This can be set True by using -gnatyLnnn with a value other than
   --  zero (a value of zero resets it to False). If True, it activates
   --  checking the maximum nesting level against Style_Max_Nesting_Level.

   Style_Check_Mode_In : Boolean := False;
   --  This can be set True by using -gnatyI. If True, it activates checking
   --  that mode IN is not used on its own (since it is the default).

   Style_Check_Order_Subprograms : Boolean := False;
   --  This can be set True by using the -gnatg or -gnatyo switch. If it
   --  is True, then names of subprogram bodies must be in alphabetical
   --  order (not taking casing into account).
=======
   --  This can be set True by using the -gnatg or -gnatym/M switches. If
   --  it is True, it activates checking for a maximum line length of
   --  Style_Max_Line_Length characters.
>>>>>>> 751ff693

   Style_Check_Max_Nesting_Level : Boolean := False;
   --  This can be set True by using -gnatyLnnn with a value other than zero
   --  (a value of zero resets it to False). If True, it activates checking
   --  the maximum nesting level against Style_Max_Nesting_Level.

   Style_Check_Mode_In : Boolean := False;
   --  This can be set True by using -gnatyI. If True, it activates checking
   --  that mode IN is not used on its own (since it is the default).

   Style_Check_Order_Subprograms : Boolean := False;
   --  This can be set True by using the -gnatg or -gnatyo switch. If it is
   --  True, then names of subprogram bodies must be in alphabetical order
   --  (not taking casing into account).

   Style_Check_Pragma_Casing : Boolean := False;
   --  This can be set True by using the -gnatg or -gnatyp switches. If it is
   --  True, then pragma names must use mixed case.

   Style_Check_References : Boolean := False;
   --  This can be set True by using the -gnatg or -gnatyr switches. If it is
   --  True, then all references to declared identifiers are checked. The
   --  requirement is that casing of the reference be the same as the casing
   --  of the corresponding declaration.

   Style_Check_Separate_Stmt_Lines : Boolean := False;
   --  This can be set True by using the -gnatg or -gnatyS switches. If it is
   --  TRUE, then for the case of keywords THEN (not preceded by AND) or ELSE
   --  (not preceded by OR) which introduce a conditionally executed statement
   --  sequence, there must be no tokens on the same line as the keyword, so
   --  that coverage testing can clearly identify execution of the statement
   --  sequence. A comment is permitted, as is THEN ABORT or a PRAGMA keyword
   --  after ELSE (a common style to specify the condition for the ELSE).

   Style_Check_Specs : Boolean := False;
   --  This can be set True by using the -gnatg or -gnatys switches. If it is
   --  True, then separate specs are required to be present for all procedures
   --  except parameterless library level procedures. The exception means that
   --  typical main programs do not require separate specs.

   Style_Check_Standard : Boolean := False;
   --  This can be set True by using the -gnatg or -gnatyn switches. If it is
   --  True, then any references to names in Standard have to be in mixed case
   --  mode (e.g. Integer, Boolean).

   Style_Check_Tokens : Boolean := False;
   --  This can be set True by using the -gnatg or -gnatyt switches. If it is
   --  True, then the style check that requires canonical spacing between
   --  various punctuation tokens as follows:
   --
   --    ABS and NOT must be followed by a space
   --
   --    => must be surrounded by spaces
   --
   --    <> must be preceded by a space or left paren
   --
   --    Binary operators other than ** must be surrounded by spaces.
   --
   --    There is no restriction on the layout of the ** binary operator.
   --
   --    Colon must be surrounded by spaces
   --
   --    Colon-equal (assignment) must be surrounded by spaces
   --
   --    Comma must be the first non-blank character on the line, or be
   --    immediately preceded by a non-blank character, and must be followed
   --    by a blank.
   --
   --    A space must precede a left paren following a digit or letter, and a
   --    right paren must not be followed by a space (it can be at the end of
   --    the line).
   --
   --    A right paren must either be the first non-blank character on a line,
   --    or it must be preceded by a non-blank character.
   --
   --    A semicolon must not be preceded by a blank, and must not be followed
   --    by a non-blank character.
   --
   --    A unary plus or minus may not be followed by a space
   --
   --    A vertical bar must be surrounded by spaces
   --
<<<<<<< HEAD
   --  Note that a requirement that a token be preceded by a space is
   --  met by placing the token at the start of the line, and similarly
   --  a requirement that a token be followed by a space is met by
   --  placing the token at the end of the line. Note that in the case
   --  where horizontal tabs are permitted, a horizontal tab is acceptable
   --  for meeting the requirement for a space.

   Style_Check_Xtra_Parens : Boolean := False;
   --  This can be set True by using the -gnatg or -gnatyx switch. If true,
   --  then it is not allowed to enclose entire conditional expressions
   --  in parentheses (C style).

   Style_Max_Line_Length : Int := 0;
   --  Value used to check maximum line length. Gets reset as a result of
   --  use of -gnatym or -gnatyMnnn switches (or by use of -gnatg). This
   --  value is only read if Style_Check_Max_Line_Length is True.
=======
   --  Note that a requirement that a token be preceded by a space is met by
   --  placing the token at the start of the line, and similarly a requirement
   --  that a token be followed by a space is met by placing the token at
   --  the end of the line. Note that in the case where horizontal tabs are
   --  permitted, a horizontal tab is acceptable for meeting the requirement
   --  for a space.

   Style_Check_Xtra_Parens : Boolean := False;
   --  This can be set True by using the -gnatg or -gnatyx switch. If true,
   --  then it is not allowed to enclose entire conditional expressions in
   --  parentheses (C style).

   Style_Max_Line_Length : Int := 0;
   --  Value used to check maximum line length. Gets reset as a result of use
   --  of -gnatym or -gnatyMnnn switches (or by use of -gnatg). This value is
   --  only read if Style_Check_Max_Line_Length is True.
>>>>>>> 751ff693

   Style_Max_Nesting_Level : Int := 0;
   --  Value used to check maximum nesting level. Gets reset as a result
   --  of use of the -gnatyLnnn switch. This value is only read if
   --  Style_Check_Max_Nesting_Level is True.

   -----------------
   -- Subprograms --
   -----------------

   procedure Set_Default_Style_Check_Options;
<<<<<<< HEAD
   --  This procedure is called to set the default style checking options
   --  in response to a -gnaty switch with no suboptions.
=======
   --  This procedure is called to set the default style checking options in
   --  response to a -gnaty switch with no suboptions.

   procedure Set_GNAT_Style_Check_Options;
   --  This procedure is called to set the default style checking options for
   --  GNAT units (as set by -gnatg or -gnatyg).
>>>>>>> 751ff693

   Style_Msg_Buf : String (1 .. 80);
   Style_Msg_Len : Natural;
   --  Used to return

   procedure Set_Style_Check_Options
     (Options  : String;
      OK       : out Boolean;
      Err_Col  : out Natural);
   --  This procedure is called to set the style check options that correspond
   --  to the characters in the given Options string. If all options are valid,
   --  they are set in an additive manner: any previous options are retained
   --  unless overridden.
   --
   --  If all options given are valid, then OK is True, Err_Col is set to
   --  Options'Last + 1, and Style_Msg_Buf/Style_Msg_Len are unchanged.
   --
   --  If an invalid character is found, then OK is False on exit, and Err_Col
   --  is the index in options of the bad character. In this case Style_Msg_Len
   --  is set and Style_Msg_Buf (1 .. Style_Msg_Len) has a detailed message
   --  describing the error.

   procedure Set_Style_Check_Options (Options : String);
   --  Like the above procedure, but used when the Options string is known to
   --  be valid. This is for example appopriate for calls where the string ==
   --  was obtained by Save_Style_Check_Options.

   procedure Reset_Style_Check_Options;
   --  Sets all style check options to off

   subtype Style_Check_Options is String (1 .. 64);
   --  Long enough string to hold all options from Save call below

   procedure Save_Style_Check_Options (Options : out Style_Check_Options);
   --  Sets Options to represent current selection of options. This set can be
   --  restored by first calling Reset_Style_Check_Options, and then calling
   --  Set_Style_Check_Options with the Options string.

end Stylesw;<|MERGE_RESOLUTION|>--- conflicted
+++ resolved
@@ -6,11 +6,7 @@
 --                                                                          --
 --                                 S p e c                                  --
 --                                                                          --
-<<<<<<< HEAD
---          Copyright (C) 1992-2006, Free Software Foundation, Inc.         --
-=======
 --          Copyright (C) 1992-2007, Free Software Foundation, Inc.         --
->>>>>>> 751ff693
 --                                                                          --
 -- GNAT is free software;  you can  redistribute it  and/or modify it under --
 -- terms of the  GNU General Public License as published  by the Free Soft- --
@@ -19,14 +15,8 @@
 -- OUT ANY WARRANTY;  without even the  implied warranty of MERCHANTABILITY --
 -- or FITNESS FOR A PARTICULAR PURPOSE.  See the GNU General Public License --
 -- for  more details.  You should have  received  a copy of the GNU General --
-<<<<<<< HEAD
--- Public License  distributed with GNAT;  see file COPYING.  If not, write --
--- to  the  Free Software Foundation,  51  Franklin  Street,  Fifth  Floor, --
--- Boston, MA 02110-1301, USA.                                              --
-=======
 -- Public License  distributed with GNAT; see file COPYING3.  If not, go to --
 -- http://www.gnu.org/licenses for a complete copy of the license.          --
->>>>>>> 751ff693
 --                                                                          --
 -- GNAT was originally developed  by the GNAT team at  New York University. --
 -- Extensive contributions were provided by Ada Core Technologies Inc.      --
@@ -77,11 +67,6 @@
    --  True, then multiple blank lines are not permitted, and there may not be
    --  a blank line at the end of the file.
 
-   Style_Check_Blank_Lines : Boolean := False;
-   --  This can be set True by using the -gnatg or -gnatyu switches. If
-   --  it is True, then multiple blank lines are not permitted, and there
-   --  may not be a blank line at the end of the file.
-
    Style_Check_Comments : Boolean := False;
    --  This can be set True by using the -gnatg or -gnatyc switches. If it is
    --  True, then comments are style checked as follows:
@@ -111,13 +96,8 @@
    --  comments where only a single space separates the comment characters.
 
    Style_Check_DOS_Line_Terminator : Boolean := False;
-<<<<<<< HEAD
-   --  This can be set true by using the -gnatg or -gnatyd switches. If
-   --  it is True, then the line terminator must be a single LF, without an
-=======
    --  This can be set true by using the -gnatg or -gnatyd switches. If it
    --  is True, then the line terminator must be a single LF, without an
->>>>>>> 751ff693
    --  associated CR (e.g. DOS line terminator sequence CR/LF not allowed).
 
    Style_Check_End_Labels : Boolean := False;
@@ -176,29 +156,9 @@
    --  with the IF keyword.
 
    Style_Check_Max_Line_Length : Boolean := False;
-<<<<<<< HEAD
-   --  This can be set True by using the -gnatg or -gnatym/M switches.
-   --  If it is True, it activates checking for a maximum line length of
-   --  Style_Max_Line_Length characters.
-
-   Style_Check_Max_Nesting_Level : Boolean := False;
-   --  This can be set True by using -gnatyLnnn with a value other than
-   --  zero (a value of zero resets it to False). If True, it activates
-   --  checking the maximum nesting level against Style_Max_Nesting_Level.
-
-   Style_Check_Mode_In : Boolean := False;
-   --  This can be set True by using -gnatyI. If True, it activates checking
-   --  that mode IN is not used on its own (since it is the default).
-
-   Style_Check_Order_Subprograms : Boolean := False;
-   --  This can be set True by using the -gnatg or -gnatyo switch. If it
-   --  is True, then names of subprogram bodies must be in alphabetical
-   --  order (not taking casing into account).
-=======
    --  This can be set True by using the -gnatg or -gnatym/M switches. If
    --  it is True, it activates checking for a maximum line length of
    --  Style_Max_Line_Length characters.
->>>>>>> 751ff693
 
    Style_Check_Max_Nesting_Level : Boolean := False;
    --  This can be set True by using -gnatyLnnn with a value other than zero
@@ -281,24 +241,6 @@
    --
    --    A vertical bar must be surrounded by spaces
    --
-<<<<<<< HEAD
-   --  Note that a requirement that a token be preceded by a space is
-   --  met by placing the token at the start of the line, and similarly
-   --  a requirement that a token be followed by a space is met by
-   --  placing the token at the end of the line. Note that in the case
-   --  where horizontal tabs are permitted, a horizontal tab is acceptable
-   --  for meeting the requirement for a space.
-
-   Style_Check_Xtra_Parens : Boolean := False;
-   --  This can be set True by using the -gnatg or -gnatyx switch. If true,
-   --  then it is not allowed to enclose entire conditional expressions
-   --  in parentheses (C style).
-
-   Style_Max_Line_Length : Int := 0;
-   --  Value used to check maximum line length. Gets reset as a result of
-   --  use of -gnatym or -gnatyMnnn switches (or by use of -gnatg). This
-   --  value is only read if Style_Check_Max_Line_Length is True.
-=======
    --  Note that a requirement that a token be preceded by a space is met by
    --  placing the token at the start of the line, and similarly a requirement
    --  that a token be followed by a space is met by placing the token at
@@ -315,7 +257,6 @@
    --  Value used to check maximum line length. Gets reset as a result of use
    --  of -gnatym or -gnatyMnnn switches (or by use of -gnatg). This value is
    --  only read if Style_Check_Max_Line_Length is True.
->>>>>>> 751ff693
 
    Style_Max_Nesting_Level : Int := 0;
    --  Value used to check maximum nesting level. Gets reset as a result
@@ -327,17 +268,12 @@
    -----------------
 
    procedure Set_Default_Style_Check_Options;
-<<<<<<< HEAD
-   --  This procedure is called to set the default style checking options
-   --  in response to a -gnaty switch with no suboptions.
-=======
    --  This procedure is called to set the default style checking options in
    --  response to a -gnaty switch with no suboptions.
 
    procedure Set_GNAT_Style_Check_Options;
    --  This procedure is called to set the default style checking options for
    --  GNAT units (as set by -gnatg or -gnatyg).
->>>>>>> 751ff693
 
    Style_Msg_Buf : String (1 .. 80);
    Style_Msg_Len : Natural;

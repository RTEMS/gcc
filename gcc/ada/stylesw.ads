------------------------------------------------------------------------------
--                                                                          --
--                         GNAT COMPILER COMPONENTS                         --
--                                                                          --
--                              S T Y L E S W                               --
--                                                                          --
--                                 S p e c                                  --
--                                                                          --
<<<<<<< HEAD
--          Copyright (C) 1992-2005, Free Software Foundation, Inc.         --
=======
--          Copyright (C) 1992-2006, Free Software Foundation, Inc.         --
>>>>>>> c355071f
--                                                                          --
-- GNAT is free software;  you can  redistribute it  and/or modify it under --
-- terms of the  GNU General Public License as published  by the Free Soft- --
-- ware  Foundation;  either version 2,  or (at your option) any later ver- --
-- sion.  GNAT is distributed in the hope that it will be useful, but WITH- --
-- OUT ANY WARRANTY;  without even the  implied warranty of MERCHANTABILITY --
-- or FITNESS FOR A PARTICULAR PURPOSE.  See the GNU General Public License --
-- for  more details.  You should have  received  a copy of the GNU General --
-- Public License  distributed with GNAT;  see file COPYING.  If not, write --
-- to  the  Free Software Foundation,  51  Franklin  Street,  Fifth  Floor, --
-- Boston, MA 02110-1301, USA.                                              --
--                                                                          --
-- GNAT was originally developed  by the GNAT team at  New York University. --
-- Extensive contributions were provided by Ada Core Technologies Inc.      --
--                                                                          --
------------------------------------------------------------------------------

--  This package contains the style switches used for setting style options.
--  The only clients of this package are the body of Style and the body of
--  Switches. All other style checking issues are handled using the public
--  interfaces in the spec of Style.

with Types; use Types;

package Stylesw is

   --------------------------
   -- Style Check Switches --
   --------------------------

   --  These flags are used to control the details of the style checking
   --  options. The default values shown here correspond to no style
   --  checking. If any of these values is set to a non-default value,
   --  then Opt.Style_Check is set True to active calls to this package.

   --  The actual mechanism for setting these switches to other than
   --  default values is via the Set_Style_Check_Option procedure or
   --  through a call to Set_Default_Style_Check_Options. They should
   --  not be set directly in any other manner.

   Style_Check_Attribute_Casing : Boolean := False;
   --  This can be set True by using the -gnatg or -gnatya switches. If
   --  it is True, then attribute names (including keywords such as
   --  digits used as attribute names) must be in mixed case.

   Style_Check_Blanks_At_End : Boolean := False;
   --  This can be set True by using the -gnatg or -gnatyb switches. If
   --  it is True, then spaces at the end of lines are not permitted.

   Style_Check_Blank_Lines : Boolean := False;
   --  This can be set True by using the -gnatg or -gnatyu switches. If
   --  it is True, then multiple blank lines are not permitted, and there
   --  may not be a blank line at the end of the file.

   Style_Check_Comments : Boolean := False;
   --  This can be set True by using the -gnatg or -gnatyc switches. If
   --  it is True, then comments are style checked as follows:
   --
   --    All comments must be at the start of the line, or the first
   --    minus must be preceded by at least one space.
   --
   --    For a comment that is not at the start of a line, the only
   --    requirement is that a space follow the comment characters.
   --
   --    For a coment that is at the start of the line, one of the
   --    following conditions must hold:
   --
   --      The comment characters are the only non-blank characters on the line
   --
   --      The comment characters are followed by an exclamation point (the
   --      sequence --! is used by gnatprep for marking deleted lines).
   --
   --      The comment characters are followed by two space characters
   --
   --      The line consists entirely of minus signs
   --
   --      The comment characters are followed by a single space, and the
   --      last two characters on the line are also comment characters.
   --
   --  Note: the reason for the last two conditions is to allow "boxed"
   --  comments where only a single space separates the comment characters.

   Style_Check_DOS_Line_Terminator : Boolean := False;
   --  This can be set true by using the -gnatg or -gnatyd switches. If
   --  it is True, then the line terminator must be a single LF, without an
   --  associated CR (e.g. DOS line terminator sequence CR/LF not allowed).

   Style_Check_End_Labels : Boolean := False;
   --  This can be set True by using the -gnatg or -gnatye switches. If
   --  it is True, then optional END labels must always be present.

   Style_Check_Form_Feeds : Boolean := False;
   --  This can be set True by using the -gnatg or -gnatyf switches. If
   --  it is True, then form feeds and vertical tabs are not allowed in
   --  the source text.

   Style_Check_Horizontal_Tabs : Boolean := False;
   --  This can be set True by using the -gnatg or -gnatyh switches. If
   --  it is True, then horizontal tabs are not allowed in source text.

   Style_Check_If_Then_Layout : Boolean := False;
   --  This can be set True by using the -gnatg or -gnatyi switches. If
   --  it is True, then a THEN keyword may not appear on the line that
   --  immediately follows the line containing the corresponding IF.
   --
   --  This permits one of two styles for IF-THEN layout. Either the
   --  IF and THEN keywords are on the same line, where the condition
   --  is short enough, or the conditions are continued over to the
   --  lines following the IF and the THEN stands on its own. For
   --  example:
   --
   --    if X > Y then
   --
   --    if X > Y
   --      and then Y < Z
   --    then
   --
   --  are allowed, but
   --
   --    if X > Y
   --    then
   --
   --  is not allowed.

   Style_Check_Indentation : Column_Number range 0 .. 9 := 0;
   --  This can be set non-zero by using the -gnatg or -gnatyn (n a digit)
   --  switches. If it is non-zero it activates indentation checking with
   --  the indicated indentation value. A value of zero turns off checking.
   --  The requirement is that any new statement, line comment, declaration
   --  or keyword such as END, start on a column that is a multiple of the
   --  indentiation value.

   Style_Check_Keyword_Casing : Boolean := False;
   --  This can be set True by using the -gnatg or -gnatyk switches. If
   --  it is True, then keywords are required to be in all lower case.
   --  This rule does not apply to keywords such as digits appearing as
   --  an attribute name.

   Style_Check_Max_Line_Length : Boolean := False;
   --  This can be set True by using the -gnatg or -gnatym/M switches.
   --  If it is True, it activates checking for a maximum line length of
   --  Style_Max_Line_Length characters.

   Style_Check_Max_Nesting_Level : Boolean := False;
   --  This can be set True by using -gnatyLnnn with a value other than
   --  zero (a value of zero resets it to False). If True, it activates
   --  checking the maximum nesting level against Style_Max_Nesting_Level.

<<<<<<< HEAD
=======
   Style_Check_Mode_In : Boolean := False;
   --  This can be set True by using -gnatyI. If True, it activates checking
   --  that mode IN is not used on its own (since it is the default).

>>>>>>> c355071f
   Style_Check_Order_Subprograms : Boolean := False;
   --  This can be set True by using the -gnatg or -gnatyo switch. If it
   --  is True, then names of subprogram bodies must be in alphabetical
   --  order (not taking casing into account).

   Style_Check_Pragma_Casing : Boolean := False;
   --  This can be set True by using the -gnatg or -gnatyp switches. If
   --  it is True, then pragma names must use mixed case.

   Style_Check_Layout : Boolean := False;
   --  This can be set True by using the -gnatg or -gnatyl switches. If
   --  it is True, it activates checks that constructs are indented as
   --  suggested by the examples in the RM syntax, e.g. that the ELSE
   --  keyword must line up with the IF keyword.

   Style_Check_References : Boolean := False;
   --  This can be set True by using the -gnatg or -gnatyr switches. If
   --  it is True, then all references to declared identifiers are
   --  checked. The requirement is that casing of the reference be the
   --  same as the casing of the corresponding declaration.

   Style_Check_Specs : Boolean := False;
   --  This can be set True by using the -gnatg or -gnatys switches. If
   --  it is True, then separate specs are required to be present for
   --  all procedures except parameterless library level procedures.
   --  The exception means that typical main programs do not require
   --  separate specs.

   Style_Check_Standard : Boolean := False;
   --  This can be set True by using the -gnatg or -gnatyn switches. If
   --  it is True, then any references to names in Standard have to be
   --  in mixed case mode (e.g. Integer, Boolean).

   Style_Check_Tokens : Boolean := False;
   --  This can be set True by using the -gnatg or -gnatyt switches. If
   --  it is True, then the style check that requires canonical spacing
   --  between various punctuation tokens as follows:
   --
   --    ABS and NOT must be followed by a space
   --
   --    => must be surrounded by spaces
   --
   --    <> must be preceded by a space or left paren
   --
   --    Binary operators other than ** must be surrounded by spaces.
   --    There is no restriction on the layout of the ** binary operator.
   --
   --    Colon must be surrounded by spaces
   --
   --    Colon-equal (assignment) must be surrounded by spaces
   --
   --    Comma must be the first non-blank character on the line, or be
   --    immediately preceded by a non-blank character, and must be followed
   --    by a blank.
   --
   --    A space must precede a left paren following a digit or letter,
   --    and a right paren must not be followed by a space (it can be
   --    at the end of the line).
   --
   --    A right paren must either be the first non-blank character on
   --    a line, or it must be preceded by a non-blank character.
   --
   --    A semicolon must not be preceded by a blank, and must not be
   --    followed by a non-blank character.
   --
   --    A unary plus or minus may not be followed by a space
   --
   --    A vertical bar must be surrounded by spaces
   --
   --  Note that a requirement that a token be preceded by a space is
   --  met by placing the token at the start of the line, and similarly
   --  a requirement that a token be followed by a space is met by
   --  placing the token at the end of the line. Note that in the case
   --  where horizontal tabs are permitted, a horizontal tab is acceptable
   --  for meeting the requirement for a space.

   Style_Check_Xtra_Parens : Boolean := False;
   --  This can be set True by using the -gnatg or -gnatyx switch. If true,
   --  then it is not allowed to enclose entire conditional expressions
   --  in parentheses (C style).

   Style_Max_Line_Length : Int := 0;
   --  Value used to check maximum line length. Gets reset as a result of
   --  use of -gnatym or -gnatyMnnn switches (or by use of -gnatg). This
   --  value is only read if Style_Check_Max_Line_Length is True.

   Style_Max_Nesting_Level : Int := 0;
   --  Value used to check maximum nesting level. Gets reset as a result
   --  of use of the -gnatyLnnn switch. This value is only read if
   --  Style_Check_Max_Nesting_Level is True.

   -----------------
   -- Subprograms --
   -----------------

   procedure Set_Default_Style_Check_Options;
   --  This procedure is called to set the default style checking options
   --  in response to a -gnaty switch with no suboptions.

   Style_Msg_Buf : String (1 .. 80);
   Style_Msg_Len : Natural;
   --  Used to return

   procedure Set_Style_Check_Options
     (Options  : String;
      OK       : out Boolean;
      Err_Col  : out Natural);
   --  This procedure is called to set the style check options that correspond
   --  to the characters in the given Options string. If all options are valid,
   --  they are set in an additive manner: any previous options are retained
   --  unless overridden.
   --
   --  If all options given are valid, then OK is True, Err_Col is set to
   --  Options'Last + 1, and Style_Msg_Buf/Style_Msg_Len are unchanged.
   --
   --  If an invalid character is found, then OK is False on exit, and Err_Col
   --  is the index in options of the bad character. In this case Style_Msg_Len
   --  is set and Style_Msg_Buf (1 .. Style_Msg_Len) has a detailed message
   --  describing the error.

   procedure Set_Style_Check_Options (Options : String);
   --  Like the above procedure, but used when the Options string is known to
   --  be valid. This is for example appopriate for calls where the string ==
   --  was obtained by Save_Style_Check_Options.

   procedure Reset_Style_Check_Options;
   --  Sets all style check options to off

   subtype Style_Check_Options is String (1 .. 64);
   --  Long enough string to hold all options from Save call below

   procedure Save_Style_Check_Options (Options : out Style_Check_Options);
   --  Sets Options to represent current selection of options. This
   --  set can be restored by first calling Reset_Style_Check_Options,
   --  and then calling Set_Style_Check_Options with the Options string.

end Stylesw;<|MERGE_RESOLUTION|>--- conflicted
+++ resolved
@@ -6,11 +6,7 @@
 --                                                                          --
 --                                 S p e c                                  --
 --                                                                          --
-<<<<<<< HEAD
---          Copyright (C) 1992-2005, Free Software Foundation, Inc.         --
-=======
 --          Copyright (C) 1992-2006, Free Software Foundation, Inc.         --
->>>>>>> c355071f
 --                                                                          --
 -- GNAT is free software;  you can  redistribute it  and/or modify it under --
 -- terms of the  GNU General Public License as published  by the Free Soft- --
@@ -159,13 +155,10 @@
    --  zero (a value of zero resets it to False). If True, it activates
    --  checking the maximum nesting level against Style_Max_Nesting_Level.
 
-<<<<<<< HEAD
-=======
    Style_Check_Mode_In : Boolean := False;
    --  This can be set True by using -gnatyI. If True, it activates checking
    --  that mode IN is not used on its own (since it is the default).
 
->>>>>>> c355071f
    Style_Check_Order_Subprograms : Boolean := False;
    --  This can be set True by using the -gnatg or -gnatyo switch. If it
    --  is True, then names of subprogram bodies must be in alphabetical

------------------------------------------------------------------------------
--                                                                          --
--                         GNAT RUN-TIME COMPONENTS                         --
--                                                                          --
--            S Y S T E M . P A R T I T I O N _ I N T E R F A C E           --
--                                                                          --
--                                  B o d y                                 --
--                   (Dummy body for non-distributed case)                  --
--                                                                          --
<<<<<<< HEAD
--          Copyright (C) 1995-2005, Free Software Foundation, Inc.         --
=======
--          Copyright (C) 1995-2006, Free Software Foundation, Inc.         --
>>>>>>> 751ff693
--                                                                          --
-- GNARL is free software; you can  redistribute it  and/or modify it under --
-- terms of the  GNU General Public License as published  by the Free Soft- --
-- ware  Foundation;  either version 2,  or (at your option) any later ver- --
-- sion. GNARL is distributed in the hope that it will be useful, but WITH- --
-- OUT ANY WARRANTY;  without even the  implied warranty of MERCHANTABILITY --
-- or FITNESS FOR A PARTICULAR PURPOSE.  See the GNU General Public License --
-- for  more details.  You should have  received  a copy of the GNU General --
-- Public License  distributed with GNARL; see file COPYING.  If not, write --
-- to  the  Free Software Foundation,  51  Franklin  Street,  Fifth  Floor, --
-- Boston, MA 02110-1301, USA.                                              --
--                                                                          --
-- As a special exception,  if other files  instantiate  generics from this --
-- unit, or you link  this unit with other files  to produce an executable, --
-- this  unit  does not  by itself cause  the resulting  executable  to  be --
-- covered  by the  GNU  General  Public  License.  This exception does not --
-- however invalidate  any other reasons why  the executable file  might be --
-- covered by the  GNU Public License.                                      --
--                                                                          --
-- GNAT was originally developed  by the GNAT team at  New York University. --
-- Extensive contributions were provided by Ada Core Technologies Inc.      --
--                                                                          --
------------------------------------------------------------------------------

package body System.Partition_Interface is

   pragma Warnings (Off); -- supress warnings for unreferenced formals

   M : constant := 7;

   type String_Access is access String;

   --  To have a minimal implementation of U'Partition_ID

   type Pkg_Node;
   type Pkg_List is access Pkg_Node;
   type Pkg_Node is record
      Name          : String_Access;
      Subp_Info     : System.Address;
      Subp_Info_Len : Integer;
      Next          : Pkg_List;
   end record;

   Pkg_Head : Pkg_List;
   Pkg_Tail : Pkg_List;

   function getpid return Integer;
   pragma Import (C, getpid);

   PID : constant Integer := getpid;

   function Lower (S : String) return String;

   Passive_Prefix : constant String := "SP__";
   --  String prepended in top of shared passive packages

   procedure Check
     (Name    : Unit_Name;
      Version : String;
      RCI     : Boolean := True)
   is
   begin
      null;
   end Check;

   -----------------------------
   -- Get_Active_Partition_Id --
   -----------------------------

   function Get_Active_Partition_ID
     (Name : Unit_Name) return System.RPC.Partition_ID
   is
      P : Pkg_List := Pkg_Head;
      N : String   := Lower (Name);

   begin
      while P /= null loop
         if P.Name.all = N then
            return Get_Local_Partition_ID;
         end if;

         P := P.Next;
      end loop;

      return M;
   end Get_Active_Partition_ID;

   ------------------------
   -- Get_Active_Version --
   ------------------------

   function Get_Active_Version (Name : Unit_Name) return String is
   begin
      return "";
   end Get_Active_Version;

   ----------------------------
   -- Get_Local_Partition_Id --
   ----------------------------

   function Get_Local_Partition_ID return System.RPC.Partition_ID is
   begin
      return System.RPC.Partition_ID (PID mod M);
   end Get_Local_Partition_ID;

   ------------------------------
   -- Get_Passive_Partition_ID --
   ------------------------------

   function Get_Passive_Partition_ID
     (Name : Unit_Name) return System.RPC.Partition_ID
   is
   begin
      return Get_Local_Partition_ID;
   end Get_Passive_Partition_ID;

   -------------------------
   -- Get_Passive_Version --
   -------------------------

   function Get_Passive_Version (Name : Unit_Name) return String is
   begin
      return "";
   end Get_Passive_Version;

   ------------------
   -- Get_RAS_Info --
   ------------------

   procedure Get_RAS_Info
     (Name          :  Unit_Name;
      Subp_Id       :  Subprogram_Id;
      Proxy_Address : out Interfaces.Unsigned_64)
   is
      LName : constant String := Lower (Name);
      N : Pkg_List;
   begin
      N := Pkg_Head;
      while N /= null loop
         if N.Name.all = LName then
            declare
               subtype Subprogram_Array is RCI_Subp_Info_Array
                 (First_RCI_Subprogram_Id ..
                  First_RCI_Subprogram_Id + N.Subp_Info_Len - 1);
               Subprograms : Subprogram_Array;
               for Subprograms'Address use N.Subp_Info;
               pragma Import (Ada, Subprograms);
            begin
               Proxy_Address :=
                 Interfaces.Unsigned_64 (Subprograms (Integer (Subp_Id)).Addr);
               return;
            end;
         end if;
         N := N.Next;
      end loop;
      Proxy_Address := 0;
   end Get_RAS_Info;

   ------------------------------
   -- Get_RCI_Package_Receiver --
   ------------------------------

   function Get_RCI_Package_Receiver
     (Name : Unit_Name) return Interfaces.Unsigned_64
   is
   begin
      return 0;
   end Get_RCI_Package_Receiver;

   -------------------------------
   -- Get_Unique_Remote_Pointer --
   -------------------------------

   procedure Get_Unique_Remote_Pointer
     (Handler : in out RACW_Stub_Type_Access)
   is
   begin
      null;
   end Get_Unique_Remote_Pointer;

   -----------
   -- Lower --
   -----------

   function Lower (S : String) return String is
      T : String := S;

   begin
      for J in T'Range loop
         if T (J) in 'A' .. 'Z' then
            T (J) := Character'Val (Character'Pos (T (J)) -
                                    Character'Pos ('A') +
                                    Character'Pos ('a'));
         end if;
      end loop;

      return T;
   end Lower;

   -------------------------------------
   -- Raise_Program_Error_Unknown_Tag --
   -------------------------------------

   procedure Raise_Program_Error_Unknown_Tag
     (E : Ada.Exceptions.Exception_Occurrence)
   is
   begin
      Ada.Exceptions.Raise_Exception
        (Program_Error'Identity, Ada.Exceptions.Exception_Message (E));
   end Raise_Program_Error_Unknown_Tag;

   -----------------
   -- RCI_Locator --
   -----------------

   package body RCI_Locator is

      -----------------------------
      -- Get_Active_Partition_ID --
      -----------------------------

      function Get_Active_Partition_ID return System.RPC.Partition_ID is
         P : Pkg_List := Pkg_Head;
         N : String   := Lower (RCI_Name);

      begin
         while P /= null loop
            if P.Name.all = N then
               return Get_Local_Partition_ID;
            end if;

            P := P.Next;
         end loop;

         return M;
      end Get_Active_Partition_ID;

      ------------------------------
      -- Get_RCI_Package_Receiver --
      ------------------------------

      function Get_RCI_Package_Receiver return Interfaces.Unsigned_64 is
      begin
         return 0;
      end Get_RCI_Package_Receiver;

   end RCI_Locator;

   ------------------------------
   -- Register_Passive_Package --
   ------------------------------

   procedure Register_Passive_Package
     (Name    : Unit_Name;
      Version : String := "")
   is
   begin
      Register_Receiving_Stub
        (Passive_Prefix & Name, null, Version, System.Null_Address, 0);
   end Register_Passive_Package;

   -----------------------------
   -- Register_Receiving_Stub --
   -----------------------------

   procedure Register_Receiving_Stub
     (Name          : Unit_Name;
      Receiver      : RPC_Receiver;
      Version       : String := "";
      Subp_Info     : System.Address;
      Subp_Info_Len : Integer)
   is
      N : constant Pkg_List :=
            new Pkg_Node'(new String'(Lower (Name)),
                          Subp_Info, Subp_Info_Len,
                          Next => null);
   begin
      if Pkg_Tail = null then
         Pkg_Head := N;
      else
         Pkg_Tail.Next := N;
      end if;
      Pkg_Tail := N;
   end Register_Receiving_Stub;

   ---------
   -- Run --
   ---------

   procedure Run
     (Main : Main_Subprogram_Type := null)
   is
   begin
      if Main /= null then
         Main.all;
      end if;
   end Run;

   --------------------
   -- Same_Partition --
   --------------------

   function Same_Partition
<<<<<<< HEAD
      (Left  : access RACW_Stub_Type;
       Right : access RACW_Stub_Type) return Boolean
=======
      (Left  : not null access RACW_Stub_Type;
       Right : not null access RACW_Stub_Type) return Boolean
>>>>>>> 751ff693
   is
      pragma Unreferenced (Left);
      pragma Unreferenced (Right);
   begin
      return True;
   end Same_Partition;

end System.Partition_Interface;<|MERGE_RESOLUTION|>--- conflicted
+++ resolved
@@ -7,11 +7,7 @@
 --                                  B o d y                                 --
 --                   (Dummy body for non-distributed case)                  --
 --                                                                          --
-<<<<<<< HEAD
---          Copyright (C) 1995-2005, Free Software Foundation, Inc.         --
-=======
 --          Copyright (C) 1995-2006, Free Software Foundation, Inc.         --
->>>>>>> 751ff693
 --                                                                          --
 -- GNARL is free software; you can  redistribute it  and/or modify it under --
 -- terms of the  GNU General Public License as published  by the Free Soft- --
@@ -315,13 +311,8 @@
    --------------------
 
    function Same_Partition
-<<<<<<< HEAD
-      (Left  : access RACW_Stub_Type;
-       Right : access RACW_Stub_Type) return Boolean
-=======
       (Left  : not null access RACW_Stub_Type;
        Right : not null access RACW_Stub_Type) return Boolean
->>>>>>> 751ff693
    is
       pragma Unreferenced (Left);
       pragma Unreferenced (Right);

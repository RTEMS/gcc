--- conflicted
+++ resolved
@@ -6,11 +6,7 @@
 --                                                                          --
 --                                  B o d y                                 --
 --                                                                          --
-<<<<<<< HEAD
---         Copyright (C) 1992-2005, Free Software Foundation, Inc.          --
-=======
 --         Copyright (C) 1992-2006, Free Software Foundation, Inc.          --
->>>>>>> c355071f
 --                                                                          --
 -- GNARL is free software; you can  redistribute it  and/or modify it under --
 -- terms of the  GNU General Public License as published  by the Free Soft- --
@@ -58,16 +54,6 @@
 
 with System.Task_Info;
 --  used for Task_Info_Type
-<<<<<<< HEAD
-
-with Interfaces.C;
---  used for int
---           size_t
-
-with System.Parameters;
---  used for Size_Type
-
-=======
 
 with Interfaces.C;
 --  used for int
@@ -81,7 +67,6 @@
 --  For example when using the restricted run time, it is replaced by
 --  System.Tasking.Restricted.Stages.
 
->>>>>>> c355071f
 with Unchecked_Deallocation;
 
 package body System.Task_Primitives.Operations is
@@ -562,13 +547,9 @@
       Abs_Time   : Duration;
       Rel_Time   : Duration;
       Request    : aliased timespec;
-<<<<<<< HEAD
-      Result     : Interfaces.C.int;
-=======
 
       Result : Interfaces.C.int;
       pragma Warnings (Off, Result);
->>>>>>> c355071f
 
    begin
       if Single_Lock then
@@ -723,14 +704,10 @@
          Result := pthread_setschedparam
            (T.Common.LL.Thread, SCHED_RR, Param'Access);
 
-<<<<<<< HEAD
-      elsif Dispatching_Policy = 'F' or else Time_Slice_Val = 0 then
-=======
       elsif Dispatching_Policy = 'F'
         or else Priority_Specific_Policy = 'F'
         or else Time_Slice_Val = 0
       then
->>>>>>> c355071f
          Result := pthread_setschedparam
            (T.Common.LL.Thread, SCHED_FIFO, Param'Access);
 
@@ -1143,11 +1120,8 @@
    procedure Set_False (S : in out Suspension_Object) is
       Result  : Interfaces.C.int;
    begin
-<<<<<<< HEAD
-=======
       SSL.Abort_Defer.all;
 
->>>>>>> c355071f
       Result := pthread_mutex_lock (S.L'Access);
       pragma Assert (Result = 0);
 
@@ -1155,11 +1129,8 @@
 
       Result := pthread_mutex_unlock (S.L'Access);
       pragma Assert (Result = 0);
-<<<<<<< HEAD
-=======
 
       SSL.Abort_Undefer.all;
->>>>>>> c355071f
    end Set_False;
 
    --------------
@@ -1169,11 +1140,8 @@
    procedure Set_True (S : in out Suspension_Object) is
       Result : Interfaces.C.int;
    begin
-<<<<<<< HEAD
-=======
       SSL.Abort_Defer.all;
 
->>>>>>> c355071f
       Result := pthread_mutex_lock (S.L'Access);
       pragma Assert (Result = 0);
 
@@ -1194,11 +1162,8 @@
 
       Result := pthread_mutex_unlock (S.L'Access);
       pragma Assert (Result = 0);
-<<<<<<< HEAD
-=======
 
       SSL.Abort_Undefer.all;
->>>>>>> c355071f
    end Set_True;
 
    ------------------------
@@ -1208,11 +1173,8 @@
    procedure Suspend_Until_True (S : in out Suspension_Object) is
       Result : Interfaces.C.int;
    begin
-<<<<<<< HEAD
-=======
       SSL.Abort_Defer.all;
 
->>>>>>> c355071f
       Result := pthread_mutex_lock (S.L'Access);
       pragma Assert (Result = 0);
 
@@ -1224,11 +1186,8 @@
          Result := pthread_mutex_unlock (S.L'Access);
          pragma Assert (Result = 0);
 
-<<<<<<< HEAD
-=======
          SSL.Abort_Undefer.all;
 
->>>>>>> c355071f
          raise Program_Error;
       else
          --  Suspend the task if the state is False. Otherwise, the task
@@ -1241,19 +1200,12 @@
             S.Waiting := True;
             Result := pthread_cond_wait (S.CV'Access, S.L'Access);
          end if;
-<<<<<<< HEAD
-      end if;
-
-      Result := pthread_mutex_unlock (S.L'Access);
-      pragma Assert (Result = 0);
-=======
 
          Result := pthread_mutex_unlock (S.L'Access);
          pragma Assert (Result = 0);
 
          SSL.Abort_Undefer.all;
       end if;
->>>>>>> c355071f
    end Suspend_Until_True;
 
    ----------------

--- conflicted
+++ resolved
@@ -6,11 +6,7 @@
 --                                                                          --
 --                                  B o d y                                 --
 --                                                                          --
-<<<<<<< HEAD
---          Copyright (C) 1992-2006, Free Software Foundation, Inc.         --
-=======
 --          Copyright (C) 1992-2007, Free Software Foundation, Inc.         --
->>>>>>> 751ff693
 --                                                                          --
 -- GNARL is free software; you can  redistribute it  and/or modify it under --
 -- terms of the  GNU General Public License as published  by the Free Soft- --
@@ -52,11 +48,7 @@
 --  use for Abort_Defer
 --          Abort_Undefer
 
-<<<<<<< HEAD
-with Unchecked_Conversion;
-=======
 with Ada.Unchecked_Conversion;
->>>>>>> 751ff693
 
 package body Ada.Dynamic_Priorities is
 
@@ -67,11 +59,7 @@
    use System.Tasking;
 
    function Convert_Ids is new
-<<<<<<< HEAD
-     Unchecked_Conversion
-=======
      Ada.Unchecked_Conversion
->>>>>>> 751ff693
        (Task_Identification.Task_Id, System.Tasking.Task_Id);
 
    ------------------
@@ -110,12 +98,7 @@
       T        : Ada.Task_Identification.Task_Id :=
                    Ada.Task_Identification.Current_Task)
    is
-<<<<<<< HEAD
-      Target  : constant Task_Id := Convert_Ids (T);
-      Self_ID : constant Task_Id := STPO.Self;
-=======
       Target        : constant Task_Id := Convert_Ids (T);
->>>>>>> 751ff693
       Error_Message : constant String := "Trying to set the priority of a ";
       Yield_Needed  : Boolean;
 
@@ -149,41 +132,22 @@
 
          Target.Common.Call.Acceptor_Prev_Priority := Priority;
 
-<<<<<<< HEAD
-         --  Yield is needed to enforce FIFO task dispatching
-
-         --  LL Set_Priority is made while holding the RTS lock so that it
-         --  is inheriting high priority until it release all the RTS locks.
-
-         --  If this is used in a system where Ceiling Locking is
-         --  not enforced we may end up getting two Yield effects.
-=======
          if Priority >= Target.Common.Current_Priority then
             Yield_Needed := True;
             STPO.Set_Priority (Target, Priority);
          else
             Yield_Needed := False;
          end if;
->>>>>>> 751ff693
-
-         STPO.Yield;
 
       else
          Yield_Needed := True;
          STPO.Set_Priority (Target, Priority);
 
-<<<<<<< HEAD
-         STPO.Wakeup (Target, Target.Common.State);
-
-         --  If the task is suspended, wake it up to perform the change.
-         --  check for ceiling violations ???
-=======
          if Target.Common.State = Entry_Caller_Sleep then
             Target.Pending_Priority_Change := True;
             STPO.Wakeup (Target, Target.Common.State);
          end if;
       end if;
->>>>>>> 751ff693
 
       STPO.Unlock (Target);
 

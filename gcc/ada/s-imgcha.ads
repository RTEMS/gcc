------------------------------------------------------------------------------
--                                                                          --
--                         GNAT RUN-TIME COMPONENTS                         --
--                                                                          --
--                      S Y S T E M . I M G _ C H A R                       --
--                                                                          --
--                                 S p e c                                  --
--                                                                          --
<<<<<<< HEAD
--           Copyright (C) 1992-2005 Free Software Foundation, Inc.         --
=======
--          Copyright (C) 1992-2007, Free Software Foundation, Inc.         --
>>>>>>> 751ff693
--                                                                          --
-- GNAT is free software;  you can  redistribute it  and/or modify it under --
-- terms of the  GNU General Public License as published  by the Free Soft- --
-- ware  Foundation;  either version 2,  or (at your option) any later ver- --
-- sion.  GNAT is distributed in the hope that it will be useful, but WITH- --
-- OUT ANY WARRANTY;  without even the  implied warranty of MERCHANTABILITY --
-- or FITNESS FOR A PARTICULAR PURPOSE.  See the GNU General Public License --
-- for  more details.  You should have  received  a copy of the GNU General --
-- Public License  distributed with GNAT;  see file COPYING.  If not, write --
-- to  the  Free Software Foundation,  51  Franklin  Street,  Fifth  Floor, --
-- Boston, MA 02110-1301, USA.                                              --
--                                                                          --
-- As a special exception,  if other files  instantiate  generics from this --
-- unit, or you link  this unit with other files  to produce an executable, --
-- this  unit  does not  by itself cause  the resulting  executable  to  be --
-- covered  by the  GNU  General  Public  License.  This exception does not --
-- however invalidate  any other reasons why  the executable file  might be --
-- covered by the  GNU Public License.                                      --
--                                                                          --
-- GNAT was originally developed  by the GNAT team at  New York University. --
-- Extensive contributions were provided by Ada Core Technologies Inc.      --
--                                                                          --
------------------------------------------------------------------------------

--  Character'Image

package System.Img_Char is
   pragma Pure;
<<<<<<< HEAD

   function Image_Character (V : Character) return String;
   --  Computes Character'Image (V) and returns the result

=======

   procedure Image_Character
     (V : Character;
      S : in out String;
      P : out Natural);
   --  Computes Character'Image (V) and stores the result in S (1 .. P)
   --  setting the resulting value of P. The caller guarantees that S is
   --  long enough to hold the result, and that S'First is 1.

>>>>>>> 751ff693
end System.Img_Char;<|MERGE_RESOLUTION|>--- conflicted
+++ resolved
@@ -6,11 +6,7 @@
 --                                                                          --
 --                                 S p e c                                  --
 --                                                                          --
-<<<<<<< HEAD
---           Copyright (C) 1992-2005 Free Software Foundation, Inc.         --
-=======
 --          Copyright (C) 1992-2007, Free Software Foundation, Inc.         --
->>>>>>> 751ff693
 --                                                                          --
 -- GNAT is free software;  you can  redistribute it  and/or modify it under --
 -- terms of the  GNU General Public License as published  by the Free Soft- --
@@ -39,12 +35,6 @@
 
 package System.Img_Char is
    pragma Pure;
-<<<<<<< HEAD
-
-   function Image_Character (V : Character) return String;
-   --  Computes Character'Image (V) and returns the result
-
-=======
 
    procedure Image_Character
      (V : Character;
@@ -54,5 +44,4 @@
    --  setting the resulting value of P. The caller guarantees that S is
    --  long enough to hold the result, and that S'First is 1.
 
->>>>>>> 751ff693
 end System.Img_Char;
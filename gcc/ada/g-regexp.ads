------------------------------------------------------------------------------
--                                                                          --
--                         GNAT COMPILER COMPONENTS                         --
--                                                                          --
--                          G N A T . R E G E X P                           --
--                                                                          --
--                                 S p e c                                  --
--                                                                          --
<<<<<<< HEAD
--                     Copyright (C) 1998-2005, AdaCore                     --
=======
--                     Copyright (C) 1998-2007, AdaCore                     --
>>>>>>> 60a98cce
--                                                                          --
-- GNAT is free software;  you can  redistribute it  and/or modify it under --
-- terms of the  GNU General Public License as published  by the Free Soft- --
-- ware  Foundation;  either version 2,  or (at your option) any later ver- --
-- sion.  GNAT is distributed in the hope that it will be useful, but WITH- --
-- OUT ANY WARRANTY;  without even the  implied warranty of MERCHANTABILITY --
-- or FITNESS FOR A PARTICULAR PURPOSE.  See the GNU General Public License --
-- for  more details.  You should have  received  a copy of the GNU General --
-- Public License  distributed with GNAT;  see file COPYING.  If not, write --
-- to  the  Free Software Foundation,  51  Franklin  Street,  Fifth  Floor, --
-- Boston, MA 02110-1301, USA.                                              --
--                                                                          --
-- As a special exception,  if other files  instantiate  generics from this --
-- unit, or you link  this unit with other files  to produce an executable, --
-- this  unit  does not  by itself cause  the resulting  executable  to  be --
-- covered  by the  GNU  General  Public  License.  This exception does not --
-- however invalidate  any other reasons why  the executable file  might be --
-- covered by the  GNU Public License.                                      --
--                                                                          --
-- GNAT was originally developed  by the GNAT team at  New York University. --
-- Extensive contributions were provided by Ada Core Technologies Inc.      --
--                                                                          --
------------------------------------------------------------------------------

--  Simple Regular expression matching

--  This package provides a simple implementation of a regular expression
--  pattern matching algorithm, using a subset of the syntax of regular
--  expressions copied from familiar Unix style utilities.

--  See file s-regexp.ads for full documentation of the interface

------------------------------------------------------------
-- Summary of Pattern Matching Packages in GNAT Hierarchy --
------------------------------------------------------------

--  There are three related packages that perform pattern maching functions.
--  the following is an outline of these packages, to help you determine
--  which is best for your needs.

--     GNAT.Regexp (files g-regexp.ads/s-regexp.ads/s-regexp.adb)
--       This is a simple package providing Unix-style regular expression
--       matching with the restriction that it matches entire strings. It
--       is particularly useful for file name matching, and in particular
--       it provides "globbing patterns" that are useful in implementing
--       unix or DOS style wild card matching for file names.

--     GNAT.Regpat (files g-regpat.ads/s-regpat.ads/g-regpat.adb)
--       This is a more complete implementation of Unix-style regular
--       expressions, copied from the original V7 style regular expression
--       library written in C by Henry Spencer. It is functionally the
--       same as this library, and uses the same internal data structures
--       stored in a binary compatible manner.

--     GNAT.Spitbol.Patterns (files g-spipat.ads/g-spipat.adb)
--       This is a completely general patterm matching package based on the
--       pattern language of SNOBOL4, as implemented in SPITBOL. The pattern
--       language is modeled on context free grammars, with context sensitive
--       extensions that provide full (type 0) computational capabilities.

<<<<<<< HEAD
with Ada.Finalization;

package GNAT.Regexp is

   --  The regular expression must first be compiled, using the Compile
   --  function, which creates a finite state matching table, allowing
   --  very fast matching once the expression has been compiled.

   --  The following is the form of a regular expression, expressed in Ada
   --  reference manual style BNF is as follows

   --     regexp ::= term

   --     regexp ::= term | term          -- alternation (term or term ...)

   --     term ::= item

   --     term ::= item item ...          -- concatenation (item then item)

   --     item ::= elmt                   -- match elmt
   --     item ::= elmt *                 -- zero or more elmt's
   --     item ::= elmt +                 -- one or more elmt's
   --     item ::= elmt ?                 -- matches elmt or nothing

   --     elmt ::= nchr                   -- matches given character
   --     elmt ::= [nchr nchr ...]        -- matches any character listed
   --     elmt ::= [^ nchr nchr ...]      -- matches any character not listed
   --     elmt ::= [char - char]          -- matches chars in given range
   --     elmt ::= .                      -- matches any single character
   --     elmt ::= ( regexp )             -- parens used for grouping

   --     char ::= any character, including special characters
   --     nchr ::= any character except \()[].*+?^ or \char to match char
   --     ... is used to indication repetition (one or more terms)

   --  See also regexp(1) man page on Unix systems for further details

   --  A second kind of regular expressions is provided. This one is more
   --  like the wild card patterns used in file names by the Unix shell (or
   --  DOS prompt) command lines. The grammar is the following:

   --     regexp ::= term

   --     term   ::= elmt

   --     term   ::= elmt elmt ...     -- concatenation (elmt then elmt)
   --     term   ::= *                 -- any string of 0 or more characters
   --     term   ::= ?                 -- matches any character
   --     term   ::= [char char ...]   -- matches any character listed
   --     term   ::= [char - char]     -- matches any character in given range
   --     term   ::= {elmt, elmt, ...} -- alternation (matches any of elmt)

   --  Important note : This package was mainly intended to match regular
   --  expressions against file names. The whole string has to match the
   --  regular expression. If only a substring matches, then the function
   --  Match will return False.

   type Regexp is private;
   --  Private type used to represent a regular expression

   Error_In_Regexp : exception;
   --  Exception raised when an error is found in the regular expression

   function Compile
     (Pattern        : String;
      Glob           : Boolean := False;
      Case_Sensitive : Boolean := True) return Regexp;
   --  Compiles a regular expression S. If the syntax of the given
   --  expression is invalid (does not match above grammar, Error_In_Regexp
   --  is raised. If Glob is True, the pattern is considered as a 'globbing
   --  pattern', that is a pattern as given by the second grammar above.
   --  As a special case, if Pattern is the empty string it will always
   --  match.

   function Match (S : String; R : Regexp) return Boolean;
   --  True if S matches R, otherwise False. Raises Constraint_Error if
   --  R is an uninitialized regular expression value.

private
   type Regexp_Value;

   type Regexp_Access is access Regexp_Value;

   type Regexp is new Ada.Finalization.Controlled with record
      R : Regexp_Access := null;
   end record;

   pragma Finalize_Storage_Only (Regexp);

   procedure Finalize (R : in out Regexp);
   --  Free the memory occupied by R

   procedure Adjust (R : in out Regexp);
   --  Called after an assignment (do a copy of the Regexp_Access.all)
=======
with System.Regexp;
>>>>>>> 60a98cce

package GNAT.Regexp renames System.Regexp;<|MERGE_RESOLUTION|>--- conflicted
+++ resolved
@@ -6,11 +6,7 @@
 --                                                                          --
 --                                 S p e c                                  --
 --                                                                          --
-<<<<<<< HEAD
---                     Copyright (C) 1998-2005, AdaCore                     --
-=======
 --                     Copyright (C) 1998-2007, AdaCore                     --
->>>>>>> 60a98cce
 --                                                                          --
 -- GNAT is free software;  you can  redistribute it  and/or modify it under --
 -- terms of the  GNU General Public License as published  by the Free Soft- --
@@ -71,103 +67,6 @@
 --       language is modeled on context free grammars, with context sensitive
 --       extensions that provide full (type 0) computational capabilities.
 
-<<<<<<< HEAD
-with Ada.Finalization;
-
-package GNAT.Regexp is
-
-   --  The regular expression must first be compiled, using the Compile
-   --  function, which creates a finite state matching table, allowing
-   --  very fast matching once the expression has been compiled.
-
-   --  The following is the form of a regular expression, expressed in Ada
-   --  reference manual style BNF is as follows
-
-   --     regexp ::= term
-
-   --     regexp ::= term | term          -- alternation (term or term ...)
-
-   --     term ::= item
-
-   --     term ::= item item ...          -- concatenation (item then item)
-
-   --     item ::= elmt                   -- match elmt
-   --     item ::= elmt *                 -- zero or more elmt's
-   --     item ::= elmt +                 -- one or more elmt's
-   --     item ::= elmt ?                 -- matches elmt or nothing
-
-   --     elmt ::= nchr                   -- matches given character
-   --     elmt ::= [nchr nchr ...]        -- matches any character listed
-   --     elmt ::= [^ nchr nchr ...]      -- matches any character not listed
-   --     elmt ::= [char - char]          -- matches chars in given range
-   --     elmt ::= .                      -- matches any single character
-   --     elmt ::= ( regexp )             -- parens used for grouping
-
-   --     char ::= any character, including special characters
-   --     nchr ::= any character except \()[].*+?^ or \char to match char
-   --     ... is used to indication repetition (one or more terms)
-
-   --  See also regexp(1) man page on Unix systems for further details
-
-   --  A second kind of regular expressions is provided. This one is more
-   --  like the wild card patterns used in file names by the Unix shell (or
-   --  DOS prompt) command lines. The grammar is the following:
-
-   --     regexp ::= term
-
-   --     term   ::= elmt
-
-   --     term   ::= elmt elmt ...     -- concatenation (elmt then elmt)
-   --     term   ::= *                 -- any string of 0 or more characters
-   --     term   ::= ?                 -- matches any character
-   --     term   ::= [char char ...]   -- matches any character listed
-   --     term   ::= [char - char]     -- matches any character in given range
-   --     term   ::= {elmt, elmt, ...} -- alternation (matches any of elmt)
-
-   --  Important note : This package was mainly intended to match regular
-   --  expressions against file names. The whole string has to match the
-   --  regular expression. If only a substring matches, then the function
-   --  Match will return False.
-
-   type Regexp is private;
-   --  Private type used to represent a regular expression
-
-   Error_In_Regexp : exception;
-   --  Exception raised when an error is found in the regular expression
-
-   function Compile
-     (Pattern        : String;
-      Glob           : Boolean := False;
-      Case_Sensitive : Boolean := True) return Regexp;
-   --  Compiles a regular expression S. If the syntax of the given
-   --  expression is invalid (does not match above grammar, Error_In_Regexp
-   --  is raised. If Glob is True, the pattern is considered as a 'globbing
-   --  pattern', that is a pattern as given by the second grammar above.
-   --  As a special case, if Pattern is the empty string it will always
-   --  match.
-
-   function Match (S : String; R : Regexp) return Boolean;
-   --  True if S matches R, otherwise False. Raises Constraint_Error if
-   --  R is an uninitialized regular expression value.
-
-private
-   type Regexp_Value;
-
-   type Regexp_Access is access Regexp_Value;
-
-   type Regexp is new Ada.Finalization.Controlled with record
-      R : Regexp_Access := null;
-   end record;
-
-   pragma Finalize_Storage_Only (Regexp);
-
-   procedure Finalize (R : in out Regexp);
-   --  Free the memory occupied by R
-
-   procedure Adjust (R : in out Regexp);
-   --  Called after an assignment (do a copy of the Regexp_Access.all)
-=======
 with System.Regexp;
->>>>>>> 60a98cce
 
 package GNAT.Regexp renames System.Regexp;
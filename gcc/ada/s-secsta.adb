------------------------------------------------------------------------------
--                                                                          --
--                         GNAT COMPILER COMPONENTS                         --
--                                                                          --
--               S Y S T E M . S E C O N D A R Y _ S T A C K                --
--                                                                          --
--                                 B o d y                                  --
--                                                                          --
<<<<<<< HEAD
--          Copyright (C) 1992-2006, Free Software Foundation, Inc.         --
=======
--          Copyright (C) 1992-2007, Free Software Foundation, Inc.         --
>>>>>>> 751ff693
--                                                                          --
-- GNAT is free software;  you can  redistribute it  and/or modify it under --
-- terms of the  GNU General Public License as published  by the Free Soft- --
-- ware  Foundation;  either version 2,  or (at your option) any later ver- --
-- sion.  GNAT is distributed in the hope that it will be useful, but WITH- --
-- OUT ANY WARRANTY;  without even the  implied warranty of MERCHANTABILITY --
-- or FITNESS FOR A PARTICULAR PURPOSE.  See the GNU General Public License --
-- for  more details.  You should have  received  a copy of the GNU General --
-- Public License  distributed with GNAT;  see file COPYING.  If not, write --
-- to  the  Free Software Foundation,  51  Franklin  Street,  Fifth  Floor, --
-- Boston, MA 02110-1301, USA.                                              --
--                                                                          --
-- As a special exception,  if other files  instantiate  generics from this --
-- unit, or you link  this unit with other files  to produce an executable, --
-- this  unit  does not  by itself cause  the resulting  executable  to  be --
-- covered  by the  GNU  General  Public  License.  This exception does not --
-- however invalidate  any other reasons why  the executable file  might be --
-- covered by the  GNU Public License.                                      --
--                                                                          --
-- GNAT was originally developed  by the GNAT team at  New York University. --
-- Extensive contributions were provided by Ada Core Technologies Inc.      --
--                                                                          --
------------------------------------------------------------------------------

pragma Warnings (Off);
pragma Compiler_Unit;
pragma Warnings (On);

with System.Soft_Links;
with System.Parameters;
with Ada.Unchecked_Conversion;
with Ada.Unchecked_Deallocation;

package body System.Secondary_Stack is

   package SSL renames System.Soft_Links;

   use type SSE.Storage_Offset;
   use type System.Parameters.Size_Type;

   SS_Ratio_Dynamic : constant Boolean :=
                        Parameters.Sec_Stack_Ratio = Parameters.Dynamic;
   --  There are two entirely different implementations of the secondary
   --  stack mechanism in this unit, and this Boolean is used to select
   --  between them (at compile time, so the generated code will contain
   --  only the code for the desired variant). If SS_Ratio_Dynamic is
   --  True, then the secondary stack is dynamically allocated from the
   --  heap in a linked list of chunks. If SS_Ration_Dynamic is False,
   --  then the secondary stack is allocated statically by grabbing a
   --  section of the primary stack and using it for this purpose.

   type Memory is array (SS_Ptr range <>) of SSE.Storage_Element;
   for Memory'Alignment use Standard'Maximum_Alignment;
   --  This is the type used for actual allocation of secondary stack
   --  areas. We require maximum alignment for all such allocations.

   ---------------------------------------------------------------
   -- Data Structures for Dynamically Allocated Secondary Stack --
   ---------------------------------------------------------------

   --  The following is a diagram of the data structures used for the
   --  case of a dynamically allocated secondary stack, where the stack
   --  is allocated as a linked list of chunks allocated from the heap.

   --                                      +------------------+
   --                                      |       Next       |
   --                                      +------------------+
   --                                      |                  | Last (200)
   --                                      |                  |
   --                                      |                  |
   --                                      |                  |
   --                                      |                  |
   --                                      |                  |
   --                                      |                  | First (101)
   --                                      +------------------+
   --                         +----------> |          |       |
   --                         |            +----------+-------+
   --                         |                    |  |
   --                         |                    ^  V
   --                         |                    |  |
   --                         |            +-------+----------+
   --                         |            |       |          |
   --                         |            +------------------+
   --                         |            |                  | Last (100)
   --                         |            |         C        |
   --                         |            |         H        |
   --    +-----------------+  |  +-------->|         U        |
   --    |  Current_Chunk -|--+  |         |         N        |
   --    +-----------------+     |         |         K        |
   --    |       Top      -|-----+         |                  | First (1)
   --    +-----------------+               +------------------+
   --    | Default_Size    |               |       Prev       |
   --    +-----------------+               +------------------+
   --

   type Chunk_Id (First, Last : SS_Ptr);
   type Chunk_Ptr is access all Chunk_Id;

   type Chunk_Id (First, Last : SS_Ptr) is record
      Prev, Next : Chunk_Ptr;
      Mem        : Memory (First .. Last);
   end record;

   type Stack_Id is record
      Top           : SS_Ptr;
      Default_Size  : SSE.Storage_Count;
      Current_Chunk : Chunk_Ptr;
   end record;

   type Stack_Ptr is access Stack_Id;
   --  Pointer to record used to represent a dynamically allocated secondary
   --  stack descriptor for a secondary stack chunk.

<<<<<<< HEAD
   procedure Free is new Unchecked_Deallocation (Chunk_Id, Chunk_Ptr);
   --  Free a dynamically allocated chunk

   function To_Stack_Ptr is new
     Unchecked_Conversion (Address, Stack_Ptr);
   function To_Addr is new
     Unchecked_Conversion (Stack_Ptr, Address);
=======
   procedure Free is new Ada.Unchecked_Deallocation (Chunk_Id, Chunk_Ptr);
   --  Free a dynamically allocated chunk

   function To_Stack_Ptr is new
     Ada.Unchecked_Conversion (Address, Stack_Ptr);
   function To_Addr is new
     Ada.Unchecked_Conversion (Stack_Ptr, Address);
>>>>>>> 751ff693
   --  Convert to and from address stored in task data structures

   --------------------------------------------------------------
   -- Data Structures for Statically Allocated Secondary Stack --
   --------------------------------------------------------------

   --  For the static case, the secondary stack is a single contiguous
   --  chunk of storage, carved out of the primary stack, and represented
   --  by the following data strcuture

   type Fixed_Stack_Id is record
      Top : SS_Ptr;
      --  Index of next available location in Mem. This is initialized to
      --  0, and then incremented on Allocate, and Decremented on Release.

      Last : SS_Ptr;
      --  Length of usable Mem array, which is thus the index past the
      --  last available location in Mem. Mem (Last-1) can be used. This
      --  is used to check that the stack does not overflow.

      Max : SS_Ptr;
      --  Maximum value of Top. Initialized to 0, and then may be incremented
      --  on Allocate, but is never Decremented. The last used location will
      --  be Mem (Max - 1), so Max is the maximum count of used stack space.

      Mem : Memory (0 .. 0);
      --  This is the area that is actually used for the secondary stack.
      --  Note that the upper bound is a dummy value properly defined by
      --  the value of Last. We never actually allocate objects of type
      --  Fixed_Stack_Id, so the bounds declared here do not matter.
   end record;

   Dummy_Fixed_Stack : Fixed_Stack_Id;
   pragma Warnings (Off, Dummy_Fixed_Stack);
   --  Well it is not quite true that we never allocate an object of the
   --  type. This dummy object is allocated for the purpose of getting the
   --  offset of the Mem field via the 'Position attribute (such a nuisance
   --  that we cannot apply this to a field of a type!)

   type Fixed_Stack_Ptr is access Fixed_Stack_Id;
   --  Pointer to record used to describe statically allocated sec stack

   function To_Fixed_Stack_Ptr is new
<<<<<<< HEAD
     Unchecked_Conversion (Address, Fixed_Stack_Ptr);
=======
     Ada.Unchecked_Conversion (Address, Fixed_Stack_Ptr);
>>>>>>> 751ff693
   --  Convert from address stored in task data structures

   --------------
   -- Allocate --
   --------------

   procedure SS_Allocate
     (Addr         : out Address;
      Storage_Size : SSE.Storage_Count)
   is
      Max_Align    : constant SS_Ptr := SS_Ptr (Standard'Maximum_Alignment);
      Max_Size     : constant SS_Ptr :=
                       ((SS_Ptr (Storage_Size) + Max_Align - 1) / Max_Align)
                         * Max_Align;

   begin
      --  Case of fixed allocation secondary stack

      if not SS_Ratio_Dynamic then
         declare
            Fixed_Stack : constant Fixed_Stack_Ptr :=
                            To_Fixed_Stack_Ptr (SSL.Get_Sec_Stack_Addr.all);

         begin
            --  Check if max stack usage is increasing

            if Fixed_Stack.Top + Max_Size > Fixed_Stack.Max then
<<<<<<< HEAD

               --  If so, check if max size is exceeded

               if Fixed_Stack.Top + Max_Size > Fixed_Stack.Last then
                  raise Storage_Error;
               end if;

               --  Record new max usage

               Fixed_Stack.Max := Fixed_Stack.Top + Max_Size;
            end if;

            --  Set resulting address and update top of stack pointer

            Addr := Fixed_Stack.Mem (Fixed_Stack.Top)'Address;
            Fixed_Stack.Top := Fixed_Stack.Top + Max_Size;
         end;

      --  Case of dynamically allocated secondary stack

      else
         declare
            Stack : constant Stack_Ptr :=
                      To_Stack_Ptr (SSL.Get_Sec_Stack_Addr.all);
            Chunk : Chunk_Ptr;

            To_Be_Released_Chunk : Chunk_Ptr;

         begin
            Chunk := Stack.Current_Chunk;

            --  The Current_Chunk may not be the good one if a lot of release
            --  operations have taken place. So go down the stack if necessary

=======

               --  If so, check if max size is exceeded

               if Fixed_Stack.Top + Max_Size > Fixed_Stack.Last then
                  raise Storage_Error;
               end if;

               --  Record new max usage

               Fixed_Stack.Max := Fixed_Stack.Top + Max_Size;
            end if;

            --  Set resulting address and update top of stack pointer

            Addr := Fixed_Stack.Mem (Fixed_Stack.Top)'Address;
            Fixed_Stack.Top := Fixed_Stack.Top + Max_Size;
         end;

      --  Case of dynamically allocated secondary stack

      else
         declare
            Stack : constant Stack_Ptr :=
                      To_Stack_Ptr (SSL.Get_Sec_Stack_Addr.all);
            Chunk : Chunk_Ptr;

            To_Be_Released_Chunk : Chunk_Ptr;

         begin
            Chunk := Stack.Current_Chunk;

            --  The Current_Chunk may not be the good one if a lot of release
            --  operations have taken place. So go down the stack if necessary

>>>>>>> 751ff693
            while Chunk.First > Stack.Top loop
               Chunk := Chunk.Prev;
            end loop;

            --  Find out if the available memory in the current chunk is
            --  sufficient, if not, go to the next one and eventally create
            --  the necessary room.

            while Chunk.Last - Stack.Top + 1 < Max_Size loop
               if Chunk.Next /= null then

                  --  Release unused non-first empty chunk

                  if Chunk.Prev /= null and then Chunk.First = Stack.Top then
                     To_Be_Released_Chunk := Chunk;
                     Chunk := Chunk.Prev;
                     Chunk.Next := To_Be_Released_Chunk.Next;
                     To_Be_Released_Chunk.Next.Prev := Chunk;
                     Free (To_Be_Released_Chunk);
                  end if;

                  --  Create new chunk of default size unless it is not
                  --  sufficient to satisfy the current request.

               elsif SSE.Storage_Count (Max_Size) <= Stack.Default_Size then
                  Chunk.Next :=
                    new Chunk_Id
                      (First => Chunk.Last + 1,
                       Last  => Chunk.Last + SS_Ptr (Stack.Default_Size));

                  Chunk.Next.Prev := Chunk;

                  --  Otherwise create new chunk of requested size

               else
                  Chunk.Next :=
                    new Chunk_Id
                      (First => Chunk.Last + 1,
                       Last  => Chunk.Last + Max_Size);

                  Chunk.Next.Prev := Chunk;
               end if;

               Chunk     := Chunk.Next;
               Stack.Top := Chunk.First;
            end loop;

            --  Resulting address is the address pointed by Stack.Top

            Addr                := Chunk.Mem (Stack.Top)'Address;
            Stack.Top           := Stack.Top + Max_Size;
            Stack.Current_Chunk := Chunk;
         end;
      end if;
   end SS_Allocate;

   -------------
   -- SS_Free --
   -------------

   procedure SS_Free (Stk : in out Address) is
   begin
      --  Case of statically allocated secondary stack, nothing to free

      if not SS_Ratio_Dynamic then
         return;

      --  Case of dynamically allocated secondary stack

      else
         declare
            Stack : Stack_Ptr := To_Stack_Ptr (Stk);
            Chunk : Chunk_Ptr;

<<<<<<< HEAD
            procedure Free is new Unchecked_Deallocation (Stack_Id, Stack_Ptr);

         begin
            Chunk := Stack.Current_Chunk;

            while Chunk.Prev /= null loop
               Chunk := Chunk.Prev;
            end loop;

=======
            procedure Free is
              new Ada.Unchecked_Deallocation (Stack_Id, Stack_Ptr);

         begin
            Chunk := Stack.Current_Chunk;

            while Chunk.Prev /= null loop
               Chunk := Chunk.Prev;
            end loop;

>>>>>>> 751ff693
            while Chunk.Next /= null loop
               Chunk := Chunk.Next;
               Free (Chunk.Prev);
            end loop;

            Free (Chunk);
            Free (Stack);
            Stk := Null_Address;
         end;
      end if;
   end SS_Free;

   ----------------
   -- SS_Get_Max --
   ----------------

   function SS_Get_Max return Long_Long_Integer is
   begin
      if SS_Ratio_Dynamic then
         return -1;
      else
         declare
            Fixed_Stack : constant Fixed_Stack_Ptr :=
                            To_Fixed_Stack_Ptr (SSL.Get_Sec_Stack_Addr.all);
         begin
            return Long_Long_Integer (Fixed_Stack.Max);
         end;
      end if;
   end SS_Get_Max;

   -------------
   -- SS_Info --
   -------------

   procedure SS_Info is
   begin
      Put_Line ("Secondary Stack information:");

      --  Case of fixed secondary stack

      if not SS_Ratio_Dynamic then
         declare
            Fixed_Stack : constant Fixed_Stack_Ptr :=
                            To_Fixed_Stack_Ptr (SSL.Get_Sec_Stack_Addr.all);

         begin
            Put_Line (
                      "  Total size              : "
                      & SS_Ptr'Image (Fixed_Stack.Last)
                      & " bytes");

            Put_Line (
                      "  Current allocated space : "
                      & SS_Ptr'Image (Fixed_Stack.Top - 1)
                      & " bytes");
         end;

      --  Case of dynamically allocated secondary stack

      else
         declare
            Stack     : constant Stack_Ptr :=
                          To_Stack_Ptr (SSL.Get_Sec_Stack_Addr.all);
            Nb_Chunks : Integer   := 1;
            Chunk     : Chunk_Ptr := Stack.Current_Chunk;

         begin
            while Chunk.Prev /= null loop
               Chunk := Chunk.Prev;
            end loop;

            while Chunk.Next /= null loop
               Nb_Chunks := Nb_Chunks + 1;
               Chunk := Chunk.Next;
            end loop;
<<<<<<< HEAD

            --  Current Chunk information

=======

            --  Current Chunk information

>>>>>>> 751ff693
            Put_Line (
                      "  Total size              : "
                      & SS_Ptr'Image (Chunk.Last)
                      & " bytes");

            Put_Line (
                      "  Current allocated space : "
                      & SS_Ptr'Image (Stack.Top - 1)
                      & " bytes");

            Put_Line (
                      "  Number of Chunks       : "
                      & Integer'Image (Nb_Chunks));

            Put_Line (
                      "  Default size of Chunks : "
                      & SSE.Storage_Count'Image (Stack.Default_Size));
         end;
      end if;
   end SS_Info;

   -------------
   -- SS_Init --
   -------------

   procedure SS_Init
     (Stk  : in out Address;
      Size : Natural := Default_Secondary_Stack_Size)
   is
   begin
      --  Case of fixed size secondary stack

      if not SS_Ratio_Dynamic then
         declare
            Fixed_Stack : constant Fixed_Stack_Ptr :=
                            To_Fixed_Stack_Ptr (Stk);

         begin
            Fixed_Stack.Top  := 0;
            Fixed_Stack.Max  := 0;

            if Size < Dummy_Fixed_Stack.Mem'Position then
               Fixed_Stack.Last := 0;
            else
               Fixed_Stack.Last :=
                 SS_Ptr (Size) - Dummy_Fixed_Stack.Mem'Position;
            end if;
         end;

      --  Case of dynamically allocated secondary stack

      else
         declare
            Stack : Stack_Ptr;
         begin
            Stack               := new Stack_Id;
            Stack.Current_Chunk := new Chunk_Id (1, SS_Ptr (Size));
            Stack.Top           := 1;
            Stack.Default_Size  := SSE.Storage_Count (Size);
            Stk := To_Addr (Stack);
         end;
      end if;
   end SS_Init;

   -------------
   -- SS_Mark --
   -------------

   function SS_Mark return Mark_Id is
      Sstk : constant System.Address := SSL.Get_Sec_Stack_Addr.all;
   begin
      if SS_Ratio_Dynamic then
         return (Sstk => Sstk, Sptr => To_Stack_Ptr (Sstk).Top);
      else
         return (Sstk => Sstk, Sptr => To_Fixed_Stack_Ptr (Sstk).Top);
      end if;
   end SS_Mark;

   ----------------
   -- SS_Release --
   ----------------

   procedure SS_Release (M : Mark_Id) is
   begin
      if SS_Ratio_Dynamic then
         To_Stack_Ptr (M.Sstk).Top := M.Sptr;
      else
         To_Fixed_Stack_Ptr (M.Sstk).Top := M.Sptr;
      end if;
   end SS_Release;

   -------------------------
   -- Package Elaboration --
   -------------------------

   --  Allocate a secondary stack for the main program to use

   --  We make sure that the stack has maximum alignment. Some systems require
   --  this (e.g. Sparc), and in any case it is a good idea for efficiency.

   Stack : aliased Stack_Id;
   for Stack'Alignment use Standard'Maximum_Alignment;

<<<<<<< HEAD
   Chunk : aliased Chunk_Id (1, SS_Ptr (Default_Secondary_Stack_Size));
   for Chunk'Alignment use Standard'Maximum_Alignment;

   Chunk_Address : Address;

begin
   if SS_Ratio_Dynamic then
      Stack.Top           := 1;
      Stack.Current_Chunk := Chunk'Access;
      Stack.Default_Size  := SSE.Storage_Offset (Default_Secondary_Stack_Size);
      System.Soft_Links.Set_Sec_Stack_Addr_NT (Stack'Address);

   else
      Chunk_Address := Chunk'Address;
      SS_Init (Chunk_Address, Default_Secondary_Stack_Size);
      System.Soft_Links.Set_Sec_Stack_Addr_NT (Chunk_Address);
   end if;
=======
   Static_Secondary_Stack_Size : constant := 10 * 1024;
   --  Static_Secondary_Stack_Size must be static so that Chunk is allocated
   --  statically, and not via dynamic memory allocation.

   Chunk : aliased Chunk_Id (1, Static_Secondary_Stack_Size);
   for Chunk'Alignment use Standard'Maximum_Alignment;
   --  Default chunk used, unless gnatbind -D is specified with a value
   --  greater than Static_Secondary_Stack_Size

begin
   declare
      Chunk_Address : Address;
      Chunk_Access  : Chunk_Ptr;

   begin
      if Default_Secondary_Stack_Size <= Static_Secondary_Stack_Size then

         --  Normally we allocate the secondary stack for the main program
         --  statically, using the default secondary stack size.

         Chunk_Access := Chunk'Access;

      else
         --  Default_Secondary_Stack_Size was increased via gnatbind -D, so we
         --  need to allocate a chunk dynamically.

         Chunk_Access :=
           new Chunk_Id (1, SS_Ptr (Default_Secondary_Stack_Size));
      end if;

      if SS_Ratio_Dynamic then
         Stack.Top           := 1;
         Stack.Current_Chunk := Chunk_Access;
         Stack.Default_Size  :=
           SSE.Storage_Offset (Default_Secondary_Stack_Size);
         System.Soft_Links.Set_Sec_Stack_Addr_NT (Stack'Address);

      else
         Chunk_Address := Chunk_Access.all'Address;
         SS_Init (Chunk_Address, Default_Secondary_Stack_Size);
         System.Soft_Links.Set_Sec_Stack_Addr_NT (Chunk_Address);
      end if;
   end;
>>>>>>> 751ff693
end System.Secondary_Stack;<|MERGE_RESOLUTION|>--- conflicted
+++ resolved
@@ -6,11 +6,7 @@
 --                                                                          --
 --                                 B o d y                                  --
 --                                                                          --
-<<<<<<< HEAD
---          Copyright (C) 1992-2006, Free Software Foundation, Inc.         --
-=======
 --          Copyright (C) 1992-2007, Free Software Foundation, Inc.         --
->>>>>>> 751ff693
 --                                                                          --
 -- GNAT is free software;  you can  redistribute it  and/or modify it under --
 -- terms of the  GNU General Public License as published  by the Free Soft- --
@@ -124,15 +120,6 @@
    --  Pointer to record used to represent a dynamically allocated secondary
    --  stack descriptor for a secondary stack chunk.
 
-<<<<<<< HEAD
-   procedure Free is new Unchecked_Deallocation (Chunk_Id, Chunk_Ptr);
-   --  Free a dynamically allocated chunk
-
-   function To_Stack_Ptr is new
-     Unchecked_Conversion (Address, Stack_Ptr);
-   function To_Addr is new
-     Unchecked_Conversion (Stack_Ptr, Address);
-=======
    procedure Free is new Ada.Unchecked_Deallocation (Chunk_Id, Chunk_Ptr);
    --  Free a dynamically allocated chunk
 
@@ -140,7 +127,6 @@
      Ada.Unchecked_Conversion (Address, Stack_Ptr);
    function To_Addr is new
      Ada.Unchecked_Conversion (Stack_Ptr, Address);
->>>>>>> 751ff693
    --  Convert to and from address stored in task data structures
 
    --------------------------------------------------------------
@@ -184,11 +170,7 @@
    --  Pointer to record used to describe statically allocated sec stack
 
    function To_Fixed_Stack_Ptr is new
-<<<<<<< HEAD
-     Unchecked_Conversion (Address, Fixed_Stack_Ptr);
-=======
      Ada.Unchecked_Conversion (Address, Fixed_Stack_Ptr);
->>>>>>> 751ff693
    --  Convert from address stored in task data structures
 
    --------------
@@ -216,7 +198,6 @@
             --  Check if max stack usage is increasing
 
             if Fixed_Stack.Top + Max_Size > Fixed_Stack.Max then
-<<<<<<< HEAD
 
                --  If so, check if max size is exceeded
 
@@ -251,42 +232,6 @@
             --  The Current_Chunk may not be the good one if a lot of release
             --  operations have taken place. So go down the stack if necessary
 
-=======
-
-               --  If so, check if max size is exceeded
-
-               if Fixed_Stack.Top + Max_Size > Fixed_Stack.Last then
-                  raise Storage_Error;
-               end if;
-
-               --  Record new max usage
-
-               Fixed_Stack.Max := Fixed_Stack.Top + Max_Size;
-            end if;
-
-            --  Set resulting address and update top of stack pointer
-
-            Addr := Fixed_Stack.Mem (Fixed_Stack.Top)'Address;
-            Fixed_Stack.Top := Fixed_Stack.Top + Max_Size;
-         end;
-
-      --  Case of dynamically allocated secondary stack
-
-      else
-         declare
-            Stack : constant Stack_Ptr :=
-                      To_Stack_Ptr (SSL.Get_Sec_Stack_Addr.all);
-            Chunk : Chunk_Ptr;
-
-            To_Be_Released_Chunk : Chunk_Ptr;
-
-         begin
-            Chunk := Stack.Current_Chunk;
-
-            --  The Current_Chunk may not be the good one if a lot of release
-            --  operations have taken place. So go down the stack if necessary
-
->>>>>>> 751ff693
             while Chunk.First > Stack.Top loop
                Chunk := Chunk.Prev;
             end loop;
@@ -361,8 +306,8 @@
             Stack : Stack_Ptr := To_Stack_Ptr (Stk);
             Chunk : Chunk_Ptr;
 
-<<<<<<< HEAD
-            procedure Free is new Unchecked_Deallocation (Stack_Id, Stack_Ptr);
+            procedure Free is
+              new Ada.Unchecked_Deallocation (Stack_Id, Stack_Ptr);
 
          begin
             Chunk := Stack.Current_Chunk;
@@ -371,18 +316,6 @@
                Chunk := Chunk.Prev;
             end loop;
 
-=======
-            procedure Free is
-              new Ada.Unchecked_Deallocation (Stack_Id, Stack_Ptr);
-
-         begin
-            Chunk := Stack.Current_Chunk;
-
-            while Chunk.Prev /= null loop
-               Chunk := Chunk.Prev;
-            end loop;
-
->>>>>>> 751ff693
             while Chunk.Next /= null loop
                Chunk := Chunk.Next;
                Free (Chunk.Prev);
@@ -458,15 +391,9 @@
                Nb_Chunks := Nb_Chunks + 1;
                Chunk := Chunk.Next;
             end loop;
-<<<<<<< HEAD
 
             --  Current Chunk information
 
-=======
-
-            --  Current Chunk information
-
->>>>>>> 751ff693
             Put_Line (
                       "  Total size              : "
                       & SS_Ptr'Image (Chunk.Last)
@@ -570,25 +497,6 @@
    Stack : aliased Stack_Id;
    for Stack'Alignment use Standard'Maximum_Alignment;
 
-<<<<<<< HEAD
-   Chunk : aliased Chunk_Id (1, SS_Ptr (Default_Secondary_Stack_Size));
-   for Chunk'Alignment use Standard'Maximum_Alignment;
-
-   Chunk_Address : Address;
-
-begin
-   if SS_Ratio_Dynamic then
-      Stack.Top           := 1;
-      Stack.Current_Chunk := Chunk'Access;
-      Stack.Default_Size  := SSE.Storage_Offset (Default_Secondary_Stack_Size);
-      System.Soft_Links.Set_Sec_Stack_Addr_NT (Stack'Address);
-
-   else
-      Chunk_Address := Chunk'Address;
-      SS_Init (Chunk_Address, Default_Secondary_Stack_Size);
-      System.Soft_Links.Set_Sec_Stack_Addr_NT (Chunk_Address);
-   end if;
-=======
    Static_Secondary_Stack_Size : constant := 10 * 1024;
    --  Static_Secondary_Stack_Size must be static so that Chunk is allocated
    --  statically, and not via dynamic memory allocation.
@@ -632,5 +540,4 @@
          System.Soft_Links.Set_Sec_Stack_Addr_NT (Chunk_Address);
       end if;
    end;
->>>>>>> 751ff693
 end System.Secondary_Stack;
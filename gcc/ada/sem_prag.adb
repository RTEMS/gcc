------------------------------------------------------------------------------
--                                                                          --
--                         GNAT COMPILER COMPONENTS                         --
--                                                                          --
--                             S E M _ P R A G                              --
--                                                                          --
--                                 B o d y                                  --
--                                                                          --
--          Copyright (C) 1992-2005, Free Software Foundation, Inc.         --
--                                                                          --
-- GNAT is free software;  you can  redistribute it  and/or modify it under --
-- terms of the  GNU General Public License as published  by the Free Soft- --
-- ware  Foundation;  either version 2,  or (at your option) any later ver- --
-- sion.  GNAT is distributed in the hope that it will be useful, but WITH- --
-- OUT ANY WARRANTY;  without even the  implied warranty of MERCHANTABILITY --
-- or FITNESS FOR A PARTICULAR PURPOSE.  See the GNU General Public License --
-- for  more details.  You should have  received  a copy of the GNU General --
-- Public License  distributed with GNAT;  see file COPYING.  If not, write --
-- to  the  Free Software Foundation,  51  Franklin  Street,  Fifth  Floor, --
-- Boston, MA 02110-1301, USA.                                              --
--                                                                          --
-- GNAT was originally developed  by the GNAT team at  New York University. --
-- Extensive contributions were provided by Ada Core Technologies Inc.      --
--                                                                          --
------------------------------------------------------------------------------

--  This unit contains the semantic processing for all pragmas, both language
--  and implementation defined. For most pragmas, the parser only does the
--  most basic job of checking the syntax, so Sem_Prag also contains the code
--  to complete the syntax checks. Certain pragmas are handled partially or
--  completely by the parser (see Par.Prag for further details).

with Atree;    use Atree;
with Casing;   use Casing;
with Csets;    use Csets;
with Debug;    use Debug;
with Einfo;    use Einfo;
with Elists;   use Elists;
with Errout;   use Errout;
with Exp_Dist; use Exp_Dist;
with Hostparm; use Hostparm;
with Lib;      use Lib;
with Lib.Writ; use Lib.Writ;
with Lib.Xref; use Lib.Xref;
with Namet;    use Namet;
with Nlists;   use Nlists;
with Nmake;    use Nmake;
with Opt;      use Opt;
with Output;   use Output;
with Restrict; use Restrict;
with Rident;   use Rident;
with Rtsfind;  use Rtsfind;
with Sem;      use Sem;
with Sem_Ch3;  use Sem_Ch3;
with Sem_Ch8;  use Sem_Ch8;
with Sem_Ch13; use Sem_Ch13;
with Sem_Disp; use Sem_Disp;
with Sem_Dist; use Sem_Dist;
with Sem_Elim; use Sem_Elim;
with Sem_Eval; use Sem_Eval;
with Sem_Intr; use Sem_Intr;
with Sem_Mech; use Sem_Mech;
with Sem_Res;  use Sem_Res;
with Sem_Type; use Sem_Type;
with Sem_Util; use Sem_Util;
with Sem_VFpt; use Sem_VFpt;
with Stand;    use Stand;
with Sinfo;    use Sinfo;
with Sinfo.CN; use Sinfo.CN;
with Sinput;   use Sinput;
with Snames;   use Snames;
with Stringt;  use Stringt;
with Stylesw;  use Stylesw;
with Table;
with Targparm; use Targparm;
with Tbuild;   use Tbuild;
with Ttypes;
with Uintp;    use Uintp;
with Urealp;   use Urealp;
with Validsw;  use Validsw;

with GNAT.Spelling_Checker; use GNAT.Spelling_Checker;

package body Sem_Prag is

   ----------------------------------------------
   -- Common Handling of Import-Export Pragmas --
   ----------------------------------------------

   --  In the following section, a number of Import_xxx and Export_xxx
   --  pragmas are defined by GNAT. These are compatible with the DEC
   --  pragmas of the same name, and all have the following common
   --  form and processing:

   --  pragma Export_xxx
   --        [Internal                 =>] LOCAL_NAME,
   --     [, [External                 =>] EXTERNAL_SYMBOL]
   --     [, other optional parameters   ]);

   --  pragma Import_xxx
   --        [Internal                 =>] LOCAL_NAME,
   --     [, [External                 =>] EXTERNAL_SYMBOL]
   --     [, other optional parameters   ]);

   --   EXTERNAL_SYMBOL ::=
   --     IDENTIFIER
   --   | static_string_EXPRESSION

   --  The internal LOCAL_NAME designates the entity that is imported or
   --  exported, and must refer to an entity in the current declarative
   --  part (as required by the rules for LOCAL_NAME).

   --  The external linker name is designated by the External parameter
   --  if given, or the Internal parameter if not (if there is no External
   --  parameter, the External parameter is a copy of the Internal name).

   --  If the External parameter is given as a string, then this string
   --  is treated as an external name (exactly as though it had been given
   --  as an External_Name parameter for a normal Import pragma).

   --  If the External parameter is given as an identifier (or there is no
   --  External parameter, so that the Internal identifier is used), then
   --  the external name is the characters of the identifier, translated
   --  to all upper case letters for OpenVMS versions of GNAT, and to all
   --  lower case letters for all other versions

   --  Note: the external name specified or implied by any of these special
   --  Import_xxx or Export_xxx pragmas override an external or link name
   --  specified in a previous Import or Export pragma.

   --  Note: these and all other DEC-compatible GNAT pragmas allow full
   --  use of named notation, following the standard rules for subprogram
   --  calls, i.e. parameters can be given in any order if named notation
   --  is used, and positional and named notation can be mixed, subject to
   --  the rule that all positional parameters must appear first.

   --  Note: All these pragmas are implemented exactly following the DEC
   --  design and implementation and are intended to be fully compatible
   --  with the use of these pragmas in the DEC Ada compiler.

   --------------------------------------------
   -- Checking for Duplicated External Names --
   --------------------------------------------

   --  It is suspicious if two separate Export pragmas use the same external
   --  name. The following table is used to diagnose this situation so that
   --  an appropriate warning can be issued.

   --  The Node_Id stored is for the N_String_Literal node created to
   --  hold the value of the external name. The Sloc of this node is
   --  used to cross-reference the location of the duplication.

   package Externals is new Table.Table (
     Table_Component_Type => Node_Id,
     Table_Index_Type     => Int,
     Table_Low_Bound      => 0,
     Table_Initial        => 100,
     Table_Increment      => 100,
     Table_Name           => "Name_Externals");

   -------------------------------------
   -- Local Subprograms and Variables --
   -------------------------------------

   function Adjust_External_Name_Case (N : Node_Id) return Node_Id;
   --  This routine is used for possible casing adjustment of an explicit
   --  external name supplied as a string literal (the node N), according
   --  to the casing requirement of Opt.External_Name_Casing. If this is
   --  set to As_Is, then the string literal is returned unchanged, but if
   --  it is set to Uppercase or Lowercase, then a new string literal with
   --  appropriate casing is constructed.

   function Get_Base_Subprogram (Def_Id : Entity_Id) return Entity_Id;
   --  If Def_Id refers to a renamed subprogram, then the base subprogram
   --  (the original one, following the renaming chain) is returned.
   --  Otherwise the entity is returned unchanged. Should be in Einfo???

   procedure Set_Unit_Name (N : Node_Id; With_Item : Node_Id);
   --  Place semantic information on the argument of an Elaborate or
   --  Elaborate_All pragma. Entity name for unit and its parents is
   --  taken from item in previous with_clause that mentions the unit.

   -------------------------------
   -- Adjust_External_Name_Case --
   -------------------------------

   function Adjust_External_Name_Case (N : Node_Id) return Node_Id is
      CC : Char_Code;

   begin
      --  Adjust case of literal if required

      if Opt.External_Name_Exp_Casing = As_Is then
         return N;

      else
         --  Copy existing string

         Start_String;

         --  Set proper casing

         for J in 1 .. String_Length (Strval (N)) loop
            CC := Get_String_Char (Strval (N), J);

            if Opt.External_Name_Exp_Casing = Uppercase
              and then CC >= Get_Char_Code ('a')
              and then CC <= Get_Char_Code ('z')
            then
               Store_String_Char (CC - 32);

            elsif Opt.External_Name_Exp_Casing = Lowercase
              and then CC >= Get_Char_Code ('A')
              and then CC <= Get_Char_Code ('Z')
            then
               Store_String_Char (CC + 32);

            else
               Store_String_Char (CC);
            end if;
         end loop;

         return
           Make_String_Literal (Sloc (N),
             Strval => End_String);
      end if;
   end Adjust_External_Name_Case;

   --------------------
   -- Analyze_Pragma --
   --------------------

   procedure Analyze_Pragma (N : Node_Id) is
      Loc     : constant Source_Ptr := Sloc (N);
      Prag_Id : Pragma_Id;

      Pragma_Exit : exception;
      --  This exception is used to exit pragma processing completely. It
      --  is used when an error is detected, and in other situations where
      --  it is known that no further processing is required.

      Arg_Count : Nat;
      --  Number of pragma argument associations

      Arg1 : Node_Id;
      Arg2 : Node_Id;
      Arg3 : Node_Id;
      Arg4 : Node_Id;
      --  First four pragma arguments (pragma argument association nodes,
      --  or Empty if the corresponding argument does not exist).

      type Name_List is array (Natural range <>) of Name_Id;
      type Args_List is array (Natural range <>) of Node_Id;
      --  Types used for arguments to Check_Arg_Order and Gather_Associations

      procedure Check_Ada_83_Warning;
      --  Issues a warning message for the current pragma if operating in Ada
      --  83 mode (used for language pragmas that are not a standard part of
      --  Ada 83). This procedure does not raise Error_Pragma. Also notes use
      --  of 95 pragma.

      procedure Check_Arg_Count (Required : Nat);
      --  Check argument count for pragma is equal to given parameter.
      --  If not, then issue an error message and raise Pragma_Exit.

      --  Note: all routines whose name is Check_Arg_Is_xxx take an
      --  argument Arg which can either be a pragma argument association,
      --  in which case the check is applied to the expression of the
      --  association or an expression directly.

      procedure Check_Arg_Is_External_Name (Arg : Node_Id);
      --  Check that an argument has the right form for an EXTERNAL_NAME
      --  parameter of an extended import/export pragma. The rule is that
      --  the name must be an identifier or string literal (in Ada 83 mode)
      --  or a static string expression (in Ada 95 mode).

      procedure Check_Arg_Is_Identifier (Arg : Node_Id);
      --  Check the specified argument Arg to make sure that it is an
      --  identifier. If not give error and raise Pragma_Exit.

      procedure Check_Arg_Is_Integer_Literal (Arg : Node_Id);
      --  Check the specified argument Arg to make sure that it is an
      --  integer literal. If not give error and raise Pragma_Exit.

      procedure Check_Arg_Is_Library_Level_Local_Name (Arg : Node_Id);
      --  Check the specified argument Arg to make sure that it has the
      --  proper syntactic form for a local name and meets the semantic
      --  requirements for a local name. The local name is analyzed as
      --  part of the processing for this call. In addition, the local
      --  name is required to represent an entity at the library level.

      procedure Check_Arg_Is_Local_Name (Arg : Node_Id);
      --  Check the specified argument Arg to make sure that it has the
      --  proper syntactic form for a local name and meets the semantic
      --  requirements for a local name. The local name is analyzed as
      --  part of the processing for this call.

      procedure Check_Arg_Is_Locking_Policy (Arg : Node_Id);
      --  Check the specified argument Arg to make sure that it is a valid
      --  locking policy name. If not give error and raise Pragma_Exit.

      procedure Check_Arg_Is_One_Of (Arg : Node_Id; N1, N2 : Name_Id);
      procedure Check_Arg_Is_One_Of (Arg : Node_Id; N1, N2, N3 : Name_Id);
      --  Check the specified argument Arg to make sure that it is an
      --  identifier whose name matches either N1 or N2 (or N3 if present).
      --  If not then give error and raise Pragma_Exit.

      procedure Check_Arg_Is_Queuing_Policy (Arg : Node_Id);
      --  Check the specified argument Arg to make sure that it is a valid
      --  queuing policy name. If not give error and raise Pragma_Exit.

      procedure Check_Arg_Is_Static_Expression
        (Arg : Node_Id;
         Typ : Entity_Id);
      --  Check the specified argument Arg to make sure that it is a static
      --  expression of the given type (i.e. it will be analyzed and resolved
      --  using this type, which can be any valid argument to Resolve, e.g.
      --  Any_Integer is OK). If not, given error and raise Pragma_Exit.

      procedure Check_Arg_Is_String_Literal (Arg : Node_Id);
      --  Check the specified argument Arg to make sure that it is a
      --  string literal. If not give error and raise Pragma_Exit

      procedure Check_Arg_Is_Task_Dispatching_Policy (Arg : Node_Id);
      --  Check the specified argument Arg to make sure that it is a valid
      --  valid task dispatching policy name. If not give error and raise
      --  Pragma_Exit.

      procedure Check_Arg_Order (Names : Name_List);
      --  Checks for an instance of two arguments with identifiers for the
      --  current pragma which are not in the sequence indicated by Names,
      --  and if so, generates a fatal message about bad order of arguments.

      procedure Check_At_Least_N_Arguments (N : Nat);
      --  Check there are at least N arguments present

      procedure Check_At_Most_N_Arguments (N : Nat);
      --  Check there are no more than N arguments present

      procedure Check_Component (Comp : Node_Id);
      --  Examine Unchecked_Union component for correct use of per-object
      --  constrained subtypes.

      procedure Check_Duplicated_Export_Name (Nam : Node_Id);
      --  Nam is an N_String_Literal node containing the external name set
      --  by an Import or Export pragma (or extended Import or Export pragma).
      --  This procedure checks for possible duplications if this is the
      --  export case, and if found, issues an appropriate error message.

      procedure Check_First_Subtype (Arg : Node_Id);
      --  Checks that Arg, whose expression is an entity name referencing
      --  a subtype, does not reference a type that is not a first subtype.

      procedure Check_In_Main_Program;
      --  Common checks for pragmas that appear within a main program
      --  (Priority, Main_Storage, Time_Slice).

      procedure Check_Interrupt_Or_Attach_Handler;
      --  Common processing for first argument of pragma Interrupt_Handler
      --  or pragma Attach_Handler.

      procedure Check_Is_In_Decl_Part_Or_Package_Spec;
      --  Check that pragma appears in a declarative part, or in a package
      --  specification, i.e. that it does not occur in a statement sequence
      --  in a body.

      procedure Check_No_Identifier (Arg : Node_Id);
      --  Checks that the given argument does not have an identifier. If
      --  an identifier is present, then an error message is issued, and
      --  Pragma_Exit is raised.

      procedure Check_No_Identifiers;
      --  Checks that none of the arguments to the pragma has an identifier.
      --  If any argument has an identifier, then an error message is issued,
      --  and Pragma_Exit is raised.

      procedure Check_Optional_Identifier (Arg : Node_Id; Id : Name_Id);
      --  Checks if the given argument has an identifier, and if so, requires
      --  it to match the given identifier name. If there is a non-matching
      --  identifier, then an error message is given and Error_Pragmas raised.

      procedure Check_Optional_Identifier (Arg : Node_Id; Id : String);
      --  Checks if the given argument has an identifier, and if so, requires
      --  it to match the given identifier name. If there is a non-matching
      --  identifier, then an error message is given and Error_Pragmas raised.
      --  In this version of the procedure, the identifier name is given as
      --  a string with lower case letters.

      procedure Check_Static_Constraint (Constr : Node_Id);
      --  Constr is a constraint from an N_Subtype_Indication node from a
      --  component constraint in an Unchecked_Union type. This routine checks
      --  that the constraint is static as required by the restrictions for
      --  Unchecked_Union.

      procedure Check_Valid_Configuration_Pragma;
      --  Legality checks for placement of a configuration pragma

      procedure Check_Valid_Library_Unit_Pragma;
      --  Legality checks for library unit pragmas. A special case arises for
      --  pragmas in generic instances that come from copies of the original
      --  library unit pragmas in the generic templates. In the case of other
      --  than library level instantiations these can appear in contexts which
      --  would normally be invalid (they only apply to the original template
      --  and to library level instantiations), and they are simply ignored,
      --  which is implemented by rewriting them as null statements.

      procedure Check_Variant (Variant : Node_Id);
      --  Check Unchecked_Union variant for lack of nested variants and
      --  presence of at least one component.

      procedure Error_Pragma (Msg : String);
      pragma No_Return (Error_Pragma);
      --  Outputs error message for current pragma. The message contains an %
      --  that will be replaced with the pragma name, and the flag is placed
      --  on the pragma itself. Pragma_Exit is then raised.

      procedure Error_Pragma_Arg (Msg : String; Arg : Node_Id);
      pragma No_Return (Error_Pragma_Arg);
      --  Outputs error message for current pragma. The message may contain
      --  a % that will be replaced with the pragma name. The parameter Arg
      --  may either be a pragma argument association, in which case the flag
      --  is placed on the expression of this association, or an expression,
      --  in which case the flag is placed directly on the expression. The
      --  message is placed using Error_Msg_N, so the message may also contain
      --  an & insertion character which will reference the given Arg value.
      --  After placing the message, Pragma_Exit is raised.

      procedure Error_Pragma_Arg (Msg1, Msg2 : String; Arg : Node_Id);
      pragma No_Return (Error_Pragma_Arg);
      --  Similar to above form of Error_Pragma_Arg except that two messages
      --  are provided, the second is a continuation comment starting with \.

      procedure Error_Pragma_Arg_Ident (Msg : String; Arg : Node_Id);
      pragma No_Return (Error_Pragma_Arg_Ident);
      --  Outputs error message for current pragma. The message may contain
      --  a % that will be replaced with the pragma name. The parameter Arg
      --  must be a pragma argument association with a non-empty identifier
      --  (i.e. its Chars field must be set), and the error message is placed
      --  on the identifier. The message is placed using Error_Msg_N so
      --  the message may also contain an & insertion character which will
      --  reference the identifier. After placing the message, Pragma_Exit
      --  is raised.

      function Find_Lib_Unit_Name return Entity_Id;
      --  Used for a library unit pragma to find the entity to which the
      --  library unit pragma applies, returns the entity found.

      procedure Find_Program_Unit_Name (Id : Node_Id);
      --  If the pragma is a compilation unit pragma, the id must denote the
      --  compilation unit in the same compilation, and the pragma must appear
      --  in the list of preceding or trailing pragmas. If it is a program
      --  unit pragma that is not a compilation unit pragma, then the
      --  identifier must be visible.

      function Find_Unique_Parameterless_Procedure
        (Name : Entity_Id;
         Arg  : Node_Id) return Entity_Id;
      --  Used for a procedure pragma to find the unique parameterless
      --  procedure identified by Name, returns it if it exists, otherwise
      --  errors out and uses Arg as the pragma argument for the message.

      procedure Gather_Associations
        (Names : Name_List;
         Args  : out Args_List);
      --  This procedure is used to gather the arguments for a pragma that
      --  permits arbitrary ordering of parameters using the normal rules
      --  for named and positional parameters. The Names argument is a list
      --  of Name_Id values that corresponds to the allowed pragma argument
      --  association identifiers in order. The result returned in Args is
      --  a list of corresponding expressions that are the pragma arguments.
      --  Note that this is a list of expressions, not of pragma argument
      --  associations (Gather_Associations has completely checked all the
      --  optional identifiers when it returns). An entry in Args is Empty
      --  on return if the corresponding argument is not present.

      function Get_Pragma_Arg (Arg : Node_Id) return Node_Id;
      --  All the routines that check pragma arguments take either a pragma
      --  argument association (in which case the expression of the argument
      --  association is checked), or the expression directly. The function
      --  Get_Pragma_Arg is a utility used to deal with these two cases. If
      --  Arg is a pragma argument association node, then its expression is
      --  returned, otherwise Arg is returned unchanged.

      procedure GNAT_Pragma;
      --  Called for all GNAT defined pragmas to note the use of the feature,
      --  and also check the relevant restriction (No_Implementation_Pragmas).

      function Is_Before_First_Decl
        (Pragma_Node : Node_Id;
         Decls       : List_Id) return Boolean;
      --  Return True if Pragma_Node is before the first declarative item in
      --  Decls where Decls is the list of declarative items.

      function Is_Configuration_Pragma return Boolean;
      --  Deterermines if the placement of the current pragma is appropriate
      --  for a configuration pragma (precedes the current compilation unit)

      procedure Pragma_Misplaced;
      --  Issue fatal error message for misplaced pragma

      procedure Process_Atomic_Shared_Volatile;
      --  Common processing for pragmas Atomic, Shared, Volatile. Note that
      --  Shared is an obsolete Ada 83 pragma, treated as being identical
      --  in effect to pragma Atomic.

      procedure Process_Convention (C : out Convention_Id; E : out Entity_Id);
      --  Common procesing for Convention, Interface, Import and Export.
      --  Checks first two arguments of pragma, and sets the appropriate
      --  convention value in the specified entity or entities. On return
      --  C is the convention, E is the referenced entity.

      procedure Process_Extended_Import_Export_Exception_Pragma
        (Arg_Internal : Node_Id;
         Arg_External : Node_Id;
         Arg_Form     : Node_Id;
         Arg_Code     : Node_Id);
      --  Common processing for the pragmas Import/Export_Exception.
      --  The three arguments correspond to the three named parameters of
      --  the pragma. An argument is empty if the corresponding parameter
      --  is not present in the pragma.

      procedure Process_Extended_Import_Export_Object_Pragma
        (Arg_Internal : Node_Id;
         Arg_External : Node_Id;
         Arg_Size     : Node_Id);
      --  Common processing for the pragmass Import/Export_Object.
      --  The three arguments correspond to the three named parameters
      --  of the pragmas. An argument is empty if the corresponding
      --  parameter is not present in the pragma.

      procedure Process_Extended_Import_Export_Internal_Arg
        (Arg_Internal : Node_Id := Empty);
      --  Common processing for all extended Import and Export pragmas. The
      --  argument is the pragma parameter for the Internal argument. If
      --  Arg_Internal is empty or inappropriate, an error message is posted.
      --  Otherwise, on normal return, the Entity_Field of Arg_Internal is
      --  set to identify the referenced entity.

      procedure Process_Extended_Import_Export_Subprogram_Pragma
        (Arg_Internal                 : Node_Id;
         Arg_External                 : Node_Id;
         Arg_Parameter_Types          : Node_Id;
         Arg_Result_Type              : Node_Id := Empty;
         Arg_Mechanism                : Node_Id;
         Arg_Result_Mechanism         : Node_Id := Empty;
         Arg_First_Optional_Parameter : Node_Id := Empty);
      --  Common processing for all extended Import and Export pragmas
      --  applying to subprograms. The caller omits any arguments that do
      --  bnot apply to the pragma in question (for example, Arg_Result_Type
      --  can be non-Empty only in the Import_Function and Export_Function
      --  cases). The argument names correspond to the allowed pragma
      --  association identifiers.

      procedure Process_Generic_List;
      --  Common processing for Share_Generic and Inline_Generic

      procedure Process_Import_Or_Interface;
      --  Common processing for Import of Interface

      procedure Process_Inline (Active : Boolean);
      --  Common processing for Inline and Inline_Always. The parameter
      --  indicates if the inline pragma is active, i.e. if it should
      --  actually cause inlining to occur.

      procedure Process_Interface_Name
        (Subprogram_Def : Entity_Id;
         Ext_Arg        : Node_Id;
         Link_Arg       : Node_Id);
      --  Given the last two arguments of pragma Import, pragma Export, or
      --  pragma Interface_Name, performs validity checks and sets the
      --  Interface_Name field of the given subprogram entity to the
      --  appropriate external or link name, depending on the arguments
      --  given. Ext_Arg is always present, but Link_Arg may be missing.
      --  Note that Ext_Arg may represent the Link_Name if Link_Arg is
      --  missing, and appropriate named notation is used for Ext_Arg.
      --  If neither Ext_Arg nor Link_Arg is present, the interface name
      --  is set to the default from the subprogram name.

      procedure Process_Interrupt_Or_Attach_Handler;
      --  Common processing for Interrupt and Attach_Handler pragmas

      procedure Process_Restrictions_Or_Restriction_Warnings;
      --  Common processing for Restrictions and Restriction_Warnings pragmas

      procedure Process_Suppress_Unsuppress (Suppress_Case : Boolean);
      --  Common processing for Suppress and Unsuppress. The boolean parameter
      --  Suppress_Case is True for the Suppress case, and False for the
      --  Unsuppress case.

      procedure Set_Exported (E : Entity_Id; Arg : Node_Id);
      --  This procedure sets the Is_Exported flag for the given entity,
      --  checking that the entity was not previously imported. Arg is
      --  the argument that specified the entity. A check is also made
      --  for exporting inappropriate entities.

      procedure Set_Extended_Import_Export_External_Name
        (Internal_Ent : Entity_Id;
         Arg_External : Node_Id);
      --  Common processing for all extended import export pragmas. The first
      --  argument, Internal_Ent, is the internal entity, which has already
      --  been checked for validity by the caller. Arg_External is from the
      --  Import or Export pragma, and may be null if no External parameter
      --  was present. If Arg_External is present and is a non-null string
      --  (a null string is treated as the default), then the Interface_Name
      --  field of Internal_Ent is set appropriately.

      procedure Set_Imported (E : Entity_Id);
      --  This procedure sets the Is_Imported flag for the given entity,
      --  checking that it is not previously exported or imported.

      procedure Set_Mechanism_Value (Ent : Entity_Id; Mech_Name : Node_Id);
      --  Mech is a parameter passing mechanism (see Import_Function syntax
      --  for MECHANISM_NAME). This routine checks that the mechanism argument
      --  has the right form, and if not issues an error message. If the
      --  argument has the right form then the Mechanism field of Ent is
      --  set appropriately.

      procedure Set_Ravenscar_Profile (N : Node_Id);
      --  Activate the set of configuration pragmas and restrictions that
      --  make up the Ravenscar Profile. N is the corresponding pragma
      --  node, which is used for error messages on any constructs
      --  that violate the profile.

      --------------------------
      -- Check_Ada_83_Warning --
      --------------------------

      procedure Check_Ada_83_Warning is
      begin
         if Ada_Version = Ada_83 and then Comes_From_Source (N) then
            Error_Msg_N ("(Ada 83) pragma& is non-standard?", N);
         end if;
      end Check_Ada_83_Warning;

      ---------------------
      -- Check_Arg_Count --
      ---------------------

      procedure Check_Arg_Count (Required : Nat) is
      begin
         if Arg_Count /= Required then
            Error_Pragma ("wrong number of arguments for pragma%");
         end if;
      end Check_Arg_Count;

      --------------------------------
      -- Check_Arg_Is_External_Name --
      --------------------------------

      procedure Check_Arg_Is_External_Name (Arg : Node_Id) is
         Argx : constant Node_Id := Get_Pragma_Arg (Arg);

      begin
         if Nkind (Argx) = N_Identifier then
            return;

         else
            Analyze_And_Resolve (Argx, Standard_String);

            if Is_OK_Static_Expression (Argx) then
               return;

            elsif Etype (Argx) = Any_Type then
               raise Pragma_Exit;

            --  An interesting special case, if we have a string literal and
            --  we are in Ada 83 mode, then we allow it even though it will
            --  not be flagged as static. This allows expected Ada 83 mode
            --  use of external names which are string literals, even though
            --  technically these are not static in Ada 83.

            elsif Ada_Version = Ada_83
              and then Nkind (Argx) = N_String_Literal
            then
               return;

            --  Static expression that raises Constraint_Error. This has
            --  already been flagged, so just exit from pragma processing.

            elsif Is_Static_Expression (Argx) then
               raise Pragma_Exit;

            --  Here we have a real error (non-static expression)

            else
               Error_Msg_Name_1 := Chars (N);
               Flag_Non_Static_Expr
                 ("argument for pragma% must be a identifier or " &
                  "static string expression!", Argx);
               raise Pragma_Exit;
            end if;
         end if;
      end Check_Arg_Is_External_Name;

      -----------------------------
      -- Check_Arg_Is_Identifier --
      -----------------------------

      procedure Check_Arg_Is_Identifier (Arg : Node_Id) is
         Argx : constant Node_Id := Get_Pragma_Arg (Arg);
      begin
         if Nkind (Argx) /= N_Identifier then
            Error_Pragma_Arg
              ("argument for pragma% must be identifier", Argx);
         end if;
      end Check_Arg_Is_Identifier;

      ----------------------------------
      -- Check_Arg_Is_Integer_Literal --
      ----------------------------------

      procedure Check_Arg_Is_Integer_Literal (Arg : Node_Id) is
         Argx : constant Node_Id := Get_Pragma_Arg (Arg);
      begin
         if Nkind (Argx) /= N_Integer_Literal then
            Error_Pragma_Arg
              ("argument for pragma% must be integer literal", Argx);
         end if;
      end Check_Arg_Is_Integer_Literal;

      -------------------------------------------
      -- Check_Arg_Is_Library_Level_Local_Name --
      -------------------------------------------

      --  LOCAL_NAME ::=
      --    DIRECT_NAME
      --  | DIRECT_NAME'ATTRIBUTE_DESIGNATOR
      --  | library_unit_NAME

      procedure Check_Arg_Is_Library_Level_Local_Name (Arg : Node_Id) is
      begin
         Check_Arg_Is_Local_Name (Arg);

         if not Is_Library_Level_Entity (Entity (Expression (Arg)))
           and then Comes_From_Source (N)
         then
            Error_Pragma_Arg
              ("argument for pragma% must be library level entity", Arg);
         end if;
      end Check_Arg_Is_Library_Level_Local_Name;

      -----------------------------
      -- Check_Arg_Is_Local_Name --
      -----------------------------

      --  LOCAL_NAME ::=
      --    DIRECT_NAME
      --  | DIRECT_NAME'ATTRIBUTE_DESIGNATOR
      --  | library_unit_NAME

      procedure Check_Arg_Is_Local_Name (Arg : Node_Id) is
         Argx : constant Node_Id := Get_Pragma_Arg (Arg);

      begin
         Analyze (Argx);

         if Nkind (Argx) not in N_Direct_Name
           and then (Nkind (Argx) /= N_Attribute_Reference
                      or else Present (Expressions (Argx))
                      or else Nkind (Prefix (Argx)) /= N_Identifier)
           and then (not Is_Entity_Name (Argx)
                      or else not Is_Compilation_Unit (Entity (Argx)))
         then
            Error_Pragma_Arg ("argument for pragma% must be local name", Argx);
         end if;

         if Is_Entity_Name (Argx)
           and then Scope (Entity (Argx)) /= Current_Scope
         then
            Error_Pragma_Arg
              ("pragma% argument must be in same declarative part", Arg);
         end if;
      end Check_Arg_Is_Local_Name;

      ---------------------------------
      -- Check_Arg_Is_Locking_Policy --
      ---------------------------------

      procedure Check_Arg_Is_Locking_Policy (Arg : Node_Id) is
         Argx : constant Node_Id := Get_Pragma_Arg (Arg);

      begin
         Check_Arg_Is_Identifier (Argx);

         if not Is_Locking_Policy_Name (Chars (Argx)) then
            Error_Pragma_Arg
              ("& is not a valid locking policy name", Argx);
         end if;
      end Check_Arg_Is_Locking_Policy;

      -------------------------
      -- Check_Arg_Is_One_Of --
      -------------------------

      procedure Check_Arg_Is_One_Of (Arg : Node_Id; N1, N2 : Name_Id) is
         Argx : constant Node_Id := Get_Pragma_Arg (Arg);

      begin
         Check_Arg_Is_Identifier (Argx);

         if Chars (Argx) /= N1 and then Chars (Argx) /= N2 then
            Error_Msg_Name_2 := N1;
            Error_Msg_Name_3 := N2;
            Error_Pragma_Arg ("argument for pragma% must be% or%", Argx);
         end if;
      end Check_Arg_Is_One_Of;

      procedure Check_Arg_Is_One_Of
        (Arg        : Node_Id;
         N1, N2, N3 : Name_Id)
      is
         Argx : constant Node_Id := Get_Pragma_Arg (Arg);

      begin
         Check_Arg_Is_Identifier (Argx);

         if Chars (Argx) /= N1
           and then Chars (Argx) /= N2
           and then Chars (Argx) /= N3
         then
            Error_Pragma_Arg ("invalid argument for pragma%", Argx);
         end if;
      end Check_Arg_Is_One_Of;

      ---------------------------------
      -- Check_Arg_Is_Queuing_Policy --
      ---------------------------------

      procedure Check_Arg_Is_Queuing_Policy (Arg : Node_Id) is
         Argx : constant Node_Id := Get_Pragma_Arg (Arg);

      begin
         Check_Arg_Is_Identifier (Argx);

         if not Is_Queuing_Policy_Name (Chars (Argx)) then
            Error_Pragma_Arg
              ("& is not a valid queuing policy name", Argx);
         end if;
      end Check_Arg_Is_Queuing_Policy;

      ------------------------------------
      -- Check_Arg_Is_Static_Expression --
      ------------------------------------

      procedure Check_Arg_Is_Static_Expression
        (Arg : Node_Id;
         Typ : Entity_Id)
      is
         Argx : constant Node_Id := Get_Pragma_Arg (Arg);

      begin
         Analyze_And_Resolve (Argx, Typ);

         if Is_OK_Static_Expression (Argx) then
            return;

         elsif Etype (Argx) = Any_Type then
            raise Pragma_Exit;

         --  An interesting special case, if we have a string literal and
         --  we are in Ada 83 mode, then we allow it even though it will
         --  not be flagged as static. This allows the use of Ada 95
         --  pragmas like Import in Ada 83 mode. They will of course be
         --  flagged with warnings as usual, but will not cause errors.

         elsif Ada_Version = Ada_83
           and then Nkind (Argx) = N_String_Literal
         then
            return;

         --  Static expression that raises Constraint_Error. This has
         --  already been flagged, so just exit from pragma processing.

         elsif Is_Static_Expression (Argx) then
            raise Pragma_Exit;

         --  Finally, we have a real error

         else
            Error_Msg_Name_1 := Chars (N);
            Flag_Non_Static_Expr
              ("argument for pragma% must be a static expression!", Argx);
            raise Pragma_Exit;
         end if;
      end Check_Arg_Is_Static_Expression;

      ---------------------------------
      -- Check_Arg_Is_String_Literal --
      ---------------------------------

      procedure Check_Arg_Is_String_Literal (Arg : Node_Id) is
         Argx : constant Node_Id := Get_Pragma_Arg (Arg);
      begin
         if Nkind (Argx) /= N_String_Literal then
            Error_Pragma_Arg
              ("argument for pragma% must be string literal", Argx);
         end if;
      end Check_Arg_Is_String_Literal;

      ------------------------------------------
      -- Check_Arg_Is_Task_Dispatching_Policy --
      ------------------------------------------

      procedure Check_Arg_Is_Task_Dispatching_Policy (Arg : Node_Id) is
         Argx : constant Node_Id := Get_Pragma_Arg (Arg);

      begin
         Check_Arg_Is_Identifier (Argx);

         if not Is_Task_Dispatching_Policy_Name (Chars (Argx)) then
            Error_Pragma_Arg
              ("& is not a valid task dispatching policy name", Argx);
         end if;
      end Check_Arg_Is_Task_Dispatching_Policy;

      ---------------------
      -- Check_Arg_Order --
      ---------------------

      procedure Check_Arg_Order (Names : Name_List) is
         Arg : Node_Id;

         Highest_So_Far : Natural := 0;
         --  Highest index in Names seen do far

      begin
         Arg := Arg1;
         for J in 1 .. Arg_Count loop
            if Chars (Arg) /= No_Name then
               for K in Names'Range loop
                  if Chars (Arg) = Names (K) then
                     if K < Highest_So_Far then
                        Error_Msg_Name_1 := Chars (N);
                        Error_Msg_N
                          ("parameters out of order for pragma%", Arg);
                        Error_Msg_Name_1 := Names (K);
                        Error_Msg_Name_2 := Names (Highest_So_Far);
                        Error_Msg_N ("\% must appear before %", Arg);
                        raise Pragma_Exit;

                     else
                        Highest_So_Far := K;
                     end if;
                  end if;
               end loop;
            end if;

            Arg := Next (Arg);
         end loop;
      end Check_Arg_Order;

      --------------------------------
      -- Check_At_Least_N_Arguments --
      --------------------------------

      procedure Check_At_Least_N_Arguments (N : Nat) is
      begin
         if Arg_Count < N then
            Error_Pragma ("too few arguments for pragma%");
         end if;
      end Check_At_Least_N_Arguments;

      -------------------------------
      -- Check_At_Most_N_Arguments --
      -------------------------------

      procedure Check_At_Most_N_Arguments (N : Nat) is
         Arg : Node_Id;
      begin
         if Arg_Count > N then
            Arg := Arg1;
            for J in 1 .. N loop
               Next (Arg);
               Error_Pragma_Arg ("too many arguments for pragma%", Arg);
            end loop;
         end if;
      end Check_At_Most_N_Arguments;

      ---------------------
      -- Check_Component --
      ---------------------

      procedure Check_Component (Comp : Node_Id) is
      begin
         if Nkind (Comp) = N_Component_Declaration then
            declare
               Sindic : constant Node_Id :=
                          Subtype_Indication (Component_Definition (Comp));

            begin
               if Nkind (Sindic) = N_Subtype_Indication then

                  --  Ada 2005 (AI-216): If a component subtype is subject to
                  --  a per-object constraint, then the component type shall
                  --  be an Unchecked_Union.

                  if Has_Per_Object_Constraint (Defining_Identifier (Comp))
                    and then
                      not Is_Unchecked_Union (Etype (Subtype_Mark (Sindic)))
                  then
                     Error_Msg_N ("component subtype subject to per-object" &
                       " constraint must be an Unchecked_Union", Comp);
                  end if;
               end if;
            end;
         end if;
      end Check_Component;

      ----------------------------------
      -- Check_Duplicated_Export_Name --
      ----------------------------------

      procedure Check_Duplicated_Export_Name (Nam : Node_Id) is
         String_Val : constant String_Id := Strval (Nam);

      begin
         --  We are only interested in the export case, and in the case of
         --  generics, it is the instance, not the template, that is the
         --  problem (the template will generate a warning in any case).

         if not Inside_A_Generic
           and then (Prag_Id = Pragma_Export
                       or else
                     Prag_Id = Pragma_Export_Procedure
                       or else
                     Prag_Id = Pragma_Export_Valued_Procedure
                       or else
                     Prag_Id = Pragma_Export_Function)
         then
            for J in Externals.First .. Externals.Last loop
               if String_Equal (String_Val, Strval (Externals.Table (J))) then
                  Error_Msg_Sloc := Sloc (Externals.Table (J));
                  Error_Msg_N ("external name duplicates name given#", Nam);
                  exit;
               end if;
            end loop;

            Externals.Append (Nam);
         end if;
      end Check_Duplicated_Export_Name;

      -------------------------
      -- Check_First_Subtype --
      -------------------------

      procedure Check_First_Subtype (Arg : Node_Id) is
         Argx : constant Node_Id := Get_Pragma_Arg (Arg);
      begin
         if not Is_First_Subtype (Entity (Argx)) then
            Error_Pragma_Arg
              ("pragma% cannot apply to subtype", Argx);
         end if;
      end Check_First_Subtype;

      ---------------------------
      -- Check_In_Main_Program --
      ---------------------------

      procedure Check_In_Main_Program is
         P : constant Node_Id := Parent (N);

      begin
         --  Must be at in subprogram body

         if Nkind (P) /= N_Subprogram_Body then
            Error_Pragma ("% pragma allowed only in subprogram");

         --  Otherwise warn if obviously not main program

         elsif Present (Parameter_Specifications (Specification (P)))
           or else not Is_Compilation_Unit (Defining_Entity (P))
         then
            Error_Msg_Name_1 := Chars (N);
            Error_Msg_N
              ("?pragma% is only effective in main program", N);
         end if;
      end Check_In_Main_Program;

      ---------------------------------------
      -- Check_Interrupt_Or_Attach_Handler --
      ---------------------------------------

      procedure Check_Interrupt_Or_Attach_Handler is
         Arg1_X : constant Node_Id := Expression (Arg1);
         Handler_Proc, Proc_Scope : Entity_Id;

      begin
         Analyze (Arg1_X);

         if Prag_Id = Pragma_Interrupt_Handler then
            Check_Restriction (No_Dynamic_Attachment, N);
         end if;

         Handler_Proc := Find_Unique_Parameterless_Procedure (Arg1_X, Arg1);
         Proc_Scope := Scope (Handler_Proc);

         --  On AAMP only, a pragma Interrupt_Handler is supported for
         --  nonprotected parameterless procedures.

         if not AAMP_On_Target
           or else Prag_Id = Pragma_Attach_Handler
         then
            if Ekind (Proc_Scope) /= E_Protected_Type then
               Error_Pragma_Arg
                 ("argument of pragma% must be protected procedure", Arg1);
            end if;

            if Parent (N) /= Protected_Definition (Parent (Proc_Scope)) then
               Error_Pragma ("pragma% must be in protected definition");
            end if;
         end if;

         if not Is_Library_Level_Entity (Proc_Scope)
           or else (AAMP_On_Target
                     and then not Is_Library_Level_Entity (Handler_Proc))
         then
            Error_Pragma_Arg
              ("argument for pragma% must be library level entity", Arg1);
         end if;
      end Check_Interrupt_Or_Attach_Handler;

      -------------------------------------------
      -- Check_Is_In_Decl_Part_Or_Package_Spec --
      -------------------------------------------

      procedure Check_Is_In_Decl_Part_Or_Package_Spec is
         P : Node_Id;

      begin
         P := Parent (N);
         loop
            if No (P) then
               exit;

            elsif Nkind (P) = N_Handled_Sequence_Of_Statements then
               exit;

            elsif Nkind (P) = N_Package_Specification then
               return;

            elsif Nkind (P) = N_Block_Statement then
               return;

            --  Note: the following tests seem a little peculiar, because
            --  they test for bodies, but if we were in the statement part
            --  of the body, we would already have hit the handled statement
            --  sequence, so the only way we get here is by being in the
            --  declarative part of the body.

            elsif Nkind (P) = N_Subprogram_Body
              or else Nkind (P) = N_Package_Body
              or else Nkind (P) = N_Task_Body
              or else Nkind (P) = N_Entry_Body
            then
               return;
            end if;

            P := Parent (P);
         end loop;

         Error_Pragma ("pragma% is not in declarative part or package spec");
      end Check_Is_In_Decl_Part_Or_Package_Spec;

      -------------------------
      -- Check_No_Identifier --
      -------------------------

      procedure Check_No_Identifier (Arg : Node_Id) is
      begin
         if Chars (Arg) /= No_Name then
            Error_Pragma_Arg_Ident
              ("pragma% does not permit identifier& here", Arg);
         end if;
      end Check_No_Identifier;

      --------------------------
      -- Check_No_Identifiers --
      --------------------------

      procedure Check_No_Identifiers is
         Arg_Node : Node_Id;
      begin
         if Arg_Count > 0 then
            Arg_Node := Arg1;
            while Present (Arg_Node) loop
               Check_No_Identifier (Arg_Node);
               Next (Arg_Node);
            end loop;
         end if;
      end Check_No_Identifiers;

      -------------------------------
      -- Check_Optional_Identifier --
      -------------------------------

      procedure Check_Optional_Identifier (Arg : Node_Id; Id : Name_Id) is
      begin
         if Present (Arg) and then Chars (Arg) /= No_Name then
            if Chars (Arg) /= Id then
               Error_Msg_Name_1 := Chars (N);
               Error_Msg_Name_2 := Id;
               Error_Msg_N ("pragma% argument expects identifier%", Arg);
               raise Pragma_Exit;
            end if;
         end if;
      end Check_Optional_Identifier;

      procedure Check_Optional_Identifier (Arg : Node_Id; Id : String) is
      begin
         Name_Buffer (1 .. Id'Length) := Id;
         Name_Len := Id'Length;
         Check_Optional_Identifier (Arg, Name_Find);
      end Check_Optional_Identifier;

      -----------------------------
      -- Check_Static_Constraint --
      -----------------------------

      --  Note: for convenience in writing this procedure, in addition to
      --  the officially (i.e. by spec) allowed argument which is always
      --  a constraint, it also allows ranges and discriminant associations.
      --  Above is not clear ???

      procedure Check_Static_Constraint (Constr : Node_Id) is

         --------------------
         -- Require_Static --
         --------------------

         procedure Require_Static (E : Node_Id);
         --  Require given expression to be static expression

         procedure Require_Static (E : Node_Id) is
         begin
            if not Is_OK_Static_Expression (E) then
               Flag_Non_Static_Expr
                 ("non-static constraint not allowed in Unchecked_Union!", E);
               raise Pragma_Exit;
            end if;
         end Require_Static;

      --  Start of processing for Check_Static_Constraint

      begin
         case Nkind (Constr) is
            when N_Discriminant_Association =>
               Require_Static (Expression (Constr));

            when N_Range =>
               Require_Static (Low_Bound (Constr));
               Require_Static (High_Bound (Constr));

            when N_Attribute_Reference =>
               Require_Static (Type_Low_Bound  (Etype (Prefix (Constr))));
               Require_Static (Type_High_Bound (Etype (Prefix (Constr))));

            when N_Range_Constraint =>
               Check_Static_Constraint (Range_Expression (Constr));

            when N_Index_Or_Discriminant_Constraint =>
               declare
                  IDC : Entity_Id;
               begin
                  IDC := First (Constraints (Constr));
                  while Present (IDC) loop
                     Check_Static_Constraint (IDC);
                     Next (IDC);
                  end loop;
               end;

            when others =>
               null;
         end case;
      end Check_Static_Constraint;

      --------------------------------------
      -- Check_Valid_Configuration_Pragma --
      --------------------------------------

      --  A configuration pragma must appear in the context clause of
      --  a compilation unit, at the start of the list (i.e. only other
      --  pragmas may precede it).

      procedure Check_Valid_Configuration_Pragma is
      begin
         if not Is_Configuration_Pragma then
            Error_Pragma ("incorrect placement for configuration pragma%");
         end if;
      end Check_Valid_Configuration_Pragma;

      -------------------------------------
      -- Check_Valid_Library_Unit_Pragma --
      -------------------------------------

      procedure Check_Valid_Library_Unit_Pragma is
         Plist       : List_Id;
         Parent_Node : Node_Id;
         Unit_Name   : Entity_Id;
         Unit_Kind   : Node_Kind;
         Unit_Node   : Node_Id;
         Sindex      : Source_File_Index;

      begin
         if not Is_List_Member (N) then
            Pragma_Misplaced;

         else
            Plist := List_Containing (N);
            Parent_Node := Parent (Plist);

            if Parent_Node = Empty then
               Pragma_Misplaced;

            --  Case of pragma appearing after a compilation unit. In this
            --  case it must have an argument with the corresponding name
            --  and must be part of the following pragmas of its parent.

            elsif Nkind (Parent_Node) = N_Compilation_Unit_Aux then
               if Plist /= Pragmas_After (Parent_Node) then
                  Pragma_Misplaced;

               elsif Arg_Count = 0 then
                  Error_Pragma
                    ("argument required if outside compilation unit");

               else
                  Check_No_Identifiers;
                  Check_Arg_Count (1);
                  Unit_Node := Unit (Parent (Parent_Node));
                  Unit_Kind := Nkind (Unit_Node);

                  Analyze (Expression (Arg1));

                  if        Unit_Kind = N_Generic_Subprogram_Declaration
                    or else Unit_Kind = N_Subprogram_Declaration
                  then
                     Unit_Name := Defining_Entity (Unit_Node);

                  elsif     Unit_Kind = N_Function_Instantiation
                    or else Unit_Kind = N_Package_Instantiation
                    or else Unit_Kind = N_Procedure_Instantiation
                  then
                     Unit_Name := Defining_Entity (Unit_Node);

                  else
                     Unit_Name := Cunit_Entity (Current_Sem_Unit);
                  end if;

                  if Chars (Unit_Name) /=
                     Chars (Entity (Expression (Arg1)))
                  then
                     Error_Pragma_Arg
                       ("pragma% argument is not current unit name", Arg1);
                  end if;

                  if Ekind (Unit_Name) = E_Package
                    and then Present (Renamed_Entity (Unit_Name))
                  then
                     Error_Pragma ("pragma% not allowed for renamed package");
                  end if;
               end if;

            --  Pragma appears other than after a compilation unit

            else
               --  Here we check for the generic instantiation case and also
               --  for the case of processing a generic formal package. We
               --  detect these cases by noting that the Sloc on the node
               --  does not belong to the current compilation unit.

               Sindex := Source_Index (Current_Sem_Unit);

               if Loc not in Source_First (Sindex) .. Source_Last (Sindex) then
                  Rewrite (N, Make_Null_Statement (Loc));
                  return;

               --  If before first declaration, the pragma applies to the
               --  enclosing unit, and the name if present must be this name.

               elsif Is_Before_First_Decl (N, Plist) then
                  Unit_Node := Unit_Declaration_Node (Current_Scope);
                  Unit_Kind := Nkind (Unit_Node);

                  if Nkind (Parent (Unit_Node)) /= N_Compilation_Unit then
                     Pragma_Misplaced;

                  elsif Unit_Kind = N_Subprogram_Body
                    and then not Acts_As_Spec (Unit_Node)
                  then
                     Pragma_Misplaced;

                  elsif Nkind (Parent_Node) = N_Package_Body then
                     Pragma_Misplaced;

                  elsif Nkind (Parent_Node) = N_Package_Specification
                    and then Plist = Private_Declarations (Parent_Node)
                  then
                     Pragma_Misplaced;

                  elsif (Nkind (Parent_Node) = N_Generic_Package_Declaration
                          or else Nkind (Parent_Node)
                            = N_Generic_Subprogram_Declaration)
                    and then Plist = Generic_Formal_Declarations (Parent_Node)
                  then
                     Pragma_Misplaced;

                  elsif Arg_Count > 0 then
                     Analyze (Expression (Arg1));

                     if Entity (Expression (Arg1)) /= Current_Scope then
                        Error_Pragma_Arg
                          ("name in pragma% must be enclosing unit", Arg1);
                     end if;

                  --  It is legal to have no argument in this context

                  else
                     return;
                  end if;

               --  Error if not before first declaration. This is because a
               --  library unit pragma argument must be the name of a library
               --  unit (RM 10.1.5(7)), but the only names permitted in this
               --  context are (RM 10.1.5(6)) names of subprogram declarations,
               --  generic subprogram declarations or generic instantiations.

               else
                  Error_Pragma
                    ("pragma% misplaced, must be before first declaration");
               end if;
            end if;
         end if;
      end Check_Valid_Library_Unit_Pragma;

      -------------------
      -- Check_Variant --
      -------------------

      procedure Check_Variant (Variant : Node_Id) is
         Clist : constant Node_Id := Component_List (Variant);
         Comp  : Node_Id;

      begin
         if Present (Variant_Part (Clist)) then
            Error_Msg_N
              ("Unchecked_Union may not have nested variants",
               Variant_Part (Clist));
         end if;

         if not Is_Non_Empty_List (Component_Items (Clist)) then
            Error_Msg_N
              ("Unchecked_Union may not have empty component list",
               Variant);
            return;
         end if;

         Comp := First (Component_Items (Clist));
         while Present (Comp) loop
            Check_Component (Comp);
            Next (Comp);
         end loop;
      end Check_Variant;

      ------------------
      -- Error_Pragma --
      ------------------

      procedure Error_Pragma (Msg : String) is
      begin
         Error_Msg_Name_1 := Chars (N);
         Error_Msg_N (Msg, N);
         raise Pragma_Exit;
      end Error_Pragma;

      ----------------------
      -- Error_Pragma_Arg --
      ----------------------

      procedure Error_Pragma_Arg (Msg : String; Arg : Node_Id) is
      begin
         Error_Msg_Name_1 := Chars (N);
         Error_Msg_N (Msg, Get_Pragma_Arg (Arg));
         raise Pragma_Exit;
      end Error_Pragma_Arg;

      procedure Error_Pragma_Arg (Msg1, Msg2 : String; Arg : Node_Id) is
      begin
         Error_Msg_Name_1 := Chars (N);
         Error_Msg_N (Msg1, Get_Pragma_Arg (Arg));
         Error_Pragma_Arg (Msg2, Arg);
      end Error_Pragma_Arg;

      ----------------------------
      -- Error_Pragma_Arg_Ident --
      ----------------------------

      procedure Error_Pragma_Arg_Ident (Msg : String; Arg : Node_Id) is
      begin
         Error_Msg_Name_1 := Chars (N);
         Error_Msg_N (Msg, Arg);
         raise Pragma_Exit;
      end Error_Pragma_Arg_Ident;

      ------------------------
      -- Find_Lib_Unit_Name --
      ------------------------

      function Find_Lib_Unit_Name return Entity_Id is
      begin
         --  Return inner compilation unit entity, for case of nested
         --  categorization pragmas. This happens in generic unit.

         if Nkind (Parent (N)) = N_Package_Specification
           and then Defining_Entity (Parent (N)) /= Current_Scope
         then
            return Defining_Entity (Parent (N));
         else
            return Current_Scope;
         end if;
      end Find_Lib_Unit_Name;

      ----------------------------
      -- Find_Program_Unit_Name --
      ----------------------------

      procedure Find_Program_Unit_Name (Id : Node_Id) is
         Unit_Name : Entity_Id;
         Unit_Kind : Node_Kind;
         P         : constant Node_Id := Parent (N);

      begin
         if Nkind (P) = N_Compilation_Unit then
            Unit_Kind := Nkind (Unit (P));

            if Unit_Kind = N_Subprogram_Declaration
              or else Unit_Kind = N_Package_Declaration
              or else Unit_Kind in N_Generic_Declaration
            then
               Unit_Name := Defining_Entity (Unit (P));

               if Chars (Id) = Chars (Unit_Name) then
                  Set_Entity (Id, Unit_Name);
                  Set_Etype (Id, Etype (Unit_Name));
               else
                  Set_Etype (Id, Any_Type);
                  Error_Pragma
                    ("cannot find program unit referenced by pragma%");
               end if;

            else
               Set_Etype (Id, Any_Type);
               Error_Pragma ("pragma% inapplicable to this unit");
            end if;

         else
            Analyze (Id);
         end if;
      end Find_Program_Unit_Name;

      -----------------------------------------
      -- Find_Unique_Parameterless_Procedure --
      -----------------------------------------

      function Find_Unique_Parameterless_Procedure
        (Name : Entity_Id;
         Arg  : Node_Id) return Entity_Id
      is
         Proc : Entity_Id := Empty;

      begin
         --  The body of this procedure needs some comments ???

         if not Is_Entity_Name (Name) then
            Error_Pragma_Arg
              ("argument of pragma% must be entity name", Arg);

         elsif not Is_Overloaded (Name) then
            Proc := Entity (Name);

            if Ekind (Proc) /= E_Procedure
                 or else Present (First_Formal (Proc)) then
               Error_Pragma_Arg
                 ("argument of pragma% must be parameterless procedure", Arg);
            end if;

         else
            declare
               Found : Boolean := False;
               It    : Interp;
               Index : Interp_Index;

            begin
               Get_First_Interp (Name, Index, It);
               while Present (It.Nam) loop
                  Proc := It.Nam;

                  if Ekind (Proc) = E_Procedure
                    and then No (First_Formal (Proc))
                  then
                     if not Found then
                        Found := True;
                        Set_Entity (Name, Proc);
                        Set_Is_Overloaded (Name, False);
                     else
                        Error_Pragma_Arg
                          ("ambiguous handler name for pragma% ", Arg);
                     end if;
                  end if;

                  Get_Next_Interp (Index, It);
               end loop;

               if not Found then
                  Error_Pragma_Arg
                    ("argument of pragma% must be parameterless procedure",
                     Arg);
               else
                  Proc := Entity (Name);
               end if;
            end;
         end if;

         return Proc;
      end Find_Unique_Parameterless_Procedure;

      -------------------------
      -- Gather_Associations --
      -------------------------

      procedure Gather_Associations
        (Names : Name_List;
         Args  : out Args_List)
      is
         Arg : Node_Id;

      begin
         --  Initialize all parameters to Empty

         for J in Args'Range loop
            Args (J) := Empty;
         end loop;

         --  That's all we have to do if there are no argument associations

         if No (Pragma_Argument_Associations (N)) then
            return;
         end if;

         --  Otherwise first deal with any positional parameters present

         Arg := First (Pragma_Argument_Associations (N));
         for Index in Args'Range loop
            exit when No (Arg) or else Chars (Arg) /= No_Name;
            Args (Index) := Expression (Arg);
            Next (Arg);
         end loop;

         --  Positional parameters all processed, if any left, then we
         --  have too many positional parameters.

         if Present (Arg) and then Chars (Arg) = No_Name then
            Error_Pragma_Arg
              ("too many positional associations for pragma%", Arg);
         end if;

         --  Process named parameters if any are present

         while Present (Arg) loop
            if Chars (Arg) = No_Name then
               Error_Pragma_Arg
                 ("positional association cannot follow named association",
                  Arg);

            else
               for Index in Names'Range loop
                  if Names (Index) = Chars (Arg) then
                     if Present (Args (Index)) then
                        Error_Pragma_Arg
                          ("duplicate argument association for pragma%", Arg);
                     else
                        Args (Index) := Expression (Arg);
                        exit;
                     end if;
                  end if;

                  if Index = Names'Last then
                     Error_Msg_Name_1 := Chars (N);
                     Error_Msg_N ("pragma% does not allow & argument", Arg);

                     --  Check for possible misspelling

                     for Index1 in Names'Range loop
                        if Is_Bad_Spelling_Of
                             (Get_Name_String (Chars (Arg)),
                              Get_Name_String (Names (Index1)))
                        then
                           Error_Msg_Name_1 := Names (Index1);
                           Error_Msg_N ("\possible misspelling of%", Arg);
                           exit;
                        end if;
                     end loop;

                     raise Pragma_Exit;
                  end if;
               end loop;
            end if;

            Next (Arg);
         end loop;
      end Gather_Associations;

      --------------------
      -- Get_Pragma_Arg --
      --------------------

      function Get_Pragma_Arg (Arg : Node_Id) return Node_Id is
      begin
         if Nkind (Arg) = N_Pragma_Argument_Association then
            return Expression (Arg);
         else
            return Arg;
         end if;
      end Get_Pragma_Arg;

      -----------------
      -- GNAT_Pragma --
      -----------------

      procedure GNAT_Pragma is
      begin
         Check_Restriction (No_Implementation_Pragmas, N);
      end GNAT_Pragma;

      --------------------------
      -- Is_Before_First_Decl --
      --------------------------

      function Is_Before_First_Decl
        (Pragma_Node : Node_Id;
         Decls       : List_Id) return Boolean
      is
         Item : Node_Id := First (Decls);

      begin
         --  Only other pragmas can come before this pragma

         loop
            if No (Item) or else Nkind (Item) /= N_Pragma then
               return False;

            elsif Item = Pragma_Node then
               return True;
            end if;

            Next (Item);
         end loop;
      end Is_Before_First_Decl;

      -----------------------------
      -- Is_Configuration_Pragma --
      -----------------------------

      --  A configuration pragma must appear in the context clause of
      --  a compilation unit, at the start of the list (i.e. only other
      --  pragmas may precede it).

      function Is_Configuration_Pragma return Boolean is
         Lis : constant List_Id := List_Containing (N);
         Par : constant Node_Id := Parent (N);
         Prg : Node_Id;

      begin
         --  If no parent, then we are in the configuration pragma file,
         --  so the placement is definitely appropriate.

         if No (Par) then
            return True;

         --  Otherwise we must be in the context clause of a compilation unit
         --  and the only thing allowed before us in the context list is more
         --  configuration pragmas.

         elsif Nkind (Par) = N_Compilation_Unit
           and then Context_Items (Par) = Lis
         then
            Prg := First (Lis);

            loop
               if Prg = N then
                  return True;
               elsif Nkind (Prg) /= N_Pragma then
                  return False;
               end if;

               Next (Prg);
            end loop;

         else
            return False;
         end if;
      end Is_Configuration_Pragma;

      ----------------------
      -- Pragma_Misplaced --
      ----------------------

      procedure Pragma_Misplaced is
      begin
         Error_Pragma ("incorrect placement of pragma%");
      end Pragma_Misplaced;

      ------------------------------------
      -- Process Atomic_Shared_Volatile --
      ------------------------------------

      procedure Process_Atomic_Shared_Volatile is
         E_Id : Node_Id;
         E    : Entity_Id;
         D    : Node_Id;
         K    : Node_Kind;
         Utyp : Entity_Id;

         procedure Set_Atomic (E : Entity_Id);
         --  Set given type as atomic, and if no explicit alignment was
         --  given, set alignment to unknown, since back end knows what
         --  the alignment requirements are for atomic arrays. Note that
         --  this step is necessary for derived types.

         ----------------
         -- Set_Atomic --
         ----------------

         procedure Set_Atomic (E : Entity_Id) is
         begin
            Set_Is_Atomic (E);

            if not Has_Alignment_Clause (E) then
               Set_Alignment (E, Uint_0);
            end if;
         end Set_Atomic;

      --  Start of processing for Process_Atomic_Shared_Volatile

      begin
         Check_Ada_83_Warning;
         Check_No_Identifiers;
         Check_Arg_Count (1);
         Check_Arg_Is_Local_Name (Arg1);
         E_Id := Expression (Arg1);

         if Etype (E_Id) = Any_Type then
            return;
         end if;

         E := Entity (E_Id);
         D := Declaration_Node (E);
         K := Nkind (D);

         if Is_Type (E) then
            if Rep_Item_Too_Early (E, N)
                 or else
               Rep_Item_Too_Late (E, N)
            then
               return;
            else
               Check_First_Subtype (Arg1);
            end if;

            if Prag_Id /= Pragma_Volatile then
               Set_Atomic (E);
               Set_Atomic (Underlying_Type (E));
               Set_Atomic (Base_Type (E));
            end if;

            --  Attribute belongs on the base type. If the
            --  view of the type is currently private, it also
            --  belongs on the underlying type.

            Set_Is_Volatile (Base_Type (E));
            Set_Is_Volatile (Underlying_Type (E));

            Set_Treat_As_Volatile (E);
            Set_Treat_As_Volatile (Underlying_Type (E));

         elsif K = N_Object_Declaration
           or else (K = N_Component_Declaration
                     and then Original_Record_Component (E) = E)
         then
            if Rep_Item_Too_Late (E, N) then
               return;
            end if;

            if Prag_Id /= Pragma_Volatile then
               Set_Is_Atomic (E);

               --  If the object declaration has an explicit
               --  initialization, a temporary may have to be
               --  created to hold the expression, to insure
               --  that access to the object remain atomic.

               if Nkind (Parent (E)) = N_Object_Declaration
                 and then Present (Expression (Parent (E)))
               then
                  Set_Has_Delayed_Freeze (E);
               end if;

               --  An interesting improvement here. If an object of type X
               --  is declared atomic, and the type X is not atomic, that's
               --  a pity, since it may not have appropraite alignment etc.
               --  We can rescue this in the special case where the object
               --  and type are in the same unit by just setting the type
               --  as atomic, so that the back end will process it as atomic.

               Utyp := Underlying_Type (Etype (E));

               if Present (Utyp)
                 and then Sloc (E) > No_Location
                 and then Sloc (Utyp) > No_Location
                 and then
                   Get_Source_File_Index (Sloc (E)) =
                   Get_Source_File_Index (Sloc (Underlying_Type (Etype (E))))
               then
                  Set_Is_Atomic (Underlying_Type (Etype (E)));
               end if;
            end if;

            Set_Is_Volatile (E);
            Set_Treat_As_Volatile (E);

         else
            Error_Pragma_Arg
              ("inappropriate entity for pragma%", Arg1);
         end if;
      end Process_Atomic_Shared_Volatile;

      ------------------------
      -- Process_Convention --
      ------------------------

      procedure Process_Convention
        (C : out Convention_Id;
         E : out Entity_Id)
      is
         Id        : Node_Id;
         E1        : Entity_Id;
         Cname     : Name_Id;
         Comp_Unit : Unit_Number_Type;

         procedure Set_Convention_From_Pragma (E : Entity_Id);
         --  Set convention in entity E, and also flag that the entity has a
         --  convention pragma. If entity is for a private or incomplete type,
         --  also set convention and flag on underlying type. This procedure
         --  also deals with the special case of C_Pass_By_Copy convention.

         --------------------------------
         -- Set_Convention_From_Pragma --
         --------------------------------

         procedure Set_Convention_From_Pragma (E : Entity_Id) is
         begin
            Set_Convention (E, C);
            Set_Has_Convention_Pragma (E);

            if Is_Incomplete_Or_Private_Type (E) then
               Set_Convention            (Underlying_Type (E), C);
               Set_Has_Convention_Pragma (Underlying_Type (E), True);
            end if;

            --  A class-wide type should inherit the convention of
            --  the specific root type (although this isn't specified
            --  clearly by the RM).

            if Is_Type (E) and then Present (Class_Wide_Type (E)) then
               Set_Convention (Class_Wide_Type (E), C);
            end if;

            --  If the entity is a record type, then check for special case
            --  of C_Pass_By_Copy, which is treated the same as C except that
            --  the special record flag is set. This convention is also only
            --  permitted on record types (see AI95-00131).

            if Cname = Name_C_Pass_By_Copy then
               if Is_Record_Type (E) then
                  Set_C_Pass_By_Copy (Base_Type (E));
               elsif Is_Incomplete_Or_Private_Type (E)
                 and then Is_Record_Type (Underlying_Type (E))
               then
                  Set_C_Pass_By_Copy (Base_Type (Underlying_Type (E)));
               else
                  Error_Pragma_Arg
                    ("C_Pass_By_Copy convention allowed only for record type",
                     Arg2);
               end if;
            end if;

            --  If the entity is a derived boolean type, check for the
            --  special case of convention C, C++, or Fortran, where we
            --  consider any nonzero value to represent true.

            if Is_Discrete_Type (E)
              and then Root_Type (Etype (E)) = Standard_Boolean
              and then
                (C = Convention_C
                   or else
                 C = Convention_CPP
                   or else
                 C = Convention_Fortran)
            then
               Set_Nonzero_Is_True (Base_Type (E));
            end if;
         end Set_Convention_From_Pragma;

      --  Start of processing for Process_Convention

      begin
         Check_At_Least_N_Arguments (2);
         Check_Optional_Identifier (Arg1, Name_Convention);
         Check_Arg_Is_Identifier (Arg1);
         Cname := Chars (Expression (Arg1));

         --  C_Pass_By_Copy is treated as a synonym for convention C
         --  (this is tested again below to set the critical flag)

         if Cname = Name_C_Pass_By_Copy then
            C := Convention_C;

         --  Otherwise we must have something in the standard convention list

         elsif Is_Convention_Name (Cname) then
            C := Get_Convention_Id (Chars (Expression (Arg1)));

         --  In DEC VMS, it seems that there is an undocumented feature
         --  that any unrecognized convention is treated as the default,
         --  which for us is convention C. It does not seem so terrible
         --  to do this unconditionally, silently in the VMS case, and
         --  with a warning in the non-VMS case.

         else
            if Warn_On_Export_Import and not OpenVMS_On_Target then
               Error_Msg_N
                 ("?unrecognized convention name, C assumed",
                  Expression (Arg1));
            end if;

            C := Convention_C;
         end if;

         Check_Optional_Identifier (Arg2, Name_Entity);
         Check_Arg_Is_Local_Name (Arg2);

         Id := Expression (Arg2);
         Analyze (Id);

         if not Is_Entity_Name (Id) then
            Error_Pragma_Arg ("entity name required", Arg2);
         end if;

         E := Entity (Id);

         --  Go to renamed subprogram if present, since convention applies
         --  to the actual renamed entity, not to the renaming entity.
         --  If subprogram is inherited, go to parent subprogram.

         if Is_Subprogram (E)
           and then Present (Alias (E))
         then
            if Nkind (Parent (Declaration_Node (E)))
              = N_Subprogram_Renaming_Declaration
            then
               E := Alias (E);

            elsif Nkind (Parent (E)) = N_Full_Type_Declaration
              and then Scope (E) = Scope (Alias (E))
            then
               E := Alias (E);
            end if;
         end if;

         --  Check that we are not applying this to a specless body

         if Is_Subprogram (E)
           and then Nkind (Parent (Declaration_Node (E))) = N_Subprogram_Body
         then
            Error_Pragma
              ("pragma% requires separate spec and must come before body");
         end if;

         --  Check that we are not applying this to a named constant

         if Ekind (E) = E_Named_Integer
              or else
            Ekind (E) = E_Named_Real
         then
            Error_Msg_Name_1 := Chars (N);
            Error_Msg_N
              ("cannot apply pragma% to named constant!",
               Get_Pragma_Arg (Arg2));
            Error_Pragma_Arg
              ("\supply appropriate type for&!", Arg2);
         end if;

         if Etype (E) = Any_Type
           or else Rep_Item_Too_Early (E, N)
         then
            raise Pragma_Exit;
         else
            E := Underlying_Type (E);
         end if;

         if Rep_Item_Too_Late (E, N) then
            raise Pragma_Exit;
         end if;

         if Has_Convention_Pragma (E) then
            Error_Pragma_Arg
              ("at most one Convention/Export/Import pragma is allowed", Arg2);

         elsif Convention (E) = Convention_Protected
           or else Ekind (Scope (E)) = E_Protected_Type
         then
            Error_Pragma_Arg
              ("a protected operation cannot be given a different convention",
                Arg2);
         end if;

         --  For Intrinsic, a subprogram is required

         if C = Convention_Intrinsic
           and then not Is_Subprogram (E)
           and then not Is_Generic_Subprogram (E)
         then
            Error_Pragma_Arg
              ("second argument of pragma% must be a subprogram", Arg2);
         end if;

         --  For Stdcall, a subprogram, variable or subprogram type is required

         if C = Convention_Stdcall
           and then not Is_Subprogram (E)
           and then not Is_Generic_Subprogram (E)
           and then Ekind (E) /= E_Variable
           and then not
             (Is_Access_Type (E)
              and then Ekind (Designated_Type (E)) = E_Subprogram_Type)
         then
            Error_Pragma_Arg
              ("second argument of pragma% must be subprogram (type)",
               Arg2);
         end if;

         if not Is_Subprogram (E)
           and then not Is_Generic_Subprogram (E)
         then
            Set_Convention_From_Pragma (E);

            if Is_Type (E) then

               Check_First_Subtype (Arg2);
               Set_Convention_From_Pragma (Base_Type (E));

               --  For subprograms, we must set the convention on the
               --  internally generated directly designated type as well.

               if Ekind (E) = E_Access_Subprogram_Type then
                  Set_Convention_From_Pragma (Directly_Designated_Type (E));
               end if;
            end if;

         --  For the subprogram case, set proper convention for all homonyms
         --  in same scope and the same declarative part, i.e. the same
         --  compilation unit.

         else
            Comp_Unit := Get_Source_Unit (E);
            Set_Convention_From_Pragma (E);

            --  Treat a pragma Import as an implicit body, for GPS use

            if Prag_Id = Pragma_Import then
                  Generate_Reference (E, Id, 'b');
            end if;

            E1 := E;
            loop
               E1 := Homonym (E1);
               exit when No (E1) or else Scope (E1) /= Current_Scope;

               --  Note: below we are missing a check for Rep_Item_Too_Late.
               --  That is deliberate, we cannot chain the rep item on more
               --  than one Rep_Item chain, to be fixed later ???

               if Comes_From_Source (E1)
                 and then Comp_Unit = Get_Source_Unit (E1)
                 and then Nkind (Original_Node (Parent (E1))) /=
                   N_Full_Type_Declaration
               then
                  Set_Convention_From_Pragma (E1);

                  if Prag_Id = Pragma_Import then
                     Generate_Reference (E, Id, 'b');
                  end if;
               end if;
            end loop;
         end if;
      end Process_Convention;

      -----------------------------------------------------
      -- Process_Extended_Import_Export_Exception_Pragma --
      -----------------------------------------------------

      procedure Process_Extended_Import_Export_Exception_Pragma
        (Arg_Internal : Node_Id;
         Arg_External : Node_Id;
         Arg_Form     : Node_Id;
         Arg_Code     : Node_Id)
      is
         Def_Id   : Entity_Id;
         Code_Val : Uint;

      begin
         GNAT_Pragma;

         if not OpenVMS_On_Target then
            Error_Pragma
              ("?pragma% ignored (applies only to Open'V'M'S)");
         end if;

         Process_Extended_Import_Export_Internal_Arg (Arg_Internal);
         Def_Id := Entity (Arg_Internal);

         if Ekind (Def_Id) /= E_Exception then
            Error_Pragma_Arg
              ("pragma% must refer to declared exception", Arg_Internal);
         end if;

         Set_Extended_Import_Export_External_Name (Def_Id, Arg_External);

         if Present (Arg_Form) then
            Check_Arg_Is_One_Of (Arg_Form, Name_Ada, Name_VMS);
         end if;

         if Present (Arg_Form)
           and then Chars (Arg_Form) = Name_Ada
         then
            null;
         else
            Set_Is_VMS_Exception (Def_Id);
            Set_Exception_Code (Def_Id, No_Uint);
         end if;

         if Present (Arg_Code) then
            if not Is_VMS_Exception (Def_Id) then
               Error_Pragma_Arg
                 ("Code option for pragma% not allowed for Ada case",
                  Arg_Code);
            end if;

            Check_Arg_Is_Static_Expression (Arg_Code, Any_Integer);
            Code_Val := Expr_Value (Arg_Code);

            if not UI_Is_In_Int_Range (Code_Val) then
               Error_Pragma_Arg
                 ("Code option for pragma% must be in 32-bit range",
                  Arg_Code);

            else
               Set_Exception_Code (Def_Id, Code_Val);
            end if;
         end if;
      end Process_Extended_Import_Export_Exception_Pragma;

      -------------------------------------------------
      -- Process_Extended_Import_Export_Internal_Arg --
      -------------------------------------------------

      procedure Process_Extended_Import_Export_Internal_Arg
        (Arg_Internal : Node_Id := Empty)
      is
      begin
         GNAT_Pragma;

         if No (Arg_Internal) then
            Error_Pragma ("Internal parameter required for pragma%");
         end if;

         if Nkind (Arg_Internal) = N_Identifier then
            null;

         elsif Nkind (Arg_Internal) = N_Operator_Symbol
           and then (Prag_Id = Pragma_Import_Function
                       or else
                     Prag_Id = Pragma_Export_Function)
         then
            null;

         else
            Error_Pragma_Arg
              ("wrong form for Internal parameter for pragma%", Arg_Internal);
         end if;

         Check_Arg_Is_Local_Name (Arg_Internal);
      end Process_Extended_Import_Export_Internal_Arg;

      --------------------------------------------------
      -- Process_Extended_Import_Export_Object_Pragma --
      --------------------------------------------------

      procedure Process_Extended_Import_Export_Object_Pragma
        (Arg_Internal : Node_Id;
         Arg_External : Node_Id;
         Arg_Size     : Node_Id)
      is
         Def_Id : Entity_Id;

      begin
         Process_Extended_Import_Export_Internal_Arg (Arg_Internal);
         Def_Id := Entity (Arg_Internal);

         if Ekind (Def_Id) /= E_Constant
           and then Ekind (Def_Id) /= E_Variable
         then
            Error_Pragma_Arg
              ("pragma% must designate an object", Arg_Internal);
         end if;

         if Has_Rep_Pragma (Def_Id, Name_Common_Object)
              or else
            Has_Rep_Pragma (Def_Id, Name_Psect_Object)
         then
            Error_Pragma_Arg
              ("previous Common/Psect_Object applies, pragma % not permitted",
               Arg_Internal);
         end if;

         if Rep_Item_Too_Late (Def_Id, N) then
            raise Pragma_Exit;
         end if;

         Set_Extended_Import_Export_External_Name (Def_Id, Arg_External);

         if Present (Arg_Size) then
            Check_Arg_Is_External_Name (Arg_Size);
         end if;

         --  Export_Object case

         if Prag_Id = Pragma_Export_Object then
            if not Is_Library_Level_Entity (Def_Id) then
               Error_Pragma_Arg
                 ("argument for pragma% must be library level entity",
                  Arg_Internal);
            end if;

            if Ekind (Current_Scope) = E_Generic_Package then
               Error_Pragma ("pragma& cannot appear in a generic unit");
            end if;

            if not Size_Known_At_Compile_Time (Etype (Def_Id)) then
               Error_Pragma_Arg
                 ("exported object must have compile time known size",
                  Arg_Internal);
            end if;

            if Warn_On_Export_Import and then Is_Exported (Def_Id) then
               Error_Msg_N
                 ("?duplicate Export_Object pragma", N);
            else
               Set_Exported (Def_Id, Arg_Internal);
            end if;

         --  Import_Object case

         else
            if Is_Concurrent_Type (Etype (Def_Id)) then
               Error_Pragma_Arg
                 ("cannot use pragma% for task/protected object",
                  Arg_Internal);
            end if;

            if Ekind (Def_Id) = E_Constant then
               Error_Pragma_Arg
                 ("cannot import a constant", Arg_Internal);
            end if;

            if Warn_On_Export_Import
              and then Has_Discriminants (Etype (Def_Id))
            then
               Error_Msg_N
                 ("imported value must be initialized?", Arg_Internal);
            end if;

            if Warn_On_Export_Import
              and then Is_Access_Type (Etype (Def_Id))
            then
               Error_Pragma_Arg
                 ("cannot import object of an access type?", Arg_Internal);
            end if;

            if Warn_On_Export_Import
              and then Is_Imported (Def_Id)
            then
               Error_Msg_N
                 ("?duplicate Import_Object pragma", N);

            --  Check for explicit initialization present. Note that an
            --  initialization that generated by the code generator, e.g.
            --  for an access type, does not count here.

            elsif Present (Expression (Parent (Def_Id)))
               and then
                 Comes_From_Source
                   (Original_Node (Expression (Parent (Def_Id))))
            then
               Error_Msg_Sloc := Sloc (Def_Id);
               Error_Pragma_Arg
                 ("no initialization allowed for declaration of& #",
                  "\imported entities cannot be initialized ('R'M' 'B.1(24))",
                  Arg1);
            else
               Set_Imported (Def_Id);
               Note_Possible_Modification (Arg_Internal);
            end if;
         end if;
      end Process_Extended_Import_Export_Object_Pragma;

      ------------------------------------------------------
      -- Process_Extended_Import_Export_Subprogram_Pragma --
      ------------------------------------------------------

      procedure Process_Extended_Import_Export_Subprogram_Pragma
        (Arg_Internal                 : Node_Id;
         Arg_External                 : Node_Id;
         Arg_Parameter_Types          : Node_Id;
         Arg_Result_Type              : Node_Id := Empty;
         Arg_Mechanism                : Node_Id;
         Arg_Result_Mechanism         : Node_Id := Empty;
         Arg_First_Optional_Parameter : Node_Id := Empty)
      is
         Ent       : Entity_Id;
         Def_Id    : Entity_Id;
         Hom_Id    : Entity_Id;
         Formal    : Entity_Id;
         Ambiguous : Boolean;
         Match     : Boolean;
         Dval      : Node_Id;

         function Same_Base_Type
          (Ptype  : Node_Id;
           Formal : Entity_Id) return Boolean;
         --  Determines if Ptype references the type of Formal. Note that
         --  only the base types need to match according to the spec. Ptype
         --  here is the argument from the pragma, which is either a type
         --  name, or an access attribute.

         --------------------
         -- Same_Base_Type --
         --------------------

         function Same_Base_Type
           (Ptype  : Node_Id;
            Formal : Entity_Id) return Boolean
         is
            Ftyp : constant Entity_Id := Base_Type (Etype (Formal));
            Pref : Node_Id;

         begin
            --  Case where pragma argument is typ'Access

            if Nkind (Ptype) = N_Attribute_Reference
              and then Attribute_Name (Ptype) = Name_Access
            then
               Pref := Prefix (Ptype);
               Find_Type (Pref);

               if not Is_Entity_Name (Pref)
                 or else Entity (Pref) = Any_Type
               then
                  raise Pragma_Exit;
               end if;

               --  We have a match if the corresponding argument is of an
               --  anonymous access type, and its designicated type matches
               --  the type of the prefix of the access attribute

               return Ekind (Ftyp) = E_Anonymous_Access_Type
                 and then Base_Type (Entity (Pref)) =
                            Base_Type (Etype (Designated_Type (Ftyp)));

            --  Case where pragma argument is a type name

            else
               Find_Type (Ptype);

               if not Is_Entity_Name (Ptype)
                 or else Entity (Ptype) = Any_Type
               then
                  raise Pragma_Exit;
               end if;

               --  We have a match if the corresponding argument is of
               --  the type given in the pragma (comparing base types)

               return Base_Type (Entity (Ptype)) = Ftyp;
            end if;
         end Same_Base_Type;

      --  Start of processing for
      --  Process_Extended_Import_Export_Subprogram_Pragma

      begin
         Process_Extended_Import_Export_Internal_Arg (Arg_Internal);
         Ent := Empty;
         Ambiguous := False;

         --  Loop through homonyms (overloadings) of the entity

         Hom_Id := Entity (Arg_Internal);
         while Present (Hom_Id) loop
            Def_Id := Get_Base_Subprogram (Hom_Id);

            --  We need a subprogram in the current scope

            if not Is_Subprogram (Def_Id)
              or else Scope (Def_Id) /= Current_Scope
            then
               null;

            else
               Match := True;

               --  Pragma cannot apply to subprogram body

               if Is_Subprogram (Def_Id)
                 and then
                   Nkind (Parent
                     (Declaration_Node (Def_Id))) = N_Subprogram_Body
               then
                  Error_Pragma
                    ("pragma% requires separate spec"
                      & " and must come before body");
               end if;

               --  Test result type if given, note that the result type
               --  parameter can only be present for the function cases.

               if Present (Arg_Result_Type)
                 and then not Same_Base_Type (Arg_Result_Type, Def_Id)
               then
                  Match := False;

               elsif Etype (Def_Id) /= Standard_Void_Type
                 and then
                   (Chars (N) = Name_Export_Procedure
                      or else Chars (N) = Name_Import_Procedure)
               then
                  Match := False;

               --  Test parameter types if given. Note that this parameter
               --  has not been analyzed (and must not be, since it is
               --  semantic nonsense), so we get it as the parser left it.

               elsif Present (Arg_Parameter_Types) then
                  Check_Matching_Types : declare
                     Formal : Entity_Id;
                     Ptype  : Node_Id;

                  begin
                     Formal := First_Formal (Def_Id);

                     if Nkind (Arg_Parameter_Types) = N_Null then
                        if Present (Formal) then
                           Match := False;
                        end if;

                     --  A list of one type, e.g. (List) is parsed as
                     --  a parenthesized expression.

                     elsif Nkind (Arg_Parameter_Types) /= N_Aggregate
                       and then Paren_Count (Arg_Parameter_Types) = 1
                     then
                        if No (Formal)
                          or else Present (Next_Formal (Formal))
                        then
                           Match := False;
                        else
                           Match :=
                             Same_Base_Type (Arg_Parameter_Types, Formal);
                        end if;

                     --  A list of more than one type is parsed as a aggregate

                     elsif Nkind (Arg_Parameter_Types) = N_Aggregate
                       and then Paren_Count (Arg_Parameter_Types) = 0
                     then
                        Ptype := First (Expressions (Arg_Parameter_Types));
                        while Present (Ptype) or else Present (Formal) loop
                           if No (Ptype)
                             or else No (Formal)
                             or else not Same_Base_Type (Ptype, Formal)
                           then
                              Match := False;
                              exit;
                           else
                              Next_Formal (Formal);
                              Next (Ptype);
                           end if;
                        end loop;

                     --  Anything else is of the wrong form

                     else
                        Error_Pragma_Arg
                          ("wrong form for Parameter_Types parameter",
                           Arg_Parameter_Types);
                     end if;
                  end Check_Matching_Types;
               end if;

               --  Match is now False if the entry we found did not match
               --  either a supplied Parameter_Types or Result_Types argument

               if Match then
                  if No (Ent) then
                     Ent := Def_Id;

                  --  Ambiguous case, the flag Ambiguous shows if we already
                  --  detected this and output the initial messages.

                  else
                     if not Ambiguous then
                        Ambiguous := True;
                        Error_Msg_Name_1 := Chars (N);
                        Error_Msg_N
                          ("pragma% does not uniquely identify subprogram!",
                           N);
                        Error_Msg_Sloc := Sloc (Ent);
                        Error_Msg_N ("matching subprogram #!", N);
                        Ent := Empty;
                     end if;

                     Error_Msg_Sloc := Sloc (Def_Id);
                     Error_Msg_N ("matching subprogram #!", N);
                  end if;
               end if;
            end if;

            Hom_Id := Homonym (Hom_Id);
         end loop;

         --  See if we found an entry

         if No (Ent) then
            if not Ambiguous then
               if Is_Generic_Subprogram (Entity (Arg_Internal)) then
                  Error_Pragma
                    ("pragma% cannot be given for generic subprogram");

               else
                  Error_Pragma
                    ("pragma% does not identify local subprogram");
               end if;
            end if;

            return;
         end if;

         --  Import pragmas must be be for imported entities

         if Prag_Id = Pragma_Import_Function
              or else
            Prag_Id = Pragma_Import_Procedure
              or else
            Prag_Id = Pragma_Import_Valued_Procedure
         then
            if not Is_Imported (Ent) then
               Error_Pragma
                 ("pragma Import or Interface must precede pragma%");
            end if;

         --  Here we have the Export case which can set the entity as exported

         --  But does not do so if the specified external name is null,
         --  since that is taken as a signal in DEC Ada 83 (with which
         --  we want to be compatible) to request no external name.

         elsif Nkind (Arg_External) = N_String_Literal
           and then String_Length (Strval (Arg_External)) = 0
         then
            null;

         --  In all other cases, set entit as exported

         else
            Set_Exported (Ent, Arg_Internal);
         end if;

         --  Special processing for Valued_Procedure cases

         if Prag_Id = Pragma_Import_Valued_Procedure
           or else
            Prag_Id = Pragma_Export_Valued_Procedure
         then
            Formal := First_Formal (Ent);

            if No (Formal) then
               Error_Pragma
                 ("at least one parameter required for pragma%");

            elsif Ekind (Formal) /= E_Out_Parameter then
               Error_Pragma
                 ("first parameter must have mode out for pragma%");

            else
               Set_Is_Valued_Procedure (Ent);
            end if;
         end if;

         Set_Extended_Import_Export_External_Name (Ent, Arg_External);

         --  Process Result_Mechanism argument if present. We have already
         --  checked that this is only allowed for the function case.

         if Present (Arg_Result_Mechanism) then
            Set_Mechanism_Value (Ent, Arg_Result_Mechanism);
         end if;

         --  Process Mechanism parameter if present. Note that this parameter
         --  is not analyzed, and must not be analyzed since it is semantic
         --  nonsense, so we get it in exactly as the parser left it.

         if Present (Arg_Mechanism) then
            declare
               Formal : Entity_Id;
               Massoc : Node_Id;
               Mname  : Node_Id;
               Choice : Node_Id;

            begin
               --  A single mechanism association without a formal parameter
               --  name is parsed as a parenthesized expression. All other
               --  cases are parsed as aggregates, so we rewrite the single
               --  parameter case as an aggregate for consistency.

               if Nkind (Arg_Mechanism) /= N_Aggregate
                 and then Paren_Count (Arg_Mechanism) = 1
               then
                  Rewrite (Arg_Mechanism,
                    Make_Aggregate (Sloc (Arg_Mechanism),
                      Expressions => New_List (
                        Relocate_Node (Arg_Mechanism))));
               end if;

               --  Case of only mechanism name given, applies to all formals

               if Nkind (Arg_Mechanism) /= N_Aggregate then
                  Formal := First_Formal (Ent);
                  while Present (Formal) loop
                     Set_Mechanism_Value (Formal, Arg_Mechanism);
                     Next_Formal (Formal);
                  end loop;

               --  Case of list of mechanism associations given

               else
                  if Null_Record_Present (Arg_Mechanism) then
                     Error_Pragma_Arg
                       ("inappropriate form for Mechanism parameter",
                        Arg_Mechanism);
                  end if;

                  --  Deal with positional ones first

                  Formal := First_Formal (Ent);

                  if Present (Expressions (Arg_Mechanism)) then
                     Mname := First (Expressions (Arg_Mechanism));

                     while Present (Mname) loop
                        if No (Formal) then
                           Error_Pragma_Arg
                             ("too many mechanism associations", Mname);
                        end if;

                        Set_Mechanism_Value (Formal, Mname);
                        Next_Formal (Formal);
                        Next (Mname);
                     end loop;
                  end if;

                  --  Deal with named entries

                  if Present (Component_Associations (Arg_Mechanism)) then
                     Massoc := First (Component_Associations (Arg_Mechanism));

                     while Present (Massoc) loop
                        Choice := First (Choices (Massoc));

                        if Nkind (Choice) /= N_Identifier
                          or else Present (Next (Choice))
                        then
                           Error_Pragma_Arg
                             ("incorrect form for mechanism association",
                              Massoc);
                        end if;

                        Formal := First_Formal (Ent);
                        loop
                           if No (Formal) then
                              Error_Pragma_Arg
                                ("parameter name & not present", Choice);
                           end if;

                           if Chars (Choice) = Chars (Formal) then
                              Set_Mechanism_Value
                                (Formal, Expression (Massoc));
                              exit;
                           end if;

                           Next_Formal (Formal);
                        end loop;

                        Next (Massoc);
                     end loop;
                  end if;
               end if;
            end;
         end if;

         --  Process First_Optional_Parameter argument if present. We have
         --  already checked that this is only allowed for the Import case.

         if Present (Arg_First_Optional_Parameter) then
            if Nkind (Arg_First_Optional_Parameter) /= N_Identifier then
               Error_Pragma_Arg
                 ("first optional parameter must be formal parameter name",
                  Arg_First_Optional_Parameter);
            end if;

            Formal := First_Formal (Ent);
            loop
               if No (Formal) then
                  Error_Pragma_Arg
                    ("specified formal parameter& not found",
                     Arg_First_Optional_Parameter);
               end if;

               exit when Chars (Formal) =
                         Chars (Arg_First_Optional_Parameter);

               Next_Formal (Formal);
            end loop;

            Set_First_Optional_Parameter (Ent, Formal);

            --  Check specified and all remaining formals have right form

            while Present (Formal) loop
               if Ekind (Formal) /= E_In_Parameter then
                  Error_Msg_NE
                    ("optional formal& is not of mode in!",
                     Arg_First_Optional_Parameter, Formal);

               else
                  Dval := Default_Value (Formal);

                  if not Present (Dval) then
                     Error_Msg_NE
                       ("optional formal& does not have default value!",
                        Arg_First_Optional_Parameter, Formal);

                  elsif Compile_Time_Known_Value_Or_Aggr (Dval) then
                     null;

                  else
                     Error_Msg_FE
                       ("default value for optional formal& is non-static!",
                        Arg_First_Optional_Parameter, Formal);
                  end if;
               end if;

               Set_Is_Optional_Parameter (Formal);
               Next_Formal (Formal);
            end loop;
         end if;
      end Process_Extended_Import_Export_Subprogram_Pragma;

      --------------------------
      -- Process_Generic_List --
      --------------------------

      procedure Process_Generic_List is
         Arg : Node_Id;
         Exp : Node_Id;

      begin
         GNAT_Pragma;
         Check_No_Identifiers;
         Check_At_Least_N_Arguments (1);

         Arg := Arg1;
         while Present (Arg) loop
            Exp := Expression (Arg);
            Analyze (Exp);

            if not Is_Entity_Name (Exp)
              or else
                (not Is_Generic_Instance (Entity (Exp))
                  and then
                 not Is_Generic_Unit (Entity (Exp)))
            then
               Error_Pragma_Arg
                 ("pragma% argument must be name of generic unit/instance",
                  Arg);
            end if;

            Next (Arg);
         end loop;
      end Process_Generic_List;

      ---------------------------------
      -- Process_Import_Or_Interface --
      ---------------------------------

      procedure Process_Import_Or_Interface is
         C      : Convention_Id;
         Def_Id : Entity_Id;
         Hom_Id : Entity_Id;

      begin
         Process_Convention (C, Def_Id);
         Kill_Size_Check_Code (Def_Id);
         Note_Possible_Modification (Expression (Arg2));

         if Ekind (Def_Id) = E_Variable
              or else
            Ekind (Def_Id) = E_Constant
         then
            --  User initialization is not allowed for imported object, but
            --  the object declaration may contain a default initialization,
            --  that will be discarded. Note that an explicit initialization
            --  only counts if it comes from source, otherwise it is simply
            --  the code generator making an implicit initialization explicit.

            if Present (Expression (Parent (Def_Id)))
               and then Comes_From_Source (Expression (Parent (Def_Id)))
            then
               Error_Msg_Sloc := Sloc (Def_Id);
               Error_Pragma_Arg
                 ("no initialization allowed for declaration of& #",
                  "\imported entities cannot be initialized ('R'M' 'B.1(24))",
                  Arg2);

            else
               Set_Imported (Def_Id);
               Process_Interface_Name (Def_Id, Arg3, Arg4);

               --  Note that we do not set Is_Public here. That's because we
               --  only want to set if if there is no address clause, and we
               --  don't know that yet, so we delay that processing till
               --  freeze time.

               --  pragma Import completes deferred constants

               if Ekind (Def_Id) = E_Constant then
                  Set_Has_Completion (Def_Id);
               end if;

               --  It is not possible to import a constant of an unconstrained
               --  array type (e.g. string) because there is no simple way to
               --  write a meaningful subtype for it.

               if Is_Array_Type (Etype (Def_Id))
                 and then not Is_Constrained (Etype (Def_Id))
               then
                  Error_Msg_NE
                    ("imported constant& must have a constrained subtype",
                      N, Def_Id);
               end if;
            end if;

         elsif Is_Subprogram (Def_Id)
           or else Is_Generic_Subprogram (Def_Id)
         then
            --  If the name is overloaded, pragma applies to all of the
            --  denoted entities in the same declarative part.

            Hom_Id := Def_Id;
            while Present (Hom_Id) loop
               Def_Id := Get_Base_Subprogram (Hom_Id);

               --  Ignore inherited subprograms because the pragma will
               --  apply to the parent operation, which is the one called.

               if Is_Overloadable (Def_Id)
                 and then Present (Alias (Def_Id))
               then
                  null;

               --  If it is not a subprogram, it must be in an outer
               --  scope and pragma does not apply.

               elsif not Is_Subprogram (Def_Id)
                 and then not Is_Generic_Subprogram (Def_Id)
               then
                  null;

               --  Verify that the homonym is in the same declarative
               --  part (not just the same scope).

               elsif Parent (Unit_Declaration_Node (Def_Id)) /= Parent (N)
                 and then Nkind (Parent (N)) /= N_Compilation_Unit_Aux
               then
                  exit;

               else
                  Set_Imported (Def_Id);

                  --  Special processing for Convention_Intrinsic

                  if C = Convention_Intrinsic then

                     --  Link_Name argument not allowed for intrinsic

                     if Present (Arg3)
                       and then Chars (Arg3) = Name_Link_Name
                     then
                        Arg4 := Arg3;
                     end if;

                     if Present (Arg4) then
                        Error_Pragma_Arg
                          ("Link_Name argument not allowed for " &
                           "Import Intrinsic",
                           Arg4);
                     end if;

                     Set_Is_Intrinsic_Subprogram (Def_Id);

                     --  If no external name is present, then check that
                     --  this is a valid intrinsic subprogram. If an external
                     --  name is present, then this is handled by the back end.

                     if No (Arg3) then
                        Check_Intrinsic_Subprogram (Def_Id, Expression (Arg2));
                     end if;
                  end if;

                  --  All interfaced procedures need an external symbol
                  --  created for them since they are always referenced
                  --  from another object file.

                  Set_Is_Public (Def_Id);

                  --  Verify that the subprogram does not have a completion
                  --  through a renaming declaration. For other completions
                  --  the pragma appears as a too late representation.

                  declare
                     Decl : constant Node_Id := Unit_Declaration_Node (Def_Id);

                  begin
                     if Present (Decl)
                       and then Nkind (Decl) = N_Subprogram_Declaration
                       and then Present (Corresponding_Body (Decl))
                       and then
                         Nkind
                           (Unit_Declaration_Node
                             (Corresponding_Body (Decl))) =
                                             N_Subprogram_Renaming_Declaration
                     then
                        Error_Msg_Sloc := Sloc (Def_Id);
                        Error_Msg_NE ("cannot import&#," &
                           " already completed by a renaming",
                           N, Def_Id);
                     end if;
                  end;

                  Set_Has_Completion (Def_Id);
                  Process_Interface_Name (Def_Id, Arg3, Arg4);
               end if;

               if Is_Compilation_Unit (Hom_Id) then

                  --  Its possible homonyms are not affected by the pragma.
                  --  Such homonyms might be present in the context of other
                  --  units being compiled.

                  exit;

               else
                  Hom_Id := Homonym (Hom_Id);
               end if;
            end loop;

         --  When the convention is Java, we also allow Import to be given
         --  for packages, exceptions, and record components.

         elsif C = Convention_Java
           and then
             (Ekind (Def_Id) = E_Package
                or else Ekind (Def_Id) = E_Exception
                or else Nkind (Parent (Def_Id)) = N_Component_Declaration)
         then
            Set_Imported (Def_Id);
            Set_Is_Public (Def_Id);
            Process_Interface_Name (Def_Id, Arg3, Arg4);

         else
            Error_Pragma_Arg
              ("second argument of pragma% must be object or subprogram",
               Arg2);
         end if;

         --  If this pragma applies to a compilation unit, then the unit,
         --  which is a subprogram, does not require (or allow) a body.
         --  We also do not need to elaborate imported procedures.

         if Nkind (Parent (N)) = N_Compilation_Unit_Aux then
            declare
               Cunit : constant Node_Id := Parent (Parent (N));
            begin
               Set_Body_Required (Cunit, False);
            end;
         end if;
      end Process_Import_Or_Interface;

      --------------------
      -- Process_Inline --
      --------------------

      procedure Process_Inline (Active : Boolean) is
         Assoc     : Node_Id;
         Decl      : Node_Id;
         Subp_Id   : Node_Id;
         Subp      : Entity_Id;
         Applies   : Boolean;
         Effective : Boolean := False;

         procedure Make_Inline (Subp : Entity_Id);
         --  Subp is the defining unit name of the subprogram
         --  declaration. Set the flag, as well as the flag in the
         --  corresponding body, if there is one present.

         procedure Set_Inline_Flags (Subp : Entity_Id);
         --  Sets Is_Inlined and Has_Pragma_Inline flags for Subp

         function Inlining_Not_Possible (Subp : Entity_Id) return Boolean;
         --  Returns True if it can be determined at this stage that inlining
         --  is not possible, for examle if the body is available and contains
         --  exception handlers, we prevent inlining, since otherwise we can
         --  get undefined symbols at link time. This function also emits a
         --  warning if front-end inlining is enabled and the pragma appears
         --  too late.
         --  ??? is business with link symbols still valid, or does it relate
         --  to front end ZCX which is being phased out ???

         ---------------------------
         -- Inlining_Not_Possible --
         ---------------------------

         function Inlining_Not_Possible (Subp : Entity_Id) return Boolean is
            Decl  : constant Node_Id := Unit_Declaration_Node (Subp);
            Stats : Node_Id;

         begin
            if Nkind (Decl) = N_Subprogram_Body then
               Stats := Handled_Statement_Sequence (Decl);
               return Present (Exception_Handlers (Stats))
                 or else Present (At_End_Proc (Stats));

            elsif Nkind (Decl) = N_Subprogram_Declaration
              and then Present (Corresponding_Body (Decl))
            then
               if Front_End_Inlining
                 and then Analyzed (Corresponding_Body (Decl))
               then
                  Error_Msg_N ("pragma appears too late, ignored?", N);
                  return True;

               --  If the subprogram is a renaming as body, the body is
               --  just a call to the renamed subprogram, and inlining is
               --  trivially possible.

               elsif
                 Nkind (Unit_Declaration_Node (Corresponding_Body (Decl)))
                   = N_Subprogram_Renaming_Declaration
               then
                  return False;

               else
                  Stats :=
                    Handled_Statement_Sequence
                        (Unit_Declaration_Node (Corresponding_Body (Decl)));

                  return
                    Present (Exception_Handlers (Stats))
                      or else Present (At_End_Proc (Stats));
               end if;

            else
               --  If body is not available, assume the best, the check is
               --  performed again when compiling enclosing package bodies.

               return False;
            end if;
         end Inlining_Not_Possible;

         -----------------
         -- Make_Inline --
         -----------------

         procedure Make_Inline (Subp : Entity_Id) is
            Kind       : constant Entity_Kind := Ekind (Subp);
            Inner_Subp : Entity_Id   := Subp;

         begin
            if Etype (Subp) = Any_Type then
               return;

            --  If inlining is not possible, for now do not treat as an error

            elsif Inlining_Not_Possible (Subp) then
               Applies := True;
               return;

            --  Here we have a candidate for inlining, but we must exclude
            --  derived operations. Otherwise we will end up trying to
            --  inline a phantom declaration, and the result would be to
            --  drag in a body which has no direct inlining associated with
            --  it. That would not only be inefficient but would also result
            --  in the backend doing cross-unit inlining in cases where it
            --  was definitely inappropriate to do so.

            --  However, a simple Comes_From_Source test is insufficient,
            --  since we do want to allow inlining of generic instances,
            --  which also do not come from source. Predefined operators do
            --  not come from source but are not inlineable either.

            elsif not Comes_From_Source (Subp)
              and then not Is_Generic_Instance (Subp)
              and then Scope (Subp) /= Standard_Standard
            then
               Applies := True;
               return;

            --  The referenced entity must either be the enclosing entity,
            --  or an entity declared within the current open scope.

            elsif Present (Scope (Subp))
              and then Scope (Subp) /= Current_Scope
              and then Subp /= Current_Scope
            then
               Error_Pragma_Arg
                 ("argument of% must be entity in current scope", Assoc);
               return;
            end if;

            --  Processing for procedure, operator or function.
            --  If subprogram is aliased (as for an instance) indicate
            --  that the renamed entity (if declared in the same unit)
            --  is inlined.

            if Is_Subprogram (Subp) then
               while Present (Alias (Inner_Subp)) loop
                  Inner_Subp := Alias (Inner_Subp);
               end loop;

               if In_Same_Source_Unit (Subp, Inner_Subp) then
                  Set_Inline_Flags (Inner_Subp);

                  Decl := Parent (Parent (Inner_Subp));

                  if Nkind (Decl) = N_Subprogram_Declaration
                    and then Present (Corresponding_Body (Decl))
                  then
                     Set_Inline_Flags (Corresponding_Body (Decl));
                  end if;
               end if;

               Applies := True;

            --  For a generic subprogram set flag as well, for use at
            --  the point of instantiation, to determine whether the
            --  body should be generated.

            elsif Is_Generic_Subprogram (Subp) then
               Set_Inline_Flags (Subp);
               Applies := True;

            --  Literals are by definition inlined

            elsif Kind = E_Enumeration_Literal then
               null;

            --  Anything else is an error

            else
               Error_Pragma_Arg
                 ("expect subprogram name for pragma%", Assoc);
            end if;
         end Make_Inline;

         ----------------------
         -- Set_Inline_Flags --
         ----------------------

         procedure Set_Inline_Flags (Subp : Entity_Id) is
         begin
            if Active then
               Set_Is_Inlined (Subp, True);
            end if;

            if not Has_Pragma_Inline (Subp) then
               Set_Has_Pragma_Inline (Subp);
               Set_Next_Rep_Item (N, First_Rep_Item (Subp));
               Set_First_Rep_Item (Subp, N);
               Effective := True;
            end if;
         end Set_Inline_Flags;

      --  Start of processing for Process_Inline

      begin
         Check_No_Identifiers;
         Check_At_Least_N_Arguments (1);

         if Active then
            Inline_Processing_Required := True;
         end if;

         Assoc := Arg1;
         while Present (Assoc) loop
            Subp_Id := Expression (Assoc);
            Analyze (Subp_Id);
            Applies := False;

            if Is_Entity_Name (Subp_Id) then
               Subp := Entity (Subp_Id);

               if Subp = Any_Id then

                  --  If previous error, avoid cascaded errors

                  Applies := True;
                  Effective := True;

               else
                  Make_Inline (Subp);

                  while Present (Homonym (Subp))
                    and then Scope (Homonym (Subp)) = Current_Scope
                  loop
                     Make_Inline (Homonym (Subp));
                     Subp := Homonym (Subp);
                  end loop;
               end if;
            end if;

            if not Applies then
               Error_Pragma_Arg
                 ("inappropriate argument for pragma%", Assoc);

            elsif not Effective
              and then Warn_On_Redundant_Constructs
            then
               if Inlining_Not_Possible (Subp) then
                  Error_Msg_NE
                    ("pragma Inline for& is ignored?", N, Entity (Subp_Id));
               else
                  Error_Msg_NE
                    ("pragma Inline for& is redundant?", N, Entity (Subp_Id));
               end if;
            end if;

            Next (Assoc);
         end loop;
      end Process_Inline;

      ----------------------------
      -- Process_Interface_Name --
      ----------------------------

      procedure Process_Interface_Name
        (Subprogram_Def : Entity_Id;
         Ext_Arg        : Node_Id;
         Link_Arg       : Node_Id)
      is
         Ext_Nam    : Node_Id;
         Link_Nam   : Node_Id;
         String_Val : String_Id;

         procedure Check_Form_Of_Interface_Name (SN : Node_Id);
         --  SN is a string literal node for an interface name. This routine
         --  performs some minimal checks that the name is reasonable. In
         --  particular that no spaces or other obviously incorrect characters
         --  appear. This is only a warning, since any characters are allowed.

         ----------------------------------
         -- Check_Form_Of_Interface_Name --
         ----------------------------------

         procedure Check_Form_Of_Interface_Name (SN : Node_Id) is
            S  : constant String_Id := Strval (Expr_Value_S (SN));
            SL : constant Nat       := String_Length (S);
            C  : Char_Code;

         begin
            if SL = 0 then
               Error_Msg_N ("interface name cannot be null string", SN);
            end if;

            for J in 1 .. SL loop
               C := Get_String_Char (S, J);

               if Warn_On_Export_Import
                 and then (not In_Character_Range (C)
                             or else Get_Character (C) = ' '
                             or else Get_Character (C) = ',')
               then
                  Error_Msg_N
                    ("?interface name contains illegal character", SN);
               end if;
            end loop;
         end Check_Form_Of_Interface_Name;

      --  Start of processing for Process_Interface_Name

      begin
         if No (Link_Arg) then
            if No (Ext_Arg) then
               return;

            elsif Chars (Ext_Arg) = Name_Link_Name then
               Ext_Nam  := Empty;
               Link_Nam := Expression (Ext_Arg);

            else
               Check_Optional_Identifier (Ext_Arg, Name_External_Name);
               Ext_Nam  := Expression (Ext_Arg);
               Link_Nam := Empty;
            end if;

         else
            Check_Optional_Identifier (Ext_Arg,  Name_External_Name);
            Check_Optional_Identifier (Link_Arg, Name_Link_Name);
            Ext_Nam  := Expression (Ext_Arg);
            Link_Nam := Expression (Link_Arg);
         end if;

         --  Check expressions for external name and link name are static

         if Present (Ext_Nam) then
            Check_Arg_Is_Static_Expression (Ext_Nam, Standard_String);
            Check_Form_Of_Interface_Name (Ext_Nam);

            --  Verify that the external name is not the name of a local
            --  entity, which would hide the imported one and lead to
            --  run-time surprises. The problem can only arise for entities
            --  declared in a package body (otherwise the external name is
            --  fully qualified and won't conflict).

            declare
               Nam : Name_Id;
               E   : Entity_Id;
               Par : Node_Id;

            begin
               if Prag_Id = Pragma_Import then
                  String_To_Name_Buffer (Strval (Expr_Value_S (Ext_Nam)));
                  Nam := Name_Find;
                  E   := Entity_Id (Get_Name_Table_Info (Nam));

                  if Nam /= Chars (Subprogram_Def)
                    and then Present (E)
                    and then not Is_Overloadable (E)
                    and then Is_Immediately_Visible (E)
                    and then not Is_Imported (E)
                    and then Ekind (Scope (E)) = E_Package
                  then
                     Par := Parent (E);

                     while Present (Par) loop
                        if Nkind (Par) = N_Package_Body then
                           Error_Msg_Sloc  := Sloc (E);
                           Error_Msg_NE
                             ("imported entity is hidden by & declared#",
                                 Ext_Arg, E);
                           exit;
                        end if;

                        Par := Parent (Par);
                     end loop;
                  end if;
               end if;
            end;
         end if;

         if Present (Link_Nam) then
            Check_Arg_Is_Static_Expression (Link_Nam, Standard_String);
            Check_Form_Of_Interface_Name (Link_Nam);
         end if;

         --  If there is no link name, just set the external name

         if No (Link_Nam) then
            Link_Nam := Adjust_External_Name_Case (Expr_Value_S (Ext_Nam));

         --  For the Link_Name case, the given literal is preceded by an
         --  asterisk, which indicates to GCC that the given name should
         --  be taken literally, and in particular that no prepending of
         --  underlines should occur, even in systems where this is the
         --  normal default.

         else
            Start_String;
            Store_String_Char (Get_Char_Code ('*'));
            String_Val := Strval (Expr_Value_S (Link_Nam));

            for J in 1 .. String_Length (String_Val) loop
               Store_String_Char (Get_String_Char (String_Val, J));
            end loop;

            Link_Nam :=
              Make_String_Literal (Sloc (Link_Nam), End_String);
         end if;

         Set_Encoded_Interface_Name
           (Get_Base_Subprogram (Subprogram_Def), Link_Nam);
         Check_Duplicated_Export_Name (Link_Nam);
      end Process_Interface_Name;

      -----------------------------------------
      -- Process_Interrupt_Or_Attach_Handler --
      -----------------------------------------

      procedure Process_Interrupt_Or_Attach_Handler is
         Arg1_X       : constant Node_Id   := Expression (Arg1);
         Handler_Proc : constant Entity_Id := Entity (Arg1_X);
         Proc_Scope   : constant Entity_Id := Scope (Handler_Proc);

      begin
         Set_Is_Interrupt_Handler (Handler_Proc);

         --  If the pragma is not associated with a handler procedure
         --  within a protected type, then it must be for a nonprotected
         --  procedure for the AAMP target, in which case we don't
         --  associate a representation item with the procedure's scope.

         if Ekind (Proc_Scope) = E_Protected_Type then
            if Prag_Id = Pragma_Interrupt_Handler
                 or else
               Prag_Id = Pragma_Attach_Handler
            then
               Record_Rep_Item (Proc_Scope, N);
            end if;
         end if;
      end Process_Interrupt_Or_Attach_Handler;

      --------------------------------------------------
      -- Process_Restrictions_Or_Restriction_Warnings --
      --------------------------------------------------

      --  Note: some of the simple identifier cases were handled in par-prag,
      --  but it is harmless (and more straightforward) to simply handle all
      --  cases here, even if it means we repeat a bit of work in some cases.

      procedure Process_Restrictions_Or_Restriction_Warnings is
         Arg   : Node_Id;
         R_Id  : Restriction_Id;
         Id    : Name_Id;
         Expr  : Node_Id;
         Val   : Uint;

         procedure Check_Unit_Name (N : Node_Id);
         --  Checks unit name parameter for No_Dependence. Returns if it has
         --  an appropriate form, otherwise raises pragma argument error.

         procedure Set_Warning (R : All_Restrictions);
         --  If this is a Restriction_Warnings pragma, set warning flag,
         --  otherwise reset the flag.

         ---------------------
         -- Check_Unit_Name --
         ---------------------

         procedure Check_Unit_Name (N : Node_Id) is
         begin
            if Nkind (N) = N_Selected_Component then
               Check_Unit_Name (Prefix (N));
               Check_Unit_Name (Selector_Name (N));

            elsif Nkind (N) = N_Identifier then
               return;

            else
               Error_Pragma_Arg
                 ("wrong form for unit name for No_Dependence", N);
            end if;
         end Check_Unit_Name;

         -----------------
         -- Set_Warning --
         -----------------

         procedure Set_Warning (R : All_Restrictions) is
         begin
            if Prag_Id = Pragma_Restriction_Warnings then
               Restriction_Warnings (R) := True;
            else
               Restriction_Warnings (R) := False;
            end if;
         end Set_Warning;

      --  Start of processing for Process_Restrictions_Or_Restriction_Warnings

      begin
         Check_Ada_83_Warning;
         Check_At_Least_N_Arguments (1);
         Check_Valid_Configuration_Pragma;

         Arg := Arg1;
         while Present (Arg) loop
            Id := Chars (Arg);
            Expr := Expression (Arg);

            --  Case of no restriction identifier present

            if Id = No_Name then
               if Nkind (Expr) /= N_Identifier then
                  Error_Pragma_Arg
                    ("invalid form for restriction", Arg);
               end if;

               R_Id :=
                 Get_Restriction_Id
                   (Process_Restriction_Synonyms (Expr));

               if R_Id not in All_Boolean_Restrictions then
                  Error_Pragma_Arg
                    ("invalid restriction identifier", Arg);
               end if;

               if Implementation_Restriction (R_Id) then
                  Check_Restriction
                    (No_Implementation_Restrictions, Arg);
               end if;

               Set_Restriction (R_Id, N);
               Set_Warning (R_Id);

               --  A very special case that must be processed here:
               --  pragma Restrictions (No_Exceptions) turns off
               --  all run-time checking. This is a bit dubious in
               --  terms of the formal language definition, but it
               --  is what is intended by RM H.4(12).

               if R_Id = No_Exceptions then
                  Scope_Suppress := (others => True);
               end if;

            --  Case of No_Dependence => unit-name. Note that the parser
            --  already made the necessary entry in the No_Dependence table.

            elsif Id = Name_No_Dependence then
               Check_Unit_Name (Expr);

            --  All other cases of restriction identifier present

            else
               R_Id := Get_Restriction_Id (Process_Restriction_Synonyms (Arg));
               Analyze_And_Resolve (Expr, Any_Integer);

               if R_Id not in All_Parameter_Restrictions then
                  Error_Pragma_Arg
                    ("invalid restriction parameter identifier", Arg);

               elsif not Is_OK_Static_Expression (Expr) then
                  Flag_Non_Static_Expr
                    ("value must be static expression!", Expr);
                  raise Pragma_Exit;

               elsif not Is_Integer_Type (Etype (Expr))
                 or else Expr_Value (Expr) < 0
               then
                  Error_Pragma_Arg
                    ("value must be non-negative integer", Arg);

                  --  Restriction pragma is active

               else
                  Val := Expr_Value (Expr);

                  if not UI_Is_In_Int_Range (Val) then
                     Error_Pragma_Arg
                       ("pragma ignored, value too large?", Arg);
                  else
                     Set_Restriction (R_Id, N, Integer (UI_To_Int (Val)));
                     Set_Warning (R_Id);
                  end if;
               end if;
            end if;

            Next (Arg);
         end loop;
      end Process_Restrictions_Or_Restriction_Warnings;

      ---------------------------------
      -- Process_Suppress_Unsuppress --
      ---------------------------------

      --  Note: this procedure makes entries in the check suppress data
      --  structures managed by Sem. See spec of package Sem for full
      --  details on how we handle recording of check suppression.

      procedure Process_Suppress_Unsuppress (Suppress_Case : Boolean) is
         C    : Check_Id;
         E_Id : Node_Id;
         E    : Entity_Id;

         In_Package_Spec : constant Boolean :=
                             (Ekind (Current_Scope) = E_Package
                                or else
                              Ekind (Current_Scope) = E_Generic_Package)
                               and then not In_Package_Body (Current_Scope);

         procedure Suppress_Unsuppress_Echeck (E : Entity_Id; C : Check_Id);
         --  Used to suppress a single check on the given entity

         --------------------------------
         -- Suppress_Unsuppress_Echeck --
         --------------------------------

         procedure Suppress_Unsuppress_Echeck (E : Entity_Id; C : Check_Id) is
            ESR : constant Entity_Check_Suppress_Record :=
                    (Entity   => E,
                     Check    => C,
                     Suppress => Suppress_Case);

         begin
            Set_Checks_May_Be_Suppressed (E);

            if In_Package_Spec then
               Global_Entity_Suppress.Append (ESR);
            else
               Local_Entity_Suppress.Append (ESR);
            end if;

            --  If this is a first subtype, and the base type is distinct,
            --  then also set the suppress flags on the base type.

            if Is_First_Subtype (E)
              and then Etype (E) /= E
            then
               Suppress_Unsuppress_Echeck (Etype (E), C);
            end if;
         end Suppress_Unsuppress_Echeck;

      --  Start of processing for Process_Suppress_Unsuppress

      begin
         --  Suppress/Unsuppress can appear as a configuration pragma,
         --  or in a declarative part or a package spec (RM 11.5(5))

         if not Is_Configuration_Pragma then
            Check_Is_In_Decl_Part_Or_Package_Spec;
         end if;

         Check_At_Least_N_Arguments (1);
         Check_At_Most_N_Arguments (2);
         Check_No_Identifier (Arg1);
         Check_Arg_Is_Identifier (Arg1);

         if not Is_Check_Name (Chars (Expression (Arg1))) then
            Error_Pragma_Arg
              ("argument of pragma% is not valid check name", Arg1);
         else
            C := Get_Check_Id (Chars (Expression (Arg1)));
         end if;

         if Arg_Count = 1 then

            --  Make an entry in the local scope suppress table. This is the
            --  table that directly shows the current value of the scope
            --  suppress check for any check id value.

            if C = All_Checks then
               for J in Scope_Suppress'Range loop
                  Scope_Suppress (J) := Suppress_Case;
               end loop;
            else
               Scope_Suppress (C) := Suppress_Case;
            end if;

            --  Also make an entry in the Local_Entity_Suppress table. See
            --  extended description in the package spec of Sem for details.

            Local_Entity_Suppress.Append
              ((Entity   => Empty,
                Check    => C,
                Suppress => Suppress_Case));

         --  Case of two arguments present, where the check is
         --  suppressed for a specified entity (given as the second
         --  argument of the pragma)

         else
            Check_Optional_Identifier (Arg2, Name_On);
            E_Id := Expression (Arg2);
            Analyze (E_Id);

            if not Is_Entity_Name (E_Id) then
               Error_Pragma_Arg
                 ("second argument of pragma% must be entity name", Arg2);
            end if;

            E := Entity (E_Id);

            if E = Any_Id then
               return;
            end if;

            --  Enforce RM 11.5(7) which requires that for a pragma that
            --  appears within a package spec, the named entity must be
            --  within the package spec. We allow the package name itself
            --  to be mentioned since that makes sense, although it is not
            --  strictly allowed by 11.5(7).

            if In_Package_Spec
              and then E /= Current_Scope
              and then Scope (E) /= Current_Scope
            then
               Error_Pragma_Arg
                 ("entity in pragma% is not in package spec ('R'M 11.5(7))",
                  Arg2);
            end if;

            --  Loop through homonyms. As noted below, in the case of a package
            --  spec, only homonyms within the package spec are considered.

            loop
               Suppress_Unsuppress_Echeck (E, C);

               if Is_Generic_Instance (E)
                 and then Is_Subprogram (E)
                 and then Present (Alias (E))
               then
                  Suppress_Unsuppress_Echeck (Alias (E), C);
               end if;

               --  Move to next homonym

               E := Homonym (E);
               exit when No (E);

               --  If we are within a package specification, the
               --  pragma only applies to homonyms in the same scope.

               exit when In_Package_Spec
                 and then Scope (E) /= Current_Scope;
            end loop;
         end if;
      end Process_Suppress_Unsuppress;

      ------------------
      -- Set_Exported --
      ------------------

      procedure Set_Exported (E : Entity_Id; Arg : Node_Id) is
      begin
         if Is_Imported (E) then
            Error_Pragma_Arg
              ("cannot export entity& that was previously imported", Arg);

         elsif Present (Address_Clause (E)) then
            Error_Pragma_Arg
              ("cannot export entity& that has an address clause", Arg);
         end if;

         Set_Is_Exported (E);

         --  Generate a reference for entity explicitly, because the
         --  identifier may be overloaded and name resolution will not
         --  generate one.

         Generate_Reference (E, Arg);

         --  Deal with exporting non-library level entity

         if not Is_Library_Level_Entity (E) then

            --  Not allowed at all for subprograms

            if Is_Subprogram (E) then
               Error_Pragma_Arg ("local subprogram& cannot be exported", Arg);

            --  Otherwise set public and statically allocated

            else
               Set_Is_Public (E);
               Set_Is_Statically_Allocated (E);

               --  Warn if the corresponding W flag is set and the pragma
               --  comes from source. The latter may not be true e.g. on
               --  VMS where we expand export pragmas for exception codes
               --  associated with imported or exported exceptions. We do
               --  not want to generate a warning for something that the
               --  user did not write.

               if Warn_On_Export_Import
                 and then Comes_From_Source (Arg)
               then
                  Error_Msg_NE
                    ("?& has been made static as a result of Export", Arg, E);
                  Error_Msg_N
                    ("\this usage is non-standard and non-portable", Arg);
               end if;
            end if;
         end if;

         if Warn_On_Export_Import and then Is_Type (E) then
            Error_Msg_NE
              ("exporting a type has no effect?", Arg, E);
         end if;

         if Warn_On_Export_Import and Inside_A_Generic then
            Error_Msg_NE
              ("all instances of& will have the same external name?", Arg, E);
         end if;
      end Set_Exported;

      ----------------------------------------------
      -- Set_Extended_Import_Export_External_Name --
      ----------------------------------------------

      procedure Set_Extended_Import_Export_External_Name
        (Internal_Ent : Entity_Id;
         Arg_External : Node_Id)
      is
         Old_Name : constant Node_Id := Interface_Name (Internal_Ent);
         New_Name : Node_Id;

      begin
         if No (Arg_External) then
            return;
         end if;

         Check_Arg_Is_External_Name (Arg_External);

         if Nkind (Arg_External) = N_String_Literal then
            if String_Length (Strval (Arg_External)) = 0 then
               return;
            else
               New_Name := Adjust_External_Name_Case (Arg_External);
            end if;

         elsif Nkind (Arg_External) = N_Identifier then
            New_Name := Get_Default_External_Name (Arg_External);

         --  Check_Arg_Is_External_Name should let through only
         --  identifiers and string literals or static string
         --  expressions (which are folded to string literals).

         else
            raise Program_Error;
         end if;

         --  If we already have an external name set (by a prior normal
         --  Import or Export pragma), then the external names must match

         if Present (Interface_Name (Internal_Ent)) then
            Check_Matching_Internal_Names : declare
               S1 : constant String_Id := Strval (Old_Name);
               S2 : constant String_Id := Strval (New_Name);

               procedure Mismatch;
               --  Called if names do not match

               --------------
               -- Mismatch --
               --------------

               procedure Mismatch is
               begin
                  Error_Msg_Sloc := Sloc (Old_Name);
                  Error_Pragma_Arg
                    ("external name does not match that given #",
                     Arg_External);
               end Mismatch;

            --  Start of processing for Check_Matching_Internal_Names

            begin
               if String_Length (S1) /= String_Length (S2) then
                  Mismatch;

               else
                  for J in 1 .. String_Length (S1) loop
                     if Get_String_Char (S1, J) /= Get_String_Char (S2, J) then
                        Mismatch;
                     end if;
                  end loop;
               end if;
            end Check_Matching_Internal_Names;

         --  Otherwise set the given name

         else
            Set_Encoded_Interface_Name (Internal_Ent, New_Name);
            Check_Duplicated_Export_Name (New_Name);
         end if;
      end Set_Extended_Import_Export_External_Name;

      ------------------
      -- Set_Imported --
      ------------------

      procedure Set_Imported (E : Entity_Id) is
      begin
         Error_Msg_Sloc  := Sloc (E);

         if Is_Exported (E) or else Is_Imported (E) then
            Error_Msg_NE ("import of& declared# not allowed", N, E);

            if Is_Exported (E) then
               Error_Msg_N ("\entity was previously exported", N);
            else
               Error_Msg_N ("\entity was previously imported", N);
            end if;

            Error_Pragma ("\(pragma% applies to all previous entities)");

         else
            Set_Is_Imported (E);

            --  If the entity is an object that is not at the library
            --  level, then it is statically allocated. We do not worry
            --  about objects with address clauses in this context since
            --  they are not really imported in the linker sense.

            if Is_Object (E)
              and then not Is_Library_Level_Entity (E)
              and then No (Address_Clause (E))
            then
               Set_Is_Statically_Allocated (E);
            end if;
         end if;
      end Set_Imported;

      -------------------------
      -- Set_Mechanism_Value --
      -------------------------

      --  Note: the mechanism name has not been analyzed (and cannot indeed
      --  be analyzed, since it is semantic nonsense), so we get it in the
      --  exact form created by the parser.

      procedure Set_Mechanism_Value (Ent : Entity_Id; Mech_Name : Node_Id) is
         Class : Node_Id;
         Param : Node_Id;

         procedure Bad_Class;
         --  Signal bad descriptor class name

         procedure Bad_Mechanism;
         --  Signal bad mechanism name

         ---------------
         -- Bad_Class --
         ---------------

         procedure Bad_Class is
         begin
            Error_Pragma_Arg ("unrecognized descriptor class name", Class);
         end Bad_Class;

         -------------------------
         -- Bad_Mechanism_Value --
         -------------------------

         procedure Bad_Mechanism is
         begin
            Error_Pragma_Arg ("unrecognized mechanism name", Mech_Name);
         end Bad_Mechanism;

      --  Start of processing for Set_Mechanism_Value

      begin
         if Mechanism (Ent) /= Default_Mechanism then
            Error_Msg_NE
              ("mechanism for & has already been set", Mech_Name, Ent);
         end if;

         --  MECHANISM_NAME ::= value | reference | descriptor

         if Nkind (Mech_Name) = N_Identifier then
            if Chars (Mech_Name) = Name_Value then
               Set_Mechanism (Ent, By_Copy);
               return;

            elsif Chars (Mech_Name) = Name_Reference then
               Set_Mechanism (Ent, By_Reference);
               return;

            elsif Chars (Mech_Name) = Name_Descriptor then
               Check_VMS (Mech_Name);
               Set_Mechanism (Ent, By_Descriptor);
               return;

            elsif Chars (Mech_Name) = Name_Copy then
               Error_Pragma_Arg
                 ("bad mechanism name, Value assumed", Mech_Name);

            else
               Bad_Mechanism;
            end if;

         --  MECHANISM_NAME ::= descriptor (CLASS_NAME)
         --  CLASS_NAME     ::= ubs | ubsb | uba | s | sb | a | nca

         --  Note: this form is parsed as an indexed component

         elsif Nkind (Mech_Name) = N_Indexed_Component then
            Class := First (Expressions (Mech_Name));

            if Nkind (Prefix (Mech_Name)) /= N_Identifier
              or else Chars (Prefix (Mech_Name)) /= Name_Descriptor
              or else Present (Next (Class))
            then
               Bad_Mechanism;
            end if;

         --  MECHANISM_NAME ::= descriptor (Class => CLASS_NAME)
         --  CLASS_NAME     ::= ubs | ubsb | uba | s | sb | a | nca

         --  Note: this form is parsed as a function call

         elsif Nkind (Mech_Name) = N_Function_Call then

            Param := First (Parameter_Associations (Mech_Name));

            if Nkind (Name (Mech_Name)) /= N_Identifier
              or else Chars (Name (Mech_Name)) /= Name_Descriptor
              or else Present (Next (Param))
              or else No (Selector_Name (Param))
              or else Chars (Selector_Name (Param)) /= Name_Class
            then
               Bad_Mechanism;
            else
               Class := Explicit_Actual_Parameter (Param);
            end if;

         else
            Bad_Mechanism;
         end if;

         --  Fall through here with Class set to descriptor class name

         Check_VMS (Mech_Name);

         if Nkind (Class) /= N_Identifier then
            Bad_Class;

         elsif Chars (Class) = Name_UBS then
            Set_Mechanism (Ent, By_Descriptor_UBS);

         elsif Chars (Class) = Name_UBSB then
            Set_Mechanism (Ent, By_Descriptor_UBSB);

         elsif Chars (Class) = Name_UBA then
            Set_Mechanism (Ent, By_Descriptor_UBA);

         elsif Chars (Class) = Name_S then
            Set_Mechanism (Ent, By_Descriptor_S);

         elsif Chars (Class) = Name_SB then
            Set_Mechanism (Ent, By_Descriptor_SB);

         elsif Chars (Class) = Name_A then
            Set_Mechanism (Ent, By_Descriptor_A);

         elsif Chars (Class) = Name_NCA then
            Set_Mechanism (Ent, By_Descriptor_NCA);

         else
            Bad_Class;
         end if;
      end Set_Mechanism_Value;

      ---------------------------
      -- Set_Ravenscar_Profile --
      ---------------------------

      --  The tasks to be done here are

      --    Set required policies

      --      pragma Task_Dispatching_Policy (FIFO_Within_Priorities)
      --      pragma Locking_Policy (Ceiling_Locking)

      --    Set Detect_Blocking mode

      --    Set required restrictions (see System.Rident for detailed list)

      procedure Set_Ravenscar_Profile (N : Node_Id) is
      begin
         --  pragma Task_Dispatching_Policy (FIFO_Within_Priorities)

         if Task_Dispatching_Policy /= ' '
           and then Task_Dispatching_Policy /= 'F'
         then
            Error_Msg_Sloc := Task_Dispatching_Policy_Sloc;
            Error_Pragma ("Profile (Ravenscar) incompatible with policy#");

         --  Set the FIFO_Within_Priorities policy, but always
         --  preserve System_Location since we like the error
         --  message with the run time name.

         else
            Task_Dispatching_Policy := 'F';

            if Task_Dispatching_Policy_Sloc /= System_Location then
               Task_Dispatching_Policy_Sloc := Loc;
            end if;
         end if;

         --  pragma Locking_Policy (Ceiling_Locking)

         if Locking_Policy /= ' '
           and then Locking_Policy /= 'C'
         then
            Error_Msg_Sloc := Locking_Policy_Sloc;
            Error_Pragma ("Profile (Ravenscar) incompatible with policy#");

         --  Set the Ceiling_Locking policy, but always preserve
         --  System_Location since we like the error message with the
         --  run time name.

         else
            Locking_Policy := 'C';

            if Locking_Policy_Sloc /= System_Location then
               Locking_Policy_Sloc := Loc;
            end if;
         end if;

         --  pragma Detect_Blocking

         Detect_Blocking := True;

         --  Set the corresponding restrictions

         Set_Profile_Restrictions (Ravenscar, N, Warn => False);
      end Set_Ravenscar_Profile;

   --  Start of processing for Analyze_Pragma

   begin
      if not Is_Pragma_Name (Chars (N)) then
         if Warn_On_Unrecognized_Pragma then
            Error_Pragma ("unrecognized pragma%!?");
         else
            raise Pragma_Exit;
         end if;
      else
         Prag_Id := Get_Pragma_Id (Chars (N));
      end if;

      --  Preset arguments

      Arg1 := Empty;
      Arg2 := Empty;
      Arg3 := Empty;
      Arg4 := Empty;

      if Present (Pragma_Argument_Associations (N)) then
         Arg1 := First (Pragma_Argument_Associations (N));

         if Present (Arg1) then
            Arg2 := Next (Arg1);

            if Present (Arg2) then
               Arg3 := Next (Arg2);

               if Present (Arg3) then
                  Arg4 := Next (Arg3);
               end if;
            end if;
         end if;
      end if;

      --  Count number of arguments

      declare
         Arg_Node : Node_Id;
      begin
         Arg_Count := 0;
         Arg_Node := Arg1;
         while Present (Arg_Node) loop
            Arg_Count := Arg_Count + 1;
            Next (Arg_Node);
         end loop;
      end;

      --  An enumeration type defines the pragmas that are supported by the
      --  implementation. Get_Pragma_Id (in package Prag) transorms a name
      --  into the corresponding enumeration value for the following case.

      case Prag_Id is

         -----------------
         -- Abort_Defer --
         -----------------

         --  pragma Abort_Defer;

         when Pragma_Abort_Defer =>
            GNAT_Pragma;
            Check_Arg_Count (0);

            --  The only required semantic processing is to check the
            --  placement. This pragma must appear at the start of the
            --  statement sequence of a handled sequence of statements.

            if Nkind (Parent (N)) /= N_Handled_Sequence_Of_Statements
              or else N /= First (Statements (Parent (N)))
            then
               Pragma_Misplaced;
            end if;

         ------------
         -- Ada_83 --
         ------------

         --  pragma Ada_83;

         --  Note: this pragma also has some specific processing in Par.Prag
         --  because we want to set the Ada version mode during parsing.

         when Pragma_Ada_83 =>
            GNAT_Pragma;
            Ada_Version := Ada_83;
            Ada_Version_Explicit := Ada_Version;
            Check_Arg_Count (0);

         ------------
         -- Ada_95 --
         ------------

         --  pragma Ada_95;

         --  Note: this pragma also has some specific processing in Par.Prag
         --  because we want to set the Ada 83 version mode during parsing.

         when Pragma_Ada_95 =>
            GNAT_Pragma;
            Ada_Version := Ada_95;
            Ada_Version_Explicit := Ada_Version;
            Check_Arg_Count (0);

         ------------
         -- Ada_05 --
         ------------

         --  pragma Ada_05;
         --  pragma Ada_05 (LOCAL_NAME);

         --  Note: this pragma also has some specific processing in Par.Prag
         --  because we want to set the Ada 2005 version mode during parsing.

         when Pragma_Ada_05 => declare
            E_Id : Node_Id;

         begin
            GNAT_Pragma;

            if Arg_Count = 1 then
               Check_Arg_Is_Local_Name (Arg1);
               E_Id := Expression (Arg1);

               if Etype (E_Id) = Any_Type then
                  return;
               end if;

               Set_Is_Ada_2005 (Entity (E_Id));

            else
<<<<<<< HEAD
               Ada_Version := Ada_05;
               Check_Arg_Count (0);
=======
               Check_Arg_Count (0);
               Ada_Version := Ada_05;
               Ada_Version_Explicit := Ada_Version;
>>>>>>> 8c044a9c
            end if;
         end;

         ----------------------
         -- All_Calls_Remote --
         ----------------------

         --  pragma All_Calls_Remote [(library_package_NAME)];

         when Pragma_All_Calls_Remote => All_Calls_Remote : declare
            Lib_Entity : Entity_Id;

         begin
            Check_Ada_83_Warning;
            Check_Valid_Library_Unit_Pragma;

            if Nkind (N) = N_Null_Statement then
               return;
            end if;

            Lib_Entity := Find_Lib_Unit_Name;

            --  This pragma should only apply to a RCI unit (RM E.2.3(23))

            if Present (Lib_Entity)
              and then not Debug_Flag_U
            then
               if not Is_Remote_Call_Interface (Lib_Entity) then
                  Error_Pragma ("pragma% only apply to rci unit");

               --  Set flag for entity of the library unit

               else
                  Set_Has_All_Calls_Remote (Lib_Entity);
               end if;

            end if;
         end All_Calls_Remote;

         --------------
         -- Annotate --
         --------------

         --  pragma Annotate (IDENTIFIER {, ARG});
         --  ARG ::= NAME | EXPRESSION

         when Pragma_Annotate => Annotate : begin
            GNAT_Pragma;
            Check_At_Least_N_Arguments (1);
            Check_Arg_Is_Identifier (Arg1);

            declare
               Arg : Node_Id := Arg2;
               Exp : Node_Id;

            begin
               while Present (Arg) loop
                  Exp := Expression (Arg);
                  Analyze (Exp);

                  if Is_Entity_Name (Exp) then
                     null;

                  elsif Nkind (Exp) = N_String_Literal then
                     Resolve (Exp, Standard_String);

                  elsif Is_Overloaded (Exp) then
                     Error_Pragma_Arg ("ambiguous argument for pragma%", Exp);

                  else
                     Resolve (Exp);
                  end if;

                  Next (Arg);
               end loop;
            end;
         end Annotate;

         ------------
         -- Assert --
         ------------

         --  pragma Assert ([Check =>] Boolean_EXPRESSION
         --                 [, [Message =>] Static_String_EXPRESSION]);

         when Pragma_Assert =>
            Check_At_Least_N_Arguments (1);
            Check_At_Most_N_Arguments (2);
            Check_Arg_Order ((Name_Check, Name_Message));
            Check_Optional_Identifier (Arg1, Name_Check);

            if Arg_Count > 1 then
               Check_Optional_Identifier (Arg2, Name_Message);
               Check_Arg_Is_Static_Expression (Arg2, Standard_String);
            end if;

            --  If expansion is active and assertions are inactive, then
            --  we rewrite the Assertion as:

            --    if False and then condition then
            --       null;
            --    end if;

            --  The reason we do this rewriting during semantic analysis
            --  rather than as part of normal expansion is that we cannot
            --  analyze and expand the code for the boolean expression
            --  directly, or it may cause insertion of actions that would
            --  escape the attempt to suppress the assertion code.

            if Expander_Active and not Assertions_Enabled then
               Rewrite (N,
                 Make_If_Statement (Loc,
                   Condition =>
                     Make_And_Then (Loc,
                       Left_Opnd  => New_Occurrence_Of (Standard_False, Loc),
                       Right_Opnd => Get_Pragma_Arg (Arg1)),
                   Then_Statements => New_List (
                     Make_Null_Statement (Loc))));

               Analyze (N);

            --  Otherwise (if assertions are enabled, or if we are not
            --  operating with expansion active), then we just analyze
            --  and resolve the expression.

            else
               Analyze_And_Resolve (Expression (Arg1), Any_Boolean);
            end if;

         ----------------------
         -- Assertion_Policy --
         ----------------------

         --  pragma Assertion_Policy (Check | Ignore)

         when Pragma_Assertion_Policy =>
            Check_Arg_Count (1);
            Check_Arg_Is_One_Of (Arg1, Name_Check, Name_Ignore);
            Assertions_Enabled := Chars (Expression (Arg1)) = Name_Check;

         ---------------
         -- AST_Entry --
         ---------------

         --  pragma AST_Entry (entry_IDENTIFIER);

         when Pragma_AST_Entry => AST_Entry : declare
            Ent : Node_Id;

         begin
            GNAT_Pragma;
            Check_VMS (N);
            Check_Arg_Count (1);
            Check_No_Identifiers;
            Check_Arg_Is_Local_Name (Arg1);
            Ent := Entity (Expression (Arg1));

            --  Note: the implementation of the AST_Entry pragma could handle
            --  the entry family case fine, but for now we are consistent with
            --  the DEC rules, and do not allow the pragma, which of course
            --  has the effect of also forbidding the attribute.

            if Ekind (Ent) /= E_Entry then
               Error_Pragma_Arg
                 ("pragma% argument must be simple entry name", Arg1);

            elsif Is_AST_Entry (Ent) then
               Error_Pragma_Arg
                 ("duplicate % pragma for entry", Arg1);

            elsif Has_Homonym (Ent) then
               Error_Pragma_Arg
                 ("pragma% argument cannot specify overloaded entry", Arg1);

            else
               declare
                  FF : constant Entity_Id := First_Formal (Ent);

               begin
                  if Present (FF) then
                     if Present (Next_Formal (FF)) then
                        Error_Pragma_Arg
                          ("entry for pragma% can have only one argument",
                           Arg1);

                     elsif Parameter_Mode (FF) /= E_In_Parameter then
                        Error_Pragma_Arg
                          ("entry parameter for pragma% must have mode IN",
                           Arg1);
                     end if;
                  end if;
               end;

               Set_Is_AST_Entry (Ent);
            end if;
         end AST_Entry;

         ------------------
         -- Asynchronous --
         ------------------

         --  pragma Asynchronous (LOCAL_NAME);

         when Pragma_Asynchronous => Asynchronous : declare
            Nm     : Entity_Id;
            C_Ent  : Entity_Id;
            L      : List_Id;
            S      : Node_Id;
            N      : Node_Id;
            Formal : Entity_Id;

            procedure Process_Async_Pragma;
            --  Common processing for procedure and access-to-procedure case

            --------------------------
            -- Process_Async_Pragma --
            --------------------------

            procedure Process_Async_Pragma is
            begin
               if not Present (L) then
                  Set_Is_Asynchronous (Nm);
                  return;
               end if;

               --  The formals should be of mode IN (RM E.4.1(6))

               S := First (L);
               while Present (S) loop
                  Formal := Defining_Identifier (S);

                  if Nkind (Formal) = N_Defining_Identifier
                    and then Ekind (Formal) /= E_In_Parameter
                  then
                     Error_Pragma_Arg
                       ("pragma% procedure can only have IN parameter",
                        Arg1);
                  end if;

                  Next (S);
               end loop;

               Set_Is_Asynchronous (Nm);
            end Process_Async_Pragma;

         --  Start of processing for pragma Asynchronous

         begin
            Check_Ada_83_Warning;
            Check_No_Identifiers;
            Check_Arg_Count (1);
            Check_Arg_Is_Local_Name (Arg1);

            if Debug_Flag_U then
               return;
            end if;

            C_Ent := Cunit_Entity (Current_Sem_Unit);
            Analyze (Expression (Arg1));
            Nm := Entity (Expression (Arg1));

            if not Is_Remote_Call_Interface (C_Ent)
              and then not Is_Remote_Types (C_Ent)
            then
               --  This pragma should only appear in an RCI or Remote Types
               --  unit (RM E.4.1(4))

               Error_Pragma
                 ("pragma% not in Remote_Call_Interface or " &
                  "Remote_Types unit");
            end if;

            if Ekind (Nm) = E_Procedure
              and then Nkind (Parent (Nm)) = N_Procedure_Specification
            then
               if not Is_Remote_Call_Interface (Nm) then
                  Error_Pragma_Arg
                    ("pragma% cannot be applied on non-remote procedure",
                     Arg1);
               end if;

               L := Parameter_Specifications (Parent (Nm));
               Process_Async_Pragma;
               return;

            elsif Ekind (Nm) = E_Function then
               Error_Pragma_Arg
                 ("pragma% cannot be applied to function", Arg1);

            elsif Is_Remote_Access_To_Subprogram_Type (Nm) then

               if Is_Record_Type (Nm) then
                  --  A record type that is the Equivalent_Type for
                  --  a remote access-to-subprogram type.

                  N := Declaration_Node (Corresponding_Remote_Type (Nm));

               else
                  --  A non-expanded RAS type (case where distribution is
                  --  not enabled).

                  N := Declaration_Node (Nm);
               end if;

               if Nkind (N) = N_Full_Type_Declaration
                 and then Nkind (Type_Definition (N)) =
                                     N_Access_Procedure_Definition
               then
                  L := Parameter_Specifications (Type_Definition (N));
                  Process_Async_Pragma;

                  if Is_Asynchronous (Nm)
                    and then Expander_Active
                    and then Get_PCS_Name /= Name_No_DSA
                  then
                     RACW_Type_Is_Asynchronous (Underlying_RACW_Type (Nm));
                  end if;

               else
                  Error_Pragma_Arg
                    ("pragma% cannot reference access-to-function type",
                    Arg1);
               end if;

            --  Only other possibility is Access-to-class-wide type

            elsif Is_Access_Type (Nm)
              and then Is_Class_Wide_Type (Designated_Type (Nm))
            then
               Check_First_Subtype (Arg1);
               Set_Is_Asynchronous (Nm);
               if Expander_Active then
                  RACW_Type_Is_Asynchronous (Nm);
               end if;

            else
               Error_Pragma_Arg ("inappropriate argument for pragma%", Arg1);
            end if;
         end Asynchronous;

         ------------
         -- Atomic --
         ------------

         --  pragma Atomic (LOCAL_NAME);

         when Pragma_Atomic =>
            Process_Atomic_Shared_Volatile;

         -----------------------
         -- Atomic_Components --
         -----------------------

         --  pragma Atomic_Components (array_LOCAL_NAME);

         --  This processing is shared by Volatile_Components

         when Pragma_Atomic_Components   |
              Pragma_Volatile_Components =>

         Atomic_Components : declare
            E_Id : Node_Id;
            E    : Entity_Id;
            D    : Node_Id;
            K    : Node_Kind;

         begin
            Check_Ada_83_Warning;
            Check_No_Identifiers;
            Check_Arg_Count (1);
            Check_Arg_Is_Local_Name (Arg1);
            E_Id := Expression (Arg1);

            if Etype (E_Id) = Any_Type then
               return;
            end if;

            E := Entity (E_Id);

            if Rep_Item_Too_Early (E, N)
                 or else
               Rep_Item_Too_Late (E, N)
            then
               return;
            end if;

            D := Declaration_Node (E);
            K := Nkind (D);

            if (K = N_Full_Type_Declaration and then Is_Array_Type (E))
              or else
                ((Ekind (E) = E_Constant or else Ekind (E) = E_Variable)
                   and then Nkind (D) = N_Object_Declaration
                   and then Nkind (Object_Definition (D)) =
                                       N_Constrained_Array_Definition)
            then
               --  The flag is set on the object, or on the base type

               if Nkind (D) /= N_Object_Declaration then
                  E := Base_Type (E);
               end if;

               Set_Has_Volatile_Components (E);

               if Prag_Id = Pragma_Atomic_Components then
                  Set_Has_Atomic_Components (E);

                  if Is_Packed (E) then
                     Set_Is_Packed (E, False);

                     Error_Pragma_Arg
                       ("?Pack canceled, cannot pack atomic components",
                        Arg1);
                  end if;
               end if;

            else
               Error_Pragma_Arg ("inappropriate entity for pragma%", Arg1);
            end if;
         end Atomic_Components;

         --------------------
         -- Attach_Handler --
         --------------------

         --  pragma Attach_Handler (handler_NAME, EXPRESSION);

         when Pragma_Attach_Handler =>
            Check_Ada_83_Warning;
            Check_No_Identifiers;
            Check_Arg_Count (2);

            if No_Run_Time_Mode then
               Error_Msg_CRT ("Attach_Handler pragma", N);
            else
               Check_Interrupt_Or_Attach_Handler;

               --  The expression that designates the attribute may
               --  depend on a discriminant, and is therefore a per-
               --  object expression, to be expanded in the init proc.
               --  If expansion is enabled, perform semantic checks
               --  on a copy only.

               if Expander_Active then
                  declare
                     Temp : constant Node_Id :=
                              New_Copy_Tree (Expression (Arg2));
                  begin
                     Set_Parent (Temp, N);
                     Pre_Analyze_And_Resolve (Temp, RTE (RE_Interrupt_ID));
                  end;

               else
                  Analyze (Expression (Arg2));
                  Resolve (Expression (Arg2), RTE (RE_Interrupt_ID));
               end if;

               Process_Interrupt_Or_Attach_Handler;
            end if;

         --------------------
         -- C_Pass_By_Copy --
         --------------------

         --  pragma C_Pass_By_Copy ([Max_Size =>] static_integer_EXPRESSION);

         when Pragma_C_Pass_By_Copy => C_Pass_By_Copy : declare
            Arg : Node_Id;
            Val : Uint;

         begin
            GNAT_Pragma;
            Check_Valid_Configuration_Pragma;
            Check_Arg_Count (1);
            Check_Optional_Identifier (Arg1, "max_size");

            Arg := Expression (Arg1);
            Check_Arg_Is_Static_Expression (Arg, Any_Integer);

            Val := Expr_Value (Arg);

            if Val <= 0 then
               Error_Pragma_Arg
                 ("maximum size for pragma% must be positive", Arg1);

            elsif UI_Is_In_Int_Range (Val) then
               Default_C_Record_Mechanism := UI_To_Int (Val);

            --  If a giant value is given, Int'Last will do well enough.
            --  If sometime someone complains that a record larger than
            --  two gigabytes is not copied, we will worry about it then!

            else
               Default_C_Record_Mechanism := Mechanism_Type'Last;
            end if;
         end C_Pass_By_Copy;

         -------------
         -- Comment --
         -------------

         --  pragma Comment (static_string_EXPRESSION)

         --  Processing for pragma Comment shares the circuitry for
         --  pragma Ident. The only differences are that Ident enforces
         --  a limit of 31 characters on its argument, and also enforces
         --  limitations on placement for DEC compatibility. Pragma
         --  Comment shares neither of these restrictions.

         -------------------
         -- Common_Object --
         -------------------

         --  pragma Common_Object (
         --        [Internal =>] LOCAL_NAME,
         --     [, [External =>] EXTERNAL_SYMBOL]
         --     [, [Size     =>] EXTERNAL_SYMBOL]);

         --  Processing for this pragma is shared with Psect_Object

         --------------------------
         -- Compile_Time_Warning --
         --------------------------

         --  pragma Compile_Time_Warning
         --    (boolean_EXPRESSION, static_string_EXPRESSION);

         when Pragma_Compile_Time_Warning => Compile_Time_Warning : declare
            Arg1x : constant Node_Id := Get_Pragma_Arg (Arg1);

         begin
            GNAT_Pragma;
            Check_Arg_Count (2);
            Check_No_Identifiers;
            Check_Arg_Is_Static_Expression (Arg2, Standard_String);
            Analyze_And_Resolve (Arg1x, Standard_Boolean);

            if Compile_Time_Known_Value (Arg1x) then
               if Is_True (Expr_Value (Get_Pragma_Arg (Arg1))) then
                  String_To_Name_Buffer (Strval (Get_Pragma_Arg (Arg2)));
                  Add_Char_To_Name_Buffer ('?');

                  declare
                     Msg : String (1 .. Name_Len) :=
                             Name_Buffer (1 .. Name_Len);

                     B : Natural;

                  begin
                     --  This loop looks for multiple lines separated by
                     --  ASCII.LF and breaks them into continuation error
                     --  messages marked with the usual back slash.

                     B := 1;
                     for S in 2 .. Msg'Length - 1 loop
                        if Msg (S) = ASCII.LF then
                           Msg (S) := '?';
                           Error_Msg_N (Msg (B .. S), Arg1);
                           B := S;
                           Msg (B) := '\';
                        end if;
                     end loop;

                     Error_Msg_N (Msg (B .. Msg'Length), Arg1);
                  end;
               end if;
            end if;
         end Compile_Time_Warning;

         ----------------------------
         -- Complex_Representation --
         ----------------------------

         --  pragma Complex_Representation ([Entity =>] LOCAL_NAME);

         when Pragma_Complex_Representation => Complex_Representation : declare
            E_Id : Entity_Id;
            E    : Entity_Id;
            Ent  : Entity_Id;

         begin
            GNAT_Pragma;
            Check_Arg_Count (1);
            Check_Optional_Identifier (Arg1, Name_Entity);
            Check_Arg_Is_Local_Name (Arg1);
            E_Id := Expression (Arg1);

            if Etype (E_Id) = Any_Type then
               return;
            end if;

            E := Entity (E_Id);

            if not Is_Record_Type (E) then
               Error_Pragma_Arg
                 ("argument for pragma% must be record type", Arg1);
            end if;

            Ent := First_Entity (E);

            if No (Ent)
              or else No (Next_Entity (Ent))
              or else Present (Next_Entity (Next_Entity (Ent)))
              or else not Is_Floating_Point_Type (Etype (Ent))
              or else Etype (Ent) /= Etype (Next_Entity (Ent))
            then
               Error_Pragma_Arg
                 ("record for pragma% must have two fields of same fpt type",
                  Arg1);

            else
               Set_Has_Complex_Representation (Base_Type (E));
            end if;
         end Complex_Representation;

         -------------------------
         -- Component_Alignment --
         -------------------------

         --  pragma Component_Alignment (
         --        [Form =>] ALIGNMENT_CHOICE
         --     [, [Name =>] type_LOCAL_NAME]);
         --
         --   ALIGNMENT_CHOICE ::=
         --     Component_Size
         --   | Component_Size_4
         --   | Storage_Unit
         --   | Default

         when Pragma_Component_Alignment => Component_AlignmentP : declare
            Args  : Args_List (1 .. 2);
            Names : constant Name_List (1 .. 2) := (
                      Name_Form,
                      Name_Name);

            Form  : Node_Id renames Args (1);
            Name  : Node_Id renames Args (2);

            Atype : Component_Alignment_Kind;
            Typ   : Entity_Id;

         begin
            GNAT_Pragma;
            Gather_Associations (Names, Args);

            if No (Form) then
               Error_Pragma ("missing Form argument for pragma%");
            end if;

            Check_Arg_Is_Identifier (Form);

            --  Get proper alignment, note that Default = Component_Size
            --  on all machines we have so far, and we want to set this
            --  value rather than the default value to indicate that it
            --  has been explicitly set (and thus will not get overridden
            --  by the default component alignment for the current scope)

            if Chars (Form) = Name_Component_Size then
               Atype := Calign_Component_Size;

            elsif Chars (Form) = Name_Component_Size_4 then
               Atype := Calign_Component_Size_4;

            elsif Chars (Form) = Name_Default then
               Atype := Calign_Component_Size;

            elsif Chars (Form) = Name_Storage_Unit then
               Atype := Calign_Storage_Unit;

            else
               Error_Pragma_Arg
                 ("invalid Form parameter for pragma%", Form);
            end if;

            --  Case with no name, supplied, affects scope table entry

            if No (Name) then
               Scope_Stack.Table
                 (Scope_Stack.Last).Component_Alignment_Default := Atype;

            --  Case of name supplied

            else
               Check_Arg_Is_Local_Name (Name);
               Find_Type (Name);
               Typ := Entity (Name);

               if Typ = Any_Type
                 or else Rep_Item_Too_Early (Typ, N)
               then
                  return;
               else
                  Typ := Underlying_Type (Typ);
               end if;

               if not Is_Record_Type (Typ)
                 and then not Is_Array_Type (Typ)
               then
                  Error_Pragma_Arg
                    ("Name parameter of pragma% must identify record or " &
                     "array type", Name);
               end if;

               --  An explicit Component_Alignment pragma overrides an
               --  implicit pragma Pack, but not an explicit one.

               if not Has_Pragma_Pack (Base_Type (Typ)) then
                  Set_Is_Packed (Base_Type (Typ), False);
                  Set_Component_Alignment (Base_Type (Typ), Atype);
               end if;
            end if;
         end Component_AlignmentP;

         ----------------
         -- Controlled --
         ----------------

         --  pragma Controlled (first_subtype_LOCAL_NAME);

         when Pragma_Controlled => Controlled : declare
            Arg : Node_Id;

         begin
            Check_No_Identifiers;
            Check_Arg_Count (1);
            Check_Arg_Is_Local_Name (Arg1);
            Arg := Expression (Arg1);

            if not Is_Entity_Name (Arg)
              or else not Is_Access_Type (Entity (Arg))
            then
               Error_Pragma_Arg ("pragma% requires access type", Arg1);
            else
               Set_Has_Pragma_Controlled (Base_Type (Entity (Arg)));
            end if;
         end Controlled;

         ----------------
         -- Convention --
         ----------------

         --  pragma Convention ([Convention =>] convention_IDENTIFIER,
         --    [Entity =>] LOCAL_NAME);

         when Pragma_Convention => Convention : declare
            C : Convention_Id;
            E : Entity_Id;
         begin
            Check_Arg_Order ((Name_Convention, Name_Entity));
            Check_Ada_83_Warning;
            Check_Arg_Count (2);
            Process_Convention (C, E);
         end Convention;

         ---------------------------
         -- Convention_Identifier --
         ---------------------------

         --  pragma Convention_Identifier ([Name =>] IDENTIFIER,
         --    [Convention =>] convention_IDENTIFIER);

         when Pragma_Convention_Identifier => Convention_Identifier : declare
            Idnam : Name_Id;
            Cname : Name_Id;

         begin
            GNAT_Pragma;
            Check_Arg_Order ((Name_Name, Name_Convention));
            Check_Arg_Count (2);
            Check_Optional_Identifier (Arg1, Name_Name);
            Check_Optional_Identifier (Arg2, Name_Convention);
            Check_Arg_Is_Identifier (Arg1);
            Check_Arg_Is_Identifier (Arg1);
            Idnam := Chars (Expression (Arg1));
            Cname := Chars (Expression (Arg2));

            if Is_Convention_Name (Cname) then
               Record_Convention_Identifier
                 (Idnam, Get_Convention_Id (Cname));
            else
               Error_Pragma_Arg
                 ("second arg for % pragma must be convention", Arg2);
            end if;
         end Convention_Identifier;

         ---------------
         -- CPP_Class --
         ---------------

         --  pragma CPP_Class ([Entity =>] local_NAME)

         when Pragma_CPP_Class => CPP_Class : declare
            Arg         : Node_Id;
            Typ         : Entity_Id;
            Default_DTC : Entity_Id := Empty;
            VTP_Type    : constant Entity_Id  := RTE (RE_Vtable_Ptr);
            C           : Entity_Id;
            Tag_C       : Entity_Id;

         begin
            GNAT_Pragma;
            Check_Arg_Count (1);
            Check_Optional_Identifier (Arg1, Name_Entity);
            Check_Arg_Is_Local_Name (Arg1);

            Arg := Expression (Arg1);
            Analyze (Arg);

            if Etype (Arg) = Any_Type then
               return;
            end if;

            if not Is_Entity_Name (Arg)
              or else not Is_Type (Entity (Arg))
            then
               Error_Pragma_Arg ("pragma% requires a type mark", Arg1);
            end if;

            Typ := Entity (Arg);

            if not Is_Record_Type (Typ) then
               Error_Pragma_Arg ("pragma% applicable to a record, "
                 & "tagged record or record extension", Arg1);
            end if;

            Default_DTC := First_Component (Typ);
            while Present (Default_DTC)
              and then Etype (Default_DTC) /= VTP_Type
            loop
               Next_Component (Default_DTC);
            end loop;

            --  Case of non tagged type

            if not Is_Tagged_Type (Typ) then
               Set_Is_CPP_Class (Typ);

               if Present (Default_DTC) then
                  Error_Pragma_Arg
                    ("only tagged records can contain vtable pointers", Arg1);
               end if;

            --  Case of tagged type with no vtable ptr

            --  What is test for Typ = Root_Typ (Typ) about here ???

            elsif Is_Tagged_Type (Typ)
              and then Typ = Root_Type (Typ)
              and then No (Default_DTC)
            then
               Error_Pragma_Arg
                 ("a cpp_class must contain a vtable pointer", Arg1);

            --  Tagged type that has a vtable ptr

            elsif Present (Default_DTC) then
               Set_Is_CPP_Class (Typ);
               Set_Is_Limited_Record (Typ);
               Set_Is_Tag (Default_DTC);
               Set_DT_Entry_Count (Default_DTC, No_Uint);

               --  Since a CPP type has no direct link to its associated tag
               --  most tags checks cannot be performed

               Set_Kill_Tag_Checks (Typ);
               Set_Kill_Tag_Checks (Class_Wide_Type (Typ));

               --  Get rid of the _tag component when there was one.
               --  It is only useful for regular tagged types

               if Expander_Active and then Typ = Root_Type (Typ) then

                  Tag_C := First_Tag_Component (Typ);
                  C := First_Entity (Typ);

                  if C = Tag_C then
                     Set_First_Entity (Typ, Next_Entity (Tag_C));

                  else
                     while Next_Entity (C) /= Tag_C loop
                        Next_Entity (C);
                     end loop;

                     Set_Next_Entity (C, Next_Entity (Tag_C));
                  end if;
               end if;
            end if;
         end CPP_Class;

         ---------------------
         -- CPP_Constructor --
         ---------------------

         --  pragma CPP_Constructor ([Entity =>] LOCAL_NAME);

         when Pragma_CPP_Constructor => CPP_Constructor : declare
            Id     : Entity_Id;
            Def_Id : Entity_Id;

         begin
            GNAT_Pragma;
            Check_Arg_Count (1);
            Check_Optional_Identifier (Arg1, Name_Entity);
            Check_Arg_Is_Local_Name (Arg1);

            Id := Expression (Arg1);
            Find_Program_Unit_Name (Id);

            --  If we did not find the name, we are done

            if Etype (Id) = Any_Type then
               return;
            end if;

            Def_Id := Entity (Id);

            if Ekind (Def_Id) = E_Function
              and then Is_Class_Wide_Type (Etype (Def_Id))
              and then Is_CPP_Class (Etype (Etype (Def_Id)))
            then
               --  What the heck is this??? this pragma allows only 1 arg

               if Arg_Count >= 2 then
                  Check_At_Most_N_Arguments (3);
                  Process_Interface_Name (Def_Id, Arg2, Arg3);
               end if;

               if No (Parameter_Specifications (Parent (Def_Id))) then
                  Set_Has_Completion (Def_Id);
                  Set_Is_Constructor (Def_Id);
               else
                  Error_Pragma_Arg
                    ("non-default constructors not implemented", Arg1);
               end if;

            else
               Error_Pragma_Arg
                 ("pragma% requires function returning a 'C'P'P_Class type",
                   Arg1);
            end if;
         end CPP_Constructor;

         -----------------
         -- CPP_Virtual --
         -----------------

         --  pragma CPP_Virtual
         --      [Entity =>]       LOCAL_NAME
         --    [ [Vtable_Ptr =>]   LOCAL_NAME,
         --      [Position =>]     static_integer_EXPRESSION]);

         when Pragma_CPP_Virtual => CPP_Virtual : declare
            Arg      : Node_Id;
            Typ      : Entity_Id;
            Subp     : Entity_Id;
            VTP_Type : constant Entity_Id  := RTE (RE_Vtable_Ptr);
            DTC      : Entity_Id;
            V        : Uint;

         begin
            GNAT_Pragma;
            Check_Arg_Order ((Name_Entity, Name_Vtable_Ptr, Name_Position));

            if Arg_Count = 3 then
               Check_Optional_Identifier (Arg2, Name_Vtable_Ptr);

               --  We allow Entry_Count as well as Position for the third
               --  parameter for back compatibility with versions of GNAT
               --  before version 3.12. The documentation has always said
               --  Position, but the code up to 3.12 said Entry_Count.

               if Chars (Arg3) /= Name_Entry_Count then
                  Check_Optional_Identifier (Arg3, Name_Position);
               end if;

            else
               Check_Arg_Count (1);
            end if;

            Check_Optional_Identifier (Arg1, Name_Entity);
            Check_Arg_Is_Local_Name (Arg1);

            --  First argument must be a subprogram name

            Arg := Expression (Arg1);
            Find_Program_Unit_Name (Arg);

            if Etype (Arg) = Any_Type then
               return;
            else
               Subp := Entity (Arg);
            end if;

            if not (Is_Subprogram (Subp)
                     and then Is_Dispatching_Operation (Subp))
            then
               Error_Pragma_Arg
                 ("pragma% must reference a primitive operation", Arg1);
            end if;

            Typ := Find_Dispatching_Type (Subp);

            --  If only one Argument defaults are :
            --    . DTC_Entity is the default Vtable pointer
            --    . DT_Position will be set at the freezing point

            if Arg_Count = 1 then
               Set_DTC_Entity (Subp, First_Tag_Component (Typ));
               return;
            end if;

            --  Second argument is a component name of type Vtable_Ptr

            Arg := Expression (Arg2);

            if Nkind (Arg) /= N_Identifier then
               Error_Msg_NE ("must be a& component name", Arg, Typ);
               raise Pragma_Exit;
            end if;

            DTC := First_Component (Typ);
            while Present (DTC) and then Chars (DTC) /= Chars (Arg) loop
               Next_Component (DTC);
            end loop;

            if No (DTC) then
               Error_Msg_NE ("must be a& component name", Arg, Typ);
               raise Pragma_Exit;

            elsif Etype (DTC) /= VTP_Type then
               Wrong_Type (Arg, VTP_Type);
               return;
            end if;

            --  Third argument is an integer (DT_Position)

            Arg := Expression (Arg3);
            Analyze_And_Resolve (Arg, Any_Integer);

            if not Is_Static_Expression (Arg) then
               Flag_Non_Static_Expr
                 ("third argument of pragma CPP_Virtual must be static!",
                  Arg3);
               raise Pragma_Exit;

            else
               V := Expr_Value (Expression (Arg3));

               if V <= 0 then
                  Error_Pragma_Arg
                    ("third argument of pragma% must be positive",
                     Arg3);

               else
                  Set_DTC_Entity (Subp, DTC);
                  Set_DT_Position (Subp, V);
               end if;
            end if;
         end CPP_Virtual;

         ----------------
         -- CPP_Vtable --
         ----------------

         --  pragma CPP_Vtable (
         --    [Entity =>]       LOCAL_NAME
         --    [Vtable_Ptr =>]   LOCAL_NAME,
         --    [Entry_Count =>]  static_integer_EXPRESSION);

         when Pragma_CPP_Vtable => CPP_Vtable : declare
            Arg      : Node_Id;
            Typ      : Entity_Id;
            VTP_Type : constant Entity_Id  := RTE (RE_Vtable_Ptr);
            DTC      : Entity_Id;
            V        : Uint;
            Elmt     : Elmt_Id;

         begin
            GNAT_Pragma;
            Check_Arg_Order ((Name_Entity, Name_Vtable_Ptr, Name_Entry_Count));
            Check_Arg_Count (3);
            Check_Optional_Identifier (Arg1, Name_Entity);
            Check_Optional_Identifier (Arg2, Name_Vtable_Ptr);
            Check_Optional_Identifier (Arg3, Name_Entry_Count);
            Check_Arg_Is_Local_Name (Arg1);

            --  First argument is a record type name

            Arg := Expression (Arg1);
            Analyze (Arg);

            if Etype (Arg) = Any_Type then
               return;
            else
               Typ := Entity (Arg);
            end if;

            if not (Is_Tagged_Type (Typ) and then Is_CPP_Class (Typ)) then
               Error_Pragma_Arg ("'C'P'P_Class tagged type expected", Arg1);
            end if;

            --  Second argument is a component name of type Vtable_Ptr

            Arg := Expression (Arg2);

            if Nkind (Arg) /= N_Identifier then
               Error_Msg_NE ("must be a& component name", Arg, Typ);
               raise Pragma_Exit;
            end if;

            DTC := First_Component (Typ);
            while Present (DTC) and then Chars (DTC) /= Chars (Arg) loop
               Next_Component (DTC);
            end loop;

            if No (DTC) then
               Error_Msg_NE ("must be a& component name", Arg, Typ);
               raise Pragma_Exit;

            elsif Etype (DTC) /= VTP_Type then
               Wrong_Type (DTC, VTP_Type);
               return;

            --  If it is the first pragma Vtable, This becomes the default tag

            elsif (not Is_Tag (DTC))
              and then DT_Entry_Count (First_Tag_Component (Typ)) = No_Uint
            then
               Set_Is_Tag (First_Tag_Component (Typ), False);
               Set_Is_Tag (DTC, True);
               Set_DT_Entry_Count (DTC, No_Uint);
            end if;

            --  Those pragmas must appear before any primitive operation
            --  definition (except inherited ones) otherwise the default
            --  may be wrong

            Elmt := First_Elmt (Primitive_Operations (Typ));
            while Present (Elmt) loop
               if No (Alias (Node (Elmt))) then
                  Error_Msg_Sloc := Sloc (Node (Elmt));
                  Error_Pragma
                    ("pragma% must appear before this primitive operation");
               end if;

               Next_Elmt (Elmt);
            end loop;

            --  Third argument is an integer (DT_Entry_Count)

            Arg := Expression (Arg3);
            Analyze_And_Resolve (Arg, Any_Integer);

            if not Is_Static_Expression (Arg) then
               Flag_Non_Static_Expr
                 ("entry count for pragma CPP_Vtable must be a static " &
                  "expression!", Arg3);
               raise Pragma_Exit;

            else
               V := Expr_Value (Expression (Arg3));

               if V <= 0 then
                  Error_Pragma_Arg
                    ("entry count for pragma% must be positive", Arg3);
               else
                  Set_DT_Entry_Count (DTC, V);
               end if;
            end if;
         end CPP_Vtable;

         -----------
         -- Debug --
         -----------

         --  pragma Debug (PROCEDURE_CALL_STATEMENT);

         when Pragma_Debug => Debug : begin
            GNAT_Pragma;

            --  Rewrite into a conditional with a static condition

            Rewrite (N, Make_Implicit_If_Statement (N,
              Condition => New_Occurrence_Of (Boolean_Literals (
                Debug_Pragmas_Enabled and Expander_Active), Loc),
              Then_Statements => New_List (
                Relocate_Node (Debug_Statement (N)))));
            Analyze (N);
         end Debug;

         ------------------
         -- Debug_Policy --
         ------------------

         --  pragma Debug_Policy (Check | Ignore)

         when Pragma_Debug_Policy =>
            GNAT_Pragma;
            Check_Arg_Count (1);
            Check_Arg_Is_One_Of (Arg1, Name_Check, Name_Ignore);
            Debug_Pragmas_Enabled := Chars (Expression (Arg1)) = Name_Check;

         ---------------------
         -- Detect_Blocking --
         ---------------------

         --  pragma Detect_Blocking;

         when Pragma_Detect_Blocking =>
            GNAT_Pragma;
            Check_Arg_Count (0);
            Check_Valid_Configuration_Pragma;
            Detect_Blocking := True;

         -------------------
         -- Discard_Names --
         -------------------

         --  pragma Discard_Names [([On =>] LOCAL_NAME)];

         when Pragma_Discard_Names => Discard_Names : declare
            E_Id : Entity_Id;
            E    : Entity_Id;

         begin
            Check_Ada_83_Warning;

            --  Deal with configuration pragma case

            if Arg_Count = 0 and then Is_Configuration_Pragma then
               Global_Discard_Names := True;
               return;

            --  Otherwise, check correct appropriate context

            else
               Check_Is_In_Decl_Part_Or_Package_Spec;

               if Arg_Count = 0 then

                  --  If there is no parameter, then from now on this pragma
                  --  applies to any enumeration, exception or tagged type
                  --  defined in the current declarative part.

                  Set_Discard_Names (Current_Scope);
                  return;

               else
                  Check_Arg_Count (1);
                  Check_Optional_Identifier (Arg1, Name_On);
                  Check_Arg_Is_Local_Name (Arg1);
                  E_Id := Expression (Arg1);

                  if Etype (E_Id) = Any_Type then
                     return;
                  else
                     E := Entity (E_Id);
                  end if;

                  if (Is_First_Subtype (E)
                       and then (Is_Enumeration_Type (E)
                                  or else Is_Tagged_Type (E)))
                    or else Ekind (E) = E_Exception
                  then
                     Set_Discard_Names (E);
                  else
                     Error_Pragma_Arg
                       ("inappropriate entity for pragma%", Arg1);
                  end if;
               end if;
            end if;
         end Discard_Names;

         ---------------
         -- Elaborate --
         ---------------

         --  pragma Elaborate (library_unit_NAME {, library_unit_NAME});

         when Pragma_Elaborate => Elaborate : declare
            Plist       : List_Id;
            Parent_Node : Node_Id;
            Arg         : Node_Id;
            Citem       : Node_Id;

         begin
            --  Pragma must be in context items list of a compilation unit

            if not Is_List_Member (N) then
               Pragma_Misplaced;
               return;

            else
               Plist := List_Containing (N);
               Parent_Node := Parent (Plist);

               if Parent_Node = Empty
                 or else Nkind (Parent_Node) /= N_Compilation_Unit
                 or else Context_Items (Parent_Node) /= Plist
               then
                  Pragma_Misplaced;
                  return;
               end if;
            end if;

            --  Must be at least one argument

            if Arg_Count = 0 then
               Error_Pragma ("pragma% requires at least one argument");
            end if;

            --  In Ada 83 mode, there can be no items following it in the
            --  context list except other pragmas and implicit with clauses
            --  (e.g. those added by use of Rtsfind). In Ada 95 mode, this
            --  placement rule does not apply.

            if Ada_Version = Ada_83 and then Comes_From_Source (N) then
               Citem := Next (N);

               while Present (Citem) loop
                  if Nkind (Citem) = N_Pragma
                    or else (Nkind (Citem) = N_With_Clause
                              and then Implicit_With (Citem))
                  then
                     null;
                  else
                     Error_Pragma
                       ("(Ada 83) pragma% must be at end of context clause");
                  end if;

                  Next (Citem);
               end loop;
            end if;

            --  Finally, the arguments must all be units mentioned in a with
            --  clause in the same context clause. Note we already checked
            --  (in Par.Prag) that the arguments are either identifiers or

            Arg := Arg1;
            Outer : while Present (Arg) loop
               Citem := First (Plist);

               Inner : while Citem /= N loop
                  if Nkind (Citem) = N_With_Clause
                    and then Same_Name (Name (Citem), Expression (Arg))
                  then
                     Set_Elaborate_Present (Citem, True);
                     Set_Unit_Name (Expression (Arg), Name (Citem));

                     --  With the pragma present, elaboration calls on
                     --  subprograms from the named unit need no further
                     --  checks, as long as the pragma appears in the current
                     --  compilation unit. If the pragma appears in some unit
                     --  in the context, there might still be a need for an
                     --  Elaborate_All_Desirable from the current compilation
                     --  to the the named unit, so we keep the check enabled.

                     if In_Extended_Main_Source_Unit (N) then
                        Set_Suppress_Elaboration_Warnings
                          (Entity (Name (Citem)));
                     end if;
                     exit Inner;
                  end if;

                  Next (Citem);
               end loop Inner;

               if Citem = N then
                  Error_Pragma_Arg
                    ("argument of pragma% is not with'ed unit", Arg);
               end if;

               Next (Arg);
            end loop Outer;

            --  Give a warning if operating in static mode with -gnatwl
            --  (elaboration warnings eanbled) switch set.

            if Elab_Warnings and not Dynamic_Elaboration_Checks then
               Error_Msg_N
                 ("?use of pragma Elaborate may not be safe", N);
               Error_Msg_N
                 ("?use pragma Elaborate_All instead if possible", N);
            end if;
         end Elaborate;

         -------------------
         -- Elaborate_All --
         -------------------

         --  pragma Elaborate_All (library_unit_NAME {, library_unit_NAME});

         when Pragma_Elaborate_All => Elaborate_All : declare
            Plist       : List_Id;
            Parent_Node : Node_Id;
            Arg         : Node_Id;
            Citem       : Node_Id;

         begin
            Check_Ada_83_Warning;

            --  Pragma must be in context items list of a compilation unit

            if not Is_List_Member (N) then
               Pragma_Misplaced;
               return;

            else
               Plist := List_Containing (N);
               Parent_Node := Parent (Plist);

               if Parent_Node = Empty
                 or else Nkind (Parent_Node) /= N_Compilation_Unit
                 or else Context_Items (Parent_Node) /= Plist
               then
                  Pragma_Misplaced;
                  return;
               end if;
            end if;

            --  Must be at least one argument

            if Arg_Count = 0 then
               Error_Pragma ("pragma% requires at least one argument");
            end if;

            --  Note: unlike pragma Elaborate, pragma Elaborate_All does not
            --  have to appear at the end of the context clause, but may
            --  appear mixed in with other items, even in Ada 83 mode.

            --  Final check: the arguments must all be units mentioned in
            --  a with clause in the same context clause. Note that we
            --  already checked (in Par.Prag) that all the arguments are
            --  either identifiers or selected components.

            Arg := Arg1;
            Outr : while Present (Arg) loop
               Citem := First (Plist);

               Innr : while Citem /= N loop
                  if Nkind (Citem) = N_With_Clause
                    and then Same_Name (Name (Citem), Expression (Arg))
                  then
                     Set_Elaborate_All_Present (Citem, True);
                     Set_Unit_Name (Expression (Arg), Name (Citem));

                     --  Suppress warnings and elaboration checks on the named
                     --  unit if the pragma is in the current compilation, as
                     --  for pragma Elaborate.

                     if In_Extended_Main_Source_Unit (N) then
                        Set_Suppress_Elaboration_Warnings
                          (Entity (Name (Citem)));
                     end if;
                     exit Innr;
                  end if;

                  Next (Citem);
               end loop Innr;

               if Citem = N then
                  Set_Error_Posted (N);
                  Error_Pragma_Arg
                    ("argument of pragma% is not with'ed unit", Arg);
               end if;

               Next (Arg);
            end loop Outr;
         end Elaborate_All;

         --------------------
         -- Elaborate_Body --
         --------------------

         --  pragma Elaborate_Body [( library_unit_NAME )];

         when Pragma_Elaborate_Body => Elaborate_Body : declare
            Cunit_Node : Node_Id;
            Cunit_Ent  : Entity_Id;

         begin
            Check_Ada_83_Warning;
            Check_Valid_Library_Unit_Pragma;

            if Nkind (N) = N_Null_Statement then
               return;
            end if;

            Cunit_Node := Cunit (Current_Sem_Unit);
            Cunit_Ent  := Cunit_Entity (Current_Sem_Unit);

            if Nkind (Unit (Cunit_Node)) = N_Package_Body
                 or else
               Nkind (Unit (Cunit_Node)) = N_Subprogram_Body
            then
               Error_Pragma ("pragma% must refer to a spec, not a body");
            else
               Set_Body_Required (Cunit_Node, True);
               Set_Has_Pragma_Elaborate_Body     (Cunit_Ent);

               --  If we are in dynamic elaboration mode, then we suppress
               --  elaboration warnings for the unit, since it is definitely
               --  fine NOT to do dynamic checks at the first level (and such
               --  checks will be suppressed because no elaboration boolean
               --  is created for Elaborate_Body packages).

               --  But in the static model of elaboration, Elaborate_Body is
               --  definitely NOT good enough to ensure elaboration safety on
               --  its own, since the body may WITH other units that are not
               --  safe from an elaboration point of view, so a client must
               --  still do an Elaborate_All on such units.

               --  Debug flag -gnatdD restores the old behavior of 3.13,
               --  where Elaborate_Body always suppressed elab warnings.

               if Dynamic_Elaboration_Checks or Debug_Flag_DD then
                  Set_Suppress_Elaboration_Warnings (Cunit_Ent);
               end if;
            end if;
         end Elaborate_Body;

         ------------------------
         -- Elaboration_Checks --
         ------------------------

         --  pragma Elaboration_Checks (Static | Dynamic);

         when Pragma_Elaboration_Checks =>
            GNAT_Pragma;
            Check_Arg_Count (1);
            Check_Arg_Is_One_Of (Arg1, Name_Static, Name_Dynamic);
            Dynamic_Elaboration_Checks :=
              (Chars (Get_Pragma_Arg (Arg1)) = Name_Dynamic);

         ---------------
         -- Eliminate --
         ---------------

         --  pragma Eliminate (
         --      [Unit_Name       =>]  IDENTIFIER |
         --                            SELECTED_COMPONENT
         --    [,[Entity          =>]  IDENTIFIER |
         --                            SELECTED_COMPONENT |
         --                            STRING_LITERAL]
         --    [,]OVERLOADING_RESOLUTION);

         --  OVERLOADING_RESOLUTION ::= PARAMETER_AND_RESULT_TYPE_PROFILE |
         --                             SOURCE_LOCATION

         --  PARAMETER_AND_RESULT_TYPE_PROFILE ::= PROCEDURE_PROFILE |
         --                                        FUNCTION_PROFILE

         --  PROCEDURE_PROFILE ::= Parameter_Types => PARAMETER_TYPES

         --  FUNCTION_PROFILE ::= [Parameter_Types => PARAMETER_TYPES,]
         --                       Result_Type => result_SUBTYPE_NAME]

         --  PARAMETER_TYPES ::= (SUBTYPE_NAME {, SUBTYPE_NAME})
         --  SUBTYPE_NAME    ::= STRING_LITERAL

         --  SOURCE_LOCATION ::= Source_Location => SOURCE_TRACE
         --  SOURCE_TRACE    ::= STRING_LITERAL

         when Pragma_Eliminate => Eliminate : declare
            Args  : Args_List (1 .. 5);
            Names : constant Name_List (1 .. 5) := (
                      Name_Unit_Name,
                      Name_Entity,
                      Name_Parameter_Types,
                      Name_Result_Type,
                      Name_Source_Location);

            Unit_Name       : Node_Id renames Args (1);
            Entity          : Node_Id renames Args (2);
            Parameter_Types : Node_Id renames Args (3);
            Result_Type     : Node_Id renames Args (4);
            Source_Location : Node_Id renames Args (5);

         begin
            GNAT_Pragma;
            Check_Valid_Configuration_Pragma;
            Gather_Associations (Names, Args);

            if No (Unit_Name) then
               Error_Pragma ("missing Unit_Name argument for pragma%");
            end if;

            if No (Entity)
              and then (Present (Parameter_Types)
                          or else
                        Present (Result_Type)
                          or else
                        Present (Source_Location))
            then
               Error_Pragma ("missing Entity argument for pragma%");
            end if;

            if (Present (Parameter_Types)
                       or else
                Present (Result_Type))
              and then
                Present (Source_Location)
            then
               Error_Pragma
                 ("parameter profile and source location can not " &
                  "be used together in pragma%");
            end if;

            Process_Eliminate_Pragma
              (N,
               Unit_Name,
               Entity,
               Parameter_Types,
               Result_Type,
               Source_Location);
         end Eliminate;

         -------------------------
         -- Explicit_Overriding --
         -------------------------

         when Pragma_Explicit_Overriding =>
            Check_Valid_Configuration_Pragma;
            Check_Arg_Count (0);
            Explicit_Overriding := True;

         ------------
         -- Export --
         ------------

         --  pragma Export (
         --    [   Convention    =>] convention_IDENTIFIER,
         --    [   Entity        =>] local_NAME
         --    [, [External_Name =>] static_string_EXPRESSION ]
         --    [, [Link_Name     =>] static_string_EXPRESSION ]);

         when Pragma_Export => Export : declare
            C      : Convention_Id;
            Def_Id : Entity_Id;

         begin
            Check_Ada_83_Warning;
            Check_Arg_Order
              ((Name_Convention,
                Name_Entity,
                Name_External_Name,
                Name_Link_Name));
            Check_At_Least_N_Arguments (2);
            Check_At_Most_N_Arguments  (4);
            Process_Convention (C, Def_Id);

            if Ekind (Def_Id) /= E_Constant then
               Note_Possible_Modification (Expression (Arg2));
            end if;

            Process_Interface_Name (Def_Id, Arg3, Arg4);
            Set_Exported (Def_Id, Arg2);
         end Export;

         ----------------------
         -- Export_Exception --
         ----------------------

         --  pragma Export_Exception (
         --        [Internal         =>] LOCAL_NAME,
         --     [, [External         =>] EXTERNAL_SYMBOL,]
         --     [, [Form     =>] Ada | VMS]
         --     [, [Code     =>] static_integer_EXPRESSION]);

         when Pragma_Export_Exception => Export_Exception : declare
            Args  : Args_List (1 .. 4);
            Names : constant Name_List (1 .. 4) := (
                      Name_Internal,
                      Name_External,
                      Name_Form,
                      Name_Code);

            Internal : Node_Id renames Args (1);
            External : Node_Id renames Args (2);
            Form     : Node_Id renames Args (3);
            Code     : Node_Id renames Args (4);

         begin
            if Inside_A_Generic then
               Error_Pragma ("pragma% cannot be used for generic entities");
            end if;

            Gather_Associations (Names, Args);
            Process_Extended_Import_Export_Exception_Pragma (
              Arg_Internal => Internal,
              Arg_External => External,
              Arg_Form     => Form,
              Arg_Code     => Code);

            if not Is_VMS_Exception (Entity (Internal)) then
               Set_Exported (Entity (Internal), Internal);
            end if;
         end Export_Exception;

         ---------------------
         -- Export_Function --
         ---------------------

         --  pragma Export_Function (
         --        [Internal         =>] LOCAL_NAME,
         --     [, [External         =>] EXTERNAL_SYMBOL,]
         --     [, [Parameter_Types  =>] (PARAMETER_TYPES)]
         --     [, [Result_Type      =>] TYPE_DESIGNATOR]
         --     [, [Mechanism        =>] MECHANISM]
         --     [, [Result_Mechanism =>] MECHANISM_NAME]);

         --  EXTERNAL_SYMBOL ::=
         --    IDENTIFIER
         --  | static_string_EXPRESSION

         --  PARAMETER_TYPES ::=
         --    null
         --  | TYPE_DESIGNATOR @{, TYPE_DESIGNATOR@}

         --  TYPE_DESIGNATOR ::=
         --    subtype_NAME
         --  | subtype_Name ' Access

         --  MECHANISM ::=
         --    MECHANISM_NAME
         --  | (MECHANISM_ASSOCIATION @{, MECHANISM_ASSOCIATION@})

         --  MECHANISM_ASSOCIATION ::=
         --    [formal_parameter_NAME =>] MECHANISM_NAME

         --  MECHANISM_NAME ::=
         --    Value
         --  | Reference
         --  | Descriptor [([Class =>] CLASS_NAME)]

         --  CLASS_NAME ::= ubs | ubsb | uba | s | sb | a | nca

         when Pragma_Export_Function => Export_Function : declare
            Args  : Args_List (1 .. 6);
            Names : constant Name_List (1 .. 6) := (
                      Name_Internal,
                      Name_External,
                      Name_Parameter_Types,
                      Name_Result_Type,
                      Name_Mechanism,
                      Name_Result_Mechanism);

            Internal         : Node_Id renames Args (1);
            External         : Node_Id renames Args (2);
            Parameter_Types  : Node_Id renames Args (3);
            Result_Type      : Node_Id renames Args (4);
            Mechanism        : Node_Id renames Args (5);
            Result_Mechanism : Node_Id renames Args (6);

         begin
            GNAT_Pragma;
            Gather_Associations (Names, Args);
            Process_Extended_Import_Export_Subprogram_Pragma (
              Arg_Internal         => Internal,
              Arg_External         => External,
              Arg_Parameter_Types  => Parameter_Types,
              Arg_Result_Type      => Result_Type,
              Arg_Mechanism        => Mechanism,
              Arg_Result_Mechanism => Result_Mechanism);
         end Export_Function;

         -------------------
         -- Export_Object --
         -------------------

         --  pragma Export_Object (
         --        [Internal =>] LOCAL_NAME,
         --     [, [External =>] EXTERNAL_SYMBOL]
         --     [, [Size     =>] EXTERNAL_SYMBOL]);

         --  EXTERNAL_SYMBOL ::=
         --    IDENTIFIER
         --  | static_string_EXPRESSION

         --  PARAMETER_TYPES ::=
         --    null
         --  | TYPE_DESIGNATOR @{, TYPE_DESIGNATOR@}

         --  TYPE_DESIGNATOR ::=
         --    subtype_NAME
         --  | subtype_Name ' Access

         --  MECHANISM ::=
         --    MECHANISM_NAME
         --  | (MECHANISM_ASSOCIATION @{, MECHANISM_ASSOCIATION@})

         --  MECHANISM_ASSOCIATION ::=
         --    [formal_parameter_NAME =>] MECHANISM_NAME

         --  MECHANISM_NAME ::=
         --    Value
         --  | Reference
         --  | Descriptor [([Class =>] CLASS_NAME)]

         --  CLASS_NAME ::= ubs | ubsb | uba | s | sb | a | nca

         when Pragma_Export_Object => Export_Object : declare
            Args  : Args_List (1 .. 3);
            Names : constant Name_List (1 .. 3) := (
                      Name_Internal,
                      Name_External,
                      Name_Size);

            Internal : Node_Id renames Args (1);
            External : Node_Id renames Args (2);
            Size     : Node_Id renames Args (3);

         begin
            GNAT_Pragma;
            Gather_Associations (Names, Args);
            Process_Extended_Import_Export_Object_Pragma (
              Arg_Internal => Internal,
              Arg_External => External,
              Arg_Size     => Size);
         end Export_Object;

         ----------------------
         -- Export_Procedure --
         ----------------------

         --  pragma Export_Procedure (
         --        [Internal         =>] LOCAL_NAME,
         --     [, [External         =>] EXTERNAL_SYMBOL,]
         --     [, [Parameter_Types  =>] (PARAMETER_TYPES)]
         --     [, [Mechanism        =>] MECHANISM]);

         --  EXTERNAL_SYMBOL ::=
         --    IDENTIFIER
         --  | static_string_EXPRESSION

         --  PARAMETER_TYPES ::=
         --    null
         --  | TYPE_DESIGNATOR @{, TYPE_DESIGNATOR@}

         --  TYPE_DESIGNATOR ::=
         --    subtype_NAME
         --  | subtype_Name ' Access

         --  MECHANISM ::=
         --    MECHANISM_NAME
         --  | (MECHANISM_ASSOCIATION @{, MECHANISM_ASSOCIATION@})

         --  MECHANISM_ASSOCIATION ::=
         --    [formal_parameter_NAME =>] MECHANISM_NAME

         --  MECHANISM_NAME ::=
         --    Value
         --  | Reference
         --  | Descriptor [([Class =>] CLASS_NAME)]

         --  CLASS_NAME ::= ubs | ubsb | uba | s | sb | a | nca

         when Pragma_Export_Procedure => Export_Procedure : declare
            Args  : Args_List (1 .. 4);
            Names : constant Name_List (1 .. 4) := (
                      Name_Internal,
                      Name_External,
                      Name_Parameter_Types,
                      Name_Mechanism);

            Internal        : Node_Id renames Args (1);
            External        : Node_Id renames Args (2);
            Parameter_Types : Node_Id renames Args (3);
            Mechanism       : Node_Id renames Args (4);

         begin
            GNAT_Pragma;
            Gather_Associations (Names, Args);
            Process_Extended_Import_Export_Subprogram_Pragma (
              Arg_Internal        => Internal,
              Arg_External        => External,
              Arg_Parameter_Types => Parameter_Types,
              Arg_Mechanism       => Mechanism);
         end Export_Procedure;

         ------------------
         -- Export_Value --
         ------------------

         --  pragma Export_Value (
         --     [Value     =>] static_integer_EXPRESSION,
         --     [Link_Name =>] static_string_EXPRESSION);

         when Pragma_Export_Value =>
            GNAT_Pragma;
            Check_Arg_Order ((Name_Value, Name_Link_Name));
            Check_Arg_Count (2);

            Check_Optional_Identifier (Arg1, Name_Value);
            Check_Arg_Is_Static_Expression (Arg1, Any_Integer);

            Check_Optional_Identifier (Arg2, Name_Link_Name);
            Check_Arg_Is_Static_Expression (Arg2, Standard_String);

         -----------------------------
         -- Export_Valued_Procedure --
         -----------------------------

         --  pragma Export_Valued_Procedure (
         --        [Internal         =>] LOCAL_NAME,
         --     [, [External         =>] EXTERNAL_SYMBOL,]
         --     [, [Parameter_Types  =>] (PARAMETER_TYPES)]
         --     [, [Mechanism        =>] MECHANISM]);

         --  EXTERNAL_SYMBOL ::=
         --    IDENTIFIER
         --  | static_string_EXPRESSION

         --  PARAMETER_TYPES ::=
         --    null
         --  | TYPE_DESIGNATOR @{, TYPE_DESIGNATOR@}

         --  TYPE_DESIGNATOR ::=
         --    subtype_NAME
         --  | subtype_Name ' Access

         --  MECHANISM ::=
         --    MECHANISM_NAME
         --  | (MECHANISM_ASSOCIATION @{, MECHANISM_ASSOCIATION@})

         --  MECHANISM_ASSOCIATION ::=
         --    [formal_parameter_NAME =>] MECHANISM_NAME

         --  MECHANISM_NAME ::=
         --    Value
         --  | Reference
         --  | Descriptor [([Class =>] CLASS_NAME)]

         --  CLASS_NAME ::= ubs | ubsb | uba | s | sb | a | nca

         when Pragma_Export_Valued_Procedure =>
         Export_Valued_Procedure : declare
            Args  : Args_List (1 .. 4);
            Names : constant Name_List (1 .. 4) := (
                      Name_Internal,
                      Name_External,
                      Name_Parameter_Types,
                      Name_Mechanism);

            Internal        : Node_Id renames Args (1);
            External        : Node_Id renames Args (2);
            Parameter_Types : Node_Id renames Args (3);
            Mechanism       : Node_Id renames Args (4);

         begin
            GNAT_Pragma;
            Gather_Associations (Names, Args);
            Process_Extended_Import_Export_Subprogram_Pragma (
              Arg_Internal        => Internal,
              Arg_External        => External,
              Arg_Parameter_Types => Parameter_Types,
              Arg_Mechanism       => Mechanism);
         end Export_Valued_Procedure;

         -------------------
         -- Extend_System --
         -------------------

         --  pragma Extend_System ([Name =>] Identifier);

         when Pragma_Extend_System => Extend_System : declare
         begin
            GNAT_Pragma;
            Check_Valid_Configuration_Pragma;
            Check_Arg_Count (1);
            Check_Optional_Identifier (Arg1, Name_Name);
            Check_Arg_Is_Identifier (Arg1);

            Get_Name_String (Chars (Expression (Arg1)));

            if Name_Len > 4
              and then Name_Buffer (1 .. 4) = "aux_"
            then
               if Present (System_Extend_Pragma_Arg) then
                  if Chars (Expression (Arg1)) =
                     Chars (Expression (System_Extend_Pragma_Arg))
                  then
                     null;
                  else
                     Error_Msg_Sloc := Sloc (System_Extend_Pragma_Arg);
                     Error_Pragma ("pragma% conflicts with that at#");
                  end if;

               else
                  System_Extend_Pragma_Arg := Arg1;

                  if not GNAT_Mode then
                     System_Extend_Unit := Arg1;
                  end if;
               end if;
            else
               Error_Pragma ("incorrect name for pragma%, must be Aux_xxx");
            end if;
         end Extend_System;

         ------------------------
         -- Extensions_Allowed --
         ------------------------

         --  pragma Extensions_Allowed (ON | OFF);

         when Pragma_Extensions_Allowed =>
            GNAT_Pragma;
            Check_Arg_Count (1);
            Check_No_Identifiers;
            Check_Arg_Is_One_Of (Arg1, Name_On, Name_Off);

            if Chars (Expression (Arg1)) = Name_On then
               Extensions_Allowed := True;
               Ada_Version := Ada_Version_Type'Last;
            else
               Extensions_Allowed := False;
               Ada_Version := Ada_Version_Type'Min (Ada_Version, Ada_95);
            end if;

            Ada_Version_Explicit := Ada_Version;

         --------------
         -- External --
         --------------

         --  pragma External (
         --    [   Convention    =>] convention_IDENTIFIER,
         --    [   Entity        =>] local_NAME
         --    [, [External_Name =>] static_string_EXPRESSION ]
         --    [, [Link_Name     =>] static_string_EXPRESSION ]);

         when Pragma_External => External : declare
            C      : Convention_Id;
            Def_Id : Entity_Id;
         begin
            GNAT_Pragma;
            Check_Arg_Order
              ((Name_Convention,
                Name_Entity,
                Name_External_Name,
                Name_Link_Name));
            Check_At_Least_N_Arguments (2);
            Check_At_Most_N_Arguments  (4);
            Process_Convention (C, Def_Id);
            Note_Possible_Modification (Expression (Arg2));
            Process_Interface_Name (Def_Id, Arg3, Arg4);
            Set_Exported (Def_Id, Arg2);
         end External;

         --------------------------
         -- External_Name_Casing --
         --------------------------

         --  pragma External_Name_Casing (
         --    UPPERCASE | LOWERCASE
         --    [, AS_IS | UPPERCASE | LOWERCASE]);

         when Pragma_External_Name_Casing => External_Name_Casing : declare
         begin
            GNAT_Pragma;
            Check_No_Identifiers;

            if Arg_Count = 2 then
               Check_Arg_Is_One_Of
                 (Arg2, Name_As_Is, Name_Uppercase, Name_Lowercase);

               case Chars (Get_Pragma_Arg (Arg2)) is
                  when Name_As_Is     =>
                     Opt.External_Name_Exp_Casing := As_Is;

                  when Name_Uppercase =>
                     Opt.External_Name_Exp_Casing := Uppercase;

                  when Name_Lowercase =>
                     Opt.External_Name_Exp_Casing := Lowercase;

                  when others =>
                     null;
               end case;

            else
               Check_Arg_Count (1);
            end if;

            Check_Arg_Is_One_Of (Arg1, Name_Uppercase, Name_Lowercase);

            case Chars (Get_Pragma_Arg (Arg1)) is
               when Name_Uppercase =>
                  Opt.External_Name_Imp_Casing := Uppercase;

               when Name_Lowercase =>
                  Opt.External_Name_Imp_Casing := Lowercase;

               when others =>
                  null;
            end case;
         end External_Name_Casing;

         ---------------------------
         -- Finalize_Storage_Only --
         ---------------------------

         --  pragma Finalize_Storage_Only (first_subtype_LOCAL_NAME);

         when Pragma_Finalize_Storage_Only => Finalize_Storage : declare
            Assoc   : constant Node_Id := Arg1;
            Type_Id : constant Node_Id := Expression (Assoc);
            Typ     : Entity_Id;

         begin
            Check_No_Identifiers;
            Check_Arg_Count (1);
            Check_Arg_Is_Local_Name (Arg1);

            Find_Type (Type_Id);
            Typ := Entity (Type_Id);

            if Typ = Any_Type
              or else Rep_Item_Too_Early (Typ, N)
            then
               return;
            else
               Typ := Underlying_Type (Typ);
            end if;

            if not Is_Controlled (Typ) then
               Error_Pragma ("pragma% must specify controlled type");
            end if;

            Check_First_Subtype (Arg1);

            if Finalize_Storage_Only (Typ) then
               Error_Pragma ("duplicate pragma%, only one allowed");

            elsif not Rep_Item_Too_Late (Typ, N) then
               Set_Finalize_Storage_Only (Base_Type (Typ), True);
            end if;
         end Finalize_Storage;

         --------------------------
         -- Float_Representation --
         --------------------------

         --  pragma Float_Representation (FLOAT_REP[, float_type_LOCAL_NAME]);

         --  FLOAT_REP ::= VAX_Float | IEEE_Float

         when Pragma_Float_Representation => Float_Representation : declare
            Argx : Node_Id;
            Digs : Nat;
            Ent  : Entity_Id;

         begin
            GNAT_Pragma;

            if Arg_Count = 1 then
               Check_Valid_Configuration_Pragma;
            else
               Check_Arg_Count (2);
               Check_Optional_Identifier (Arg2, Name_Entity);
               Check_Arg_Is_Local_Name (Arg2);
            end if;

            Check_No_Identifier (Arg1);
            Check_Arg_Is_One_Of (Arg1, Name_VAX_Float, Name_IEEE_Float);

            if not OpenVMS_On_Target then
               if Chars (Expression (Arg1)) = Name_VAX_Float then
                  Error_Pragma
                    ("?pragma% ignored (applies only to Open'V'M'S)");
               end if;

               return;
            end if;

            --  One argument case

            if Arg_Count = 1 then
               if Chars (Expression (Arg1)) = Name_VAX_Float then
                  if Opt.Float_Format = 'I' then
                     Error_Pragma ("'I'E'E'E format previously specified");
                  end if;

                  Opt.Float_Format := 'V';

               else
                  if Opt.Float_Format = 'V' then
                     Error_Pragma ("'V'A'X format previously specified");
                  end if;

                  Opt.Float_Format := 'I';
               end if;

               Set_Standard_Fpt_Formats;

            --  Two argument case

            else
               Argx := Get_Pragma_Arg (Arg2);

               if not Is_Entity_Name (Argx)
                 or else not Is_Floating_Point_Type (Entity (Argx))
               then
                  Error_Pragma_Arg
                    ("second argument of% pragma must be floating-point type",
                     Arg2);
               end if;

               Ent  := Entity (Argx);
               Digs := UI_To_Int (Digits_Value (Ent));

               --  Two arguments, VAX_Float case

               if Chars (Expression (Arg1)) = Name_VAX_Float then
                  case Digs is
                     when  6 => Set_F_Float (Ent);
                     when  9 => Set_D_Float (Ent);
                     when 15 => Set_G_Float (Ent);

                     when others =>
                        Error_Pragma_Arg
                          ("wrong digits value, must be 6,9 or 15", Arg2);
                  end case;

               --  Two arguments, IEEE_Float case

               else
                  case Digs is
                     when  6 => Set_IEEE_Short (Ent);
                     when 15 => Set_IEEE_Long  (Ent);

                     when others =>
                        Error_Pragma_Arg
                          ("wrong digits value, must be 6 or 15", Arg2);
                  end case;
               end if;
            end if;
         end Float_Representation;

         -----------
         -- Ident --
         -----------

         --  pragma Ident (static_string_EXPRESSION)

         --  Note: pragma Comment shares this processing. Pragma Comment
         --  is identical to Ident, except that the restriction of the
         --  argument to 31 characters and the placement restrictions
         --  are not enforced for pragma Comment.

         when Pragma_Ident | Pragma_Comment => Ident : declare
            Str : Node_Id;

         begin
            GNAT_Pragma;
            Check_Arg_Count (1);
            Check_No_Identifiers;
            Check_Arg_Is_Static_Expression (Arg1, Standard_String);

            --  For pragma Ident, preserve DEC compatibility by requiring
            --  the pragma to appear in a declarative part or package spec.

            if Prag_Id = Pragma_Ident then
               Check_Is_In_Decl_Part_Or_Package_Spec;
            end if;

            Str := Expr_Value_S (Expression (Arg1));

            declare
               CS : Node_Id;
               GP : Node_Id;

            begin
               GP := Parent (Parent (N));

               if Nkind (GP) = N_Package_Declaration
                    or else
                  Nkind (GP) = N_Generic_Package_Declaration
               then
                  GP := Parent (GP);
               end if;

               --  If we have a compilation unit, then record the ident
               --  value, checking for improper duplication.

               if Nkind (GP) = N_Compilation_Unit then
                  CS := Ident_String (Current_Sem_Unit);

                  if Present (CS) then

                     --  For Ident, we do not permit multiple instances

                     if Prag_Id = Pragma_Ident then
                        Error_Pragma ("duplicate% pragma not permitted");

                     --  For Comment, we concatenate the string, unless we
                     --  want to preserve the tree structure for ASIS.

                     elsif not ASIS_Mode then
                        Start_String (Strval (CS));
                        Store_String_Char (' ');
                        Store_String_Chars (Strval (Str));
                        Set_Strval (CS, End_String);
                     end if;

                  else
                     --  In VMS, the effect of IDENT is achieved by passing
                     --  IDENTIFICATION=name as a --for-linker switch.

                     if OpenVMS_On_Target then
                        Start_String;
                        Store_String_Chars
                          ("--for-linker=IDENTIFICATION=");
                        String_To_Name_Buffer (Strval (Str));
                        Store_String_Chars (Name_Buffer (1 .. Name_Len));

                        --  Only the last processed IDENT is saved. The main
                        --  purpose is so an IDENT associated with a main
                        --  procedure will be used in preference to an IDENT
                        --  associated with a with'd package.

                        Replace_Linker_Option_String
                          (End_String, "--for-linker=IDENTIFICATION=");
                     end if;

                     Set_Ident_String (Current_Sem_Unit, Str);
                  end if;

               --  For subunits, we just ignore the Ident, since in GNAT
               --  these are not separate object files, and hence not
               --  separate units in the unit table.

               elsif Nkind (GP) = N_Subunit then
                  null;

               --  Otherwise we have a misplaced pragma Ident, but we ignore
               --  this if we are in an instantiation, since it comes from
               --  a generic, and has no relevance to the instantiation.

               elsif Prag_Id = Pragma_Ident then
                  if Instantiation_Location (Loc) = No_Location then
                     Error_Pragma ("pragma% only allowed at outer level");
                  end if;
               end if;
            end;
         end Ident;

         ------------
         -- Import --
         ------------

         --  pragma Import (
         --    [   Convention    =>] convention_IDENTIFIER,
         --    [   Entity        =>] local_NAME
         --    [, [External_Name =>] static_string_EXPRESSION ]
         --    [, [Link_Name     =>] static_string_EXPRESSION ]);

         when Pragma_Import =>
            Check_Ada_83_Warning;
            Check_Arg_Order
              ((Name_Convention,
                Name_Entity,
                Name_External_Name,
                Name_Link_Name));
            Check_At_Least_N_Arguments (2);
            Check_At_Most_N_Arguments  (4);
            Process_Import_Or_Interface;

         ----------------------
         -- Import_Exception --
         ----------------------

         --  pragma Import_Exception (
         --        [Internal         =>] LOCAL_NAME,
         --     [, [External         =>] EXTERNAL_SYMBOL,]
         --     [, [Form     =>] Ada | VMS]
         --     [, [Code     =>] static_integer_EXPRESSION]);

         when Pragma_Import_Exception => Import_Exception : declare
            Args  : Args_List (1 .. 4);
            Names : constant Name_List (1 .. 4) := (
                      Name_Internal,
                      Name_External,
                      Name_Form,
                      Name_Code);

            Internal : Node_Id renames Args (1);
            External : Node_Id renames Args (2);
            Form     : Node_Id renames Args (3);
            Code     : Node_Id renames Args (4);

         begin
            Gather_Associations (Names, Args);

            if Present (External) and then Present (Code) then
               Error_Pragma
                 ("cannot give both External and Code options for pragma%");
            end if;

            Process_Extended_Import_Export_Exception_Pragma (
              Arg_Internal => Internal,
              Arg_External => External,
              Arg_Form     => Form,
              Arg_Code     => Code);

            if not Is_VMS_Exception (Entity (Internal)) then
               Set_Imported (Entity (Internal));
            end if;
         end Import_Exception;

         ---------------------
         -- Import_Function --
         ---------------------

         --  pragma Import_Function (
         --        [Internal                 =>] LOCAL_NAME,
         --     [, [External                 =>] EXTERNAL_SYMBOL]
         --     [, [Parameter_Types          =>] (PARAMETER_TYPES)]
         --     [, [Result_Type              =>] SUBTYPE_MARK]
         --     [, [Mechanism                =>] MECHANISM]
         --     [, [Result_Mechanism         =>] MECHANISM_NAME]
         --     [, [First_Optional_Parameter =>] IDENTIFIER]);

         --  EXTERNAL_SYMBOL ::=
         --    IDENTIFIER
         --  | static_string_EXPRESSION

         --  PARAMETER_TYPES ::=
         --    null
         --  | TYPE_DESIGNATOR @{, TYPE_DESIGNATOR@}

         --  TYPE_DESIGNATOR ::=
         --    subtype_NAME
         --  | subtype_Name ' Access

         --  MECHANISM ::=
         --    MECHANISM_NAME
         --  | (MECHANISM_ASSOCIATION @{, MECHANISM_ASSOCIATION@})

         --  MECHANISM_ASSOCIATION ::=
         --    [formal_parameter_NAME =>] MECHANISM_NAME

         --  MECHANISM_NAME ::=
         --    Value
         --  | Reference
         --  | Descriptor [([Class =>] CLASS_NAME)]

         --  CLASS_NAME ::= ubs | ubsb | uba | s | sb | a | nca

         when Pragma_Import_Function => Import_Function : declare
            Args  : Args_List (1 .. 7);
            Names : constant Name_List (1 .. 7) := (
                      Name_Internal,
                      Name_External,
                      Name_Parameter_Types,
                      Name_Result_Type,
                      Name_Mechanism,
                      Name_Result_Mechanism,
                      Name_First_Optional_Parameter);

            Internal                 : Node_Id renames Args (1);
            External                 : Node_Id renames Args (2);
            Parameter_Types          : Node_Id renames Args (3);
            Result_Type              : Node_Id renames Args (4);
            Mechanism                : Node_Id renames Args (5);
            Result_Mechanism         : Node_Id renames Args (6);
            First_Optional_Parameter : Node_Id renames Args (7);

         begin
            GNAT_Pragma;
            Gather_Associations (Names, Args);
            Process_Extended_Import_Export_Subprogram_Pragma (
              Arg_Internal                 => Internal,
              Arg_External                 => External,
              Arg_Parameter_Types          => Parameter_Types,
              Arg_Result_Type              => Result_Type,
              Arg_Mechanism                => Mechanism,
              Arg_Result_Mechanism         => Result_Mechanism,
              Arg_First_Optional_Parameter => First_Optional_Parameter);
         end Import_Function;

         -------------------
         -- Import_Object --
         -------------------

         --  pragma Import_Object (
         --        [Internal =>] LOCAL_NAME,
         --     [, [External =>] EXTERNAL_SYMBOL]
         --     [, [Size     =>] EXTERNAL_SYMBOL]);

         --  EXTERNAL_SYMBOL ::=
         --    IDENTIFIER
         --  | static_string_EXPRESSION

         when Pragma_Import_Object => Import_Object : declare
            Args  : Args_List (1 .. 3);
            Names : constant Name_List (1 .. 3) := (
                      Name_Internal,
                      Name_External,
                      Name_Size);

            Internal : Node_Id renames Args (1);
            External : Node_Id renames Args (2);
            Size     : Node_Id renames Args (3);

         begin
            GNAT_Pragma;
            Gather_Associations (Names, Args);
            Process_Extended_Import_Export_Object_Pragma (
              Arg_Internal => Internal,
              Arg_External => External,
              Arg_Size     => Size);
         end Import_Object;

         ----------------------
         -- Import_Procedure --
         ----------------------

         --  pragma Import_Procedure (
         --        [Internal                 =>] LOCAL_NAME,
         --     [, [External                 =>] EXTERNAL_SYMBOL]
         --     [, [Parameter_Types          =>] (PARAMETER_TYPES)]
         --     [, [Mechanism                =>] MECHANISM]
         --     [, [First_Optional_Parameter =>] IDENTIFIER]);

         --  EXTERNAL_SYMBOL ::=
         --    IDENTIFIER
         --  | static_string_EXPRESSION

         --  PARAMETER_TYPES ::=
         --    null
         --  | TYPE_DESIGNATOR @{, TYPE_DESIGNATOR@}

         --  TYPE_DESIGNATOR ::=
         --    subtype_NAME
         --  | subtype_Name ' Access

         --  MECHANISM ::=
         --    MECHANISM_NAME
         --  | (MECHANISM_ASSOCIATION @{, MECHANISM_ASSOCIATION@})

         --  MECHANISM_ASSOCIATION ::=
         --    [formal_parameter_NAME =>] MECHANISM_NAME

         --  MECHANISM_NAME ::=
         --    Value
         --  | Reference
         --  | Descriptor [([Class =>] CLASS_NAME)]

         --  CLASS_NAME ::= ubs | ubsb | uba | s | sb | a | nca

         when Pragma_Import_Procedure => Import_Procedure : declare
            Args  : Args_List (1 .. 5);
            Names : constant Name_List (1 .. 5) := (
                      Name_Internal,
                      Name_External,
                      Name_Parameter_Types,
                      Name_Mechanism,
                      Name_First_Optional_Parameter);

            Internal                 : Node_Id renames Args (1);
            External                 : Node_Id renames Args (2);
            Parameter_Types          : Node_Id renames Args (3);
            Mechanism                : Node_Id renames Args (4);
            First_Optional_Parameter : Node_Id renames Args (5);

         begin
            GNAT_Pragma;
            Gather_Associations (Names, Args);
            Process_Extended_Import_Export_Subprogram_Pragma (
              Arg_Internal                 => Internal,
              Arg_External                 => External,
              Arg_Parameter_Types          => Parameter_Types,
              Arg_Mechanism                => Mechanism,
              Arg_First_Optional_Parameter => First_Optional_Parameter);
         end Import_Procedure;

         -----------------------------
         -- Import_Valued_Procedure --
         -----------------------------

         --  pragma Import_Valued_Procedure (
         --        [Internal                 =>] LOCAL_NAME,
         --     [, [External                 =>] EXTERNAL_SYMBOL]
         --     [, [Parameter_Types          =>] (PARAMETER_TYPES)]
         --     [, [Mechanism                =>] MECHANISM]
         --     [, [First_Optional_Parameter =>] IDENTIFIER]);

         --  EXTERNAL_SYMBOL ::=
         --    IDENTIFIER
         --  | static_string_EXPRESSION

         --  PARAMETER_TYPES ::=
         --    null
         --  | TYPE_DESIGNATOR @{, TYPE_DESIGNATOR@}

         --  TYPE_DESIGNATOR ::=
         --    subtype_NAME
         --  | subtype_Name ' Access

         --  MECHANISM ::=
         --    MECHANISM_NAME
         --  | (MECHANISM_ASSOCIATION @{, MECHANISM_ASSOCIATION@})

         --  MECHANISM_ASSOCIATION ::=
         --    [formal_parameter_NAME =>] MECHANISM_NAME

         --  MECHANISM_NAME ::=
         --    Value
         --  | Reference
         --  | Descriptor [([Class =>] CLASS_NAME)]

         --  CLASS_NAME ::= ubs | ubsb | uba | s | sb | a | nca

         when Pragma_Import_Valued_Procedure =>
         Import_Valued_Procedure : declare
            Args  : Args_List (1 .. 5);
            Names : constant Name_List (1 .. 5) := (
                      Name_Internal,
                      Name_External,
                      Name_Parameter_Types,
                      Name_Mechanism,
                      Name_First_Optional_Parameter);

            Internal                 : Node_Id renames Args (1);
            External                 : Node_Id renames Args (2);
            Parameter_Types          : Node_Id renames Args (3);
            Mechanism                : Node_Id renames Args (4);
            First_Optional_Parameter : Node_Id renames Args (5);

         begin
            GNAT_Pragma;
            Gather_Associations (Names, Args);
            Process_Extended_Import_Export_Subprogram_Pragma (
              Arg_Internal                 => Internal,
              Arg_External                 => External,
              Arg_Parameter_Types          => Parameter_Types,
              Arg_Mechanism                => Mechanism,
              Arg_First_Optional_Parameter => First_Optional_Parameter);
         end Import_Valued_Procedure;

         ------------------------
         -- Initialize_Scalars --
         ------------------------

         --  pragma Initialize_Scalars;

         when Pragma_Initialize_Scalars =>
            GNAT_Pragma;
            Check_Arg_Count (0);
            Check_Valid_Configuration_Pragma;
            Check_Restriction (No_Initialize_Scalars, N);

            if not Restriction_Active (No_Initialize_Scalars) then
               Init_Or_Norm_Scalars := True;
               Initialize_Scalars := True;
            end if;

         ------------
         -- Inline --
         ------------

         --  pragma Inline ( NAME {, NAME} );

         when Pragma_Inline =>

            --  Pragma is active if inlining option is active

            Process_Inline (Inline_Active);

         -------------------
         -- Inline_Always --
         -------------------

         --  pragma Inline_Always ( NAME {, NAME} );

         when Pragma_Inline_Always =>
            Process_Inline (True);

         --------------------
         -- Inline_Generic --
         --------------------

         --  pragma Inline_Generic (NAME {, NAME});

         when Pragma_Inline_Generic =>
            Process_Generic_List;

         ----------------------
         -- Inspection_Point --
         ----------------------

         --  pragma Inspection_Point [(object_NAME {, object_NAME})];

         when Pragma_Inspection_Point => Inspection_Point : declare
            Arg : Node_Id;
            Exp : Node_Id;

         begin
            if Arg_Count > 0 then
               Arg := Arg1;
               loop
                  Exp := Expression (Arg);
                  Analyze (Exp);

                  if not Is_Entity_Name (Exp)
                    or else not Is_Object (Entity (Exp))
                  then
                     Error_Pragma_Arg ("object name required", Arg);
                  end if;

                  Next (Arg);
                  exit when No (Arg);
               end loop;
            end if;
         end Inspection_Point;

         ---------------
         -- Interface --
         ---------------

         --  pragma Interface (
         --    convention_IDENTIFIER,
         --    local_NAME );

         when Pragma_Interface =>
            GNAT_Pragma;
            Check_Arg_Count (2);
            Check_No_Identifiers;
            Process_Import_Or_Interface;

         --------------------
         -- Interface_Name --
         --------------------

         --  pragma Interface_Name (
         --    [  Entity        =>] local_NAME
         --    [,[External_Name =>] static_string_EXPRESSION ]
         --    [,[Link_Name     =>] static_string_EXPRESSION ]);

         when Pragma_Interface_Name => Interface_Name : declare
            Id     : Node_Id;
            Def_Id : Entity_Id;
            Hom_Id : Entity_Id;
            Found  : Boolean;

         begin
            GNAT_Pragma;
            Check_Arg_Order
              ((Name_Entity, Name_External_Name, Name_Link_Name));
            Check_At_Least_N_Arguments (2);
            Check_At_Most_N_Arguments  (3);
            Id := Expression (Arg1);
            Analyze (Id);

            if not Is_Entity_Name (Id) then
               Error_Pragma_Arg
                 ("first argument for pragma% must be entity name", Arg1);
            elsif Etype (Id) = Any_Type then
               return;
            else
               Def_Id := Entity (Id);
            end if;

            --  Special DEC-compatible processing for the object case,
            --  forces object to be imported.

            if Ekind (Def_Id) = E_Variable then
               Kill_Size_Check_Code (Def_Id);
               Note_Possible_Modification (Id);

               --  Initialization is not allowed for imported variable

               if Present (Expression (Parent (Def_Id)))
                 and then Comes_From_Source (Expression (Parent (Def_Id)))
               then
                  Error_Msg_Sloc := Sloc (Def_Id);
                  Error_Pragma_Arg
                    ("no initialization allowed for declaration of& #",
                     Arg2);

               else
                  --  For compatibility, support VADS usage of providing both
                  --  pragmas Interface and Interface_Name to obtain the effect
                  --  of a single Import pragma.

                  if Is_Imported (Def_Id)
                    and then Present (First_Rep_Item (Def_Id))
                    and then Nkind (First_Rep_Item (Def_Id)) = N_Pragma
                    and then Chars (First_Rep_Item (Def_Id)) = Name_Interface
                  then
                     null;
                  else
                     Set_Imported (Def_Id);
                  end if;

                  Set_Is_Public (Def_Id);
                  Process_Interface_Name (Def_Id, Arg2, Arg3);
               end if;

            --  Otherwise must be subprogram

            elsif not Is_Subprogram (Def_Id) then
               Error_Pragma_Arg
                 ("argument of pragma% is not subprogram", Arg1);

            else
               Check_At_Most_N_Arguments (3);
               Hom_Id := Def_Id;
               Found := False;

               --  Loop through homonyms

               loop
                  Def_Id := Get_Base_Subprogram (Hom_Id);

                  if Is_Imported (Def_Id) then
                     Process_Interface_Name (Def_Id, Arg2, Arg3);
                     Found := True;
                  end if;

                  Hom_Id := Homonym (Hom_Id);

                  exit when No (Hom_Id)
                    or else Scope (Hom_Id) /= Current_Scope;
               end loop;

               if not Found then
                  Error_Pragma_Arg
                    ("argument of pragma% is not imported subprogram",
                     Arg1);
               end if;
            end if;
         end Interface_Name;

         -----------------------
         -- Interrupt_Handler --
         -----------------------

         --  pragma Interrupt_Handler (handler_NAME);

         when Pragma_Interrupt_Handler =>
            Check_Ada_83_Warning;
            Check_Arg_Count (1);
            Check_No_Identifiers;

            if No_Run_Time_Mode then
               Error_Msg_CRT ("Interrupt_Handler pragma", N);
            else
               Check_Interrupt_Or_Attach_Handler;
               Process_Interrupt_Or_Attach_Handler;
            end if;

         ------------------------
         -- Interrupt_Priority --
         ------------------------

         --  pragma Interrupt_Priority [(EXPRESSION)];

         when Pragma_Interrupt_Priority => Interrupt_Priority : declare
            P   : constant Node_Id := Parent (N);
            Arg : Node_Id;

         begin
            Check_Ada_83_Warning;

            if Arg_Count /= 0 then
               Arg := Expression (Arg1);
               Check_Arg_Count (1);
               Check_No_Identifiers;

               --  The expression must be analyzed in the special manner
               --  described in "Handling of Default and Per-Object
               --  Expressions" in sem.ads.

               Analyze_Per_Use_Expression (Arg, RTE (RE_Interrupt_Priority));
            end if;

            if Nkind (P) /= N_Task_Definition
              and then Nkind (P) /= N_Protected_Definition
            then
               Pragma_Misplaced;
               return;

            elsif Has_Priority_Pragma (P) then
               Error_Pragma ("duplicate pragma% not allowed");

            else
               Set_Has_Priority_Pragma (P, True);
               Record_Rep_Item (Defining_Identifier (Parent (P)), N);
            end if;
         end Interrupt_Priority;

         ---------------------
         -- Interrupt_State --
         ---------------------

         --  pragma Interrupt_State (
         --    [Name  =>] INTERRUPT_ID,
         --    [State =>] INTERRUPT_STATE);

         --  INTERRUPT_ID => IDENTIFIER | static_integer_EXPRESSION
         --  INTERRUPT_STATE => System | Runtime | User

         --  Note: if the interrupt id is given as an identifier, then
         --  it must be one of the identifiers in Ada.Interrupts.Names.
         --  Otherwise it is given as a static integer expression which
         --  must be in the range of Ada.Interrupts.Interrupt_ID.

         when Pragma_Interrupt_State => Interrupt_State : declare

            Int_Id : constant Entity_Id := RTE (RE_Interrupt_ID);
            --  This is the entity Ada.Interrupts.Interrupt_ID;

            State_Type : Character;
            --  Set to 's'/'r'/'u' for System/Runtime/User

            IST_Num : Pos;
            --  Index to entry in Interrupt_States table

            Int_Val : Uint;
            --  Value of interrupt

            Arg1X : constant Node_Id := Get_Pragma_Arg (Arg1);
            --  The first argument to the pragma

            Int_Ent : Entity_Id;
            --  Interrupt entity in Ada.Interrupts.Names

         begin
            GNAT_Pragma;
            Check_Arg_Order ((Name_Name, Name_State));
            Check_Arg_Count (2);

            Check_Optional_Identifier (Arg1, Name_Name);
            Check_Optional_Identifier (Arg2, Name_State);
            Check_Arg_Is_Identifier (Arg2);

            --  First argument is identifier

            if Nkind (Arg1X) = N_Identifier then

               --  Search list of names in Ada.Interrupts.Names

               Int_Ent := First_Entity (RTE (RE_Names));
               loop
                  if No (Int_Ent) then
                     Error_Pragma_Arg ("invalid interrupt name", Arg1);

                  elsif Chars (Int_Ent) = Chars (Arg1X) then
                     Int_Val := Expr_Value (Constant_Value (Int_Ent));
                     exit;
                  end if;

                  Next_Entity (Int_Ent);
               end loop;

            --  First argument is not an identifier, so it must be a
            --  static expression of type Ada.Interrupts.Interrupt_ID.

            else
               Check_Arg_Is_Static_Expression (Arg1, Any_Integer);
               Int_Val := Expr_Value (Arg1X);

               if Int_Val < Expr_Value (Type_Low_Bound (Int_Id))
                    or else
                  Int_Val > Expr_Value (Type_High_Bound (Int_Id))
               then
                  Error_Pragma_Arg
                    ("value not in range of type " &
                     """Ada.Interrupts.Interrupt_'I'D""", Arg1);
               end if;
            end if;

            --  Check OK state

            case Chars (Get_Pragma_Arg (Arg2)) is
               when Name_Runtime => State_Type := 'r';
               when Name_System  => State_Type := 's';
               when Name_User    => State_Type := 'u';

               when others =>
                  Error_Pragma_Arg ("invalid interrupt state", Arg2);
            end case;

            --  Check if entry is already stored

            IST_Num := Interrupt_States.First;
            loop
               --  If entry not found, add it

               if IST_Num > Interrupt_States.Last then
                  Interrupt_States.Append
                    ((Interrupt_Number => UI_To_Int (Int_Val),
                      Interrupt_State  => State_Type,
                      Pragma_Loc       => Loc));
                  exit;

               --  Case of entry for the same entry

               elsif Int_Val = Interrupt_States.Table (IST_Num).
                                                           Interrupt_Number
               then
                  --  If state matches, done, no need to make redundant entry

                  exit when
                    State_Type = Interrupt_States.Table (IST_Num).
                                                           Interrupt_State;

                  --  Otherwise if state does not match, error

                  Error_Msg_Sloc :=
                    Interrupt_States.Table (IST_Num).Pragma_Loc;
                  Error_Pragma_Arg
                    ("state conflicts with that given at #", Arg2);
                  exit;
               end if;

               IST_Num := IST_Num + 1;
            end loop;
         end Interrupt_State;

         ----------------------
         -- Java_Constructor --
         ----------------------

         --  pragma Java_Constructor ([Entity =>] LOCAL_NAME);

         when Pragma_Java_Constructor => Java_Constructor : declare
            Id     : Entity_Id;
            Def_Id : Entity_Id;
            Hom_Id : Entity_Id;

         begin
            GNAT_Pragma;
            Check_Arg_Count (1);
            Check_Optional_Identifier (Arg1, Name_Entity);
            Check_Arg_Is_Local_Name (Arg1);

            Id := Expression (Arg1);
            Find_Program_Unit_Name (Id);

            --  If we did not find the name, we are done

            if Etype (Id) = Any_Type then
               return;
            end if;

            Hom_Id := Entity (Id);

            --  Loop through homonyms

            loop
               Def_Id := Get_Base_Subprogram (Hom_Id);

               --  The constructor is required to be a function returning
               --  an access type whose designated type has convention Java.

               if Ekind (Def_Id) = E_Function
                 and then Ekind (Etype (Def_Id)) in Access_Kind
                 and then
                   (Atree.Convention
                      (Designated_Type (Etype (Def_Id))) = Convention_Java
                   or else
                     Atree.Convention
                      (Root_Type (Designated_Type (Etype (Def_Id))))
                        = Convention_Java)
               then
                  Set_Is_Constructor (Def_Id);
                  Set_Convention     (Def_Id, Convention_Java);

               else
                  Error_Pragma_Arg
                    ("pragma% requires function returning a 'Java access type",
                      Arg1);
               end if;

               Hom_Id := Homonym (Hom_Id);

               exit when No (Hom_Id) or else Scope (Hom_Id) /= Current_Scope;
            end loop;
         end Java_Constructor;

         ----------------------
         -- Java_Interface --
         ----------------------

         --  pragma Java_Interface ([Entity =>] LOCAL_NAME);

         when Pragma_Java_Interface => Java_Interface : declare
            Arg : Node_Id;
            Typ : Entity_Id;

         begin
            GNAT_Pragma;
            Check_Arg_Count (1);
            Check_Optional_Identifier (Arg1, Name_Entity);
            Check_Arg_Is_Local_Name (Arg1);

            Arg := Expression (Arg1);
            Analyze (Arg);

            if Etype (Arg) = Any_Type then
               return;
            end if;

            if not Is_Entity_Name (Arg)
              or else not Is_Type (Entity (Arg))
            then
               Error_Pragma_Arg ("pragma% requires a type mark", Arg1);
            end if;

            Typ := Underlying_Type (Entity (Arg));

            --  For now we simply check some of the semantic constraints
            --  on the type. This currently leaves out some restrictions
            --  on interface types, namely that the parent type must be
            --  java.lang.Object.Typ and that all primitives of the type
            --  should be declared abstract. ???

            if not Is_Tagged_Type (Typ) or else not Is_Abstract (Typ) then
               Error_Pragma_Arg ("pragma% requires an abstract "
                 & "tagged type", Arg1);

            elsif not Has_Discriminants (Typ)
              or else Ekind (Etype (First_Discriminant (Typ)))
                        /= E_Anonymous_Access_Type
              or else
                not Is_Class_Wide_Type
                      (Designated_Type (Etype (First_Discriminant (Typ))))
            then
               Error_Pragma_Arg
                 ("type must have a class-wide access discriminant", Arg1);
            end if;
         end Java_Interface;

         ----------------
         -- Keep_Names --
         ----------------

         --  pragma Keep_Names ([On => ] local_NAME);

         when Pragma_Keep_Names => Keep_Names : declare
            Arg : Node_Id;

         begin
            GNAT_Pragma;
            Check_Arg_Count (1);
            Check_Optional_Identifier (Arg1, Name_On);
            Check_Arg_Is_Local_Name (Arg1);

            Arg := Expression (Arg1);
            Analyze (Arg);

            if Etype (Arg) = Any_Type then
               return;
            end if;

            if not Is_Entity_Name (Arg)
              or else Ekind (Entity (Arg)) /= E_Enumeration_Type
            then
               Error_Pragma_Arg
                 ("pragma% requires a local enumeration type", Arg1);
            end if;

            Set_Discard_Names (Entity (Arg), False);
         end Keep_Names;

         -------------
         -- License --
         -------------

         --  pragma License (RESTRICTED | UNRESTRICTED | GPL | MODIFIED_GPL);

         when Pragma_License =>
            GNAT_Pragma;
            Check_Arg_Count (1);
            Check_No_Identifiers;
            Check_Valid_Configuration_Pragma;
            Check_Arg_Is_Identifier (Arg1);

            declare
               Sind : constant Source_File_Index :=
                        Source_Index (Current_Sem_Unit);

            begin
               case Chars (Get_Pragma_Arg (Arg1)) is
                  when Name_GPL =>
                     Set_License (Sind, GPL);

                  when Name_Modified_GPL =>
                     Set_License (Sind, Modified_GPL);

                  when Name_Restricted =>
                     Set_License (Sind, Restricted);

                  when Name_Unrestricted =>
                     Set_License (Sind, Unrestricted);

                  when others =>
                     Error_Pragma_Arg ("invalid license name", Arg1);
               end case;
            end;

         ---------------
         -- Link_With --
         ---------------

         --  pragma Link_With (string_EXPRESSION {, string_EXPRESSION});

         when Pragma_Link_With => Link_With : declare
            Arg : Node_Id;

         begin
            GNAT_Pragma;

            if Operating_Mode = Generate_Code
              and then In_Extended_Main_Source_Unit (N)
            then
               Check_At_Least_N_Arguments (1);
               Check_No_Identifiers;
               Check_Is_In_Decl_Part_Or_Package_Spec;
               Check_Arg_Is_Static_Expression (Arg1, Standard_String);
               Start_String;

               Arg := Arg1;
               while Present (Arg) loop
                  Check_Arg_Is_Static_Expression (Arg, Standard_String);

                  --  Store argument, converting sequences of spaces
                  --  to a single null character (this is one of the
                  --  differences in processing between Link_With
                  --  and Linker_Options).

                  declare
                     C : constant Char_Code := Get_Char_Code (' ');
                     S : constant String_Id :=
                           Strval (Expr_Value_S (Expression (Arg)));
                     L : constant Nat := String_Length (S);
                     F : Nat := 1;

                     procedure Skip_Spaces;
                     --  Advance F past any spaces

                     procedure Skip_Spaces is
                     begin
                        while F <= L and then Get_String_Char (S, F) = C loop
                           F := F + 1;
                        end loop;
                     end Skip_Spaces;

                  begin
                     Skip_Spaces; -- skip leading spaces

                     --  Loop through characters, changing any embedded
                     --  sequence of spaces to a single null character
                     --  (this is how Link_With/Linker_Options differ)

                     while F <= L loop
                        if Get_String_Char (S, F) = C then
                           Skip_Spaces;
                           exit when F > L;
                           Store_String_Char (ASCII.NUL);

                        else
                           Store_String_Char (Get_String_Char (S, F));
                           F := F + 1;
                        end if;
                     end loop;
                  end;

                  Arg := Next (Arg);

                  if Present (Arg) then
                     Store_String_Char (ASCII.NUL);
                  end if;
               end loop;

               Store_Linker_Option_String (End_String);
            end if;
         end Link_With;

         ------------------
         -- Linker_Alias --
         ------------------

         --  pragma Linker_Alias (
         --      [Entity =>]  LOCAL_NAME
         --      [Target =>]  static_string_EXPRESSION);

         when Pragma_Linker_Alias =>
            GNAT_Pragma;
            Check_Arg_Order ((Name_Entity, Name_Target));
            Check_Arg_Count (2);
            Check_Optional_Identifier (Arg1, Name_Entity);
            Check_Optional_Identifier (Arg2, Name_Target);
            Check_Arg_Is_Library_Level_Local_Name (Arg1);
            Check_Arg_Is_Static_Expression (Arg2, Standard_String);

            --  The only processing required is to link this item on to the
            --  list of rep items for the given entity. This is accomplished
            --  by the call to Rep_Item_Too_Late (when no error is detected
            --  and False is returned).

            if Rep_Item_Too_Late (Entity (Expression (Arg1)), N) then
               return;
            else
               Set_Has_Gigi_Rep_Item (Entity (Expression (Arg1)));
            end if;

         ------------------------
         -- Linker_Constructor --
         ------------------------

         --  pragma Linker_Constructor (procedure_LOCAL_NAME);

         --  Code is shared with Linker_Destructor

         -----------------------
         -- Linker_Destructor --
         -----------------------

         --  pragma Linker_Destructor (procedure_LOCAL_NAME);

         when Pragma_Linker_Constructor |
              Pragma_Linker_Destructor =>
         Linker_Constructor : declare
            Arg1_X : Node_Id;
            Proc   : Entity_Id;

         begin
            GNAT_Pragma;
            Check_Arg_Count (1);
            Check_No_Identifiers;
            Check_Arg_Is_Local_Name (Arg1);
            Arg1_X := Expression (Arg1);
            Analyze (Arg1_X);
            Proc := Find_Unique_Parameterless_Procedure (Arg1_X, Arg1);

            if not Is_Library_Level_Entity (Proc) then
               Error_Pragma_Arg
                ("argument for pragma% must be library level entity", Arg1);
            end if;

            --  The only processing required is to link this item on to the
            --  list of rep items for the given entity. This is accomplished
            --  by the call to Rep_Item_Too_Late (when no error is detected
            --  and False is returned).

            if Rep_Item_Too_Late (Proc, N) then
               return;
            else
               Set_Has_Gigi_Rep_Item (Proc);
            end if;
         end Linker_Constructor;

         --------------------
         -- Linker_Options --
         --------------------

         --  pragma Linker_Options (string_EXPRESSION {, string_EXPRESSION});

         when Pragma_Linker_Options => Linker_Options : declare
            Arg : Node_Id;

         begin
            Check_Ada_83_Warning;
            Check_No_Identifiers;
            Check_Arg_Count (1);
            Check_Is_In_Decl_Part_Or_Package_Spec;

            if Operating_Mode = Generate_Code
              and then In_Extended_Main_Source_Unit (N)
            then
               Check_Arg_Is_Static_Expression (Arg1, Standard_String);
               Start_String (Strval (Expr_Value_S (Expression (Arg1))));

               Arg := Arg2;
               while Present (Arg) loop
                  Check_Arg_Is_Static_Expression (Arg, Standard_String);
                  Store_String_Char (ASCII.NUL);
                  Store_String_Chars
                    (Strval (Expr_Value_S (Expression (Arg))));
                  Arg := Next (Arg);
               end loop;

               Store_Linker_Option_String (End_String);
            end if;
         end Linker_Options;

         --------------------
         -- Linker_Section --
         --------------------

         --  pragma Linker_Section (
         --      [Entity  =>]  LOCAL_NAME
         --      [Section =>]  static_string_EXPRESSION);

         when Pragma_Linker_Section =>
            GNAT_Pragma;
            Check_Arg_Order ((Name_Entity, Name_Section));
            Check_Arg_Count (2);
            Check_Optional_Identifier (Arg1, Name_Entity);
            Check_Optional_Identifier (Arg2, Name_Section);
            Check_Arg_Is_Library_Level_Local_Name (Arg1);
            Check_Arg_Is_Static_Expression (Arg2, Standard_String);

            --  The only processing required is to link this item on to the
            --  list of rep items for the given entity. This is accomplished
            --  by the call to Rep_Item_Too_Late (when no error is detected
            --  and False is returned).

            if Rep_Item_Too_Late (Entity (Expression (Arg1)), N) then
               return;
            else
               Set_Has_Gigi_Rep_Item (Entity (Expression (Arg1)));
            end if;

         ----------
         -- List --
         ----------

         --  pragma List (On | Off)

         --  There is nothing to do here, since we did all the processing
         --  for this pragma in Par.Prag (so that it works properly even in
         --  syntax only mode)

         when Pragma_List =>
            null;

         --------------------
         -- Locking_Policy --
         --------------------

         --  pragma Locking_Policy (policy_IDENTIFIER);

         when Pragma_Locking_Policy => declare
            LP : Character;

         begin
            Check_Ada_83_Warning;
            Check_Arg_Count (1);
            Check_No_Identifiers;
            Check_Arg_Is_Locking_Policy (Arg1);
            Check_Valid_Configuration_Pragma;
            Get_Name_String (Chars (Expression (Arg1)));
            LP := Fold_Upper (Name_Buffer (1));

            if Locking_Policy /= ' '
              and then Locking_Policy /= LP
            then
               Error_Msg_Sloc := Locking_Policy_Sloc;
               Error_Pragma ("locking policy incompatible with policy#");

            --  Set new policy, but always preserve System_Location since
            --  we like the error message with the run time name.

            else
               Locking_Policy := LP;

               if Locking_Policy_Sloc /= System_Location then
                  Locking_Policy_Sloc := Loc;
               end if;
            end if;
         end;

         ----------------
         -- Long_Float --
         ----------------

         --  pragma Long_Float (D_Float | G_Float);

         when Pragma_Long_Float =>
            GNAT_Pragma;
            Check_Valid_Configuration_Pragma;
            Check_Arg_Count (1);
            Check_No_Identifier (Arg1);
            Check_Arg_Is_One_Of (Arg1, Name_D_Float, Name_G_Float);

            if not OpenVMS_On_Target then
               Error_Pragma ("?pragma% ignored (applies only to Open'V'M'S)");
            end if;

            --  D_Float case

            if Chars (Expression (Arg1)) = Name_D_Float then
               if Opt.Float_Format_Long = 'G' then
                  Error_Pragma ("G_Float previously specified");
               end if;

               Opt.Float_Format_Long := 'D';

            --  G_Float case (this is the default, does not need overriding)

            else
               if Opt.Float_Format_Long = 'D' then
                  Error_Pragma ("D_Float previously specified");
               end if;

               Opt.Float_Format_Long := 'G';
            end if;

            Set_Standard_Fpt_Formats;

         -----------------------
         -- Machine_Attribute --
         -----------------------

         --  pragma Machine_Attribute (
         --    [Entity         =>] LOCAL_NAME,
         --    [Attribute_Name =>] static_string_EXPRESSION
         --  [,[Info           =>] static_string_EXPRESSION] );

         when Pragma_Machine_Attribute => Machine_Attribute : declare
            Def_Id : Entity_Id;

         begin
            GNAT_Pragma;
            Check_Arg_Order ((Name_Entity, Name_Attribute_Name, Name_Info));

            if Arg_Count = 3 then
               Check_Optional_Identifier (Arg3, Name_Info);
               Check_Arg_Is_Static_Expression (Arg3, Standard_String);
            else
               Check_Arg_Count (2);
            end if;

            Check_Optional_Identifier (Arg1, Name_Entity);
            Check_Optional_Identifier (Arg2, Name_Attribute_Name);
            Check_Arg_Is_Local_Name (Arg1);
            Check_Arg_Is_Static_Expression (Arg2, Standard_String);
            Def_Id := Entity (Expression (Arg1));

            if Is_Access_Type (Def_Id) then
               Def_Id := Designated_Type (Def_Id);
            end if;

            if Rep_Item_Too_Early (Def_Id, N) then
               return;
            end if;

            Def_Id := Underlying_Type (Def_Id);

            --  The only processing required is to link this item on to the
            --  list of rep items for the given entity. This is accomplished
            --  by the call to Rep_Item_Too_Late (when no error is detected
            --  and False is returned).

            if Rep_Item_Too_Late (Def_Id, N) then
               return;
            else
               Set_Has_Gigi_Rep_Item (Entity (Expression (Arg1)));
            end if;
         end Machine_Attribute;

         ----------
         -- Main --
         ----------

         --  pragma Main_Storage
         --   (MAIN_STORAGE_OPTION [, MAIN_STORAGE_OPTION]);

         --  MAIN_STORAGE_OPTION ::=
         --    [WORKING_STORAGE =>] static_SIMPLE_EXPRESSION
         --  | [TOP_GUARD =>] static_SIMPLE_EXPRESSION

         when Pragma_Main => Main : declare
            Args  : Args_List (1 .. 3);
            Names : constant Name_List (1 .. 3) := (
                      Name_Stack_Size,
                      Name_Task_Stack_Size_Default,
                      Name_Time_Slicing_Enabled);

            Nod : Node_Id;

         begin
            GNAT_Pragma;
            Gather_Associations (Names, Args);

            for J in 1 .. 2 loop
               if Present (Args (J)) then
                  Check_Arg_Is_Static_Expression (Args (J), Any_Integer);
               end if;
            end loop;

            if Present (Args (3)) then
               Check_Arg_Is_Static_Expression (Args (3), Standard_Boolean);
            end if;

            Nod := Next (N);
            while Present (Nod) loop
               if Nkind (Nod) = N_Pragma
                 and then Chars (Nod) = Name_Main
               then
                  Error_Msg_Name_1 := Chars (N);
                  Error_Msg_N ("duplicate pragma% not permitted", Nod);
               end if;

               Next (Nod);
            end loop;
         end Main;

         ------------------
         -- Main_Storage --
         ------------------

         --  pragma Main_Storage
         --   (MAIN_STORAGE_OPTION [, MAIN_STORAGE_OPTION]);

         --  MAIN_STORAGE_OPTION ::=
         --    [WORKING_STORAGE =>] static_SIMPLE_EXPRESSION
         --  | [TOP_GUARD =>] static_SIMPLE_EXPRESSION

         when Pragma_Main_Storage => Main_Storage : declare
            Args  : Args_List (1 .. 2);
            Names : constant Name_List (1 .. 2) := (
                      Name_Working_Storage,
                      Name_Top_Guard);

            Nod : Node_Id;

         begin
            GNAT_Pragma;
            Gather_Associations (Names, Args);

            for J in 1 .. 2 loop
               if Present (Args (J)) then
                  Check_Arg_Is_Static_Expression (Args (J), Any_Integer);
               end if;
            end loop;

            Check_In_Main_Program;

            Nod := Next (N);
            while Present (Nod) loop
               if Nkind (Nod) = N_Pragma
                 and then Chars (Nod) = Name_Main_Storage
               then
                  Error_Msg_Name_1 := Chars (N);
                  Error_Msg_N ("duplicate pragma% not permitted", Nod);
               end if;

               Next (Nod);
            end loop;
         end Main_Storage;

         -----------------
         -- Memory_Size --
         -----------------

         --  pragma Memory_Size (NUMERIC_LITERAL)

         when Pragma_Memory_Size =>
            GNAT_Pragma;

            --  Memory size is simply ignored

            Check_No_Identifiers;
            Check_Arg_Count (1);
            Check_Arg_Is_Integer_Literal (Arg1);

         ---------------
         -- No_Return --
         ---------------

         --  pragma No_Return (procedure_LOCAL_NAME);

         when Pragma_No_Return => No_Return : declare
            Id    : Node_Id;
            E     : Entity_Id;
            Found : Boolean;

         begin
            GNAT_Pragma;
            Check_Arg_Count (1);
            Check_No_Identifiers;
            Check_Arg_Is_Local_Name (Arg1);
            Id := Expression (Arg1);
            Analyze (Id);

            if not Is_Entity_Name (Id) then
               Error_Pragma_Arg ("entity name required", Arg1);
            end if;

            if Etype (Id) = Any_Type then
               raise Pragma_Exit;
            end if;

            E := Entity (Id);

            Found := False;
            while Present (E)
              and then Scope (E) = Current_Scope
            loop
               if Ekind (E) = E_Procedure
                 or else Ekind (E) = E_Generic_Procedure
               then
                  Set_No_Return (E);
                  Found := True;
               end if;

               E := Homonym (E);
            end loop;

            if not Found then
               Error_Pragma ("no procedures found for pragma%");
            end if;
         end No_Return;

         ------------------------
         -- No_Strict_Aliasing --
         ------------------------

         --  pragma No_Strict_Aliasing [([Entity =>] type_LOCAL_NAME)];

         when Pragma_No_Strict_Aliasing => No_Strict_Alias : declare
            E_Id : Entity_Id;

         begin
            GNAT_Pragma;
            Check_At_Most_N_Arguments (1);

            if Arg_Count = 0 then
               Check_Valid_Configuration_Pragma;
               Opt.No_Strict_Aliasing := True;

            else
               Check_Optional_Identifier (Arg2, Name_Entity);
               Check_Arg_Is_Local_Name (Arg1);
               E_Id := Entity (Expression (Arg1));

               if E_Id = Any_Type then
                  return;
               elsif No (E_Id) or else not Is_Access_Type (E_Id) then
                  Error_Pragma_Arg ("pragma% requires access type", Arg1);
               end if;

               Set_No_Strict_Aliasing (Implementation_Base_Type (E_Id));
            end if;
         end No_Strict_Alias;

         -----------------
         -- Obsolescent --
         -----------------

            --  pragma Obsolescent [(static_string_EXPRESSION [, Ada_05])];

         when Pragma_Obsolescent => Obsolescent : declare
<<<<<<< HEAD
            Subp : Node_Or_Entity_Id;
            S    : String_Id;
=======
            Subp   : Node_Or_Entity_Id;
            S      : String_Id;
            Active : Boolean := True;
>>>>>>> 8c044a9c

         begin
            GNAT_Pragma;
            Check_At_Most_N_Arguments (2);
            Check_No_Identifiers;

            --  Check OK placement

            --  First possibility is within a declarative region, where the
            --  pragma immediately follows a subprogram declaration.
<<<<<<< HEAD

            if Present (Prev (N)) then
               Subp := Prev (N);

            --  Second possibility, stand alone subprogram declaration with the
            --  pragma immediately following the declaration.

=======

            if Present (Prev (N)) then
               Subp := Prev (N);

            --  Second possibility, stand alone subprogram declaration with the
            --  pragma immediately following the declaration.

>>>>>>> 8c044a9c
            elsif No (Prev (N))
              and then Nkind (Parent (N)) = N_Compilation_Unit_Aux
            then
               Subp := Unit (Parent (Parent (N)));

            --  Any other possibility is a misplacement

            else
               Subp := Empty;
            end if;

            --  Check correct placement

            if Nkind (Subp) /= N_Subprogram_Declaration then
               Error_Pragma
                 ("pragma% misplaced, must immediately " &
                  "follow subprogram spec");

            --  If OK placement, set flag and acquire argument

            else
               Subp := Defining_Entity (Subp);
               Set_Is_Obsolescent (Subp);

               if Arg_Count = 1 then
                  Check_Arg_Is_Static_Expression (Arg1, Standard_String);
                  S := Strval (Expression (Arg1));

                  for J in 1 .. String_Length (S) loop
                     if not In_Character_Range (Get_String_Char (S, J)) then
                        Error_Pragma_Arg
                          ("pragma% argument does not allow wide characters",
                           Arg1);
                     end if;
                  end loop;

                  Set_Obsolescent_Warning (Subp, Expression (Arg1));
               end if;
            end if;

            --  If OK placement, acquire arguments

            Subp := Defining_Entity (Subp);

            if Arg_Count >= 1 then

               --  Deal with static string argument

               Check_Arg_Is_Static_Expression (Arg1, Standard_String);
               S := Strval (Expression (Arg1));

               for J in 1 .. String_Length (S) loop
                  if not In_Character_Range (Get_String_Char (S, J)) then
                     Error_Pragma_Arg
                       ("pragma% argument does not allow wide characters",
                        Arg1);
                  end if;
               end loop;

               Set_Obsolescent_Warning (Subp, Expression (Arg1));

               --  Check for Ada_05 parameter

               if Arg_Count /= 1 then
                  Check_Arg_Count (2);

                  declare
                     Argx : constant Node_Id := Get_Pragma_Arg (Arg2);

                  begin
                     Check_Arg_Is_Identifier (Argx);

                     if Chars (Argx) /= Name_Ada_05 then
                        Error_Msg_Name_2 := Name_Ada_05;
                        Error_Pragma_Arg
                          ("only allowed argument for pragma% is %", Argx);
                     end if;

                     if Ada_Version_Explicit < Ada_05
                       or else not Warn_On_Ada_2005_Compatibility
                     then
                        Active := False;
                     end if;
                  end;
               end if;
            end if;

            --  Set flag if pragma active

            if Active then
               Set_Is_Obsolescent (Subp);
            end if;
         end Obsolescent;

         -----------------
         -- No_Run_Time --
         -----------------

         --  pragma No_Run_Time

         --  Note: this pragma is retained for backwards compatibiltiy.
         --  See body of Rtsfind for full details on its handling.

         when Pragma_No_Run_Time =>
            GNAT_Pragma;
            Check_Valid_Configuration_Pragma;
            Check_Arg_Count (0);

            No_Run_Time_Mode           := True;
            Configurable_Run_Time_Mode := True;

            declare
               Word32 : constant Boolean := Ttypes.System_Word_Size = 32;
            begin
               if Word32 then
                  Duration_32_Bits_On_Target := True;
               end if;
            end;

            Set_Restriction (No_Finalization, N);
            Set_Restriction (No_Exception_Handlers, N);
            Set_Restriction (Max_Tasks, N, 0);
            Set_Restriction (No_Tasking, N);

         -----------------------
         -- Normalize_Scalars --
         -----------------------

         --  pragma Normalize_Scalars;

         when Pragma_Normalize_Scalars =>
            Check_Ada_83_Warning;
            Check_Arg_Count (0);
            Check_Valid_Configuration_Pragma;
            Normalize_Scalars := True;
            Init_Or_Norm_Scalars := True;

         --------------
         -- Optimize --
         --------------

         --  pragma Optimize (Time | Space);

         --  The actual check for optimize is done in Gigi. Note that this
         --  pragma does not actually change the optimization setting, it
         --  simply checks that it is consistent with the pragma.

         when Pragma_Optimize =>
            Check_No_Identifiers;
            Check_Arg_Count (1);
            Check_Arg_Is_One_Of (Arg1, Name_Time, Name_Space, Name_Off);

         -------------------------
         -- Optional_Overriding --
         -------------------------

         --  These pragmas are treated as part of the previous subprogram
         --  declaration, and analyzed immediately after it (see sem_ch6,
         --  Check_Overriding_Operation). If the pragma has not been analyzed
         --  yet, it appears in the wrong place.

         when Pragma_Optional_Overriding =>
            Error_Msg_N ("pragma must appear immediately after subprogram", N);

         ----------
         -- Pack --
         ----------

         --  pragma Pack (first_subtype_LOCAL_NAME);

         when Pragma_Pack => Pack : declare
            Assoc   : constant Node_Id := Arg1;
            Type_Id : Node_Id;
            Typ     : Entity_Id;

         begin
            Check_No_Identifiers;
            Check_Arg_Count (1);
            Check_Arg_Is_Local_Name (Arg1);

            Type_Id := Expression (Assoc);
            Find_Type (Type_Id);
            Typ := Entity (Type_Id);

            if Typ = Any_Type
              or else Rep_Item_Too_Early (Typ, N)
            then
               return;
            else
               Typ := Underlying_Type (Typ);
            end if;

            if not Is_Array_Type (Typ) and then not Is_Record_Type (Typ) then
               Error_Pragma ("pragma% must specify array or record type");
            end if;

            Check_First_Subtype (Arg1);

            if Has_Pragma_Pack (Typ) then
               Error_Pragma ("duplicate pragma%, only one allowed");

            --  Array type

            elsif Is_Array_Type (Typ) then

               --  Pack not allowed for aliased or atomic components

               if Has_Aliased_Components (Base_Type (Typ)) then
                  Error_Pragma
                    ("pragma% ignored, cannot pack aliased components?");

               elsif Has_Atomic_Components (Typ)
                 or else Is_Atomic (Component_Type (Typ))
               then
                  Error_Pragma
                       ("?pragma% ignored, cannot pack atomic components");
               end if;

               --  If we had an explicit component size given, then we do not
               --  let Pack override this given size. We also give a warning
               --  that Pack is being ignored unless we can tell for sure that
               --  the Pack would not have had any effect anyway.

               if Has_Component_Size_Clause (Typ) then
                  if Known_Static_RM_Size (Component_Type (Typ))
                    and then
                      RM_Size (Component_Type (Typ)) = Component_Size (Typ)
                  then
                     null;
                  else
                     Error_Pragma
                       ("?pragma% ignored, explicit component size given");
                  end if;

               --  If no prior array component size given, Pack is effective

               else
                  if not Rep_Item_Too_Late (Typ, N) then
                     Set_Is_Packed            (Base_Type (Typ));
                     Set_Has_Pragma_Pack      (Base_Type (Typ));
                     Set_Has_Non_Standard_Rep (Base_Type (Typ));
                  end if;
               end if;

            --  For record types, the pack is always effective

            else pragma Assert (Is_Record_Type (Typ));
               if not Rep_Item_Too_Late (Typ, N) then
                  Set_Has_Pragma_Pack      (Base_Type (Typ));
                  Set_Is_Packed            (Base_Type (Typ));
                  Set_Has_Non_Standard_Rep (Base_Type (Typ));
               end if;
            end if;
         end Pack;

         ----------
         -- Page --
         ----------

         --  pragma Page;

         --  There is nothing to do here, since we did all the processing
         --  for this pragma in Par.Prag (so that it works properly even in
         --  syntax only mode)

         when Pragma_Page =>
            null;

         -------------
         -- Passive --
         -------------

         --  pragma Passive [(PASSIVE_FORM)];

         --   PASSIVE_FORM ::= Semaphore | No

         when Pragma_Passive =>
            GNAT_Pragma;

            if Nkind (Parent (N)) /= N_Task_Definition then
               Error_Pragma ("pragma% must be within task definition");
            end if;

            if Arg_Count /= 0 then
               Check_Arg_Count (1);
               Check_Arg_Is_One_Of (Arg1, Name_Semaphore, Name_No);
            end if;

         -------------
         -- Polling --
         -------------

         --  pragma Polling (ON | OFF);

         when Pragma_Polling =>
            GNAT_Pragma;
            Check_Arg_Count (1);
            Check_No_Identifiers;
            Check_Arg_Is_One_Of (Arg1, Name_On, Name_Off);
            Polling_Required := (Chars (Expression (Arg1)) = Name_On);

         --------------------
         -- Persistent_BSS --
         --------------------

         when Pragma_Persistent_BSS => Persistent_BSS :  declare
            Decl : Node_Id;
            Ent  : Entity_Id;
            Prag : Node_Id;

         begin
            GNAT_Pragma;
            Check_At_Most_N_Arguments (1);

            --  Case of application to specific object (one argument)

            if Arg_Count = 1 then
               Check_Arg_Is_Library_Level_Local_Name (Arg1);

               if not Is_Entity_Name (Expression (Arg1))
                 or else
                  (Ekind (Entity (Expression (Arg1))) /= E_Variable
                    and then Ekind (Entity (Expression (Arg1))) /= E_Constant)
               then
                  Error_Pragma_Arg ("pragma% only applies to objects", Arg1);
               end if;

               Ent := Entity (Expression (Arg1));
               Decl := Parent (Ent);

               if Rep_Item_Too_Late (Ent, N) then
                  return;
               end if;

               if Present (Expression (Decl)) then
                  Error_Pragma_Arg
                    ("object for pragma% cannot have initialization", Arg1);
               end if;

               if not Is_Potentially_Persistent_Type (Etype (Ent)) then
                  Error_Pragma_Arg
                    ("object type for pragma% is not potentially persistent",
                     Arg1);
               end if;

               Prag :=
                 Make_Linker_Section_Pragma
                   (Ent, Sloc (N), ".persistent.bss");
               Insert_After (N, Prag);
               Analyze (Prag);

            --  Case of use as configuration pragma with no arguments

            else
               Check_Valid_Configuration_Pragma;
               Persistent_BSS_Mode := True;
            end if;
         end Persistent_BSS;

         ------------------
         -- Preelaborate --
         ------------------

         --  pragma Preelaborate [(library_unit_NAME)];

         --  Set the flag Is_Preelaborated of program unit name entity

         when Pragma_Preelaborate => Preelaborate : declare
            Pa  : constant Node_Id   := Parent (N);
            Pk  : constant Node_Kind := Nkind (Pa);
            Ent : Entity_Id;

         begin
            Check_Ada_83_Warning;
            Check_Valid_Library_Unit_Pragma;

            if Nkind (N) = N_Null_Statement then
               return;
            end if;

            Ent := Find_Lib_Unit_Name;

            --  This filters out pragmas inside generic parent then
            --  show up inside instantiation

            if Present (Ent)
              and then not (Pk = N_Package_Specification
                              and then Present (Generic_Parent (Pa)))
            then
               if not Debug_Flag_U then
                  Set_Is_Preelaborated (Ent);
                  Set_Suppress_Elaboration_Warnings (Ent);
               end if;
            end if;
         end Preelaborate;

         ---------------------
         -- Preelaborate_05 --
         ---------------------

         --  pragma Preelaborate_05 [(library_unit_NAME)];

         --  This pragma is useable only in GNAT_Mode, where it is used like
         --  pragma Preelaborate but it is only effective in Ada 2005 mode
         --  (otherwise it is ignored). This is used to implement AI-362 which
         --  recategorizes some run-time packages in Ada 2005 mode.

         when Pragma_Preelaborate_05 => Preelaborate_05 : declare
            Ent : Entity_Id;

         begin
            GNAT_Pragma;
            Check_Valid_Library_Unit_Pragma;

            if not GNAT_Mode then
               Error_Pragma ("pragma% only available in GNAT mode");
            end if;

            if Nkind (N) = N_Null_Statement then
               return;
            end if;

            --  This is one of the few cases where we need to test the value of
            --  Ada_Version_Explicit rather than Ada_Version (which is always
            --  set to Ada_05 in a predefined unit), we need to know the
            --  explicit version set to know if this pragma is active.

            if Ada_Version_Explicit >= Ada_05 then
               Ent := Find_Lib_Unit_Name;
               Set_Is_Preelaborated (Ent);
               Set_Suppress_Elaboration_Warnings (Ent);
            end if;
         end Preelaborate_05;

         --------------
         -- Priority --
         --------------

         --  pragma Priority (EXPRESSION);

         when Pragma_Priority => Priority : declare
            P   : constant Node_Id := Parent (N);
            Arg : Node_Id;

         begin
            Check_No_Identifiers;
            Check_Arg_Count (1);

            --  Subprogram case

            if Nkind (P) = N_Subprogram_Body then
               Check_In_Main_Program;

               Arg := Expression (Arg1);
               Analyze_And_Resolve (Arg, Standard_Integer);

               --  Must be static

               if not Is_Static_Expression (Arg) then
                  Flag_Non_Static_Expr
                    ("main subprogram priority is not static!", Arg);
                  raise Pragma_Exit;

               --  If constraint error, then we already signalled an error

               elsif Raises_Constraint_Error (Arg) then
                  null;

               --  Otherwise check in range

               else
                  declare
                     Val : constant Uint := Expr_Value (Arg);

                  begin
                     if Val < 0
                       or else Val > Expr_Value (Expression
                                       (Parent (RTE (RE_Max_Priority))))
                     then
                        Error_Pragma_Arg
                          ("main subprogram priority is out of range", Arg1);
                     end if;
                  end;
               end if;

               Set_Main_Priority
                 (Current_Sem_Unit, UI_To_Int (Expr_Value (Arg)));

            --  Task or Protected, must be of type Integer

            elsif Nkind (P) = N_Protected_Definition
                    or else
                  Nkind (P) = N_Task_Definition
            then
               Arg := Expression (Arg1);

               --  The expression must be analyzed in the special manner
               --  described in "Handling of Default and Per-Object
               --  Expressions" in sem.ads.

               Analyze_Per_Use_Expression (Arg, Standard_Integer);

               if not Is_Static_Expression (Arg) then
                  Check_Restriction (Static_Priorities, Arg);
               end if;

            --  Anything else is incorrect

            else
               Pragma_Misplaced;
            end if;

            if Has_Priority_Pragma (P) then
               Error_Pragma ("duplicate pragma% not allowed");
            else
               Set_Has_Priority_Pragma (P, True);

               if Nkind (P) = N_Protected_Definition
                    or else
                  Nkind (P) = N_Task_Definition
               then
                  Record_Rep_Item (Defining_Identifier (Parent (P)), N);
                  --  exp_ch9 should use this ???
               end if;
            end if;
         end Priority;

         -------------
         -- Profile --
         -------------

         --  pragma Profile (profile_IDENTIFIER);

         --  profile_IDENTIFIER => Protected | Ravenscar

         when Pragma_Profile =>
            Check_Arg_Count (1);
            Check_Valid_Configuration_Pragma;
            Check_No_Identifiers;

            declare
               Argx : constant Node_Id := Get_Pragma_Arg (Arg1);
            begin
               if Chars (Argx) = Name_Ravenscar then
                  Set_Ravenscar_Profile (N);

               elsif Chars (Argx) = Name_Restricted then
                  Set_Profile_Restrictions (Restricted, N, Warn => False);
               else
                  Error_Pragma_Arg ("& is not a valid profile", Argx);
               end if;
            end;

         ----------------------
         -- Profile_Warnings --
         ----------------------

         --  pragma Profile_Warnings (profile_IDENTIFIER);

         --  profile_IDENTIFIER => Protected | Ravenscar

         when Pragma_Profile_Warnings =>
            GNAT_Pragma;
            Check_Arg_Count (1);
            Check_Valid_Configuration_Pragma;
            Check_No_Identifiers;

            declare
               Argx : constant Node_Id := Get_Pragma_Arg (Arg1);
            begin
               if Chars (Argx) = Name_Ravenscar then
                  Set_Profile_Restrictions (Ravenscar, N, Warn => True);

               elsif Chars (Argx) = Name_Restricted then
                  Set_Profile_Restrictions (Restricted, N, Warn => True);
               else
                  Error_Pragma_Arg ("& is not a valid profile", Argx);
               end if;
            end;

         --------------------------
         -- Propagate_Exceptions --
         --------------------------

         --  pragma Propagate_Exceptions;

         when Pragma_Propagate_Exceptions =>
            GNAT_Pragma;
            Check_Arg_Count (0);

            if In_Extended_Main_Source_Unit (N) then
               Propagate_Exceptions := True;
            end if;

         ------------------
         -- Psect_Object --
         ------------------

         --  pragma Psect_Object (
         --        [Internal =>] LOCAL_NAME,
         --     [, [External =>] EXTERNAL_SYMBOL]
         --     [, [Size     =>] EXTERNAL_SYMBOL]);

         when Pragma_Psect_Object | Pragma_Common_Object =>
         Psect_Object : declare
            Args  : Args_List (1 .. 3);
            Names : constant Name_List (1 .. 3) := (
                      Name_Internal,
                      Name_External,
                      Name_Size);

            Internal : Node_Id renames Args (1);
            External : Node_Id renames Args (2);
            Size     : Node_Id renames Args (3);

            Def_Id : Entity_Id;

            procedure Check_Too_Long (Arg : Node_Id);
            --  Posts message if the argument is an identifier with more
            --  than 31 characters, or a string literal with more than
            --  31 characters, and we are operating under VMS

            --------------------
            -- Check_Too_Long --
            --------------------

            procedure Check_Too_Long (Arg : Node_Id) is
               X : constant Node_Id := Original_Node (Arg);

            begin
               if Nkind (X) /= N_String_Literal
                    and then
                  Nkind (X) /= N_Identifier
               then
                  Error_Pragma_Arg
                    ("inappropriate argument for pragma %", Arg);
               end if;

               if OpenVMS_On_Target then
                  if (Nkind (X) = N_String_Literal
                       and then String_Length (Strval (X)) > 31)
                    or else
                     (Nkind (X) = N_Identifier
                       and then Length_Of_Name (Chars (X)) > 31)
                  then
                     Error_Pragma_Arg
                       ("argument for pragma % is longer than 31 characters",
                        Arg);
                  end if;
               end if;
            end Check_Too_Long;

         --  Start of processing for Common_Object/Psect_Object

         begin
            GNAT_Pragma;
            Gather_Associations (Names, Args);
            Process_Extended_Import_Export_Internal_Arg (Internal);

            Def_Id := Entity (Internal);

            if Ekind (Def_Id) /= E_Constant
              and then Ekind (Def_Id) /= E_Variable
            then
               Error_Pragma_Arg
                 ("pragma% must designate an object", Internal);
            end if;

            Check_Too_Long (Internal);

            if Is_Imported (Def_Id) or else Is_Exported (Def_Id) then
               Error_Pragma_Arg
                 ("cannot use pragma% for imported/exported object",
                  Internal);
            end if;

            if Is_Concurrent_Type (Etype (Internal)) then
               Error_Pragma_Arg
                 ("cannot specify pragma % for task/protected object",
                  Internal);
            end if;

            if Has_Rep_Pragma (Def_Id, Name_Common_Object)
                 or else
               Has_Rep_Pragma (Def_Id, Name_Psect_Object)
            then
               Error_Msg_N ("?duplicate Common/Psect_Object pragma", N);
            end if;

            if Ekind (Def_Id) = E_Constant then
               Error_Pragma_Arg
                 ("cannot specify pragma % for a constant", Internal);
            end if;

            if Is_Record_Type (Etype (Internal)) then
               declare
                  Ent  : Entity_Id;
                  Decl : Entity_Id;

               begin
                  Ent := First_Entity (Etype (Internal));
                  while Present (Ent) loop
                     Decl := Declaration_Node (Ent);

                     if Ekind (Ent) = E_Component
                       and then Nkind (Decl) = N_Component_Declaration
                       and then Present (Expression (Decl))
                       and then Warn_On_Export_Import
                     then
                        Error_Msg_N
                          ("?object for pragma % has defaults", Internal);
                        exit;

                     else
                        Next_Entity (Ent);
                     end if;
                  end loop;
               end;
            end if;

            if Present (Size) then
               Check_Too_Long (Size);
            end if;

            if Present (External) then
               Check_Arg_Is_External_Name (External);
               Check_Too_Long (External);
            end if;

            --  If all error tests pass, link pragma on to the rep item chain

            Record_Rep_Item (Def_Id, N);
         end Psect_Object;

         ----------
         -- Pure --
         ----------

         --  pragma Pure [(library_unit_NAME)];

         when Pragma_Pure => Pure : declare
            Ent : Entity_Id;

         begin
            Check_Ada_83_Warning;
            Check_Valid_Library_Unit_Pragma;

            if Nkind (N) = N_Null_Statement then
               return;
            end if;

            Ent := Find_Lib_Unit_Name;
            Set_Is_Pure (Ent);
            Set_Suppress_Elaboration_Warnings (Ent);
         end Pure;

         -------------
         -- Pure_05 --
         -------------

         --  pragma Pure_05 [(library_unit_NAME)];

         --  This pragma is useable only in GNAT_Mode, where it is used like
         --  pragma Pure but it is only effective in Ada 2005 mode (otherwise
         --  it is ignored). It may be used after a pragma Preelaborate, in
         --  which case it overrides the effect of the pragma Preelaborate.
         --  This is used to implement AI-362 which recategorizes some run-time
         --  packages in Ada 2005 mode.

         when Pragma_Pure_05 => Pure_05 : declare
            Ent : Entity_Id;

         begin
            GNAT_Pragma;
            Check_Valid_Library_Unit_Pragma;

            if not GNAT_Mode then
               Error_Pragma ("pragma% only available in GNAT mode");
            end if;
            if Nkind (N) = N_Null_Statement then
               return;
            end if;

            --  This is one of the few cases where we need to test the value of
            --  Ada_Version_Explicit rather than Ada_Version (which is always
            --  set to Ada_05 in a predefined unit), we need to know the
            --  explicit version set to know if this pragma is active.

            if Ada_Version_Explicit >= Ada_05 then
               Ent := Find_Lib_Unit_Name;
               Set_Is_Preelaborated (Ent, False);
               Set_Is_Pure (Ent);
               Set_Suppress_Elaboration_Warnings (Ent);
            end if;
         end Pure_05;

         -------------------
         -- Pure_Function --
         -------------------

         --  pragma Pure_Function ([Entity =>] function_LOCAL_NAME);

         when Pragma_Pure_Function => Pure_Function : declare
            E_Id      : Node_Id;
            E         : Entity_Id;
            Def_Id    : Entity_Id;
            Effective : Boolean := False;

         begin
            GNAT_Pragma;
            Check_Arg_Count (1);
            Check_Optional_Identifier (Arg1, Name_Entity);
            Check_Arg_Is_Local_Name (Arg1);
            E_Id := Expression (Arg1);

            if Error_Posted (E_Id) then
               return;
            end if;

            --  Loop through homonyms (overloadings) of referenced entity

            E := Entity (E_Id);

            if Present (E) then
               loop
                  Def_Id := Get_Base_Subprogram (E);

                  if Ekind (Def_Id) /= E_Function
                    and then Ekind (Def_Id) /= E_Generic_Function
                    and then Ekind (Def_Id) /= E_Operator
                  then
                     Error_Pragma_Arg
                       ("pragma% requires a function name", Arg1);
                  end if;

                  Set_Is_Pure (Def_Id);

                  if not Has_Pragma_Pure_Function (Def_Id) then
                     Set_Has_Pragma_Pure_Function (Def_Id);
                     Effective := True;
                  end if;

                  E := Homonym (E);
                  exit when No (E) or else Scope (E) /= Current_Scope;
               end loop;

               if not Effective
                 and then Warn_On_Redundant_Constructs
               then
                  Error_Msg_NE ("pragma Pure_Function on& is redundant?",
                    N, Entity (E_Id));
               end if;
            end if;
         end Pure_Function;

         --------------------
         -- Queuing_Policy --
         --------------------

         --  pragma Queuing_Policy (policy_IDENTIFIER);

         when Pragma_Queuing_Policy => declare
            QP : Character;

         begin
            Check_Ada_83_Warning;
            Check_Arg_Count (1);
            Check_No_Identifiers;
            Check_Arg_Is_Queuing_Policy (Arg1);
            Check_Valid_Configuration_Pragma;
            Get_Name_String (Chars (Expression (Arg1)));
            QP := Fold_Upper (Name_Buffer (1));

            if Queuing_Policy /= ' '
              and then Queuing_Policy /= QP
            then
               Error_Msg_Sloc := Queuing_Policy_Sloc;
               Error_Pragma ("queuing policy incompatible with policy#");

            --  Set new policy, but always preserve System_Location since
            --  we like the error message with the run time name.

            else
               Queuing_Policy := QP;

               if Queuing_Policy_Sloc /= System_Location then
                  Queuing_Policy_Sloc := Loc;
               end if;
            end if;
         end;

         ---------------------------
         -- Remote_Call_Interface --
         ---------------------------

         --  pragma Remote_Call_Interface [(library_unit_NAME)];

         when Pragma_Remote_Call_Interface => Remote_Call_Interface : declare
            Cunit_Node : Node_Id;
            Cunit_Ent  : Entity_Id;
            K          : Node_Kind;

         begin
            Check_Ada_83_Warning;
            Check_Valid_Library_Unit_Pragma;

            if Nkind (N) = N_Null_Statement then
               return;
            end if;

            Cunit_Node := Cunit (Current_Sem_Unit);
            K          := Nkind (Unit (Cunit_Node));
            Cunit_Ent  := Cunit_Entity (Current_Sem_Unit);

            if K = N_Package_Declaration
              or else K = N_Generic_Package_Declaration
              or else K = N_Subprogram_Declaration
              or else K = N_Generic_Subprogram_Declaration
              or else (K = N_Subprogram_Body
                         and then Acts_As_Spec (Unit (Cunit_Node)))
            then
               null;
            else
               Error_Pragma (
                 "pragma% must apply to package or subprogram declaration");
            end if;

            Set_Is_Remote_Call_Interface (Cunit_Ent);
         end Remote_Call_Interface;

         ------------------
         -- Remote_Types --
         ------------------

         --  pragma Remote_Types [(library_unit_NAME)];

         when Pragma_Remote_Types => Remote_Types : declare
            Cunit_Node : Node_Id;
            Cunit_Ent  : Entity_Id;

         begin
            Check_Ada_83_Warning;
            Check_Valid_Library_Unit_Pragma;

            if Nkind (N) = N_Null_Statement then
               return;
            end if;

            Cunit_Node := Cunit (Current_Sem_Unit);
            Cunit_Ent  := Cunit_Entity (Current_Sem_Unit);

            if Nkind (Unit (Cunit_Node)) /= N_Package_Declaration
              and then
              Nkind (Unit (Cunit_Node)) /= N_Generic_Package_Declaration
            then
               Error_Pragma (
                 "pragma% can only apply to a package declaration");
            end if;

            Set_Is_Remote_Types (Cunit_Ent);
         end Remote_Types;

         ---------------
         -- Ravenscar --
         ---------------

         --  pragma Ravenscar;

         when Pragma_Ravenscar =>
            GNAT_Pragma;
            Check_Arg_Count (0);
            Check_Valid_Configuration_Pragma;
            Set_Ravenscar_Profile (N);

            if Warn_On_Obsolescent_Feature then
               Error_Msg_N
                 ("pragma Ravenscar is an obsolescent feature?", N);
               Error_Msg_N
                 ("|use pragma Profile (Ravenscar) instead", N);
            end if;

         -------------------------
         -- Restricted_Run_Time --
         -------------------------

         --  pragma Restricted_Run_Time;

         when Pragma_Restricted_Run_Time =>
            GNAT_Pragma;
            Check_Arg_Count (0);
            Check_Valid_Configuration_Pragma;
            Set_Profile_Restrictions (Restricted, N, Warn => False);

            if Warn_On_Obsolescent_Feature then
               Error_Msg_N
                 ("pragma Restricted_Run_Time is an obsolescent feature?", N);
               Error_Msg_N
                 ("|use pragma Profile (Restricted) instead", N);
            end if;

         ------------------
         -- Restrictions --
         ------------------

         --  pragma Restrictions (RESTRICTION {, RESTRICTION});

         --  RESTRICTION ::=
         --    restriction_IDENTIFIER
         --  | restriction_parameter_IDENTIFIER => EXPRESSION

         when Pragma_Restrictions =>
            Process_Restrictions_Or_Restriction_Warnings;

         --------------------------
         -- Restriction_Warnings --
         --------------------------

         --  pragma Restriction_Warnings (RESTRICTION {, RESTRICTION});

         --  RESTRICTION ::=
         --    restriction_IDENTIFIER
         --  | restriction_parameter_IDENTIFIER => EXPRESSION

         when Pragma_Restriction_Warnings =>
            Process_Restrictions_Or_Restriction_Warnings;

         ----------------
         -- Reviewable --
         ----------------

         --  pragma Reviewable;

         when Pragma_Reviewable =>
            Check_Ada_83_Warning;
            Check_Arg_Count (0);

         -------------------
         -- Share_Generic --
         -------------------

         --  pragma Share_Generic (NAME {, NAME});

         when Pragma_Share_Generic =>
            GNAT_Pragma;
            Process_Generic_List;

         ------------
         -- Shared --
         ------------

         --  pragma Shared (LOCAL_NAME);

         when Pragma_Shared =>
            GNAT_Pragma;
            Process_Atomic_Shared_Volatile;

         --------------------
         -- Shared_Passive --
         --------------------

         --  pragma Shared_Passive [(library_unit_NAME)];

         --  Set the flag Is_Shared_Passive of program unit name entity

         when Pragma_Shared_Passive => Shared_Passive : declare
            Cunit_Node : Node_Id;
            Cunit_Ent  : Entity_Id;

         begin
            Check_Ada_83_Warning;
            Check_Valid_Library_Unit_Pragma;

            if Nkind (N) = N_Null_Statement then
               return;
            end if;

            Cunit_Node := Cunit (Current_Sem_Unit);
            Cunit_Ent  := Cunit_Entity (Current_Sem_Unit);

            if Nkind (Unit (Cunit_Node)) /= N_Package_Declaration
              and then
              Nkind (Unit (Cunit_Node)) /= N_Generic_Package_Declaration
            then
               Error_Pragma (
                 "pragma% can only apply to a package declaration");
            end if;

            Set_Is_Shared_Passive (Cunit_Ent);
         end Shared_Passive;

         ----------------------
         -- Source_File_Name --
         ----------------------

         --  There are five forms for this pragma:

         --  pragma Source_File_Name (
         --    [UNIT_NAME      =>] unit_NAME,
         --     BODY_FILE_NAME =>  STRING_LITERAL
         --    [, [INDEX =>] INTEGER_LITERAL]);

         --  pragma Source_File_Name (
         --    [UNIT_NAME      =>] unit_NAME,
         --     SPEC_FILE_NAME =>  STRING_LITERAL
         --    [, [INDEX =>] INTEGER_LITERAL]);

         --  pragma Source_File_Name (
         --     BODY_FILE_NAME  => STRING_LITERAL
         --  [, DOT_REPLACEMENT => STRING_LITERAL]
         --  [, CASING          => CASING_SPEC]);

         --  pragma Source_File_Name (
         --     SPEC_FILE_NAME  => STRING_LITERAL
         --  [, DOT_REPLACEMENT => STRING_LITERAL]
         --  [, CASING          => CASING_SPEC]);

         --  pragma Source_File_Name (
         --     SUBUNIT_FILE_NAME  => STRING_LITERAL
         --  [, DOT_REPLACEMENT    => STRING_LITERAL]
         --  [, CASING             => CASING_SPEC]);

         --  CASING_SPEC ::= Uppercase | Lowercase | Mixedcase

         --  Pragma Source_File_Name_Project (SFNP) is equivalent to pragma
         --  Source_File_Name (SFN), however their usage is exclusive:
         --  SFN can only be used when no project file is used, while
         --  SFNP can only be used when a project file is used.

         --  No processing here. Processing was completed during parsing,
         --  since we need to have file names set as early as possible.
         --  Units are loaded well before semantic processing starts.

         --  The only processing we defer to this point is the check
         --  for correct placement.

         when Pragma_Source_File_Name =>
            GNAT_Pragma;
            Check_Valid_Configuration_Pragma;

         ------------------------------
         -- Source_File_Name_Project --
         ------------------------------

         --  See Source_File_Name for syntax

         --  No processing here. Processing was completed during parsing,
         --  since we need to have file names set as early as possible.
         --  Units are loaded well before semantic processing starts.

         --  The only processing we defer to this point is the check
         --  for correct placement.

         when Pragma_Source_File_Name_Project =>
            GNAT_Pragma;
            Check_Valid_Configuration_Pragma;

            --  Check that a pragma Source_File_Name_Project is used only
            --  in a configuration pragmas file.

            --  Pragmas Source_File_Name_Project should only be generated
            --  by the Project Manager in configuration pragmas files.

            --  This is really an ugly test. It seems to depend on some
            --  accidental and undocumented property. At the very least
            --  it needs to be documented, but it would be better to have
            --  a clean way of testing if we are in a configuration file???

            if Present (Parent (N)) then
               Error_Pragma
                 ("pragma% can only appear in a configuration pragmas file");
            end if;

         ----------------------
         -- Source_Reference --
         ----------------------

         --  pragma Source_Reference (INTEGER_LITERAL [, STRING_LITERAL]);

         --  Nothing to do, all processing completed in Par.Prag, since we
         --  need the information for possible parser messages that are output

         when Pragma_Source_Reference =>
            GNAT_Pragma;

         ------------------
         -- Storage_Size --
         ------------------

         --  pragma Storage_Size (EXPRESSION);

         when Pragma_Storage_Size => Storage_Size : declare
            P   : constant Node_Id := Parent (N);
            Arg : Node_Id;

         begin
            Check_No_Identifiers;
            Check_Arg_Count (1);

            --  The expression must be analyzed in the special manner
            --  described in "Handling of Default Expressions" in sem.ads.

            --  Set In_Default_Expression for per-object case ???

            Arg := Expression (Arg1);
            Analyze_Per_Use_Expression (Arg, Any_Integer);

            if not Is_Static_Expression (Arg) then
               Check_Restriction (Static_Storage_Size, Arg);
            end if;

            if Nkind (P) /= N_Task_Definition then
               Pragma_Misplaced;
               return;

            else
               if Has_Storage_Size_Pragma (P) then
                  Error_Pragma ("duplicate pragma% not allowed");
               else
                  Set_Has_Storage_Size_Pragma (P, True);
               end if;

               Record_Rep_Item (Defining_Identifier (Parent (P)), N);
               --  ???  exp_ch9 should use this!
            end if;
         end Storage_Size;

         ------------------
         -- Storage_Unit --
         ------------------

         --  pragma Storage_Unit (NUMERIC_LITERAL);

         --  Only permitted argument is System'Storage_Unit value

         when Pragma_Storage_Unit =>
            Check_No_Identifiers;
            Check_Arg_Count (1);
            Check_Arg_Is_Integer_Literal (Arg1);

            if Intval (Expression (Arg1)) /=
              UI_From_Int (Ttypes.System_Storage_Unit)
            then
               Error_Msg_Uint_1 := UI_From_Int (Ttypes.System_Storage_Unit);
               Error_Pragma_Arg
                 ("the only allowed argument for pragma% is ^", Arg1);
            end if;

         --------------------
         -- Stream_Convert --
         --------------------

         --  pragma Stream_Convert (
         --    [Entity =>] type_LOCAL_NAME,
         --    [Read   =>] function_NAME,
         --    [Write  =>] function NAME);

         when Pragma_Stream_Convert => Stream_Convert : declare

            procedure Check_OK_Stream_Convert_Function (Arg : Node_Id);
            --  Check that the given argument is the name of a local
            --  function of one argument that is not overloaded earlier
            --  in the current local scope. A check is also made that the
            --  argument is a function with one parameter.

            --------------------------------------
            -- Check_OK_Stream_Convert_Function --
            --------------------------------------

            procedure Check_OK_Stream_Convert_Function (Arg : Node_Id) is
               Ent : Entity_Id;

            begin
               Check_Arg_Is_Local_Name (Arg);
               Ent := Entity (Expression (Arg));

               if Has_Homonym (Ent) then
                  Error_Pragma_Arg
                    ("argument for pragma% may not be overloaded", Arg);
               end if;

               if Ekind (Ent) /= E_Function
                 or else No (First_Formal (Ent))
                 or else Present (Next_Formal (First_Formal (Ent)))
               then
                  Error_Pragma_Arg
                    ("argument for pragma% must be" &
                     " function of one argument", Arg);
               end if;
            end Check_OK_Stream_Convert_Function;

         --  Start of procecessing for Stream_Convert

         begin
            GNAT_Pragma;
            Check_Arg_Order ((Name_Entity, Name_Read, Name_Write));
            Check_Arg_Count (3);
            Check_Optional_Identifier (Arg1, Name_Entity);
            Check_Optional_Identifier (Arg2, Name_Read);
            Check_Optional_Identifier (Arg3, Name_Write);
            Check_Arg_Is_Local_Name (Arg1);
            Check_OK_Stream_Convert_Function (Arg2);
            Check_OK_Stream_Convert_Function (Arg3);

            declare
               Typ   : constant Entity_Id :=
                         Underlying_Type (Entity (Expression (Arg1)));
               Read  : constant Entity_Id := Entity (Expression (Arg2));
               Write : constant Entity_Id := Entity (Expression (Arg3));

            begin
               if Etype (Typ) = Any_Type
                    or else
                  Etype (Read) = Any_Type
                    or else
                  Etype (Write) = Any_Type
               then
                  return;
               end if;

               Check_First_Subtype (Arg1);

               if Rep_Item_Too_Early (Typ, N)
                    or else
                  Rep_Item_Too_Late (Typ, N)
               then
                  return;
               end if;

               if Underlying_Type (Etype (Read)) /= Typ then
                  Error_Pragma_Arg
                    ("incorrect return type for function&", Arg2);
               end if;

               if Underlying_Type (Etype (First_Formal (Write))) /= Typ then
                  Error_Pragma_Arg
                    ("incorrect parameter type for function&", Arg3);
               end if;

               if Underlying_Type (Etype (First_Formal (Read))) /=
                  Underlying_Type (Etype (Write))
               then
                  Error_Pragma_Arg
                    ("result type of & does not match Read parameter type",
                     Arg3);
               end if;
            end;
         end Stream_Convert;

         -------------------------
         -- Style_Checks (GNAT) --
         -------------------------

         --  pragma Style_Checks (On | Off | ALL_CHECKS | STRING_LITERAL);

         --  This is processed by the parser since some of the style
         --  checks take place during source scanning and parsing. This
         --  means that we don't need to issue error messages here.

         when Pragma_Style_Checks => Style_Checks : declare
            A  : constant Node_Id   := Expression (Arg1);
            S  : String_Id;
            C  : Char_Code;

         begin
            GNAT_Pragma;
            Check_No_Identifiers;

            --  Two argument form

            if Arg_Count = 2 then
               Check_Arg_Is_One_Of (Arg1, Name_On, Name_Off);

               declare
                  E_Id : Node_Id;
                  E    : Entity_Id;

               begin
                  E_Id := Expression (Arg2);
                  Analyze (E_Id);

                  if not Is_Entity_Name (E_Id) then
                     Error_Pragma_Arg
                       ("second argument of pragma% must be entity name",
                        Arg2);
                  end if;

                  E := Entity (E_Id);

                  if E = Any_Id then
                     return;
                  else
                     loop
                        Set_Suppress_Style_Checks (E,
                          (Chars (Expression (Arg1)) = Name_Off));
                        exit when No (Homonym (E));
                        E := Homonym (E);
                     end loop;
                  end if;
               end;

            --  One argument form

            else
               Check_Arg_Count (1);

               if Nkind (A) = N_String_Literal then
                  S   := Strval (A);

                  declare
                     Slen    : constant Natural := Natural (String_Length (S));
                     Options : String (1 .. Slen);
                     J       : Natural;

                  begin
                     J := 1;
                     loop
                        C := Get_String_Char (S, Int (J));
                        exit when not In_Character_Range (C);
                        Options (J) := Get_Character (C);

                        if J = Slen then
                           Set_Style_Check_Options (Options);
                           exit;
                        else
                           J := J + 1;
                        end if;
                     end loop;
                  end;

               elsif Nkind (A) = N_Identifier then

                  if Chars (A) = Name_All_Checks then
                     Set_Default_Style_Check_Options;

                  elsif Chars (A) = Name_On then
                     Style_Check := True;

                  elsif Chars (A) = Name_Off then
                     Style_Check := False;

                  end if;
               end if;
            end if;
         end Style_Checks;

         --------------
         -- Subtitle --
         --------------

         --  pragma Subtitle ([Subtitle =>] STRING_LITERAL);

         when Pragma_Subtitle =>
            GNAT_Pragma;
            Check_Arg_Count (1);
            Check_Optional_Identifier (Arg1, Name_Subtitle);
            Check_Arg_Is_String_Literal (Arg1);

         --------------
         -- Suppress --
         --------------

         --  pragma Suppress (IDENTIFIER [, [On =>] NAME]);

         when Pragma_Suppress =>
            Process_Suppress_Unsuppress (True);

         ------------------
         -- Suppress_All --
         ------------------

         --  pragma Suppress_All;

         --  The only check made here is that the pragma appears in the
         --  proper place, i.e. following a compilation unit. If indeed
         --  it appears in this context, then the parser has already
         --  inserted an equivalent pragma Suppress (All_Checks) to get
         --  the required effect.

         when Pragma_Suppress_All =>
            GNAT_Pragma;
            Check_Arg_Count (0);

            if Nkind (Parent (N)) /= N_Compilation_Unit_Aux
              or else not Is_List_Member (N)
              or else List_Containing (N) /= Pragmas_After (Parent (N))
            then
               Error_Pragma
                 ("misplaced pragma%, must follow compilation unit");
            end if;

         -------------------------
         -- Suppress_Debug_Info --
         -------------------------

         --  pragma Suppress_Debug_Info ([Entity =>] LOCAL_NAME);

         when Pragma_Suppress_Debug_Info =>
            GNAT_Pragma;
            Check_Arg_Count (1);
            Check_Optional_Identifier (Arg1, Name_Entity);
            Check_Arg_Is_Local_Name (Arg1);
            Set_Debug_Info_Off (Entity (Get_Pragma_Arg (Arg1)));

         ----------------------------------
         -- Suppress_Exception_Locations --
         ----------------------------------

         --  pragma Suppress_Exception_Locations;

         when Pragma_Suppress_Exception_Locations =>
            GNAT_Pragma;
            Check_Arg_Count (0);
            Check_Valid_Configuration_Pragma;
            Exception_Locations_Suppressed := True;

         -----------------------------
         -- Suppress_Initialization --
         -----------------------------

         --  pragma Suppress_Initialization ([Entity =>] type_Name);

         when Pragma_Suppress_Initialization => Suppress_Init : declare
            E_Id : Node_Id;
            E    : Entity_Id;

         begin
            GNAT_Pragma;
            Check_Arg_Count (1);
            Check_Optional_Identifier (Arg1, Name_Entity);
            Check_Arg_Is_Local_Name (Arg1);

            E_Id := Expression (Arg1);

            if Etype (E_Id) = Any_Type then
               return;
            end if;

            E := Entity (E_Id);

            if Is_Type (E) then
               if Is_Incomplete_Or_Private_Type (E) then
                  if No (Full_View (Base_Type (E))) then
                     Error_Pragma_Arg
                       ("argument of pragma% cannot be an incomplete type",
                         Arg1);
                  else
                     Set_Suppress_Init_Proc (Full_View (Base_Type (E)));
                  end if;
               else
                  Set_Suppress_Init_Proc (Base_Type (E));
               end if;

            else
               Error_Pragma_Arg
                 ("pragma% requires argument that is a type name", Arg1);
            end if;
         end Suppress_Init;

         -----------------
         -- System_Name --
         -----------------

         --  pragma System_Name (DIRECT_NAME);

         --  Syntax check: one argument, which must be the identifier GNAT
         --  or the identifier GCC, no other identifiers are acceptable.

         when Pragma_System_Name =>
            Check_No_Identifiers;
            Check_Arg_Count (1);
            Check_Arg_Is_One_Of (Arg1, Name_Gcc, Name_Gnat);

         -----------------------------
         -- Task_Dispatching_Policy --
         -----------------------------

         --  pragma Task_Dispatching_Policy (policy_IDENTIFIER);

         when Pragma_Task_Dispatching_Policy => declare
            DP : Character;

         begin
            Check_Ada_83_Warning;
            Check_Arg_Count (1);
            Check_No_Identifiers;
            Check_Arg_Is_Task_Dispatching_Policy (Arg1);
            Check_Valid_Configuration_Pragma;
            Get_Name_String (Chars (Expression (Arg1)));
            DP := Fold_Upper (Name_Buffer (1));

            if Task_Dispatching_Policy /= ' '
              and then Task_Dispatching_Policy /= DP
            then
               Error_Msg_Sloc := Task_Dispatching_Policy_Sloc;
               Error_Pragma
                 ("task dispatching policy incompatible with policy#");

            --  Set new policy, but always preserve System_Location since
            --  we like the error message with the run time name.

            else
               Task_Dispatching_Policy := DP;

               if Task_Dispatching_Policy_Sloc /= System_Location then
                  Task_Dispatching_Policy_Sloc := Loc;
               end if;
            end if;
         end;

         --------------
         -- Task_Info --
         --------------

         --  pragma Task_Info (EXPRESSION);

         when Pragma_Task_Info => Task_Info : declare
            P : constant Node_Id := Parent (N);

         begin
            GNAT_Pragma;

            if Nkind (P) /= N_Task_Definition then
               Error_Pragma ("pragma% must appear in task definition");
            end if;

            Check_No_Identifiers;
            Check_Arg_Count (1);

            Analyze_And_Resolve (Expression (Arg1), RTE (RE_Task_Info_Type));

            if Etype (Expression (Arg1)) = Any_Type then
               return;
            end if;

            if Has_Task_Info_Pragma (P) then
               Error_Pragma ("duplicate pragma% not allowed");
            else
               Set_Has_Task_Info_Pragma (P, True);
            end if;
         end Task_Info;

         ---------------
         -- Task_Name --
         ---------------

         --  pragma Task_Name (string_EXPRESSION);

         when Pragma_Task_Name => Task_Name : declare
         --  pragma Priority (EXPRESSION);

            P   : constant Node_Id := Parent (N);
            Arg : Node_Id;

         begin
            Check_No_Identifiers;
            Check_Arg_Count (1);

            Arg := Expression (Arg1);
            Analyze_And_Resolve (Arg, Standard_String);

            if Nkind (P) /= N_Task_Definition then
               Pragma_Misplaced;
            end if;

            if Has_Task_Name_Pragma (P) then
               Error_Pragma ("duplicate pragma% not allowed");
            else
               Set_Has_Task_Name_Pragma (P, True);
               Record_Rep_Item (Defining_Identifier (Parent (P)), N);
            end if;
         end Task_Name;

         ------------------
         -- Task_Storage --
         ------------------

         --  pragma Task_Storage (
         --     [Task_Type =>] LOCAL_NAME,
         --     [Top_Guard =>] static_integer_EXPRESSION);

         when Pragma_Task_Storage => Task_Storage : declare
            Args  : Args_List (1 .. 2);
            Names : constant Name_List (1 .. 2) := (
                      Name_Task_Type,
                      Name_Top_Guard);

            Task_Type : Node_Id renames Args (1);
            Top_Guard : Node_Id renames Args (2);

            Ent : Entity_Id;

         begin
            GNAT_Pragma;
            Gather_Associations (Names, Args);

            if No (Task_Type) then
               Error_Pragma
                 ("missing task_type argument for pragma%");
            end if;

            Check_Arg_Is_Local_Name (Task_Type);

            Ent := Entity (Task_Type);

            if not Is_Task_Type (Ent) then
               Error_Pragma_Arg
                 ("argument for pragma% must be task type", Task_Type);
            end if;

            if No (Top_Guard) then
               Error_Pragma_Arg
                 ("pragma% takes two arguments", Task_Type);
            else
               Check_Arg_Is_Static_Expression (Top_Guard, Any_Integer);
            end if;

            Check_First_Subtype (Task_Type);

            if Rep_Item_Too_Late (Ent, N) then
               raise Pragma_Exit;
            end if;
         end Task_Storage;

         -----------------
         -- Thread_Body --
         -----------------

         --  pragma Thread_Body
         --    (  [Entity =>]               LOCAL_NAME
         --     [,[Secondary_Stack_Size =>] static_integer_EXPRESSION]);

         when Pragma_Thread_Body => Thread_Body : declare
            Id : Node_Id;
            SS : Node_Id;
            E  : Entity_Id;

         begin
            GNAT_Pragma;
            Check_Arg_Order ((Name_Entity, Name_Secondary_Stack_Size));
            Check_At_Least_N_Arguments (1);
            Check_At_Most_N_Arguments (2);
            Check_Optional_Identifier (Arg1, Name_Entity);
            Check_Arg_Is_Local_Name (Arg1);

            Id := Expression (Arg1);

            if not Is_Entity_Name (Id)
              or else not Is_Subprogram (Entity (Id))
            then
               Error_Pragma_Arg ("subprogram name required", Arg1);
            end if;

            E := Entity (Id);

            --  Go to renamed subprogram if present, since Thread_Body applies
            --  to the actual renamed entity, not to the renaming entity.

            if Present (Alias (E))
              and then Nkind (Parent (Declaration_Node (E))) =
                         N_Subprogram_Renaming_Declaration
            then
               E := Alias (E);
            end if;

            --  Various error checks

            if Nkind (Parent (Declaration_Node (E))) = N_Subprogram_Body then
               Error_Pragma
                 ("pragma% requires separate spec and must come before body");

            elsif Rep_Item_Too_Early (E, N)
                 or else
               Rep_Item_Too_Late (E, N)
            then
               raise Pragma_Exit;

            elsif Is_Thread_Body (E) then
               Error_Pragma_Arg
                 ("only one thread body pragma allowed", Arg1);

            elsif Present (Homonym (E))
              and then Scope (Homonym (E)) = Current_Scope
            then
               Error_Pragma_Arg
                 ("thread body subprogram must not be overloaded", Arg1);
            end if;

            Set_Is_Thread_Body (E);

            --  Deal with secondary stack argument

            if Arg_Count = 2 then
               Check_Optional_Identifier (Arg2, Name_Secondary_Stack_Size);
               SS := Expression (Arg2);
               Analyze_And_Resolve (SS, Any_Integer);
            end if;
         end Thread_Body;

         ----------------
         -- Time_Slice --
         ----------------

         --  pragma Time_Slice (static_duration_EXPRESSION);

         when Pragma_Time_Slice => Time_Slice : declare
            Val : Ureal;
            Nod : Node_Id;

         begin
            GNAT_Pragma;
            Check_Arg_Count (1);
            Check_No_Identifiers;
            Check_In_Main_Program;
            Check_Arg_Is_Static_Expression (Arg1, Standard_Duration);

            if not Error_Posted (Arg1) then
               Nod := Next (N);
               while Present (Nod) loop
                  if Nkind (Nod) = N_Pragma
                    and then Chars (Nod) = Name_Time_Slice
                  then
                     Error_Msg_Name_1 := Chars (N);
                     Error_Msg_N ("duplicate pragma% not permitted", Nod);
                  end if;

                  Next (Nod);
               end loop;
            end if;

            --  Process only if in main unit

            if Get_Source_Unit (Loc) = Main_Unit then
               Opt.Time_Slice_Set := True;
               Val := Expr_Value_R (Expression (Arg1));

               if Val <= Ureal_0 then
                  Opt.Time_Slice_Value := 0;

               elsif Val > UR_From_Uint (UI_From_Int (1000)) then
                  Opt.Time_Slice_Value := 1_000_000_000;

               else
                  Opt.Time_Slice_Value :=
                    UI_To_Int (UR_To_Uint (Val * UI_From_Int (1_000_000)));
               end if;
            end if;
         end Time_Slice;

         -----------
         -- Title --
         -----------

         --  pragma Title (TITLING_OPTION [, TITLING OPTION]);

         --   TITLING_OPTION ::=
         --     [Title =>] STRING_LITERAL
         --   | [Subtitle =>] STRING_LITERAL

         when Pragma_Title => Title : declare
            Args  : Args_List (1 .. 2);
            Names : constant Name_List (1 .. 2) := (
                      Name_Title,
                      Name_Subtitle);

         begin
            GNAT_Pragma;
            Gather_Associations (Names, Args);

            for J in 1 .. 2 loop
               if Present (Args (J)) then
                  Check_Arg_Is_String_Literal (Args (J));
               end if;
            end loop;
         end Title;

         ---------------------
         -- Unchecked_Union --
         ---------------------

         --  pragma Unchecked_Union (first_subtype_LOCAL_NAME)

         when Pragma_Unchecked_Union => Unchecked_Union : declare
            Assoc   : constant Node_Id := Arg1;
            Type_Id : constant Node_Id := Expression (Assoc);
            Typ     : Entity_Id;
            Discr   : Entity_Id;
            Tdef    : Node_Id;
            Clist   : Node_Id;
            Vpart   : Node_Id;
            Comp    : Node_Id;
            Variant : Node_Id;

         begin
            GNAT_Pragma;
            Check_No_Identifiers;
            Check_Arg_Count (1);
            Check_Arg_Is_Local_Name (Arg1);

            Find_Type (Type_Id);
            Typ := Entity (Type_Id);

            if Typ = Any_Type
              or else Rep_Item_Too_Early (Typ, N)
            then
               return;
            else
               Typ := Underlying_Type (Typ);
            end if;

            if Rep_Item_Too_Late (Typ, N) then
               return;
            end if;

            Check_First_Subtype (Arg1);

            --  Note remaining cases are references to a type in the current
            --  declarative part. If we find an error, we post the error on
            --  the relevant type declaration at an appropriate point.

            if not Is_Record_Type (Typ) then
               Error_Msg_N ("Unchecked_Union must be record type", Typ);
               return;

            elsif Is_Tagged_Type (Typ) then
               Error_Msg_N ("Unchecked_Union must not be tagged", Typ);
               return;

            elsif Is_Limited_Type (Typ) then
               Error_Msg_N
                 ("Unchecked_Union must not be limited record type", Typ);
               Explain_Limited_Type (Typ, Typ);
               return;

            else
               if not Has_Discriminants (Typ) then
                  Error_Msg_N
                    ("Unchecked_Union must have one discriminant", Typ);
                  return;
               end if;

               Discr := First_Discriminant (Typ);

               if Present (Next_Discriminant (Discr)) then
                  Error_Msg_N
                    ("Unchecked_Union must have exactly one discriminant",
                     Next_Discriminant (Discr));
                  return;
               end if;

               if No (Discriminant_Default_Value (Discr)) then
                  Error_Msg_N
                    ("Unchecked_Union discriminant must have default value",
                     Discr);
               end if;

               Tdef  := Type_Definition (Declaration_Node (Typ));
               Clist := Component_List (Tdef);

               Comp := First (Component_Items (Clist));
               while Present (Comp) loop

                  Check_Component (Comp);
                  Next (Comp);

               end loop;

               if No (Clist) or else No (Variant_Part (Clist)) then
                  Error_Msg_N
                    ("Unchecked_Union must have variant part",
                     Tdef);
                  return;
               end if;

               Vpart := Variant_Part (Clist);

               Variant := First (Variants (Vpart));
               while Present (Variant) loop
                  Check_Variant (Variant);
                  Next (Variant);
               end loop;
            end if;

            Set_Is_Unchecked_Union  (Typ, True);
            Set_Convention          (Typ, Convention_C);

            Set_Has_Unchecked_Union (Base_Type (Typ), True);
            Set_Is_Unchecked_Union  (Base_Type (Typ), True);
         end Unchecked_Union;

         ------------------------
         -- Unimplemented_Unit --
         ------------------------

         --  pragma Unimplemented_Unit;

         --  Note: this only gives an error if we are generating code,
         --  or if we are in a generic library unit (where the pragma
         --  appears in the body, not in the spec).

         when Pragma_Unimplemented_Unit => Unimplemented_Unit : declare
            Cunitent : constant Entity_Id :=
                         Cunit_Entity (Get_Source_Unit (Loc));
            Ent_Kind : constant Entity_Kind :=
                         Ekind (Cunitent);

         begin
            GNAT_Pragma;
            Check_Arg_Count (0);

            if Operating_Mode = Generate_Code
              or else Ent_Kind = E_Generic_Function
              or else Ent_Kind = E_Generic_Procedure
              or else Ent_Kind = E_Generic_Package
            then
               Get_Name_String (Chars (Cunitent));
               Set_Casing (Mixed_Case);
               Write_Str (Name_Buffer (1 .. Name_Len));
               Write_Str (" is not implemented");
               Write_Eol;
               raise Unrecoverable_Error;
            end if;
         end Unimplemented_Unit;

         --------------------
         -- Universal_Data --
         --------------------

         --  pragma Universal_Data [(library_unit_NAME)];

         when Pragma_Universal_Data =>
            GNAT_Pragma;

            --  If this is a configuration pragma, then set the universal
            --  addressing option, otherwise confirm that the pragma
            --  satisfies the requirements of library unit pragma placement
            --  and leave it to the GNAAMP back end to detect the pragma
            --  (avoids transitive setting of the option due to withed units).

            if Is_Configuration_Pragma then
               Universal_Addressing_On_AAMP := True;
            else
               Check_Valid_Library_Unit_Pragma;
            end if;

            if not AAMP_On_Target then
               Error_Pragma ("?pragma% ignored (applies only to AAMP)");
            end if;

         ------------------
         -- Unreferenced --
         ------------------

         --  pragma Unreferenced (local_Name {, local_Name});

         when Pragma_Unreferenced => Unreferenced : declare
            Arg_Node : Node_Id;
            Arg_Expr : Node_Id;
            Arg_Ent  : Entity_Id;

         begin
            GNAT_Pragma;
            Check_At_Least_N_Arguments (1);

            Arg_Node := Arg1;
            while Present (Arg_Node) loop
               Check_No_Identifier (Arg_Node);

               --  Note that the analyze call done by Check_Arg_Is_Local_Name
               --  will in fact generate a reference, so that the entity will
               --  have a reference, which will inhibit any warnings about it
               --  not being referenced, and also properly show up in the ali
               --  file as a reference. But this reference is recorded before
               --  the Has_Pragma_Unreferenced flag is set, so that no warning
               --  is generated for this reference.

               Check_Arg_Is_Local_Name (Arg_Node);
               Arg_Expr := Get_Pragma_Arg (Arg_Node);

               if Is_Entity_Name (Arg_Expr) then
                  Arg_Ent := Entity (Arg_Expr);

                  --  If the entity is overloaded, the pragma applies to the
                  --  most recent overloading, as documented. In this case,
                  --  name resolution does not generate a reference, so it
                  --  must be done here explicitly.

                  if Is_Overloaded (Arg_Expr) then
                     Generate_Reference (Arg_Ent, N);
                  end if;

                  Set_Has_Pragma_Unreferenced (Arg_Ent);
               end if;

               Next (Arg_Node);
            end loop;
         end Unreferenced;

         ------------------------------
         -- Unreserve_All_Interrupts --
         ------------------------------

         --  pragma Unreserve_All_Interrupts;

         when Pragma_Unreserve_All_Interrupts =>
            GNAT_Pragma;
            Check_Arg_Count (0);

            if In_Extended_Main_Code_Unit (Main_Unit_Entity) then
               Unreserve_All_Interrupts := True;
            end if;

         ----------------
         -- Unsuppress --
         ----------------

         --  pragma Unsuppress (IDENTIFIER [, [On =>] NAME]);

         when Pragma_Unsuppress =>
            GNAT_Pragma;
            Process_Suppress_Unsuppress (False);

         -------------------
         -- Use_VADS_Size --
         -------------------

         --  pragma Use_VADS_Size;

         when Pragma_Use_VADS_Size =>
            GNAT_Pragma;
            Check_Arg_Count (0);
            Check_Valid_Configuration_Pragma;
            Use_VADS_Size := True;

         ---------------------
         -- Validity_Checks --
         ---------------------

         --  pragma Validity_Checks (On | Off | ALL_CHECKS | STRING_LITERAL);

         when Pragma_Validity_Checks => Validity_Checks : declare
            A  : constant Node_Id   := Expression (Arg1);
            S  : String_Id;
            C  : Char_Code;

         begin
            GNAT_Pragma;
            Check_Arg_Count (1);
            Check_No_Identifiers;

            if Nkind (A) = N_String_Literal then
               S   := Strval (A);

               declare
                  Slen    : constant Natural := Natural (String_Length (S));
                  Options : String (1 .. Slen);
                  J       : Natural;

               begin
                  J := 1;
                  loop
                     C := Get_String_Char (S, Int (J));
                     exit when not In_Character_Range (C);
                     Options (J) := Get_Character (C);

                     if J = Slen then
                        Set_Validity_Check_Options (Options);
                        exit;
                     else
                        J := J + 1;
                     end if;
                  end loop;
               end;

            elsif Nkind (A) = N_Identifier then

               if Chars (A) = Name_All_Checks then
                  Set_Validity_Check_Options ("a");

               elsif Chars (A) = Name_On then
                  Validity_Checks_On := True;

               elsif Chars (A) = Name_Off then
                  Validity_Checks_On := False;

               end if;
            end if;
         end Validity_Checks;

         --------------
         -- Volatile --
         --------------

         --  pragma Volatile (LOCAL_NAME);

         when Pragma_Volatile =>
            Process_Atomic_Shared_Volatile;

         -------------------------
         -- Volatile_Components --
         -------------------------

         --  pragma Volatile_Components (array_LOCAL_NAME);

         --  Volatile is handled by the same circuit as Atomic_Components

         --------------
         -- Warnings --
         --------------

         --  pragma Warnings (On | Off, [LOCAL_NAME])

         when Pragma_Warnings => Warnings : begin
            GNAT_Pragma;
            Check_At_Least_N_Arguments (1);
            Check_At_Most_N_Arguments (2);
            Check_No_Identifiers;

            --  One argument case was processed by parser in Par.Prag

            if Arg_Count /= 1 then
               Check_Arg_Is_One_Of (Arg1, Name_On, Name_Off);
               Check_Arg_Count (2);

               declare
                  E_Id : Node_Id;
                  E    : Entity_Id;

               begin
                  E_Id := Expression (Arg2);
                  Analyze (E_Id);

                  --  In the expansion of an inlined body, a reference to
                  --  the formal may be wrapped in a conversion if the actual
                  --  is a conversion. Retrieve the real entity name.

                  if (In_Instance_Body
                       or else In_Inlined_Body)
                    and then Nkind (E_Id) = N_Unchecked_Type_Conversion
                  then
                     E_Id := Expression (E_Id);
                  end if;

                  if not Is_Entity_Name (E_Id) then
                     Error_Pragma_Arg
                       ("second argument of pragma% must be entity name",
                        Arg2);
                  end if;

                  E := Entity (E_Id);

                  if E = Any_Id then
                     return;
                  else
                     loop
                        Set_Warnings_Off (E,
                          (Chars (Expression (Arg1)) = Name_Off));

                        if Is_Enumeration_Type (E) then
                           declare
                              Lit : Entity_Id;
                           begin
                              Lit := First_Literal (E);
                              while Present (Lit) loop
                                 Set_Warnings_Off (Lit);
                                 Next_Literal (Lit);
                              end loop;
                           end;
                        end if;

                        exit when No (Homonym (E));
                        E := Homonym (E);
                     end loop;
                  end if;
               end;
            end if;
         end Warnings;

         -------------------
         -- Weak_External --
         -------------------

         --  pragma Weak_External ([Entity =>] LOCAL_NAME);

         when Pragma_Weak_External => Weak_External : declare
            Ent : Entity_Id;

         begin
            GNAT_Pragma;
            Check_Arg_Count (1);
            Check_Optional_Identifier (Arg1, Name_Entity);
            Check_Arg_Is_Library_Level_Local_Name (Arg1);
            Ent := Entity (Expression (Arg1));

            if Rep_Item_Too_Early (Ent, N) then
               return;
            else
               Ent := Underlying_Type (Ent);
            end if;

            --  The only processing required is to link this item on to the
            --  list of rep items for the given entity. This is accomplished
            --  by the call to Rep_Item_Too_Late (when no error is detected
            --  and False is returned).

            if Rep_Item_Too_Late (Ent, N) then
               return;
            else
               Set_Has_Gigi_Rep_Item (Ent);
            end if;
         end Weak_External;

         --------------------
         -- Unknown_Pragma --
         --------------------

         --  Should be impossible, since the case of an unknown pragma is
         --  separately processed before the case statement is entered.

         when Unknown_Pragma =>
            raise Program_Error;
      end case;

   exception
      when Pragma_Exit => null;
   end Analyze_Pragma;

   ---------------------------------
   -- Delay_Config_Pragma_Analyze --
   ---------------------------------

   function Delay_Config_Pragma_Analyze (N : Node_Id) return Boolean is
   begin
      return Chars (N) = Name_Interrupt_State;
   end Delay_Config_Pragma_Analyze;

   -------------------------
   -- Get_Base_Subprogram --
   -------------------------

   function Get_Base_Subprogram (Def_Id : Entity_Id) return Entity_Id is
      Result : Entity_Id;

   begin
      --  Follow subprogram renaming chain

      Result := Def_Id;
      while Is_Subprogram (Result)
        and then
          (Is_Generic_Instance (Result)
            or else Nkind (Parent (Declaration_Node (Result))) =
                    N_Subprogram_Renaming_Declaration)
        and then Present (Alias (Result))
      loop
         Result := Alias (Result);
      end loop;

      return Result;
   end Get_Base_Subprogram;

   -----------------------------
   -- Is_Config_Static_String --
   -----------------------------

   function Is_Config_Static_String (Arg : Node_Id) return Boolean is

      function Add_Config_Static_String (Arg : Node_Id) return Boolean;
      --  This is an internal recursive function that is just like the
      --  outer function except that it adds the string to the name buffer
      --  rather than placing the string in the name buffer.

      ------------------------------
      -- Add_Config_Static_String --
      ------------------------------

      function Add_Config_Static_String (Arg : Node_Id) return Boolean is
         N : Node_Id;
         C : Char_Code;

      begin
         N := Arg;

         if Nkind (N) = N_Op_Concat then
            if Add_Config_Static_String (Left_Opnd (N)) then
               N := Right_Opnd (N);
            else
               return False;
            end if;
         end if;

         if Nkind (N) /= N_String_Literal then
            Error_Msg_N ("string literal expected for pragma argument", N);
            return False;

         else
            for J in 1 .. String_Length (Strval (N)) loop
               C := Get_String_Char (Strval (N), J);

               if not In_Character_Range (C) then
                  Error_Msg
                    ("string literal contains invalid wide character",
                     Sloc (N) + 1 + Source_Ptr (J));
                  return False;
               end if;

               Add_Char_To_Name_Buffer (Get_Character (C));
            end loop;
         end if;

         return True;
      end Add_Config_Static_String;

   --  Start of prorcessing for Is_Config_Static_String

   begin

      Name_Len := 0;
      return Add_Config_Static_String (Arg);
   end Is_Config_Static_String;

   -----------------------------------------
   -- Is_Non_Significant_Pragma_Reference --
   -----------------------------------------

   --  This function makes use of the following static table which indicates
   --  whether a given pragma is significant. A value of -1 in this table
   --  indicates that the reference is significant. A value of zero indicates
   --  than appearence as any argument is insignificant, a positive value
   --  indicates that appearence in that parameter position is significant.

   Sig_Flags : constant array (Pragma_Id) of Int :=

     (Pragma_AST_Entry                    => -1,
      Pragma_Abort_Defer                  => -1,
      Pragma_Ada_83                       => -1,
      Pragma_Ada_95                       => -1,
      Pragma_Ada_05                       => -1,
      Pragma_All_Calls_Remote             => -1,
      Pragma_Annotate                     => -1,
      Pragma_Assert                       => -1,
      Pragma_Assertion_Policy             =>  0,
      Pragma_Asynchronous                 => -1,
      Pragma_Atomic                       =>  0,
      Pragma_Atomic_Components            =>  0,
      Pragma_Attach_Handler               => -1,
      Pragma_CPP_Class                    =>  0,
      Pragma_CPP_Constructor              =>  0,
      Pragma_CPP_Virtual                  =>  0,
      Pragma_CPP_Vtable                   =>  0,
      Pragma_C_Pass_By_Copy               =>  0,
      Pragma_Comment                      =>  0,
      Pragma_Common_Object                => -1,
      Pragma_Compile_Time_Warning         => -1,
      Pragma_Complex_Representation       =>  0,
      Pragma_Component_Alignment          => -1,
      Pragma_Controlled                   =>  0,
      Pragma_Convention                   =>  0,
      Pragma_Convention_Identifier        =>  0,
      Pragma_Debug                        => -1,
      Pragma_Debug_Policy                 =>  0,
      Pragma_Detect_Blocking              => -1,
      Pragma_Discard_Names                =>  0,
      Pragma_Elaborate                    => -1,
      Pragma_Elaborate_All                => -1,
      Pragma_Elaborate_Body               => -1,
      Pragma_Elaboration_Checks           => -1,
      Pragma_Eliminate                    => -1,
      Pragma_Explicit_Overriding          => -1,
      Pragma_Export                       => -1,
      Pragma_Export_Exception             => -1,
      Pragma_Export_Function              => -1,
      Pragma_Export_Object                => -1,
      Pragma_Export_Procedure             => -1,
      Pragma_Export_Value                 => -1,
      Pragma_Export_Valued_Procedure      => -1,
      Pragma_Extend_System                => -1,
      Pragma_Extensions_Allowed           => -1,
      Pragma_External                     => -1,
      Pragma_External_Name_Casing         => -1,
      Pragma_Finalize_Storage_Only        =>  0,
      Pragma_Float_Representation         =>  0,
      Pragma_Ident                        => -1,
      Pragma_Import                       => +2,
      Pragma_Import_Exception             =>  0,
      Pragma_Import_Function              =>  0,
      Pragma_Import_Object                =>  0,
      Pragma_Import_Procedure             =>  0,
      Pragma_Import_Valued_Procedure      =>  0,
      Pragma_Initialize_Scalars           => -1,
      Pragma_Inline                       =>  0,
      Pragma_Inline_Always                =>  0,
      Pragma_Inline_Generic               =>  0,
      Pragma_Inspection_Point             => -1,
      Pragma_Interface                    => +2,
      Pragma_Interface_Name               => +2,
      Pragma_Interrupt_Handler            => -1,
      Pragma_Interrupt_Priority           => -1,
      Pragma_Interrupt_State              => -1,
      Pragma_Java_Constructor             => -1,
      Pragma_Java_Interface               => -1,
      Pragma_Keep_Names                   =>  0,
      Pragma_License                      => -1,
      Pragma_Link_With                    => -1,
      Pragma_Linker_Alias                 => -1,
      Pragma_Linker_Constructor           => -1,
      Pragma_Linker_Destructor            => -1,
      Pragma_Linker_Options               => -1,
      Pragma_Linker_Section               => -1,
      Pragma_List                         => -1,
      Pragma_Locking_Policy               => -1,
      Pragma_Long_Float                   => -1,
      Pragma_Machine_Attribute            => -1,
      Pragma_Main                         => -1,
      Pragma_Main_Storage                 => -1,
      Pragma_Memory_Size                  => -1,
      Pragma_No_Return                    =>  0,
      Pragma_No_Run_Time                  => -1,
      Pragma_No_Strict_Aliasing           => -1,
      Pragma_Normalize_Scalars            => -1,
      Pragma_Obsolescent                  =>  0,
      Pragma_Optimize                     => -1,
      Pragma_Optional_Overriding          => -1,
      Pragma_Pack                         =>  0,
      Pragma_Page                         => -1,
      Pragma_Passive                      => -1,
      Pragma_Polling                      => -1,
      Pragma_Persistent_BSS               =>  0,
      Pragma_Preelaborate                 => -1,
      Pragma_Preelaborate_05              => -1,
      Pragma_Priority                     => -1,
      Pragma_Profile                      =>  0,
      Pragma_Profile_Warnings             =>  0,
      Pragma_Propagate_Exceptions         => -1,
      Pragma_Psect_Object                 => -1,
      Pragma_Pure                         => -1,
      Pragma_Pure_05                      => -1,
      Pragma_Pure_Function                => -1,
      Pragma_Queuing_Policy               => -1,
      Pragma_Ravenscar                    => -1,
      Pragma_Remote_Call_Interface        => -1,
      Pragma_Remote_Types                 => -1,
      Pragma_Restricted_Run_Time          => -1,
      Pragma_Restriction_Warnings         => -1,
      Pragma_Restrictions                 => -1,
      Pragma_Reviewable                   => -1,
      Pragma_Share_Generic                => -1,
      Pragma_Shared                       => -1,
      Pragma_Shared_Passive               => -1,
      Pragma_Source_File_Name             => -1,
      Pragma_Source_File_Name_Project     => -1,
      Pragma_Source_Reference             => -1,
      Pragma_Storage_Size                 => -1,
      Pragma_Storage_Unit                 => -1,
      Pragma_Stream_Convert               => -1,
      Pragma_Style_Checks                 => -1,
      Pragma_Subtitle                     => -1,
      Pragma_Suppress                     =>  0,
      Pragma_Suppress_Exception_Locations =>  0,
      Pragma_Suppress_All                 => -1,
      Pragma_Suppress_Debug_Info          =>  0,
      Pragma_Suppress_Initialization      =>  0,
      Pragma_System_Name                  => -1,
      Pragma_Task_Dispatching_Policy      => -1,
      Pragma_Task_Info                    => -1,
      Pragma_Task_Name                    => -1,
      Pragma_Task_Storage                 =>  0,
      Pragma_Thread_Body                  => +2,
      Pragma_Time_Slice                   => -1,
      Pragma_Title                        => -1,
      Pragma_Unchecked_Union              =>  0,
      Pragma_Unimplemented_Unit           => -1,
      Pragma_Universal_Data               => -1,
      Pragma_Unreferenced                 => -1,
      Pragma_Unreserve_All_Interrupts     => -1,
      Pragma_Unsuppress                   =>  0,
      Pragma_Use_VADS_Size                => -1,
      Pragma_Validity_Checks              => -1,
      Pragma_Volatile                     =>  0,
      Pragma_Volatile_Components          =>  0,
      Pragma_Warnings                     => -1,
      Pragma_Weak_External                =>  0,
      Unknown_Pragma                      =>  0);

   function Is_Non_Significant_Pragma_Reference (N : Node_Id) return Boolean is
      P : Node_Id;
      C : Int;
      A : Node_Id;

   begin
      P := Parent (N);

      if Nkind (P) /= N_Pragma_Argument_Association then
         return False;

      else
         C := Sig_Flags (Get_Pragma_Id (Chars (Parent (P))));

         case C is
            when -1 =>
               return False;

            when 0 =>
               return True;

            when others =>
               A := First (Pragma_Argument_Associations (Parent (P)));
               for J in 1 .. C - 1 loop
                  if No (A) then
                     return False;
                  end if;

                  Next (A);
               end loop;

               return A = P;
         end case;
      end if;
   end Is_Non_Significant_Pragma_Reference;

   ------------------------------
   -- Is_Pragma_String_Literal --
   ------------------------------

   --  This function returns true if the corresponding pragma argument is
   --  a static string expression. These are the only cases in which string
   --  literals can appear as pragma arguments. We also allow a string
   --  literal as the first argument to pragma Assert (although it will
   --  of course always generate a type error).

   function Is_Pragma_String_Literal (Par : Node_Id) return Boolean is
      Pragn : constant Node_Id := Parent (Par);
      Assoc : constant List_Id := Pragma_Argument_Associations (Pragn);
      Pname : constant Name_Id := Chars (Pragn);
      Argn  : Natural;
      N     : Node_Id;

   begin
      Argn := 1;
      N := First (Assoc);
      loop
         exit when N = Par;
         Argn := Argn + 1;
         Next (N);
      end loop;

      if Pname = Name_Assert then
         return True;

      elsif Pname = Name_Export then
         return Argn > 2;

      elsif Pname = Name_Ident then
         return Argn = 1;

      elsif Pname = Name_Import then
         return Argn > 2;

      elsif Pname = Name_Interface_Name then
         return Argn > 1;

      elsif Pname = Name_Linker_Alias then
         return Argn = 2;

      elsif Pname = Name_Linker_Section then
         return Argn = 2;

      elsif Pname = Name_Machine_Attribute then
         return Argn = 2;

      elsif Pname = Name_Source_File_Name then
         return True;

      elsif Pname = Name_Source_Reference then
         return Argn = 2;

      elsif Pname = Name_Title then
         return True;

      elsif Pname = Name_Subtitle then
         return True;

      else
         return False;
      end if;
   end Is_Pragma_String_Literal;

   --------------------------------------
   -- Process_Compilation_Unit_Pragmas --
   --------------------------------------

   procedure Process_Compilation_Unit_Pragmas (N : Node_Id) is
   begin
      --  A special check for pragma Suppress_All. This is a strange DEC
      --  pragma, strange because it comes at the end of the unit. If we
      --  have a pragma Suppress_All in the Pragmas_After of the current
      --  unit, then we insert a pragma Suppress (All_Checks) at the start
      --  of the context clause to ensure the correct processing.

      declare
         PA : constant List_Id := Pragmas_After (Aux_Decls_Node (N));
         P  : Node_Id;

      begin
         if Present (PA) then
            P := First (PA);
            while Present (P) loop
               if Chars (P) = Name_Suppress_All then
                  Prepend_To (Context_Items (N),
                    Make_Pragma (Sloc (P),
                      Chars => Name_Suppress,
                      Pragma_Argument_Associations => New_List (
                        Make_Pragma_Argument_Association (Sloc (P),
                          Expression =>
                            Make_Identifier (Sloc (P),
                              Chars => Name_All_Checks)))));
                  exit;
               end if;

               Next (P);
            end loop;
         end if;
      end;
   end Process_Compilation_Unit_Pragmas;

   --------------------------------
   -- Set_Encoded_Interface_Name --
   --------------------------------

   procedure Set_Encoded_Interface_Name (E : Entity_Id; S : Node_Id) is
      Str : constant String_Id := Strval (S);
      Len : constant Int       := String_Length (Str);
      CC  : Char_Code;
      C   : Character;
      J   : Int;

      Hex : constant array (0 .. 15) of Character := "0123456789abcdef";

      procedure Encode;
      --  Stores encoded value of character code CC. The encoding we
      --  use an underscore followed by four lower case hex digits.

      ------------
      -- Encode --
      ------------

      procedure Encode is
      begin
         Store_String_Char (Get_Char_Code ('_'));
         Store_String_Char
           (Get_Char_Code (Hex (Integer (CC / 2 ** 12))));
         Store_String_Char
           (Get_Char_Code (Hex (Integer (CC / 2 ** 8 and 16#0F#))));
         Store_String_Char
           (Get_Char_Code (Hex (Integer (CC / 2 ** 4 and 16#0F#))));
         Store_String_Char
           (Get_Char_Code (Hex (Integer (CC and 16#0F#))));
      end Encode;

   --  Start of processing for Set_Encoded_Interface_Name

   begin
      --  If first character is asterisk, this is a link name, and we
      --  leave it completely unmodified. We also ignore null strings
      --  (the latter case happens only in error cases) and no encoding
      --  should occur for Java interface names.

      if Len = 0
        or else Get_String_Char (Str, 1) = Get_Char_Code ('*')
        or else Java_VM
      then
         Set_Interface_Name (E, S);

      else
         J := 1;
         loop
            CC := Get_String_Char (Str, J);

            exit when not In_Character_Range (CC);

            C := Get_Character (CC);

            exit when C /= '_' and then C /= '$'
              and then C not in '0' .. '9'
              and then C not in 'a' .. 'z'
              and then C not in 'A' .. 'Z';

            if J = Len then
               Set_Interface_Name (E, S);
               return;

            else
               J := J + 1;
            end if;
         end loop;

         --  Here we need to encode. The encoding we use as follows:
         --     three underscores  + four hex digits (lower case)

         Start_String;

         for J in 1 .. String_Length (Str) loop
            CC := Get_String_Char (Str, J);

            if not In_Character_Range (CC) then
               Encode;
            else
               C := Get_Character (CC);

               if C = '_' or else C = '$'
                 or else C in '0' .. '9'
                 or else C in 'a' .. 'z'
                 or else C in 'A' .. 'Z'
               then
                  Store_String_Char (CC);
               else
                  Encode;
               end if;
            end if;
         end loop;

         Set_Interface_Name (E,
           Make_String_Literal (Sloc (S),
             Strval => End_String));
      end if;
   end Set_Encoded_Interface_Name;

   -------------------
   -- Set_Unit_Name --
   -------------------

   procedure Set_Unit_Name (N : Node_Id; With_Item : Node_Id) is
      Pref : Node_Id;
      Scop : Entity_Id;

   begin
      if Nkind (N) = N_Identifier
        and then Nkind (With_Item) = N_Identifier
      then
         Set_Entity (N, Entity (With_Item));

      elsif Nkind (N) = N_Selected_Component then
         Change_Selected_Component_To_Expanded_Name (N);
         Set_Entity (N, Entity (With_Item));
         Set_Entity (Selector_Name (N), Entity (N));

         Pref := Prefix (N);
         Scop := Scope (Entity (N));
         while Nkind (Pref) = N_Selected_Component loop
            Change_Selected_Component_To_Expanded_Name (Pref);
            Set_Entity (Selector_Name (Pref), Scop);
            Set_Entity (Pref, Scop);
            Pref := Prefix (Pref);
            Scop := Scope (Scop);
         end loop;

         Set_Entity (Pref, Scop);
      end if;
   end Set_Unit_Name;
end Sem_Prag;<|MERGE_RESOLUTION|>--- conflicted
+++ resolved
@@ -4384,14 +4384,9 @@
                Set_Is_Ada_2005 (Entity (E_Id));
 
             else
-<<<<<<< HEAD
-               Ada_Version := Ada_05;
-               Check_Arg_Count (0);
-=======
                Check_Arg_Count (0);
                Ada_Version := Ada_05;
                Ada_Version_Explicit := Ada_Version;
->>>>>>> 8c044a9c
             end if;
          end;
 
@@ -8142,14 +8137,9 @@
             --  pragma Obsolescent [(static_string_EXPRESSION [, Ada_05])];
 
          when Pragma_Obsolescent => Obsolescent : declare
-<<<<<<< HEAD
-            Subp : Node_Or_Entity_Id;
-            S    : String_Id;
-=======
             Subp   : Node_Or_Entity_Id;
             S      : String_Id;
             Active : Boolean := True;
->>>>>>> 8c044a9c
 
          begin
             GNAT_Pragma;
@@ -8160,7 +8150,6 @@
 
             --  First possibility is within a declarative region, where the
             --  pragma immediately follows a subprogram declaration.
-<<<<<<< HEAD
 
             if Present (Prev (N)) then
                Subp := Prev (N);
@@ -8168,15 +8157,6 @@
             --  Second possibility, stand alone subprogram declaration with the
             --  pragma immediately following the declaration.
 
-=======
-
-            if Present (Prev (N)) then
-               Subp := Prev (N);
-
-            --  Second possibility, stand alone subprogram declaration with the
-            --  pragma immediately following the declaration.
-
->>>>>>> 8c044a9c
             elsif No (Prev (N))
               and then Nkind (Parent (N)) = N_Compilation_Unit_Aux
             then
@@ -8194,27 +8174,6 @@
                Error_Pragma
                  ("pragma% misplaced, must immediately " &
                   "follow subprogram spec");
-
-            --  If OK placement, set flag and acquire argument
-
-            else
-               Subp := Defining_Entity (Subp);
-               Set_Is_Obsolescent (Subp);
-
-               if Arg_Count = 1 then
-                  Check_Arg_Is_Static_Expression (Arg1, Standard_String);
-                  S := Strval (Expression (Arg1));
-
-                  for J in 1 .. String_Length (S) loop
-                     if not In_Character_Range (Get_String_Char (S, J)) then
-                        Error_Pragma_Arg
-                          ("pragma% argument does not allow wide characters",
-                           Arg1);
-                     end if;
-                  end loop;
-
-                  Set_Obsolescent_Warning (Subp, Expression (Arg1));
-               end if;
             end if;
 
             --  If OK placement, acquire arguments

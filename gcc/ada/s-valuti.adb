------------------------------------------------------------------------------
--                                                                          --
--                         GNAT COMPILER COMPONENTS                         --
--                                                                          --
--                      S Y S T E M . V A L _ U T I L                       --
--                                                                          --
--                                 B o d y                                  --
--                                                                          --
--          Copyright (C) 1992-2006, Free Software Foundation, Inc.         --
--                                                                          --
-- GNAT is free software;  you can  redistribute it  and/or modify it under --
-- terms of the  GNU General Public License as published  by the Free Soft- --
-- ware  Foundation;  either version 2,  or (at your option) any later ver- --
-- sion.  GNAT is distributed in the hope that it will be useful, but WITH- --
-- OUT ANY WARRANTY;  without even the  implied warranty of MERCHANTABILITY --
-- or FITNESS FOR A PARTICULAR PURPOSE.  See the GNU General Public License --
-- for  more details.  You should have  received  a copy of the GNU General --
-- Public License  distributed with GNAT;  see file COPYING.  If not, write --
-- to  the  Free Software Foundation,  51  Franklin  Street,  Fifth  Floor, --
-- Boston, MA 02110-1301, USA.                                              --
--                                                                          --
-- As a special exception,  if other files  instantiate  generics from this --
-- unit, or you link  this unit with other files  to produce an executable, --
-- this  unit  does not  by itself cause  the resulting  executable  to  be --
-- covered  by the  GNU  General  Public  License.  This exception does not --
-- however invalidate  any other reasons why  the executable file  might be --
-- covered by the  GNU Public License.                                      --
--                                                                          --
-- GNAT was originally developed  by the GNAT team at  New York University. --
-- Extensive contributions were provided by Ada Core Technologies Inc.      --
--                                                                          --
------------------------------------------------------------------------------

with System.Case_Util; use System.Case_Util;

package body System.Val_Util is

   ----------------------
   -- Normalize_String --
   ----------------------

   procedure Normalize_String
     (S    : in out String;
      F, L : out Integer)
   is
   begin
      F := S'First;
      L := S'Last;

      --  Scan for leading spaces

      while F <= L and then S (F) = ' ' loop
         F := F + 1;
      end loop;

      --  Check for case when the string contained no characters

      if F > L then
         raise Constraint_Error;
      end if;

      --  Scan for trailing spaces

      while S (L) = ' ' loop
         L := L - 1;
      end loop;

      --  Except in the case of a character literal, convert to upper case

      if S (F) /= ''' then
         for J in F .. L loop
            S (J) := To_Upper (S (J));
         end loop;
      end if;

   end Normalize_String;

   -------------------
   -- Scan_Exponent --
   -------------------

   function Scan_Exponent
     (Str  : String;
      Ptr  : not null access Integer;
      Max  : Integer;
      Real : Boolean := False) return Integer
   is
      P : Natural := Ptr.all;
      M : Boolean;
      X : Integer;

   begin
      if P >= Max
        or else (Str (P) /= 'E' and then Str (P) /= 'e')
      then
         return 0;
      end if;

      --  We have an E/e, see if sign follows

      P := P + 1;

      if Str (P) = '+' then
         P := P + 1;

         if P > Max then
            return 0;
         else
            M := False;
         end if;

      elsif Str (P) = '-' then
         P := P + 1;

         if P > Max or else not Real then
            return 0;
         else
            M := True;
         end if;

      else
         M := False;
      end if;

      if Str (P) not in '0' .. '9' then
         return 0;
      end if;

      --  Scan out the exponent value as an unsigned integer. Values larger
      --  than (Integer'Last / 10) are simply considered large enough here.
      --  This assumption is correct for all machines we know of (e.g. in
      --  the case of 16 bit integers it allows exponents up to 3276, which
      --  is large enough for the largest floating types in base 2.)

      X := 0;

      loop
         if X < (Integer'Last / 10) then
            X := X * 10 + (Character'Pos (Str (P)) - Character'Pos ('0'));
         end if;

         P := P + 1;

         exit when P > Max;

         if Str (P) = '_' then
            Scan_Underscore (Str, P, Ptr, Max, False);
         else
            exit when Str (P) not in '0' .. '9';
         end if;
      end loop;

      if M then
         X := -X;
      end if;

      Ptr.all := P;
      return X;

   end Scan_Exponent;

   --------------------
   -- Scan_Plus_Sign --
   --------------------

   procedure Scan_Plus_Sign
     (Str   : String;
<<<<<<< HEAD
      Ptr   : access Integer;
=======
      Ptr   : not null access Integer;
>>>>>>> 751ff693
      Max   : Integer;
      Start : out Positive)
   is
      P : Natural := Ptr.all;

   begin
      if P > Max then
         raise Constraint_Error;
      end if;

      --  Scan past initial blanks

      while Str (P) = ' ' loop
         P := P + 1;

         if P > Max then
            Ptr.all := P;
            raise Constraint_Error;
         end if;
      end loop;

      Start := P;

      --  Skip past an initial plus sign

      if Str (P) = '+' then
         P := P + 1;

         if P > Max then
            Ptr.all := Start;
            raise Constraint_Error;
         end if;
      end if;

      Ptr.all := P;
   end Scan_Plus_Sign;

   ---------------
   -- Scan_Sign --
   ---------------

   procedure Scan_Sign
     (Str   : String;
      Ptr   : not null access Integer;
      Max   : Integer;
      Minus : out Boolean;
      Start : out Positive)
   is
      P : Natural := Ptr.all;

   begin
      --  Deal with case of null string (all blanks!). As per spec, we
      --  raise constraint error, with Ptr unchanged, and thus > Max.

      if P > Max then
         raise Constraint_Error;
      end if;

      --  Scan past initial blanks

      while Str (P) = ' ' loop
         P := P + 1;

         if P > Max then
            Ptr.all := P;
            raise Constraint_Error;
         end if;
      end loop;

      Start := P;

      --  Remember an initial minus sign

      if Str (P) = '-' then
         Minus := True;
         P := P + 1;

         if P > Max then
            Ptr.all := Start;
            raise Constraint_Error;
         end if;

      --  Skip past an initial plus sign

      elsif Str (P) = '+' then
         Minus := False;
         P := P + 1;

         if P > Max then
            Ptr.all := Start;
            raise Constraint_Error;
         end if;

      else
         Minus := False;
      end if;

      Ptr.all := P;
   end Scan_Sign;

   --------------------------
   -- Scan_Trailing_Blanks --
   --------------------------

   procedure Scan_Trailing_Blanks (Str : String; P : Positive) is
   begin
      for J in P .. Str'Last loop
         if Str (J) /= ' ' then
            raise Constraint_Error;
         end if;
      end loop;
   end Scan_Trailing_Blanks;

   ---------------------
   -- Scan_Underscore --
   ---------------------

   procedure Scan_Underscore
     (Str : String;
      P   : in out Natural;
      Ptr : not null access Integer;
      Max : Integer;
      Ext : Boolean)
   is
      C : Character;

   begin
      P := P + 1;

      --  If underscore is at the end of string, then this is an error and
      --  we raise Constraint_Error, leaving the pointer past the undescore.
      --  This seems a bit strange. It means e,g, that if the field is:

      --    345_

      --  that Constraint_Error is raised. You might think that the RM in
      --  this case would scan out the 345 as a valid integer, leaving the
      --  pointer at the underscore, but the ACVC suite clearly requires
      --  an error in this situation (see for example CE3704M).

      if P > Max then
         Ptr.all := P;
         raise Constraint_Error;
      end if;

      --  Similarly, if no digit follows the underscore raise an error. This
      --  also catches the case of double underscore which is also an error.

      C := Str (P);

      if C in '0' .. '9'
        or else
          (Ext and then (C in 'A' .. 'F' or else C in 'a' .. 'f'))
      then
         return;
      else
         Ptr.all := P;
         raise Constraint_Error;
      end if;
   end Scan_Underscore;

end System.Val_Util;<|MERGE_RESOLUTION|>--- conflicted
+++ resolved
@@ -165,11 +165,7 @@
 
    procedure Scan_Plus_Sign
      (Str   : String;
-<<<<<<< HEAD
-      Ptr   : access Integer;
-=======
       Ptr   : not null access Integer;
->>>>>>> 751ff693
       Max   : Integer;
       Start : out Positive)
    is

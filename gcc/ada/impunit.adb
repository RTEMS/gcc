------------------------------------------------------------------------------
--                                                                          --
--                         GNAT COMPILER COMPONENTS                         --
--                                                                          --
--                              I M P U N I T                               --
--                                                                          --
--                                 B o d y                                  --
--                                                                          --
<<<<<<< HEAD
--           Copyright (C) 2000-2005, Free Software Foundation, Inc.        --
=======
--           Copyright (C) 2000-2006, Free Software Foundation, Inc.        --
>>>>>>> c355071f
--                                                                          --
-- GNAT is free software;  you can  redistribute it  and/or modify it under --
-- terms of the  GNU General Public License as published  by the Free Soft- --
-- ware  Foundation;  either version 2,  or (at your option) any later ver- --
-- sion.  GNAT is distributed in the hope that it will be useful, but WITH- --
-- OUT ANY WARRANTY;  without even the  implied warranty of MERCHANTABILITY --
-- or FITNESS FOR A PARTICULAR PURPOSE.  See the GNU General Public License --
-- for  more details.  You should have  received  a copy of the GNU General --
-- Public License  distributed with GNAT;  see file COPYING.  If not, write --
-- to  the  Free Software Foundation,  51  Franklin  Street,  Fifth  Floor, --
-- Boston, MA 02110-1301, USA.                                              --
--                                                                          --
-- GNAT was originally developed  by the GNAT team at  New York University. --
-- Extensive contributions were provided by Ada Core Technologies Inc.      --
--                                                                          --
------------------------------------------------------------------------------

with Lib;   use Lib;
with Namet; use Namet;

package body Impunit is

   subtype File_Name_8 is String (1 .. 8);
   type File_List is array (Nat range <>) of File_Name_8;

   ------------------
   -- Ada 95 Units --
   ------------------

   --  The following is a giant string list containing the names of all
   --  non-implementation internal files, i.e. the complete list of files for
   --  internal units which a program may legitimately WITH when operating in
   --  either Ada 95 or Ada 05 mode.

   --  Note that this list should match the list of units documented in the
   --  "GNAT Library" section of the GNAT Reference Manual.

   Non_Imp_File_Names_95 : constant File_List := (

   ------------------------------------------------------
   -- Ada Hierarchy Units from Ada-83 Reference Manual --
   ------------------------------------------------------

     "a-astaco",    -- Ada.Asynchronous_Task_Control
     "a-calend",    -- Ada.Calendar
     "a-chahan",    -- Ada.Characters.Handling
     "a-charac",    -- Ada.Characters
     "a-chlat1",    -- Ada.Characters.Latin_1
     "a-comlin",    -- Ada.Command_Line
     "a-decima",    -- Ada.Decimal
     "a-direio",    -- Ada.Direct_IO
     "a-dynpri",    -- Ada.Dynamic_Priorities
     "a-except",    -- Ada.Exceptions
     "a-finali",    -- Ada.Finalization
     "a-flteio",    -- Ada.Float_Text_IO
     "a-fwteio",    -- Ada.Float_Wide_Text_IO
     "a-inteio",    -- Ada.Integer_Text_IO
     "a-interr",    -- Ada.Interrupts
     "a-intnam",    -- Ada.Interrupts.Names
     "a-ioexce",    -- Ada.IO_Exceptions
     "a-iwteio",    -- Ada.Integer_Wide_Text_IO
     "a-ncelfu",    -- Ada.Numerics.Complex_Elementary_Functions
     "a-ngcefu",    -- Ada.Numerics.Generic_Complex_Elementary_Functions
     "a-ngcoty",    -- Ada.Numerics.Generic_Complex_Types
     "a-ngelfu",    -- Ada.Numerics.Generic_Elementary_Functions
     "a-nucoty",    -- Ada.Numerics.Complex_Types
     "a-nudira",    -- Ada.Numerics.Discrete_Random
     "a-nuelfu",    -- Ada.Numerics.Elementary_Functions
     "a-nuflra",    -- Ada.Numerics.Float_Random
     "a-numeri",    -- Ada.Numerics
     "a-reatim",    -- Ada.Real_Time
     "a-sequio",    -- Ada.Sequential_IO
     "a-stmaco",    -- Ada.Strings.Maps.Constants
     "a-storio",    -- Ada.Storage_IO
     "a-strbou",    -- Ada.Strings.Bounded
     "a-stream",    -- Ada.Streams
     "a-strfix",    -- Ada.Strings.Fixed
     "a-string",    -- Ada.Strings
     "a-strmap",    -- Ada.Strings.Maps
     "a-strunb",    -- Ada.Strings.Unbounded
     "a-ststio",    -- Ada.Streams.Stream_IO
     "a-stwibo",    -- Ada.Strings.Wide_Bounded
     "a-stwifi",    -- Ada.Strings.Wide_Fixed
     "a-stwima",    -- Ada.Strings.Wide_Maps
     "a-stwiun",    -- Ada.Strings.Wide_Unbounded
     "a-swmwco",    -- Ada.Strings.Wide_Maps.Wide_Constants
     "a-sytaco",    -- Ada.Synchronous_Task_Control
     "a-tags  ",    -- Ada.Tags
     "a-tasatt",    -- Ada.Task_Attributes
     "a-taside",    -- Ada.Task_Identification
     "a-teioed",    -- Ada.Text_IO.Editing
     "a-textio",    -- Ada.Text_IO
     "a-ticoio",    -- Ada.Text_IO.Complex_IO
     "a-titest",    -- Ada.Text_IO.Text_Streams
     "a-unccon",    -- Ada.Unchecked_Conversion
     "a-uncdea",    -- Ada.Unchecked_Deallocation
     "a-witeio",    -- Ada.Wide_Text_IO
     "a-wtcoio",    -- Ada.Wide_Text_IO.Complex_IO
     "a-wtedit",    -- Ada.Wide_Text_IO.Editing
     "a-wttest",    -- Ada.Wide_Text_IO.Text_Streams

   -------------------------------------------------
   -- RM Required Additions to Ada for GNAT Types --
   -------------------------------------------------

     "a-lfteio",    -- Ada.Long_Float_Text_IO
     "a-lfwtio",    -- Ada.Long_Float_Wide_Text_IO
     "a-liteio",    -- Ada.Long_Integer_Text_IO
     "a-liwtio",    -- Ada.Long_Integer_Wide_Text_IO
     "a-llftio",    -- Ada.Long_Long_Float_Text_IO
     "a-llfwti",    -- Ada.Long_Long_Float_Wide_Text_IO
     "a-llitio",    -- Ada.Long_Long_Integer_Text_IO
     "a-lliwti",    -- Ada.Long_Long_Integer_Wide_Text_IO
     "a-nlcefu",    -- Ada.Long_Complex_Elementary_Functions
     "a-nlcoty",    -- Ada.Numerics.Long_Complex_Types
     "a-nlelfu",    -- Ada.Numerics.Long_Elementary_Functions
     "a-nllcef",    -- Ada.Long_Long_Complex_Elementary_Functions
     "a-nllefu",    -- Ada.Numerics.Long_Long_Elementary_Functions
     "a-nllcty",    -- Ada.Numerics.Long_Long_Complex_Types
     "a-nscefu",    -- Ada.Short_Complex_Elementary_Functions
     "a-nscoty",    -- Ada.Numerics.Short_Complex_Types
     "a-nselfu",    -- Ada.Numerics.Short_Elementary_Functions
     "a-sfteio",    -- Ada.Short_Float_Text_IO
     "a-sfwtio",    -- Ada.Short_Float_Wide_Text_IO
     "a-siteio",    -- Ada.Short_Integer_Text_IO
     "a-siwtio",    -- Ada.Short_Integer_Wide_Text_IO
     "a-ssitio",    -- Ada.Short_Short_Integer_Text_IO
     "a-ssiwti",    -- Ada.Short_Short_Integer_Wide_Text_IO

   -----------------------------------
   -- GNAT Defined Additions to Ada --
   -----------------------------------

     "a-chlat9",    -- Ada.Characters.Latin_9
     "a-colien",    -- Ada.Command_Line.Environment
     "a-colire",    -- Ada.Command_Line.Remove
     "a-cwila1",    -- Ada.Characters.Wide_Latin_1
     "a-cwila9",    -- Ada.Characters.Wide_Latin_9
     "a-diocst",    -- Ada.Direct_IO.C_Streams
     "a-einuoc",    -- Ada.Exceptions.Is_Null_Occurrence
     "a-elchha",    -- Ada.Exceptions.Last_Chance_Handler
     "a-exctra",    -- Ada.Exceptions.Traceback
     "a-siocst",    -- Ada.Sequential_IO.C_Streams
     "a-ssicst",    -- Ada.Streams.Stream_IO.C_Streams
     "a-suteio",    -- Ada.Strings.Unbounded.Text_IO
     "a-swuwti",    -- Ada.Strings.Wide_Unbounded.Wide_Text_IO
     "a-taidim",    -- Ada.Task_Identification.Image
     "a-tiocst",    -- Ada.Text_IO.C_Streams
     "a-wtcstr",    -- Ada.Wide_Text_IO.C_Streams

      --  Note: strictly the next two should be Ada 2005 units, but it seems
      --  harmless (and useful) to make then available in Ada 95 mode, since
      --  they only deal with Wide_Character, not Wide_Wide_Character.

     "a-wichun",    -- Ada.Wide_Characters.Unicode
     "a-widcha",    -- Ada.Wide_Characters

   ---------------------------
   -- GNAT Special IO Units --
   ---------------------------

   --  As further explained elsewhere (see Sem_Ch10), the internal
   --  packages of Text_IO and Wide_Text_IO are actually implemented
   --  as separate children, but this fact is intended to be hidden
   --  from the user completely. Any attempt to WITH one of these
   --  units will be diagnosed as an error later on, but for now we
   --  do not consider these internal implementation units (if we did,
   --  then we would get a junk warning which would be confusing and
   --  unecessary, given that we generate a clear error message).

     "a-tideio",    -- Ada.Text_IO.Decimal_IO
     "a-tienio",    -- Ada.Text_IO.Enumeration_IO
     "a-tifiio",    -- Ada.Text_IO.Fixed_IO
     "a-tiflio",    -- Ada.Text_IO.Float_IO
     "a-tiinio",    -- Ada.Text_IO.Integer_IO
     "a-tiinio",    -- Ada.Text_IO.Integer_IO
     "a-timoio",    -- Ada.Text_IO.Modular_IO
     "a-wtdeio",    -- Ada.Wide_Text_IO.Decimal_IO
     "a-wtenio",    -- Ada.Wide_Text_IO.Enumeration_IO
     "a-wtfiio",    -- Ada.Wide_Text_IO.Fixed_IO
     "a-wtflio",    -- Ada.Wide_Text_IO.Float_IO
     "a-wtinio",    -- Ada.Wide_Text_IO.Integer_IO
     "a-wtmoio",    -- Ada.Wide_Text_IO.Modular_IO

   ------------------------
   -- GNAT Library Units --
   ------------------------

     "g-altive",    -- GNAT.Altivec
     "g-alvety",    -- GNAT.Altivec.Vector_Types
     "g-alvevi",    -- GNAT.Altivec.Vector_Views
     "g-alveop",    -- GNAT.Altivec.Vector_Operations
     "g-altcon",    -- GNAT.Altivec.Conversions
     "g-arrspl",    -- GNAT.Array_Split
     "g-awk   ",    -- GNAT.AWK
     "g-boubuf",    -- GNAT.Bounded_Buffers
     "g-boumai",    -- GNAT.Bounded_Mailboxes
     "g-bubsor",    -- GNAT.Bubble_Sort
     "g-busora",    -- GNAT.Bubble_Sort_A
     "g-busorg",    -- GNAT.Bubble_Sort_G
     "g-calend",    -- GNAT.Calendar
     "g-casuti",    -- GNAT.Case_Util
     "g-catiio",    -- GNAT.Calendar.Time_IO
     "g-cgi   ",    -- GNAT.CGI
     "g-cgicoo",    -- GNAT.CGI.Cookie
     "g-cgideb",    -- GNAT.CGI.Debug
     "g-comlin",    -- GNAT.Command_Line
     "g-comver",    -- GNAT.Compiler_Version
     "g-crc32 ",    -- GNAT.CRC32
     "g-ctrl_c",    -- GNAT.Ctrl_C
     "g-curexc",    -- GNAT.Current_Exception
     "g-debpoo",    -- GNAT.Debug_Pools
     "g-debuti",    -- GNAT.Debug_Utilities
     "g-diopit",    -- GNAT.Directory_Operations.Iteration
     "g-dirope",    -- GNAT.Directory_Operations
     "g-dynhta",    -- GNAT.Dynamic_HTables
     "g-dyntab",    -- GNAT.Dynamic_Tables
     "g-excact",    -- GNAT.Exception_Actions
     "g-except",    -- GNAT.Exceptions
     "g-exctra",    -- GNAT.Exception_Traces
     "g-expect",    -- GNAT.Expect
     "g-flocon",    -- GNAT.Float_Control
     "g-heasor",    -- GNAT.Heap_Sort
     "g-hesora",    -- GNAT.Heap_Sort_A
     "g-hesorg",    -- GNAT.Heap_Sort_G
     "g-htable",    -- GNAT.Htable
     "g-io    ",    -- GNAT.IO
     "g-io_aux",    -- GNAT.IO_Aux
     "g-locfil",    -- GNAT.Lock_Files
     "g-md5   ",    -- GNAT.MD5
     "g-memdum",    -- GNAT.Memory_Dump
     "g-moreex",    -- GNAT.Most_Recent_Exception
     "g-os_lib",    -- GNAT.Os_Lib
     "g-pehage",    -- GNAT.Perfect_Hash_Generators
     "g-regexp",    -- GNAT.Regexp
     "g-regist",    -- GNAT.Registry
     "g-regpat",    -- GNAT.Regpat
     "g-semaph",    -- GNAT.Semaphores
     "g-sestin",    -- GNAT.Secondary_Stack_Info
     "g-signal",    -- GNAT.Signals
     "g-socket",    -- GNAT.Sockets
     "g-souinf",    -- GNAT.Source_Info
     "g-speche",    -- GNAT.Spell_Checker
     "g-spipat",    -- GNAT.Spitbol.Patterns
     "g-spitbo",    -- GNAT.Spitbol
     "g-sptabo",    -- GNAT.Spitbol.Table_Boolean
     "g-sptain",    -- GNAT.Spitbol.Table_Integer
     "g-sptavs",    -- GNAT.Spitbol.Table_Vstring
     "g-string",    -- GNAT.Strings
     "g-strspl",    -- GNAT.String_Split
     "g-table ",    -- GNAT.Table
     "g-tasloc",    -- GNAT.Task_Lock
     "g-thread",    -- GNAT.Threads
     "g-traceb",    -- GNAT.Traceback
     "g-trasym",    -- GNAT.Traceback.Symbolic
     "g-utf_32",    -- GNAT.UTF_32
     "g-wistsp",    -- GNAT.Wide_String_Split

   -----------------------------------------------------
   -- Interface Hierarchy Units from Reference Manual --
   -----------------------------------------------------

     "i-c     ",    -- Interfaces.C
     "i-cobol ",    -- Interfaces.Cobol
     "i-cpoint",    -- Interfaces.C.Pointers
     "i-cstrin",    -- Interfaces.C.Strings
     "i-fortra",    -- Interfaces.Fortran

   ------------------------------------------
   -- GNAT Defined Additions to Interfaces --
   ------------------------------------------

     "i-cexten",    -- Interfaces.C.Extensions
     "i-cpp   ",    -- Interfaces.CPP
     "i-cstrea",    -- Interfaces.C.Streams
     "i-jalaob",    -- Interfaces.Java.Lang.Object
     "i-jalasy",    -- Interfaces.Java.Lang.System
     "i-jalath",    -- Interfaces.Java.Lang.Thread
     "i-java  ",    -- Interfaces.Java
     "i-javlan",    -- Interfaces.Java.Lang
     "i-os2err",    -- Interfaces.Os2lib.Errors
     "i-os2lib",    -- Interfaces.Os2lib
     "i-os2syn",    -- Interfaces.Os2lib.Synchronization
     "i-os2thr",    -- Interfaces.Os2lib.Threads
     "i-pacdec",    -- Interfaces.Packed_Decimal
     "i-vthrea",    -- Interfaces.Vthreads
     "i-vxwoio",    -- Interfaces.VxWorks.IO
     "i-vxwork",    -- Interfaces.VxWorks

   --------------------------------------------------
   -- System Hierarchy Units from Reference Manual --
   --------------------------------------------------

     "s-atacco",    -- System.Address_To_Access_Conversions
     "s-maccod",    -- System.Machine_Code
     "s-rpc   ",    -- System.Rpc
     "s-stoele",    -- System.Storage_Elements
     "s-stopoo",    -- System.Storage_Pools

   --------------------------------------
   -- GNAT Defined Additions to System --
   --------------------------------------

     "s-addima",    -- System.Address_Image
     "s-assert",    -- System.Assertions
     "s-memory",    -- System.Memory
     "s-parint",    -- System.Partition_Interface
     "s-pooglo",    -- System.Pool_Global
     "s-pooloc",    -- System.Pool_Local
     "s-restri",    -- System.Restrictions
     "s-rident",    -- System.Rident
     "s-tasinf",    -- System.Task_Info
     "s-wchcnv",    -- System.Wch_Cnv
     "s-wchcon");   -- System.Wch_Con

   --------------------
   -- Ada 2005 Units --
   --------------------

   --  The following units should be used only in Ada 05 mode

   Non_Imp_File_Names_05 : constant File_List := (

   --------------------------------------------------------
   -- Ada Hierarchy Units from Ada 2005 Reference Manual --
   --------------------------------------------------------

<<<<<<< HEAD
     "a-cdlili",    -- Ada.Containers.Doubly_Linked_Lists
     "a-cgaaso",    -- Ada.Containers.Generic_Anonymous_Array_Sort
=======
     "a-calari",    -- Ada.Calendar.Arithmetic
     "a-calfor",    -- Ada.Calendar.Formatting
     "a-catizo",    -- Ada.Calendar.Time_Zones
     "a-cdlili",    -- Ada.Containers.Doubly_Linked_Lists
>>>>>>> c355071f
     "a-cgarso",    -- Ada.Containers.Generic_Array_Sort
     "a-cgcaso",    -- Ada.Containers.Generic_Constrained_Array_Sort
     "a-chacon",    -- Ada.Characters.Conversions
     "a-cidlli",    -- Ada.Containers.Indefinite_Doubly_Linked_Lists
     "a-cihama",    -- Ada.Containers.Indefinite_Hashed_Maps
     "a-cihase",    -- Ada.Containers.Indefinite_Hashed_Sets
     "a-ciorma",    -- Ada.Containers.Indefinite_Ordered_Maps
     "a-ciorse",    -- Ada.Containers.Indefinite_Ordered_Sets
     "a-cohama",    -- Ada.Containers.Hashed_Maps
     "a-cohase",    -- Ada.Containers.Hashed_Sets
     "a-coinve",    -- Ada.Containers.Indefinite_Vectors
     "a-contai",    -- Ada.Containers
     "a-convec",    -- Ada.Containers.Vectors
     "a-coorma",    -- Ada.Containers.Ordered_Maps
     "a-coorse",    -- Ada.Containers.Ordered_Sets
<<<<<<< HEAD
     "a-direct",    -- Ada.Directories
     "a-secain",    -- Ada.Strings.Equal_Case_Insensitive
     "a-shcain",    -- Ada.Strings.Hash_Case_Insensitive
     "a-slcain",    -- Ada.Strings.Less_Case_Insensitive
=======
     "a-coteio",    -- Ada.Complex_Text_IO
     "a-direct",    -- Ada.Directories
     "a-diroro",    -- Ada.Dispatching.Round_Robin
     "a-dispat",    -- Ada.Dispatching
     "a-envvar",    -- Ada.Environment_Variables
     "a-rttiev",    -- Ada.Real_Time.Timing_Events
     "a-stboha",    -- Ada.Strings.Bounded.Hash
     "a-stfiha",    -- Ada.Strings.Fixed.Hash
>>>>>>> c355071f
     "a-strhas",    -- Ada.Strings.Hash
     "a-stunha",    -- Ada.Strings.Unbounded.Hash
     "a-stwiha",    -- Ada.Strings.Wide_Hash
     "a-stzbou",    -- Ada.Strings.Wide_Wide_Bounded
     "a-stzfix",    -- Ada.Strings.Wide_Wide_Fixed
     "a-stzhas",    -- Ada.Strings.Wide_Wide_Hash
     "a-stzmap",    -- Ada.Strings.Wide_Wide_Maps
     "a-stzunb",    -- Ada.Strings.Wide_Wide_Unbounded
<<<<<<< HEAD
     "a-swuwha",    -- Ada.Strings.Wide_Unbounded.Wide_Hash
=======
     "a-swbwha",    -- Ada.Strings.Wide_Bounded.Wide_Hash
     "a-swfwha",    -- Ada.Strings.Wide_Fixed.Wide_Hash
     "a-swuwha",    -- Ada.Strings.Wide_Unbounded.Wide_Hash
     "a-szbzha",    -- Ada.Strings.Wide_Wide_Bounded.Wide_Wide_Hash
     "a-szfzha",    -- Ada.Strings.Wide_Wide_Fixed.Wide_Wide_Hash
>>>>>>> c355071f
     "a-szmzco",    -- Ada.Strings.Wide_Wide_Maps.Wide_Wide_Constants
     "a-szuzha",    -- Ada.Strings.Wide_Wide_Unbounded.Wide_Wide_Hash
     "a-taster",    -- Ada.Task_Termination
     "a-tgdico",    -- Ada.Tags.Generic_Dispatching_Constructor
<<<<<<< HEAD
     "a-tiunio",    -- Ada.Text_IO.Unbounded_IO
     "a-wichun",    -- Ada.Wide_Characters.Unicode
     "a-wwunio",    -- Ada.Wide_Text_IO.Wide_Unbounded_IO
     "a-zchara",    -- Ada.Wide_Wide_Characters
     "a-zttest",    -- Ada.Wide_Wide_Text_IO.Text_Streams
     "a-ztexio",    -- Ada.Wide_Wide_Text_IO
=======
     "a-tiboio",    -- Ada.Text_IO.Bounded_IO
     "a-tiunio",    -- Ada.Text_IO.Unbounded_IO
     "a-wichun",    -- Ada.Wide_Characters.Unicode
     "a-wwboio",    -- Ada.Wide_Text_IO.Wide_Bounded_IO
     "a-wwunio",    -- Ada.Wide_Text_IO.Wide_Unbounded_IO
     "a-zchara",    -- Ada.Wide_Wide_Characters
     "a-ztcoio",    -- Ada.Wide_Wide_Text_IO.Complex_IO
     "a-ztedit",    -- Ada.Wide_Wide_Text_IO.Editing
     "a-zttest",    -- Ada.Wide_Wide_Text_IO.Text_Streams
     "a-ztexio",    -- Ada.Wide_Wide_Text_IO
     "a-zzboio",    -- Ada.Wide_Wide_Text_IO.Wide_Wide_Bounded_IO
>>>>>>> c355071f
     "a-zzunio",    -- Ada.Wide_Wide_Text_IO.Wide_Wide_Unbounded_IO

   ------------------------------------------------------
   -- RM Required Additions to Ada 2005 for GNAT Types --
   ------------------------------------------------------

<<<<<<< HEAD
     "a-lfztio",    -- Ada.Long_Float_Wide_Wide_Text_IO
     "a-liztio",    -- Ada.Long_Integer_Wide_Wide_Text_IO
     "a-llfzti",    -- Ada.Long_Long_Float_Wide_Wide_Text_IO
     "a-llizti",    -- Ada.Long_Long_Integer_Wide_Wide_Text_IO
=======
     "a-lcteio",    -- Ada.Long_Complex_Text_IO
     "a-lfztio",    -- Ada.Long_Float_Wide_Wide_Text_IO
     "a-liztio",    -- Ada.Long_Integer_Wide_Wide_Text_IO
     "a-llctio",    -- Ada.Long_Long_Complex_Text_IO
     "a-llfzti",    -- Ada.Long_Long_Float_Wide_Wide_Text_IO
     "a-llizti",    -- Ada.Long_Long_Integer_Wide_Wide_Text_IO
     "a-scteio",    -- Ada.Short_Complex_Text_IO
>>>>>>> c355071f
     "a-sfztio",    -- Ada.Short_Float_Wide_Wide_Text_IO
     "a-siztio",    -- Ada.Short_Integer_Wide_Wide_Text_IO
     "a-ssizti",    -- Ada.Short_Short_Integer_Wide_Wide_Text_IO
     "a-ztcstr",    -- Ada.Wide_Wide_Text_IO.C_Streams

   ----------------------------------------
   -- GNAT Defined Additions to Ada 2005 --
   ----------------------------------------

<<<<<<< HEAD
=======
     "a-cgaaso",    -- Ada.Containers.Generic_Anonymous_Array_Sort
>>>>>>> c355071f
     "a-chzla1",    -- Ada.Characters.Wide_Wide_Latin_1
     "a-chzla9",    -- Ada.Characters.Wide_Wide_Latin_9
     "a-ciormu",    -- Ada.Containers.Indefinite_Ordered_Multisets
     "a-coormu",    -- Ada.Containers.Ordered_Multisets
<<<<<<< HEAD
=======
     "a-crdlli",    -- Ada.Containers.Restricted_Doubly_Linked_Lists
     "a-secain",    -- Ada.Strings.Equal_Case_Insensitive
     "a-shcain",    -- Ada.Strings.Hash_Case_Insensitive
     "a-slcain",    -- Ada.Strings.Less_Case_Insensitive
>>>>>>> c355071f
     "a-szuzti",    -- Ada.Strings.Wide_Wide_Unbounded.Wide_Wide_Text_IO
     "a-zchuni",    -- Ada.Wide_Wide_Characters.Unicode

   ---------------------------
   -- GNAT Special IO Units --
   ---------------------------

   --  See Ada 95 section for further information. These packages are for the
   --  implementation of the Wide_Wide_Text_IO generic packages.

     "a-ztdeio",    -- Ada.Wide_Wide_Text_IO.Decimal_IO
     "a-ztenio",    -- Ada.Wide_Wide_Text_IO.Enumeration_IO
     "a-ztfiio",    -- Ada.Wide_Wide_Text_IO.Fixed_IO
     "a-ztflio",    -- Ada.Wide_Wide_Text_IO.Float_IO
     "a-ztinio",    -- Ada.Wide_Wide_Text_IO.Integer_IO
     "a-ztmoio",    -- Ada.Wide_Wide_Text_IO.Modular_IO

   ------------------------
   -- GNAT Library Units --
   ------------------------

     "g-zstspl");   -- GNAT.Wide_Wide_String_Split

   ----------------------
   -- Get_Kind_Of_Unit --
   ----------------------

   function Get_Kind_Of_Unit (U : Unit_Number_Type) return Kind_Of_Unit is
      Fname : constant File_Name_Type := Unit_File_Name (U);

   begin
      --  If length of file name is greater than 12, not predefined.
      --  The value 12 here is an 8 char name with extension .ads.

      if Length_Of_Name (Fname) > 12 then
         return Not_Predefined_Unit;
      end if;

      --  Otherwise test file name

      Get_Name_String (Fname);

      --  Not predefined if file name does not start with a- g- s- i-

      if Name_Len < 3
        or else Name_Buffer (2) /= '-'
        or else (Name_Buffer (1) /= 'a'
                   and then
                 Name_Buffer (1) /= 'g'
                   and then
                 Name_Buffer (1) /= 'i'
                   and then
                 Name_Buffer (1) /= 's')
      then
         return Not_Predefined_Unit;
      end if;

      --  Not predefined if file name does not end in .ads. This can
      --  happen when non-standard file names are being used.

      if Name_Buffer (Name_Len - 3 .. Name_Len) /= ".ads" then
         return Not_Predefined_Unit;
      end if;

      --  Otherwise normalize file name to 8 characters

      Name_Len := Name_Len - 4;
      while Name_Len < 8 loop
         Name_Len := Name_Len + 1;
         Name_Buffer (Name_Len) := ' ';
      end loop;

      --  See if name is in 95 list

      for J in Non_Imp_File_Names_95'Range loop
         if Name_Buffer (1 .. 8) = Non_Imp_File_Names_95 (J) then
            return Ada_95_Unit;
         end if;
      end loop;

      --  See if name is in 05 list

      for J in Non_Imp_File_Names_05'Range loop
         if Name_Buffer (1 .. 8) = Non_Imp_File_Names_05 (J) then
            return Ada_05_Unit;
         end if;
      end loop;

      --  Only remaining special possibilities are children of System.RPC and
      --  System.Garlic and special files of the form System.Aux...

      Get_Name_String (Unit_Name (U));

      if Name_Len > 12
        and then Name_Buffer (1 .. 11) = "system.rpc."
      then
         return Ada_95_Unit;
      end if;

      if Name_Len > 15
        and then Name_Buffer (1 .. 14) = "system.garlic."
      then
         return Ada_95_Unit;
      end if;

      if Name_Len > 11
        and then Name_Buffer (1 .. 10) = "system.aux"
      then
         return Ada_95_Unit;
      end if;

      --  All tests failed, this is definitely an implementation unit

      return Implementation_Unit;
   end Get_Kind_Of_Unit;

end Impunit;<|MERGE_RESOLUTION|>--- conflicted
+++ resolved
@@ -6,11 +6,7 @@
 --                                                                          --
 --                                 B o d y                                  --
 --                                                                          --
-<<<<<<< HEAD
---           Copyright (C) 2000-2005, Free Software Foundation, Inc.        --
-=======
 --           Copyright (C) 2000-2006, Free Software Foundation, Inc.        --
->>>>>>> c355071f
 --                                                                          --
 -- GNAT is free software;  you can  redistribute it  and/or modify it under --
 -- terms of the  GNU General Public License as published  by the Free Soft- --
@@ -338,15 +334,10 @@
    -- Ada Hierarchy Units from Ada 2005 Reference Manual --
    --------------------------------------------------------
 
-<<<<<<< HEAD
-     "a-cdlili",    -- Ada.Containers.Doubly_Linked_Lists
-     "a-cgaaso",    -- Ada.Containers.Generic_Anonymous_Array_Sort
-=======
      "a-calari",    -- Ada.Calendar.Arithmetic
      "a-calfor",    -- Ada.Calendar.Formatting
      "a-catizo",    -- Ada.Calendar.Time_Zones
      "a-cdlili",    -- Ada.Containers.Doubly_Linked_Lists
->>>>>>> c355071f
      "a-cgarso",    -- Ada.Containers.Generic_Array_Sort
      "a-cgcaso",    -- Ada.Containers.Generic_Constrained_Array_Sort
      "a-chacon",    -- Ada.Characters.Conversions
@@ -362,12 +353,6 @@
      "a-convec",    -- Ada.Containers.Vectors
      "a-coorma",    -- Ada.Containers.Ordered_Maps
      "a-coorse",    -- Ada.Containers.Ordered_Sets
-<<<<<<< HEAD
-     "a-direct",    -- Ada.Directories
-     "a-secain",    -- Ada.Strings.Equal_Case_Insensitive
-     "a-shcain",    -- Ada.Strings.Hash_Case_Insensitive
-     "a-slcain",    -- Ada.Strings.Less_Case_Insensitive
-=======
      "a-coteio",    -- Ada.Complex_Text_IO
      "a-direct",    -- Ada.Directories
      "a-diroro",    -- Ada.Dispatching.Round_Robin
@@ -376,7 +361,6 @@
      "a-rttiev",    -- Ada.Real_Time.Timing_Events
      "a-stboha",    -- Ada.Strings.Bounded.Hash
      "a-stfiha",    -- Ada.Strings.Fixed.Hash
->>>>>>> c355071f
      "a-strhas",    -- Ada.Strings.Hash
      "a-stunha",    -- Ada.Strings.Unbounded.Hash
      "a-stwiha",    -- Ada.Strings.Wide_Hash
@@ -385,27 +369,15 @@
      "a-stzhas",    -- Ada.Strings.Wide_Wide_Hash
      "a-stzmap",    -- Ada.Strings.Wide_Wide_Maps
      "a-stzunb",    -- Ada.Strings.Wide_Wide_Unbounded
-<<<<<<< HEAD
-     "a-swuwha",    -- Ada.Strings.Wide_Unbounded.Wide_Hash
-=======
      "a-swbwha",    -- Ada.Strings.Wide_Bounded.Wide_Hash
      "a-swfwha",    -- Ada.Strings.Wide_Fixed.Wide_Hash
      "a-swuwha",    -- Ada.Strings.Wide_Unbounded.Wide_Hash
      "a-szbzha",    -- Ada.Strings.Wide_Wide_Bounded.Wide_Wide_Hash
      "a-szfzha",    -- Ada.Strings.Wide_Wide_Fixed.Wide_Wide_Hash
->>>>>>> c355071f
      "a-szmzco",    -- Ada.Strings.Wide_Wide_Maps.Wide_Wide_Constants
      "a-szuzha",    -- Ada.Strings.Wide_Wide_Unbounded.Wide_Wide_Hash
      "a-taster",    -- Ada.Task_Termination
      "a-tgdico",    -- Ada.Tags.Generic_Dispatching_Constructor
-<<<<<<< HEAD
-     "a-tiunio",    -- Ada.Text_IO.Unbounded_IO
-     "a-wichun",    -- Ada.Wide_Characters.Unicode
-     "a-wwunio",    -- Ada.Wide_Text_IO.Wide_Unbounded_IO
-     "a-zchara",    -- Ada.Wide_Wide_Characters
-     "a-zttest",    -- Ada.Wide_Wide_Text_IO.Text_Streams
-     "a-ztexio",    -- Ada.Wide_Wide_Text_IO
-=======
      "a-tiboio",    -- Ada.Text_IO.Bounded_IO
      "a-tiunio",    -- Ada.Text_IO.Unbounded_IO
      "a-wichun",    -- Ada.Wide_Characters.Unicode
@@ -417,19 +389,12 @@
      "a-zttest",    -- Ada.Wide_Wide_Text_IO.Text_Streams
      "a-ztexio",    -- Ada.Wide_Wide_Text_IO
      "a-zzboio",    -- Ada.Wide_Wide_Text_IO.Wide_Wide_Bounded_IO
->>>>>>> c355071f
      "a-zzunio",    -- Ada.Wide_Wide_Text_IO.Wide_Wide_Unbounded_IO
 
    ------------------------------------------------------
    -- RM Required Additions to Ada 2005 for GNAT Types --
    ------------------------------------------------------
 
-<<<<<<< HEAD
-     "a-lfztio",    -- Ada.Long_Float_Wide_Wide_Text_IO
-     "a-liztio",    -- Ada.Long_Integer_Wide_Wide_Text_IO
-     "a-llfzti",    -- Ada.Long_Long_Float_Wide_Wide_Text_IO
-     "a-llizti",    -- Ada.Long_Long_Integer_Wide_Wide_Text_IO
-=======
      "a-lcteio",    -- Ada.Long_Complex_Text_IO
      "a-lfztio",    -- Ada.Long_Float_Wide_Wide_Text_IO
      "a-liztio",    -- Ada.Long_Integer_Wide_Wide_Text_IO
@@ -437,7 +402,6 @@
      "a-llfzti",    -- Ada.Long_Long_Float_Wide_Wide_Text_IO
      "a-llizti",    -- Ada.Long_Long_Integer_Wide_Wide_Text_IO
      "a-scteio",    -- Ada.Short_Complex_Text_IO
->>>>>>> c355071f
      "a-sfztio",    -- Ada.Short_Float_Wide_Wide_Text_IO
      "a-siztio",    -- Ada.Short_Integer_Wide_Wide_Text_IO
      "a-ssizti",    -- Ada.Short_Short_Integer_Wide_Wide_Text_IO
@@ -447,21 +411,15 @@
    -- GNAT Defined Additions to Ada 2005 --
    ----------------------------------------
 
-<<<<<<< HEAD
-=======
      "a-cgaaso",    -- Ada.Containers.Generic_Anonymous_Array_Sort
->>>>>>> c355071f
      "a-chzla1",    -- Ada.Characters.Wide_Wide_Latin_1
      "a-chzla9",    -- Ada.Characters.Wide_Wide_Latin_9
      "a-ciormu",    -- Ada.Containers.Indefinite_Ordered_Multisets
      "a-coormu",    -- Ada.Containers.Ordered_Multisets
-<<<<<<< HEAD
-=======
      "a-crdlli",    -- Ada.Containers.Restricted_Doubly_Linked_Lists
      "a-secain",    -- Ada.Strings.Equal_Case_Insensitive
      "a-shcain",    -- Ada.Strings.Hash_Case_Insensitive
      "a-slcain",    -- Ada.Strings.Less_Case_Insensitive
->>>>>>> c355071f
      "a-szuzti",    -- Ada.Strings.Wide_Wide_Unbounded.Wide_Wide_Text_IO
      "a-zchuni",    -- Ada.Wide_Wide_Characters.Unicode
 

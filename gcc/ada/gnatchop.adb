--- conflicted
+++ resolved
@@ -6,11 +6,7 @@
 --                                                                          --
 --                                 B o d y                                  --
 --                                                                          --
-<<<<<<< HEAD
---                     Copyright (C) 1998-2005, AdaCore                     --
-=======
 --          Copyright (C) 1998-2007, Free Software Foundation, Inc.         --
->>>>>>> 751ff693
 --                                                                          --
 -- GNAT is free software;  you can  redistribute it  and/or modify it under --
 -- terms of the  GNU General Public License as published  by the Free Soft- --
@@ -19,14 +15,8 @@
 -- OUT ANY WARRANTY;  without even the  implied warranty of MERCHANTABILITY --
 -- or FITNESS FOR A PARTICULAR PURPOSE.  See the GNU General Public License --
 -- for  more details.  You should have  received  a copy of the GNU General --
-<<<<<<< HEAD
--- Public License  distributed with GNAT;  see file COPYING.  If not, write --
--- to  the  Free Software Foundation,  51  Franklin  Street,  Fifth  Floor, --
--- Boston, MA 02110-1301, USA.                                              --
-=======
 -- Public License  distributed with GNAT; see file COPYING3.  If not, go to --
 -- http://www.gnu.org/licenses for a complete copy of the license.          --
->>>>>>> 751ff693
 --                                                                          --
 -- GNAT was originally developed  by the GNAT team at  New York University. --
 -- Extensive contributions were provided by Ada Core Technologies Inc.      --
@@ -49,16 +39,8 @@
 with Switch;   use Switch;
 with Types;
 
-with System.CRTL;       use System.CRTL;
-
-<<<<<<< HEAD
 procedure Gnatchop is
 
-   Terminate_Program : exception;
-   --  Used to terminate execution immediately
-
-=======
->>>>>>> 751ff693
    Config_File_Name : constant String_Access := new String'("gnat.adc");
    --  The name of the file holding the GNAT configuration pragmas
 
@@ -351,11 +333,7 @@
    -- dup --
    ---------
 
-<<<<<<< HEAD
-   function dup  (handle   : File_Descriptor) return File_Descriptor is
-=======
    function dup (handle : File_Descriptor) return File_Descriptor is
->>>>>>> 751ff693
    begin
       return File_Descriptor (System.CRTL.dup (int (handle)));
    end dup;
@@ -381,11 +359,7 @@
          Set_Exit_Status (Failure);
 
          if Exit_On_Error then
-<<<<<<< HEAD
-            raise Terminate_Program;
-=======
             raise Types.Terminate_Program;
->>>>>>> 751ff693
          end if;
       end if;
    end Error_Msg;
@@ -1185,18 +1159,7 @@
 
             when 'v' =>
                Verbose_Mode := True;
-<<<<<<< HEAD
-
-               --  Why is following written to standard error. Most other
-               --  tools write to standard output ???
-
-               Put (Standard_Error, "GNATCHOP ");
-               Put_Line (Standard_Error, Gnatvsn.Gnat_Version_String);
-               Put_Line
-                 (Standard_Error, "Copyright 1998-2005, AdaCore");
-=======
                Display_Version ("GNATCHOP", "1998");
->>>>>>> 751ff693
 
             when 'w' =>
                Overwrite_Files := True;

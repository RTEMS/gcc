--- conflicted
+++ resolved
@@ -7,11 +7,7 @@
 --                                                                          --
 --                                  S p e c                                 --
 --                                                                          --
-<<<<<<< HEAD
---          Copyright (C) 1992-2006, Free Software Foundation, Inc.         --
-=======
 --          Copyright (C) 1992-2007, Free Software Foundation, Inc.         --
->>>>>>> 60a98cce
 --                                                                          --
 -- GNARL is free software; you can  redistribute it  and/or modify it under --
 -- terms of the  GNU General Public License as published  by the Free Soft- --
@@ -160,10 +156,6 @@
      (Object : Protection_Entries_Access) return System.Any_Priority;
    --  Returns the new ceiling priority of the protected object
 
-   function Get_Ceiling
-     (Object : Protection_Entries_Access) return System.Any_Priority;
-   --  Returns the new ceiling priority of the protected object
-
    function Has_Interrupt_Or_Attach_Handler
      (Object : Protection_Entries_Access) return Boolean;
    --  Returns True if an Interrupt_Handler or Attach_Handler pragma applies

------------------------------------------------------------------------------
--                                                                          --
--                         GNAT COMPILER COMPONENTS                         --
--                                                                          --
--                              P A R . C H 5                               --
--                                                                          --
--                                 B o d y                                  --
--                                                                          --
--          Copyright (C) 1992-2010, Free Software Foundation, Inc.         --
--                                                                          --
-- GNAT is free software;  you can  redistribute it  and/or modify it under --
-- terms of the  GNU General Public License as published  by the Free Soft- --
-- ware  Foundation;  either version 3,  or (at your option) any later ver- --
-- sion.  GNAT is distributed in the hope that it will be useful, but WITH- --
-- OUT ANY WARRANTY;  without even the  implied warranty of MERCHANTABILITY --
-- or FITNESS FOR A PARTICULAR PURPOSE.  See the GNU General Public License --
-- for  more details.  You should have  received  a copy of the GNU General --
-- Public License  distributed with GNAT; see file COPYING3.  If not, go to --
-- http://www.gnu.org/licenses for a complete copy of the license.          --
--                                                                          --
-- GNAT was originally developed  by the GNAT team at  New York University. --
-- Extensive contributions were provided by Ada Core Technologies Inc.      --
--                                                                          --
------------------------------------------------------------------------------

pragma Style_Checks (All_Checks);
--  Turn off subprogram body ordering check. Subprograms are in order
--  by RM section rather than alphabetical

separate (Par)
package body Ch5 is

   --  Local functions, used only in this chapter

   function P_Case_Statement                     return Node_Id;
   function P_Case_Statement_Alternative         return Node_Id;
   function P_Exit_Statement                     return Node_Id;
   function P_Goto_Statement                     return Node_Id;
   function P_If_Statement                       return Node_Id;
   function P_Label                              return Node_Id;
   function P_Null_Statement                     return Node_Id;

   function P_Assignment_Statement (LHS : Node_Id)  return Node_Id;
   --  Parse assignment statement. On entry, the caller has scanned the left
   --  hand side (passed in as Lhs), and the colon-equal (or some symbol
   --  taken to be an error equivalent such as equal).

   function P_Begin_Statement (Block_Name : Node_Id := Empty) return Node_Id;
   --  Parse begin-end statement. If Block_Name is non-Empty on entry, it is
   --  the N_Identifier node for the label on the block. If Block_Name is
   --  Empty on entry (the default), then the block statement is unlabeled.

   function P_Declare_Statement (Block_Name : Node_Id := Empty) return Node_Id;
   --  Parse declare block. If Block_Name is non-Empty on entry, it is
   --  the N_Identifier node for the label on the block. If Block_Name is
   --  Empty on entry (the default), then the block statement is unlabeled.

   function P_For_Statement (Loop_Name : Node_Id := Empty) return Node_Id;
   --  Parse for statement. If Loop_Name is non-Empty on entry, it is
   --  the N_Identifier node for the label on the loop. If Loop_Name is
   --  Empty on entry (the default), then the for statement is unlabeled.

   function P_Iterator_Specification (Def_Id : Node_Id) return Node_Id;
   --  Parse an iterator specification. The defining identifier has already
   --  been scanned, as it is the common prefix between loop and iterator
   --  specification.

   function P_Loop_Statement (Loop_Name : Node_Id := Empty) return Node_Id;
   --  Parse loop statement. If Loop_Name is non-Empty on entry, it is
   --  the N_Identifier node for the label on the loop. If Loop_Name is
   --  Empty on entry (the default), then the loop statement is unlabeled.

   function P_While_Statement (Loop_Name : Node_Id := Empty) return Node_Id;
   --  Parse while statement. If Loop_Name is non-Empty on entry, it is
   --  the N_Identifier node for the label on the loop. If Loop_Name is
   --  Empty on entry (the default), then the while statement is unlabeled.

   function Set_Loop_Block_Name (L : Character) return Name_Id;
   --  Given a letter 'L' for a loop or 'B' for a block, returns a name
   --  of the form L_nn or B_nn where nn is a serial number obtained by
   --  incrementing the variable Loop_Block_Count.

   procedure Then_Scan;
   --  Scan past THEN token, testing for illegal junk after it

   ---------------------------------
   -- 5.1  Sequence of Statements --
   ---------------------------------

   --  SEQUENCE_OF_STATEMENTS ::= STATEMENT {STATEMENT} {LABEL}
   --  Note: the final label is an Ada 2012 addition.

   --  STATEMENT ::=
   --    {LABEL} SIMPLE_STATEMENT | {LABEL} COMPOUND_STATEMENT

   --  SIMPLE_STATEMENT ::=      NULL_STATEMENT
   --  | ASSIGNMENT_STATEMENT  | EXIT_STATEMENT
   --  | GOTO_STATEMENT        | PROCEDURE_CALL_STATEMENT
   --  | RETURN_STATEMENT      | ENTRY_CALL_STATEMENT
   --  | REQUEUE_STATEMENT     | DELAY_STATEMENT
   --  | ABORT_STATEMENT       | RAISE_STATEMENT
   --  | CODE_STATEMENT

   --  COMPOUND_STATEMENT ::=
   --    IF_STATEMENT         | CASE_STATEMENT
   --  | LOOP_STATEMENT       | BLOCK_STATEMENT
   --  | ACCEPT_STATEMENT     | SELECT_STATEMENT

   --  This procedure scans a sequence of statements. The caller sets SS_Flags
   --  to indicate acceptable termination conditions for the sequence:

   --    SS_Flags.Eftm Terminate on ELSIF
   --    SS_Flags.Eltm Terminate on ELSE
   --    SS_Flags.Extm Terminate on EXCEPTION
   --    SS_Flags.Ortm Terminate on OR
   --    SS_Flags.Tatm Terminate on THEN ABORT (Token = ABORT on return)
   --    SS_Flags.Whtm Terminate on WHEN
   --    SS_Flags.Unco Unconditional terminate after scanning one statement

   --  In addition, the scan is always terminated by encountering END or the
   --  end of file (EOF) condition. If one of the six above terminators is
   --  encountered with the corresponding SS_Flags flag not set, then the
   --  action taken is as follows:

   --    If the keyword occurs to the left of the expected column of the end
   --    for the current sequence (as recorded in the current end context),
   --    then it is assumed to belong to an outer context, and is considered
   --    to terminate the sequence of statements.

   --    If the keyword occurs to the right of, or in the expected column of
   --    the end for the current sequence, then an error message is output,
   --    the keyword together with its associated context is skipped, and
   --    the statement scan continues until another terminator is found.

   --  Note that the first action means that control can return to the caller
   --  with Token set to a terminator other than one of those specified by the
   --  SS parameter. The caller should treat such a case as equivalent to END.

   --  In addition, the flag SS_Flags.Sreq is set to True to indicate that at
   --  least one real statement (other than a pragma) is required in the
   --  statement sequence. During the processing of the sequence, this
   --  flag is manipulated to indicate the current status of the requirement
   --  for a statement. For example, it is turned off by the occurrence of a
   --  statement, and back on by a label (which requires a following statement)

   --  Error recovery: cannot raise Error_Resync. If an error occurs during
   --  parsing a statement, then the scan pointer is advanced past the next
   --  semicolon and the parse continues.

   function P_Sequence_Of_Statements (SS_Flags : SS_Rec) return List_Id is

      Statement_Required : Boolean;
      --  This flag indicates if a subsequent statement (other than a pragma)
      --  is required. It is initialized from the Sreq flag, and modified as
      --  statements are scanned (a statement turns it off, and a label turns
      --  it back on again since a statement must follow a label).
      --  Note : this final requirement is lifted in Ada 2012.

      Statement_Seen : Boolean;
      --  In Ada 2012, a label can end a sequence of statements, but the
      --  sequence cannot contain only labels. This flag is set whenever a
      --  label is encountered, to enforce this rule at the end of a sequence.

      Declaration_Found : Boolean := False;
      --  This flag is set True if a declaration is encountered, so that the
      --  error message about declarations in the statement part is only
      --  given once for a given sequence of statements.

      Scan_State_Label : Saved_Scan_State;
      Scan_State       : Saved_Scan_State;

      Statement_List : List_Id;
      Block_Label    : Name_Id;
      Id_Node        : Node_Id;
      Name_Node      : Node_Id;

      procedure Junk_Declaration;
      --  Procedure called to handle error of declaration encountered in
      --  statement sequence.

      procedure Test_Statement_Required;
      --  Flag error if Statement_Required flag set

      ----------------------
      -- Junk_Declaration --
      ----------------------

      procedure Junk_Declaration is
      begin
         if (not Declaration_Found) or All_Errors_Mode then
            Error_Msg_SC -- CODEFIX
              ("declarations must come before BEGIN");
            Declaration_Found := True;
         end if;

         Skip_Declaration (Statement_List);
      end Junk_Declaration;

      -----------------------------
      -- Test_Statement_Required --
      -----------------------------

      procedure Test_Statement_Required is
         function All_Pragmas return Boolean;
         --  Return True if statement list is all pragmas

         -----------------
         -- All_Pragmas --
         -----------------

         function All_Pragmas return Boolean is
            S : Node_Id;
         begin
            S := First (Statement_List);
            while Present (S) loop
               if Nkind (S) /= N_Pragma then
                  return False;
               else
                  Next (S);
               end if;
            end loop;

            return True;
         end All_Pragmas;

      --  Start of processing for Test_Statement_Required

      begin
         if Statement_Required then
<<<<<<< HEAD
            Error_Msg_BC -- CODEFIX
              ("statement expected");
=======

            --  Check no statement required after label in Ada 2012, and that
            --  it is OK to have nothing but pragmas in a statement sequence.

            if Ada_Version >= Ada_2012
              and then not Is_Empty_List (Statement_List)
              and then
                ((Nkind (Last (Statement_List)) = N_Label
                   and then Statement_Seen)
                or else All_Pragmas)
            then
               declare
                  Null_Stm : constant Node_Id :=
                               Make_Null_Statement (Token_Ptr);
               begin
                  Set_Comes_From_Source (Null_Stm, False);
                  Append_To (Statement_List, Null_Stm);
               end;

            --  If not Ada 2012, or not special case above, give error message

            else
               Error_Msg_BC -- CODEFIX
                 ("statement expected");
            end if;
>>>>>>> 155d23aa
         end if;
      end Test_Statement_Required;

   --  Start of processing for P_Sequence_Of_Statements

   begin
      Statement_List := New_List;
      Statement_Required := SS_Flags.Sreq;
      Statement_Seen     := False;

      loop
         Ignore (Tok_Semicolon);

         begin
            if Style_Check then
               Style.Check_Indentation;
            end if;

            --  Deal with reserved identifier (in assignment or call)

            if Is_Reserved_Identifier then
               Save_Scan_State (Scan_State); -- at possible bad identifier
               Scan; -- and scan past it

               --  We have an reserved word which is spelled in identifier
               --  style, so the question is whether it really is intended
               --  to be an identifier.

               if
                  --  If followed by a semicolon, then it is an identifier,
                  --  with the exception of the cases tested for below.

                  (Token = Tok_Semicolon
                    and then Prev_Token /= Tok_Return
                    and then Prev_Token /= Tok_Null
                    and then Prev_Token /= Tok_Raise
                    and then Prev_Token /= Tok_End
                    and then Prev_Token /= Tok_Exit)

                  --  If followed by colon, colon-equal, or dot, then we
                  --  definitely  have an identifier (could not be reserved)

                  or else Token = Tok_Colon
                  or else Token = Tok_Colon_Equal
                  or else Token = Tok_Dot

                  --  Left paren means we have an identifier except for those
                  --  reserved words that can legitimately be followed by a
                  --  left paren.

                  or else
                    (Token = Tok_Left_Paren
                      and then Prev_Token /= Tok_Case
                      and then Prev_Token /= Tok_Delay
                      and then Prev_Token /= Tok_If
                      and then Prev_Token /= Tok_Elsif
                      and then Prev_Token /= Tok_Return
                      and then Prev_Token /= Tok_When
                      and then Prev_Token /= Tok_While
                      and then Prev_Token /= Tok_Separate)
               then
                  --  Here we have an apparent reserved identifier and the
                  --  token past it is appropriate to this usage (and would
                  --  be a definite error if this is not an identifier). What
                  --  we do is to use P_Identifier to fix up the identifier,
                  --  and then fall into the normal processing.

                  Restore_Scan_State (Scan_State); -- back to the ID
                  Scan_Reserved_Identifier (Force_Msg => False);

                  --  Not a reserved identifier after all (or at least we can't
                  --  be sure that it is), so reset the scan and continue.

               else
                  Restore_Scan_State (Scan_State); -- back to the reserved word
               end if;
            end if;

            --  Now look to see what kind of statement we have

            case Token is

               --  Case of end or EOF

               when Tok_End | Tok_EOF =>

                  --  These tokens always terminate the statement sequence

                  Test_Statement_Required;
                  exit;

               --  Case of ELSIF

               when Tok_Elsif =>

                  --  Terminate if Eftm set or if the ELSIF is to the left
                  --  of the expected column of the end for this sequence

                  if SS_Flags.Eftm
                     or else Start_Column < Scope.Table (Scope.Last).Ecol
                  then
                     Test_Statement_Required;
                     exit;

                  --  Otherwise complain and skip past ELSIF Condition then

                  else
                     Error_Msg_SC ("ELSIF not allowed here");
                     Scan; -- past ELSIF
                     Discard_Junk_Node (P_Expression_No_Right_Paren);
                     Then_Scan;
                     Statement_Required := False;
                  end if;

               --  Case of ELSE

               when Tok_Else =>

                  --  Terminate if Eltm set or if the else is to the left
                  --  of the expected column of the end for this sequence

                  if SS_Flags.Eltm
                     or else Start_Column < Scope.Table (Scope.Last).Ecol
                  then
                     Test_Statement_Required;
                     exit;

                  --  Otherwise complain and skip past else

                  else
                     Error_Msg_SC ("ELSE not allowed here");
                     Scan; -- past ELSE
                     Statement_Required := False;
                  end if;

               --  Case of exception

               when Tok_Exception =>
                  Test_Statement_Required;

                  --  If Extm not set and the exception is not to the left of
                  --  the expected column of the end for this sequence, then we
                  --  assume it belongs to the current sequence, even though it
                  --  is not permitted.

                  if not SS_Flags.Extm and then
                     Start_Column >= Scope.Table (Scope.Last).Ecol

                  then
                     Error_Msg_SC ("exception handler not permitted here");
                     Scan; -- past EXCEPTION
                     Discard_Junk_List (Parse_Exception_Handlers);
                  end if;

                  --  Always return, in the case where we scanned out handlers
                  --  that we did not expect, Parse_Exception_Handlers returned
                  --  with Token being either end or EOF, so we are OK.

                  exit;

               --  Case of OR

               when Tok_Or =>

                  --  Terminate if Ortm set or if the or is to the left of the
                  --  expected column of the end for this sequence.

                  if SS_Flags.Ortm
                     or else Start_Column < Scope.Table (Scope.Last).Ecol
                  then
                     Test_Statement_Required;
                     exit;

                  --  Otherwise complain and skip past or

                  else
                     Error_Msg_SC ("OR not allowed here");
                     Scan; -- past or
                     Statement_Required := False;
                  end if;

               --  Case of THEN (deal also with THEN ABORT)

               when Tok_Then =>
                  Save_Scan_State (Scan_State); -- at THEN
                  Scan; -- past THEN

                  --  Terminate if THEN ABORT allowed (ATC case)

                  exit when SS_Flags.Tatm and then Token = Tok_Abort;

                  --  Otherwise we treat THEN as some kind of mess where we did
                  --  not see the associated IF, but we pick up assuming it had
                  --  been there!

                  Restore_Scan_State (Scan_State); -- to THEN
                  Append_To (Statement_List, P_If_Statement);
                  Statement_Required := False;

               --  Case of WHEN (error because we are not in a case)

               when Tok_When | Tok_Others =>

                  --  Terminate if Whtm set or if the WHEN is to the left of
                  --  the expected column of the end for this sequence.

                  if SS_Flags.Whtm
                     or else Start_Column < Scope.Table (Scope.Last).Ecol
                  then
                     Test_Statement_Required;
                     exit;

                  --  Otherwise complain and skip when Choice {| Choice} =>

                  else
                     Error_Msg_SC ("WHEN not allowed here");
                     Scan; -- past when
                     Discard_Junk_List (P_Discrete_Choice_List);
                     TF_Arrow;
                     Statement_Required := False;
                  end if;

               --  Cases of statements starting with an identifier

               when Tok_Identifier =>
                  Check_Bad_Layout;

                  --  Save scan pointers and line number in case block label

                  Id_Node := Token_Node;
                  Block_Label := Token_Name;
                  Save_Scan_State (Scan_State_Label); -- at possible label
                  Scan; -- past Id

                  --  Check for common case of assignment, since it occurs
                  --  frequently, and we want to process it efficiently.

                  if Token = Tok_Colon_Equal then
                     Scan; -- past the colon-equal
                     Append_To (Statement_List,
                       P_Assignment_Statement (Id_Node));
                     Statement_Required := False;

                  --  Check common case of procedure call, another case that
                  --  we want to speed up as much as possible.

                  elsif Token = Tok_Semicolon then
                     Append_To (Statement_List,
                       P_Statement_Name (Id_Node));
                     Scan; -- past semicolon
                     Statement_Required := False;

                  --  Check for case of "go to" in place of "goto"

                  elsif Token = Tok_Identifier
                    and then Block_Label = Name_Go
                    and then Token_Name = Name_To
                  then
                     Error_Msg_SP -- CODEFIX
                       ("goto is one word");
                     Append_To (Statement_List, P_Goto_Statement);
                     Statement_Required := False;

                  --  Check common case of = used instead of :=, just so we
                  --  give a better error message for this special misuse.

                  elsif Token = Tok_Equal then
                     T_Colon_Equal; -- give := expected message
                     Append_To (Statement_List,
                       P_Assignment_Statement (Id_Node));
                     Statement_Required := False;

                  --  Check case of loop label or block label

                  elsif Token = Tok_Colon
                    or else (Token in Token_Class_Labeled_Stmt
                              and then not Token_Is_At_Start_Of_Line)
                  then
                     T_Colon; -- past colon (if there, or msg for missing one)

                     --  Test for more than one label

                     loop
                        exit when Token /= Tok_Identifier;
                        Save_Scan_State (Scan_State); -- at second Id
                        Scan; -- past Id

                        if Token = Tok_Colon then
                           Error_Msg_SP
                              ("only one label allowed on block or loop");
                           Scan; -- past colon on extra label

                           --  Use the second label as the "real" label

                           Scan_State_Label := Scan_State;

                           --  We will set Error_name as the Block_Label since
                           --  we really don't know which of the labels might
                           --  be used at the end of the loop or block!

                           Block_Label := Error_Name;

                        --  If Id with no colon, then backup to point to the
                        --  Id and we will issue the message below when we try
                        --  to scan out the statement as some other form.

                        else
                           Restore_Scan_State (Scan_State); -- to second Id
                           exit;
                        end if;
                     end loop;

                     --  Loop_Statement (labeled Loop_Statement)

                     if Token = Tok_Loop then
                        Append_To (Statement_List,
                          P_Loop_Statement (Id_Node));

                     --  While statement (labeled loop statement with WHILE)

                     elsif Token = Tok_While then
                        Append_To (Statement_List,
                          P_While_Statement (Id_Node));

                     --  Declare statement (labeled block statement with
                     --  DECLARE part)

                     elsif Token = Tok_Declare then
                        Append_To (Statement_List,
                          P_Declare_Statement (Id_Node));

                     --  Begin statement (labeled block statement with no
                     --  DECLARE part)

                     elsif Token = Tok_Begin then
                        Append_To (Statement_List,
                          P_Begin_Statement (Id_Node));

                     --  For statement (labeled loop statement with FOR)

                     elsif Token = Tok_For then
                        Append_To (Statement_List,
                          P_For_Statement (Id_Node));

                     --  Improper statement follows label. If we have an
                     --  expression token, then assume the colon was part
                     --  of a misplaced declaration.

                     elsif Token not in Token_Class_Eterm then
                        Restore_Scan_State (Scan_State_Label);
                        Junk_Declaration;

                     --  Otherwise complain we have inappropriate statement

                     else
                        Error_Msg_AP
                          ("loop or block statement must follow label");
                     end if;

                     Statement_Required := False;

                  --  Here we have an identifier followed by something
                  --  other than a colon, semicolon or assignment symbol.
                  --  The only valid possibility is a name extension symbol

                  elsif Token in Token_Class_Namext then
                     Restore_Scan_State (Scan_State_Label); -- to Id
                     Name_Node := P_Name;

                     --  Skip junk right parens in this context

                     Ignore (Tok_Right_Paren);

                     --  Check context following call

                     if Token = Tok_Colon_Equal then
                        Scan; -- past colon equal
                        Append_To (Statement_List,
                          P_Assignment_Statement (Name_Node));
                        Statement_Required := False;

                     --  Check common case of = used instead of :=

                     elsif Token = Tok_Equal then
                        T_Colon_Equal; -- give := expected message
                        Append_To (Statement_List,
                          P_Assignment_Statement (Name_Node));
                        Statement_Required := False;

                     --  Check apostrophe cases

                     elsif Token = Tok_Apostrophe then
                        Append_To (Statement_List,
                          P_Code_Statement (Name_Node));
                        Statement_Required := False;

                     --  The only other valid item after a name is ; which
                     --  means that the item we just scanned was a call.

                     elsif Token = Tok_Semicolon then
                        Append_To (Statement_List,
                          P_Statement_Name (Name_Node));
                        Scan; -- past semicolon
                        Statement_Required := False;

                     --  A slash following an identifier or a selected
                     --  component in this situation is most likely a period
                     --  (see location of keys on keyboard).

                     elsif Token = Tok_Slash
                       and then (Nkind (Name_Node) = N_Identifier
                                   or else
                                 Nkind (Name_Node) = N_Selected_Component)
                     then
                        Error_Msg_SC -- CODEFIX
                          ("""/"" should be "".""");
                        Statement_Required := False;
                        raise Error_Resync;

                     --  Else we have a missing semicolon

                     else
                        TF_Semicolon;
                        Statement_Required := False;
                     end if;

                  --  If junk after identifier, check if identifier is an
                  --  instance of an incorrectly spelled keyword. If so, we
                  --  do nothing. The Bad_Spelling_Of will have reset Token
                  --  to the appropriate keyword, so the next time round the
                  --  loop we will process the modified token. Note that we
                  --  check for ELSIF before ELSE here. That's not accidental.
                  --  We don't want to identify a misspelling of ELSE as
                  --  ELSIF, and in particular we do not want to treat ELSEIF
                  --  as ELSE IF.

                  else
                     Restore_Scan_State (Scan_State_Label); -- to identifier

                     if Bad_Spelling_Of (Tok_Abort)
                       or else Bad_Spelling_Of (Tok_Accept)
                       or else Bad_Spelling_Of (Tok_Case)
                       or else Bad_Spelling_Of (Tok_Declare)
                       or else Bad_Spelling_Of (Tok_Delay)
                       or else Bad_Spelling_Of (Tok_Elsif)
                       or else Bad_Spelling_Of (Tok_Else)
                       or else Bad_Spelling_Of (Tok_End)
                       or else Bad_Spelling_Of (Tok_Exception)
                       or else Bad_Spelling_Of (Tok_Exit)
                       or else Bad_Spelling_Of (Tok_For)
                       or else Bad_Spelling_Of (Tok_Goto)
                       or else Bad_Spelling_Of (Tok_If)
                       or else Bad_Spelling_Of (Tok_Loop)
                       or else Bad_Spelling_Of (Tok_Or)
                       or else Bad_Spelling_Of (Tok_Pragma)
                       or else Bad_Spelling_Of (Tok_Raise)
                       or else Bad_Spelling_Of (Tok_Requeue)
                       or else Bad_Spelling_Of (Tok_Return)
                       or else Bad_Spelling_Of (Tok_Select)
                       or else Bad_Spelling_Of (Tok_When)
                       or else Bad_Spelling_Of (Tok_While)
                     then
                        null;

                     --  If not a bad spelling, then we really have junk

                     else
                        Scan; -- past identifier again

                        --  If next token is first token on line, then we
                        --  consider that we were missing a semicolon after
                        --  the identifier, and process it as a procedure
                        --  call with no parameters.

                        if Token_Is_At_Start_Of_Line then
                           Append_To (Statement_List,
                             P_Statement_Name (Id_Node));
                           T_Semicolon; -- to give error message
                           Statement_Required := False;

                        --  Otherwise we give a missing := message and
                        --  simply abandon the junk that is there now.

                        else
                           T_Colon_Equal; -- give := expected message
                           raise Error_Resync;
                        end if;

                     end if;
                  end if;

               --  Statement starting with operator symbol. This could be
               --  a call, a name starting an assignment, or a qualified
               --  expression.

               when Tok_Operator_Symbol =>
                  Check_Bad_Layout;
                  Name_Node := P_Name;

                  --  An attempt at a range attribute or a qualified expression
                  --  must be illegal here (a code statement cannot possibly
                  --  allow qualification by a function name).

                  if Token = Tok_Apostrophe then
                     Error_Msg_SC ("apostrophe illegal here");
                     raise Error_Resync;
                  end if;

                  --  Scan possible assignment if we have a name

                  if Expr_Form = EF_Name
                    and then Token = Tok_Colon_Equal
                  then
                     Scan; -- past colon equal
                     Append_To (Statement_List,
                       P_Assignment_Statement (Name_Node));
                  else
                     Append_To (Statement_List,
                       P_Statement_Name (Name_Node));
                  end if;

                  TF_Semicolon;
                  Statement_Required := False;

               --  Label starting with << which must precede real statement
               --  Note: in Ada 2012, the label may end the sequence.

               when Tok_Less_Less =>
                  if Present (Last (Statement_List))
                    and then Nkind (Last (Statement_List)) /= N_Label
                  then
                     Statement_Seen := True;
                  end if;

                  Append_To (Statement_List, P_Label);
                  Statement_Required := True;

               --  Pragma appearing as a statement in a statement sequence

               when Tok_Pragma =>
                  Check_Bad_Layout;
                  Append_To (Statement_List, P_Pragma);

               --  Abort_Statement

               when Tok_Abort =>
                  Check_Bad_Layout;
                  Append_To (Statement_List, P_Abort_Statement);
                  Statement_Required := False;

               --  Accept_Statement

               when Tok_Accept =>
                  Check_Bad_Layout;
                  Append_To (Statement_List, P_Accept_Statement);
                  Statement_Required := False;

               --  Begin_Statement (Block_Statement with no declare, no label)

               when Tok_Begin =>
                  Check_Bad_Layout;
                  Append_To (Statement_List, P_Begin_Statement);
                  Statement_Required := False;

               --  Case_Statement

               when Tok_Case =>
                  Check_Bad_Layout;
                  Append_To (Statement_List, P_Case_Statement);
                  Statement_Required := False;

               --  Block_Statement with DECLARE and no label

               when Tok_Declare =>
                  Check_Bad_Layout;
                  Append_To (Statement_List, P_Declare_Statement);
                  Statement_Required := False;

               --  Delay_Statement

               when Tok_Delay =>
                  Check_Bad_Layout;
                  Append_To (Statement_List, P_Delay_Statement);
                  Statement_Required := False;

               --  Exit_Statement

               when Tok_Exit =>
                  Check_Bad_Layout;
                  Append_To (Statement_List, P_Exit_Statement);
                  Statement_Required := False;

               --  Loop_Statement with FOR and no label

               when Tok_For =>
                  Check_Bad_Layout;
                  Append_To (Statement_List, P_For_Statement);
                  Statement_Required := False;

               --  Goto_Statement

               when Tok_Goto =>
                  Check_Bad_Layout;
                  Append_To (Statement_List, P_Goto_Statement);
                  Statement_Required := False;

               --  If_Statement

               when Tok_If =>
                  Check_Bad_Layout;
                  Append_To (Statement_List, P_If_Statement);
                  Statement_Required := False;

               --  Loop_Statement

               when Tok_Loop =>
                  Check_Bad_Layout;
                  Append_To (Statement_List, P_Loop_Statement);
                  Statement_Required := False;

               --  Null_Statement

               when Tok_Null =>
                  Check_Bad_Layout;
                  Append_To (Statement_List, P_Null_Statement);
                  Statement_Required := False;

               --  Raise_Statement

               when Tok_Raise =>
                  Check_Bad_Layout;
                  Append_To (Statement_List, P_Raise_Statement);
                  Statement_Required := False;

               --  Requeue_Statement

               when Tok_Requeue =>
                  Check_Bad_Layout;
                  Append_To (Statement_List, P_Requeue_Statement);
                  Statement_Required := False;

               --  Return_Statement

               when Tok_Return =>
                  Check_Bad_Layout;
                  Append_To (Statement_List, P_Return_Statement);
                  Statement_Required := False;

               --  Select_Statement

               when Tok_Select =>
                  Check_Bad_Layout;
                  Append_To (Statement_List, P_Select_Statement);
                  Statement_Required := False;

               --  While_Statement (Block_Statement with while and no loop)

               when Tok_While =>
                  Check_Bad_Layout;
                  Append_To (Statement_List, P_While_Statement);
                  Statement_Required := False;

               --  Anything else is some kind of junk, signal an error message
               --  and then raise Error_Resync, to merge with the normal
               --  handling of a bad statement.

               when others =>

                  if Token in Token_Class_Declk then
                     Junk_Declaration;

                  else
                     Error_Msg_BC -- CODEFIX
                       ("statement expected");
                     raise Error_Resync;
                  end if;
            end case;

         --  On error resynchronization, skip past next semicolon, and, since
         --  we are still in the statement loop, look for next statement. We
         --  set Statement_Required False to avoid an unnecessary error message
         --  complaining that no statement was found (i.e. we consider the
         --  junk to satisfy the requirement for a statement being present).

         exception
            when Error_Resync =>
               Resync_Past_Semicolon_Or_To_Loop_Or_Then;
               Statement_Required := False;
         end;

         exit when SS_Flags.Unco;

      end loop;

      return Statement_List;

   end P_Sequence_Of_Statements;

   --------------------
   -- 5.1  Statement --
   --------------------

   --  Parsed by P_Sequence_Of_Statements (5.1), except for the case
   --  of a statement of the form of a name, which is handled here. The
   --  argument passed in is the tree for the name which has been scanned
   --  The returned value is the corresponding statement form.

   --  This routine is also used by Par.Prag for processing the procedure
   --  call that appears as the second argument of a pragma Assert.

   --  Error recovery: cannot raise Error_Resync

   function P_Statement_Name (Name_Node : Node_Id) return Node_Id is
      Stmt_Node : Node_Id;

   begin
      --  Case of Indexed component, which is a procedure call with arguments

      if Nkind (Name_Node) = N_Indexed_Component then
         declare
            Prefix_Node : constant Node_Id := Prefix (Name_Node);
            Exprs_Node  : constant List_Id := Expressions (Name_Node);

         begin
            Change_Node (Name_Node, N_Procedure_Call_Statement);
            Set_Name (Name_Node, Prefix_Node);
            Set_Parameter_Associations (Name_Node, Exprs_Node);
            return Name_Node;
         end;

      --  Case of function call node, which is a really a procedure call

      elsif Nkind (Name_Node) = N_Function_Call then
         declare
            Fname_Node  : constant Node_Id := Name (Name_Node);
            Params_List : constant List_Id :=
                            Parameter_Associations (Name_Node);

         begin
            Change_Node (Name_Node, N_Procedure_Call_Statement);
            Set_Name (Name_Node, Fname_Node);
            Set_Parameter_Associations (Name_Node, Params_List);
            return Name_Node;
         end;

      --  Case of call to attribute that denotes a procedure. Here we
      --  just leave the attribute reference unchanged.

      elsif Nkind (Name_Node) = N_Attribute_Reference
        and then Is_Procedure_Attribute_Name (Attribute_Name (Name_Node))
      then
         return Name_Node;

      --  All other cases of names are parameterless procedure calls

      else
         Stmt_Node :=
           New_Node (N_Procedure_Call_Statement, Sloc (Name_Node));
         Set_Name (Stmt_Node, Name_Node);
         return Stmt_Node;
      end if;

   end P_Statement_Name;

   ---------------------------
   -- 5.1  Simple Statement --
   ---------------------------

   --  Parsed by P_Sequence_Of_Statements (5.1)

   -----------------------------
   -- 5.1  Compound Statement --
   -----------------------------

   --  Parsed by P_Sequence_Of_Statements (5.1)

   -------------------------
   -- 5.1  Null Statement --
   -------------------------

   --  NULL_STATEMENT ::= null;

   --  The caller has already checked that the current token is null

   --  Error recovery: cannot raise Error_Resync

   function P_Null_Statement return Node_Id is
      Null_Stmt_Node : Node_Id;

   begin
      Null_Stmt_Node := New_Node (N_Null_Statement, Token_Ptr);
      Scan; -- past NULL
      TF_Semicolon;
      return Null_Stmt_Node;
   end P_Null_Statement;

   ----------------
   -- 5.1  Label --
   ----------------

   --  LABEL ::= <<label_STATEMENT_IDENTIFIER>>

   --  STATEMENT_IDENTIFIER ::= DIRECT_NAME

   --  The IDENTIFIER of a STATEMENT_IDENTIFIER shall be an identifier
   --  (not an OPERATOR_SYMBOL)

   --  The caller has already checked that the current token is <<

   --  Error recovery: can raise Error_Resync

   function P_Label return Node_Id is
      Label_Node : Node_Id;

   begin
      Label_Node := New_Node (N_Label, Token_Ptr);
      Scan; -- past <<
      Set_Identifier (Label_Node, P_Identifier (C_Greater_Greater));
      T_Greater_Greater;
      Append_Elmt (Label_Node, Label_List);
      return Label_Node;
   end P_Label;

   -------------------------------
   -- 5.1  Statement Identifier --
   -------------------------------

   --  Statement label is parsed by P_Label (5.1)

   --  Loop label is parsed by P_Loop_Statement (5.5), P_For_Statement (5.5)
   --   or P_While_Statement (5.5)

   --  Block label is parsed by P_Begin_Statement (5.6) or
   --   P_Declare_Statement (5.6)

   -------------------------------
   -- 5.2  Assignment Statement --
   -------------------------------

   --  ASSIGNMENT_STATEMENT ::=
   --    variable_NAME := EXPRESSION;

   --  Error recovery: can raise Error_Resync

   function P_Assignment_Statement (LHS : Node_Id) return Node_Id is
      Assign_Node : Node_Id;

   begin
      Assign_Node := New_Node (N_Assignment_Statement, Prev_Token_Ptr);
      Set_Name (Assign_Node, LHS);
      Set_Expression (Assign_Node, P_Expression_No_Right_Paren);
      TF_Semicolon;
      return Assign_Node;
   end P_Assignment_Statement;

   -----------------------
   -- 5.3  If Statement --
   -----------------------

   --  IF_STATEMENT ::=
   --    if CONDITION then
   --      SEQUENCE_OF_STATEMENTS
   --    {elsif CONDITION then
   --      SEQUENCE_OF_STATEMENTS}
   --    [else
   --      SEQUENCE_OF_STATEMENTS]
   --    end if;

   --  The caller has checked that the initial token is IF (or in the error
   --  case of a mysterious THEN, the initial token may simply be THEN, in
   --  which case, no condition (or IF) was scanned).

   --  Error recovery: can raise Error_Resync

   function P_If_Statement return Node_Id is
      If_Node    : Node_Id;
      Elsif_Node : Node_Id;
      Loc        : Source_Ptr;

      procedure Add_Elsif_Part;
      --  An internal procedure used to scan out a single ELSIF part. On entry
      --  the ELSIF (or an ELSE which has been determined should be ELSIF) is
      --  scanned out and is in Prev_Token.

      procedure Check_If_Column;
      --  An internal procedure used to check that THEN, ELSE, or ELSIF
      --  appear in the right place if column checking is enabled (i.e. if
      --  they are the first token on the line, then they must appear in
      --  the same column as the opening IF).

      procedure Check_Then_Column;
      --  This procedure carries out the style checks for a THEN token
      --  Note that the caller has set Loc to the Source_Ptr value for
      --  the previous IF or ELSIF token. These checks apply only to a
      --  THEN at the start of a line.

      function Else_Should_Be_Elsif return Boolean;
      --  An internal routine used to do a special error recovery check when
      --  an ELSE is encountered. It determines if the ELSE should be treated
      --  as an ELSIF. A positive decision (TRUE returned, is made if the ELSE
      --  is followed by a sequence of tokens, starting on the same line as
      --  the ELSE, which are not expression terminators, followed by a THEN.
      --  On entry, the ELSE has been scanned out.

      procedure Add_Elsif_Part is
      begin
         if No (Elsif_Parts (If_Node)) then
            Set_Elsif_Parts (If_Node, New_List);
         end if;

         Elsif_Node := New_Node (N_Elsif_Part, Prev_Token_Ptr);
         Loc := Prev_Token_Ptr;
         Set_Condition (Elsif_Node, P_Condition);
         Check_Then_Column;
         Then_Scan;
         Set_Then_Statements
           (Elsif_Node, P_Sequence_Of_Statements (SS_Eftm_Eltm_Sreq));
         Append (Elsif_Node, Elsif_Parts (If_Node));
      end Add_Elsif_Part;

      procedure Check_If_Column is
      begin
         if RM_Column_Check and then Token_Is_At_Start_Of_Line
           and then Start_Column /= Scope.Table (Scope.Last).Ecol
         then
            Error_Msg_Col := Scope.Table (Scope.Last).Ecol;
            Error_Msg_SC ("(style) this token should be@");
         end if;
      end Check_If_Column;

      procedure Check_Then_Column is
      begin
         if Token_Is_At_Start_Of_Line and then Token = Tok_Then then
            Check_If_Column;

            if Style_Check then
               Style.Check_Then (Loc);
            end if;
         end if;
      end Check_Then_Column;

      function Else_Should_Be_Elsif return Boolean is
         Scan_State : Saved_Scan_State;

      begin
         if Token_Is_At_Start_Of_Line then
            return False;

         else
            Save_Scan_State (Scan_State);

            loop
               if Token in Token_Class_Eterm then
                  Restore_Scan_State (Scan_State);
                  return False;
               else
                  Scan; -- past non-expression terminating token

                  if Token = Tok_Then then
                     Restore_Scan_State (Scan_State);
                     return True;
                  end if;
               end if;
            end loop;
         end if;
      end Else_Should_Be_Elsif;

   --  Start of processing for P_If_Statement

   begin
      If_Node := New_Node (N_If_Statement, Token_Ptr);

      Push_Scope_Stack;
      Scope.Table (Scope.Last).Etyp := E_If;
      Scope.Table (Scope.Last).Ecol := Start_Column;
      Scope.Table (Scope.Last).Sloc := Token_Ptr;
      Scope.Table (Scope.Last).Labl := Error;
      Scope.Table (Scope.Last).Node := If_Node;

      if Token = Tok_If then
         Loc := Token_Ptr;
         Scan; -- past IF
         Set_Condition (If_Node, P_Condition);

         --  Deal with misuse of IF expression => used instead
         --  of WHEN expression =>

         if Token = Tok_Arrow then
            Error_Msg_SC -- CODEFIX
              ("THEN expected");
            Scan; -- past the arrow
            Pop_Scope_Stack; -- remove unneeded entry
            raise Error_Resync;
         end if;

         Check_Then_Column;

      else
         Error_Msg_SC ("no IF for this THEN");
         Set_Condition (If_Node, Error);
      end if;

      Then_Scan;

      Set_Then_Statements
        (If_Node, P_Sequence_Of_Statements (SS_Eftm_Eltm_Sreq));

      --  This loop scans out else and elsif parts

      loop
         if Token = Tok_Elsif then
            Check_If_Column;

            if Present (Else_Statements (If_Node)) then
               Error_Msg_SP ("ELSIF cannot appear after ELSE");
            end if;

            Scan; -- past ELSIF
            Add_Elsif_Part;

         elsif Token = Tok_Else then
            Check_If_Column;
            Scan; -- past ELSE

            if Else_Should_Be_Elsif then
               Error_Msg_SP -- CODEFIX
                 ("ELSE should be ELSIF");
               Add_Elsif_Part;

            else
               --  Here we have an else that really is an else

               if Present (Else_Statements (If_Node)) then
                  Error_Msg_SP ("only one ELSE part allowed");
                  Append_List
                    (P_Sequence_Of_Statements (SS_Eftm_Eltm_Sreq),
                     Else_Statements (If_Node));
               else
                  Set_Else_Statements
                    (If_Node, P_Sequence_Of_Statements (SS_Eftm_Eltm_Sreq));
               end if;
            end if;

         --  If anything other than ELSE or ELSIF, exit the loop. The token
         --  had better be END (and in fact it had better be END IF), but
         --  we will let End_Statements take care of checking that.

         else
            exit;
         end if;
      end loop;

      End_Statements;
      return If_Node;

   end P_If_Statement;

   --------------------
   -- 5.3  Condition --
   --------------------

   --  CONDITION ::= boolean_EXPRESSION

   function P_Condition return Node_Id is
      Cond : Node_Id;

   begin
      Cond := P_Expression_No_Right_Paren;

      --  It is never possible for := to follow a condition, so if we get
      --  a := we assume it is a mistyped equality. Note that we do not try
      --  to reconstruct the tree correctly in this case, but we do at least
      --  give an accurate error message.

      if Token = Tok_Colon_Equal then
         while Token = Tok_Colon_Equal loop
            Error_Msg_SC -- CODEFIX
              (""":="" should be ""=""");
            Scan; -- past junk :=
            Discard_Junk_Node (P_Expression_No_Right_Paren);
         end loop;

         return Cond;

      --  Otherwise check for redundant parens

      else
         if Style_Check
           and then Paren_Count (Cond) > 0
         then
            Style.Check_Xtra_Parens (First_Sloc (Cond));
         end if;

         --  And return the result

         return Cond;
      end if;
   end P_Condition;

   -------------------------
   -- 5.4  Case Statement --
   -------------------------

   --  CASE_STATEMENT ::=
   --    case EXPRESSION is
   --      CASE_STATEMENT_ALTERNATIVE
   --      {CASE_STATEMENT_ALTERNATIVE}
   --    end case;

   --  The caller has checked that the first token is CASE

   --  Can raise Error_Resync

   function P_Case_Statement return Node_Id is
      Case_Node         : Node_Id;
      Alternatives_List : List_Id;
      First_When_Loc    : Source_Ptr;

   begin
      Case_Node := New_Node (N_Case_Statement, Token_Ptr);

      Push_Scope_Stack;
      Scope.Table (Scope.Last).Etyp := E_Case;
      Scope.Table (Scope.Last).Ecol := Start_Column;
      Scope.Table (Scope.Last).Sloc := Token_Ptr;
      Scope.Table (Scope.Last).Labl := Error;
      Scope.Table (Scope.Last).Node := Case_Node;

      Scan; -- past CASE
      Set_Expression (Case_Node, P_Expression_No_Right_Paren);
      TF_Is;

      --  Prepare to parse case statement alternatives

      Alternatives_List := New_List;
      P_Pragmas_Opt (Alternatives_List);
      First_When_Loc := Token_Ptr;

      --  Loop through case statement alternatives

      loop
         --  If we have a WHEN or OTHERS, then that's fine keep going. Note
         --  that it is a semantic check to ensure the proper use of OTHERS

         if Token = Tok_When or else Token = Tok_Others then
            Append (P_Case_Statement_Alternative, Alternatives_List);

         --  If we have an END, then probably we are at the end of the case
         --  but we only exit if Check_End thinks the END was reasonable.

         elsif Token = Tok_End then
            exit when Check_End;

         --  Here if token is other than WHEN, OTHERS or END. We definitely
         --  have an error, but the question is whether or not to get out of
         --  the case statement. We don't want to get out early, or we will
         --  get a slew of junk error messages for subsequent when tokens.

         --  If the token is not at the start of the line, or if it is indented
         --  with respect to the current case statement, then the best guess is
         --  that we are still supposed to be inside the case statement. We
         --  complain about the missing WHEN, and discard the junk statements.

         elsif not Token_Is_At_Start_Of_Line
           or else Start_Column > Scope.Table (Scope.Last).Ecol
         then
            Error_Msg_BC ("WHEN (case statement alternative) expected");

            --  Here is a possibility for infinite looping if we don't make
            --  progress. So try to process statements, otherwise exit

            declare
               Error_Ptr : constant Source_Ptr := Scan_Ptr;
            begin
               Discard_Junk_List (P_Sequence_Of_Statements (SS_Whtm));
               exit when Scan_Ptr = Error_Ptr and then Check_End;
            end;

         --  Here we have a junk token at the start of the line and it is
         --  not indented. If Check_End thinks there is a missing END, then
         --  we will get out of the case, otherwise we keep going.

         else
            exit when Check_End;
         end if;
      end loop;

      --  Make sure we have at least one alternative

      if No (First_Non_Pragma (Alternatives_List)) then
         Error_Msg
            ("WHEN expected, must have at least one alternative in case",
             First_When_Loc);
         return Error;

      else
         Set_Alternatives (Case_Node, Alternatives_List);
         return Case_Node;
      end if;
   end P_Case_Statement;

   -------------------------------------
   -- 5.4  Case Statement Alternative --
   -------------------------------------

   --  CASE_STATEMENT_ALTERNATIVE ::=
   --    when DISCRETE_CHOICE_LIST =>
   --      SEQUENCE_OF_STATEMENTS

   --  The caller has checked that the initial token is WHEN or OTHERS
   --  Error recovery: can raise Error_Resync

   function P_Case_Statement_Alternative return Node_Id is
      Case_Alt_Node : Node_Id;

   begin
      if Style_Check then
         Style.Check_Indentation;
      end if;

      Case_Alt_Node := New_Node (N_Case_Statement_Alternative, Token_Ptr);
      T_When; -- past WHEN (or give error in OTHERS case)
      Set_Discrete_Choices (Case_Alt_Node, P_Discrete_Choice_List);
      TF_Arrow;
      Set_Statements (Case_Alt_Node, P_Sequence_Of_Statements (SS_Sreq_Whtm));
      return Case_Alt_Node;
   end P_Case_Statement_Alternative;

   -------------------------
   -- 5.5  Loop Statement --
   -------------------------

   --  LOOP_STATEMENT ::=
   --    [LOOP_STATEMENT_IDENTIFIER:]
   --      [ITERATION_SCHEME] loop
   --        SEQUENCE_OF_STATEMENTS
   --      end loop [loop_IDENTIFIER];

   --  ITERATION_SCHEME ::=
   --    while CONDITION
   --  | for LOOP_PARAMETER_SPECIFICATION

   --  The parsing of loop statements is handled by one of three functions
   --  P_Loop_Statement, P_For_Statement or P_While_Statement depending
   --  on the initial keyword in the construct (excluding the identifier)

   --  P_Loop_Statement

   --  This function parses the case where no iteration scheme is present

   --  The caller has checked that the initial token is LOOP. The parameter
   --  is the node identifiers for the loop label if any (or is set to Empty
   --  if there is no loop label).

   --  Error recovery : cannot raise Error_Resync

   function P_Loop_Statement (Loop_Name : Node_Id := Empty) return Node_Id is
      Loop_Node    : Node_Id;
      Created_Name : Node_Id;

   begin
      Push_Scope_Stack;
      Scope.Table (Scope.Last).Labl := Loop_Name;
      Scope.Table (Scope.Last).Ecol := Start_Column;
      Scope.Table (Scope.Last).Sloc := Token_Ptr;
      Scope.Table (Scope.Last).Etyp := E_Loop;

      Loop_Node := New_Node (N_Loop_Statement, Token_Ptr);
      TF_Loop;

      if No (Loop_Name) then
         Created_Name :=
           Make_Identifier (Sloc (Loop_Node), Set_Loop_Block_Name ('L'));
         Set_Comes_From_Source (Created_Name, False);
         Set_Has_Created_Identifier (Loop_Node, True);
         Set_Identifier (Loop_Node, Created_Name);
         Scope.Table (Scope.Last).Labl := Created_Name;
      else
         Set_Identifier (Loop_Node, Loop_Name);
      end if;

      Append_Elmt (Loop_Node, Label_List);
      Set_Statements (Loop_Node, P_Sequence_Of_Statements (SS_Sreq));
      End_Statements (Loop_Node);
      return Loop_Node;
   end P_Loop_Statement;

   --  P_For_Statement

   --  This function parses a loop statement with a FOR iteration scheme

   --  The caller has checked that the initial token is FOR. The parameter
   --  is the node identifier for the block label if any (or is set to Empty
   --  if there is no block label).

   --  Note: the caller fills in the Identifier field if a label was present

   --  Error recovery: can raise Error_Resync

   function P_For_Statement (Loop_Name : Node_Id := Empty) return Node_Id is
      Loop_Node        : Node_Id;
      Iter_Scheme_Node : Node_Id;
      Loop_For_Flag    : Boolean;
      Created_Name     : Node_Id;
      Spec             : Node_Id;

   begin
      Push_Scope_Stack;
      Scope.Table (Scope.Last).Labl := Loop_Name;
      Scope.Table (Scope.Last).Ecol := Start_Column;
      Scope.Table (Scope.Last).Sloc := Token_Ptr;
      Scope.Table (Scope.Last).Etyp := E_Loop;

      Loop_For_Flag := (Prev_Token = Tok_Loop);
      Scan; -- past FOR
      Iter_Scheme_Node := New_Node (N_Iteration_Scheme, Token_Ptr);
      Spec := P_Loop_Parameter_Specification;

      if Nkind (Spec) = N_Loop_Parameter_Specification then
         Set_Loop_Parameter_Specification (Iter_Scheme_Node, Spec);
      else
         Set_Iterator_Specification (Iter_Scheme_Node, Spec);
      end if;

      --  The following is a special test so that a miswritten for loop such
      --  as "loop for I in 1..10;" is handled nicely, without making an extra
      --  entry in the scope stack. We don't bother to actually fix up the
      --  tree in this case since it's not worth the effort. Instead we just
      --  eat up the loop junk, leaving the entry for what now looks like an
      --  unmodified loop intact.

      if Loop_For_Flag and then Token = Tok_Semicolon then
         Error_Msg_SC ("LOOP belongs here, not before FOR");
         Pop_Scope_Stack;
         return Error;

      --  Normal case

      else
         Loop_Node := New_Node (N_Loop_Statement, Token_Ptr);

         if No (Loop_Name) then
            Created_Name :=
              Make_Identifier (Sloc (Loop_Node), Set_Loop_Block_Name ('L'));
            Set_Comes_From_Source (Created_Name, False);
            Set_Has_Created_Identifier (Loop_Node, True);
            Set_Identifier (Loop_Node, Created_Name);
            Scope.Table (Scope.Last).Labl := Created_Name;
         else
            Set_Identifier (Loop_Node, Loop_Name);
         end if;

         TF_Loop;
         Set_Statements (Loop_Node, P_Sequence_Of_Statements (SS_Sreq));
         End_Statements (Loop_Node);
         Set_Iteration_Scheme (Loop_Node, Iter_Scheme_Node);
         Append_Elmt (Loop_Node, Label_List);
         return Loop_Node;
      end if;
   end P_For_Statement;

   --  P_While_Statement

   --  This procedure scans a loop statement with a WHILE iteration scheme

   --  The caller has checked that the initial token is WHILE. The parameter
   --  is the node identifier for the block label if any (or is set to Empty
   --  if there is no block label).

   --  Error recovery: cannot raise Error_Resync

   function P_While_Statement (Loop_Name : Node_Id := Empty) return Node_Id is
      Loop_Node        : Node_Id;
      Iter_Scheme_Node : Node_Id;
      Loop_While_Flag  : Boolean;
      Created_Name     : Node_Id;

   begin
      Push_Scope_Stack;
      Scope.Table (Scope.Last).Labl := Loop_Name;
      Scope.Table (Scope.Last).Ecol := Start_Column;
      Scope.Table (Scope.Last).Sloc := Token_Ptr;
      Scope.Table (Scope.Last).Etyp := E_Loop;

      Loop_While_Flag := (Prev_Token = Tok_Loop);
      Iter_Scheme_Node := New_Node (N_Iteration_Scheme, Token_Ptr);
      Scan; -- past WHILE
      Set_Condition (Iter_Scheme_Node, P_Condition);

      --  The following is a special test so that a miswritten for loop such
      --  as "loop while I > 10;" is handled nicely, without making an extra
      --  entry in the scope stack. We don't bother to actually fix up the
      --  tree in this case since it's not worth the effort. Instead we just
      --  eat up the loop junk, leaving the entry for what now looks like an
      --  unmodified loop intact.

      if Loop_While_Flag and then Token = Tok_Semicolon then
         Error_Msg_SC ("LOOP belongs here, not before WHILE");
         Pop_Scope_Stack;
         return Error;

      --  Normal case

      else
         Loop_Node := New_Node (N_Loop_Statement, Token_Ptr);
         TF_Loop;

         if No (Loop_Name) then
            Created_Name :=
              Make_Identifier (Sloc (Loop_Node), Set_Loop_Block_Name ('L'));
            Set_Comes_From_Source (Created_Name, False);
            Set_Has_Created_Identifier (Loop_Node, True);
            Set_Identifier (Loop_Node, Created_Name);
            Scope.Table (Scope.Last).Labl := Created_Name;
         else
            Set_Identifier (Loop_Node, Loop_Name);
         end if;

         Set_Statements (Loop_Node, P_Sequence_Of_Statements (SS_Sreq));
         End_Statements (Loop_Node);
         Set_Iteration_Scheme (Loop_Node, Iter_Scheme_Node);
         Append_Elmt (Loop_Node, Label_List);
         return Loop_Node;
      end if;
   end P_While_Statement;

   ---------------------------------------
   -- 5.5  Loop Parameter Specification --
   ---------------------------------------

   --  LOOP_PARAMETER_SPECIFICATION ::=
   --    DEFINING_IDENTIFIER in [reverse] DISCRETE_SUBTYPE_DEFINITION

   --  Error recovery: cannot raise Error_Resync

   function P_Loop_Parameter_Specification return Node_Id is
      Loop_Param_Specification_Node : Node_Id;

      ID_Node    : Node_Id;
      Scan_State : Saved_Scan_State;

   begin

      Save_Scan_State (Scan_State);
      ID_Node := P_Defining_Identifier (C_In);

      --  If the next token is OF, it indicates an Ada 2012 iterator. If the
      --  next token is a colon, this is also an Ada 2012 iterator, including
      --  a subtype indication for the loop parameter. Otherwise we parse the
      --  construct as a loop parameter specification. Note that the form
      --  "for A in B" is ambiguous, and must be resolved semantically: if B
      --  is a discrete subtype this is a loop specification, but if it is an
      --  expression it is an iterator specification. Ambiguity is resolved
      --  during analysis of the loop parameter specification.

      if Token = Tok_Of or else Token = Tok_Colon then
         if Ada_Version < Ada_2012 then
            Error_Msg_SC ("iterator is an Ada2012 feature");
         end if;

         return P_Iterator_Specification (ID_Node);
      end if;

      --  The span of the Loop_Parameter_Specification starts at the
      --  defining identifier.

      Loop_Param_Specification_Node :=
        New_Node (N_Loop_Parameter_Specification, Sloc (ID_Node));
      Set_Defining_Identifier (Loop_Param_Specification_Node, ID_Node);

      if Token = Tok_Left_Paren then
         Error_Msg_SC ("subscripted loop parameter not allowed");
         Restore_Scan_State (Scan_State);
         Discard_Junk_Node (P_Name);

      elsif Token = Tok_Dot then
         Error_Msg_SC ("selected loop parameter not allowed");
         Restore_Scan_State (Scan_State);
         Discard_Junk_Node (P_Name);
      end if;

      T_In;

      if Token = Tok_Reverse then
         Scan; -- past REVERSE
         Set_Reverse_Present (Loop_Param_Specification_Node, True);
      end if;

      Set_Discrete_Subtype_Definition
        (Loop_Param_Specification_Node, P_Discrete_Subtype_Definition);
      return Loop_Param_Specification_Node;

   exception
      when Error_Resync =>
         return Error;
   end P_Loop_Parameter_Specification;

   ----------------------------------
   -- 5.5.1 Iterator_Specification --
   ----------------------------------

   function P_Iterator_Specification (Def_Id : Node_Id) return Node_Id is
      Node1 : Node_Id;

   begin
      Node1 :=  New_Node (N_Iterator_Specification, Sloc (Def_Id));
      Set_Defining_Identifier (Node1, Def_Id);

      if Token = Tok_Colon then
         Scan;  --  past :
         Set_Subtype_Indication (Node1, P_Subtype_Indication);
      end if;

      if Token = Tok_Of then
         Set_Of_Present (Node1);
         Scan;  --  past OF

      elsif Token = Tok_In then
         Scan;  --  past IN

      else
         return Error;
      end if;

      if Token = Tok_Reverse then
         Scan; -- past REVERSE
         Set_Reverse_Present (Node1, True);
      end if;

      Set_Name (Node1, P_Name);
      return Node1;
   end P_Iterator_Specification;

   --------------------------
   -- 5.6  Block Statement --
   --------------------------

   --  BLOCK_STATEMENT ::=
   --    [block_STATEMENT_IDENTIFIER:]
   --      [declare
   --        DECLARATIVE_PART]
   --      begin
   --        HANDLED_SEQUENCE_OF_STATEMENTS
   --      end [block_IDENTIFIER];

   --  The parsing of block statements is handled by one of the two functions
   --  P_Declare_Statement or P_Begin_Statement depending on whether or not
   --  a declare section is present

   --  P_Declare_Statement

   --  This function parses a block statement with DECLARE present

   --  The caller has checked that the initial token is DECLARE

   --  Error recovery: cannot raise Error_Resync

   function P_Declare_Statement
     (Block_Name : Node_Id := Empty)
      return       Node_Id
   is
      Block_Node   : Node_Id;
      Created_Name : Node_Id;

   begin
      Block_Node := New_Node (N_Block_Statement, Token_Ptr);

      Push_Scope_Stack;
      Scope.Table (Scope.Last).Etyp := E_Name;
      Scope.Table (Scope.Last).Lreq := Present (Block_Name);
      Scope.Table (Scope.Last).Ecol := Start_Column;
      Scope.Table (Scope.Last).Labl := Block_Name;
      Scope.Table (Scope.Last).Sloc := Token_Ptr;

      Scan; -- past DECLARE

      if No (Block_Name) then
         Created_Name :=
           Make_Identifier (Sloc (Block_Node), Set_Loop_Block_Name ('B'));
         Set_Comes_From_Source (Created_Name, False);
         Set_Has_Created_Identifier (Block_Node, True);
         Set_Identifier (Block_Node, Created_Name);
         Scope.Table (Scope.Last).Labl := Created_Name;
      else
         Set_Identifier (Block_Node, Block_Name);
      end if;

      Append_Elmt (Block_Node, Label_List);
      Parse_Decls_Begin_End (Block_Node);
      return Block_Node;
   end P_Declare_Statement;

   --  P_Begin_Statement

   --  This function parses a block statement with no DECLARE present

   --  The caller has checked that the initial token is BEGIN

   --  Error recovery: cannot raise Error_Resync

   function P_Begin_Statement
     (Block_Name : Node_Id := Empty)
      return       Node_Id
   is
      Block_Node   : Node_Id;
      Created_Name : Node_Id;

   begin
      Block_Node := New_Node (N_Block_Statement, Token_Ptr);

      Push_Scope_Stack;
      Scope.Table (Scope.Last).Etyp := E_Name;
      Scope.Table (Scope.Last).Lreq := Present (Block_Name);
      Scope.Table (Scope.Last).Ecol := Start_Column;
      Scope.Table (Scope.Last).Labl := Block_Name;
      Scope.Table (Scope.Last).Sloc := Token_Ptr;

      if No (Block_Name) then
         Created_Name :=
           Make_Identifier (Sloc (Block_Node), Set_Loop_Block_Name ('B'));
         Set_Comes_From_Source (Created_Name, False);
         Set_Has_Created_Identifier (Block_Node, True);
         Set_Identifier (Block_Node, Created_Name);
         Scope.Table (Scope.Last).Labl := Created_Name;
      else
         Set_Identifier (Block_Node, Block_Name);
      end if;

      Append_Elmt (Block_Node, Label_List);

      Scope.Table (Scope.Last).Ecol := Start_Column;
      Scope.Table (Scope.Last).Sloc := Token_Ptr;
      Scan; -- past BEGIN
      Set_Handled_Statement_Sequence
        (Block_Node, P_Handled_Sequence_Of_Statements);
      End_Statements (Handled_Statement_Sequence (Block_Node));
      return Block_Node;
   end P_Begin_Statement;

   -------------------------
   -- 5.7  Exit Statement --
   -------------------------

   --  EXIT_STATEMENT ::=
   --    exit [loop_NAME] [when CONDITION];

   --  The caller has checked that the initial token is EXIT

   --  Error recovery: can raise Error_Resync

   function P_Exit_Statement return Node_Id is
      Exit_Node : Node_Id;

      function Missing_Semicolon_On_Exit return Boolean;
      --  This function deals with the following specialized situation
      --
      --    when 'x' =>
      --       exit [identifier]
      --    when 'y' =>
      --
      --  This looks like a messed up EXIT WHEN, when in fact the problem
      --  is a missing semicolon. It is called with Token pointing to the
      --  WHEN token, and returns True if a semicolon is missing before
      --  the WHEN as in the above example.

      -------------------------------
      -- Missing_Semicolon_On_Exit --
      -------------------------------

      function Missing_Semicolon_On_Exit return Boolean is
         State : Saved_Scan_State;

      begin
         if not Token_Is_At_Start_Of_Line then
            return False;

         elsif Scope.Table (Scope.Last).Etyp /= E_Case then
            return False;

         else
            Save_Scan_State (State);
            Scan; -- past WHEN
            Scan; -- past token after WHEN

            if Token = Tok_Arrow then
               Restore_Scan_State (State);
               return True;
            else
               Restore_Scan_State (State);
               return False;
            end if;
         end if;
      end Missing_Semicolon_On_Exit;

   --  Start of processing for P_Exit_Statement

   begin
      Exit_Node := New_Node (N_Exit_Statement, Token_Ptr);
      Scan; -- past EXIT

      if Token = Tok_Identifier then
         Set_Name (Exit_Node, P_Qualified_Simple_Name);

      elsif Style_Check then
         --  This EXIT has no name, so check that
         --  the innermost loop is unnamed too.

         Check_No_Exit_Name :
         for J in reverse 1 .. Scope.Last loop
            if Scope.Table (J).Etyp = E_Loop then
               if Present (Scope.Table (J).Labl)
                 and then Comes_From_Source (Scope.Table (J).Labl)
               then
                  --  Innermost loop in fact had a name, style check fails

                  Style.No_Exit_Name (Scope.Table (J).Labl);
               end if;

               exit Check_No_Exit_Name;
            end if;
         end loop Check_No_Exit_Name;
      end if;

      if Token = Tok_When and then not Missing_Semicolon_On_Exit then
         Scan; -- past WHEN
         Set_Condition (Exit_Node, P_Condition);

      --  Allow IF instead of WHEN, giving error message

      elsif Token = Tok_If then
         T_When;
         Scan; -- past IF used in place of WHEN
         Set_Condition (Exit_Node, P_Expression_No_Right_Paren);
      end if;

      TF_Semicolon;
      return Exit_Node;
   end P_Exit_Statement;

   -------------------------
   -- 5.8  Goto Statement --
   -------------------------

   --  GOTO_STATEMENT ::= goto label_NAME;

   --  The caller has checked that the initial token is GOTO  (or TO in the
   --  error case where GO and TO were incorrectly separated).

   --  Error recovery: can raise Error_Resync

   function P_Goto_Statement return Node_Id is
      Goto_Node : Node_Id;

   begin
      Goto_Node := New_Node (N_Goto_Statement, Token_Ptr);
      Scan; -- past GOTO (or TO)
      Set_Name (Goto_Node, P_Qualified_Simple_Name_Resync);
      Append_Elmt (Goto_Node, Goto_List);
      No_Constraint;
      TF_Semicolon;
      return Goto_Node;
   end P_Goto_Statement;

   ---------------------------
   -- Parse_Decls_Begin_End --
   ---------------------------

   --  This function parses the construct:

   --      DECLARATIVE_PART
   --    begin
   --      HANDLED_SEQUENCE_OF_STATEMENTS
   --    end [NAME];

   --  The caller has built the scope stack entry, and created the node to
   --  whose Declarations and Handled_Statement_Sequence fields are to be
   --  set. On return these fields are filled in (except in the case of a
   --  task body, where the handled statement sequence is optional, and may
   --  thus be Empty), and the scan is positioned past the End sequence.

   --  If the BEGIN is missing, then the parent node is used to help construct
   --  an appropriate missing BEGIN message. Possibilities for the parent are:

   --    N_Block_Statement     declare block
   --    N_Entry_Body          entry body
   --    N_Package_Body        package body (begin part optional)
   --    N_Subprogram_Body     procedure or function body
   --    N_Task_Body           task body

   --  Note: in the case of a block statement, there is definitely a DECLARE
   --  present (because a Begin statement without a DECLARE is handled by the
   --  P_Begin_Statement procedure, which does not call Parse_Decls_Begin_End.

   --  Error recovery: cannot raise Error_Resync

   procedure Parse_Decls_Begin_End (Parent : Node_Id) is
      Body_Decl    : Node_Id;
      Body_Sloc    : Source_Ptr;
      Decls        : List_Id;
      Decl         : Node_Id;
      Parent_Nkind : Node_Kind;
      Spec_Node    : Node_Id;
      HSS          : Node_Id;

      procedure Missing_Begin (Msg : String);
      --  Called to post a missing begin message. In the normal case this is
      --  posted at the start of the current token. A special case arises when
      --  P_Declarative_Items has previously found a missing begin, in which
      --  case we replace the original error message.

      procedure Set_Null_HSS (Parent : Node_Id);
      --  Construct an empty handled statement sequence and install in Parent
      --  Leaves HSS set to reference the newly constructed statement sequence.

      -------------------
      -- Missing_Begin --
      -------------------

      procedure Missing_Begin (Msg : String) is
      begin
         if Missing_Begin_Msg = No_Error_Msg then
            Error_Msg_BC (Msg);
         else
            Change_Error_Text (Missing_Begin_Msg, Msg);

            --  Purge any messages issued after than, since a missing begin
            --  can cause a lot of havoc, and it is better not to dump these
            --  cascaded messages on the user.

            Purge_Messages (Get_Location (Missing_Begin_Msg), Prev_Token_Ptr);
         end if;
      end Missing_Begin;

      ------------------
      -- Set_Null_HSS --
      ------------------

      procedure Set_Null_HSS (Parent : Node_Id) is
         Null_Stm : Node_Id;

      begin
         Null_Stm :=
           Make_Null_Statement (Token_Ptr);
         Set_Comes_From_Source (Null_Stm, False);

         HSS :=
           Make_Handled_Sequence_Of_Statements (Token_Ptr,
             Statements => New_List (Null_Stm));
         Set_Comes_From_Source (HSS, False);

         Set_Handled_Statement_Sequence (Parent, HSS);
      end Set_Null_HSS;

   --  Start of processing for Parse_Decls_Begin_End

   begin
      Decls := P_Declarative_Part;

      --  Check for misplacement of later vs basic declarations in Ada 83

      if Ada_Version = Ada_83 then
         Decl := First (Decls);

         --  Loop through sequence of basic declarative items

         Outer : while Present (Decl) loop
            if Nkind (Decl) /= N_Subprogram_Body
              and then Nkind (Decl) /= N_Package_Body
              and then Nkind (Decl) /= N_Task_Body
              and then Nkind (Decl) not in  N_Body_Stub
            then
               Next (Decl);

            --  Once a body is encountered, we only allow later declarative
            --  items. The inner loop checks the rest of the list.

            else
               Body_Sloc := Sloc (Decl);

               Inner : while Present (Decl) loop
                  if Nkind (Decl) not in N_Later_Decl_Item
                    and then Nkind (Decl) /= N_Pragma
                  then
                     if Ada_Version = Ada_83 then
                        Error_Msg_Sloc := Body_Sloc;
                        Error_Msg_N
                          ("(Ada 83) decl cannot appear after body#", Decl);
                     end if;
                  end if;

                  Next (Decl);
               end loop Inner;
            end if;
         end loop Outer;
      end if;

      --  Here is where we deal with the case of IS used instead of semicolon.
      --  Specifically, if the last declaration in the declarative part is a
      --  subprogram body still marked as having a bad IS, then this is where
      --  we decide that the IS should really have been a semicolon and that
      --  the body should have been a declaration. Note that if the bad IS
      --  had turned out to be OK (i.e. a decent begin/end was found for it),
      --  then the Bad_Is_Detected flag would have been reset by now.

      Body_Decl := Last (Decls);

      if Present (Body_Decl)
        and then Nkind (Body_Decl) = N_Subprogram_Body
        and then Bad_Is_Detected (Body_Decl)
      then
         --  OK, we have the case of a bad IS, so we need to fix up the tree.
         --  What we have now is a subprogram body with attached declarations
         --  and a possible statement sequence.

         --  First step is to take the declarations that were part of the bogus
         --  subprogram body and append them to the outer declaration chain.
         --  In other words we append them past the body (which we will later
         --  convert into a declaration).

         Append_List (Declarations (Body_Decl), Decls);

         --  Now take the handled statement sequence of the bogus body and
         --  set it as the statement sequence for the outer construct. Note
         --  that it may be empty (we specially allowed a missing BEGIN for
         --  a subprogram body marked as having a bad IS -- see below).

         Set_Handled_Statement_Sequence (Parent,
           Handled_Statement_Sequence (Body_Decl));

         --  Next step is to convert the old body node to a declaration node

         Spec_Node := Specification (Body_Decl);
         Change_Node (Body_Decl, N_Subprogram_Declaration);
         Set_Specification (Body_Decl, Spec_Node);

         --  Final step is to put the declarations for the parent where
         --  they belong, and then fall through the IF to scan out the
         --  END statements.

         Set_Declarations (Parent, Decls);

      --  This is the normal case (i.e. any case except the bad IS case)
      --  If we have a BEGIN, then scan out the sequence of statements, and
      --  also reset the expected column for the END to match the BEGIN.

      else
         Set_Declarations (Parent, Decls);

         if Token = Tok_Begin then
            if Style_Check then
               Style.Check_Indentation;
            end if;

            Error_Msg_Col := Scope.Table (Scope.Last).Ecol;

            if RM_Column_Check
              and then Token_Is_At_Start_Of_Line
              and then Start_Column /= Error_Msg_Col
            then
               Error_Msg_SC ("(style) BEGIN in wrong column, should be@");

            else
               Scope.Table (Scope.Last).Ecol := Start_Column;
            end if;

            Scope.Table (Scope.Last).Sloc := Token_Ptr;
            Scan; -- past BEGIN
            Set_Handled_Statement_Sequence (Parent,
              P_Handled_Sequence_Of_Statements);

         --  No BEGIN present

         else
            Parent_Nkind := Nkind (Parent);

            --  A special check for the missing IS case. If we have a
            --  subprogram body that was marked as having a suspicious
            --  IS, and the current token is END, then we simply confirm
            --  the suspicion, and do not require a BEGIN to be present

            if Parent_Nkind = N_Subprogram_Body
              and then Token  = Tok_End
              and then Scope.Table (Scope.Last).Etyp = E_Suspicious_Is
            then
               Scope.Table (Scope.Last).Etyp := E_Bad_Is;

            --  Otherwise BEGIN is not required for a package body, so we
            --  don't mind if it is missing, but we do construct a dummy
            --  one (so that we have somewhere to set End_Label).

            --  However if we have something other than a BEGIN which
            --  looks like it might be statements, then we signal a missing
            --  BEGIN for these cases as well. We define "something which
            --  looks like it might be statements" as a token other than
            --  END, EOF, or a token which starts declarations.

            elsif Parent_Nkind = N_Package_Body
              and then (Token = Tok_End
                          or else Token = Tok_EOF
                          or else Token in Token_Class_Declk)
            then
               Set_Null_HSS (Parent);

            --  These are cases in which a BEGIN is required and not present

            else
               Set_Null_HSS (Parent);

               --  Prepare to issue error message

               Error_Msg_Sloc := Scope.Table (Scope.Last).Sloc;
               Error_Msg_Node_1 := Scope.Table (Scope.Last).Labl;

               --  Now issue appropriate message

               if Parent_Nkind = N_Block_Statement then
                  Missing_Begin ("missing BEGIN for DECLARE#!");

               elsif Parent_Nkind = N_Entry_Body then
                  Missing_Begin ("missing BEGIN for ENTRY#!");

               elsif Parent_Nkind = N_Subprogram_Body then
                  if Nkind (Specification (Parent))
                               = N_Function_Specification
                  then
                     Missing_Begin ("missing BEGIN for function&#!");
                  else
                     Missing_Begin ("missing BEGIN for procedure&#!");
                  end if;

               --  The case for package body arises only when
               --  we have possible statement junk present.

               elsif Parent_Nkind = N_Package_Body then
                  Missing_Begin ("missing BEGIN for package body&#!");

               else
                  pragma Assert (Parent_Nkind = N_Task_Body);
                  Missing_Begin ("missing BEGIN for task body&#!");
               end if;

               --  Here we pick up the statements after the BEGIN that
               --  should have been present but was not. We don't insist
               --  on statements being present if P_Declarative_Part had
               --  already found a missing BEGIN, since it might have
               --  swallowed a lone statement into the declarative part.

               if Missing_Begin_Msg /= No_Error_Msg
                 and then Token = Tok_End
               then
                  null;
               else
                  Set_Handled_Statement_Sequence (Parent,
                    P_Handled_Sequence_Of_Statements);
               end if;
            end if;
         end if;
      end if;

      --  Here with declarations and handled statement sequence scanned

      if Present (Handled_Statement_Sequence (Parent)) then
         End_Statements (Handled_Statement_Sequence (Parent));
      else
         End_Statements;
      end if;

      --  We know that End_Statements removed an entry from the scope stack
      --  (because it is required to do so under all circumstances). We can
      --  therefore reference the entry it removed one past the stack top.
      --  What we are interested in is whether it was a case of a bad IS.

      if Scope.Table (Scope.Last + 1).Etyp = E_Bad_Is then
         Error_Msg -- CODEFIX
           ("|IS should be "";""", Scope.Table (Scope.Last + 1).S_Is);
         Set_Bad_Is_Detected (Parent, True);
      end if;

   end Parse_Decls_Begin_End;

   -------------------------
   -- Set_Loop_Block_Name --
   -------------------------

   function Set_Loop_Block_Name (L : Character) return Name_Id is
   begin
      Name_Buffer (1) := L;
      Name_Buffer (2) := '_';
      Name_Len := 2;
      Loop_Block_Count := Loop_Block_Count + 1;
      Add_Nat_To_Name_Buffer (Loop_Block_Count);
      return Name_Find;
   end Set_Loop_Block_Name;

   ---------------
   -- Then_Scan --
   ---------------

   procedure Then_Scan is
   begin
      TF_Then;

      while Token = Tok_Then loop
         Error_Msg_SC -- CODEFIX
           ("redundant THEN");
         TF_Then;
      end loop;

      if Token = Tok_And or else Token = Tok_Or then
         Error_Msg_SC ("unexpected logical operator");
         Scan; -- past logical operator

         if (Prev_Token = Tok_And and then Token = Tok_Then)
              or else
            (Prev_Token = Tok_Or  and then Token = Tok_Else)
         then
            Scan;
         end if;

         Discard_Junk_Node (P_Expression);
      end if;

      if Token = Tok_Then then
         Scan;
      end if;
   end Then_Scan;

end Ch5;<|MERGE_RESOLUTION|>--- conflicted
+++ resolved
@@ -227,10 +227,6 @@
 
       begin
          if Statement_Required then
-<<<<<<< HEAD
-            Error_Msg_BC -- CODEFIX
-              ("statement expected");
-=======
 
             --  Check no statement required after label in Ada 2012, and that
             --  it is OK to have nothing but pragmas in a statement sequence.
@@ -256,7 +252,6 @@
                Error_Msg_BC -- CODEFIX
                  ("statement expected");
             end if;
->>>>>>> 155d23aa
          end if;
       end Test_Statement_Required;
 

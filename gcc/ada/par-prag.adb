--- conflicted
+++ resolved
@@ -6,11 +6,7 @@
 --                                                                          --
 --                                 B o d y                                  --
 --                                                                          --
-<<<<<<< HEAD
---          Copyright (C) 1992-2006, Free Software Foundation, Inc.         --
-=======
 --          Copyright (C) 1992-2007, Free Software Foundation, Inc.         --
->>>>>>> 60a98cce
 --                                                                          --
 -- GNAT is free software;  you can  redistribute it  and/or modify it under --
 -- terms of the  GNU General Public License as published  by the Free Soft- --
@@ -1058,11 +1054,8 @@
            Pragma_Atomic                        |
            Pragma_Atomic_Components             |
            Pragma_Attach_Handler                |
-<<<<<<< HEAD
-=======
            Pragma_Check_Name                    |
            Pragma_CIL_Constructor               |
->>>>>>> 60a98cce
            Pragma_Compile_Time_Error            |
            Pragma_Compile_Time_Warning          |
            Pragma_Convention_Identifier         |
@@ -1086,10 +1079,6 @@
            Pragma_Elaborate_All                 |
            Pragma_Elaborate_Body                |
            Pragma_Elaboration_Checks            |
-<<<<<<< HEAD
-           Pragma_Explicit_Overriding           |
-=======
->>>>>>> 60a98cce
            Pragma_Export                        |
            Pragma_Export_Exception              |
            Pragma_Export_Function               |
@@ -1103,10 +1092,7 @@
            Pragma_Finalize_Storage_Only         |
            Pragma_Float_Representation          |
            Pragma_Ident                         |
-<<<<<<< HEAD
-=======
            Pragma_Implicit_Packing              |
->>>>>>> 60a98cce
            Pragma_Import                        |
            Pragma_Import_Exception              |
            Pragma_Import_Function               |
@@ -1139,20 +1125,13 @@
            Pragma_Main                          |
            Pragma_Main_Storage                  |
            Pragma_Memory_Size                   |
-<<<<<<< HEAD
-=======
            Pragma_No_Body                       |
->>>>>>> 60a98cce
            Pragma_No_Return                     |
            Pragma_Obsolescent                   |
            Pragma_No_Run_Time                   |
            Pragma_No_Strict_Aliasing            |
            Pragma_Normalize_Scalars             |
            Pragma_Optimize                      |
-<<<<<<< HEAD
-           Pragma_Optional_Overriding           |
-=======
->>>>>>> 60a98cce
            Pragma_Pack                          |
            Pragma_Passive                       |
            Pragma_Preelaborable_Initialization  |
@@ -1180,10 +1159,7 @@
            Pragma_Shared_Passive                |
            Pragma_Storage_Size                  |
            Pragma_Storage_Unit                  |
-<<<<<<< HEAD
-=======
            Pragma_Static_Elaboration_Desired    |
->>>>>>> 60a98cce
            Pragma_Stream_Convert                |
            Pragma_Subtitle                      |
            Pragma_Suppress                      |
@@ -1196,18 +1172,11 @@
            Pragma_Task_Info                     |
            Pragma_Task_Name                     |
            Pragma_Task_Storage                  |
-<<<<<<< HEAD
-           Pragma_Thread_Body                   |
-=======
->>>>>>> 60a98cce
            Pragma_Time_Slice                    |
            Pragma_Title                         |
            Pragma_Unchecked_Union               |
            Pragma_Unimplemented_Unit            |
-<<<<<<< HEAD
-=======
            Pragma_Universal_Aliasing            |
->>>>>>> 60a98cce
            Pragma_Universal_Data                |
            Pragma_Unreferenced                  |
            Pragma_Unreferenced_Objects          |

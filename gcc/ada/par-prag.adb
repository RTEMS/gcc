--- conflicted
+++ resolved
@@ -332,18 +332,6 @@
             Ada_Version_Explicit := Ada_2012;
          end if;
 
-      ---------------------
-      -- Ada_12/Ada_2012 --
-      ---------------------
-
-      --  These pragmas must be processed at parse time, since we want to set
-      --  the Ada version properly at parse time to recognize the appropriate
-      --  Ada version syntax.
-
-      when Pragma_Ada_12 | Pragma_Ada_2012 =>
-         Ada_Version := Ada_12;
-         Ada_Version_Explicit := Ada_12;
-
       -----------
       -- Debug --
       -----------
@@ -401,11 +389,7 @@
 
          if Chars (Expression (Arg1)) = Name_On then
             Extensions_Allowed := True;
-<<<<<<< HEAD
-            Ada_Version := Ada_12;
-=======
             Ada_Version := Ada_2012;
->>>>>>> 03d20231
          else
             Extensions_Allowed := False;
             Ada_Version := Ada_Version_Explicit;
@@ -1145,10 +1129,7 @@
            Pragma_Convention                    |
            Pragma_Debug_Policy                  |
            Pragma_Detect_Blocking               |
-<<<<<<< HEAD
-=======
            Pragma_Default_Storage_Pool          |
->>>>>>> 03d20231
            Pragma_Dimension                     |
            Pragma_Discard_Names                 |
            Pragma_Eliminate                     |
@@ -1247,10 +1228,7 @@
            Pragma_Shared                        |
            Pragma_Shared_Passive                |
            Pragma_Short_Circuit_And_Or          |
-<<<<<<< HEAD
-=======
            Pragma_Short_Descriptors             |
->>>>>>> 03d20231
            Pragma_Storage_Size                  |
            Pragma_Storage_Unit                  |
            Pragma_Static_Elaboration_Desired    |

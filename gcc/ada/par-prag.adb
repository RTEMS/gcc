------------------------------------------------------------------------------
--                                                                          --
--                         GNAT COMPILER COMPONENTS                         --
--                                                                          --
--                             P A R . P R A G                              --
--                                                                          --
--                                 B o d y                                  --
--                                                                          --
<<<<<<< HEAD
--          Copyright (C) 1992-2006, Free Software Foundation, Inc.         --
=======
--          Copyright (C) 1992-2007, Free Software Foundation, Inc.         --
>>>>>>> 751ff693
--                                                                          --
-- GNAT is free software;  you can  redistribute it  and/or modify it under --
-- terms of the  GNU General Public License as published  by the Free Soft- --
-- ware  Foundation;  either version 3,  or (at your option) any later ver- --
-- sion.  GNAT is distributed in the hope that it will be useful, but WITH- --
-- OUT ANY WARRANTY;  without even the  implied warranty of MERCHANTABILITY --
-- or FITNESS FOR A PARTICULAR PURPOSE.  See the GNU General Public License --
-- for  more details.  You should have  received  a copy of the GNU General --
<<<<<<< HEAD
-- Public License  distributed with GNAT;  see file COPYING.  If not, write --
-- to  the  Free Software Foundation,  51  Franklin  Street,  Fifth  Floor, --
-- Boston, MA 02110-1301, USA.                                              --
=======
-- Public License  distributed with GNAT; see file COPYING3.  If not, go to --
-- http://www.gnu.org/licenses for a complete copy of the license.          --
>>>>>>> 751ff693
--                                                                          --
-- GNAT was originally developed  by the GNAT team at  New York University. --
-- Extensive contributions were provided by Ada Core Technologies Inc.      --
--                                                                          --
------------------------------------------------------------------------------

--  Generally the parser checks the basic syntax of pragmas, but does not
--  do specialized syntax checks for individual pragmas, these are deferred
--  to semantic analysis time (see unit Sem_Prag). There are some pragmas
--  which require recognition and either partial or complete processing
--  during parsing, and this unit performs this required processing.

with Fname.UF; use Fname.UF;
with Osint;    use Osint;
with Rident;   use Rident;
with Restrict; use Restrict;
with Stringt;  use Stringt;
with Stylesw;  use Stylesw;
with Uintp;    use Uintp;
with Uname;    use Uname;

with System.WCh_Con; use System.WCh_Con;

separate (Par)

function Prag (Pragma_Node : Node_Id; Semi : Source_Ptr) return Node_Id is
   Pragma_Name : constant Name_Id    := Chars (Pragma_Node);
   Prag_Id     : constant Pragma_Id  := Get_Pragma_Id (Pragma_Name);
   Pragma_Sloc : constant Source_Ptr := Sloc (Pragma_Node);
   Arg_Count   : Nat;
   Arg_Node    : Node_Id;

   -----------------------
   -- Local Subprograms --
   -----------------------

   function Arg1 return Node_Id;
   function Arg2 return Node_Id;
   function Arg3 return Node_Id;
   --  Obtain specified Pragma_Argument_Association. It is allowable to call
   --  the routine for the argument one past the last present argument, but
   --  that is the only case in which a non-present argument can be referenced.

   procedure Check_Arg_Count (Required : Int);
   --  Check argument count for pragma = Required.
   --  If not give error and raise Error_Resync.

   procedure Check_Arg_Is_String_Literal (Arg : Node_Id);
   --  Check the expression of the specified argument to make sure that it
   --  is a string literal. If not give error and raise Error_Resync.

   procedure Check_Arg_Is_On_Or_Off (Arg : Node_Id);
   --  Check the expression of the specified argument to make sure that it
   --  is an identifier which is either ON or OFF, and if not, then issue
   --  an error message and raise Error_Resync.

   procedure Check_No_Identifier (Arg : Node_Id);
   --  Checks that the given argument does not have an identifier. If
   --  an identifier is present, then an error message is issued, and
   --  Error_Resync is raised.

   procedure Check_Optional_Identifier (Arg : Node_Id; Id : Name_Id);
   --  Checks if the given argument has an identifier, and if so, requires
   --  it to match the given identifier name. If there is a non-matching
   --  identifier, then an error message is given and Error_Resync raised.

   procedure Check_Required_Identifier (Arg : Node_Id; Id : Name_Id);
   --  Same as Check_Optional_Identifier, except that the name is required
   --  to be present and to match the given Id value.

   procedure Process_Restrictions_Or_Restriction_Warnings;
   --  Common processing for Restrictions and Restriction_Warnings pragmas.
   --  This routine only processes the case of No_Obsolescent_Features,
   --  which is the only restriction that has syntactic effects. No general
   --  error checking is done, since this will be done in Sem_Prag. The
   --  other case processed is pragma Restrictions No_Dependence, since
   --  otherwise this is done too late.

   ----------
   -- Arg1 --
   ----------

   function Arg1 return Node_Id is
   begin
      return First (Pragma_Argument_Associations (Pragma_Node));
   end Arg1;

   ----------
   -- Arg2 --
   ----------

   function Arg2 return Node_Id is
   begin
      return Next (Arg1);
   end Arg2;

   ----------
   -- Arg3 --
   ----------

   function Arg3 return Node_Id is
   begin
      return Next (Arg2);
   end Arg3;

   ---------------------
   -- Check_Arg_Count --
   ---------------------

   procedure Check_Arg_Count (Required : Int) is
   begin
      if Arg_Count /= Required then
         Error_Msg ("wrong number of arguments for pragma%", Pragma_Sloc);
         raise Error_Resync;
      end if;
   end Check_Arg_Count;

   ----------------------------
   -- Check_Arg_Is_On_Or_Off --
   ----------------------------

   procedure Check_Arg_Is_On_Or_Off (Arg : Node_Id) is
      Argx : constant Node_Id := Expression (Arg);

   begin
      if Nkind (Expression (Arg)) /= N_Identifier
        or else (Chars (Argx) /= Name_On
                   and then
                 Chars (Argx) /= Name_Off)
      then
         Error_Msg_Name_2 := Name_On;
         Error_Msg_Name_3 := Name_Off;

         Error_Msg
           ("argument for pragma% must be% or%", Sloc (Argx));
         raise Error_Resync;
      end if;
   end Check_Arg_Is_On_Or_Off;

   ---------------------------------
   -- Check_Arg_Is_String_Literal --
   ---------------------------------

   procedure Check_Arg_Is_String_Literal (Arg : Node_Id) is
   begin
      if Nkind (Expression (Arg)) /= N_String_Literal then
         Error_Msg
           ("argument for pragma% must be string literal",
             Sloc (Expression (Arg)));
         raise Error_Resync;
      end if;
   end Check_Arg_Is_String_Literal;

   -------------------------
   -- Check_No_Identifier --
   -------------------------

   procedure Check_No_Identifier (Arg : Node_Id) is
   begin
      if Chars (Arg) /= No_Name then
         Error_Msg_N ("pragma% does not permit named arguments", Arg);
         raise Error_Resync;
      end if;
   end Check_No_Identifier;

   -------------------------------
   -- Check_Optional_Identifier --
   -------------------------------

   procedure Check_Optional_Identifier (Arg : Node_Id; Id : Name_Id) is
   begin
      if Present (Arg) and then Chars (Arg) /= No_Name then
         if Chars (Arg) /= Id then
            Error_Msg_Name_2 := Id;
            Error_Msg_N ("pragma% argument expects identifier%", Arg);
         end if;
      end if;
   end Check_Optional_Identifier;

   -------------------------------
   -- Check_Required_Identifier --
   -------------------------------

   procedure Check_Required_Identifier (Arg : Node_Id; Id : Name_Id) is
   begin
      if Chars (Arg) /= Id then
         Error_Msg_Name_2 := Id;
         Error_Msg_N ("pragma% argument must have identifier%", Arg);
      end if;
   end Check_Required_Identifier;

   --------------------------------------------------
   -- Process_Restrictions_Or_Restriction_Warnings --
   --------------------------------------------------

   procedure Process_Restrictions_Or_Restriction_Warnings is
      Arg  : Node_Id;
      Id   : Name_Id;
      Expr : Node_Id;

   begin
      Arg := Arg1;
      while Present (Arg) loop
         Id := Chars (Arg);
         Expr := Expression (Arg);

         if Id = No_Name
           and then Nkind (Expr) = N_Identifier
           and then Get_Restriction_Id (Chars (Expr)) = No_Obsolescent_Features
         then
            Set_Restriction (No_Obsolescent_Features, Pragma_Node);
            Restriction_Warnings (No_Obsolescent_Features) :=
              Prag_Id = Pragma_Restriction_Warnings;

         elsif Id = Name_No_Dependence then
            Set_Restriction_No_Dependence
              (Unit => Expr,
               Warn => Prag_Id = Pragma_Restriction_Warnings);
         end if;

         Next (Arg);
      end loop;
   end Process_Restrictions_Or_Restriction_Warnings;

--  Start if processing for Prag

begin
   Error_Msg_Name_1 := Pragma_Name;

   --  Ignore unrecognized pragma. We let Sem post the warning for this, since
   --  it is a semantic error, not a syntactic one (we have already checked
   --  the syntax for the unrecognized pragma as required by (RM 2.8(11)).

   if Prag_Id = Unknown_Pragma then
      return Pragma_Node;
   end if;

   --  Count number of arguments. This loop also checks if any of the arguments
   --  are Error, indicating a syntax error as they were parsed. If so, we
   --  simply return, because we get into trouble with cascaded errors if we
   --  try to perform our error checks on junk arguments.

   Arg_Count := 0;

   if Present (Pragma_Argument_Associations (Pragma_Node)) then
      Arg_Node := Arg1;

      while Arg_Node /= Empty loop
         Arg_Count := Arg_Count + 1;

         if Expression (Arg_Node) = Error then
            return Error;
         end if;

         Next (Arg_Node);
      end loop;
   end if;

   --  Remaining processing is pragma dependent

   case Prag_Id is

      ------------
      -- Ada_83 --
      ------------

      --  This pragma must be processed at parse time, since we want to set
      --  the Ada version properly at parse time to recognize the appropriate
      --  Ada version syntax.

      when Pragma_Ada_83 =>
         Ada_Version := Ada_83;
         Ada_Version_Explicit := Ada_Version;

      ------------
      -- Ada_95 --
      ------------

      --  This pragma must be processed at parse time, since we want to set
      --  the Ada version properly at parse time to recognize the appropriate
      --  Ada version syntax.

      when Pragma_Ada_95 =>
         Ada_Version := Ada_95;
         Ada_Version_Explicit := Ada_Version;

      ---------------------
      -- Ada_05/Ada_2005 --
      ---------------------

      --  This pragma must be processed at parse time, since we want to set
      --  the Ada version properly at parse time to recognize the appropriate
      --  Ada version syntax. However, it is only the zero argument form that
      --  must be processed at parse time.

      when Pragma_Ada_05 | Pragma_Ada_2005 =>
         if Arg_Count = 0 then
            Ada_Version := Ada_05;
            Ada_Version_Explicit := Ada_05;
         end if;

      -----------
      -- Debug --
      -----------

      --  pragma Debug (PROCEDURE_CALL_STATEMENT);

      --  This has to be processed by the parser because of the very peculiar
      --  form of the second parameter, which is syntactically from a formal
      --  point of view a function call (since it must be an expression), but
      --  semantically we treat it as a procedure call (which has exactly the
      --  same syntactic form, so that's why we can get away with this!)

      when Pragma_Debug => Debug : declare
         Expr : Node_Id;

      begin
         if Arg_Count = 2 then
            Check_No_Identifier (Arg1);
            Check_No_Identifier (Arg2);
            Expr := New_Copy (Expression (Arg2));

         else
            Check_Arg_Count (1);
            Check_No_Identifier (Arg1);
            Expr := New_Copy (Expression (Arg1));
         end if;

         if Nkind (Expr) /= N_Indexed_Component
           and then Nkind (Expr) /= N_Function_Call
           and then Nkind (Expr) /= N_Identifier
           and then Nkind (Expr) /= N_Selected_Component
         then
            Error_Msg
              ("argument of pragma% is not procedure call", Sloc (Expr));
            raise Error_Resync;
         else
            Set_Debug_Statement
              (Pragma_Node, P_Statement_Name (Expr));
         end if;
      end Debug;

      -------------------------------
      -- Extensions_Allowed (GNAT) --
      -------------------------------

      --  pragma Extensions_Allowed (Off | On)

      --  The processing for pragma Extensions_Allowed must be done at
      --  parse time, since extensions mode may affect what is accepted.

      when Pragma_Extensions_Allowed =>
         Check_Arg_Count (1);
         Check_No_Identifier (Arg1);
         Check_Arg_Is_On_Or_Off (Arg1);

         if Chars (Expression (Arg1)) = Name_On then
            Extensions_Allowed := True;
<<<<<<< HEAD
            Ada_Version := Ada_Version_Type'Last;
         else
            Extensions_Allowed := False;
            Ada_Version := Ada_Version_Type'Min (Ada_Version, Ada_95);
         end if;

         Ada_Version_Explicit := Ada_Version;
=======
         else
            Extensions_Allowed := False;
         end if;
>>>>>>> 751ff693

      ----------------
      -- List (2.8) --
      ----------------

      --  pragma List (Off | On)

      --  The processing for pragma List must be done at parse time,
      --  since a listing can be generated in parse only mode.

      when Pragma_List =>
         Check_Arg_Count (1);
         Check_No_Identifier (Arg1);
         Check_Arg_Is_On_Or_Off (Arg1);

         --  We unconditionally make a List_On entry for the pragma, so that
         --  in the List (Off) case, the pragma will print even in a region
         --  of code with listing turned off (this is required!)

         List_Pragmas.Increment_Last;
         List_Pragmas.Table (List_Pragmas.Last) :=
           (Ptyp => List_On, Ploc => Sloc (Pragma_Node));

         --  Now generate the list off entry for pragma List (Off)

         if Chars (Expression (Arg1)) = Name_Off then
            List_Pragmas.Increment_Last;
            List_Pragmas.Table (List_Pragmas.Last) :=
              (Ptyp => List_Off, Ploc => Semi);
         end if;

      ----------------
      -- Page (2.8) --
      ----------------

      --  pragma Page;

      --  Processing for this pragma must be done at parse time, since a
      --  listing can be generated in parse only mode with semantics off.

      when Pragma_Page =>
         Check_Arg_Count (0);
         List_Pragmas.Increment_Last;
         List_Pragmas.Table (List_Pragmas.Last) := (Page, Semi);

         ------------------
         -- Restrictions --
         ------------------

         --  pragma Restrictions (RESTRICTION {, RESTRICTION});

         --  RESTRICTION ::=
         --    restriction_IDENTIFIER
         --  | restriction_parameter_IDENTIFIER => EXPRESSION
<<<<<<< HEAD

         --  We process the case of No_Obsolescent_Features, since this has
         --  a syntactic effect that we need to detect at parse time (the use
         --  of replacement characters such as colon for pound sign).

         when Pragma_Restrictions =>
            Process_Restrictions_Or_Restriction_Warnings;

=======

         --  We process the case of No_Obsolescent_Features, since this has
         --  a syntactic effect that we need to detect at parse time (the use
         --  of replacement characters such as colon for pound sign).

         when Pragma_Restrictions =>
            Process_Restrictions_Or_Restriction_Warnings;

>>>>>>> 751ff693
         --------------------------
         -- Restriction_Warnings --
         --------------------------

         --  pragma Restriction_Warnings (RESTRICTION {, RESTRICTION});

         --  RESTRICTION ::=
         --    restriction_IDENTIFIER
         --  | restriction_parameter_IDENTIFIER => EXPRESSION

         --  See above comment for pragma Restrictions

         when Pragma_Restriction_Warnings =>
            Process_Restrictions_Or_Restriction_Warnings;

      ----------------------------------------------------------
      -- Source_File_Name and Source_File_Name_Project (GNAT) --
      ----------------------------------------------------------

      --  These two pragmas have the same syntax and semantics.
      --  There are five forms of these pragmas:

      --  pragma Source_File_Name[_Project] (
      --    [UNIT_NAME      =>] unit_NAME,
      --     BODY_FILE_NAME =>  STRING_LITERAL
      --    [, [INDEX =>] INTEGER_LITERAL]);

      --  pragma Source_File_Name[_Project] (
      --    [UNIT_NAME      =>] unit_NAME,
      --     SPEC_FILE_NAME =>  STRING_LITERAL
      --    [, [INDEX =>] INTEGER_LITERAL]);

      --  pragma Source_File_Name[_Project] (
      --     BODY_FILE_NAME  => STRING_LITERAL
      --  [, DOT_REPLACEMENT => STRING_LITERAL]
      --  [, CASING          => CASING_SPEC]);

      --  pragma Source_File_Name[_Project] (
      --     SPEC_FILE_NAME  => STRING_LITERAL
      --  [, DOT_REPLACEMENT => STRING_LITERAL]
      --  [, CASING          => CASING_SPEC]);

      --  pragma Source_File_Name[_Project] (
      --     SUBUNIT_FILE_NAME  => STRING_LITERAL
      --  [, DOT_REPLACEMENT    => STRING_LITERAL]
      --  [, CASING             => CASING_SPEC]);

      --  CASING_SPEC ::= Uppercase | Lowercase | Mixedcase

      --  Pragma Source_File_Name_Project (SFNP) is equivalent to pragma
      --  Source_File_Name (SFN), however their usage is exclusive:
      --  SFN can only be used when no project file is used, while
      --  SFNP can only be used when a project file is used.

      --  The Project Manager produces a configuration pragmas file that
      --  is communicated to the compiler with -gnatec switch. This file
      --  contains only SFNP pragmas (at least two for the default naming
      --  scheme. As this configuration pragmas file is always the first
      --  processed by the compiler, it prevents the use of pragmas SFN in
      --  other config files when a project file is in use.

      --  Note: we process this during parsing, since we need to have the
      --  source file names set well before the semantic analysis starts,
      --  since we load the spec and with'ed packages before analysis.

      when Pragma_Source_File_Name | Pragma_Source_File_Name_Project =>
         Source_File_Name : declare
            Unam  : Unit_Name_Type;
            Expr1 : Node_Id;
            Pat   : String_Ptr;
            Typ   : Character;
            Dot   : String_Ptr;
            Cas   : Casing_Type;
            Nast  : Nat;
            Expr  : Node_Id;
            Index : Nat;

<<<<<<< HEAD
            function Get_Fname (Arg : Node_Id) return Name_Id;
=======
            function Get_Fname (Arg : Node_Id) return File_Name_Type;
>>>>>>> 751ff693
            --  Process file name from unit name form of pragma

            function Get_String_Argument (Arg : Node_Id) return String_Ptr;
            --  Process string literal value from argument

            procedure Process_Casing (Arg : Node_Id);
            --  Process Casing argument of pattern form of pragma

            procedure Process_Dot_Replacement (Arg : Node_Id);
            --  Process Dot_Replacement argument of patterm form of pragma

            ---------------
            -- Get_Fname --
            ---------------

<<<<<<< HEAD
            function Get_Fname (Arg : Node_Id) return Name_Id is
=======
            function Get_Fname (Arg : Node_Id) return File_Name_Type is
>>>>>>> 751ff693
            begin
               String_To_Name_Buffer (Strval (Expression (Arg)));

               for J in 1 .. Name_Len loop
                  if Is_Directory_Separator (Name_Buffer (J)) then
                     Error_Msg
                       ("directory separator character not allowed",
                        Sloc (Expression (Arg)) + Source_Ptr (J));
                  end if;
               end loop;

               return Name_Find;
            end Get_Fname;

            -------------------------
            -- Get_String_Argument --
            -------------------------

            function Get_String_Argument (Arg : Node_Id) return String_Ptr is
               Str : String_Id;

            begin
               if Nkind (Expression (Arg)) /= N_String_Literal
                 and then
                  Nkind (Expression (Arg)) /= N_Operator_Symbol
               then
                  Error_Msg_N
                    ("argument for pragma% must be string literal", Arg);
                  raise Error_Resync;
               end if;

               Str := Strval (Expression (Arg));

               --  Check string has no wide chars

               for J in 1 .. String_Length (Str) loop
                  if Get_String_Char (Str, J) > 255 then
                     Error_Msg
                       ("wide character not allowed in pattern for pragma%",
                        Sloc (Expression (Arg2)) + Text_Ptr (J) - 1);
                  end if;
               end loop;

               --  Acquire string

               String_To_Name_Buffer (Str);
               return new String'(Name_Buffer (1 .. Name_Len));
            end Get_String_Argument;

            --------------------
            -- Process_Casing --
            --------------------

            procedure Process_Casing (Arg : Node_Id) is
               Expr : constant Node_Id := Expression (Arg);

            begin
               Check_Required_Identifier (Arg, Name_Casing);

               if Nkind (Expr) = N_Identifier then
                  if Chars (Expr) = Name_Lowercase then
                     Cas := All_Lower_Case;
                     return;
                  elsif Chars (Expr) = Name_Uppercase then
                     Cas := All_Upper_Case;
                     return;
                  elsif Chars (Expr) = Name_Mixedcase then
                     Cas := Mixed_Case;
                     return;
                  end if;
               end if;

               Error_Msg_N
                 ("Casing argument for pragma% must be " &
                  "one of Mixedcase, Lowercase, Uppercase",
                  Arg);
            end Process_Casing;

            -----------------------------
            -- Process_Dot_Replacement --
            -----------------------------

            procedure Process_Dot_Replacement (Arg : Node_Id) is
            begin
               Check_Required_Identifier (Arg, Name_Dot_Replacement);
               Dot := Get_String_Argument (Arg);
            end Process_Dot_Replacement;

         --  Start of processing for Source_File_Name and
         --  Source_File_Name_Project pragmas.

         begin
            if Get_Pragma_Id (Pragma_Name) = Pragma_Source_File_Name then
               if Project_File_In_Use = In_Use then
                  Error_Msg
                    ("pragma Source_File_Name cannot be used " &
                     "with a project file", Pragma_Sloc);

               else
                  Project_File_In_Use := Not_In_Use;
               end if;

            else
               if Project_File_In_Use = Not_In_Use then
                  Error_Msg
                    ("pragma Source_File_Name_Project should only be used " &
                     "with a project file", Pragma_Sloc);
               else
                  Project_File_In_Use := In_Use;
               end if;
            end if;

            --  We permit from 1 to 3 arguments

            if Arg_Count not in 1 .. 3 then
               Check_Arg_Count (1);
            end if;

            Expr1 := Expression (Arg1);

            --  If first argument is identifier or selected component, then
            --  we have the specific file case of the Source_File_Name pragma,
            --  and the first argument is a unit name.

            if Nkind (Expr1) = N_Identifier
              or else
                (Nkind (Expr1) = N_Selected_Component
                  and then
                 Nkind (Selector_Name (Expr1)) = N_Identifier)
            then
               if Nkind (Expr1) = N_Identifier
                 and then Chars (Expr1) = Name_System
               then
                  Error_Msg_N
                    ("pragma Source_File_Name may not be used for System",
                     Arg1);
                  return Error;
               end if;

               --  Process index argument if present

               if Arg_Count = 3 then
                  Expr := Expression (Arg3);

                  if Nkind (Expr) /= N_Integer_Literal
                    or else not UI_Is_In_Int_Range (Intval (Expr))
                    or else Intval (Expr) > 999
                    or else Intval (Expr) <= 0
                  then
                     Error_Msg
                       ("pragma% index must be integer literal" &
                        " in range 1 .. 999", Sloc (Expr));
                     raise Error_Resync;
                  else
                     Index := UI_To_Int (Intval (Expr));
                  end if;

               --  No index argument present

               else
                  Check_Arg_Count (2);
                  Index := 0;
               end if;

               Check_Optional_Identifier (Arg1, Name_Unit_Name);
               Unam := Get_Unit_Name (Expr1);

               Check_Arg_Is_String_Literal (Arg2);

               if Chars (Arg2) = Name_Spec_File_Name then
                  Set_File_Name
                    (Get_Spec_Name (Unam), Get_Fname (Arg2), Index);

               elsif Chars (Arg2) = Name_Body_File_Name then
                  Set_File_Name
                    (Unam, Get_Fname (Arg2), Index);

               else
                  Error_Msg_N
                    ("pragma% argument has incorrect identifier", Arg2);
                  return Pragma_Node;
               end if;

            --  If the first argument is not an identifier, then we must have
            --  the pattern form of the pragma, and the first argument must be
            --  the pattern string with an appropriate name.

            else
               if Chars (Arg1) = Name_Spec_File_Name then
                  Typ := 's';

               elsif Chars (Arg1) = Name_Body_File_Name then
                  Typ := 'b';

               elsif Chars (Arg1) = Name_Subunit_File_Name then
                  Typ := 'u';

               elsif Chars (Arg1) = Name_Unit_Name then
                  Error_Msg_N
                    ("Unit_Name parameter for pragma% must be an identifier",
                     Arg1);
                  raise Error_Resync;

               else
                  Error_Msg_N
                    ("pragma% argument has incorrect identifier", Arg1);
                  raise Error_Resync;
               end if;

               Pat := Get_String_Argument (Arg1);

               --  Check pattern has exactly one asterisk

               Nast := 0;
               for J in Pat'Range loop
                  if Pat (J) = '*' then
                     Nast := Nast + 1;
                  end if;
               end loop;

               if Nast /= 1 then
                  Error_Msg_N
                    ("file name pattern must have exactly one * character",
                     Arg1);
                  return Pragma_Node;
               end if;

               --  Set defaults for Casing and Dot_Separator parameters

               Cas := All_Lower_Case;
               Dot := new String'(".");

               --  Process second and third arguments if present

               if Arg_Count > 1 then
                  if Chars (Arg2) = Name_Casing then
                     Process_Casing (Arg2);

                     if Arg_Count = 3 then
                        Process_Dot_Replacement (Arg3);
                     end if;

                  else
                     Process_Dot_Replacement (Arg2);

                     if Arg_Count = 3 then
                        Process_Casing (Arg3);
                     end if;
                  end if;
               end if;

               Set_File_Name_Pattern (Pat, Typ, Dot, Cas);
            end if;
         end Source_File_Name;

      -----------------------------
      -- Source_Reference (GNAT) --
      -----------------------------

      --  pragma Source_Reference
      --    (INTEGER_LITERAL [, STRING_LITERAL] );

      --  Processing for this pragma must be done at parse time, since error
      --  messages needing the proper line numbers can be generated in parse
      --  only mode with semantic checking turned off, and indeed we usually
      --  turn off semantic checking anyway if any parse errors are found.

      when Pragma_Source_Reference => Source_Reference : declare
         Fname : File_Name_Type;

      begin
         if Arg_Count /= 1 then
            Check_Arg_Count (2);
            Check_No_Identifier (Arg2);
         end if;

         --  Check that this is first line of file. We skip this test if
         --  we are in syntax check only mode, since we may be dealing with
         --  multiple compilation units.

         if Get_Physical_Line_Number (Pragma_Sloc) /= 1
           and then Num_SRef_Pragmas (Current_Source_File) = 0
           and then Operating_Mode /= Check_Syntax
         then
            Error_Msg
              ("first % pragma must be first line of file", Pragma_Sloc);
            raise Error_Resync;
         end if;

         Check_No_Identifier (Arg1);

         if Arg_Count = 1 then
            if Num_SRef_Pragmas (Current_Source_File) = 0 then
               Error_Msg
                 ("file name required for first % pragma in file",
                  Pragma_Sloc);
               raise Error_Resync;
            else
               Fname := No_File;
            end if;

         --  File name present

         else
            Check_Arg_Is_String_Literal (Arg2);
            String_To_Name_Buffer (Strval (Expression (Arg2)));
            Fname := Name_Find;

            if Num_SRef_Pragmas (Current_Source_File) > 0 then
               if Fname /= Full_Ref_Name (Current_Source_File) then
                  Error_Msg
                    ("file name must be same in all % pragmas", Pragma_Sloc);
                  raise Error_Resync;
               end if;
            end if;
         end if;

         if Nkind (Expression (Arg1)) /= N_Integer_Literal then
            Error_Msg
              ("argument for pragma% must be integer literal",
                Sloc (Expression (Arg1)));
            raise Error_Resync;

         --  OK, this source reference pragma is effective, however, we
         --  ignore it if it is not in the first unit in the multiple unit
         --  case. This is because the only purpose in this case is to
         --  provide source pragmas for subsequent use by gnatchop.

         else
            if Num_Library_Units = 1 then
               Register_Source_Ref_Pragma
                 (Fname,
                  Strip_Directory (Fname),
                  UI_To_Int (Intval (Expression (Arg1))),
                  Get_Physical_Line_Number (Pragma_Sloc) + 1);
            end if;
         end if;
      end Source_Reference;

      -------------------------
      -- Style_Checks (GNAT) --
      -------------------------

      --  pragma Style_Checks (On | Off | ALL_CHECKS | STRING_LITERAL);

      --  This is processed by the parser since some of the style
      --  checks take place during source scanning and parsing.

      when Pragma_Style_Checks => Style_Checks : declare
         A  : Node_Id;
         S  : String_Id;
         C  : Char_Code;
         OK : Boolean := True;

      begin
         --  Two argument case is only for semantics

         if Arg_Count = 2 then
            null;

         else
            Check_Arg_Count (1);
            Check_No_Identifier (Arg1);
            A := Expression (Arg1);

            if Nkind (A) = N_String_Literal then
               S := Strval (A);

               declare
                  Slen    : constant Natural := Natural (String_Length (S));
                  Options : String (1 .. Slen);
                  J       : Natural;
                  Ptr     : Natural;

               begin
                  J := 1;
                  loop
                     C := Get_String_Char (S, Int (J));

                     if not In_Character_Range (C) then
                        OK := False;
                        Ptr := J;
                        exit;

                     else
                        Options (J) := Get_Character (C);
                     end if;

                     if J = Slen then
                        Set_Style_Check_Options (Options, OK, Ptr);
                        exit;

                     else
                        J := J + 1;
                     end if;
                  end loop;

                  if not OK then
                     Error_Msg
                       (Style_Msg_Buf (1 .. Style_Msg_Len),
                        Sloc (Expression (Arg1)) + Source_Ptr (Ptr));
                     raise Error_Resync;
                  end if;
               end;

            elsif Nkind (A) /= N_Identifier then
               OK := False;

            elsif Chars (A) = Name_All_Checks then
               Stylesw.Set_Default_Style_Check_Options;

            elsif Chars (A) = Name_On then
               Style_Check := True;

            elsif Chars (A) = Name_Off then
               Style_Check := False;

            else
               OK := False;
            end if;

            if not OK then
               Error_Msg ("incorrect argument for pragma%", Sloc (A));
               raise Error_Resync;
            end if;
         end if;
      end Style_Checks;

      ---------------------
      -- Warnings (GNAT) --
      ---------------------

      --  pragma Warnings (On | Off);
      --  pragma Warnings (On | Off, LOCAL_NAME);
      --  pragma Warnings (static_string_EXPRESSION);
      --  pragma Warnings (On | Off, static_string_EXPRESSION);

      --  The one argument ON/OFF case is processed by the parser, since it may
      --  control parser warnings as well as semantic warnings, and in any case
      --  we want to be absolutely sure that the range in the warnings table is
      --  set well before any semantic analysis is performed.

      when Pragma_Warnings =>
         if Arg_Count = 1 then
            Check_No_Identifier (Arg1);

            declare
               Argx : constant Node_Id := Expression (Arg1);
            begin
               if Nkind (Argx) = N_Identifier then
                  if Chars (Argx) = Name_On then
                     Set_Warnings_Mode_On (Pragma_Sloc);
                  elsif Chars (Argx) = Name_Off then
                     Set_Warnings_Mode_Off (Pragma_Sloc);
                  end if;
               end if;
            end;
         end if;

      -----------------------------
      -- Wide_Character_Encoding --
      -----------------------------

      --  pragma Wide_Character_Encoding (IDENTIFIER | CHARACTER_LITERAL);

      --  This is processed by the parser, since the scanner is affected

      when Pragma_Wide_Character_Encoding => Wide_Character_Encoding : declare
         A : Node_Id;

      begin
         Check_Arg_Count (1);
         Check_No_Identifier (Arg1);
         A := Expression (Arg1);

         if Nkind (A) = N_Identifier then
            Get_Name_String (Chars (A));
            Wide_Character_Encoding_Method :=
              Get_WC_Encoding_Method (Name_Buffer (1 .. Name_Len));

         elsif Nkind (A) = N_Character_Literal then
            declare
               R : constant Char_Code :=
                     Char_Code (UI_To_Int (Char_Literal_Value (A)));
            begin
               if In_Character_Range (R) then
                  Wide_Character_Encoding_Method :=
                    Get_WC_Encoding_Method (Get_Character (R));
               else
                  raise Constraint_Error;
               end if;
            end;

         else
<<<<<<< HEAD
               raise Constraint_Error;
=======
            raise Constraint_Error;
>>>>>>> 751ff693
         end if;

      exception
         when Constraint_Error =>
            Error_Msg_N ("invalid argument for pragma%", Arg1);
      end Wide_Character_Encoding;

      -----------------------
      -- All Other Pragmas --
      -----------------------

      --  For all other pragmas, checking and processing is handled
      --  entirely in Sem_Prag, and no further checking is done by Par.

      when Pragma_Abort_Defer                   |
           Pragma_Assertion_Policy              |
           Pragma_AST_Entry                     |
           Pragma_All_Calls_Remote              |
           Pragma_Annotate                      |
           Pragma_Assert                        |
           Pragma_Asynchronous                  |
           Pragma_Atomic                        |
           Pragma_Atomic_Components             |
           Pragma_Attach_Handler                |
<<<<<<< HEAD
           Pragma_Compile_Time_Warning          |
=======
           Pragma_Check_Name                    |
           Pragma_CIL_Constructor               |
           Pragma_Compile_Time_Error            |
           Pragma_Compile_Time_Warning          |
           Pragma_Compiler_Unit                 |
>>>>>>> 751ff693
           Pragma_Convention_Identifier         |
           Pragma_CPP_Class                     |
           Pragma_CPP_Constructor               |
           Pragma_CPP_Virtual                   |
           Pragma_CPP_Vtable                    |
           Pragma_C_Pass_By_Copy                |
           Pragma_Comment                       |
           Pragma_Common_Object                 |
           Pragma_Complete_Representation       |
           Pragma_Complex_Representation        |
           Pragma_Component_Alignment           |
           Pragma_Controlled                    |
           Pragma_Convention                    |
           Pragma_Debug_Policy                  |
           Pragma_Detect_Blocking               |
           Pragma_Discard_Names                 |
           Pragma_Eliminate                     |
           Pragma_Elaborate                     |
           Pragma_Elaborate_All                 |
           Pragma_Elaborate_Body                |
           Pragma_Elaboration_Checks            |
<<<<<<< HEAD
           Pragma_Explicit_Overriding           |
=======
>>>>>>> 751ff693
           Pragma_Export                        |
           Pragma_Export_Exception              |
           Pragma_Export_Function               |
           Pragma_Export_Object                 |
           Pragma_Export_Procedure              |
           Pragma_Export_Value                  |
           Pragma_Export_Valued_Procedure       |
           Pragma_Extend_System                 |
           Pragma_External                      |
           Pragma_External_Name_Casing          |
<<<<<<< HEAD
           Pragma_Finalize_Storage_Only         |
           Pragma_Float_Representation          |
           Pragma_Ident                         |
=======
           Pragma_Favor_Top_Level               |
           Pragma_Fast_Math                     |
           Pragma_Finalize_Storage_Only         |
           Pragma_Float_Representation          |
           Pragma_Ident                         |
           Pragma_Implemented_By_Entry          |
           Pragma_Implicit_Packing              |
>>>>>>> 751ff693
           Pragma_Import                        |
           Pragma_Import_Exception              |
           Pragma_Import_Function               |
           Pragma_Import_Object                 |
           Pragma_Import_Procedure              |
           Pragma_Import_Valued_Procedure       |
           Pragma_Initialize_Scalars            |
           Pragma_Inline                        |
           Pragma_Inline_Always                 |
           Pragma_Inline_Generic                |
           Pragma_Inspection_Point              |
           Pragma_Interface                     |
           Pragma_Interface_Name                |
           Pragma_Interrupt_Handler             |
           Pragma_Interrupt_State               |
           Pragma_Interrupt_Priority            |
           Pragma_Java_Constructor              |
           Pragma_Java_Interface                |
           Pragma_Keep_Names                    |
           Pragma_License                       |
           Pragma_Link_With                     |
           Pragma_Linker_Alias                  |
           Pragma_Linker_Constructor            |
           Pragma_Linker_Destructor             |
           Pragma_Linker_Options                |
           Pragma_Linker_Section                |
           Pragma_Locking_Policy                |
           Pragma_Long_Float                    |
           Pragma_Machine_Attribute             |
           Pragma_Main                          |
           Pragma_Main_Storage                  |
           Pragma_Memory_Size                   |
<<<<<<< HEAD
=======
           Pragma_No_Body                       |
>>>>>>> 751ff693
           Pragma_No_Return                     |
           Pragma_Obsolescent                   |
           Pragma_No_Run_Time                   |
           Pragma_No_Strict_Aliasing            |
           Pragma_Normalize_Scalars             |
           Pragma_Optimize                      |
<<<<<<< HEAD
           Pragma_Optional_Overriding           |
=======
>>>>>>> 751ff693
           Pragma_Pack                          |
           Pragma_Passive                       |
           Pragma_Preelaborable_Initialization  |
           Pragma_Polling                       |
           Pragma_Persistent_BSS                |
           Pragma_Preelaborate                  |
           Pragma_Preelaborate_05               |
           Pragma_Priority                      |
           Pragma_Priority_Specific_Dispatching |
           Pragma_Profile                       |
           Pragma_Profile_Warnings              |
           Pragma_Propagate_Exceptions          |
           Pragma_Psect_Object                  |
           Pragma_Pure                          |
           Pragma_Pure_05                       |
           Pragma_Pure_Function                 |
           Pragma_Queuing_Policy                |
           Pragma_Remote_Call_Interface         |
           Pragma_Remote_Types                  |
           Pragma_Restricted_Run_Time           |
           Pragma_Ravenscar                     |
           Pragma_Reviewable                    |
           Pragma_Share_Generic                 |
           Pragma_Shared                        |
           Pragma_Shared_Passive                |
           Pragma_Storage_Size                  |
           Pragma_Storage_Unit                  |
<<<<<<< HEAD
=======
           Pragma_Static_Elaboration_Desired    |
>>>>>>> 751ff693
           Pragma_Stream_Convert                |
           Pragma_Subtitle                      |
           Pragma_Suppress                      |
           Pragma_Suppress_All                  |
           Pragma_Suppress_Debug_Info           |
           Pragma_Suppress_Exception_Locations  |
           Pragma_Suppress_Initialization       |
           Pragma_System_Name                   |
           Pragma_Task_Dispatching_Policy       |
           Pragma_Task_Info                     |
           Pragma_Task_Name                     |
           Pragma_Task_Storage                  |
<<<<<<< HEAD
           Pragma_Thread_Body                   |
=======
>>>>>>> 751ff693
           Pragma_Time_Slice                    |
           Pragma_Title                         |
           Pragma_Unchecked_Union               |
           Pragma_Unimplemented_Unit            |
<<<<<<< HEAD
           Pragma_Universal_Data                |
           Pragma_Unreferenced                  |
=======
           Pragma_Universal_Aliasing            |
           Pragma_Universal_Data                |
           Pragma_Unmodified                    |
           Pragma_Unreferenced                  |
           Pragma_Unreferenced_Objects          |
>>>>>>> 751ff693
           Pragma_Unreserve_All_Interrupts      |
           Pragma_Unsuppress                    |
           Pragma_Use_VADS_Size                 |
           Pragma_Volatile                      |
           Pragma_Volatile_Components           |
           Pragma_Weak_External                 |
           Pragma_Validity_Checks               =>
         null;

      --------------------
      -- Unknown_Pragma --
      --------------------

      --  Should be impossible, since we excluded this case earlier on

      when Unknown_Pragma =>
         raise Program_Error;

   end case;

   return Pragma_Node;

   --------------------
   -- Error Handling --
   --------------------

exception
   when Error_Resync =>
      return Error;

end Prag;<|MERGE_RESOLUTION|>--- conflicted
+++ resolved
@@ -6,11 +6,7 @@
 --                                                                          --
 --                                 B o d y                                  --
 --                                                                          --
-<<<<<<< HEAD
---          Copyright (C) 1992-2006, Free Software Foundation, Inc.         --
-=======
 --          Copyright (C) 1992-2007, Free Software Foundation, Inc.         --
->>>>>>> 751ff693
 --                                                                          --
 -- GNAT is free software;  you can  redistribute it  and/or modify it under --
 -- terms of the  GNU General Public License as published  by the Free Soft- --
@@ -19,14 +15,8 @@
 -- OUT ANY WARRANTY;  without even the  implied warranty of MERCHANTABILITY --
 -- or FITNESS FOR A PARTICULAR PURPOSE.  See the GNU General Public License --
 -- for  more details.  You should have  received  a copy of the GNU General --
-<<<<<<< HEAD
--- Public License  distributed with GNAT;  see file COPYING.  If not, write --
--- to  the  Free Software Foundation,  51  Franklin  Street,  Fifth  Floor, --
--- Boston, MA 02110-1301, USA.                                              --
-=======
 -- Public License  distributed with GNAT; see file COPYING3.  If not, go to --
 -- http://www.gnu.org/licenses for a complete copy of the license.          --
->>>>>>> 751ff693
 --                                                                          --
 -- GNAT was originally developed  by the GNAT team at  New York University. --
 -- Extensive contributions were provided by Ada Core Technologies Inc.      --
@@ -385,19 +375,9 @@
 
          if Chars (Expression (Arg1)) = Name_On then
             Extensions_Allowed := True;
-<<<<<<< HEAD
-            Ada_Version := Ada_Version_Type'Last;
          else
             Extensions_Allowed := False;
-            Ada_Version := Ada_Version_Type'Min (Ada_Version, Ada_95);
-         end if;
-
-         Ada_Version_Explicit := Ada_Version;
-=======
-         else
-            Extensions_Allowed := False;
-         end if;
->>>>>>> 751ff693
+         end if;
 
       ----------------
       -- List (2.8) --
@@ -452,7 +432,6 @@
          --  RESTRICTION ::=
          --    restriction_IDENTIFIER
          --  | restriction_parameter_IDENTIFIER => EXPRESSION
-<<<<<<< HEAD
 
          --  We process the case of No_Obsolescent_Features, since this has
          --  a syntactic effect that we need to detect at parse time (the use
@@ -461,16 +440,6 @@
          when Pragma_Restrictions =>
             Process_Restrictions_Or_Restriction_Warnings;
 
-=======
-
-         --  We process the case of No_Obsolescent_Features, since this has
-         --  a syntactic effect that we need to detect at parse time (the use
-         --  of replacement characters such as colon for pound sign).
-
-         when Pragma_Restrictions =>
-            Process_Restrictions_Or_Restriction_Warnings;
-
->>>>>>> 751ff693
          --------------------------
          -- Restriction_Warnings --
          --------------------------
@@ -548,11 +517,7 @@
             Expr  : Node_Id;
             Index : Nat;
 
-<<<<<<< HEAD
-            function Get_Fname (Arg : Node_Id) return Name_Id;
-=======
             function Get_Fname (Arg : Node_Id) return File_Name_Type;
->>>>>>> 751ff693
             --  Process file name from unit name form of pragma
 
             function Get_String_Argument (Arg : Node_Id) return String_Ptr;
@@ -568,11 +533,7 @@
             -- Get_Fname --
             ---------------
 
-<<<<<<< HEAD
-            function Get_Fname (Arg : Node_Id) return Name_Id is
-=======
             function Get_Fname (Arg : Node_Id) return File_Name_Type is
->>>>>>> 751ff693
             begin
                String_To_Name_Buffer (Strval (Expression (Arg)));
 
@@ -1067,11 +1028,7 @@
             end;
 
          else
-<<<<<<< HEAD
-               raise Constraint_Error;
-=======
             raise Constraint_Error;
->>>>>>> 751ff693
          end if;
 
       exception
@@ -1096,15 +1053,11 @@
            Pragma_Atomic                        |
            Pragma_Atomic_Components             |
            Pragma_Attach_Handler                |
-<<<<<<< HEAD
-           Pragma_Compile_Time_Warning          |
-=======
            Pragma_Check_Name                    |
            Pragma_CIL_Constructor               |
            Pragma_Compile_Time_Error            |
            Pragma_Compile_Time_Warning          |
            Pragma_Compiler_Unit                 |
->>>>>>> 751ff693
            Pragma_Convention_Identifier         |
            Pragma_CPP_Class                     |
            Pragma_CPP_Constructor               |
@@ -1126,10 +1079,6 @@
            Pragma_Elaborate_All                 |
            Pragma_Elaborate_Body                |
            Pragma_Elaboration_Checks            |
-<<<<<<< HEAD
-           Pragma_Explicit_Overriding           |
-=======
->>>>>>> 751ff693
            Pragma_Export                        |
            Pragma_Export_Exception              |
            Pragma_Export_Function               |
@@ -1140,11 +1089,6 @@
            Pragma_Extend_System                 |
            Pragma_External                      |
            Pragma_External_Name_Casing          |
-<<<<<<< HEAD
-           Pragma_Finalize_Storage_Only         |
-           Pragma_Float_Representation          |
-           Pragma_Ident                         |
-=======
            Pragma_Favor_Top_Level               |
            Pragma_Fast_Math                     |
            Pragma_Finalize_Storage_Only         |
@@ -1152,7 +1096,6 @@
            Pragma_Ident                         |
            Pragma_Implemented_By_Entry          |
            Pragma_Implicit_Packing              |
->>>>>>> 751ff693
            Pragma_Import                        |
            Pragma_Import_Exception              |
            Pragma_Import_Function               |
@@ -1185,20 +1128,13 @@
            Pragma_Main                          |
            Pragma_Main_Storage                  |
            Pragma_Memory_Size                   |
-<<<<<<< HEAD
-=======
            Pragma_No_Body                       |
->>>>>>> 751ff693
            Pragma_No_Return                     |
            Pragma_Obsolescent                   |
            Pragma_No_Run_Time                   |
            Pragma_No_Strict_Aliasing            |
            Pragma_Normalize_Scalars             |
            Pragma_Optimize                      |
-<<<<<<< HEAD
-           Pragma_Optional_Overriding           |
-=======
->>>>>>> 751ff693
            Pragma_Pack                          |
            Pragma_Passive                       |
            Pragma_Preelaborable_Initialization  |
@@ -1226,10 +1162,7 @@
            Pragma_Shared_Passive                |
            Pragma_Storage_Size                  |
            Pragma_Storage_Unit                  |
-<<<<<<< HEAD
-=======
            Pragma_Static_Elaboration_Desired    |
->>>>>>> 751ff693
            Pragma_Stream_Convert                |
            Pragma_Subtitle                      |
            Pragma_Suppress                      |
@@ -1242,24 +1175,15 @@
            Pragma_Task_Info                     |
            Pragma_Task_Name                     |
            Pragma_Task_Storage                  |
-<<<<<<< HEAD
-           Pragma_Thread_Body                   |
-=======
->>>>>>> 751ff693
            Pragma_Time_Slice                    |
            Pragma_Title                         |
            Pragma_Unchecked_Union               |
            Pragma_Unimplemented_Unit            |
-<<<<<<< HEAD
-           Pragma_Universal_Data                |
-           Pragma_Unreferenced                  |
-=======
            Pragma_Universal_Aliasing            |
            Pragma_Universal_Data                |
            Pragma_Unmodified                    |
            Pragma_Unreferenced                  |
            Pragma_Unreferenced_Objects          |
->>>>>>> 751ff693
            Pragma_Unreserve_All_Interrupts      |
            Pragma_Unsuppress                    |
            Pragma_Use_VADS_Size                 |

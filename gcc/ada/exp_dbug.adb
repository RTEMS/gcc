------------------------------------------------------------------------------
--                                                                          --
--                         GNAT COMPILER COMPONENTS                         --
--                                                                          --
--                             E X P _ D B U G                              --
--                                                                          --
--                                 B o d y                                  --
--                                                                          --
<<<<<<< HEAD
--          Copyright (C) 1996-2006, Free Software Foundation, Inc.         --
=======
--          Copyright (C) 1996-2007, Free Software Foundation, Inc.         --
>>>>>>> 60a98cce
--                                                                          --
-- GNAT is free software;  you can  redistribute it  and/or modify it under --
-- terms of the  GNU General Public License as published  by the Free Soft- --
-- ware  Foundation;  either version 2,  or (at your option) any later ver- --
-- sion.  GNAT is distributed in the hope that it will be useful, but WITH- --
-- OUT ANY WARRANTY;  without even the  implied warranty of MERCHANTABILITY --
-- or FITNESS FOR A PARTICULAR PURPOSE.  See the GNU General Public License --
-- for  more details.  You should have  received  a copy of the GNU General --
-- Public License  distributed with GNAT;  see file COPYING.  If not, write --
-- to  the  Free Software Foundation,  51  Franklin  Street,  Fifth  Floor, --
-- Boston, MA 02110-1301, USA.                                              --
--                                                                          --
-- GNAT was originally developed  by the GNAT team at  New York University. --
-- Extensive contributions were provided by Ada Core Technologies Inc.      --
--                                                                          --
------------------------------------------------------------------------------

with Alloc;    use Alloc;
with Atree;    use Atree;
with Debug;    use Debug;
with Einfo;    use Einfo;
with Nlists;   use Nlists;
with Nmake;    use Nmake;
with Opt;      use Opt;
with Output;   use Output;
with Sem_Eval; use Sem_Eval;
with Sem_Util; use Sem_Util;
with Sinfo;    use Sinfo;
with Stand;    use Stand;
with Stringt;  use Stringt;
with Table;
with Tbuild;   use Tbuild;
with Urealp;   use Urealp;

package body Exp_Dbug is

   --  The following table is used to queue up the entities passed as
   --  arguments to Qualify_Entity_Names for later processing when
   --  Qualify_All_Entity_Names is called.

   package Name_Qualify_Units is new Table.Table (
     Table_Component_Type => Node_Id,
     Table_Index_Type     => Nat,
     Table_Low_Bound      => 1,
     Table_Initial        => Alloc.Name_Qualify_Units_Initial,
     Table_Increment      => Alloc.Name_Qualify_Units_Increment,
     Table_Name           => "Name_Qualify_Units");

   --------------------------------
   -- Use of Qualification Flags --
   --------------------------------

   --  There are two flags used to keep track of qualification of entities

   --    Has_Fully_Qualified_Name
   --    Has_Qualified_Name

   --  The difference between these is as follows. Has_Qualified_Name is
   --  set to indicate that the name has been qualified as required by the
   --  spec of this package. As described there, this may involve the full
   --  qualification for the name, but for some entities, notably procedure
   --  local variables, this full qualification is not required.

   --  The flag Has_Fully_Qualified_Name is set if indeed the name has been
   --  fully qualified in the Ada sense. If Has_Fully_Qualified_Name is set,
   --  then Has_Qualified_Name is also set, but the other way round is not
   --  the case.

   --  Consider the following example:

   --     with ...
   --     procedure X is
   --       B : Ddd.Ttt;
   --       procedure Y is ..

   --  Here B is a procedure local variable, so it does not need fully
   --  qualification. The flag Has_Qualified_Name will be set on the
   --  first attempt to qualify B, to indicate that the job is done
   --  and need not be redone.

   --  But Y is qualified as x__y, since procedures are always fully
   --  qualified, so the first time that an attempt is made to qualify
   --  the name y, it will be replaced by x__y, and both flags are set.

   --  Why the two flags? Well there are cases where we derive type names
   --  from object names. As noted in the spec, type names are always
   --  fully qualified. Suppose for example that the backend has to build
   --  a padded type for variable B. then it will construct the PAD name
   --  from B, but it requires full qualification, so the fully qualified
   --  type name will be x__b___PAD. The two flags allow the circuit for
   --  building this name to realize efficiently that b needs further
   --  qualification.

   --------------------
   -- Homonym_Suffix --
   --------------------

   --  The string defined here (and its associated length) is used to
   --  gather the homonym string that will be appended to Name_Buffer
   --  when the name is complete. Strip_Suffixes appends to this string
   --  as does Append_Homonym_Number, and Output_Homonym_Numbers_Suffix
   --  appends the string to the end of Name_Buffer.

   Homonym_Numbers : String (1 .. 256);
   Homonym_Len     : Natural := 0;

   ----------------------
   -- Local Procedures --
   ----------------------

   procedure Add_Uint_To_Buffer (U : Uint);
   --  Add image of universal integer to Name_Buffer, updating Name_Len

   procedure Add_Real_To_Buffer (U : Ureal);
   --  Add nnn_ddd to Name_Buffer, where nnn and ddd are integer values of
   --  the normalized numerator and denominator of the given real value.

   procedure Append_Homonym_Number (E : Entity_Id);
   --  If the entity E has homonyms in the same scope, then make an entry
   --  in the Homonym_Numbers array, bumping Homonym_Count accordingly.

   function Bounds_Match_Size (E : Entity_Id) return  Boolean;
   --  Determine whether the bounds of E match the size of the type. This is
   --  used to determine whether encoding is required for a discrete type.

   procedure Output_Homonym_Numbers_Suffix;
   --  If homonym numbers are stored, then output them into Name_Buffer

   procedure Prepend_String_To_Buffer (S : String);
   --  Prepend given string to the contents of the string buffer, updating
   --  the value in Name_Len (i.e. string is added at start of buffer).

   procedure Prepend_Uint_To_Buffer (U : Uint);
   --  Prepend image of universal integer to Name_Buffer, updating Name_Len

   procedure Qualify_Entity_Name (Ent : Entity_Id);
   --  If not already done, replaces the Chars field of the given entity
   --  with the appropriate fully qualified name.

   procedure Strip_Suffixes (BNPE_Suffix_Found : in out Boolean);
   --  Given an qualified entity name in Name_Buffer, remove any plain X or
   --  X{nb} qualification suffix. The contents of Name_Buffer is not changed
   --  but Name_Len may be adjusted on return to remove the suffix. If a
   --  BNPE suffix is found and stripped, then BNPE_Suffix_Found is set to
   --  True. If no suffix is found, then BNPE_Suffix_Found is not modified.
   --  This routine also searches for a homonym suffix, and if one is found
   --  it is also stripped, and the entries are added to the global homonym
   --  list (Homonym_Numbers) so that they can later be put back.

   ------------------------
   -- Add_Real_To_Buffer --
   ------------------------

   procedure Add_Real_To_Buffer (U : Ureal) is
   begin
      Add_Uint_To_Buffer (Norm_Num (U));
      Add_Str_To_Name_Buffer ("_");
      Add_Uint_To_Buffer (Norm_Den (U));
   end Add_Real_To_Buffer;

   ------------------------
   -- Add_Uint_To_Buffer --
   ------------------------

   procedure Add_Uint_To_Buffer (U : Uint) is
   begin
      if U < 0 then
         Add_Uint_To_Buffer (-U);
         Add_Char_To_Name_Buffer ('m');
      else
         UI_Image (U, Decimal);
         Add_Str_To_Name_Buffer (UI_Image_Buffer (1 .. UI_Image_Length));
      end if;
   end Add_Uint_To_Buffer;

   ---------------------------
   -- Append_Homonym_Number --
   ---------------------------

   procedure Append_Homonym_Number (E : Entity_Id) is

      procedure Add_Nat_To_H (Nr : Nat);
      --  Little procedure to append Nr to Homonym_Numbers

      ------------------
      -- Add_Nat_To_H --
      ------------------

      procedure Add_Nat_To_H (Nr : Nat) is
      begin
         if Nr >= 10 then
            Add_Nat_To_H (Nr / 10);
         end if;

         Homonym_Len := Homonym_Len + 1;
         Homonym_Numbers (Homonym_Len) :=
           Character'Val (Nr mod 10 + Character'Pos ('0'));
      end Add_Nat_To_H;

   --  Start of processing for Append_Homonym_Number

   begin
      if Has_Homonym (E) then
         declare
            H  : Entity_Id := Homonym (E);
            Nr : Nat := 1;

         begin
            while Present (H) loop
               if Scope (H) = Scope (E) then
                  Nr := Nr + 1;
               end if;

               H := Homonym (H);
            end loop;

            if Homonym_Len > 0 then
               Homonym_Len := Homonym_Len + 1;
               Homonym_Numbers (Homonym_Len) := '_';
            end if;

            Add_Nat_To_H (Nr);
         end;
      end if;
   end Append_Homonym_Number;

   -----------------------
   -- Bounds_Match_Size --
   -----------------------

   function Bounds_Match_Size (E : Entity_Id) return Boolean is
      Siz : Uint;

   begin
      if not Is_OK_Static_Subtype (E) then
         return False;

      elsif Is_Integer_Type (E)
        and then Subtypes_Statically_Match (E, Base_Type (E))
      then
         return True;

      --  Here we check if the static bounds match the natural size, which is
      --  the size passed through with the debugging information. This is the
      --  Esize rounded up to 8, 16, 32 or 64 as appropriate.

      else
         declare
            Umark  : constant Uintp.Save_Mark := Uintp.Mark;
            Result : Boolean;

         begin
            if Esize (E) <= 8 then
               Siz := Uint_8;
            elsif Esize (E) <= 16 then
               Siz := Uint_16;
            elsif Esize (E) <= 32 then
               Siz := Uint_32;
            else
               Siz := Uint_64;
            end if;

            if Is_Modular_Integer_Type (E) or else Is_Enumeration_Type (E) then
               Result :=
                 Expr_Rep_Value (Type_Low_Bound (E)) = 0
                   and then
                 2 ** Siz - Expr_Rep_Value (Type_High_Bound (E)) = 1;

            else
               Result :=
                 Expr_Rep_Value (Type_Low_Bound (E)) + 2 ** (Siz - 1) = 0
                   and then
                 2 ** (Siz - 1) - Expr_Rep_Value (Type_High_Bound (E)) = 1;
            end if;

            Release (Umark);
            return Result;
         end;
      end if;
   end Bounds_Match_Size;

   --------------------------------
   -- Debug_Renaming_Declaration --
   --------------------------------

   function Debug_Renaming_Declaration (N : Node_Id) return Node_Id is
      Loc : constant Source_Ptr := Sloc (N);
      Ent : constant Node_Id    := Defining_Entity (N);
      Nam : constant Node_Id    := Name (N);
      Ren : Node_Id;
      Typ : Entity_Id;
      Obj : Entity_Id;
      Res : Node_Id;

      function Output_Subscript (N : Node_Id; S : String) return Boolean;
      --  Outputs a single subscript value as ?nnn (subscript is compile time
      --  known value with value nnn) or as ?e (subscript is local constant
      --  with name e), where S supplies the proper string to use for ?.
      --  Returns False if the subscript is not of an appropriate type to
      --  output in one of these two forms. The result is prepended to the
      --  name stored in Name_Buffer.

      ----------------------
      -- Output_Subscript --
      ----------------------

      function Output_Subscript (N : Node_Id; S : String) return Boolean is
      begin
         if Compile_Time_Known_Value (N) then
            Prepend_Uint_To_Buffer (Expr_Value (N));

         elsif Nkind (N) = N_Identifier
           and then Scope (Entity (N)) = Scope (Ent)
           and then Ekind (Entity (N)) = E_Constant
         then
            Prepend_String_To_Buffer (Get_Name_String (Chars (Entity (N))));

         else
            return False;
         end if;

         Prepend_String_To_Buffer (S);
         return True;
      end Output_Subscript;

   --  Start of processing for Debug_Renaming_Declaration

   begin
      if not Comes_From_Source (N)
        and then not Needs_Debug_Info (Ent)
      then
         return Empty;
      end if;

<<<<<<< HEAD
      --  Prepare entity name for type declaration

      Get_Name_String (Chars (Ent));

      case Nkind (N) is
         when N_Object_Renaming_Declaration =>
            Add_Str_To_Name_Buffer ("___XR");

         when N_Exception_Renaming_Declaration =>
            Add_Str_To_Name_Buffer ("___XRE");

         when N_Package_Renaming_Declaration =>
            Add_Str_To_Name_Buffer ("___XRP");

            --  If it is a child unit create a fully qualified name, to
            --  disambiguate multiple child units with the same name and
            --  different parents.

            if Is_Child_Unit (Ent) then
               Prepend_String_To_Buffer ("__");
               Prepend_String_To_Buffer
                 (Get_Name_String (Chars (Scope (Ent))));
            end if;

         when others =>
            return Empty;
      end case;

      Rnm := Name_Find;

=======
>>>>>>> 60a98cce
      --  Get renamed entity and compute suffix

      Name_Len := 0;
      Ren := Nam;
      loop
         case Nkind (Ren) is

            when N_Identifier =>
               exit;

            when N_Expanded_Name =>

               --  The entity field for an N_Expanded_Name is on the expanded
               --  name node itself, so we are done here too.

               exit;

            when N_Selected_Component =>
               Prepend_String_To_Buffer
                 (Get_Name_String (Chars (Selector_Name (Ren))));
               Prepend_String_To_Buffer ("XR");
               Ren := Prefix (Ren);

            when N_Indexed_Component =>
               declare
                  X : Node_Id := Last (Expressions (Ren));

               begin
                  while Present (X) loop
                     if not Output_Subscript (X, "XS") then
                        Set_Materialize_Entity (Ent);
                        return Empty;
                     end if;

                     Prev (X);
                  end loop;
               end;

               Ren := Prefix (Ren);

            when N_Slice =>

               Typ := Etype (First_Index (Etype (Nam)));

               if not Output_Subscript (Type_High_Bound (Typ), "XS") then
                  Set_Materialize_Entity (Ent);
                  return Empty;
               end if;

               if not Output_Subscript (Type_Low_Bound  (Typ), "XL") then
                  Set_Materialize_Entity (Ent);
                  return Empty;
               end if;

               Ren := Prefix (Ren);

            when N_Explicit_Dereference =>
               Set_Materialize_Entity (Ent);
               Prepend_String_To_Buffer ("XA");
               Ren := Prefix (Ren);

            --  For now, anything else simply results in no translation

            when others =>
               Set_Materialize_Entity (Ent);
               return Empty;
         end case;
      end loop;

      Prepend_String_To_Buffer ("___XE");

      --  Include the designation of the form of renaming

      case Nkind (N) is
         when N_Object_Renaming_Declaration =>
            Prepend_String_To_Buffer ("___XR");

         when N_Exception_Renaming_Declaration =>
            Prepend_String_To_Buffer ("___XRE");

         when N_Package_Renaming_Declaration =>
            Prepend_String_To_Buffer ("___XRP");

         when others =>
            return Empty;
      end case;

      --  Add the name of the renaming entity to the front

      Prepend_String_To_Buffer (Get_Name_String (Chars (Ent)));

      --  If it is a child unit create a fully qualified name, to disambiguate
      --  multiple child units with the same name and different parents.

      if Nkind (N) = N_Package_Renaming_Declaration
        and then Is_Child_Unit (Ent)
      then
         Prepend_String_To_Buffer ("__");
         Prepend_String_To_Buffer
           (Get_Name_String (Chars (Scope (Ent))));
      end if;

      --  Create the special object whose name is the debug encoding for the
      --  renaming declaration.

      --  For now, the object name contains the suffix encoding for the renamed
      --  object, but not the name of the leading entity. The object is linked
      --  the renamed entity using the Debug_Renaming_Link field. Then the
      --  Qualify_Entity_Name procedure uses this link to create the proper
      --  fully qualified name.

      --  The reason we do things this way is that we really need to copy the
      --  qualification of the renamed entity, and it is really much easier to
      --  do this after the renamed entity has itself been fully qualified.

      Obj := Make_Defining_Identifier (Loc, Chars => Name_Enter);
      Res :=
        Make_Object_Declaration (Loc,
          Defining_Identifier => Obj,
          Object_Definition   => New_Reference_To
                                   (Standard_Debug_Renaming_Type, Loc));

      Set_Debug_Renaming_Link (Obj, Entity (Ren));

      Set_Needs_Debug_Info (Obj);

      return Res;

   --  If we get an exception, just figure it is a case that we cannot
   --  successfully handle using our current approach, since this is
   --  only for debugging, no need to take the compilation with us!

   exception
      when others =>
         return Make_Null_Statement (Loc);
   end Debug_Renaming_Declaration;

   ----------------------
   -- Get_Encoded_Name --
   ----------------------

   --  Note: see spec for details on encodings

   procedure Get_Encoded_Name (E : Entity_Id) is
      Has_Suffix : Boolean;

   begin
      --  If not generating code, there is no need to create encoded names, and
      --  problems when the back-end is called to annotate types without full
      --  code generation. See comments in Get_External_Name_With_Suffix for
      --  additional details.

      --  However we do create encoded names if the back end is active, even
      --  if Operating_Mode got reset. Otherwise any serious error reported
      --  by the backend calling Error_Msg changes the Compilation_Mode to
      --  Check_Semantics, which disables the functionality of this routine,
      --  causing the generation of spurious additional errors.

      --  Couldn't we just test Original_Operating_Mode here? ???

      if Operating_Mode /= Generate_Code
        and then not Generating_Code
      then
         return;
      end if;

      Get_Name_String (Chars (E));

      --  Nothing to do if we do not have a type

      if not Is_Type (E)

      --  Or if this is an enumeration base type

        or else (Is_Enumeration_Type (E)
                   and then E = Base_Type (E))

      --  Or if this is a dummy type for a renaming

        or else (Name_Len >= 3 and then
                   Name_Buffer (Name_Len - 2 .. Name_Len) = "_XR")

        or else (Name_Len >= 4 and then
                   (Name_Buffer (Name_Len - 3 .. Name_Len) = "_XRE"
                      or else
                    Name_Buffer (Name_Len - 3 .. Name_Len) = "_XRP"))

      --  For all these cases, just return the name unchanged

      then
         Name_Buffer (Name_Len + 1) := ASCII.Nul;
         return;
      end if;

      Has_Suffix := True;

      --  Fixed-point case

      if Is_Fixed_Point_Type (E) then
         Get_External_Name_With_Suffix (E, "XF_");
         Add_Real_To_Buffer (Delta_Value (E));

         if Small_Value (E) /= Delta_Value (E) then
            Add_Str_To_Name_Buffer ("_");
            Add_Real_To_Buffer (Small_Value (E));
         end if;

      --  Vax floating-point case

      elsif Vax_Float (E) then
         if Digits_Value (Base_Type (E)) = 6 then
            Get_External_Name_With_Suffix (E, "XFF");

         elsif Digits_Value (Base_Type (E)) = 9 then
            Get_External_Name_With_Suffix (E, "XFF");

         else
            pragma Assert (Digits_Value (Base_Type (E)) = 15);
            Get_External_Name_With_Suffix (E, "XFG");
         end if;

      --  Discrete case where bounds do not match size

      elsif Is_Discrete_Type (E)
        and then not Bounds_Match_Size (E)
      then
         declare
            Lo : constant Node_Id := Type_Low_Bound (E);
            Hi : constant Node_Id := Type_High_Bound (E);

            Lo_Con : constant Boolean := Compile_Time_Known_Value (Lo);
            Hi_Con : constant Boolean := Compile_Time_Known_Value (Hi);

            Lo_Discr : constant Boolean :=
                         Nkind (Lo) = N_Identifier
                           and then
                         Ekind (Entity (Lo)) = E_Discriminant;

            Hi_Discr : constant Boolean :=
                         Nkind (Hi) = N_Identifier
                           and then
                         Ekind (Entity (Hi)) = E_Discriminant;

            Lo_Encode : constant Boolean := Lo_Con or Lo_Discr;
            Hi_Encode : constant Boolean := Hi_Con or Hi_Discr;

            Biased : constant Boolean := Has_Biased_Representation (E);

         begin
            if Biased then
               Get_External_Name_With_Suffix (E, "XB");
            else
               Get_External_Name_With_Suffix (E, "XD");
            end if;

            if Lo_Encode or Hi_Encode then
               if Biased then
                  Add_Str_To_Name_Buffer ("_");
               else
                  if Lo_Encode then
                     if Hi_Encode then
                        Add_Str_To_Name_Buffer ("LU_");
                     else
                        Add_Str_To_Name_Buffer ("L_");
                     end if;
                  else
                     Add_Str_To_Name_Buffer ("U_");
                  end if;
               end if;

               if Lo_Con then
                  Add_Uint_To_Buffer (Expr_Rep_Value (Lo));
               elsif Lo_Discr then
                  Get_Name_String_And_Append (Chars (Entity (Lo)));
               end if;

               if Lo_Encode and Hi_Encode then
                  Add_Str_To_Name_Buffer ("__");
               end if;

               if Hi_Con then
                  Add_Uint_To_Buffer (Expr_Rep_Value (Hi));
               elsif Hi_Discr then
                  Get_Name_String_And_Append (Chars (Entity (Hi)));
               end if;
            end if;
         end;

      --  For all other cases, the encoded name is the normal type name

      else
         Has_Suffix := False;
         Get_External_Name (E, Has_Suffix);
      end if;

      if Debug_Flag_B and then Has_Suffix then
         Write_Str ("**** type ");
         Write_Name (Chars (E));
         Write_Str (" is encoded as ");
         Write_Str (Name_Buffer (1 .. Name_Len));
         Write_Eol;
      end if;

      Name_Buffer (Name_Len + 1) := ASCII.NUL;
   end Get_Encoded_Name;

   -----------------------
   -- Get_External_Name --
   -----------------------

   procedure Get_External_Name (Entity : Entity_Id; Has_Suffix : Boolean) is
      E    : Entity_Id := Entity;
      Kind : Entity_Kind;

      procedure Get_Qualified_Name_And_Append (Entity : Entity_Id);
      --  Appends fully qualified name of given entity to Name_Buffer

      -----------------------------------
      -- Get_Qualified_Name_And_Append --
      -----------------------------------

      procedure Get_Qualified_Name_And_Append (Entity : Entity_Id) is
      begin
         --  If the entity is a compilation unit, its scope is Standard,
         --  there is no outer scope, and the no further qualification
         --  is required.

         --  If the front end has already computed a fully qualified name,
         --  then it is also the case that no further qualification is
         --  required.

         if Present (Scope (Scope (Entity)))
           and then not Has_Fully_Qualified_Name (Entity)
         then
            Get_Qualified_Name_And_Append (Scope (Entity));
            Add_Str_To_Name_Buffer ("__");
            Get_Name_String_And_Append (Chars (Entity));
            Append_Homonym_Number (Entity);

         else
            Get_Name_String_And_Append (Chars (Entity));
         end if;
      end Get_Qualified_Name_And_Append;

   --  Start of processing for Get_External_Name

   begin
      Name_Len    := 0;
      Homonym_Len := 0;

      --  If this is a child unit, we want the child

      if Nkind (E) = N_Defining_Program_Unit_Name then
         E := Defining_Identifier (Entity);
      end if;

      Kind := Ekind (E);

      --  Case of interface name being used

      if (Kind = E_Procedure or else
          Kind = E_Function  or else
          Kind = E_Constant  or else
          Kind = E_Variable  or else
          Kind = E_Exception)
        and then Present (Interface_Name (E))
        and then No (Address_Clause (E))
        and then not Has_Suffix
      then
         Add_String_To_Name_Buffer (Strval (Interface_Name (E)));

      --  All other cases besides the interface name case

      else
         --  If this is a library level subprogram (i.e. a subprogram that is a
         --  compilation unit other than a subunit), then we prepend _ada_ to
         --  ensure distinctions required as described in the spec.

         --  Check explicitly for child units, because those are not flagged
         --  as Compilation_Units by lib. Should they be ???

         if Is_Subprogram (E)
           and then (Is_Compilation_Unit (E) or Is_Child_Unit (E))
           and then not Has_Suffix
         then
            Add_Str_To_Name_Buffer ("_ada_");
         end if;

         --  If the entity is a subprogram instance that is not a compilation
         --  unit, generate the name of the original Ada entity, which is the
         --  one gdb needs.

         if Is_Generic_Instance (E)
           and then Is_Subprogram (E)
           and then not Is_Compilation_Unit (Scope (E))
           and then (Ekind (Scope (E)) = E_Package
                      or else
                     Ekind (Scope (E)) = E_Package_Body)
           and then Present (Related_Instance (Scope (E)))
         then
            E := Related_Instance (Scope (E));
         end if;

         Get_Qualified_Name_And_Append (E);
      end if;

      Name_Buffer (Name_Len + 1) := ASCII.Nul;
   end Get_External_Name;

   -----------------------------------
   -- Get_External_Name_With_Suffix --
   -----------------------------------

   procedure Get_External_Name_With_Suffix
     (Entity : Entity_Id;
      Suffix : String)
   is
      Has_Suffix : constant Boolean := (Suffix /= "");

   begin
      --  If we are not in code generation mode, this procedure may still be
      --  called from Back_End (more specifically - from gigi for doing type
      --  representation annotation or some representation-specific checks).
      --  But in this mode there is no need to mess with external names.

      --  Furthermore, the call causes difficulties in this case because the
      --  string representing the homonym number is not correctly reset as a
      --  part of the call to Output_Homonym_Numbers_Suffix (which is not
      --  called in gigi).

      if Operating_Mode /= Generate_Code then
         return;
      end if;

      Get_External_Name (Entity, Has_Suffix);

      if Has_Suffix then
         Add_Str_To_Name_Buffer ("___");
         Add_Str_To_Name_Buffer (Suffix);
         Name_Buffer (Name_Len + 1) := ASCII.Nul;
      end if;
   end Get_External_Name_With_Suffix;

   --------------------------
   -- Get_Variant_Encoding --
   --------------------------

   procedure Get_Variant_Encoding (V : Node_Id) is
      Choice : Node_Id;

      procedure Choice_Val (Typ : Character; Choice : Node_Id);
      --  Output encoded value for a single choice value. Typ is the key
      --  character ('S', 'F', or 'T') that precedes the choice value.

      ----------------
      -- Choice_Val --
      ----------------

      procedure Choice_Val (Typ : Character; Choice : Node_Id) is
      begin
         if Nkind (Choice) = N_Integer_Literal then
            Add_Char_To_Name_Buffer (Typ);
            Add_Uint_To_Buffer (Intval (Choice));

         --  Character literal with no entity present (this is the case
         --  Standard.Character or Standard.Wide_Character as root type)

         elsif Nkind (Choice) = N_Character_Literal
           and then No (Entity (Choice))
         then
            Add_Char_To_Name_Buffer (Typ);
            Add_Uint_To_Buffer (Char_Literal_Value (Choice));

         else
            declare
               Ent : constant Entity_Id := Entity (Choice);

            begin
               if Ekind (Ent) = E_Enumeration_Literal then
                  Add_Char_To_Name_Buffer (Typ);
                  Add_Uint_To_Buffer (Enumeration_Rep (Ent));

               else
                  pragma Assert (Ekind (Ent) = E_Constant);
                  Choice_Val (Typ, Constant_Value (Ent));
               end if;
            end;
         end if;
      end Choice_Val;

   --  Start of processing for Get_Variant_Encoding

   begin
      Name_Len := 0;

      Choice := First (Discrete_Choices (V));
      while Present (Choice) loop
         if Nkind (Choice) = N_Others_Choice then
            Add_Char_To_Name_Buffer ('O');

         elsif Nkind (Choice) = N_Range then
            Choice_Val ('R', Low_Bound (Choice));
            Choice_Val ('T', High_Bound (Choice));

         elsif Is_Entity_Name (Choice)
           and then Is_Type (Entity (Choice))
         then
            Choice_Val ('R', Type_Low_Bound (Entity (Choice)));
            Choice_Val ('T', Type_High_Bound (Entity (Choice)));

         elsif Nkind (Choice) = N_Subtype_Indication then
            declare
               Rang : constant Node_Id :=
                        Range_Expression (Constraint (Choice));
            begin
               Choice_Val ('R', Low_Bound (Rang));
               Choice_Val ('T', High_Bound (Rang));
            end;

         else
            Choice_Val ('S', Choice);
         end if;

         Next (Choice);
      end loop;

      Name_Buffer (Name_Len + 1) := ASCII.NUL;

      if Debug_Flag_B then
         declare
            VP : constant Node_Id := Parent (V);    -- Variant_Part
            CL : constant Node_Id := Parent (VP);   -- Component_List
            RD : constant Node_Id := Parent (CL);   -- Record_Definition
            FT : constant Node_Id := Parent (RD);   -- Full_Type_Declaration

         begin
            Write_Str ("**** variant for type ");
            Write_Name (Chars (Defining_Identifier (FT)));
            Write_Str (" is encoded as ");
            Write_Str (Name_Buffer (1 .. Name_Len));
            Write_Eol;
         end;
      end if;
   end Get_Variant_Encoding;

   ------------------------------------
   -- Get_Secondary_DT_External_Name --
   ------------------------------------

   procedure Get_Secondary_DT_External_Name
     (Typ          : Entity_Id;
      Ancestor_Typ : Entity_Id;
      Suffix_Index : Int)
   is
   begin
      Get_External_Name (Typ, Has_Suffix => False);

      if Ancestor_Typ /= Typ then
         declare
            Len      : constant Natural := Name_Len;
            Save_Str : constant String (1 .. Name_Len)
                         := Name_Buffer (1 .. Name_Len);
         begin
            Get_External_Name (Ancestor_Typ, Has_Suffix => False);

            --  Append the extended name of the ancestor to the
            --  extended name of Typ

            Name_Buffer (Len + 2 .. Len + Name_Len + 1) :=
              Name_Buffer (1 .. Name_Len);
            Name_Buffer (1 .. Len) := Save_Str;
            Name_Buffer (Len + 1) := '_';
            Name_Len := Len + Name_Len + 1;
         end;
      end if;

      Add_Nat_To_Name_Buffer (Suffix_Index);
   end Get_Secondary_DT_External_Name;

   ---------------------------------
   -- Make_Packed_Array_Type_Name --
   ---------------------------------

   function Make_Packed_Array_Type_Name
     (Typ   : Entity_Id;
      Csize : Uint)
      return  Name_Id
   is
   begin
      Get_Name_String (Chars (Typ));
      Add_Str_To_Name_Buffer ("___XP");
      Add_Uint_To_Buffer (Csize);
      return Name_Find;
   end Make_Packed_Array_Type_Name;

   -----------------------------------
   -- Output_Homonym_Numbers_Suffix --
   -----------------------------------

   procedure Output_Homonym_Numbers_Suffix is
      J : Natural;

   begin
      if Homonym_Len > 0 then

         --  Check for all 1's, in which case we do not output

         J := 1;
         loop
            exit when Homonym_Numbers (J) /= '1';

            --  If we reached end of string we do not output

            if J = Homonym_Len then
               Homonym_Len := 0;
               return;
            end if;

            exit when Homonym_Numbers (J + 1) /= '_';
            J := J + 2;
         end loop;

         --  If we exit the loop then suffix must be output

         Add_Str_To_Name_Buffer ("__");
         Add_Str_To_Name_Buffer (Homonym_Numbers (1 .. Homonym_Len));
         Homonym_Len := 0;
      end if;
   end Output_Homonym_Numbers_Suffix;

   ------------------------------
   -- Prepend_String_To_Buffer --
   ------------------------------

   procedure Prepend_String_To_Buffer (S : String) is
      N : constant Integer := S'Length;
   begin
      Name_Buffer (1 + N .. Name_Len + N) := Name_Buffer (1 .. Name_Len);
      Name_Buffer (1 .. N) := S;
      Name_Len := Name_Len + N;
   end Prepend_String_To_Buffer;

   ----------------------------
   -- Prepend_Uint_To_Buffer --
   ----------------------------

   procedure Prepend_Uint_To_Buffer (U : Uint) is
   begin
      if U < 0 then
         Prepend_String_To_Buffer ("m");
         Prepend_Uint_To_Buffer (-U);
      else
         UI_Image (U, Decimal);
         Prepend_String_To_Buffer (UI_Image_Buffer (1 .. UI_Image_Length));
      end if;
   end Prepend_Uint_To_Buffer;

   ------------------------------
   -- Qualify_All_Entity_Names --
   ------------------------------

   procedure Qualify_All_Entity_Names is
      E   : Entity_Id;
      Ent : Entity_Id;

   begin
      for J in Name_Qualify_Units.First .. Name_Qualify_Units.Last loop
         E := Defining_Entity (Name_Qualify_Units.Table (J));
         Qualify_Entity_Name (E);

         Ent := First_Entity (E);
         while Present (Ent) loop
            Qualify_Entity_Name (Ent);
            Next_Entity (Ent);

            --  There are odd cases where Last_Entity (E) = E. This happens
            --  in the case of renaming of packages. This test avoids getting
            --  stuck in such cases.

            exit when Ent = E;
         end loop;
      end loop;
   end Qualify_All_Entity_Names;

   -------------------------
   -- Qualify_Entity_Name --
   -------------------------

   procedure Qualify_Entity_Name (Ent : Entity_Id) is

      Full_Qualify_Name : String (1 .. Name_Buffer'Length);
      Full_Qualify_Len  : Natural := 0;
      --  Used to accumulate fully qualified name of subprogram

      procedure Fully_Qualify_Name (E : Entity_Id);
      --  Used to qualify a subprogram or type name, where full
      --  qualification up to Standard is always used. Name is set
      --  in Full_Qualify_Name with the length in Full_Qualify_Len.
      --  Note that this routine does not prepend the _ada_ string
      --  required for library subprograms (this is done in the back end).

      function Is_BNPE (S : Entity_Id) return Boolean;
      --  Determines if S is a BNPE, i.e. Body-Nested Package Entity, which
      --  is defined to be a package which is immediately nested within a
      --  package body.

      function Qualify_Needed (S : Entity_Id) return Boolean;
      --  Given a scope, determines if the scope is to be included in the
      --  fully qualified name, True if so, False if not.

      procedure Set_BNPE_Suffix (E : Entity_Id);
      --  Recursive routine to append the BNPE qualification suffix. Works
      --  from right to left with E being the current entity in the list.
      --  The result does NOT have the trailing n's and trailing b stripped.
      --  The caller must do this required stripping.

      procedure Set_Entity_Name (E : Entity_Id);
      --  Internal recursive routine that does most of the work. This routine
      --  leaves the result sitting in Name_Buffer and Name_Len.

      BNPE_Suffix_Needed : Boolean := False;
      --  Set true if a body-nested package entity suffix is required

      Save_Chars : constant Name_Id := Chars (Ent);
      --  Save original name

      ------------------------
      -- Fully_Qualify_Name --
      ------------------------

      procedure Fully_Qualify_Name (E : Entity_Id) is
         Discard : Boolean := False;

      begin
         --  Ignore empty entry (can happen in error cases)

         if No (E) then
            return;

         --  If this we are qualifying entities local to a generic
         --  instance, use the name of the original instantiation,
         --  not that of the anonymous subprogram in the wrapper
         --  package, so that gdb doesn't have to know about these.

         elsif Is_Generic_Instance (E)
           and then Is_Subprogram (E)
           and then not Comes_From_Source (E)
           and then not Is_Compilation_Unit (Scope (E))
         then
            Fully_Qualify_Name (Related_Instance (Scope (E)));
            return;
         end if;

         --  If we reached fully qualified name, then just copy it

         if Has_Fully_Qualified_Name (E) then
            Get_Name_String (Chars (E));
            Strip_Suffixes (Discard);
            Full_Qualify_Name (1 .. Name_Len) := Name_Buffer (1 .. Name_Len);
            Full_Qualify_Len := Name_Len;
            Set_Has_Fully_Qualified_Name (Ent);

         --  Case of non-fully qualified name

         else
            if Scope (E) = Standard_Standard then
               Set_Has_Fully_Qualified_Name (Ent);
            else
               Fully_Qualify_Name (Scope (E));
               Full_Qualify_Name (Full_Qualify_Len + 1) := '_';
               Full_Qualify_Name (Full_Qualify_Len + 2) := '_';
               Full_Qualify_Len := Full_Qualify_Len + 2;
            end if;

            if Has_Qualified_Name (E) then
               Get_Unqualified_Name_String (Chars (E));
            else
               Get_Name_String (Chars (E));
            end if;

            --  Here we do one step of the qualification

            Full_Qualify_Name
              (Full_Qualify_Len + 1 .. Full_Qualify_Len + Name_Len) :=
                 Name_Buffer (1 .. Name_Len);
            Full_Qualify_Len := Full_Qualify_Len + Name_Len;
            Append_Homonym_Number (E);
         end if;

         if Is_BNPE (E) then
            BNPE_Suffix_Needed := True;
         end if;
      end Fully_Qualify_Name;

      -------------
      -- Is_BNPE --
      -------------

      function Is_BNPE (S : Entity_Id) return Boolean is
      begin
         return
           Ekind (S) = E_Package
             and then Is_Package_Body_Entity (S);
      end Is_BNPE;

      --------------------
      -- Qualify_Needed --
      --------------------

      function Qualify_Needed (S : Entity_Id) return Boolean is
      begin
         --  If we got all the way to Standard, then we have certainly
         --  fully qualified the name, so set the flag appropriately,
         --  and then return False, since we are most certainly done!

         if S = Standard_Standard then
            Set_Has_Fully_Qualified_Name (Ent, True);
            return False;

         --  Otherwise figure out if further qualification is required

         else
            return
              Is_Subprogram (Ent)
                or else
              Ekind (Ent) = E_Subprogram_Body
                or else
                  (Ekind (S) /= E_Block
                    and then not Is_Dynamic_Scope (S));
         end if;
      end Qualify_Needed;

      ---------------------
      -- Set_BNPE_Suffix --
      ---------------------

      procedure Set_BNPE_Suffix (E : Entity_Id) is
         S : constant Entity_Id := Scope (E);

      begin
         if Qualify_Needed (S) then
            Set_BNPE_Suffix (S);

            if Is_BNPE (E) then
               Add_Char_To_Name_Buffer ('b');
            else
               Add_Char_To_Name_Buffer ('n');
            end if;

         else
            Add_Char_To_Name_Buffer ('X');
         end if;
      end Set_BNPE_Suffix;

      ---------------------
      -- Set_Entity_Name --
      ---------------------

      procedure Set_Entity_Name (E : Entity_Id) is
         S : constant Entity_Id := Scope (E);

      begin
         --  If we reach an already qualified name, just take the encoding
         --  except that we strip the package body suffixes, since these
         --  will be separately put on later.

         if Has_Qualified_Name (E) then
            Get_Name_String_And_Append (Chars (E));
            Strip_Suffixes (BNPE_Suffix_Needed);

            --  If the top level name we are adding is itself fully
            --  qualified, then that means that the name that we are
            --  preparing for the Fully_Qualify_Name call will also
            --  generate a fully qualified name.

            if Has_Fully_Qualified_Name (E) then
               Set_Has_Fully_Qualified_Name (Ent);
            end if;

         --  Case where upper level name is not encoded yet

         else
            --  Recurse if further qualification required

            if Qualify_Needed (S) then
               Set_Entity_Name (S);
               Add_Str_To_Name_Buffer ("__");
            end if;

            --  Otherwise get name and note if it is a NPBE

            Get_Name_String_And_Append (Chars (E));

            if Is_BNPE (E) then
               BNPE_Suffix_Needed := True;
            end if;

            Append_Homonym_Number (E);
         end if;
      end Set_Entity_Name;

   --  Start of processing for Qualify_Entity_Name

   begin
      if Has_Qualified_Name (Ent) then
         return;

      --  If the entity is a variable encoding the debug name for an object
      --  renaming, then the qualified name of the entity associated with the
      --  renamed object can now be incorporated in the debug name.

      elsif Ekind (Ent) = E_Variable
        and then Present (Debug_Renaming_Link (Ent))
      then
         Name_Len := 0;
         Qualify_Entity_Name (Debug_Renaming_Link (Ent));
         Get_Name_String (Chars (Ent));

         --  Retrieve the now-qualified name of the renamed entity and insert
         --  it in the middle of the name, just preceding the suffix encoding
         --  describing the renamed object.

         declare
            Renamed_Id : constant String :=
                           Get_Name_String (Chars (Debug_Renaming_Link (Ent)));
            Insert_Len : constant Integer := Renamed_Id'Length + 1;
            Index      : Natural := Name_Len - 3;

         begin
            --  Loop backwards through the name to find the start of the "___"
            --  sequence associated with the suffix.

            while Index >= Name_Buffer'First
              and then (Name_Buffer (Index + 1) /= '_'
                         or else Name_Buffer (Index + 2) /= '_'
                         or else Name_Buffer (Index + 3) /= '_')
            loop
               Index := Index - 1;
            end loop;

            pragma Assert (Name_Buffer (Index + 1 .. Index + 3) = "___");

            --  Insert an underscore separator and the entity name just in
            --  front of the suffix.

            Name_Buffer (Index + 1 + Insert_Len .. Name_Len + Insert_Len) :=
              Name_Buffer (Index + 1 .. Name_Len);
            Name_Buffer (Index + 1) := '_';
            Name_Buffer (Index + 2 .. Index + Insert_Len) := Renamed_Id;
            Name_Len := Name_Len + Insert_Len;
         end;

         --  Reset the name of the variable to the new name that includes the
         --  name of the renamed entity.

         Set_Chars (Ent, Name_Enter);

         --  If the entity needs qualification by its scope then develop it
         --  here, add the variable's name, and again reset the entity name.

         if Qualify_Needed (Scope (Ent)) then
            Name_Len := 0;
            Set_Entity_Name (Scope (Ent));
            Add_Str_To_Name_Buffer ("__");

            Get_Name_String_And_Append (Chars (Ent));

            Set_Chars (Ent, Name_Enter);
         end if;

         Set_Has_Qualified_Name (Ent);
         return;

      elsif Is_Subprogram (Ent)
        or else Ekind (Ent) = E_Subprogram_Body
        or else Is_Type (Ent)
      then
         Fully_Qualify_Name (Ent);
         Name_Len := Full_Qualify_Len;
         Name_Buffer (1 .. Name_Len) := Full_Qualify_Name (1 .. Name_Len);

      elsif Qualify_Needed (Scope (Ent)) then
         Name_Len := 0;
         Set_Entity_Name (Ent);

      else
         Set_Has_Qualified_Name (Ent);
         return;
      end if;

      --  Fall through with a fully qualified name in Name_Buffer/Name_Len

      Output_Homonym_Numbers_Suffix;

      --  Add body-nested package suffix if required

      if BNPE_Suffix_Needed
        and then Ekind (Ent) /= E_Enumeration_Literal
      then
         Set_BNPE_Suffix (Ent);

         --  Strip trailing n's and last trailing b as required. note that
         --  we know there is at least one b, or no suffix would be generated.

         while Name_Buffer (Name_Len) = 'n' loop
            Name_Len := Name_Len - 1;
         end loop;

         Name_Len := Name_Len - 1;
      end if;

      Set_Chars (Ent, Name_Enter);
      Set_Has_Qualified_Name (Ent);

      if Debug_Flag_BB then
         Write_Str ("*** ");
         Write_Name (Save_Chars);
         Write_Str (" qualified as ");
         Write_Name (Chars (Ent));
         Write_Eol;
      end if;
   end Qualify_Entity_Name;

   --------------------------
   -- Qualify_Entity_Names --
   --------------------------

   procedure Qualify_Entity_Names (N : Node_Id) is
   begin
      Name_Qualify_Units.Append (N);
   end Qualify_Entity_Names;

   --------------------
   -- Strip_Suffixes --
   --------------------

   procedure Strip_Suffixes (BNPE_Suffix_Found : in out Boolean) is
      SL : Natural;

      pragma Warnings (Off, BNPE_Suffix_Found);
      --  Since this procedure only ever sets the flag

   begin
      --  Search for and strip BNPE suffix

      for J in reverse 2 .. Name_Len loop
         if Name_Buffer (J) = 'X' then
            Name_Len := J - 1;
            BNPE_Suffix_Found := True;
            exit;
         end if;

         exit when Name_Buffer (J) /= 'b' and then Name_Buffer (J) /= 'n';
      end loop;

      --  Search for and strip homonym numbers suffix

      for J in reverse 2 .. Name_Len - 2 loop
         if Name_Buffer (J) = '_'
           and then Name_Buffer (J + 1) = '_'
         then
            if Name_Buffer (J + 2) in '0' .. '9' then
               if Homonym_Len > 0 then
                  Homonym_Len := Homonym_Len + 1;
                  Homonym_Numbers (Homonym_Len) := '-';
               end if;

               SL := Name_Len - (J + 1);

               Homonym_Numbers (Homonym_Len + 1 .. Homonym_Len + SL) :=
                 Name_Buffer (J + 2 .. Name_Len);
               Name_Len := J - 1;
               Homonym_Len := Homonym_Len + SL;
            end if;

            exit;
         end if;
      end loop;
   end Strip_Suffixes;

end Exp_Dbug;<|MERGE_RESOLUTION|>--- conflicted
+++ resolved
@@ -6,11 +6,7 @@
 --                                                                          --
 --                                 B o d y                                  --
 --                                                                          --
-<<<<<<< HEAD
---          Copyright (C) 1996-2006, Free Software Foundation, Inc.         --
-=======
 --          Copyright (C) 1996-2007, Free Software Foundation, Inc.         --
->>>>>>> 60a98cce
 --                                                                          --
 -- GNAT is free software;  you can  redistribute it  and/or modify it under --
 -- terms of the  GNU General Public License as published  by the Free Soft- --
@@ -345,39 +341,6 @@
          return Empty;
       end if;
 
-<<<<<<< HEAD
-      --  Prepare entity name for type declaration
-
-      Get_Name_String (Chars (Ent));
-
-      case Nkind (N) is
-         when N_Object_Renaming_Declaration =>
-            Add_Str_To_Name_Buffer ("___XR");
-
-         when N_Exception_Renaming_Declaration =>
-            Add_Str_To_Name_Buffer ("___XRE");
-
-         when N_Package_Renaming_Declaration =>
-            Add_Str_To_Name_Buffer ("___XRP");
-
-            --  If it is a child unit create a fully qualified name, to
-            --  disambiguate multiple child units with the same name and
-            --  different parents.
-
-            if Is_Child_Unit (Ent) then
-               Prepend_String_To_Buffer ("__");
-               Prepend_String_To_Buffer
-                 (Get_Name_String (Chars (Scope (Ent))));
-            end if;
-
-         when others =>
-            return Empty;
-      end case;
-
-      Rnm := Name_Find;
-
-=======
->>>>>>> 60a98cce
       --  Get renamed entity and compute suffix
 
       Name_Len := 0;

--- conflicted
+++ resolved
@@ -660,15 +660,6 @@
          return;
       end if;
 
-<<<<<<< HEAD
-      --  Analyze context (this will call Sem recursively for with'ed units)
-      --  To detect circularities among with-clauses that are not caught during
-      --  loading, we set the Context_Pending flag on the current unit. If the
-      --  flag is already set there is a potential circularity.
-      --  We exclude predefined units from this check because they are known
-      --  to be safe. We also exclude package bodies that are present because
-      --  circularities between bodies are harmless (and necessary).
-=======
       --  Analyze context (this will call Sem recursively for with'ed units) To
       --  detect circularities among with-clauses that are not caught during
       --  loading, we set the Context_Pending flag on the current unit. If the
@@ -676,7 +667,6 @@
       --  predefined units from this check because they are known to be safe.
       --  We also exclude package bodies that are present because circularities
       --  between bodies are harmless (and necessary).
->>>>>>> 03d20231
 
       if Context_Pending (N) then
          declare
@@ -1762,10 +1752,6 @@
             --  Give message if we did not get the unit Emit warning even if
             --  missing subunit is not within main unit, to simplify debugging.
 
-            --  Give message if we did not get the unit
-            --  Emit warning even if missing subunit is not
-            --  within main unit, to simplify debugging.
-
             if Original_Operating_Mode = Generate_Code
               and then Unum = No_Unit
             then
@@ -2452,20 +2438,6 @@
             begin
                if U_Kind = Implementation_Unit then
                   Error_Msg_F ("& is an internal 'G'N'A'T unit?", Name (N));
-<<<<<<< HEAD
-
-                  --  Add alternative name if available, otherwise issue a
-                  --  general warning message.
-
-                  if Error_Msg_Strlen /= 0 then
-                     Error_Msg_F ("\use ""~"" instead", Name (N));
-                  else
-                     Error_Msg_F
-                       ("\use of this unit is non-portable " &
-                        "and version-dependent?", Name (N));
-                  end if;
-=======
->>>>>>> 03d20231
 
                   --  Add alternative name if available, otherwise issue a
                   --  general warning message.
@@ -3812,13 +3784,8 @@
          Next (Item);
       end loop;
 
-<<<<<<< HEAD
-      --  Ada 2005 (AI-412): Examine the visible declarations of a package
-      --  spec, looking for incomplete subtype declarations of incomplete types
-=======
       --  Ada 2005 (AI-412): Examine visible declarations of a package spec,
       --  looking for incomplete subtype declarations of incomplete types
->>>>>>> 03d20231
       --  visible through a limited with clause.
 
       if Ada_Version >= Ada_2005
@@ -4432,13 +4399,8 @@
                end loop;
             end;
 
-<<<<<<< HEAD
-            --  Finally, check whether there are subprograms that still
-            --  require a body, i.e. are not renamings or null.
-=======
             --  Finally, check whether there are subprograms that still require
             --  a body, i.e. are not renamings or null.
->>>>>>> 03d20231
 
             if not Is_Empty_Elmt_List (Subp_List) then
                declare

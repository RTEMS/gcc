--- conflicted
+++ resolved
@@ -6,11 +6,7 @@
 --                                                                          --
 --                                 B o d y                                  --
 --                                                                          --
-<<<<<<< HEAD
---          Copyright (C) 1992-2006, Free Software Foundation, Inc.         --
-=======
 --          Copyright (C) 1992-2007, Free Software Foundation, Inc.         --
->>>>>>> 60a98cce
 --                                                                          --
 -- GNAT is free software;  you can  redistribute it  and/or modify it under --
 -- terms of the  GNU General Public License as published  by the Free Soft- --
@@ -372,11 +368,7 @@
                      Next (Use_Item);
                   end loop;
 
-<<<<<<< HEAD
-               --  Type use clause
-=======
                --  USE TYPE clause
->>>>>>> 60a98cce
 
                elsif Nkind (Cont_Item) = N_Use_Type_Clause
                  and then not Used_Type_Or_Elab
@@ -854,13 +846,8 @@
          end if;
       end if;
 
-<<<<<<< HEAD
-      --  The above call might have made Unit_Node an N_Subprogram_Body
-      --  from something else, so propagate any Acts_As_Spec flag.
-=======
       --  The above call might have made Unit_Node an N_Subprogram_Body from
       --  something else, so propagate any Acts_As_Spec flag.
->>>>>>> 60a98cce
 
       if Nkind (Unit_Node) = N_Subprogram_Body
         and then Acts_As_Spec (Unit_Node)
@@ -1196,11 +1183,7 @@
          --  Push current compilation unit as scope, so that the test for
          --  being within an obsolescent unit will work correctly.
 
-<<<<<<< HEAD
-         New_Scope (Defining_Entity (Unit (N)));
-=======
          Push_Scope (Defining_Entity (Unit_Node));
->>>>>>> 60a98cce
 
          --  Loop through context items to deal with with clauses
 
@@ -1212,9 +1195,6 @@
          begin
             Item := First (Context_Items (N));
             while Present (Item) loop
-<<<<<<< HEAD
-               if Nkind (Item) = N_With_Clause then
-=======
                if Nkind (Item) = N_With_Clause
 
                   --  Suppress this check in limited-withed units. Further work
@@ -1223,7 +1203,6 @@
 
                  and then not Limited_Present (Item)
                then
->>>>>>> 60a98cce
                   Nam := Name (Item);
                   Ent := Entity (Nam);
 
@@ -1419,13 +1398,6 @@
                                    ("\unlimited view visible through "
                                     & "context clause #",
                                     Item, It);
-<<<<<<< HEAD
-                                 Error_Msg_N
-                                   ("\simultaneous visibility of the limited"
-                                    & " and unlimited views not allowed"
-                                    , Item);
-=======
->>>>>>> 60a98cce
                                  exit;
 
                               elsif Nkind (Unit_Name) = N_Identifier then
@@ -1701,11 +1673,7 @@
                Error_Msg_File_1 :=
                  Get_File_Name (Subunit_Name, Subunit => True);
                Error_Msg_N
-<<<<<<< HEAD
-                 ("subunit% in file{ not found?", N);
-=======
                  ("subunit$$ in file{ not found?", N);
->>>>>>> 60a98cce
                Subunits_Missing := True;
             end if;
 
@@ -2381,15 +2349,9 @@
 
       elsif Unit_Kind in N_Subprogram_Instantiation then
 
-<<<<<<< HEAD
-         --  Instantiation node is replaced with a wrapper package.
-         --  Retrieve the visible subprogram created by the instance from
-         --  the corresponding attribute of the wrapper.
-=======
          --  Instantiation node is replaced with a wrapper package. Retrieve
          --  the visible subprogram created by the instance from corresponding
          --  attribute of the wrapper.
->>>>>>> 60a98cce
 
          E_Name := Related_Instance (Defining_Entity (U));
 
@@ -2839,15 +2801,9 @@
          P_Unit := Original_Node (P_Unit);
       end if;
 
-<<<<<<< HEAD
-      --  We add the implicit with if the child unit is the current unit
-      --  being compiled. If the current unit is a body, we do not want
-      --  to add an implicit_with a second time to the corresponding spec.
-=======
       --  We add the implicit with if the child unit is the current unit being
       --  compiled. If the current unit is a body, we do not want to add an
       --  implicit_with a second time to the corresponding spec.
->>>>>>> 60a98cce
 
       if Nkind (Child_Unit) = N_Package_Declaration
         and then Child_Unit /= Unit (Cunit (Current_Sem_Unit))
@@ -3057,21 +3013,12 @@
                            if Withl = Restricted then
                               License_Error;
                            end if;
-<<<<<<< HEAD
 
                         when Modified_GPL =>
                            if Withl = Restricted or else Withl = GPL then
                               License_Error;
                            end if;
 
-=======
-
-                        when Modified_GPL =>
-                           if Withl = Restricted or else Withl = GPL then
-                              License_Error;
-                           end if;
-
->>>>>>> 60a98cce
                         when Unrestricted =>
                            null;
                      end case;
@@ -3311,7 +3258,6 @@
 
       begin
          --  Compilation unit of the parent of the withed library unit
-<<<<<<< HEAD
 
          Child_Parent := Parent_Spec (Unit (Library_Unit (Item)));
 
@@ -3319,15 +3265,6 @@
          --  private ancestor, if any; Child_Parent will then be set to
          --  the parent of that ancestor.
 
-=======
-
-         Child_Parent := Parent_Spec (Unit (Library_Unit (Item)));
-
-         --  If the child unit is a public child, then locate its nearest
-         --  private ancestor, if any; Child_Parent will then be set to
-         --  the parent of that ancestor.
-
->>>>>>> 60a98cce
          if not Private_Present (Library_Unit (Item)) then
             while Present (Child_Parent)
               and then not Private_Present (Child_Parent)
@@ -3346,10 +3283,6 @@
          --  unit to check if it is a descendant of named library unit.
 
          Curr_Parent := Parent (Item);
-<<<<<<< HEAD
-
-=======
->>>>>>> 60a98cce
          while Present (Parent_Spec (Unit (Curr_Parent)))
            and then Curr_Parent /= Child_Parent
          loop
@@ -3572,12 +3505,8 @@
                      --  This is usually the case when analyzing a body that
                      --  has regular with-clauses, when the spec has limited
                      --  ones.
-<<<<<<< HEAD
-                     --  if the non-limited view is still incomplete, it is
-=======
 
                      --  If the non-limited view is still incomplete, it is
->>>>>>> 60a98cce
                      --  the dummy entry already created, and the declaration
                      --  cannot be reanalyzed. This is the case when installing
                      --  a parent unit that has limited with-clauses.
@@ -3764,15 +3693,9 @@
       Id   : Entity_Id;
       Prev : Entity_Id;
    begin
-<<<<<<< HEAD
-      --  Iterate over explicit with clauses, and check whether the
-      --  scope of each entity is an ancestor of the current unit, in
-      --  which case it is immediately visible.
-=======
       --  Iterate over explicit with clauses, and check whether the scope of
       --  each entity is an ancestor of the current unit, in which case it is
       --  immediately visible.
->>>>>>> 60a98cce
 
       Item := First (Context_Items (N));
       while Present (Item) loop
@@ -3825,19 +3748,11 @@
                   end;
                end if;
 
-<<<<<<< HEAD
-            --  The With_Clause may be on a grand-child or one of its
-            --  further descendants, which makes a child immediately visible.
-            --  Examine ancestry to determine whether such a child exists.
-            --  For example, if current unit is A.C, and with_clause is on
-            --  A.X.Y.Z, then X is immediately visible.
-=======
             --  The With_Clause may be on a grand-child or one of its further
             --  descendants, which makes a child immediately visible. Examine
             --  ancestry to determine whether such a child exists. For example,
             --  if current unit is A.C, and with_clause is on A.X.Y.Z, then X
             --  is immediately visible.
->>>>>>> 60a98cce
 
             elsif Is_Child_Unit (Id) then
                declare
@@ -4032,16 +3947,6 @@
 
                         if Kind = N_Package_Declaration then
                            Error_Msg_N
-<<<<<<< HEAD
-                             ("simultaneous visibility of the limited and" &
-                              " unlimited views not allowed", N);
-                           Error_Msg_Sloc := Sloc (Item);
-                           Error_Msg_NE
-                             ("\unlimited view of & visible through the" &
-                              " context clause found #", N, P);
-                           Error_Msg_Sloc := Sloc (Decl);
-                           Error_Msg_NE ("\and the renaming found #", N, P);
-=======
                              ("simultaneous visibility of the limited and " &
                               "unlimited views not allowed", N);
                            Error_Msg_Sloc := Sloc (Item);
@@ -4050,7 +3955,6 @@
                               "context clause #", N, P);
                            Error_Msg_Sloc := Sloc (Decl);
                            Error_Msg_NE ("\\  and the renaming #", N, P);
->>>>>>> 60a98cce
                         end if;
 
                         return True;
@@ -4326,19 +4230,6 @@
                   --  Replace E in the homonyms list, so that the limited
                   --  view becomes available.
 
-<<<<<<< HEAD
-                  --  Handle incomplete types
-
-                  if Ekind (Prev) = E_Incomplete_Type then
-                     E := Full_View (Prev);
-                  else
-                     E := Prev;
-                  end if;
-
-                  --  Replace E in the homonyms list
-
-=======
->>>>>>> 60a98cce
                   if E = Non_Limited_View (Lim_Typ) then
                      Set_Homonym (Lim_Typ, Homonym (Prev));
                      Set_Current_Entity (Lim_Typ);
@@ -4346,36 +4237,21 @@
                   else
                      loop
                         E := Homonym (Prev);
-<<<<<<< HEAD
-                        pragma Assert (Present (E));
-
-                        --  Handle incomplete types
-
-                        if Ekind (E) = E_Incomplete_Type then
-                           E := Full_View (E);
-                        end if;
-=======
 
                         --  E may have been removed when installing a
                         --  previous limited_with_clause.
 
                         exit when No (E);
->>>>>>> 60a98cce
 
                         exit when E = Non_Limited_View (Lim_Typ);
 
                         Prev := Homonym (Prev);
                      end loop;
 
-<<<<<<< HEAD
-                     Set_Homonym (Lim_Typ, Homonym (Homonym (Prev)));
-                     Set_Homonym (Prev, Lim_Typ);
-=======
                      if Present (E) then
                         Set_Homonym (Lim_Typ, Homonym (Homonym (Prev)));
                         Set_Homonym (Prev, Lim_Typ);
                      end if;
->>>>>>> 60a98cce
                   end if;
                end;
 
@@ -4864,9 +4740,6 @@
             --     completion is the type_declaration. If the type_declaration
             --     is tagged, then the incomplete_type_declaration is tagged
             --     incomplete.
-            --     The partial view is tagged if the declaration has the
-            --     explicit keyword, or else if it is a type extension, both
-            --     of which can be ascertained syntactically.
 
             --     The partial view is tagged if the declaration has the
             --     explicit keyword, or else if it is a type extension, both
@@ -5398,16 +5271,10 @@
                   loop
                      Prev := Homonym (Prev);
                   end loop;
-<<<<<<< HEAD
-                  pragma Assert (Present (Prev));
-
-                  Set_Homonym (Prev, E);
-=======
 
                   if Present (Prev) then
                      Set_Homonym (Prev, E);
                   end if;
->>>>>>> 60a98cce
                end if;
 
                --  We must also set the next homonym entity of the real entity
@@ -5482,36 +5349,6 @@
    ---------------------------------
    -- Remove_Private_With_Clauses --
    ---------------------------------
-<<<<<<< HEAD
-
-   procedure Remove_Private_With_Clauses (Comp_Unit : Node_Id) is
-      Item : Node_Id;
-
-   begin
-      Item := First (Context_Items (Comp_Unit));
-      while Present (Item) loop
-         if Nkind (Item) = N_With_Clause
-           and then Private_Present (Item)
-         then
-            if Limited_Present (Item) then
-               if not Limited_View_Installed (Item) then
-                  Remove_Limited_With_Clause (Item);
-               end if;
-            else
-               Remove_Unit_From_Visibility (Entity (Name (Item)));
-               Set_Context_Installed (Item, False);
-            end if;
-         end if;
-
-         Next (Item);
-      end loop;
-   end Remove_Private_With_Clauses;
-
-   -----------------------------
-   -- Remove_With_Type_Clause --
-   -----------------------------
-=======
->>>>>>> 60a98cce
 
    procedure Remove_Private_With_Clauses (Comp_Unit : Node_Id) is
       Item : Node_Id;

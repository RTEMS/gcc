--- conflicted
+++ resolved
@@ -6,11 +6,7 @@
 --                                                                          --
 --                                 B o d y                                  --
 --                                                                          --
-<<<<<<< HEAD
---          Copyright (C) 1992-2005, Free Software Foundation, Inc.         --
-=======
 --          Copyright (C) 1992-2006, Free Software Foundation, Inc.         --
->>>>>>> c355071f
 --                                                                          --
 -- GNAT is free software;  you can  redistribute it  and/or modify it under --
 -- terms of the  GNU General Public License as published  by the Free Soft- --
@@ -1181,18 +1177,12 @@
       Item  : Node_Id;
 
    begin
-<<<<<<< HEAD
-      --  Loop through context items. This is done in two:
-      --  a) The first  pass analyzes non-limited with-clauses
-      --  b) The second pass analyzes limited_with clauses (Ada 2005: AI-50217)
-=======
       --  First process all configuration pragmas at the start of the context
       --  items. Strictly these are not part of the context clause, but that
       --  is where the parser puts them. In any case for sure we must analyze
       --  these before analyzing the actual context items, since they can have
       --  an effect on that analysis (e.g. pragma Ada_2005 may allow a unit to
       --  be with'ed as a result of changing categorizations in Ada 2005).
->>>>>>> c355071f
 
       Item := First (Context_Items (N));
       while Present (Item)
@@ -1248,12 +1238,8 @@
          Next (Item);
       end loop;
 
-<<<<<<< HEAD
-      --  Second pass: examine all limited_with clauses
-=======
       --  Second pass: examine all limited_with clauses. All other context
       --  items are ignored in this pass.
->>>>>>> c355071f
 
       Item := First (Context_Items (N));
       while Present (Item) loop
@@ -1312,7 +1298,6 @@
                --  Check if the limited-withed unit is already visible through
                --  some context clause of the current compilation unit or some
                --  ancestor of the current compilation unit.
-<<<<<<< HEAD
 
                declare
                   Lim_Unit_Name : constant Node_Id := Name (Item);
@@ -1357,69 +1342,6 @@
                                     & " context clause found #",
                                     Item, It);
                                  Error_Msg_N
-                                   ("simultaneous visibility of the limited"
-                                    & " and unlimited views not allowed"
-                                    , Item);
-                                 exit;
-
-                              elsif Nkind (Unit_Name) = N_Identifier then
-                                 exit;
-                              end if;
-
-                              Unit_Name := Prefix (Unit_Name);
-                           end loop;
-                        end if;
-
-                        Next (It);
-                     end loop;
-
-                     exit when not Is_Child_Spec (Unit (Comp_Unit));
-
-=======
-
-               declare
-                  Lim_Unit_Name : constant Node_Id := Name (Item);
-                  Comp_Unit     : Node_Id;
-                  It            : Node_Id;
-                  Unit_Name     : Node_Id;
-
-               begin
-                  Comp_Unit := N;
-                  loop
-                     It := First (Context_Items (Comp_Unit));
-                     while Present (It) loop
-                        if Item /= It
-                          and then Nkind (It) = N_With_Clause
-                          and then not Limited_Present (It)
-                          and then
-                             (Nkind (Unit (Library_Unit (It)))
-                               = N_Package_Declaration
-                            or else
-                              Nkind (Unit (Library_Unit (It)))
-                               = N_Package_Renaming_Declaration)
-                        then
-                           if Nkind (Unit (Library_Unit (It)))
-                                = N_Package_Declaration
-                           then
-                              Unit_Name := Name (It);
-                           else
-                              Unit_Name := Name (Unit (Library_Unit (It)));
-                           end if;
-
-                           --  Check if the named package (or some ancestor)
-                           --  leaves visible the full-view of the unit given
-                           --  in the limited-with clause
-
-                           loop
-                              if Designate_Same_Unit (Lim_Unit_Name,
-                                                      Unit_Name)
-                              then
-                                 Error_Msg_Sloc := Sloc (It);
-                                 Error_Msg_NE
-                                   ("unlimited view visible through the"
-                                    & " context clause found #",
-                                    Item, It);
-                                 Error_Msg_N
                                    ("\simultaneous visibility of the limited"
                                     & " and unlimited views not allowed"
                                     , Item);
@@ -1438,7 +1360,6 @@
 
                      exit when not Is_Child_Spec (Unit (Comp_Unit));
 
->>>>>>> c355071f
                      Comp_Unit := Parent_Spec (Unit (Comp_Unit));
                   end loop;
                end;
@@ -1916,7 +1837,6 @@
             if Nkind (Item) = N_With_Clause then
 
                --  Protect frontend against previous errors in context clauses
-<<<<<<< HEAD
 
                if Nkind (Name (Item)) /= N_Selected_Component then
                   Unit_Name := Entity (Name (Item));
@@ -1925,16 +1845,6 @@
                      Unit_Name := Scope (Unit_Name);
                   end loop;
 
-=======
-
-               if Nkind (Name (Item)) /= N_Selected_Component then
-                  Unit_Name := Entity (Name (Item));
-                  while Is_Child_Unit (Unit_Name) loop
-                     Set_Is_Visible_Child_Unit (Unit_Name);
-                     Unit_Name := Scope (Unit_Name);
-                  end loop;
-
->>>>>>> c355071f
                   if not Is_Immediately_Visible (Unit_Name) then
                      Set_Is_Immediately_Visible (Unit_Name);
                      Set_Context_Installed (Item);
@@ -2366,26 +2276,12 @@
          E_Name := Defining_Entity (Specification (Instance_Spec (U)));
 
       elsif Unit_Kind in N_Subprogram_Instantiation then
-<<<<<<< HEAD
-
-         --  Instantiation node is replaced with a package that contains
-         --  renaming declarations and instance itself. The subprogram
-         --  Instance is declared in the visible part of the wrapper package.
-
-         E_Name := First_Entity (Defining_Entity (U));
-         while Present (E_Name) loop
-            exit when Is_Subprogram (E_Name)
-              and then Is_Generic_Instance (E_Name);
-            E_Name := Next_Entity (E_Name);
-         end loop;
-=======
 
          --  Instantiation node is replaced with a wrapper package.
          --  Retrieve the visible subprogram created by the instance from
          --  the corresponding attribute of the wrapper.
 
          E_Name := Related_Instance (Defining_Entity (U));
->>>>>>> c355071f
 
       elsif Unit_Kind = N_Package_Renaming_Declaration
         or else Unit_Kind in N_Generic_Renaming_Declaration
@@ -2482,13 +2378,6 @@
 
       if Private_Present (N) then
          Set_Is_Immediately_Visible (E_Name, False);
-      end if;
-
-      --  Check for with'ing obsolescent package. Exclude subprograms here
-      --  since we will catch those on the call rather than the WITH.
-
-      if Is_Package_Or_Generic_Package (E_Name) then
-         Check_Obsolescent (E_Name, N);
       end if;
    end Analyze_With_Clause;
 
@@ -3536,15 +3425,9 @@
 
       procedure Check_Private_Limited_Withed_Unit (Item : Node_Id);
       --  Check that if a limited_with clause of a given compilation_unit
-<<<<<<< HEAD
-      --  mentions a private child of some library unit, then the given
-      --  compilation_unit shall be the declaration of a private descendant
-      --  of that library unit.
-=======
       --  mentions a descendant of a private child of some library unit,
       --  then the given compilation_unit shall be the declaration of a
       --  private descendant of that library unit.
->>>>>>> c355071f
 
       procedure Expand_Limited_With_Clause
         (Comp_Unit : Node_Id; Nam : Node_Id; N : Node_Id);
@@ -3606,16 +3489,11 @@
                   if Nkind (Parent (E)) = N_Package_Renaming_Declaration
                     and then Renamed_Entity (E) = WEnt
                   then
-<<<<<<< HEAD
-                     Error_Msg_N ("unlimited view visible through " &
-                                  "use clause and renamings", W);
-=======
                      --  The unlimited view is visible through use clause and
                      --  renamings. There is not need to generate the error
                      --  message here because Is_Visible_Through_Renamings
                      --  takes care of generating the precise error message.
 
->>>>>>> c355071f
                      return;
 
                   elsif Nkind (Parent (E)) = N_Package_Specification then
@@ -3797,90 +3675,6 @@
             return;
          end if;
 
-<<<<<<< HEAD
-      --------------------------------
-      -- Expand_Limited_With_Clause --
-      --------------------------------
-
-      procedure Expand_Limited_With_Clause
-        (Comp_Unit : Node_Id;
-         Nam       : Node_Id;
-         N         : Node_Id)
-      is
-         Loc   : constant Source_Ptr := Sloc (Nam);
-         Unum  : Unit_Number_Type;
-         Withn : Node_Id;
-
-         function Previous_Withed_Unit (W : Node_Id) return Boolean;
-         --  Returns true if the context already includes a with_clause for
-         --  this unit. If the with_clause is non-limited, the unit is fully
-         --  visible and an implicit limited_with should not be created. If
-         --  there is already a limited_with clause for W, a second one is
-         --  simply redundant.
-
-         --------------------------
-         -- Previous_Withed_Unit --
-         --------------------------
-
-         function Previous_Withed_Unit (W : Node_Id) return Boolean is
-            Item : Node_Id;
-
-         begin
-            --  A limited with_clause cannot appear in the same context_clause
-            --  as a nonlimited with_clause which mentions the same library.
-
-            Item := First (Context_Items (Comp_Unit));
-            while Present (Item) loop
-               if Nkind (Item) = N_With_Clause
-                 and then Library_Unit (Item) = Library_Unit (W)
-               then
-                  return True;
-               end if;
-
-               Next (Item);
-            end loop;
-
-            return False;
-         end Previous_Withed_Unit;
-
-      --  Start of processing for Expand_Limited_With_Clause
-
-      begin
-         New_Nodes_OK := New_Nodes_OK + 1;
-
-         if Nkind (Nam) = N_Identifier then
-            Withn :=
-              Make_With_Clause (Loc,
-                Name => Nam);
-
-         else pragma Assert (Nkind (Nam) = N_Selected_Component);
-            Withn :=
-              Make_With_Clause (Loc,
-                Name => Make_Selected_Component (Loc,
-                  Prefix        => Prefix (Nam),
-                  Selector_Name => Selector_Name (Nam)));
-            Set_Parent (Withn, Parent (N));
-         end if;
-
-         Set_Limited_Present (Withn);
-         Set_First_Name      (Withn);
-         Set_Implicit_With   (Withn);
-
-         Unum :=
-           Load_Unit
-             (Load_Name  => Get_Spec_Name (Get_Unit_Name (Nam)),
-              Required   => True,
-              Subunit    => False,
-              Error_Node => Nam);
-
-         --  Do not generate a limited_with_clause on the current unit.
-         --  This path is taken when a unit has a limited_with clause on
-         --  one of its child units.
-
-         if Unum = Current_Sem_Unit then
-            return;
-         end if;
-
          Set_Library_Unit (Withn, Cunit (Unum));
          Set_Corresponding_Spec
            (Withn, Specification (Unit (Cunit (Unum))));
@@ -3892,19 +3686,6 @@
             --  Add implicit limited_with_clauses for parents of child units
             --  mentioned in limited_with clauses.
 
-=======
-         Set_Library_Unit (Withn, Cunit (Unum));
-         Set_Corresponding_Spec
-           (Withn, Specification (Unit (Cunit (Unum))));
-
-         if not Previous_Withed_Unit (Withn) then
-            Prepend (Withn, Context_Items (Parent (N)));
-            Mark_Rewrite_Insertion (Withn);
-
-            --  Add implicit limited_with_clauses for parents of child units
-            --  mentioned in limited_with clauses.
-
->>>>>>> c355071f
             if Nkind (Nam) = N_Selected_Component then
                Expand_Limited_With_Clause (Comp_Unit, Prefix (Nam), N);
             end if;
@@ -3931,11 +3712,8 @@
                Expand_Limited_With_Clause
                  (Comp_Unit => N, Nam => Prefix (Name (Item)), N => Item);
             end if;
-<<<<<<< HEAD
-=======
 
             Check_Private_Limited_Withed_Unit (Item);
->>>>>>> c355071f
 
             if not Implicit_With (Item)
               and then Is_Child_Spec (Unit (N))
@@ -3943,13 +3721,6 @@
                Check_Renamings (Parent_Spec (Unit (N)), Item);
             end if;
 
-<<<<<<< HEAD
-            if not Implicit_With (Item)
-              and then Is_Child_Spec (Unit (N))
-            then
-               Check_Renamings (Parent_Spec (Unit (N)), Item);
-            end if;
-
             --  A unit may have a limited with on itself if it has a
             --  limited with_clause on one of its child units. In that
             --  case it is already being compiled and it makes no sense
@@ -3960,24 +3731,12 @@
             then
                Install_Limited_Withed_Unit (Item);
             end if;
-=======
-            --  A unit may have a limited with on itself if it has a
-            --  limited with_clause on one of its child units. In that
-            --  case it is already being compiled and it makes no sense
-            --  to install its limited view.
-
-            if Library_Unit (Item) /= Cunit (Current_Sem_Unit)
-              and then not Limited_View_Installed (Item)
-            then
-               Install_Limited_Withed_Unit (Item);
-            end if;
 
          --  All items other than Limited_With clauses are ignored (they were
          --  installed separately early on by Install_Context_Clause).
 
          else
             null;
->>>>>>> c355071f
          end if;
 
          Next (Item);
@@ -4322,10 +4081,7 @@
          --  package R.C is ...
 
          Aux_Unit := Cunit (Current_Sem_Unit);
-<<<<<<< HEAD
-=======
-
->>>>>>> c355071f
+
          loop
             Item := First (Context_Items (Aux_Unit));
             while Present (Item) loop
@@ -4348,21 +4104,6 @@
                         --  installed.
 
                         if Kind = N_Package_Declaration then
-<<<<<<< HEAD
-                           Error_Msg_Sloc := Sloc (Item);
-                           Error_Msg_NE
-                             ("unlimited view of & visible through the context"
-                              & " clause found #", N, P);
-
-                           Error_Msg_Sloc := Sloc (Decl);
-                           Error_Msg_NE
-                             ("unlimited view of & visible through the"
-                              & " renaming found #", N, P);
-
-                           Error_Msg_N
-                             ("simultaneous visibility of the limited and"
-                              & " unlimited views not allowed", N);
-=======
                            Error_Msg_N
                              ("simultaneous visibility of the limited and" &
                               " unlimited views not allowed", N);
@@ -4372,7 +4113,6 @@
                               " context clause found #", N, P);
                            Error_Msg_Sloc := Sloc (Decl);
                            Error_Msg_NE ("\and the renaming found #", N, P);
->>>>>>> c355071f
                         end if;
 
                         return True;
@@ -4386,9 +4126,6 @@
             end loop;
 
             if Present (Library_Unit (Aux_Unit)) then
-<<<<<<< HEAD
-               Aux_Unit := Library_Unit (Aux_Unit);
-=======
                if Aux_Unit = Library_Unit (Aux_Unit) then
 
                   --  Aux_Unit is a body that acts as a spec. Clause has
@@ -4399,16 +4136,11 @@
                else
                   Aux_Unit := Library_Unit (Aux_Unit);
                end if;
->>>>>>> c355071f
             else
                Aux_Unit := Parent_Spec (Unit (Aux_Unit));
             end if;
 
-<<<<<<< HEAD
-            exit when not Present (Aux_Unit);
-=======
             exit when No (Aux_Unit);
->>>>>>> c355071f
          end loop;
 
          return False;
@@ -4505,7 +4237,6 @@
 
       --  If the unit has not been analyzed and the limited view has not been
       --  already installed then we install it.
-<<<<<<< HEAD
 
       if not Analyzed (P_Unit) then
          if not In_Chain (P) then
@@ -4522,24 +4253,6 @@
                Set_Scope (P, Defining_Entity (Unit (Parent_Spec (P_Unit))));
             end if;
 
-=======
-
-      if not Analyzed (P_Unit) then
-         if not In_Chain (P) then
-
-            --  Minimum decoration
-
-            Set_Ekind (P, E_Package);
-            Set_Etype (P, Standard_Void_Type);
-            Set_Scope (P, Standard_Standard);
-
-            if Is_Child_Package then
-               Set_Is_Child_Unit (P);
-               Set_Is_Visible_Child_Unit (P);
-               Set_Scope (P, Defining_Entity (Unit (Parent_Spec (P_Unit))));
-            end if;
-
->>>>>>> c355071f
             --  Place entity on visibility structure
 
             Set_Homonym (P, Current_Entity (P));
@@ -4582,83 +4295,6 @@
       --  the shadow entities by the real entities (see body of Remove_Limited
       --  With_Clause); otherwise the contents of the homonym chains are not
       --  consistent.
-<<<<<<< HEAD
-
-      else
-         --  Hide all the type entities of the public part of the package to
-         --  avoid its usage. This is needed to cover all the subtype decla-
-         --  rations because we do not remove them from the homonym chain.
-
-         declare
-            E : Entity_Id;
-
-         begin
-            E := First_Entity (P);
-            while Present (E) and then E /= First_Private_Entity (P) loop
-               if Is_Type (E) then
-                  Set_Was_Hidden (E, Is_Hidden (E));
-                  Set_Is_Hidden (E);
-               end if;
-
-               Next_Entity (E);
-            end loop;
-         end;
-
-         --  Replace the real entities by the shadow entities of the limited
-         --  view. The first element of the limited view is a header that is
-         --  used to reference the first shadow entity in the private part
-         --  of the package.
-
-         Lim_Header := Limited_View (P);
-
-         Lim_Typ := First_Entity (Lim_Header);
-         while Present (Lim_Typ)
-           and then Lim_Typ /= First_Private_Entity (Lim_Header)
-         loop
-            pragma Assert (not In_Chain (Lim_Typ));
-
-            --  Do not unchain child units
-
-            if not Is_Child_Unit (Lim_Typ) then
-               declare
-                  Prev : Entity_Id;
-
-               begin
-                  Set_Homonym (Lim_Typ, Homonym (Non_Limited_View (Lim_Typ)));
-                  Prev := Current_Entity (Lim_Typ);
-
-                  if Prev = Non_Limited_View (Lim_Typ) then
-                     Set_Current_Entity (Lim_Typ);
-                  else
-                     while Present (Prev)
-                       and then Homonym (Prev) /= Non_Limited_View (Lim_Typ)
-                     loop
-                        Prev := Homonym (Prev);
-                     end loop;
-
-                     Set_Homonym (Prev, Lim_Typ);
-                  end if;
-               end;
-
-               if Debug_Flag_I then
-                  Write_Str ("   (homonym) chain ");
-                  Write_Name (Chars (Lim_Typ));
-                  Write_Eol;
-               end if;
-            end if;
-
-            Next_Entity (Lim_Typ);
-         end loop;
-      end if;
-
-      --  The package must be visible while the limited-with clause is active
-      --  because references to the type P.T must resolve in the usual way.
-      --  In addition, we remember that the limited-view has been installed to
-      --  uninstall it at the point of context removal.
-
-      Set_Is_Immediately_Visible (P);
-      Set_Limited_View_Installed (N);
-=======
 
       else
          --  Hide all the type entities of the public part of the package to
@@ -4790,7 +4426,6 @@
       end if;
 
       Set_Entity (Name (N), P);
->>>>>>> c355071f
       Set_From_With_Type (P);
    end Install_Limited_Withed_Unit;
 
@@ -5224,10 +4859,6 @@
 
             if Nkind (Decl) = N_Full_Type_Declaration then
                Is_Tagged :=
-<<<<<<< HEAD
-                  Nkind (Type_Definition (Decl)) = N_Record_Definition
-                    and then Tagged_Present (Type_Definition (Decl));
-=======
                   (Nkind (Type_Definition (Decl)) = N_Record_Definition
                     and then Tagged_Present (Type_Definition (Decl)))
                  or else
@@ -5235,7 +4866,6 @@
                      and then
                        Present
                          (Record_Extension_Part (Type_Definition (Decl))));
->>>>>>> c355071f
 
                Comp_Typ := Defining_Identifier (Decl);
 
@@ -5642,10 +5272,7 @@
 
    procedure Remove_Limited_With_Clause (N : Node_Id) is
       P_Unit     : constant Entity_Id := Unit (Library_Unit (N));
-<<<<<<< HEAD
-=======
       E          : Entity_Id;
->>>>>>> c355071f
       P          : Entity_Id;
       Lim_Header : Entity_Id;
       Lim_Typ    : Entity_Id;
@@ -5657,7 +5284,6 @@
       --  In case of limited with_clause on subprograms, generics, instances,
       --  or renamings, the corresponding error was previously posted and we
       --  have nothing to do here.
-<<<<<<< HEAD
 
       if Nkind (P_Unit) /= N_Package_Declaration then
          return;
@@ -5667,17 +5293,6 @@
 
       --  Handle child packages
 
-=======
-
-      if Nkind (P_Unit) /= N_Package_Declaration then
-         return;
-      end if;
-
-      P := Defining_Unit_Name (Specification (P_Unit));
-
-      --  Handle child packages
-
->>>>>>> c355071f
       if Nkind (P) = N_Defining_Program_Unit_Name then
          P := Defining_Identifier (P);
       end if;
@@ -5713,51 +5328,6 @@
       --  shadow entities must be replaced by its real entities. This code
       --  must be kept synchronized with the complementary code in Install
       --  Limited_Withed_Unit.
-<<<<<<< HEAD
-
-      else
-         --  Real entities that are type or subtype declarations were hidden
-         --  from visibility at the point of installation of the limited-view.
-         --  Now we recover the previous value of the hidden attribute.
-
-         declare
-            E : Entity_Id;
-
-         begin
-            E := First_Entity (P);
-            while Present (E) and then E /= First_Private_Entity (P) loop
-               if Is_Type (E) then
-                  Set_Is_Hidden (E, Was_Hidden (E));
-               end if;
-
-               Next_Entity (E);
-            end loop;
-         end;
-
-         while Present (Lim_Typ)
-           and then Lim_Typ /= First_Private_Entity (Lim_Header)
-         loop
-            pragma Assert (not In_Chain (Non_Limited_View (Lim_Typ)));
-
-            --  Child units have not been unchained
-
-            if not Is_Child_Unit (Non_Limited_View (Lim_Typ)) then
-               Prev := Current_Entity (Lim_Typ);
-
-               if Prev = Lim_Typ then
-                  Set_Current_Entity (Non_Limited_View (Lim_Typ));
-               else
-                  while Present (Prev)
-                    and then Homonym (Prev) /= Lim_Typ
-                  loop
-                     Prev := Homonym (Prev);
-                  end loop;
-
-                  pragma Assert (Present (Prev));
-                  Set_Homonym (Prev, Non_Limited_View (Lim_Typ));
-               end if;
-
-=======
 
       else
          --  Real entities that are type or subtype declarations were hidden
@@ -5819,16 +5389,11 @@
                   Set_Homonym (Prev, E);
                end if;
 
->>>>>>> c355071f
                --  We must also set the next homonym entity of the real entity
                --  to handle the case in which the next homonym was a shadow
                --  entity.
 
-<<<<<<< HEAD
-               Set_Homonym (Non_Limited_View (Lim_Typ), Homonym (Lim_Typ));
-=======
                Set_Homonym (E, Homonym (Lim_Typ));
->>>>>>> c355071f
             end if;
 
             Next_Entity (Lim_Typ);

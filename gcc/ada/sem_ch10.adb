------------------------------------------------------------------------------
--                                                                          --
--                         GNAT COMPILER COMPONENTS                         --
--                                                                          --
--                             S E M _ C H 1 0                              --
--                                                                          --
--                                 B o d y                                  --
--                                                                          --
--          Copyright (C) 1992-2009, Free Software Foundation, Inc.         --
--                                                                          --
-- GNAT is free software;  you can  redistribute it  and/or modify it under --
-- terms of the  GNU General Public License as published  by the Free Soft- --
-- ware  Foundation;  either version 3,  or (at your option) any later ver- --
-- sion.  GNAT is distributed in the hope that it will be useful, but WITH- --
-- OUT ANY WARRANTY;  without even the  implied warranty of MERCHANTABILITY --
-- or FITNESS FOR A PARTICULAR PURPOSE.  See the GNU General Public License --
-- for  more details.  You should have  received  a copy of the GNU General --
-- Public License  distributed with GNAT; see file COPYING3.  If not, go to --
-- http://www.gnu.org/licenses for a complete copy of the license.          --
--                                                                          --
-- GNAT was originally developed  by the GNAT team at  New York University. --
-- Extensive contributions were provided by Ada Core Technologies Inc.      --
--                                                                          --
------------------------------------------------------------------------------

with Atree;    use Atree;
with Debug;    use Debug;
with Einfo;    use Einfo;
with Errout;   use Errout;
with Exp_Util; use Exp_Util;
with Elists;   use Elists;
with Fname;    use Fname;
with Fname.UF; use Fname.UF;
with Freeze;   use Freeze;
with Impunit;  use Impunit;
with Inline;   use Inline;
with Lib;      use Lib;
with Lib.Load; use Lib.Load;
with Lib.Xref; use Lib.Xref;
with Namet;    use Namet;
with Nlists;   use Nlists;
with Nmake;    use Nmake;
with Opt;      use Opt;
with Output;   use Output;
with Par_SCO;  use Par_SCO;
with Restrict; use Restrict;
with Rident;   use Rident;
with Rtsfind;  use Rtsfind;
with Sem;      use Sem;
with Sem_Ch3;  use Sem_Ch3;
with Sem_Ch6;  use Sem_Ch6;
with Sem_Ch7;  use Sem_Ch7;
with Sem_Ch8;  use Sem_Ch8;
with Sem_Dist; use Sem_Dist;
with Sem_Prag; use Sem_Prag;
with Sem_Util; use Sem_Util;
with Sem_Warn; use Sem_Warn;
with Stand;    use Stand;
with Sinfo;    use Sinfo;
with Sinfo.CN; use Sinfo.CN;
with Sinput;   use Sinput;
with Snames;   use Snames;
with Style;    use Style;
with Stylesw;  use Stylesw;
with Tbuild;   use Tbuild;
with Uname;    use Uname;

package body Sem_Ch10 is

   -----------------------
   -- Local Subprograms --
   -----------------------

   procedure Analyze_Context (N : Node_Id);
   --  Analyzes items in the context clause of compilation unit

   procedure Build_Limited_Views (N : Node_Id);
   --  Build and decorate the list of shadow entities for a package mentioned
   --  in a limited_with clause. If the package was not previously analyzed
   --  then it also performs a basic decoration of the real entities. This is
   --  required to do not pass non-decorated entities to the back-end.
   --  Implements Ada 2005 (AI-50217).

   procedure Check_Body_Needed_For_SAL (Unit_Name : Entity_Id);
   --  Check whether the source for the body of a compilation unit must be
   --  included in a standalone library.

   procedure Check_Private_Child_Unit (N : Node_Id);
   --  If a with_clause mentions a private child unit, the compilation
   --  unit must be a member of the same family, as described in 10.1.2.

   procedure Check_Stub_Level (N : Node_Id);
   --  Verify that a stub is declared immediately within a compilation unit,
   --  and not in an inner frame.

   procedure Expand_With_Clause (Item : Node_Id; Nam : Node_Id; N : Node_Id);
   --  When a child unit appears in a context clause, the implicit withs on
   --  parents are made explicit, and with clauses are inserted in the context
   --  clause before the one for the child. If a parent in the with_clause
   --  is a renaming, the implicit with_clause is on the renaming whose name
   --  is mentioned in the with_clause, and not on the package it renames.
   --  N is the compilation unit whose list of context items receives the
   --  implicit with_clauses.

   function Get_Parent_Entity (Unit : Node_Id) return Entity_Id;
   --  Get defining entity of parent unit of a child unit. In most cases this
   --  is the defining entity of the unit, but for a child instance whose
   --  parent needs a body for inlining, the instantiation node of the parent
   --  has not yet been rewritten as a package declaration, and the entity has
   --  to be retrieved from the Instance_Spec of the unit.

   function Has_With_Clause
     (C_Unit     : Node_Id;
      Pack       : Entity_Id;
      Is_Limited : Boolean := False) return Boolean;
   --  Determine whether compilation unit C_Unit contains a [limited] with
   --  clause for package Pack. Use the flag Is_Limited to designate desired
   --  clause kind.

   procedure Implicit_With_On_Parent (Child_Unit : Node_Id; N : Node_Id);
   --  If the main unit is a child unit, implicit withs are also added for
   --  all its ancestors.

   function In_Chain (E : Entity_Id) return Boolean;
   --  Check that the shadow entity is not already in the homonym chain, for
   --  example through a limited_with clause in a parent unit.

   procedure Install_Context_Clauses (N : Node_Id);
   --  Subsidiary to Install_Context and Install_Parents. Process only with_
   --  and use_clauses for current unit and its library unit if any.

   procedure Install_Limited_Context_Clauses (N : Node_Id);
   --  Subsidiary to Install_Context. Process only limited with_clauses for
   --  current unit. Implements Ada 2005 (AI-50217).

   procedure Install_Limited_Withed_Unit (N : Node_Id);
   --  Place shadow entities for a limited_with package in the visibility
   --  structures for the current compilation. Implements Ada 2005 (AI-50217).

   procedure Install_Withed_Unit
     (With_Clause     : Node_Id;
      Private_With_OK : Boolean := False);
   --  If the unit is not a child unit, make unit immediately visible. The
   --  caller ensures that the unit is not already currently installed. The
   --  flag Private_With_OK is set true in Install_Private_With_Clauses, which
   --  is called when compiling the private part of a package, or installing
   --  the private declarations of a parent unit.

   procedure Install_Parents (Lib_Unit : Node_Id; Is_Private : Boolean);
   --  This procedure establishes the context for the compilation of a child
   --  unit. If Lib_Unit is a child library spec then the context of the parent
   --  is installed, and the parent itself made immediately visible, so that
   --  the child unit is processed in the declarative region of the parent.
   --  Install_Parents makes a recursive call to itself to ensure that all
   --  parents are loaded in the nested case. If Lib_Unit is a library body,
   --  the only effect of Install_Parents is to install the private decls of
   --  the parents, because the visible parent declarations will have been
   --  installed as part of the context of the corresponding spec.

   procedure Install_Siblings (U_Name : Entity_Id; N : Node_Id);
   --  In the compilation of a child unit, a child of any of the  ancestor
   --  units is directly visible if it is visible, because the parent is in
   --  an enclosing scope. Iterate over context to find child units of U_Name
   --  or of some ancestor of it.

   function Is_Child_Spec (Lib_Unit : Node_Id) return Boolean;
   --  Lib_Unit is a library unit which may be a spec or a body. Is_Child_Spec
   --  returns True if Lib_Unit is a library spec which is a child spec, i.e.
   --  a library spec that has a parent. If the call to Is_Child_Spec returns
   --  True, then Parent_Spec (Lib_Unit) is non-Empty and points to the
   --  compilation unit for the parent spec.
   --
   --  Lib_Unit can also be a subprogram body that acts as its own spec. If the
   --  Parent_Spec is non-empty, this is also a child unit.

   procedure Remove_Context_Clauses (N : Node_Id);
   --  Subsidiary of previous one. Remove use_ and with_clauses

   procedure Remove_Limited_With_Clause (N : Node_Id);
   --  Remove from visibility the shadow entities introduced for a package
   --  mentioned in a limited_with clause. Implements Ada 2005 (AI-50217).

   procedure Remove_Parents (Lib_Unit : Node_Id);
   --  Remove_Parents checks if Lib_Unit is a child spec. If so then the parent
   --  contexts established by the corresponding call to Install_Parents are
   --  removed. Remove_Parents contains a recursive call to itself to ensure
   --  that all parents are removed in the nested case.

   procedure Remove_Unit_From_Visibility (Unit_Name : Entity_Id);
   --  Reset all visibility flags on unit after compiling it, either as a
   --  main unit or as a unit in the context.

   procedure Unchain (E : Entity_Id);
   --  Remove single entity from visibility list

   procedure Analyze_Proper_Body (N : Node_Id; Nam : Entity_Id);
   --  Common processing for all stubs (subprograms, tasks, packages, and
   --  protected cases). N is the stub to be analyzed. Once the subunit
   --  name is established, load and analyze. Nam is the non-overloadable
   --  entity for which the proper body provides a completion. Subprogram
   --  stubs are handled differently because they can be declarations.

   procedure sm;
   --  A dummy procedure, for debugging use, called just before analyzing the
   --  main unit (after dealing with any context clauses).

   --------------------------
   -- Limited_With_Clauses --
   --------------------------

   --  Limited_With clauses are the mechanism chosen for Ada05 to support
   --  mutually recursive types declared in different units. A limited_with
   --  clause that names package P in the context of unit U makes the types
   --  declared in the visible part of P available within U, but with the
   --  restriction that these types can only be used as incomplete types.
   --  The limited_with clause does not impose a semantic dependence on P,
   --  and it is possible for two packages to have limited_with_clauses on
   --  each other without creating an elaboration circularity.

   --  To support this feature, the analysis of a limited_with clause must
   --  create an abbreviated view of the package, without performing any
   --  semantic analysis on it. This "package abstract" contains shadow
   --  types that are in one-one correspondence with the real types in the
   --  package, and that have the properties of incomplete types.

   --  The implementation creates two element lists: one to chain the shadow
   --  entities, and one to chain the corresponding type entities in the tree
   --  of the package. Links between corresponding entities in both chains
   --  allow the compiler to select the proper view of a given type, depending
   --  on the context. Note that in contrast with the handling of private
   --  types, the limited view and the non-limited view of a type are treated
   --  as separate entities, and no entity exchange needs to take place, which
   --  makes the implementation must simpler than could be feared.

   ------------------------------
   -- Analyze_Compilation_Unit --
   ------------------------------

   procedure Analyze_Compilation_Unit (N : Node_Id) is
      Unit_Node     : constant Node_Id := Unit (N);
      Lib_Unit      : Node_Id          := Library_Unit (N);
      Spec_Id       : Entity_Id;
      Main_Cunit    : constant Node_Id := Cunit (Main_Unit);
      Par_Spec_Name : Unit_Name_Type;
      Unum          : Unit_Number_Type;

      procedure Check_Redundant_Withs
        (Context_Items      : List_Id;
         Spec_Context_Items : List_Id := No_List);
      --  Determine whether the context list of a compilation unit contains
      --  redundant with clauses. When checking body clauses against spec
      --  clauses, set Context_Items to the context list of the body and
      --  Spec_Context_Items to that of the spec. Parent packages are not
      --  examined for documentation purposes.

      procedure Generate_Parent_References (N : Node_Id; P_Id : Entity_Id);
      --  Generate cross-reference information for the parents of child units.
      --  N is a defining_program_unit_name, and P_Id is the immediate parent.

      ---------------------------
      -- Check_Redundant_Withs --
      ---------------------------

      procedure Check_Redundant_Withs
        (Context_Items      : List_Id;
         Spec_Context_Items : List_Id := No_List)
      is
         Clause : Node_Id;

         procedure Process_Body_Clauses
          (Context_List      : List_Id;
           Clause            : Node_Id;
           Used              : in out Boolean;
           Used_Type_Or_Elab : in out Boolean);
         --  Examine the context clauses of a package body, trying to match
         --  the name entity of Clause with any list element. If the match
         --  occurs on a use package clause, set Used to True, for a use
         --  type clause, pragma Elaborate or pragma Elaborate_All, set
         --  Used_Type_Or_Elab to True.

         procedure Process_Spec_Clauses
          (Context_List : List_Id;
           Clause       : Node_Id;
           Used         : in out Boolean;
           Withed       : in out Boolean;
           Exit_On_Self : Boolean := False);
         --  Examine the context clauses of a package spec, trying to match
         --  the name entity of Clause with any list element. If the match
         --  occurs on a use package clause, set Used to True, for a with
         --  package clause other than Clause, set Withed to True. Limited
         --  with clauses, implicitly generated with clauses and withs
         --  having pragmas Elaborate or Elaborate_All applied to them are
         --  skipped. Exit_On_Self is used to control the search loop and
         --  force an exit whenever Clause sees itself in the search.

         --------------------------
         -- Process_Body_Clauses --
         --------------------------

         procedure Process_Body_Clauses
          (Context_List      : List_Id;
           Clause            : Node_Id;
           Used              : in out Boolean;
           Used_Type_Or_Elab : in out Boolean)
         is
            Nam_Ent   : constant Entity_Id := Entity (Name (Clause));
            Cont_Item : Node_Id;
            Prag_Unit : Node_Id;
            Subt_Mark : Node_Id;
            Use_Item  : Node_Id;

            function Same_Unit (N : Node_Id; P : Entity_Id) return Boolean;
            --  In an expanded name in a use clause, if the prefix is a
            --  renamed package, the entity is set to the original package
            --  as a result, when checking whether the package appears in a
            --  previous with_clause, the renaming has to be taken into
            --  account, to prevent spurious or incorrect warnings. The
            --  common case is the use of Text_IO.

            ---------------
            -- Same_Unit --
            ---------------

            function Same_Unit (N : Node_Id; P : Entity_Id) return Boolean is
            begin
               return Entity (N) = P
                 or else
                   (Present (Renamed_Object (P))
                     and then Entity (N) = Renamed_Object (P));
            end Same_Unit;

         --  Start of processing for Process_Body_Clauses

         begin
            Used := False;
            Used_Type_Or_Elab := False;

            Cont_Item := First (Context_List);
            while Present (Cont_Item) loop

               --  Package use clause

               if Nkind (Cont_Item) = N_Use_Package_Clause
                 and then not Used
               then
                  --  Search through use clauses

                  Use_Item := First (Names (Cont_Item));
                  while Present (Use_Item) and then not Used loop

                     --  Case of a direct use of the one we are looking for

                     if Entity (Use_Item) = Nam_Ent then
                        Used := True;

                     --  Handle nested case, as in "with P; use P.Q.R"

                     else
                        declare
                           UE : Node_Id;

                        begin
                           --  Loop through prefixes looking for match

                           UE := Use_Item;
                           while Nkind (UE) = N_Expanded_Name loop
                              if Same_Unit (Prefix (UE), Nam_Ent) then
                                 Used := True;
                                 exit;
                              end if;

                              UE := Prefix (UE);
                           end loop;
                        end;
                     end if;

                     Next (Use_Item);
                  end loop;

               --  USE TYPE clause

               elsif Nkind (Cont_Item) = N_Use_Type_Clause
                 and then not Used_Type_Or_Elab
               then
                  Subt_Mark := First (Subtype_Marks (Cont_Item));
                  while Present (Subt_Mark)
                    and then not Used_Type_Or_Elab
                  loop
                     if Same_Unit (Prefix (Subt_Mark), Nam_Ent) then
                        Used_Type_Or_Elab := True;
                     end if;

                     Next (Subt_Mark);
                  end loop;

               --  Pragma Elaborate or Elaborate_All

               elsif Nkind (Cont_Item) = N_Pragma
                 and then
                   (Pragma_Name (Cont_Item) = Name_Elaborate
                      or else
                    Pragma_Name (Cont_Item) = Name_Elaborate_All)
                 and then not Used_Type_Or_Elab
               then
                  Prag_Unit :=
                    First (Pragma_Argument_Associations (Cont_Item));
                  while Present (Prag_Unit)
                    and then not Used_Type_Or_Elab
                  loop
                     if Entity (Expression (Prag_Unit)) = Nam_Ent then
                        Used_Type_Or_Elab := True;
                     end if;

                     Next (Prag_Unit);
                  end loop;
               end if;

               Next (Cont_Item);
            end loop;
         end Process_Body_Clauses;

         --------------------------
         -- Process_Spec_Clauses --
         --------------------------

         procedure Process_Spec_Clauses
          (Context_List : List_Id;
           Clause       : Node_Id;
           Used         : in out Boolean;
           Withed       : in out Boolean;
           Exit_On_Self : Boolean := False)
         is
            Nam_Ent   : constant Entity_Id := Entity (Name (Clause));
            Cont_Item : Node_Id;
            Use_Item  : Node_Id;

         begin
            Used := False;
            Withed := False;

            Cont_Item := First (Context_List);
            while Present (Cont_Item) loop

               --  Stop the search since the context items after Cont_Item
               --  have already been examined in a previous iteration of
               --  the reverse loop in Check_Redundant_Withs.

               if Exit_On_Self
                 and Cont_Item = Clause
               then
                  exit;
               end if;

               --  Package use clause

               if Nkind (Cont_Item) = N_Use_Package_Clause
                 and then not Used
               then
                  Use_Item := First (Names (Cont_Item));
                  while Present (Use_Item) and then not Used loop
                     if Entity (Use_Item) = Nam_Ent then
                        Used := True;
                     end if;

                     Next (Use_Item);
                  end loop;

               --  Package with clause. Avoid processing self, implicitly
               --  generated with clauses or limited with clauses. Note
               --  that we examine with clauses having pragmas Elaborate
               --  or Elaborate_All applied to them due to cases such as:
               --
               --     with Pack;
               --     with Pack;
               --     pragma Elaborate (Pack);
               --
               --  In this case, the second with clause is redundant since
               --  the pragma applies only to the first "with Pack;".

               elsif Nkind (Cont_Item) = N_With_Clause
                 and then not Implicit_With (Cont_Item)
                 and then not Limited_Present (Cont_Item)
                 and then Cont_Item /= Clause
                 and then Entity (Name (Cont_Item)) = Nam_Ent
               then
                  Withed := True;
               end if;

               Next (Cont_Item);
            end loop;
         end Process_Spec_Clauses;

      --  Start of processing for Check_Redundant_Withs

      begin
         Clause := Last (Context_Items);
         while Present (Clause) loop

            --  Avoid checking implicitly generated with clauses, limited
            --  with clauses or withs that have pragma Elaborate or
            --  Elaborate_All applied.

            if Nkind (Clause) = N_With_Clause
              and then not Implicit_With (Clause)
              and then not Limited_Present (Clause)
              and then not Elaborate_Present (Clause)
            then
               --  Package body-to-spec check

               if Present (Spec_Context_Items) then
                  declare
                     Used_In_Body      : Boolean := False;
                     Used_In_Spec      : Boolean := False;
                     Used_Type_Or_Elab : Boolean := False;
                     Withed_In_Spec    : Boolean := False;

                  begin
                     Process_Spec_Clauses
                      (Context_List => Spec_Context_Items,
                       Clause       => Clause,
                       Used         => Used_In_Spec,
                       Withed       => Withed_In_Spec);

                     Process_Body_Clauses
                      (Context_List      => Context_Items,
                       Clause            => Clause,
                       Used              => Used_In_Body,
                       Used_Type_Or_Elab => Used_Type_Or_Elab);

                     --  "Type Elab" refers to the presence of either a use
                     --  type clause, pragmas Elaborate or Elaborate_All.

                     --  +---------------+---------------------------+------+
                     --  | Spec          | Body                      | Warn |
                     --  +--------+------+--------+------+-----------+------+
                     --  | Withed | Used | Withed | Used | Type Elab |      |
                     --  |   X    |      |   X    |      |           |  X   |
                     --  |   X    |      |   X    |  X   |           |      |
                     --  |   X    |      |   X    |      |     X     |      |
                     --  |   X    |      |   X    |  X   |     X     |      |
                     --  |   X    |  X   |   X    |      |           |  X   |
                     --  |   X    |  X   |   X    |      |     X     |      |
                     --  |   X    |  X   |   X    |  X   |           |  X   |
                     --  |   X    |  X   |   X    |  X   |     X     |      |
                     --  +--------+------+--------+------+-----------+------+

                     if (Withed_In_Spec
                           and then not Used_Type_Or_Elab)
                             and then
                               ((not Used_In_Spec
                                   and then not Used_In_Body)
                                     or else
                                       Used_In_Spec)
                     then
                        Error_Msg_N ("?redundant with clause in body", Clause);
                     end if;

                     Used_In_Body := False;
                     Used_In_Spec := False;
                     Used_Type_Or_Elab := False;
                     Withed_In_Spec := False;
                  end;

               --  Standalone package spec or body check

               else
                  declare
                     Dont_Care : Boolean := False;
                     Withed    : Boolean := False;

                  begin
                     --  The mechanism for examining the context clauses of a
                     --  package spec can be applied to package body clauses.

                     Process_Spec_Clauses
                      (Context_List => Context_Items,
                       Clause       => Clause,
                       Used         => Dont_Care,
                       Withed       => Withed,
                       Exit_On_Self => True);

                     if Withed then
                        Error_Msg_N ("?redundant with clause", Clause);
                     end if;
                  end;
               end if;
            end if;

            Prev (Clause);
         end loop;
      end Check_Redundant_Withs;

      --------------------------------
      -- Generate_Parent_References --
      --------------------------------

      procedure Generate_Parent_References (N : Node_Id; P_Id : Entity_Id) is
         Pref   : Node_Id;
         P_Name : Entity_Id := P_Id;

      begin
         Pref := Name (Parent (Defining_Entity (N)));

         if Nkind (Pref) = N_Expanded_Name then

            --  Done already, if the unit has been compiled indirectly as
            --  part of the closure of its context because of inlining.

            return;
         end if;

         while Nkind (Pref) = N_Selected_Component loop
            Change_Selected_Component_To_Expanded_Name (Pref);
            Set_Entity (Pref, P_Name);
            Set_Etype (Pref, Etype (P_Name));
            Generate_Reference (P_Name, Pref, 'r');
            Pref   := Prefix (Pref);
            P_Name := Scope (P_Name);
         end loop;

         --  The guard here on P_Name is to handle the error condition where
         --  the parent unit is missing because the file was not found.

         if Present (P_Name) then
            Set_Entity (Pref, P_Name);
            Set_Etype (Pref, Etype (P_Name));
            Generate_Reference (P_Name, Pref, 'r');
            Style.Check_Identifier (Pref, P_Name);
         end if;
      end Generate_Parent_References;

   --  Start of processing for Analyze_Compilation_Unit

   begin
      Process_Compilation_Unit_Pragmas (N);

      --  If the unit is a subunit whose parent has not been analyzed (which
      --  indicates that the main unit is a subunit, either the current one or
      --  one of its descendents) then the subunit is compiled as part of the
      --  analysis of the parent, which we proceed to do. Basically this gets
      --  handled from the top down and we don't want to do anything at this
      --  level (i.e. this subunit will be handled on the way down from the
      --  parent), so at this level we immediately return. If the subunit
      --  ends up not analyzed, it means that the parent did not contain a
      --  stub for it, or that there errors were detected in some ancestor.

      if Nkind (Unit_Node) = N_Subunit
        and then not Analyzed (Lib_Unit)
      then
         Semantics (Lib_Unit);

         if not Analyzed (Proper_Body (Unit_Node)) then
            if Serious_Errors_Detected > 0 then
               Error_Msg_N ("subunit not analyzed (errors in parent unit)", N);
            else
               Error_Msg_N ("missing stub for subunit", N);
            end if;
         end if;

         return;
      end if;

      --  Analyze context (this will call Sem recursively for with'ed units)
      --  To detect circularities among with-clauses that are not caught during
      --  loading, we set the Context_Pending flag on the current unit. If the
      --  flag is already set there is a potential circularity.
      --  We exclude predefined units from this check because they are known
      --  to be safe. We also exclude package bodies that are present because
      --  circularities between bodies are harmless (and necessary).

      if Context_Pending (N) then
         declare
            Circularity : Boolean := True;

         begin
            if Is_Predefined_File_Name
                 (Unit_File_Name (Get_Source_Unit (Unit (N))))
            then
               Circularity := False;

            else
               for U in Main_Unit + 1 .. Last_Unit loop
                  if Nkind (Unit (Cunit (U))) = N_Package_Body
                    and then not Analyzed (Cunit (U))
                  then
                     Circularity := False;
                     exit;
                  end if;
               end loop;
            end if;

            if Circularity then
               Error_Msg_N
                 ("circular dependency caused by with_clauses", N);
               Error_Msg_N
                 ("\possibly missing limited_with clause"
                  & " in one of the following", N);

               for U in Main_Unit .. Last_Unit loop
                  if Context_Pending (Cunit (U)) then
                     Error_Msg_Unit_1 := Get_Unit_Name (Unit (Cunit (U)));
                     Error_Msg_N ("\unit$", N);
                  end if;
               end loop;

               raise Unrecoverable_Error;
            end if;
         end;
      else
         Set_Context_Pending (N);
      end if;

      Analyze_Context (N);

      Set_Context_Pending (N, False);

      --  If the unit is a package body, the spec is already loaded and must be
      --  analyzed first, before we analyze the body.

      if Nkind (Unit_Node) = N_Package_Body then

         --  If no Lib_Unit, then there was a serious previous error, so just
         --  ignore the entire analysis effort

         if No (Lib_Unit) then
            return;

         else
            Semantics (Lib_Unit);
            Check_Unused_Withs (Get_Cunit_Unit_Number (Lib_Unit));

            --  Verify that the library unit is a package declaration

            if not Nkind_In (Unit (Lib_Unit), N_Package_Declaration,
                                              N_Generic_Package_Declaration)
            then
               Error_Msg_N
                 ("no legal package declaration for package body", N);
               return;

            --  Otherwise, the entity in the declaration is visible. Update the
            --  version to reflect dependence of this body on the spec.

            else
               Spec_Id := Defining_Entity (Unit (Lib_Unit));
               Set_Is_Immediately_Visible (Spec_Id, True);
               Version_Update (N, Lib_Unit);

               if Nkind (Defining_Unit_Name (Unit_Node)) =
                                             N_Defining_Program_Unit_Name
               then
                  Generate_Parent_References (Unit_Node, Scope (Spec_Id));
               end if;
            end if;
         end if;

      --  If the unit is a subprogram body, then we similarly need to analyze
      --  its spec. However, things are a little simpler in this case, because
      --  here, this analysis is done only for error checking and consistency
      --  purposes, so there's nothing else to be done.

      elsif Nkind (Unit_Node) = N_Subprogram_Body then
         if Acts_As_Spec (N) then

            --  If the subprogram body is a child unit, we must create a
            --  declaration for it, in order to properly load the parent(s).
            --  After this, the original unit does not acts as a spec, because
            --  there is an explicit one. If this unit appears in a context
            --  clause, then an implicit with on the parent will be added when
            --  installing the context. If this is the main unit, there is no
            --  Unit_Table entry for the declaration (it has the unit number
            --  of the main unit) and code generation is unaffected.

            Unum := Get_Cunit_Unit_Number (N);
            Par_Spec_Name := Get_Parent_Spec_Name (Unit_Name (Unum));

            if Par_Spec_Name /= No_Unit_Name then
               Unum :=
                 Load_Unit
                   (Load_Name  => Par_Spec_Name,
                    Required   => True,
                    Subunit    => False,
                    Error_Node => N);

               if Unum /= No_Unit then

                  --  Build subprogram declaration and attach parent unit to it
                  --  This subprogram declaration does not come from source,
                  --  Nevertheless the backend must generate debugging info for
                  --  it, and this must be indicated explicitly. We also mark
                  --  the body entity as a child unit now, to prevent a
                  --  cascaded error if the spec entity cannot be entered
                  --  in its scope. Finally we create a Units table entry for
                  --  the subprogram declaration, to maintain a one-to-one
                  --  correspondence with compilation unit nodes. This is
                  --  critical for the tree traversals performed by CodePeer.

                  declare
                     Loc : constant Source_Ptr := Sloc (N);
                     SCS : constant Boolean :=
                             Get_Comes_From_Source_Default;

                  begin
                     Set_Comes_From_Source_Default (False);
                     Lib_Unit :=
                       Make_Compilation_Unit (Loc,
                         Context_Items => New_Copy_List (Context_Items (N)),
                         Unit =>
                           Make_Subprogram_Declaration (Sloc (N),
                             Specification =>
                               Copy_Separate_Tree
                                 (Specification (Unit_Node))),
                         Aux_Decls_Node =>
                           Make_Compilation_Unit_Aux (Loc));

                     Set_Library_Unit (N, Lib_Unit);
                     Set_Parent_Spec (Unit (Lib_Unit), Cunit (Unum));
                     Make_Child_Decl_Unit (N);
                     Semantics (Lib_Unit);

                     --  Now that a separate declaration exists, the body
                     --  of the child unit does not act as spec any longer.

                     Set_Acts_As_Spec (N, False);
                     Set_Is_Child_Unit (Defining_Entity (Unit_Node));
                     Set_Debug_Info_Needed (Defining_Entity (Unit (Lib_Unit)));
                     Set_Comes_From_Source_Default (SCS);
                  end;
               end if;
            end if;

         --  Here for subprogram with separate declaration

         else
            Semantics (Lib_Unit);
            Check_Unused_Withs (Get_Cunit_Unit_Number (Lib_Unit));
            Version_Update (N, Lib_Unit);
         end if;

         --  If this is a child unit, generate references to the parents

         if Nkind (Defining_Unit_Name (Specification (Unit_Node))) =
                                             N_Defining_Program_Unit_Name
         then
            Generate_Parent_References (
              Specification (Unit_Node),
                Scope (Defining_Entity (Unit (Lib_Unit))));
         end if;
      end if;

      --  If it is a child unit, the parent must be elaborated first and we
      --  update version, since we are dependent on our parent.

      if Is_Child_Spec (Unit_Node) then

         --  The analysis of the parent is done with style checks off

         declare
            Save_Style_Check : constant Boolean := Style_Check;
            Save_C_Restrict  : constant Save_Cunit_Boolean_Restrictions :=
                                 Cunit_Boolean_Restrictions_Save;

         begin
            if not GNAT_Mode then
               Style_Check := False;
            end if;

            Semantics (Parent_Spec (Unit_Node));
            Version_Update (N, Parent_Spec (Unit_Node));
            Style_Check := Save_Style_Check;
            Cunit_Boolean_Restrictions_Restore (Save_C_Restrict);
         end;
      end if;

      --  With the analysis done, install the context. Note that we can't
      --  install the context from the with clauses as we analyze them, because
      --  each with clause must be analyzed in a clean visibility context, so
      --  we have to wait and install them all at once.

      Install_Context (N);

      if Is_Child_Spec (Unit_Node) then

         --  Set the entities of all parents in the program_unit_name

         Generate_Parent_References (
           Unit_Node, Get_Parent_Entity (Unit (Parent_Spec (Unit_Node))));
      end if;

      --  All components of the context: with-clauses, library unit, ancestors
      --  if any, (and their context)  are analyzed and installed.

      --  Call special debug routine sm if this is the main unit

      if Current_Sem_Unit = Main_Unit then
         sm;
      end if;

      --  Now analyze the unit (package, subprogram spec, body) itself

      Analyze (Unit_Node);

      if Warn_On_Redundant_Constructs then
         Check_Redundant_Withs (Context_Items (N));

         if Nkind (Unit_Node) = N_Package_Body then
            Check_Redundant_Withs
              (Context_Items      => Context_Items (N),
               Spec_Context_Items => Context_Items (Lib_Unit));
         end if;
      end if;

      --  The above call might have made Unit_Node an N_Subprogram_Body from
      --  something else, so propagate any Acts_As_Spec flag.

      if Nkind (Unit_Node) = N_Subprogram_Body
        and then Acts_As_Spec (Unit_Node)
      then
         Set_Acts_As_Spec (N);
      end if;

      --  Register predefined units in Rtsfind

      declare
         Unum : constant Unit_Number_Type := Get_Source_Unit (Sloc (N));
      begin
         if Is_Predefined_File_Name (Unit_File_Name (Unum)) then
            Set_RTU_Loaded (Unit_Node);
         end if;
      end;

      --  Treat compilation unit pragmas that appear after the library unit

      if Present (Pragmas_After (Aux_Decls_Node (N))) then
         declare
            Prag_Node : Node_Id := First (Pragmas_After (Aux_Decls_Node (N)));
         begin
            while Present (Prag_Node) loop
               Analyze (Prag_Node);
               Next (Prag_Node);
            end loop;
         end;
      end if;

      --  Generate distribution stubs if requested and no error

      if N = Main_Cunit
        and then (Distribution_Stub_Mode = Generate_Receiver_Stub_Body
                    or else
                  Distribution_Stub_Mode = Generate_Caller_Stub_Body)
        and then not Fatal_Error (Main_Unit)
      then
         if Is_RCI_Pkg_Spec_Or_Body (N) then

            --  Regular RCI package

            Add_Stub_Constructs (N);

         elsif (Nkind (Unit_Node) = N_Package_Declaration
                 and then Is_Shared_Passive (Defining_Entity
                                              (Specification (Unit_Node))))
           or else (Nkind (Unit_Node) = N_Package_Body
                     and then
                       Is_Shared_Passive (Corresponding_Spec (Unit_Node)))
         then
            --  Shared passive package

            Add_Stub_Constructs (N);

         elsif Nkind (Unit_Node) = N_Package_Instantiation
           and then
             Is_Remote_Call_Interface
               (Defining_Entity (Specification (Instance_Spec (Unit_Node))))
         then
            --  Instantiation of a RCI generic package

            Add_Stub_Constructs (N);
         end if;
      end if;

      --  Remove unit from visibility, so that environment is clean for
      --  the next compilation, which is either the main unit or some
      --  other unit in the context.

      if Nkind_In (Unit_Node, N_Package_Declaration,
                              N_Package_Renaming_Declaration,
                              N_Subprogram_Declaration)
        or else Nkind (Unit_Node) in N_Generic_Declaration
        or else
          (Nkind (Unit_Node) = N_Subprogram_Body
            and then Acts_As_Spec (Unit_Node))
      then
         Remove_Unit_From_Visibility (Defining_Entity (Unit_Node));

      --  If the unit is an instantiation whose body will be elaborated for
      --  inlining purposes, use the proper entity of the instance. The
      --  entity may be missing if the instantiation was illegal.

      elsif Nkind (Unit_Node) = N_Package_Instantiation
        and then not Error_Posted (Unit_Node)
        and then Present (Instance_Spec (Unit_Node))
      then
         Remove_Unit_From_Visibility
           (Defining_Entity (Instance_Spec (Unit_Node)));

      elsif Nkind (Unit_Node) = N_Package_Body
        or else (Nkind (Unit_Node) = N_Subprogram_Body
                  and then not Acts_As_Spec (Unit_Node))
      then
         --  Bodies that are not the main unit are compiled if they are generic
         --  or contain generic or inlined units. Their analysis brings in the
         --  context of the corresponding spec (unit declaration) which must be
         --  removed as well, to return the compilation environment to its
         --  proper state.

         Remove_Context (Lib_Unit);
         Set_Is_Immediately_Visible (Defining_Entity (Unit (Lib_Unit)), False);
      end if;

      --  Last step is to deinstall the context we just installed as well as
      --  the unit just compiled.

      Remove_Context (N);

      --  If this is the main unit and we are generating code, we must check
      --  that all generic units in the context have a body if they need it,
      --  even if they have not been instantiated. In the absence of .ali files
      --  for generic units, we must force the load of the body, just to
      --  produce the proper error if the body is absent. We skip this
      --  verification if the main unit itself is generic.

      if Get_Cunit_Unit_Number (N) = Main_Unit
        and then Operating_Mode = Generate_Code
        and then Expander_Active
      then
         --  Check whether the source for the body of the unit must be included
         --  in a standalone library.

         Check_Body_Needed_For_SAL (Cunit_Entity (Main_Unit));

         --  Indicate that the main unit is now analyzed, to catch possible
         --  circularities between it and generic bodies. Remove main unit from
         --  visibility. This might seem superfluous, but the main unit must
         --  not be visible in the generic body expansions that follow.

         Set_Analyzed (N, True);
         Set_Is_Immediately_Visible (Cunit_Entity (Main_Unit), False);

         declare
            Item  : Node_Id;
            Nam   : Entity_Id;
            Un    : Unit_Number_Type;

            Save_Style_Check : constant Boolean := Style_Check;
            Save_C_Restrict  : constant Save_Cunit_Boolean_Restrictions :=
                                 Cunit_Boolean_Restrictions_Save;

         begin
            Item := First (Context_Items (N));
            while Present (Item) loop

               --  Check for explicit with clause

               if Nkind (Item) = N_With_Clause
                 and then not Implicit_With (Item)

                  --  Ada 2005 (AI-50217): Ignore limited-withed units

                 and then not Limited_Present (Item)
               then
                  Nam := Entity (Name (Item));

                  --  Compile generic subprogram, unless it is intrinsic or
                  --  imported so no body is required, or generic package body
                  --  if the package spec requires a body.

                  if (Is_Generic_Subprogram (Nam)
                       and then not Is_Intrinsic_Subprogram (Nam)
                       and then not Is_Imported (Nam))
                    or else (Ekind (Nam) = E_Generic_Package
                              and then Unit_Requires_Body (Nam))
                  then
                     Style_Check := False;

                     if Present (Renamed_Object (Nam)) then
                        Un :=
                           Load_Unit
                             (Load_Name  => Get_Body_Name
                                              (Get_Unit_Name
                                                (Unit_Declaration_Node
                                                  (Renamed_Object (Nam)))),
                              Required   => False,
                              Subunit    => False,
                              Error_Node => N,
                              Renamings  => True);
                     else
                        Un :=
                          Load_Unit
                            (Load_Name  => Get_Body_Name
                                             (Get_Unit_Name (Item)),
                             Required   => False,
                             Subunit    => False,
                             Error_Node => N,
                             Renamings  => True);
                     end if;

                     if Un = No_Unit then
                        Error_Msg_NE
                          ("body of generic unit& not found", Item, Nam);
                        exit;

                     elsif not Analyzed (Cunit (Un))
                       and then Un /= Main_Unit
                       and then not Fatal_Error (Un)
                     then
                        Style_Check := False;
                        Semantics (Cunit (Un));
                     end if;
                  end if;
               end if;

               Next (Item);
            end loop;

            Style_Check := Save_Style_Check;
            Cunit_Boolean_Restrictions_Restore (Save_C_Restrict);
         end;
      end if;

      --  Deal with creating elaboration Boolean if needed. We create an
      --  elaboration boolean only for units that come from source since
      --  units manufactured by the compiler never need elab checks.

      if Comes_From_Source (N)
        and then Nkind_In (Unit_Node, N_Package_Declaration,
                                      N_Generic_Package_Declaration,
                                      N_Subprogram_Declaration,
                                      N_Generic_Subprogram_Declaration)
      then
         declare
            Loc  : constant Source_Ptr       := Sloc (N);
            Unum : constant Unit_Number_Type := Get_Source_Unit (Loc);

         begin
            Spec_Id := Defining_Entity (Unit_Node);
            Generate_Definition (Spec_Id);

            --  See if an elaboration entity is required for possible access
            --  before elaboration checking. Note that we must allow for this
            --  even if -gnatE is not set, since a client may be compiled in
            --  -gnatE mode and reference the entity.

            --  These entities are also used by the binder to prevent multiple
            --  attempts to execute the elaboration code for the library case
            --  where the elaboration routine might otherwise be called more
            --  than once.

            --  Case of units which do not require elaboration checks

            if
              --  Pure units do not need checks

              Is_Pure (Spec_Id)

              --  Preelaborated units do not need checks

              or else Is_Preelaborated (Spec_Id)

              --  No checks needed if pragma Elaborate_Body present

              or else Has_Pragma_Elaborate_Body (Spec_Id)

              --  No checks needed if unit does not require a body

              or else not Unit_Requires_Body (Spec_Id)

              --  No checks needed for predefined files

              or else Is_Predefined_File_Name (Unit_File_Name (Unum))

              --  No checks required if no separate spec

              or else Acts_As_Spec (N)
            then
               --  This is a case where we only need the entity for
               --  checking to prevent multiple elaboration checks.

               Set_Elaboration_Entity_Required (Spec_Id, False);

            --  Case of elaboration entity is required for access before
            --  elaboration checking (so certainly we must build it!)

            else
               Set_Elaboration_Entity_Required (Spec_Id, True);
            end if;

            Build_Elaboration_Entity (N, Spec_Id);
         end;
      end if;

      --  Freeze the compilation unit entity. This for sure is needed because
      --  of some warnings that can be output (see Freeze_Subprogram), but may
      --  in general be required. If freezing actions result, place them in the
      --  compilation unit actions list, and analyze them.

      declare
         Loc : constant Source_Ptr := Sloc (N);
         L   : constant List_Id :=
                 Freeze_Entity (Cunit_Entity (Current_Sem_Unit), Loc);
      begin
         while Is_Non_Empty_List (L) loop
            Insert_Library_Level_Action (Remove_Head (L));
         end loop;
      end;

      Set_Analyzed (N);

      if Nkind (Unit_Node) = N_Package_Declaration
        and then Get_Cunit_Unit_Number (N) /= Main_Unit
        and then Expander_Active
      then
         declare
            Save_Style_Check : constant Boolean := Style_Check;
            Save_Warning     : constant Warning_Mode_Type := Warning_Mode;
            Options          : Style_Check_Options;

         begin
            Save_Style_Check_Options (Options);
            Reset_Style_Check_Options;
            Opt.Warning_Mode := Suppress;
            Check_Body_For_Inlining (N, Defining_Entity (Unit_Node));

            Reset_Style_Check_Options;
            Set_Style_Check_Options (Options);
            Style_Check := Save_Style_Check;
            Warning_Mode := Save_Warning;
         end;
      end if;

      --  If we are generating obsolescent warnings, then here is where we
      --  generate them for the with'ed items. The reason for this special
      --  processing is that the normal mechanism of generating the warnings
      --  for referenced entities does not work for context clause references.
      --  That's because when we first analyze the context, it is too early to
      --  know if the with'ing unit is itself obsolescent (which suppresses
      --  the warnings).

      if not GNAT_Mode and then Warn_On_Obsolescent_Feature then

         --  Push current compilation unit as scope, so that the test for
         --  being within an obsolescent unit will work correctly.

         Push_Scope (Defining_Entity (Unit_Node));

         --  Loop through context items to deal with with clauses

         declare
            Item : Node_Id;
            Nam  : Node_Id;
            Ent  : Entity_Id;

         begin
            Item := First (Context_Items (N));
            while Present (Item) loop
               if Nkind (Item) = N_With_Clause

                  --  Suppress this check in limited-withed units. Further work
                  --  needed here if we decide to incorporate this check on
                  --  limited-withed units.

                 and then not Limited_Present (Item)
               then
                  Nam := Name (Item);
                  Ent := Entity (Nam);

                  if Is_Obsolescent (Ent) then
                     Output_Obsolescent_Entity_Warnings (Nam, Ent);
                  end if;
               end if;

               Next (Item);
            end loop;
         end;

         --  Remove temporary install of current unit as scope

         Pop_Scope;
      end if;
   end Analyze_Compilation_Unit;

   ---------------------
   -- Analyze_Context --
   ---------------------

   procedure Analyze_Context (N : Node_Id) is
      Ukind : constant Node_Kind := Nkind (Unit (N));
      Item  : Node_Id;

   begin
      --  First process all configuration pragmas at the start of the context
      --  items. Strictly these are not part of the context clause, but that
      --  is where the parser puts them. In any case for sure we must analyze
      --  these before analyzing the actual context items, since they can have
      --  an effect on that analysis (e.g. pragma Ada_2005 may allow a unit to
      --  be with'ed as a result of changing categorizations in Ada 2005).

      Item := First (Context_Items (N));
      while Present (Item)
        and then Nkind (Item) = N_Pragma
        and then Pragma_Name (Item) in Configuration_Pragma_Names
      loop
         Analyze (Item);
         Next (Item);
      end loop;

      --  This is the point at which we capture the configuration settings
      --  for the unit. At the moment only the Optimize_Alignment setting
      --  needs to be captured. Probably more later ???

      if Optimize_Alignment_Local then
         Set_OA_Setting (Current_Sem_Unit, 'L');
      else
         Set_OA_Setting (Current_Sem_Unit, Optimize_Alignment);
      end if;

      --  Loop through actual context items. This is done in two passes:

      --  a) The first pass analyzes non-limited with-clauses and also any
      --     configuration pragmas (we need to get the latter analyzed right
      --     away, since they can affect processing of subsequent items.

      --  b) The second pass analyzes limited_with clauses (Ada 2005: AI-50217)

      while Present (Item) loop

         --  For with clause, analyze the with clause, and then update the
         --  version, since we are dependent on a unit that we with.

         if Nkind (Item) = N_With_Clause
           and then not Limited_Present (Item)
         then
            --  Skip analyzing with clause if no unit, nothing to do (this
<<<<<<< HEAD
            --  happens for a with that references a non-existent unit)
            --  Skip as well if this is a with_clause for the main unit, which
=======
            --  happens for a with that references a non-existent unit). Skip
            --  as well if this is a with_clause for the main unit, which
>>>>>>> 42a9ba1d
            --  happens if a subunit has a useless with_clause on its parent.

            if Present (Library_Unit (Item)) then
               if Library_Unit (Item) /= Cunit (Current_Sem_Unit) then
                  Analyze (Item);

               else
                  Set_Entity (Name (Item), Cunit_Entity (Current_Sem_Unit));
               end if;
            end if;

            if not Implicit_With (Item) then
               Version_Update (N, Library_Unit (Item));
            end if;

         --  Skip pragmas. Configuration pragmas at the start were handled in
         --  the loop above, and remaining pragmas are not processed until we
         --  actually install the context (see Install_Context). We delay the
         --  analysis of these pragmas to make sure that we have installed all
         --  the implicit with's on parent units.

         --  Skip use clauses at this stage, since we don't want to do any
         --  installing of potentially use-visible entities until we
         --  actually install the complete context (in Install_Context).
         --  Otherwise things can get installed in the wrong context.

         else
            null;
         end if;

         Next (Item);
      end loop;

      --  Second pass: examine all limited_with clauses. All other context
      --  items are ignored in this pass.

      Item := First (Context_Items (N));
      while Present (Item) loop
         if Nkind (Item) = N_With_Clause
           and then Limited_Present (Item)
         then
            --  No need to check errors on implicitly generated limited-with
            --  clauses.

            if not Implicit_With (Item) then

               --  Verify that the illegal contexts given in 10.1.2 (18/2) are
               --  properly rejected, including renaming declarations.

               if not Nkind_In (Ukind, N_Package_Declaration,
                                       N_Subprogram_Declaration)
                 and then Ukind not in N_Generic_Declaration
                 and then Ukind not in N_Generic_Instantiation
               then
                  Error_Msg_N ("limited with_clause not allowed here", Item);

               --  Check wrong use of a limited with clause applied to the
               --  compilation unit containing the limited-with clause.

               --      limited with P.Q;
               --      package P.Q is ...

               elsif Unit (Library_Unit (Item)) = Unit (N) then
                  Error_Msg_N ("wrong use of limited-with clause", Item);

               --  Check wrong use of limited-with clause applied to some
               --  immediate ancestor.

               elsif Is_Child_Spec (Unit (N)) then
                  declare
                     Lib_U : constant Entity_Id := Unit (Library_Unit (Item));
                     P     : Node_Id;

                  begin
                     P := Parent_Spec (Unit (N));
                     loop
                        if Unit (P) = Lib_U then
                           Error_Msg_N ("limited with_clause of immediate "
                                        & "ancestor not allowed", Item);
                           exit;
                        end if;

                        exit when not Is_Child_Spec (Unit (P));
                        P := Parent_Spec (Unit (P));
                     end loop;
                  end;
               end if;

               --  Check if the limited-withed unit is already visible through
               --  some context clause of the current compilation unit or some
               --  ancestor of the current compilation unit.

               declare
                  Lim_Unit_Name : constant Node_Id := Name (Item);
                  Comp_Unit     : Node_Id;
                  It            : Node_Id;
                  Unit_Name     : Node_Id;

               begin
                  Comp_Unit := N;
                  loop
                     It := First (Context_Items (Comp_Unit));
                     while Present (It) loop
                        if Item /= It
                          and then Nkind (It) = N_With_Clause
                          and then not Limited_Present (It)
                          and then
                            Nkind_In (Unit (Library_Unit (It)),
                                      N_Package_Declaration,
                                      N_Package_Renaming_Declaration)
                        then
                           if Nkind (Unit (Library_Unit (It))) =
                                                      N_Package_Declaration
                           then
                              Unit_Name := Name (It);
                           else
                              Unit_Name := Name (Unit (Library_Unit (It)));
                           end if;

                           --  Check if the named package (or some ancestor)
                           --  leaves visible the full-view of the unit given
                           --  in the limited-with clause

                           loop
                              if Designate_Same_Unit (Lim_Unit_Name,
                                                      Unit_Name)
                              then
                                 Error_Msg_Sloc := Sloc (It);
                                 Error_Msg_N
                                   ("simultaneous visibility of limited "
                                    & "and unlimited views not allowed",
                                    Item);
                                 Error_Msg_NE
                                   ("\unlimited view visible through "
                                    & "context clause #",
                                    Item, It);
                                 exit;

                              elsif Nkind (Unit_Name) = N_Identifier then
                                 exit;
                              end if;

                              Unit_Name := Prefix (Unit_Name);
                           end loop;
                        end if;

                        Next (It);
                     end loop;

                     exit when not Is_Child_Spec (Unit (Comp_Unit));

                     Comp_Unit := Parent_Spec (Unit (Comp_Unit));
                  end loop;
               end;
            end if;

            --  Skip analyzing with clause if no unit, see above

            if Present (Library_Unit (Item)) then
               Analyze (Item);
            end if;

            --  A limited_with does not impose an elaboration order, but
            --  there is a semantic dependency for recompilation purposes.

            if not Implicit_With (Item) then
               Version_Update (N, Library_Unit (Item));
            end if;

            --  Pragmas and use clauses and with clauses other than limited
            --  with's are ignored in this pass through the context items.

         else
            null;
         end if;

         Next (Item);
      end loop;
   end Analyze_Context;

   -------------------------------
   -- Analyze_Package_Body_Stub --
   -------------------------------

   procedure Analyze_Package_Body_Stub (N : Node_Id) is
      Id   : constant Entity_Id := Defining_Identifier (N);
      Nam  : Entity_Id;

   begin
      --  The package declaration must be in the current declarative part

      Check_Stub_Level (N);
      Nam := Current_Entity_In_Scope (Id);

      if No (Nam) or else not Is_Package_Or_Generic_Package (Nam) then
         Error_Msg_N ("missing specification for package stub", N);

      elsif Has_Completion (Nam)
        and then Present (Corresponding_Body (Unit_Declaration_Node (Nam)))
      then
         Error_Msg_N ("duplicate or redundant stub for package", N);

      else
         --  Indicate that the body of the package exists. If we are doing
         --  only semantic analysis, the stub stands for the body. If we are
         --  generating code, the existence of the body will be confirmed
         --  when we load the proper body.

         Set_Has_Completion (Nam);
         Set_Scope (Defining_Entity (N), Current_Scope);
         Generate_Reference (Nam, Id, 'b');
         Analyze_Proper_Body (N, Nam);
      end if;
   end Analyze_Package_Body_Stub;

   -------------------------
   -- Analyze_Proper_Body --
   -------------------------

   procedure Analyze_Proper_Body (N : Node_Id; Nam : Entity_Id) is
      Subunit_Name : constant Unit_Name_Type := Get_Unit_Name (N);
      Unum         : Unit_Number_Type;

      procedure Optional_Subunit;
      --  This procedure is called when the main unit is a stub, or when we
      --  are not generating code. In such a case, we analyze the subunit if
      --  present, which is user-friendly and in fact required for ASIS, but
      --  we don't complain if the subunit is missing.

      ----------------------
      -- Optional_Subunit --
      ----------------------

      procedure Optional_Subunit is
         Comp_Unit : Node_Id;

      begin
         --  Try to load subunit, but ignore any errors that occur during
         --  the loading of the subunit, by using the special feature in
         --  Errout to ignore all errors. Note that Fatal_Error will still
         --  be set, so we will be able to check for this case below.

         if not ASIS_Mode then
            Ignore_Errors_Enable := Ignore_Errors_Enable + 1;
         end if;

         Unum :=
           Load_Unit
             (Load_Name  => Subunit_Name,
              Required   => False,
              Subunit    => True,
              Error_Node => N);

         if not ASIS_Mode then
            Ignore_Errors_Enable := Ignore_Errors_Enable - 1;
         end if;

         --  All done if we successfully loaded the subunit

         if Unum /= No_Unit
           and then (not Fatal_Error (Unum) or else Try_Semantics)
         then
            Comp_Unit := Cunit (Unum);

            --  If the file was empty or seriously mangled, the unit itself may
            --  be missing.

            if No (Unit (Comp_Unit)) then
               Error_Msg_N
                 ("subunit does not contain expected proper body", N);

            elsif Nkind (Unit (Comp_Unit)) /= N_Subunit then
               Error_Msg_N
                 ("expected SEPARATE subunit, found child unit",
                  Cunit_Entity (Unum));
            else
               Set_Corresponding_Stub (Unit (Comp_Unit), N);
               Analyze_Subunit (Comp_Unit);
               Set_Library_Unit (N, Comp_Unit);
            end if;

         elsif Unum = No_Unit
           and then Present (Nam)
         then
            if Is_Protected_Type (Nam) then
               Set_Corresponding_Body (Parent (Nam), Defining_Identifier (N));
            else
               Set_Corresponding_Body (
                 Unit_Declaration_Node (Nam), Defining_Identifier (N));
            end if;
         end if;
      end Optional_Subunit;

   --  Start of processing for Analyze_Proper_Body

   begin
      --  If the subunit is already loaded, it means that the main unit is a
      --  subunit, and that the current unit is one of its parents which was
      --  being analyzed to provide the needed context for the analysis of the
      --  subunit. In this case we analyze the subunit and continue with the
      --  parent, without looking a subsequent subunits.

      if Is_Loaded (Subunit_Name) then

         --  If the proper body is already linked to the stub node, the stub is
         --  in a generic unit and just needs analyzing.

         if Present (Library_Unit (N)) then
            Set_Corresponding_Stub (Unit (Library_Unit (N)), N);
            Analyze_Subunit (Library_Unit (N));

         --  Otherwise we must load the subunit and link to it

         else
            --  Load the subunit, this must work, since we originally loaded
            --  the subunit earlier on. So this will not really load it, just
            --  give access to it.

            Unum :=
              Load_Unit
                (Load_Name  => Subunit_Name,
                 Required   => True,
                 Subunit    => False,
                 Error_Node => N);

            --  And analyze the subunit in the parent context (note that we
            --  do not call Semantics, since that would remove the parent
            --  context). Because of this, we have to manually reset the
            --  compiler state to Analyzing since it got destroyed by Load.

            if Unum /= No_Unit then
               Compiler_State := Analyzing;

               --  Check that the proper body is a subunit and not a child
               --  unit. If the unit was previously loaded, the error will
               --  have been emitted when copying the generic node, so we
               --  just return to avoid cascaded errors.

               if Nkind (Unit (Cunit (Unum))) /= N_Subunit then
                  return;
               end if;

               Set_Corresponding_Stub (Unit (Cunit (Unum)), N);
               Analyze_Subunit (Cunit (Unum));
               Set_Library_Unit (N, Cunit (Unum));
            end if;
         end if;

      --  If the main unit is a subunit, then we are just performing semantic
      --  analysis on that subunit, and any other subunits of any parent unit
      --  should be ignored, except that if we are building trees for ASIS
      --  usage we want to annotate the stub properly.

      elsif Nkind (Unit (Cunit (Main_Unit))) = N_Subunit
        and then Subunit_Name /= Unit_Name (Main_Unit)
      then
         if ASIS_Mode then
            Optional_Subunit;
         end if;

         --  But before we return, set the flag for unloaded subunits. This
         --  will suppress junk warnings of variables in the same declarative
         --  part (or a higher level one) that are in danger of looking unused
         --  when in fact there might be a declaration in the subunit that we
         --  do not intend to load.

         Unloaded_Subunits := True;
         return;

      --  If the subunit is not already loaded, and we are generating code,
      --  then this is the case where compilation started from the parent,
      --  and we are generating code for an entire subunit tree. In that
      --  case we definitely need to load the subunit.

      --  In order to continue the analysis with the rest of the parent,
      --  and other subunits, we load the unit without requiring its
      --  presence, and emit a warning if not found, rather than terminating
      --  the compilation abruptly, as for other missing file problems.

      elsif Original_Operating_Mode = Generate_Code then

         --  If the proper body is already linked to the stub node,
         --  the stub is in a generic unit and just needs analyzing.

         --  We update the version. Although we are not technically
         --  semantically dependent on the subunit, given our approach
         --  of macro substitution of subunits, it makes sense to
         --  include it in the version identification.

         if Present (Library_Unit (N)) then
            Set_Corresponding_Stub (Unit (Library_Unit (N)), N);
            Analyze_Subunit (Library_Unit (N));
            Version_Update (Cunit (Main_Unit), Library_Unit (N));

         --  Otherwise we must load the subunit and link to it

         else
            Unum :=
              Load_Unit
                (Load_Name  => Subunit_Name,
                 Required   => False,
                 Subunit    => True,
                 Error_Node => N);

            --  Give message if we did not get the unit

            if Original_Operating_Mode = Generate_Code
              and then Unum = No_Unit
            then
               Error_Msg_Unit_1 := Subunit_Name;
               Error_Msg_File_1 :=
                 Get_File_Name (Subunit_Name, Subunit => True);
               Error_Msg_N
                 ("subunit$$ in file{ not found?", N);
               Subunits_Missing := True;
            end if;

            --  Load_Unit may reset Compiler_State, since it may have been
            --  necessary to parse an additional units, so we make sure
            --  that we reset it to the Analyzing state.

            Compiler_State := Analyzing;

            if Unum /= No_Unit then
               if Debug_Flag_L then
                  Write_Str ("*** Loaded subunit from stub. Analyze");
                  Write_Eol;
               end if;

               declare
                  Comp_Unit : constant Node_Id := Cunit (Unum);

               begin
                  --  Check for child unit instead of subunit

                  if Nkind (Unit (Comp_Unit)) /= N_Subunit then
                     Error_Msg_N
                       ("expected SEPARATE subunit, found child unit",
                        Cunit_Entity (Unum));

                  --  OK, we have a subunit

                  else
                     --  Set corresponding stub (even if errors)

                     Set_Corresponding_Stub (Unit (Comp_Unit), N);

                     --  Collect SCO information for loaded subunit if we are
                     --  in the main unit).

                     if Generate_SCO
                       and then
                         In_Extended_Main_Source_Unit
                           (Cunit_Entity (Current_Sem_Unit))
                     then
                        SCO_Record (Unum);
                     end if;

                     --  Analyze the unit if semantics active

                     if not Fatal_Error (Unum) or else Try_Semantics then
                        Analyze_Subunit (Comp_Unit);
                     end if;

                     --  Set the library unit pointer in any case

                     Set_Library_Unit (N, Comp_Unit);

                     --  We update the version. Although we are not technically
                     --  semantically dependent on the subunit, given our
                     --  approach of macro substitution of subunits, it makes
                     --  sense to include it in the version identification.

                     Version_Update (Cunit (Main_Unit), Comp_Unit);
                  end if;
               end;
            end if;
         end if;

         --  The remaining case is when the subunit is not already loaded and
         --  we are not generating code. In this case we are just performing
         --  semantic analysis on the parent, and we are not interested in
         --  the subunit. For subprograms, analyze the stub as a body. For
         --  other entities the stub has already been marked as completed.

      else
         Optional_Subunit;
      end if;
   end Analyze_Proper_Body;

   ----------------------------------
   -- Analyze_Protected_Body_Stub --
   ----------------------------------

   procedure Analyze_Protected_Body_Stub (N : Node_Id) is
      Nam : Entity_Id := Current_Entity_In_Scope (Defining_Identifier (N));

   begin
      Check_Stub_Level (N);

      --  First occurrence of name may have been as an incomplete type

      if Present (Nam) and then Ekind (Nam) = E_Incomplete_Type then
         Nam := Full_View (Nam);
      end if;

      if No (Nam)
        or else not Is_Protected_Type (Etype (Nam))
      then
         Error_Msg_N ("missing specification for Protected body", N);
      else
         Set_Scope (Defining_Entity (N), Current_Scope);
         Set_Has_Completion (Etype (Nam));
         Generate_Reference (Nam, Defining_Identifier (N), 'b');
         Analyze_Proper_Body (N, Etype (Nam));
      end if;
   end Analyze_Protected_Body_Stub;

   ----------------------------------
   -- Analyze_Subprogram_Body_Stub --
   ----------------------------------

   --  A subprogram body stub can appear with or without a previous spec. If
   --  there is one, then the analysis of the body will find it and verify
   --  conformance. The formals appearing in the specification of the stub play
   --  no role, except for requiring an additional conformance check. If there
   --  is no previous subprogram declaration, the stub acts as a spec, and
   --  provides the defining entity for the subprogram.

   procedure Analyze_Subprogram_Body_Stub (N : Node_Id) is
      Decl : Node_Id;

   begin
      Check_Stub_Level (N);

      --  Verify that the identifier for the stub is unique within this
      --  declarative part.

      if Nkind_In (Parent (N), N_Block_Statement,
                               N_Package_Body,
                               N_Subprogram_Body)
      then
         Decl := First (Declarations (Parent (N)));
         while Present (Decl)
           and then Decl /= N
         loop
            if Nkind (Decl) = N_Subprogram_Body_Stub
              and then (Chars (Defining_Unit_Name (Specification (Decl))) =
                        Chars (Defining_Unit_Name (Specification (N))))
            then
               Error_Msg_N ("identifier for stub is not unique", N);
            end if;

            Next (Decl);
         end loop;
      end if;

      --  Treat stub as a body, which checks conformance if there is a previous
      --  declaration, or else introduces entity and its signature.

      Analyze_Subprogram_Body (N);
      Analyze_Proper_Body (N, Empty);
   end Analyze_Subprogram_Body_Stub;

   ---------------------
   -- Analyze_Subunit --
   ---------------------

   --  A subunit is compiled either by itself (for semantic checking) or as
   --  part of compiling the parent (for code generation). In either case, by
   --  the time we actually process the subunit, the parent has already been
   --  installed and analyzed. The node N is a compilation unit, whose context
   --  needs to be treated here, because we come directly here from the parent
   --  without calling Analyze_Compilation_Unit.

   --  The compilation context includes the explicit context of the subunit,
   --  and the context of the parent, together with the parent itself. In order
   --  to compile the current context, we remove the one inherited from the
   --  parent, in order to have a clean visibility table. We restore the parent
   --  context before analyzing the proper body itself. On exit, we remove only
   --  the explicit context of the subunit.

   procedure Analyze_Subunit (N : Node_Id) is
      Lib_Unit : constant Node_Id   := Library_Unit (N);
      Par_Unit : constant Entity_Id := Current_Scope;

      Lib_Spec        : Node_Id := Library_Unit (Lib_Unit);
      Num_Scopes      : Int := 0;
      Use_Clauses     : array (1 .. Scope_Stack.Last) of Node_Id;
      Enclosing_Child : Entity_Id := Empty;
      Svg             : constant Suppress_Array := Scope_Suppress;

      procedure Analyze_Subunit_Context;
      --  Capture names in use clauses of the subunit. This must be done before
      --  re-installing parent declarations, because items in the context must
      --  not be hidden by declarations local to the parent.

      procedure Re_Install_Parents (L : Node_Id; Scop : Entity_Id);
      --  Recursive procedure to restore scope of all ancestors of subunit,
      --  from outermost in. If parent is not a subunit, the call to install
      --  context installs context of spec and (if parent is a child unit) the
      --  context of its parents as well. It is confusing that parents should
      --  be treated differently in both cases, but the semantics are just not
      --  identical.

      procedure Re_Install_Use_Clauses;
      --  As part of the removal of the parent scope, the use clauses are
      --  removed, to be reinstalled when the context of the subunit has been
      --  analyzed. Use clauses may also have been affected by the analysis of
      --  the context of the subunit, so they have to be applied again, to
      --  insure that the compilation environment of the rest of the parent
      --  unit is identical.

      procedure Remove_Scope;
      --  Remove current scope from scope stack, and preserve the list of use
      --  clauses in it, to be reinstalled after context is analyzed.

      -----------------------------
      -- Analyze_Subunit_Context --
      -----------------------------

      procedure Analyze_Subunit_Context is
         Item      :  Node_Id;
         Nam       :  Node_Id;
         Unit_Name : Entity_Id;

      begin
         Analyze_Context (N);

         --  Make withed units immediately visible. If child unit, make the
         --  ultimate parent immediately visible.

         Item := First (Context_Items (N));
         while Present (Item) loop
            if Nkind (Item) = N_With_Clause then

               --  Protect frontend against previous errors in context clauses

               if Nkind (Name (Item)) /= N_Selected_Component then
                  if Error_Posted (Item) then
                     null;

                  else
                     Unit_Name := Entity (Name (Item));
                     while Is_Child_Unit (Unit_Name) loop
                        Set_Is_Visible_Child_Unit (Unit_Name);
                        Unit_Name := Scope (Unit_Name);
                     end loop;

                     if not Is_Immediately_Visible (Unit_Name) then
                        Set_Is_Immediately_Visible (Unit_Name);
                        Set_Context_Installed (Item);
                     end if;
                  end if;
               end if;

            elsif Nkind (Item) = N_Use_Package_Clause then
               Nam := First (Names (Item));
               while Present (Nam) loop
                  Analyze (Nam);
                  Next (Nam);
               end loop;

            elsif Nkind (Item) = N_Use_Type_Clause then
               Nam := First (Subtype_Marks (Item));
               while Present (Nam) loop
                  Analyze (Nam);
                  Next (Nam);
               end loop;
            end if;

            Next (Item);
         end loop;

         --  Reset visibility of withed units. They will be made visible again
         --  when we install the subunit context.

         Item := First (Context_Items (N));
         while Present (Item) loop
            if Nkind (Item) = N_With_Clause

               --  Protect frontend against previous errors in context clauses

              and then Nkind (Name (Item)) /= N_Selected_Component
              and then not Error_Posted (Item)
            then
               Unit_Name := Entity (Name (Item));
               while Is_Child_Unit (Unit_Name) loop
                  Set_Is_Visible_Child_Unit (Unit_Name, False);
                  Unit_Name := Scope (Unit_Name);
               end loop;

               if Context_Installed (Item) then
                  Set_Is_Immediately_Visible (Unit_Name, False);
                  Set_Context_Installed (Item, False);
               end if;
            end if;

            Next (Item);
         end loop;
      end Analyze_Subunit_Context;

      ------------------------
      -- Re_Install_Parents --
      ------------------------

      procedure Re_Install_Parents (L : Node_Id; Scop : Entity_Id) is
         E : Entity_Id;

      begin
         if Nkind (Unit (L)) = N_Subunit then
            Re_Install_Parents (Library_Unit (L), Scope (Scop));
         end if;

         Install_Context (L);

         --  If the subunit occurs within a child unit, we must restore the
         --  immediate visibility of any siblings that may occur in context.

         if Present (Enclosing_Child) then
            Install_Siblings (Enclosing_Child, L);
         end if;

         Push_Scope (Scop);

         if Scop /= Par_Unit then
            Set_Is_Immediately_Visible (Scop);
         end if;

         --  Make entities in scope visible again. For child units, restore
         --  visibility only if they are actually in context.

         E := First_Entity (Current_Scope);
         while Present (E) loop
            if not Is_Child_Unit (E)
              or else Is_Visible_Child_Unit (E)
            then
               Set_Is_Immediately_Visible (E);
            end if;

            Next_Entity (E);
         end loop;

         --  A subunit appears within a body, and for a nested subunits all the
         --  parents are bodies. Restore full visibility of their private
         --  entities.

         if Is_Package_Or_Generic_Package (Scop) then
            Set_In_Package_Body (Scop);
            Install_Private_Declarations (Scop);
         end if;
      end Re_Install_Parents;

      ----------------------------
      -- Re_Install_Use_Clauses --
      ----------------------------

      procedure Re_Install_Use_Clauses is
         U  : Node_Id;
      begin
         for J in reverse 1 .. Num_Scopes loop
            U := Use_Clauses (J);
            Scope_Stack.Table (Scope_Stack.Last - J + 1).First_Use_Clause := U;
            Install_Use_Clauses (U, Force_Installation => True);
         end loop;
      end Re_Install_Use_Clauses;

      ------------------
      -- Remove_Scope --
      ------------------

      procedure Remove_Scope is
         E : Entity_Id;

      begin
         Num_Scopes := Num_Scopes + 1;
         Use_Clauses (Num_Scopes) :=
           Scope_Stack.Table (Scope_Stack.Last).First_Use_Clause;

         E := First_Entity (Current_Scope);
         while Present (E) loop
            Set_Is_Immediately_Visible (E, False);
            Next_Entity (E);
         end loop;

         if Is_Child_Unit (Current_Scope) then
            Enclosing_Child := Current_Scope;
         end if;

         Pop_Scope;
      end Remove_Scope;

   --  Start of processing for Analyze_Subunit

   begin
      if not Is_Empty_List (Context_Items (N)) then

         --  Save current use clauses

         Remove_Scope;
         Remove_Context (Lib_Unit);

         --  Now remove parents and their context, including enclosing subunits
         --  and the outer parent body which is not a subunit.

         if Present (Lib_Spec) then
            Remove_Context (Lib_Spec);

            while Nkind (Unit (Lib_Spec)) = N_Subunit loop
               Lib_Spec := Library_Unit (Lib_Spec);
               Remove_Scope;
               Remove_Context (Lib_Spec);
            end loop;

            if Nkind (Unit (Lib_Unit)) = N_Subunit then
               Remove_Scope;
            end if;

            if Nkind (Unit (Lib_Spec)) = N_Package_Body then
               Remove_Context (Library_Unit (Lib_Spec));
            end if;
         end if;

         Set_Is_Immediately_Visible (Par_Unit, False);

         Analyze_Subunit_Context;

         Re_Install_Parents (Lib_Unit, Par_Unit);
         Set_Is_Immediately_Visible (Par_Unit);

         --  If the context includes a child unit of the parent of the subunit,
         --  the parent will have been removed from visibility, after compiling
         --  that cousin in the context. The visibility of the parent must be
         --  restored now. This also applies if the context includes another
         --  subunit of the same parent which in turn includes a child unit in
         --  its context.

         if Is_Package_Or_Generic_Package (Par_Unit) then
            if not Is_Immediately_Visible (Par_Unit)
              or else (Present (First_Entity (Par_Unit))
                        and then not Is_Immediately_Visible
                                      (First_Entity (Par_Unit)))
            then
               Set_Is_Immediately_Visible   (Par_Unit);
               Install_Visible_Declarations (Par_Unit);
               Install_Private_Declarations (Par_Unit);
            end if;
         end if;

         Re_Install_Use_Clauses;
         Install_Context (N);

         --  Restore state of suppress flags for current body

         Scope_Suppress := Svg;

         --  If the subunit is within a child unit, then siblings of any parent
         --  unit that appear in the context clause of the subunit must also be
         --  made immediately visible.

         if Present (Enclosing_Child) then
            Install_Siblings (Enclosing_Child, N);
         end if;

      end if;

      Analyze (Proper_Body (Unit (N)));
      Remove_Context (N);

      --  The subunit may contain a with_clause on a sibling of some ancestor.
      --  Removing the context will remove from visibility those ancestor child
      --  units, which must be restored to the visibility they have in the
      --  enclosing body.

      if Present (Enclosing_Child) then
         declare
            C : Entity_Id;
         begin
            C := Current_Scope;
            while Present (C)
              and then Is_Child_Unit (C)
            loop
               Set_Is_Immediately_Visible (C);
               Set_Is_Visible_Child_Unit (C);
               C := Scope (C);
            end loop;
         end;
      end if;
   end Analyze_Subunit;

   ----------------------------
   -- Analyze_Task_Body_Stub --
   ----------------------------

   procedure Analyze_Task_Body_Stub (N : Node_Id) is
      Nam : Entity_Id := Current_Entity_In_Scope (Defining_Identifier (N));
      Loc : constant Source_Ptr := Sloc (N);

   begin
      Check_Stub_Level (N);

      --  First occurrence of name may have been as an incomplete type

      if Present (Nam) and then Ekind (Nam) = E_Incomplete_Type then
         Nam := Full_View (Nam);
      end if;

      if No (Nam) or else not Is_Task_Type (Etype (Nam)) then
         Error_Msg_N ("missing specification for task body", N);
      else
         Set_Scope (Defining_Entity (N), Current_Scope);
         Generate_Reference (Nam, Defining_Identifier (N), 'b');
         Set_Has_Completion (Etype (Nam));
         Analyze_Proper_Body (N, Etype (Nam));

         --  Set elaboration flag to indicate that entity is callable. This
         --  cannot be done in the expansion of the body itself, because the
         --  proper body is not in a declarative part. This is only done if
         --  expansion is active, because the context may be generic and the
         --  flag not defined yet.

         if Expander_Active then
            Insert_After (N,
              Make_Assignment_Statement (Loc,
                Name =>
                  Make_Identifier (Loc,
                    New_External_Name (Chars (Etype (Nam)), 'E')),
                 Expression => New_Reference_To (Standard_True, Loc)));
         end if;
      end if;
   end Analyze_Task_Body_Stub;

   -------------------------
   -- Analyze_With_Clause --
   -------------------------

   --  Analyze the declaration of a unit in a with clause. At end, label the
   --  with clause with the defining entity for the unit.

   procedure Analyze_With_Clause (N : Node_Id) is

      --  Retrieve the original kind of the unit node, before analysis. If it
      --  is a subprogram instantiation, its analysis below will rewrite the
      --  node as the declaration of the wrapper package. If the same
      --  instantiation appears indirectly elsewhere in the context, it will
      --  have been analyzed already.

      Unit_Kind : constant Node_Kind :=
                    Nkind (Original_Node (Unit (Library_Unit (N))));
      Nam       : constant Node_Id := Name (N);
      E_Name    : Entity_Id;
      Par_Name  : Entity_Id;
      Pref      : Node_Id;
      U         : Node_Id;

      Intunit : Boolean;
      --  Set True if the unit currently being compiled is an internal unit

      Save_Style_Check : constant Boolean := Opt.Style_Check;
      Save_C_Restrict  : constant Save_Cunit_Boolean_Restrictions :=
                           Cunit_Boolean_Restrictions_Save;

   begin
      U := Unit (Library_Unit (N));

      --  Several actions are skipped for dummy packages (those supplied for
      --  with's where no matching file could be found). Such packages are
      --  identified by the Sloc value being set to No_Location.

      if Limited_Present (N) then

         --  Ada 2005 (AI-50217): Build visibility structures but do not
         --  analyze the unit.

         if Sloc (U) /= No_Location then
            Build_Limited_Views (N);
         end if;

         return;
      end if;

      --  We reset ordinary style checking during the analysis of a with'ed
      --  unit, but we do NOT reset GNAT special analysis mode (the latter
      --  definitely *does* apply to with'ed units).

      if not GNAT_Mode then
         Style_Check := False;
      end if;

      --  If the library unit is a predefined unit, and we are in high
      --  integrity mode, then temporarily reset Configurable_Run_Time_Mode
      --  for the analysis of the with'ed unit. This mode does not prevent
      --  explicit with'ing of run-time units.

      if Configurable_Run_Time_Mode
        and then
          Is_Predefined_File_Name
            (Unit_File_Name (Get_Source_Unit (Unit (Library_Unit (N)))))
      then
         Configurable_Run_Time_Mode := False;
         Semantics (Library_Unit (N));
         Configurable_Run_Time_Mode := True;

      else
         Semantics (Library_Unit (N));
      end if;

      Intunit := Is_Internal_File_Name (Unit_File_Name (Current_Sem_Unit));

      if Sloc (U) /= No_Location then

         --  Check restrictions, except that we skip the check if this is an
         --  internal unit unless we are compiling the internal unit as the
         --  main unit. We also skip this for dummy packages.

         Check_Restriction_No_Dependence (Nam, N);

         if not Intunit or else Current_Sem_Unit = Main_Unit then
            Check_Restricted_Unit (Unit_Name (Get_Source_Unit (U)), N);
         end if;

         --  Deal with special case of GNAT.Current_Exceptions which interacts
         --  with the optimization of local raise statements into gotos.

         if Nkind (Nam) = N_Selected_Component
           and then Nkind (Prefix (Nam)) = N_Identifier
           and then Chars (Prefix (Nam)) = Name_Gnat
           and then (Chars (Selector_Name (Nam)) = Name_Most_Recent_Exception
                       or else
                     Chars (Selector_Name (Nam)) = Name_Exception_Traces)
         then
            Check_Restriction (No_Exception_Propagation, N);
            Special_Exception_Package_Used := True;
         end if;

         --  Check for inappropriate with of internal implementation unit if we
         --  are not compiling an internal unit. We do not issue this message
         --  for implicit with's generated by the compiler itself.

         if Implementation_Unit_Warnings
           and then not Intunit
           and then not Implicit_With (N)
         then
            declare
               U_Kind : constant Kind_Of_Unit :=
                          Get_Kind_Of_Unit (Get_Source_Unit (U));

            begin
               if U_Kind = Implementation_Unit then
                  Error_Msg_F ("& is an internal 'G'N'A'T unit?", Name (N));

                  --  Add alternative name if available, otherwise issue a
                  --  general warning message.

                  if Error_Msg_Strlen /= 0 then
                     Error_Msg_F ("\use ""~"" instead", Name (N));
                  else
                     Error_Msg_F
                       ("\use of this unit is non-portable " &
                        "and version-dependent?", Name (N));
                  end if;

               elsif U_Kind = Ada_05_Unit
                 and then Ada_Version < Ada_05
                 and then Warn_On_Ada_2005_Compatibility
               then
                  Error_Msg_N ("& is an Ada 2005 unit?", Name (N));
               end if;
            end;
         end if;
      end if;

      --  Semantic analysis of a generic unit is performed on a copy of
      --  the original tree. Retrieve the entity on  which semantic info
      --  actually appears.

      if Unit_Kind in N_Generic_Declaration then
         E_Name := Defining_Entity (U);

      --  Note: in the following test, Unit_Kind is the original Nkind, but in
      --  the case of an instantiation, semantic analysis above will have
      --  replaced the unit by its instantiated version. If the instance body
      --  has been generated, the instance now denotes the body entity. For
      --  visibility purposes we need the entity of its spec.

      elsif (Unit_Kind = N_Package_Instantiation
              or else Nkind (Original_Node (Unit (Library_Unit (N)))) =
                                                  N_Package_Instantiation)
        and then Nkind (U) = N_Package_Body
      then
         E_Name := Corresponding_Spec (U);

      elsif Unit_Kind = N_Package_Instantiation
        and then Nkind (U) = N_Package_Instantiation
      then
         --  If the instance has not been rewritten as a package declaration,
         --  then it appeared already in a previous with clause. Retrieve
         --  the entity from the previous instance.

         E_Name := Defining_Entity (Specification (Instance_Spec (U)));

      elsif Unit_Kind in N_Subprogram_Instantiation then

         --  The visible subprogram is created during instantiation, and is
         --  an attribute of the wrapper package. We retrieve the wrapper
         --  package directly from the instantiation node. If the instance
         --  is inlined the unit is still an instantiation. Otherwise it has
         --  been rewritten as the declaration of the wrapper itself.

         if Nkind (U) in N_Subprogram_Instantiation then
            E_Name :=
              Related_Instance
                (Defining_Entity (Specification (Instance_Spec (U))));
         else
            E_Name := Related_Instance (Defining_Entity (U));
         end if;

      elsif Unit_Kind = N_Package_Renaming_Declaration
        or else Unit_Kind in N_Generic_Renaming_Declaration
      then
         E_Name := Defining_Entity (U);

      elsif Unit_Kind = N_Subprogram_Body
        and then Nkind (Name (N)) = N_Selected_Component
        and then not Acts_As_Spec (Library_Unit (N))
      then
         --  For a child unit that has no spec, one has been created and
         --  analyzed. The entity required is that of the spec.

         E_Name := Corresponding_Spec (U);

      else
         E_Name := Defining_Entity (U);
      end if;

      if Nkind (Name (N)) = N_Selected_Component then

         --  Child unit in a with clause

         Change_Selected_Component_To_Expanded_Name (Name (N));
      end if;

      --  Restore style checks and restrictions

      Style_Check := Save_Style_Check;
      Cunit_Boolean_Restrictions_Restore (Save_C_Restrict);

      --  Record the reference, but do NOT set the unit as referenced, we want
      --  to consider the unit as unreferenced if this is the only reference
      --  that occurs.

      Set_Entity_With_Style_Check (Name (N), E_Name);
      Generate_Reference (E_Name, Name (N), 'w', Set_Ref => False);

      --  Generate references and check No_Dependence restriction for parents

      if Is_Child_Unit (E_Name) then
         Pref     := Prefix (Name (N));
         Par_Name := Scope (E_Name);
         while Nkind (Pref) = N_Selected_Component loop
            Change_Selected_Component_To_Expanded_Name (Pref);
            Set_Entity_With_Style_Check (Pref, Par_Name);

            Generate_Reference (Par_Name, Pref);
            Check_Restriction_No_Dependence (Pref, N);
            Pref := Prefix (Pref);

            --  If E_Name is the dummy entity for a nonexistent unit, its scope
            --  is set to Standard_Standard, and no attempt should be made to
            --  further unwind scopes.

            if Par_Name /= Standard_Standard then
               Par_Name := Scope (Par_Name);
            end if;
         end loop;

         if Present (Entity (Pref))
           and then not Analyzed (Parent (Parent (Entity (Pref))))
         then
            --  If the entity is set without its unit being compiled, the
            --  original parent is a renaming, and Par_Name is the renamed
            --  entity. For visibility purposes, we need the original entity,
            --  which must be analyzed now because Load_Unit directly retrieves
            --  the renamed unit, and the renaming declaration itself has not
            --  been analyzed.

            Analyze (Parent (Parent (Entity (Pref))));
            pragma Assert (Renamed_Object (Entity (Pref)) = Par_Name);
            Par_Name := Entity (Pref);
         end if;

         Set_Entity_With_Style_Check (Pref, Par_Name);
         Generate_Reference (Par_Name, Pref);
      end if;

      --  If the withed unit is System, and a system extension pragma is
      --  present, compile the extension now, rather than waiting for a
      --  visibility check on a specific entity.

      if Chars (E_Name) = Name_System
        and then Scope (E_Name) = Standard_Standard
        and then Present (System_Extend_Unit)
        and then Present_System_Aux (N)
      then
         --  If the extension is not present, an error will have been emitted

         null;
      end if;

      --  Ada 2005 (AI-262): Remove from visibility the entity corresponding
      --  to private_with units; they will be made visible later (just before
      --  the private part is analyzed)

      if Private_Present (N) then
         Set_Is_Immediately_Visible (E_Name, False);
      end if;
   end Analyze_With_Clause;

   ------------------------------
   -- Check_Private_Child_Unit --
   ------------------------------

   procedure Check_Private_Child_Unit (N : Node_Id) is
      Lib_Unit   : constant Node_Id := Unit (N);
      Item       : Node_Id;
      Curr_Unit  : Entity_Id;
      Sub_Parent : Node_Id;
      Priv_Child : Entity_Id;
      Par_Lib    : Entity_Id;
      Par_Spec   : Node_Id;

      function Is_Private_Library_Unit (Unit : Entity_Id) return Boolean;
      --  Returns true if and only if the library unit is declared with
      --  an explicit designation of private.

      -----------------------------
      -- Is_Private_Library_Unit --
      -----------------------------

      function Is_Private_Library_Unit (Unit : Entity_Id) return Boolean is
         Comp_Unit : constant Node_Id := Parent (Unit_Declaration_Node (Unit));

      begin
         return Private_Present (Comp_Unit);
      end Is_Private_Library_Unit;

   --  Start of processing for Check_Private_Child_Unit

   begin
      if Nkind_In (Lib_Unit, N_Package_Body, N_Subprogram_Body) then
         Curr_Unit := Defining_Entity (Unit (Library_Unit (N)));
         Par_Lib   := Curr_Unit;

      elsif Nkind (Lib_Unit) = N_Subunit then

         --  The parent is itself a body. The parent entity is to be found in
         --  the corresponding spec.

         Sub_Parent := Library_Unit (N);
         Curr_Unit  := Defining_Entity (Unit (Library_Unit (Sub_Parent)));

         --  If the parent itself is a subunit, Curr_Unit is the entity
         --  of the enclosing body, retrieve the spec entity which is
         --  the proper ancestor we need for the following tests.

         if Ekind (Curr_Unit) = E_Package_Body then
            Curr_Unit := Spec_Entity (Curr_Unit);
         end if;

         Par_Lib    := Curr_Unit;

      else
         Curr_Unit := Defining_Entity (Lib_Unit);

         Par_Lib := Curr_Unit;
         Par_Spec  := Parent_Spec (Lib_Unit);

         if No (Par_Spec) then
            Par_Lib := Empty;
         else
            Par_Lib := Defining_Entity (Unit (Par_Spec));
         end if;
      end if;

      --  Loop through context items

      Item := First (Context_Items (N));
      while Present (Item) loop

         --  Ada 2005 (AI-262): Allow private_with of a private child package
         --  in public siblings

         if Nkind (Item) = N_With_Clause
            and then not Implicit_With (Item)
            and then not Limited_Present (Item)
            and then Is_Private_Descendant (Entity (Name (Item)))
         then
            Priv_Child := Entity (Name (Item));

            declare
               Curr_Parent  : Entity_Id := Par_Lib;
               Child_Parent : Entity_Id := Scope (Priv_Child);
               Prv_Ancestor : Entity_Id := Child_Parent;
               Curr_Private : Boolean   := Is_Private_Library_Unit (Curr_Unit);

            begin
               --  If the child unit is a public child then locate the nearest
               --  private ancestor. Child_Parent will then be set to the
               --  parent of that ancestor.

               if not Is_Private_Library_Unit (Priv_Child) then
                  while Present (Prv_Ancestor)
                    and then not Is_Private_Library_Unit (Prv_Ancestor)
                  loop
                     Prv_Ancestor := Scope (Prv_Ancestor);
                  end loop;

                  if Present (Prv_Ancestor) then
                     Child_Parent := Scope (Prv_Ancestor);
                  end if;
               end if;

               while Present (Curr_Parent)
                 and then Curr_Parent /= Standard_Standard
                 and then Curr_Parent /= Child_Parent
               loop
                  Curr_Private :=
                    Curr_Private or else Is_Private_Library_Unit (Curr_Parent);
                  Curr_Parent := Scope (Curr_Parent);
               end loop;

               if No (Curr_Parent) then
                  Curr_Parent := Standard_Standard;
               end if;

               if Curr_Parent /= Child_Parent then
                  if Ekind (Priv_Child) = E_Generic_Package
                    and then Chars (Priv_Child) in Text_IO_Package_Name
                    and then Chars (Scope (Scope (Priv_Child))) = Name_Ada
                  then
                     Error_Msg_NE
                       ("& is a nested package, not a compilation unit",
                       Name (Item), Priv_Child);

                  else
                     Error_Msg_N
                       ("unit in with clause is private child unit!", Item);
                     Error_Msg_NE
                       ("\current unit must also have parent&!",
                        Item, Child_Parent);
                  end if;

               elsif Curr_Private
                 or else Private_Present (Item)
                 or else Nkind_In (Lib_Unit, N_Package_Body, N_Subunit)
                 or else (Nkind (Lib_Unit) = N_Subprogram_Body
                            and then not Acts_As_Spec (Parent (Lib_Unit)))
               then
                  null;

               else
                  Error_Msg_NE
                    ("current unit must also be private descendant of&",
                     Item, Child_Parent);
               end if;
            end;
         end if;

         Next (Item);
      end loop;

   end Check_Private_Child_Unit;

   ----------------------
   -- Check_Stub_Level --
   ----------------------

   procedure Check_Stub_Level (N : Node_Id) is
      Par  : constant Node_Id   := Parent (N);
      Kind : constant Node_Kind := Nkind (Par);

   begin
      if Nkind_In (Kind, N_Package_Body,
                         N_Subprogram_Body,
                         N_Task_Body,
                         N_Protected_Body)
        and then Nkind_In (Parent (Par), N_Compilation_Unit, N_Subunit)
      then
         null;

      --  In an instance, a missing stub appears at any level. A warning
      --  message will have been emitted already for the missing file.

      elsif not In_Instance then
         Error_Msg_N ("stub cannot appear in an inner scope", N);

      elsif Expander_Active then
         Error_Msg_N ("missing proper body", N);
      end if;
   end Check_Stub_Level;

   ------------------------
   -- Expand_With_Clause --
   ------------------------

   procedure Expand_With_Clause (Item : Node_Id; Nam : Node_Id; N : Node_Id) is
      Loc   : constant Source_Ptr := Sloc (Nam);
      Ent   : constant Entity_Id := Entity (Nam);
      Withn : Node_Id;
      P     : Node_Id;

      function Build_Unit_Name (Nam : Node_Id) return Node_Id;
      --  Build name to be used in implicit with_clause. In most cases this
      --  is the source name, but if renamings are present we must make the
      --  original unit visible, not the one it renames. The entity in the
      --  with clause is the renamed unit, but the identifier is the one from
      --  the source, which allows us to recover the unit renaming.

      ---------------------
      -- Build_Unit_Name --
      ---------------------

      function Build_Unit_Name (Nam : Node_Id) return Node_Id is
         Ent      : Entity_Id;
         Renaming : Entity_Id;
         Result   : Node_Id;

      begin
         if Nkind (Nam) = N_Identifier then

            --  If the parent unit P in the name of the with_clause for P.Q
            --  is a renaming of package R, then the entity of the parent is
            --  set to R, but the identifier retains Chars (P) to be consistent
            --  with the source (see details in lib-load). However, the
            --  implicit_with_clause for the parent must make the entity for
            --  P visible, because P.Q may be used as a prefix within the
            --  current unit. The entity for P is the current_entity with that
            --  name, because the package renaming declaration for it has just
            --  been analyzed. Note that this case can only happen if P.Q has
            --  already appeared in a previous with_clause in a related unit,
            --  such as the library body of the current unit.

            if Chars (Nam) /= Chars (Entity (Nam)) then
               Renaming := Current_Entity (Nam);
               pragma Assert (Renamed_Entity (Renaming) = Entity (Nam));
               return New_Occurrence_Of (Renaming, Loc);

            else
               return New_Occurrence_Of (Entity (Nam), Loc);
            end if;

         else
            Ent := Entity (Nam);

            if Present (Entity (Selector_Name (Nam)))
              and then Chars (Entity (Selector_Name (Nam))) /= Chars (Ent)
              and then
                Nkind (Unit_Declaration_Node (Entity (Selector_Name (Nam))))
                  = N_Package_Renaming_Declaration
            then
               --  The name in the with_clause is of the form A.B.C, and B
               --  is given by a renaming declaration. In that case we may
               --  not have analyzed the unit for B, but replaced it directly
               --  in lib-load with the unit it renames. We have to make A.B
               --  visible, so analyze the declaration for B now, in case it
               --  has not been done yet.

               Ent :=  Entity (Selector_Name (Nam));
               Analyze
                 (Parent
                   (Unit_Declaration_Node (Entity (Selector_Name (Nam)))));
            end if;

            Result :=
              Make_Expanded_Name (Loc,
                Chars  => Chars (Entity (Nam)),
                Prefix => Build_Unit_Name (Prefix (Nam)),
                Selector_Name => New_Occurrence_Of (Ent, Loc));
            Set_Entity (Result, Ent);
            return Result;
         end if;
      end Build_Unit_Name;

   --  Start of processing for Expand_With_Clause

   begin
      New_Nodes_OK := New_Nodes_OK + 1;
      Withn :=
        Make_With_Clause (Loc,
          Name => Build_Unit_Name (Nam));

      P := Parent (Unit_Declaration_Node (Ent));
      Set_Library_Unit       (Withn, P);
      Set_Corresponding_Spec (Withn, Ent);
      Set_First_Name         (Withn, True);
      Set_Implicit_With      (Withn, True);

      --  If the unit is a package declaration, a private_with_clause on a
      --  child unit implies the implicit with on the parent is also private.

      if Nkind (Unit (N)) = N_Package_Declaration then
         Set_Private_Present (Withn, Private_Present (Item));
      end if;

      Prepend (Withn, Context_Items (N));
      Mark_Rewrite_Insertion (Withn);
      Install_Withed_Unit (Withn);

      if Nkind (Nam) = N_Expanded_Name then
         Expand_With_Clause (Item, Prefix (Nam), N);
      end if;

      New_Nodes_OK := New_Nodes_OK - 1;
   end Expand_With_Clause;

   -----------------------
   -- Get_Parent_Entity --
   -----------------------

   function Get_Parent_Entity (Unit : Node_Id) return Entity_Id is
   begin
      if Nkind (Unit) = N_Package_Body
        and then Nkind (Original_Node (Unit)) = N_Package_Instantiation
      then
         return Defining_Entity
                 (Specification (Instance_Spec (Original_Node (Unit))));
      elsif Nkind (Unit) = N_Package_Instantiation then
         return Defining_Entity (Specification (Instance_Spec (Unit)));
      else
         return Defining_Entity (Unit);
      end if;
   end Get_Parent_Entity;

   ---------------------
   -- Has_With_Clause --
   ---------------------

   function Has_With_Clause
     (C_Unit     : Node_Id;
      Pack       : Entity_Id;
      Is_Limited : Boolean := False) return Boolean
   is
      Item : Node_Id;

      function Named_Unit (Clause : Node_Id) return Entity_Id;
      --  Return the entity for the unit named in a [limited] with clause

      ----------------
      -- Named_Unit --
      ----------------

      function Named_Unit (Clause : Node_Id) return Entity_Id is
      begin
         if Nkind (Name (Clause)) = N_Selected_Component then
            return Entity (Selector_Name (Name (Clause)));
         else
            return Entity (Name (Clause));
         end if;
      end Named_Unit;

   --  Start of processing for Has_With_Clause

   begin
      if Present (Context_Items (C_Unit)) then
         Item := First (Context_Items (C_Unit));
         while Present (Item) loop
            if Nkind (Item) = N_With_Clause
              and then Limited_Present (Item) = Is_Limited
              and then Named_Unit (Item) = Pack
            then
               return True;
            end if;

            Next (Item);
         end loop;
      end if;

      return False;
   end Has_With_Clause;

   -----------------------------
   -- Implicit_With_On_Parent --
   -----------------------------

   procedure Implicit_With_On_Parent
     (Child_Unit : Node_Id;
      N          : Node_Id)
   is
      Loc    : constant Source_Ptr := Sloc (N);
      P      : constant Node_Id    := Parent_Spec (Child_Unit);
      P_Unit : Node_Id             := Unit (P);
      P_Name : constant Entity_Id  := Get_Parent_Entity (P_Unit);
      Withn  : Node_Id;

      function Build_Ancestor_Name (P : Node_Id) return Node_Id;
      --  Build prefix of child unit name. Recurse if needed

      function Build_Unit_Name return Node_Id;
      --  If the unit is a child unit, build qualified name with all ancestors

      -------------------------
      -- Build_Ancestor_Name --
      -------------------------

      function Build_Ancestor_Name (P : Node_Id) return Node_Id is
         P_Ref  : constant Node_Id :=
                   New_Reference_To (Defining_Entity (P), Loc);
         P_Spec : Node_Id := P;

      begin
         --  Ancestor may have been rewritten as a package body. Retrieve
         --  the original spec to trace earlier ancestors.

         if Nkind (P) = N_Package_Body
           and then Nkind (Original_Node (P)) = N_Package_Instantiation
         then
            P_Spec := Original_Node (P);
         end if;

         if No (Parent_Spec (P_Spec)) then
            return P_Ref;
         else
            return
              Make_Selected_Component (Loc,
                Prefix => Build_Ancestor_Name (Unit (Parent_Spec (P_Spec))),
                Selector_Name => P_Ref);
         end if;
      end Build_Ancestor_Name;

      ---------------------
      -- Build_Unit_Name --
      ---------------------

      function Build_Unit_Name return Node_Id is
         Result : Node_Id;

      begin
         if No (Parent_Spec (P_Unit)) then
            return New_Reference_To (P_Name, Loc);

         else
            Result :=
              Make_Expanded_Name (Loc,
                Chars  => Chars (P_Name),
                Prefix => Build_Ancestor_Name (Unit (Parent_Spec (P_Unit))),
                Selector_Name => New_Reference_To (P_Name, Loc));
            Set_Entity (Result, P_Name);
            return Result;
         end if;
      end Build_Unit_Name;

   --  Start of processing for Implicit_With_On_Parent

   begin
      --  The unit of the current compilation may be a package body that
      --  replaces an instance node. In this case we need the original instance
      --  node to construct the proper parent name.

      if Nkind (P_Unit) = N_Package_Body
        and then Nkind (Original_Node (P_Unit)) = N_Package_Instantiation
      then
         P_Unit := Original_Node (P_Unit);
      end if;

      --  We add the implicit with if the child unit is the current unit being
      --  compiled. If the current unit is a body, we do not want to add an
      --  implicit_with a second time to the corresponding spec.

      if Nkind (Child_Unit) = N_Package_Declaration
        and then Child_Unit /= Unit (Cunit (Current_Sem_Unit))
      then
         return;
      end if;

      New_Nodes_OK := New_Nodes_OK + 1;
      Withn := Make_With_Clause (Loc, Name => Build_Unit_Name);

      Set_Library_Unit          (Withn, P);
      Set_Corresponding_Spec    (Withn, P_Name);
      Set_First_Name            (Withn, True);
      Set_Implicit_With         (Withn, True);

      --  Node is placed at the beginning of the context items, so that
      --  subsequent use clauses on the parent can be validated.

      Prepend (Withn, Context_Items (N));
      Mark_Rewrite_Insertion (Withn);
      Install_Withed_Unit (Withn);

      if Is_Child_Spec (P_Unit) then
         Implicit_With_On_Parent (P_Unit, N);
      end if;

      New_Nodes_OK := New_Nodes_OK - 1;
   end Implicit_With_On_Parent;

   --------------
   -- In_Chain --
   --------------

   function In_Chain (E : Entity_Id) return Boolean is
      H : Entity_Id;

   begin
      H := Current_Entity (E);
      while Present (H) loop
         if H = E then
            return True;
         else
            H := Homonym (H);
         end if;
      end loop;

      return False;
   end In_Chain;

   ---------------------
   -- Install_Context --
   ---------------------

   procedure Install_Context (N : Node_Id) is
      Lib_Unit : constant Node_Id := Unit (N);

   begin
      Install_Context_Clauses (N);

      if Is_Child_Spec (Lib_Unit) then
         Install_Parents (Lib_Unit, Private_Present (Parent (Lib_Unit)));
      end if;

      Install_Limited_Context_Clauses (N);
   end Install_Context;

   -----------------------------
   -- Install_Context_Clauses --
   -----------------------------

   procedure Install_Context_Clauses (N : Node_Id) is
      Lib_Unit      : constant Node_Id := Unit (N);
      Item          : Node_Id;
      Uname_Node    : Entity_Id;
      Check_Private : Boolean := False;
      Decl_Node     : Node_Id;
      Lib_Parent    : Entity_Id;

   begin
      --  First skip configuration pragmas at the start of the context. They
      --  are not technically part of the context clause, but that's where the
      --  parser puts them. Note they were analyzed in Analyze_Context.

      Item := First (Context_Items (N));
      while Present (Item)
        and then Nkind (Item) = N_Pragma
        and then Pragma_Name (Item) in Configuration_Pragma_Names
      loop
         Next (Item);
      end loop;

      --  Loop through the actual context clause items. We process everything
      --  except Limited_With clauses in this routine. Limited_With clauses
      --  are separately installed (see Install_Limited_Context_Clauses).

      while Present (Item) loop

         --  Case of explicit WITH clause

         if Nkind (Item) = N_With_Clause
           and then not Implicit_With (Item)
         then
            if Limited_Present (Item) then

               --  Limited withed units will be installed later

               goto Continue;

            --  If Name (Item) is not an entity name, something is wrong, and
            --  this will be detected in due course, for now ignore the item

            elsif not Is_Entity_Name (Name (Item)) then
               goto Continue;

            elsif No (Entity (Name (Item))) then
               Set_Entity (Name (Item), Any_Id);
               goto Continue;
            end if;

            Uname_Node := Entity (Name (Item));

            if Is_Private_Descendant (Uname_Node) then
               Check_Private := True;
            end if;

            Install_Withed_Unit (Item);

            Decl_Node := Unit_Declaration_Node (Uname_Node);

            --  If the unit is a subprogram instance, it appears nested within
            --  a package that carries the parent information.

            if Is_Generic_Instance (Uname_Node)
              and then Ekind (Uname_Node) /= E_Package
            then
               Decl_Node := Parent (Parent (Decl_Node));
            end if;

            if Is_Child_Spec (Decl_Node) then
               if Nkind (Name (Item)) = N_Expanded_Name then
                  Expand_With_Clause (Item, Prefix (Name (Item)), N);
               else
                  --  If not an expanded name, the child unit must be a
                  --  renaming, nothing to do.

                  null;
               end if;

            elsif Nkind (Decl_Node) = N_Subprogram_Body
              and then not Acts_As_Spec (Parent (Decl_Node))
              and then Is_Child_Spec (Unit (Library_Unit (Parent (Decl_Node))))
            then
               Implicit_With_On_Parent
                 (Unit (Library_Unit (Parent (Decl_Node))), N);
            end if;

            --  Check license conditions unless this is a dummy unit

            if Sloc (Library_Unit (Item)) /= No_Location then
               License_Check : declare
                  Withu : constant Unit_Number_Type :=
                            Get_Source_Unit (Library_Unit (Item));
                  Withl : constant License_Type :=
                            License (Source_Index (Withu));
                  Unitl : constant License_Type :=
                           License (Source_Index (Current_Sem_Unit));

                  procedure License_Error;
                  --  Signal error of bad license

                  -------------------
                  -- License_Error --
                  -------------------

                  procedure License_Error is
                  begin
                     Error_Msg_N
                       ("?license of with'ed unit & may be inconsistent",
                        Name (Item));
                  end License_Error;

               --  Start of processing for License_Check

               begin
                  --  Exclude license check if withed unit is an internal unit.
                  --  This situation arises e.g. with the GPL version of GNAT.

                  if Is_Internal_File_Name (Unit_File_Name (Withu)) then
                     null;

                     --  Otherwise check various cases
                  else
                     case Unitl is
                        when Unknown =>
                           null;

                        when Restricted =>
                           if Withl = GPL then
                              License_Error;
                           end if;

                        when GPL =>
                           if Withl = Restricted then
                              License_Error;
                           end if;

                        when Modified_GPL =>
                           if Withl = Restricted or else Withl = GPL then
                              License_Error;
                           end if;

                        when Unrestricted =>
                           null;
                     end case;
                  end if;
               end License_Check;
            end if;

         --  Case of USE PACKAGE clause

         elsif Nkind (Item) = N_Use_Package_Clause then
            Analyze_Use_Package (Item);

         --  Case of USE TYPE clause

         elsif Nkind (Item) = N_Use_Type_Clause then
            Analyze_Use_Type (Item);

         --  case of PRAGMA

         elsif Nkind (Item) = N_Pragma then
            Analyze (Item);
         end if;

      <<Continue>>
         Next (Item);
      end loop;

      if Is_Child_Spec (Lib_Unit) then

         --  The unit also has implicit with_clauses on its own parents

         if No (Context_Items (N)) then
            Set_Context_Items (N, New_List);
         end if;

         Implicit_With_On_Parent (Lib_Unit, N);
      end if;

      --  If the unit is a body, the context of the specification must also
      --  be installed. That includes private with_clauses in that context.

      if Nkind (Lib_Unit) = N_Package_Body
        or else (Nkind (Lib_Unit) = N_Subprogram_Body
                   and then not Acts_As_Spec (N))
      then
         Install_Context (Library_Unit (N));

         --  Only install private with-clauses of a spec that comes from
         --  source, excluding specs created for a subprogram body that is
         --  a child unit.

         if Comes_From_Source (Library_Unit (N)) then
            Install_Private_With_Clauses
              (Defining_Entity (Unit (Library_Unit (N))));
         end if;

         if Is_Child_Spec (Unit (Library_Unit (N))) then

            --  If the unit is the body of a public child unit, the private
            --  declarations of the parent must be made visible. If the child
            --  unit is private, the private declarations have been installed
            --  already in the call to Install_Parents for the spec. Installing
            --  private declarations must be done for all ancestors of public
            --  child units. In addition, sibling units mentioned in the
            --  context clause of the body are directly visible.

            declare
               Lib_Spec : Node_Id;
               P        : Node_Id;
               P_Name   : Entity_Id;

            begin
               Lib_Spec := Unit (Library_Unit (N));
               while Is_Child_Spec (Lib_Spec) loop
                  P      := Unit (Parent_Spec (Lib_Spec));
                  P_Name := Defining_Entity (P);

                  if not (Private_Present (Parent (Lib_Spec)))
                    and then not In_Private_Part (P_Name)
                  then
                     Install_Private_Declarations (P_Name);
                     Install_Private_With_Clauses (P_Name);
                     Set_Use (Private_Declarations (Specification (P)));
                  end if;

                  Lib_Spec := P;
               end loop;
            end;
         end if;

         --  For a package body, children in context are immediately visible

         Install_Siblings (Defining_Entity (Unit (Library_Unit (N))), N);
      end if;

      if Nkind_In (Lib_Unit, N_Generic_Package_Declaration,
                             N_Generic_Subprogram_Declaration,
                             N_Package_Declaration,
                             N_Subprogram_Declaration)
      then
         if Is_Child_Spec (Lib_Unit) then
            Lib_Parent := Defining_Entity (Unit (Parent_Spec (Lib_Unit)));
            Set_Is_Private_Descendant
              (Defining_Entity (Lib_Unit),
               Is_Private_Descendant (Lib_Parent)
                 or else Private_Present (Parent (Lib_Unit)));

         else
            Set_Is_Private_Descendant
              (Defining_Entity (Lib_Unit),
               Private_Present (Parent (Lib_Unit)));
         end if;
      end if;

      if Check_Private then
         Check_Private_Child_Unit (N);
      end if;
   end Install_Context_Clauses;

   -------------------------------------
   -- Install_Limited_Context_Clauses --
   -------------------------------------

   procedure Install_Limited_Context_Clauses (N : Node_Id) is
      Item : Node_Id;

      procedure Check_Renamings (P : Node_Id; W : Node_Id);
      --  Check that the unlimited view of a given compilation_unit is not
      --  already visible through "use + renamings".

      procedure Check_Private_Limited_Withed_Unit (Item : Node_Id);
      --  Check that if a limited_with clause of a given compilation_unit
      --  mentions a descendant of a private child of some library unit, then
      --  the given compilation_unit shall be the declaration of a private
      --  descendant of that library unit, or a public descendant of such. The
      --  code is analogous to that of Check_Private_Child_Unit but we cannot
      --  use entities on the limited with_clauses because their units have not
      --  been analyzed, so we have to climb the tree of ancestors looking for
      --  private keywords.

      procedure Expand_Limited_With_Clause
        (Comp_Unit : Node_Id;
         Nam       : Node_Id;
         N         : Node_Id);
      --  If a child unit appears in a limited_with clause, there are implicit
      --  limited_with clauses on all parents that are not already visible
      --  through a regular with clause. This procedure creates the implicit
      --  limited with_clauses for the parents and loads the corresponding
      --  units. The shadow entities are created when the inserted clause is
      --  analyzed. Implements Ada 2005 (AI-50217).

      ---------------------
      -- Check_Renamings --
      ---------------------

      procedure Check_Renamings (P : Node_Id; W : Node_Id) is
         Item   : Node_Id;
         Spec   : Node_Id;
         WEnt   : Entity_Id;
         Nam    : Node_Id;
         E      : Entity_Id;
         E2     : Entity_Id;

      begin
         pragma Assert (Nkind (W) = N_With_Clause);

         --  Protect the frontend against previous critical errors

         case Nkind (Unit (Library_Unit (W))) is
            when N_Subprogram_Declaration         |
                 N_Package_Declaration            |
                 N_Generic_Subprogram_Declaration |
                 N_Generic_Package_Declaration    =>
               null;

            when others =>
               return;
         end case;

         --  Check "use + renamings"

         WEnt := Defining_Unit_Name (Specification (Unit (Library_Unit (W))));
         Spec := Specification (Unit (P));

         Item := First (Visible_Declarations (Spec));
         while Present (Item) loop

            --  Look only at use package clauses

            if Nkind (Item) = N_Use_Package_Clause then

               --  Traverse the list of packages

               Nam := First (Names (Item));
               while Present (Nam) loop
                  E := Entity (Nam);

                  pragma Assert (Present (Parent (E)));

                  if Nkind (Parent (E)) = N_Package_Renaming_Declaration
                    and then Renamed_Entity (E) = WEnt
                  then
                     --  The unlimited view is visible through use clause and
                     --  renamings. There is no need to generate the error
                     --  message here because Is_Visible_Through_Renamings
                     --  takes care of generating the precise error message.

                     return;

                  elsif Nkind (Parent (E)) = N_Package_Specification then

                     --  The use clause may refer to a local package.
                     --  Check all the enclosing scopes.

                     E2 := E;
                     while E2 /= Standard_Standard
                       and then E2 /= WEnt
                     loop
                        E2 := Scope (E2);
                     end loop;

                     if E2 = WEnt then
                        Error_Msg_N
                          ("unlimited view visible through use clause ", W);
                        return;
                     end if;
                  end if;

                  Next (Nam);
               end loop;
            end if;

            Next (Item);
         end loop;

         --  Recursive call to check all the ancestors

         if Is_Child_Spec (Unit (P)) then
            Check_Renamings (P => Parent_Spec (Unit (P)), W => W);
         end if;
      end Check_Renamings;

      ---------------------------------------
      -- Check_Private_Limited_Withed_Unit --
      ---------------------------------------

      procedure Check_Private_Limited_Withed_Unit (Item : Node_Id) is
         Curr_Parent  : Node_Id;
         Child_Parent : Node_Id;
         Curr_Private : Boolean;

      begin
         --  Compilation unit of the parent of the withed library unit

         Child_Parent := Library_Unit (Item);

         --  If the child unit is a public child, then locate its nearest
         --  private ancestor, if any, then Child_Parent will then be set to
         --  the parent of that ancestor.

         if not Private_Present (Library_Unit (Item)) then
            while Present (Child_Parent)
              and then not Private_Present (Child_Parent)
            loop
               Child_Parent := Parent_Spec (Unit (Child_Parent));
            end loop;

            if No (Child_Parent) then
               return;
            end if;
         end if;

         Child_Parent := Parent_Spec (Unit (Child_Parent));

         --  Traverse all the ancestors of the current compilation unit to
         --  check if it is a descendant of named library unit.

         Curr_Parent := Parent (Item);
         Curr_Private := Private_Present (Curr_Parent);

         while Present (Parent_Spec (Unit (Curr_Parent)))
           and then Curr_Parent /= Child_Parent
         loop
            Curr_Parent := Parent_Spec (Unit (Curr_Parent));
            Curr_Private := Curr_Private or else Private_Present (Curr_Parent);
         end loop;

         if Curr_Parent /= Child_Parent then
            Error_Msg_N
              ("unit in with clause is private child unit!", Item);
            Error_Msg_NE
              ("\current unit must also have parent&!",
               Item, Defining_Unit_Name (Specification (Unit (Child_Parent))));

         elsif Private_Present (Parent (Item))
            or else Curr_Private
            or else Private_Present (Item)
            or else Nkind_In (Unit (Parent (Item)), N_Package_Body,
                                                    N_Subprogram_Body,
                                                    N_Subunit)
         then
            --  Current unit is private, of descendant of a private unit

            null;

         else
            Error_Msg_NE
              ("current unit must also be private descendant of&",
               Item, Defining_Unit_Name (Specification (Unit (Child_Parent))));
         end if;
      end Check_Private_Limited_Withed_Unit;

      --------------------------------
      -- Expand_Limited_With_Clause --
      --------------------------------

      procedure Expand_Limited_With_Clause
        (Comp_Unit : Node_Id;
         Nam       : Node_Id;
         N         : Node_Id)
      is
         Loc   : constant Source_Ptr := Sloc (Nam);
         Unum  : Unit_Number_Type;
         Withn : Node_Id;

         function Previous_Withed_Unit (W : Node_Id) return Boolean;
         --  Returns true if the context already includes a with_clause for
         --  this unit. If the with_clause is non-limited, the unit is fully
         --  visible and an implicit limited_with should not be created. If
         --  there is already a limited_with clause for W, a second one is
         --  simply redundant.

         --------------------------
         -- Previous_Withed_Unit --
         --------------------------

         function Previous_Withed_Unit (W : Node_Id) return Boolean is
            Item : Node_Id;

         begin
            --  A limited with_clause cannot appear in the same context_clause
            --  as a nonlimited with_clause which mentions the same library.

            Item := First (Context_Items (Comp_Unit));
            while Present (Item) loop
               if Nkind (Item) = N_With_Clause
                 and then Library_Unit (Item) = Library_Unit (W)
               then
                  return True;
               end if;

               Next (Item);
            end loop;

            return False;
         end Previous_Withed_Unit;

      --  Start of processing for Expand_Limited_With_Clause

      begin
         New_Nodes_OK := New_Nodes_OK + 1;

         if Nkind (Nam) = N_Identifier then

            --  Create node for name of withed unit

            Withn :=
              Make_With_Clause (Loc,
                Name => New_Copy (Nam));

         else pragma Assert (Nkind (Nam) = N_Selected_Component);
            Withn :=
              Make_With_Clause (Loc,
                Name => Make_Selected_Component (Loc,
                  Prefix        => New_Copy_Tree (Prefix (Nam)),
                  Selector_Name => New_Copy (Selector_Name (Nam))));
            Set_Parent (Withn, Parent (N));
         end if;

         Set_Limited_Present (Withn);
         Set_First_Name      (Withn);
         Set_Implicit_With   (Withn);

         Unum :=
           Load_Unit
             (Load_Name  => Get_Spec_Name (Get_Unit_Name (Nam)),
              Required   => True,
              Subunit    => False,
              Error_Node => Nam);

         --  Do not generate a limited_with_clause on the current unit.
         --  This path is taken when a unit has a limited_with clause on
         --  one of its child units.

         if Unum = Current_Sem_Unit then
            return;
         end if;

         Set_Library_Unit (Withn, Cunit (Unum));
         Set_Corresponding_Spec
           (Withn, Specification (Unit (Cunit (Unum))));

         if not Previous_Withed_Unit (Withn) then
            Prepend (Withn, Context_Items (Parent (N)));
            Mark_Rewrite_Insertion (Withn);

            --  Add implicit limited_with_clauses for parents of child units
            --  mentioned in limited_with clauses.

            if Nkind (Nam) = N_Selected_Component then
               Expand_Limited_With_Clause (Comp_Unit, Prefix (Nam), N);
            end if;

            Analyze (Withn);

            if not Limited_View_Installed (Withn) then
               Install_Limited_Withed_Unit (Withn);
            end if;
         end if;

         New_Nodes_OK := New_Nodes_OK - 1;
      end Expand_Limited_With_Clause;

   --  Start of processing for Install_Limited_Context_Clauses

   begin
      Item := First (Context_Items (N));
      while Present (Item) loop
         if Nkind (Item) = N_With_Clause
           and then Limited_Present (Item)
         then
            if Nkind (Name (Item)) = N_Selected_Component then
               Expand_Limited_With_Clause
                 (Comp_Unit => N, Nam => Prefix (Name (Item)), N => Item);
            end if;

            Check_Private_Limited_Withed_Unit (Item);

            if not Implicit_With (Item)
              and then Is_Child_Spec (Unit (N))
            then
               Check_Renamings (Parent_Spec (Unit (N)), Item);
            end if;

            --  A unit may have a limited with on itself if it has a limited
            --  with_clause on one of its child units. In that case it is
            --  already being compiled and it makes no sense to install its
            --  limited view.

            --  If the item is a limited_private_with_clause, install it if the
            --  current unit is a body or if it is a private child. Otherwise
            --  the private clause is installed before analyzing the private
            --  part of the current unit.

            if Library_Unit (Item) /= Cunit (Current_Sem_Unit)
              and then not Limited_View_Installed (Item)
            then
               if not Private_Present (Item)
                 or else Private_Present (N)
                 or else Nkind_In (Unit (N), N_Package_Body,
                                             N_Subprogram_Body,
                                             N_Subunit)
               then
                  Install_Limited_Withed_Unit (Item);
               end if;
            end if;
         end if;

         Next (Item);
      end loop;

      --  Ada 2005 (AI-412): Examine the visible declarations of a package
      --  spec, looking for incomplete subtype declarations of incomplete types
      --  visible through a limited with clause.

      if Ada_Version >= Ada_05
        and then Analyzed (N)
        and then Nkind (Unit (N)) = N_Package_Declaration
      then
         declare
            Decl         : Node_Id;
            Def_Id       : Entity_Id;
            Non_Lim_View : Entity_Id;

         begin
            Decl := First (Visible_Declarations (Specification (Unit (N))));
            while Present (Decl) loop
               if Nkind (Decl) = N_Subtype_Declaration
                 and then
                   Ekind (Defining_Identifier (Decl)) = E_Incomplete_Subtype
                 and then
                   From_With_Type (Defining_Identifier (Decl))
               then
                  Def_Id := Defining_Identifier (Decl);
                  Non_Lim_View := Non_Limited_View (Def_Id);

                  if not Is_Incomplete_Type (Non_Lim_View) then

                     --  Convert an incomplete subtype declaration into a
                     --  corresponding non-limited view subtype declaration.
                     --  This is usually the case when analyzing a body that
                     --  has regular with-clauses, when the spec has limited
                     --  ones.

                     --  If the non-limited view is still incomplete, it is
                     --  the dummy entry already created, and the declaration
                     --  cannot be reanalyzed. This is the case when installing
                     --  a parent unit that has limited with-clauses.

                     Set_Subtype_Indication (Decl,
                       New_Reference_To (Non_Lim_View, Sloc (Def_Id)));
                     Set_Etype (Def_Id, Non_Lim_View);
                     Set_Ekind (Def_Id, Subtype_Kind (Ekind (Non_Lim_View)));
                     Set_Analyzed (Decl, False);

                     --  Reanalyze the declaration, suppressing the call to
                     --  Enter_Name to avoid duplicate names.

                     Analyze_Subtype_Declaration
                      (N    => Decl,
                       Skip => True);
                  end if;
               end if;

               Next (Decl);
            end loop;
         end;
      end if;
   end Install_Limited_Context_Clauses;

   ---------------------
   -- Install_Parents --
   ---------------------

   procedure Install_Parents (Lib_Unit : Node_Id; Is_Private : Boolean) is
      P      : Node_Id;
      E_Name : Entity_Id;
      P_Name : Entity_Id;
      P_Spec : Node_Id;

   begin
      P := Unit (Parent_Spec (Lib_Unit));
      P_Name := Get_Parent_Entity (P);

      if Etype (P_Name) = Any_Type then
         return;
      end if;

      if Ekind (P_Name) = E_Generic_Package
        and then not Nkind_In (Lib_Unit, N_Generic_Subprogram_Declaration,
                                         N_Generic_Package_Declaration)
        and then Nkind (Lib_Unit) not in N_Generic_Renaming_Declaration
      then
         Error_Msg_N
           ("child of a generic package must be a generic unit", Lib_Unit);

      elsif not Is_Package_Or_Generic_Package (P_Name) then
         Error_Msg_N
           ("parent unit must be package or generic package", Lib_Unit);
         raise Unrecoverable_Error;

      elsif Present (Renamed_Object (P_Name)) then
         Error_Msg_N ("parent unit cannot be a renaming", Lib_Unit);
         raise Unrecoverable_Error;

      --  Verify that a child of an instance is itself an instance, or the
      --  renaming of one. Given that an instance that is a unit is replaced
      --  with a package declaration, check against the original node. The
      --  parent may be currently being instantiated, in which case it appears
      --  as a declaration, but the generic_parent is already established
      --  indicating that we deal with an instance.

      elsif Nkind (Original_Node (P)) = N_Package_Instantiation then
         if Nkind (Lib_Unit) in N_Renaming_Declaration
           or else Nkind (Original_Node (Lib_Unit)) in N_Generic_Instantiation
           or else
             (Nkind (Lib_Unit) = N_Package_Declaration
                and then Present (Generic_Parent (Specification (Lib_Unit))))
         then
            null;
         else
            Error_Msg_N
              ("child of an instance must be an instance or renaming",
                Lib_Unit);
         end if;
      end if;

      --  This is the recursive call that ensures all parents are loaded

      if Is_Child_Spec (P) then
         Install_Parents (P,
           Is_Private or else Private_Present (Parent (Lib_Unit)));
      end if;

      --  Now we can install the context for this parent

      Install_Context_Clauses (Parent_Spec (Lib_Unit));
      Install_Limited_Context_Clauses (Parent_Spec (Lib_Unit));
      Install_Siblings (P_Name, Parent (Lib_Unit));

      --  The child unit is in the declarative region of the parent. The parent
      --  must therefore appear in the scope stack and be visible, as when
      --  compiling the corresponding body. If the child unit is private or it
      --  is a package body, private declarations must be accessible as well.
      --  Use declarations in the parent must also be installed. Finally, other
      --  child units of the same parent that are in the context are
      --  immediately visible.

      --  Find entity for compilation unit, and set its private descendant
      --  status as needed. Indicate that it is a compilation unit, which is
      --  redundant in general, but needed if this is a generated child spec
      --  for a child body without previous spec.

      E_Name := Defining_Entity (Lib_Unit);

      Set_Is_Child_Unit (E_Name);
      Set_Is_Compilation_Unit (E_Name);

      Set_Is_Private_Descendant (E_Name,
         Is_Private_Descendant (P_Name)
           or else Private_Present (Parent (Lib_Unit)));

      P_Spec := Specification (Unit_Declaration_Node (P_Name));
      Push_Scope (P_Name);

      --  Save current visibility of unit

      Scope_Stack.Table (Scope_Stack.Last).Previous_Visibility :=
        Is_Immediately_Visible (P_Name);
      Set_Is_Immediately_Visible (P_Name);
      Install_Visible_Declarations (P_Name);
      Set_Use (Visible_Declarations (P_Spec));

      --  If the parent is a generic unit, its formal part may contain formal
      --  packages and use clauses for them.

      if Ekind (P_Name) = E_Generic_Package then
         Set_Use (Generic_Formal_Declarations (Parent (P_Spec)));
      end if;

      if Is_Private
        or else Private_Present (Parent (Lib_Unit))
      then
         Install_Private_Declarations (P_Name);
         Install_Private_With_Clauses (P_Name);
         Set_Use (Private_Declarations (P_Spec));
      end if;
   end Install_Parents;

   ----------------------------------
   -- Install_Private_With_Clauses --
   ----------------------------------

   procedure Install_Private_With_Clauses (P : Entity_Id) is
      Decl   : constant Node_Id := Unit_Declaration_Node (P);
      Item   : Node_Id;

   begin
      if Debug_Flag_I then
         Write_Str ("install private with clauses of ");
         Write_Name (Chars (P));
         Write_Eol;
      end if;

      if Nkind (Parent (Decl)) = N_Compilation_Unit then
         Item := First (Context_Items (Parent (Decl)));
         while Present (Item) loop
            if Nkind (Item) = N_With_Clause
              and then Private_Present (Item)
            then
               if Limited_Present (Item) then
                  if not Limited_View_Installed (Item) then
                     Install_Limited_Withed_Unit (Item);
                  end if;
               else
                  Install_Withed_Unit (Item, Private_With_OK => True);
               end if;
            end if;

            Next (Item);
         end loop;
      end if;
   end Install_Private_With_Clauses;

   ----------------------
   -- Install_Siblings --
   ----------------------

   procedure Install_Siblings (U_Name : Entity_Id; N : Node_Id) is
      Item : Node_Id;
      Id   : Entity_Id;
      Prev : Entity_Id;

   begin
      --  Iterate over explicit with clauses, and check whether the scope of
      --  each entity is an ancestor of the current unit, in which case it is
      --  immediately visible.

      Item := First (Context_Items (N));
      while Present (Item) loop

         --  Do not install private_with_clauses declaration, unless unit
         --  is itself a private child unit, or is a body. Note that for a
         --  subprogram body the private_with_clause does not take effect until
         --  after the specification.

         if Nkind (Item) /= N_With_Clause
           or else Implicit_With (Item)
           or else Limited_Present (Item)
         then
            null;

         elsif not Private_Present (Item)
           or else Private_Present (N)
           or else Nkind (Unit (N)) = N_Package_Body
         then
            Id := Entity (Name (Item));

            if Is_Child_Unit (Id)
              and then Is_Ancestor_Package (Scope (Id), U_Name)
            then
               Set_Is_Immediately_Visible (Id);

               --  Check for the presence of another unit in the context that
               --  may be inadvertently hidden by the child.

               Prev := Current_Entity (Id);

               if Present (Prev)
                 and then Is_Immediately_Visible (Prev)
                 and then not Is_Child_Unit (Prev)
               then
                  declare
                     Clause : Node_Id;

                  begin
                     Clause := First (Context_Items (N));
                     while Present (Clause) loop
                        if Nkind (Clause) = N_With_Clause
                          and then Entity (Name (Clause)) = Prev
                        then
                           Error_Msg_NE
                              ("child unit& hides compilation unit " &
                               "with the same name?",
                                 Name (Item), Id);
                           exit;
                        end if;

                        Next (Clause);
                     end loop;
                  end;
               end if;

            --  The With_Clause may be on a grand-child or one of its further
            --  descendants, which makes a child immediately visible. Examine
            --  ancestry to determine whether such a child exists. For example,
            --  if current unit is A.C, and with_clause is on A.X.Y.Z, then X
            --  is immediately visible.

            elsif Is_Child_Unit (Id) then
               declare
                  Par : Entity_Id;

               begin
                  Par := Scope (Id);
                  while Is_Child_Unit (Par) loop
                     if Is_Ancestor_Package (Scope (Par), U_Name) then
                        Set_Is_Immediately_Visible (Par);
                        exit;
                     end if;

                     Par := Scope (Par);
                  end loop;
               end;
            end if;

         --  If the item is a private with-clause on a child unit, the parent
         --  may have been installed already, but the child unit must remain
         --  invisible until installed in a private part or body.

         elsif Private_Present (Item) then
            Id := Entity (Name (Item));

            if Is_Child_Unit (Id) then
               Set_Is_Visible_Child_Unit (Id, False);
            end if;
         end if;

         Next (Item);
      end loop;
   end Install_Siblings;

   ---------------------------------
   -- Install_Limited_Withed_Unit --
   ---------------------------------

   procedure Install_Limited_Withed_Unit (N : Node_Id) is
      P_Unit           : constant Entity_Id := Unit (Library_Unit (N));
      E                : Entity_Id;
      P                : Entity_Id;
      Is_Child_Package : Boolean := False;
      Lim_Header       : Entity_Id;
      Lim_Typ          : Entity_Id;

      procedure Check_Body_Required;
      --  A unit mentioned in a limited with_clause may not be mentioned in
      --  a regular with_clause, but must still be included in the current
      --  partition. We need to determine whether the unit needs a body, so
      --  that the binder can determine the name of the file to be compiled.
      --  Checking whether a unit needs a body can be done without semantic
      --  analysis, by examining the nature of the declarations in the package.

      function Has_Limited_With_Clause
        (C_Unit : Entity_Id;
         Pack   : Entity_Id) return Boolean;
      --  Determine whether any package in the ancestor chain starting with
      --  C_Unit has a limited with clause for package Pack.

      function Is_Visible_Through_Renamings (P : Entity_Id) return Boolean;
      --  Check if some package installed though normal with-clauses has a
      --  renaming declaration of package P. AARM 10.1.2(21/2).

      -------------------------
      -- Check_Body_Required --
      -------------------------

      procedure Check_Body_Required is
         PA : constant List_Id :=
                Pragmas_After (Aux_Decls_Node (Parent (P_Unit)));

         procedure Check_Declarations (Spec : Node_Id);
         --  Recursive procedure that does the work and checks nested packages

         ------------------------
         -- Check_Declarations --
         ------------------------

         procedure Check_Declarations (Spec : Node_Id) is
            Decl             : Node_Id;
            Incomplete_Decls : constant Elist_Id := New_Elmt_List;

            Subp_List        : constant Elist_Id := New_Elmt_List;

            procedure Check_Pragma_Import (P : Node_Id);
            --  If a pragma import applies to a previous subprogram, the
            --  enclosing unit may not need a body. The processing is syntactic
            --  and does not require a declaration to be analyzed. The code
            --  below also handles pragma Import when applied to a subprogram
            --  that renames another. In this case the pragma applies to the
            --  renamed entity.
            --
            --  Chains of multiple renames are not handled by the code below.
            --  It is probably impossible to handle all cases without proper
            --  name resolution. In such cases the algorithm is conservative
            --  and will indicate that a body is needed???

            -------------------------
            -- Check_Pragma_Import --
            -------------------------

            procedure Check_Pragma_Import (P : Node_Id) is
               Arg      : Node_Id;
               Prev_Id  : Elmt_Id;
               Subp_Id  : Elmt_Id;
               Imported : Node_Id;

               procedure Remove_Homonyms (E : Node_Id);
               --  Make one pass over list of subprograms. Called again if
               --  subprogram is a renaming. E is known to be an identifier.

               ---------------------
               -- Remove_Homonyms --
               ---------------------

               procedure Remove_Homonyms (E : Node_Id) is
                  R : Entity_Id := Empty;
                  --  Name of renamed entity, if any

               begin
                  Subp_Id := First_Elmt (Subp_List);
                  while Present (Subp_Id) loop
                     if Chars (Node (Subp_Id)) = Chars (E) then
                        if Nkind (Parent (Parent (Node (Subp_Id))))
                          /=  N_Subprogram_Renaming_Declaration
                        then
                           Prev_Id := Subp_Id;
                           Next_Elmt (Subp_Id);
                           Remove_Elmt (Subp_List, Prev_Id);
                        else
                           R := Name (Parent (Parent (Node (Subp_Id))));
                           exit;
                        end if;
                     else
                        Next_Elmt (Subp_Id);
                     end if;
                  end loop;

                  if Present (R) then
                     if Nkind (R) = N_Identifier then
                        Remove_Homonyms (R);

                     elsif Nkind (R) = N_Selected_Component then
                        Remove_Homonyms (Selector_Name (R));

                     --  Renaming of attribute

                     else
                        null;
                     end if;
                  end if;
               end Remove_Homonyms;

            --  Start of processing for Check_Pragma_Import

            begin
               --  Find name of entity in Import pragma. We have not analyzed
               --  the construct, so we must guard against syntax errors.

               Arg := Next (First (Pragma_Argument_Associations (P)));

               if No (Arg)
                 or else Nkind (Expression (Arg)) /= N_Identifier
               then
                  return;
               else
                  Imported := Expression (Arg);
               end if;

               Remove_Homonyms (Imported);
            end Check_Pragma_Import;

         --  Start of processing for Check_Declarations

         begin
            --  Search for Elaborate Body pragma

            Decl := First (Visible_Declarations (Spec));
            while Present (Decl)
              and then Nkind (Decl) = N_Pragma
            loop
               if Get_Pragma_Id (Decl) = Pragma_Elaborate_Body then
                  Set_Body_Required (Library_Unit (N));
                  return;
               end if;

               Next (Decl);
            end loop;

            --  Look for declarations that require the presence of a body. We
            --  have already skipped pragmas at the start of the list.

            while Present (Decl) loop

               --  Subprogram that comes from source means body may be needed.
               --  Save for subsequent examination of import pragmas.

               if Comes_From_Source (Decl)
                 and then (Nkind_In (Decl, N_Subprogram_Declaration,
                                           N_Subprogram_Renaming_Declaration,
                                           N_Generic_Subprogram_Declaration))
               then
                  Append_Elmt (Defining_Entity (Decl), Subp_List);

               --  Package declaration of generic package declaration. We need
               --  to recursively examine nested declarations.

               elsif Nkind_In (Decl, N_Package_Declaration,
                                     N_Generic_Package_Declaration)
               then
                  Check_Declarations (Specification (Decl));

               elsif Nkind (Decl) = N_Pragma
                 and then Pragma_Name (Decl) = Name_Import
               then
                  Check_Pragma_Import (Decl);
               end if;

               Next (Decl);
            end loop;

            --  Same set of tests for private part. In addition to subprograms
            --  detect the presence of Taft Amendment types (incomplete types
            --  completed in the body).

            Decl := First (Private_Declarations (Spec));
            while Present (Decl) loop
               if Comes_From_Source (Decl)
                 and then (Nkind_In (Decl, N_Subprogram_Declaration,
                                           N_Subprogram_Renaming_Declaration,
                                           N_Generic_Subprogram_Declaration))
               then
                  Append_Elmt (Defining_Entity (Decl), Subp_List);

               elsif Nkind_In (Decl, N_Package_Declaration,
                                     N_Generic_Package_Declaration)
               then
                  Check_Declarations (Specification (Decl));

               --  Collect incomplete type declarations for separate pass

               elsif Nkind (Decl) = N_Incomplete_Type_Declaration then
                  Append_Elmt (Decl, Incomplete_Decls);

               elsif Nkind (Decl) = N_Pragma
                 and then Pragma_Name (Decl) = Name_Import
               then
                  Check_Pragma_Import (Decl);
               end if;

               Next (Decl);
            end loop;

            --  Now check incomplete declarations to locate Taft amendment
            --  types. This can be done by examining the defining identifiers
            --  of  type declarations without real semantic analysis.

            declare
               Inc : Elmt_Id;

            begin
               Inc := First_Elmt (Incomplete_Decls);
               while Present (Inc) loop
                  Decl := Next (Node (Inc));
                  while Present (Decl) loop
                     if Nkind (Decl) = N_Full_Type_Declaration
                       and then Chars (Defining_Identifier (Decl)) =
                                Chars (Defining_Identifier (Node (Inc)))
                     then
                        exit;
                     end if;

                     Next (Decl);
                  end loop;

                  --  If no completion, this is a TAT, and a body is needed

                  if No (Decl) then
                     Set_Body_Required (Library_Unit (N));
                     return;
                  end if;

                  Next_Elmt (Inc);
               end loop;
            end;

            --  Finally, check whether there are subprograms that still
<<<<<<< HEAD
            --  require a body.
=======
            --  require a body, i.e. are not renamings or null.
>>>>>>> 42a9ba1d

            if not Is_Empty_Elmt_List (Subp_List) then
               declare
                  Subp_Id : Elmt_Id;
<<<<<<< HEAD

               begin
                  Subp_Id := First_Elmt (Subp_List);

                  while Present (Subp_Id) loop
                     if Nkind (Parent (Parent (Node (Subp_Id))))
                        /= N_Subprogram_Renaming_Declaration
                     then
=======
                  Spec    : Node_Id;

               begin
                  Subp_Id := First_Elmt (Subp_List);
                  Spec    := Parent (Node (Subp_Id));

                  while Present (Subp_Id) loop
                     if Nkind (Parent (Spec))
                        = N_Subprogram_Renaming_Declaration
                     then
                        null;

                     elsif Nkind (Spec) = N_Procedure_Specification
                       and then Null_Present (Spec)
                     then
                        null;

                     else
>>>>>>> 42a9ba1d
                        Set_Body_Required (Library_Unit (N));
                        return;
                     end if;

                     Next_Elmt (Subp_Id);
                  end loop;
               end;
            end if;
         end Check_Declarations;

      --  Start of processing for Check_Body_Required

      begin
         --  If this is an imported package (Java and CIL usage) no body is
         --  needed. Scan list of pragmas that may follow a compilation unit
         --  to look for a relevant pragma Import.

         if Present (PA) then
            declare
               Prag : Node_Id;

            begin
               Prag := First (PA);
               while Present (Prag) loop
                  if Nkind (Prag) = N_Pragma
                    and then Get_Pragma_Id (Prag) = Pragma_Import
                  then
                     return;
                  end if;

                  Next (Prag);
               end loop;
            end;
         end if;

         Check_Declarations (Specification (P_Unit));
      end Check_Body_Required;

      -----------------------------
      -- Has_Limited_With_Clause --
      -----------------------------

      function Has_Limited_With_Clause
        (C_Unit : Entity_Id;
         Pack   : Entity_Id) return Boolean
      is
         Par      : Entity_Id;
         Par_Unit : Node_Id;

      begin
         Par := C_Unit;
         while Present (Par) loop
            if Ekind (Par) /= E_Package then
               exit;
            end if;

            --  Retrieve the Compilation_Unit node for Par and determine if
            --  its context clauses contain a limited with for Pack.

            Par_Unit := Parent (Parent (Parent (Par)));

            if Nkind (Par_Unit) = N_Package_Declaration then
               Par_Unit := Parent (Par_Unit);
            end if;

            if Has_With_Clause (Par_Unit, Pack, True) then
               return True;
            end if;

            --  If there are more ancestors, climb up the tree, otherwise
            --  we are done.

            if Is_Child_Unit (Par) then
               Par := Scope (Par);
            else
               exit;
            end if;
         end loop;

         return False;
      end Has_Limited_With_Clause;

      ----------------------------------
      -- Is_Visible_Through_Renamings --
      ----------------------------------

      function Is_Visible_Through_Renamings (P : Entity_Id) return Boolean is
         Kind     : constant Node_Kind :=
                      Nkind (Unit (Cunit (Current_Sem_Unit)));
         Aux_Unit : Node_Id;
         Item     : Node_Id;
         Decl     : Entity_Id;

      begin
         --  Example of the error detected by this subprogram:

         --  package P is
         --    type T is ...
         --  end P;

         --  with P;
         --  package Q is
         --     package Ren_P renames P;
         --  end Q;

         --  with Q;
         --  package R is ...

         --  limited with P; -- ERROR
         --  package R.C is ...

         Aux_Unit := Cunit (Current_Sem_Unit);

         loop
            Item := First (Context_Items (Aux_Unit));
            while Present (Item) loop
               if Nkind (Item) = N_With_Clause
                 and then not Limited_Present (Item)
                 and then Nkind (Unit (Library_Unit (Item))) =
                                                  N_Package_Declaration
               then
                  Decl :=
                    First (Visible_Declarations
                            (Specification (Unit (Library_Unit (Item)))));
                  while Present (Decl) loop
                     if Nkind (Decl) = N_Package_Renaming_Declaration
                       and then Entity (Name (Decl)) = P
                     then
                        --  Generate the error message only if the current unit
                        --  is a package declaration; in case of subprogram
                        --  bodies and package bodies we just return True to
                        --  indicate that the limited view must not be
                        --  installed.

                        if Kind = N_Package_Declaration then
                           Error_Msg_N
                             ("simultaneous visibility of the limited and " &
                              "unlimited views not allowed", N);
                           Error_Msg_Sloc := Sloc (Item);
                           Error_Msg_NE
                             ("\\  unlimited view of & visible through the " &
                              "context clause #", N, P);
                           Error_Msg_Sloc := Sloc (Decl);
                           Error_Msg_NE ("\\  and the renaming #", N, P);
                        end if;

                        return True;
                     end if;

                     Next (Decl);
                  end loop;
               end if;

               Next (Item);
            end loop;

            --  If it is a body not acting as spec, follow pointer to the
            --  corresponding spec, otherwise follow pointer to parent spec.

            if Present (Library_Unit (Aux_Unit))
              and then Nkind_In (Unit (Aux_Unit),
                                 N_Package_Body, N_Subprogram_Body)
            then
               if Aux_Unit = Library_Unit (Aux_Unit) then

                  --  Aux_Unit is a body that acts as a spec. Clause has
                  --  already been flagged as illegal.

                  return False;

               else
                  Aux_Unit := Library_Unit (Aux_Unit);
               end if;

            else
               Aux_Unit := Parent_Spec (Unit (Aux_Unit));
            end if;

            exit when No (Aux_Unit);
         end loop;

         return False;
      end Is_Visible_Through_Renamings;

   --  Start of processing for Install_Limited_Withed_Unit

   begin
      pragma Assert (not Limited_View_Installed (N));

      --  In case of limited with_clause on subprograms, generics, instances,
      --  or renamings, the corresponding error was previously posted and we
      --  have nothing to do here. If the file is missing altogether, it has
      --  no source location.

      if Nkind (P_Unit) /= N_Package_Declaration
        or else Sloc (P_Unit) = No_Location
      then
         return;
      end if;

      P := Defining_Unit_Name (Specification (P_Unit));

      --  Handle child packages

      if Nkind (P) = N_Defining_Program_Unit_Name then
         Is_Child_Package := True;
         P := Defining_Identifier (P);
      end if;

      --  Do not install the limited-view if the context of the unit is already
      --  available through a regular with clause.

      if Nkind (Unit (Cunit (Current_Sem_Unit))) = N_Package_Body
        and then Has_With_Clause (Cunit (Current_Sem_Unit), P)
      then
         return;
      end if;

      --  Do not install the limited-view if the full-view is already visible
      --  through renaming declarations.

      if Is_Visible_Through_Renamings (P) then
         return;
      end if;

      --  Do not install the limited view if this is the unit being analyzed.
      --  This unusual case will happen when a unit has a limited_with clause
      --  on one of its children. The compilation of the child forces the
      --  load of the parent which tries to install the limited view of the
      --  child again. Installing the limited view must also be disabled
      --  when compiling the body of the child unit.

      if P = Cunit_Entity (Current_Sem_Unit)
        or else
         (Nkind (Unit (Cunit (Current_Sem_Unit))) = N_Package_Body
            and then P = Main_Unit_Entity)
      then
         return;
      end if;

      --  This scenario is similar to the one above, the difference is that
      --  the compilation of sibling Par.Sib forces the load of parent Par
      --  which tries to install the limited view of Lim_Pack [1]. However
      --  Par.Sib has a with clause for Lim_Pack [2] in its body, and thus
      --  needs the non-limited views of all entities from Lim_Pack.

      --     limited with Lim_Pack;   --  [1]
      --     package Par is ...           package Lim_Pack is ...

      --                                  with Lim_Pack;  --  [2]
      --     package Par.Sib is ...       package body Par.Sib is ...

      --  In this case Main_Unit_Entity is the spec of Par.Sib and Current_
      --  Sem_Unit is the body of Par.Sib.

      if Ekind (P) = E_Package
        and then Ekind (Main_Unit_Entity) = E_Package
        and then Is_Child_Unit (Main_Unit_Entity)

         --  The body has a regular with clause

        and then Nkind (Unit (Cunit (Current_Sem_Unit))) = N_Package_Body
        and then Has_With_Clause (Cunit (Current_Sem_Unit), P)

         --  One of the ancestors has a limited with clause

        and then Nkind (Parent (Parent (Main_Unit_Entity))) =
                                                   N_Package_Specification
        and then Has_Limited_With_Clause (Scope (Main_Unit_Entity), P)
      then
         return;
      end if;

      --  A common use of the limited-with is to have a limited-with
      --  in the package spec, and a normal with in its package body.
      --  For example:

      --       limited with X;  -- [1]
      --       package A is ...

      --       with X;          -- [2]
      --       package body A is ...

      --  The compilation of A's body installs the context clauses found at [2]
      --  and then the context clauses of its specification (found at [1]). As
      --  a consequence, at [1] the specification of X has been analyzed and it
      --  is immediately visible. According to the semantics of limited-with
      --  context clauses we don't install the limited view because the full
      --  view of X supersedes its limited view.

      if Analyzed (P_Unit)
        and then
          (Is_Immediately_Visible (P)
            or else (Is_Child_Package and then Is_Visible_Child_Unit (P)))
      then
         return;
      end if;

      if Debug_Flag_I then
         Write_Str ("install limited view of ");
         Write_Name (Chars (P));
         Write_Eol;
      end if;

      --  If the unit has not been analyzed and the limited view has not been
      --  already installed then we install it.

      if not Analyzed (P_Unit) then
         if not In_Chain (P) then

            --  Minimum decoration

            Set_Ekind (P, E_Package);
            Set_Etype (P, Standard_Void_Type);
            Set_Scope (P, Standard_Standard);

            if Is_Child_Package then
               Set_Is_Child_Unit (P);
               Set_Is_Visible_Child_Unit (P);
               Set_Scope (P, Defining_Entity (Unit (Parent_Spec (P_Unit))));
            end if;

            --  Place entity on visibility structure

            Set_Homonym (P, Current_Entity (P));
            Set_Current_Entity (P);

            if Debug_Flag_I then
               Write_Str ("   (homonym) chain ");
               Write_Name (Chars (P));
               Write_Eol;
            end if;

            --  Install the incomplete view. The first element of the limited
            --  view is a header (an E_Package entity) used to reference the
            --  first shadow entity in the private part of the package.

            Lim_Header := Limited_View (P);
            Lim_Typ    := First_Entity (Lim_Header);

            while Present (Lim_Typ)
              and then Lim_Typ /= First_Private_Entity (Lim_Header)
            loop
               Set_Homonym (Lim_Typ, Current_Entity (Lim_Typ));
               Set_Current_Entity (Lim_Typ);

               if Debug_Flag_I then
                  Write_Str ("   (homonym) chain ");
                  Write_Name (Chars (Lim_Typ));
                  Write_Eol;
               end if;

               Next_Entity (Lim_Typ);
            end loop;
         end if;

      --  If the unit appears in a previous regular with_clause, the regular
      --  entities of the public part of the withed package must be replaced
      --  by the shadow ones.

      --  This code must be kept synchronized with the code that replaces the
      --  shadow entities by the real entities (see body of Remove_Limited
      --  With_Clause); otherwise the contents of the homonym chains are not
      --  consistent.

      else
         --  Hide all the type entities of the public part of the package to
         --  avoid its usage. This is needed to cover all the subtype decla-
         --  rations because we do not remove them from the homonym chain.

         E := First_Entity (P);
         while Present (E) and then E /= First_Private_Entity (P) loop
            if Is_Type (E) then
               Set_Was_Hidden (E, Is_Hidden (E));
               Set_Is_Hidden (E);
            end if;

            Next_Entity (E);
         end loop;

         --  Replace the real entities by the shadow entities of the limited
         --  view. The first element of the limited view is a header that is
         --  used to reference the first shadow entity in the private part
         --  of the package. Successive elements are the limited views of the
         --  type (including regular incomplete types) declared in the package.

         Lim_Header := Limited_View (P);

         Lim_Typ := First_Entity (Lim_Header);
         while Present (Lim_Typ)
           and then Lim_Typ /= First_Private_Entity (Lim_Header)
         loop
            pragma Assert (not In_Chain (Lim_Typ));

            --  Do not unchain nested packages and child units

            if Ekind (Lim_Typ) /= E_Package
              and then not Is_Child_Unit (Lim_Typ)
            then
               declare
                  Prev : Entity_Id;

               begin
                  Prev := Current_Entity (Lim_Typ);
                  E := Prev;

                  --  Replace E in the homonyms list, so that the limited
                  --  view becomes available.

                  if E = Non_Limited_View (Lim_Typ) then
                     Set_Homonym (Lim_Typ, Homonym (Prev));
                     Set_Current_Entity (Lim_Typ);

                  else
                     loop
                        E := Homonym (Prev);

                        --  E may have been removed when installing a
                        --  previous limited_with_clause.

                        exit when No (E);

                        exit when E = Non_Limited_View (Lim_Typ);

                        Prev := Homonym (Prev);
                     end loop;

                     if Present (E) then
                        Set_Homonym (Lim_Typ, Homonym (Homonym (Prev)));
                        Set_Homonym (Prev, Lim_Typ);
                     end if;
                  end if;
               end;

               if Debug_Flag_I then
                  Write_Str ("   (homonym) chain ");
                  Write_Name (Chars (Lim_Typ));
                  Write_Eol;
               end if;
            end if;

            Next_Entity (Lim_Typ);
         end loop;
      end if;

      --  The package must be visible while the limited-with clause is active
      --  because references to the type P.T must resolve in the usual way.
      --  In addition, we remember that the limited-view has been installed to
      --  uninstall it at the point of context removal.

      Set_Is_Immediately_Visible (P);
      Set_Limited_View_Installed (N);

      --  If unit has not been analyzed in some previous context, check
      --  (imperfectly ???) whether it might need a body.

      if not Analyzed (P_Unit) then
         Check_Body_Required;
      end if;

      --  If the package in the limited_with clause is a child unit, the
      --  clause is unanalyzed and appears as a selected component. Recast
      --  it as an expanded name so that the entity can be properly set. Use
      --  entity of parent, if available, for higher ancestors in the name.

      if Nkind (Name (N)) = N_Selected_Component then
         declare
            Nam : Node_Id;
            Ent : Entity_Id;

         begin
            Nam := Name (N);
            Ent := P;
            while Nkind (Nam) = N_Selected_Component
              and then Present (Ent)
            loop
               Change_Selected_Component_To_Expanded_Name (Nam);

               --  Set entity of parent identifiers if the unit is a child
               --  unit. This ensures that the tree is properly formed from
               --  semantic point of view (e.g. for ASIS queries).

               Set_Entity (Nam, Ent);

               Nam := Prefix (Nam);
               Ent := Scope (Ent);

               --  Set entity of last ancestor

               if Nkind (Nam) = N_Identifier then
                  Set_Entity (Nam, Ent);
               end if;
            end loop;
         end;
      end if;

      Set_Entity (Name (N), P);
      Set_From_With_Type (P);
   end Install_Limited_Withed_Unit;

   -------------------------
   -- Install_Withed_Unit --
   -------------------------

   procedure Install_Withed_Unit
     (With_Clause     : Node_Id;
      Private_With_OK : Boolean := False)
   is
      Uname : constant Entity_Id := Entity (Name (With_Clause));
      P     : constant Entity_Id := Scope (Uname);

   begin
      --  Ada 2005 (AI-262): Do not install the private withed unit if we are
      --  compiling a package declaration and the Private_With_OK flag was not
      --  set by the caller. These declarations will be installed later (before
      --  analyzing the private part of the package).

      if Private_Present (With_Clause)
        and then Nkind (Unit (Parent (With_Clause))) = N_Package_Declaration
        and then not (Private_With_OK)
      then
         return;
      end if;

      if Debug_Flag_I then
         if Private_Present (With_Clause) then
            Write_Str ("install private withed unit ");
         else
            Write_Str ("install withed unit ");
         end if;

         Write_Name (Chars (Uname));
         Write_Eol;
      end if;

      --  We do not apply the restrictions to an internal unit unless we are
      --  compiling the internal unit as a main unit. This check is also
      --  skipped for dummy units (for missing packages).

      if Sloc (Uname) /= No_Location
        and then (not Is_Internal_File_Name (Unit_File_Name (Current_Sem_Unit))
                    or else Current_Sem_Unit = Main_Unit)
      then
         Check_Restricted_Unit
           (Unit_Name (Get_Source_Unit (Uname)), With_Clause);
      end if;

      if P /= Standard_Standard then

         --  If the unit is not analyzed after analysis of the with clause and
         --  it is an instantiation then it awaits a body and is the main unit.
         --  Its appearance in the context of some other unit indicates a
         --  circular dependency (DEC suite perversity).

         if not Analyzed (Uname)
           and then Nkind (Parent (Uname)) = N_Package_Instantiation
         then
            Error_Msg_N
              ("instantiation depends on itself", Name (With_Clause));

         elsif not Is_Visible_Child_Unit (Uname) then
            Set_Is_Visible_Child_Unit (Uname);

            --  If the child unit appears in the context of its parent, it is
            --  immediately visible.

            if In_Open_Scopes (Scope (Uname)) then
               Set_Is_Immediately_Visible (Uname);
            end if;

            if Is_Generic_Instance (Uname)
              and then Ekind (Uname) in Subprogram_Kind
            then
               --  Set flag as well on the visible entity that denotes the
               --  instance, which renames the current one.

               Set_Is_Visible_Child_Unit
                 (Related_Instance
                   (Defining_Entity (Unit (Library_Unit (With_Clause)))));
            end if;

            --  The parent unit may have been installed already, and may have
            --  appeared in a use clause.

            if In_Use (Scope (Uname)) then
               Set_Is_Potentially_Use_Visible (Uname);
            end if;

            Set_Context_Installed (With_Clause);
         end if;

      elsif not Is_Immediately_Visible (Uname) then
         if not Private_Present (With_Clause)
           or else Private_With_OK
         then
            Set_Is_Immediately_Visible (Uname);
         end if;

         Set_Context_Installed (With_Clause);
      end if;

      --   A with-clause overrides a with-type clause: there are no restric-
      --   tions on the use of package entities.

      if Ekind (Uname) = E_Package then
         Set_From_With_Type (Uname, False);
      end if;

      --  Ada 2005 (AI-377): it is illegal for a with_clause to name a child
      --  unit if there is a visible homograph for it declared in the same
      --  declarative region. This pathological case can only arise when an
      --  instance I1 of a generic unit G1 has an explicit child unit I1.G2,
      --  G1 has a generic child also named G2, and the context includes with_
      --  clauses for both I1.G2 and for G1.G2, making an implicit declaration
      --  of I1.G2 visible as well. If the child unit is named Standard, do
      --  not apply the check to the Standard package itself.

      if Is_Child_Unit (Uname)
        and then Is_Visible_Child_Unit (Uname)
        and then Ada_Version >= Ada_05
      then
         declare
            Decl1 : constant Node_Id  := Unit_Declaration_Node (P);
            Decl2 : Node_Id;
            P2    : Entity_Id;
            U2    : Entity_Id;

         begin
            U2 := Homonym (Uname);
            while Present (U2)
              and then U2 /= Standard_Standard
           loop
               P2 := Scope (U2);
               Decl2  := Unit_Declaration_Node (P2);

               if Is_Child_Unit (U2)
                 and then Is_Visible_Child_Unit (U2)
               then
                  if Is_Generic_Instance (P)
                    and then Nkind (Decl1) = N_Package_Declaration
                    and then Generic_Parent (Specification (Decl1)) = P2
                  then
                     Error_Msg_N ("illegal with_clause", With_Clause);
                     Error_Msg_N
                       ("\child unit has visible homograph" &
                           " (RM 8.3(26), 10.1.1(19))",
                         With_Clause);
                     exit;

                  elsif Is_Generic_Instance (P2)
                    and then Nkind (Decl2) = N_Package_Declaration
                    and then Generic_Parent (Specification (Decl2)) = P
                  then
                     --  With_clause for child unit of instance appears before
                     --  in the context. We want to place the error message on
                     --  it, not on the generic child unit itself.

                     declare
                        Prev_Clause : Node_Id;

                     begin
                        Prev_Clause := First (List_Containing (With_Clause));
                        while Entity (Name (Prev_Clause)) /= U2 loop
                           Next (Prev_Clause);
                        end loop;

                        pragma Assert (Present (Prev_Clause));
                        Error_Msg_N ("illegal with_clause", Prev_Clause);
                        Error_Msg_N
                          ("\child unit has visible homograph" &
                              " (RM 8.3(26), 10.1.1(19))",
                            Prev_Clause);
                        exit;
                     end;
                  end if;
               end if;

               U2 := Homonym (U2);
            end loop;
         end;
      end if;
   end Install_Withed_Unit;

   -------------------
   -- Is_Child_Spec --
   -------------------

   function Is_Child_Spec (Lib_Unit : Node_Id) return Boolean is
      K : constant Node_Kind := Nkind (Lib_Unit);

   begin
      return (K in N_Generic_Declaration              or else
              K in N_Generic_Instantiation            or else
              K in N_Generic_Renaming_Declaration     or else
              K =  N_Package_Declaration              or else
              K =  N_Package_Renaming_Declaration     or else
              K =  N_Subprogram_Declaration           or else
              K =  N_Subprogram_Renaming_Declaration)
        and then Present (Parent_Spec (Lib_Unit));
   end Is_Child_Spec;

   ------------------------------------
   -- Is_Legal_Shadow_Entity_In_Body --
   ------------------------------------

   function Is_Legal_Shadow_Entity_In_Body (T : Entity_Id) return Boolean is
      C_Unit : constant Node_Id := Cunit (Current_Sem_Unit);
   begin
      return Nkind (Unit (C_Unit)) = N_Package_Body
        and then
          Has_With_Clause
            (C_Unit, Cunit_Entity (Get_Source_Unit (Non_Limited_View (T))));
   end Is_Legal_Shadow_Entity_In_Body;

   -----------------------
   -- Load_Needed_Body --
   -----------------------

   --  N is a generic unit named in a with clause, or else it is a unit that
   --  contains a generic unit or an inlined function. In order to perform an
   --  instantiation, the body of the unit must be present. If the unit itself
   --  is generic, we assume that an instantiation follows, and load & analyze
   --  the body unconditionally. This forces analysis of the spec as well.

   --  If the unit is not generic, but contains a generic unit, it is loaded on
   --  demand, at the point of instantiation (see ch12).

   procedure Load_Needed_Body (N : Node_Id; OK : out Boolean) is
      Body_Name : Unit_Name_Type;
      Unum      : Unit_Number_Type;

      Save_Style_Check : constant Boolean := Opt.Style_Check;
      --  The loading and analysis is done with style checks off

   begin
      if not GNAT_Mode then
         Style_Check := False;
      end if;

      Body_Name := Get_Body_Name (Get_Unit_Name (Unit (N)));
      Unum :=
        Load_Unit
          (Load_Name  => Body_Name,
           Required   => False,
           Subunit    => False,
           Error_Node => N,
           Renamings  => True);

      if Unum = No_Unit then
         OK := False;

      else
         Compiler_State := Analyzing; -- reset after load

         if not Fatal_Error (Unum) or else Try_Semantics then
            if Debug_Flag_L then
               Write_Str ("*** Loaded generic body");
               Write_Eol;
            end if;

            Semantics (Cunit (Unum));
         end if;

         OK := True;
      end if;

      Style_Check := Save_Style_Check;
   end Load_Needed_Body;

   -------------------------
   -- Build_Limited_Views --
   -------------------------

   procedure Build_Limited_Views (N : Node_Id) is
      Unum : constant Unit_Number_Type := Get_Source_Unit (Library_Unit (N));
      P    : constant Entity_Id        := Cunit_Entity (Unum);

      Spec     : Node_Id;            --  To denote a package specification
      Lim_Typ  : Entity_Id;          --  To denote shadow entities
      Comp_Typ : Entity_Id;          --  To denote real entities

      Lim_Header     : Entity_Id;          --  Package entity
      Last_Lim_E     : Entity_Id := Empty; --  Last limited entity built
      Last_Pub_Lim_E : Entity_Id;          --  To set the first private entity

      procedure Decorate_Incomplete_Type (E : Entity_Id; Scop : Entity_Id);
      --  Add attributes of an incomplete type to a shadow entity. The same
      --  attributes are placed on the real entity, so that gigi receives
      --  a consistent view.

      procedure Decorate_Package_Specification (P : Entity_Id);
      --  Add attributes of a package entity to the entity in a package
      --  declaration

      procedure Decorate_Tagged_Type
        (Loc  : Source_Ptr;
         T    : Entity_Id;
         Scop : Entity_Id);
      --  Set basic attributes of tagged type T, including its class_wide type.
      --  The parameters Loc, Scope are used to decorate the class_wide type.

      procedure Build_Chain (Scope : Entity_Id; First_Decl : Node_Id);
      --  Construct list of shadow entities and attach it to entity of
      --  package that is mentioned in a limited_with clause.

      function New_Internal_Shadow_Entity
        (Kind       : Entity_Kind;
         Sloc_Value : Source_Ptr;
         Id_Char    : Character) return Entity_Id;
      --  Build a new internal entity and append it to the list of shadow
      --  entities available through the limited-header

      -----------------
      -- Build_Chain --
      -----------------

      procedure Build_Chain (Scope : Entity_Id; First_Decl : Node_Id) is
         Analyzed_Unit : constant Boolean := Analyzed (Cunit (Unum));
         Is_Tagged     : Boolean;
         Decl          : Node_Id;

      begin
         Decl := First_Decl;
         while Present (Decl) loop

            --  For each library_package_declaration in the environment, there
            --  is an implicit declaration of a *limited view* of that library
            --  package. The limited view of a package contains:

            --   * For each nested package_declaration, a declaration of the
            --     limited view of that package, with the same defining-
            --     program-unit name.

            --   * For each type_declaration in the visible part, an incomplete
            --     type-declaration with the same defining_identifier, whose
            --     completion is the type_declaration. If the type_declaration
            --     is tagged, then the incomplete_type_declaration is tagged
            --     incomplete.

            --     The partial view is tagged if the declaration has the
            --     explicit keyword, or else if it is a type extension, both
            --     of which can be ascertained syntactically.

            if Nkind (Decl) = N_Full_Type_Declaration then
               Is_Tagged :=
                  (Nkind (Type_Definition (Decl)) = N_Record_Definition
                    and then Tagged_Present (Type_Definition (Decl)))
                 or else
                   (Nkind (Type_Definition (Decl)) = N_Derived_Type_Definition
                     and then
                       Present
                         (Record_Extension_Part (Type_Definition (Decl))));

               Comp_Typ := Defining_Identifier (Decl);

               if not Analyzed_Unit then
                  if Is_Tagged then
                     Decorate_Tagged_Type (Sloc (Decl), Comp_Typ, Scope);
                  else
                     Decorate_Incomplete_Type (Comp_Typ, Scope);
                  end if;
               end if;

               --  Create shadow entity for type

               Lim_Typ :=
                 New_Internal_Shadow_Entity
                   (Kind       => Ekind (Comp_Typ),
                    Sloc_Value => Sloc (Comp_Typ),
                    Id_Char    => 'Z');

               Set_Chars  (Lim_Typ, Chars (Comp_Typ));
               Set_Parent (Lim_Typ, Parent (Comp_Typ));
               Set_From_With_Type (Lim_Typ);

               if Is_Tagged then
                  Decorate_Tagged_Type (Sloc (Decl), Lim_Typ, Scope);
               else
                  Decorate_Incomplete_Type (Lim_Typ, Scope);
               end if;

               Set_Non_Limited_View (Lim_Typ, Comp_Typ);

            elsif Nkind_In (Decl, N_Private_Type_Declaration,
                                  N_Incomplete_Type_Declaration,
                                  N_Task_Type_Declaration,
                                  N_Protected_Type_Declaration)
            then
               Comp_Typ := Defining_Identifier (Decl);

               Is_Tagged :=
                 Nkind_In (Decl, N_Private_Type_Declaration,
                                 N_Incomplete_Type_Declaration)
                 and then Tagged_Present (Decl);

               if not Analyzed_Unit then
                  if Is_Tagged then
                     Decorate_Tagged_Type (Sloc (Decl), Comp_Typ, Scope);
                  else
                     Decorate_Incomplete_Type (Comp_Typ, Scope);
                  end if;
               end if;

               Lim_Typ :=
                 New_Internal_Shadow_Entity
                   (Kind       => Ekind (Comp_Typ),
                    Sloc_Value => Sloc (Comp_Typ),
                    Id_Char    => 'Z');

               Set_Chars  (Lim_Typ, Chars (Comp_Typ));
               Set_Parent (Lim_Typ, Parent (Comp_Typ));
               Set_From_With_Type (Lim_Typ);

               if Is_Tagged then
                  Decorate_Tagged_Type (Sloc (Decl), Lim_Typ, Scope);
               else
                  Decorate_Incomplete_Type (Lim_Typ, Scope);
               end if;

               Set_Non_Limited_View (Lim_Typ, Comp_Typ);

            elsif Nkind (Decl) = N_Private_Extension_Declaration then
               Comp_Typ := Defining_Identifier (Decl);

               if not Analyzed_Unit then
                  Decorate_Tagged_Type (Sloc (Decl), Comp_Typ, Scope);
               end if;

               --  Create shadow entity for type

               Lim_Typ :=
                 New_Internal_Shadow_Entity
                   (Kind       => Ekind (Comp_Typ),
                    Sloc_Value => Sloc (Comp_Typ),
                    Id_Char    => 'Z');

               Set_Chars  (Lim_Typ, Chars (Comp_Typ));
               Set_Parent (Lim_Typ, Parent (Comp_Typ));
               Set_From_With_Type (Lim_Typ);

               Decorate_Tagged_Type (Sloc (Decl), Lim_Typ, Scope);
               Set_Non_Limited_View (Lim_Typ, Comp_Typ);

            elsif Nkind (Decl) = N_Package_Declaration then

               --  Local package

               declare
                  Spec : constant Node_Id := Specification (Decl);

               begin
                  Comp_Typ := Defining_Unit_Name (Spec);

                  if not Analyzed (Cunit (Unum)) then
                     Decorate_Package_Specification (Comp_Typ);
                     Set_Scope (Comp_Typ, Scope);
                  end if;

                  Lim_Typ :=
                    New_Internal_Shadow_Entity
                      (Kind       => Ekind (Comp_Typ),
                       Sloc_Value => Sloc (Comp_Typ),
                       Id_Char    => 'Z');

                  Decorate_Package_Specification (Lim_Typ);
                  Set_Scope (Lim_Typ, Scope);

                  Set_Chars  (Lim_Typ, Chars (Comp_Typ));
                  Set_Parent (Lim_Typ, Parent (Comp_Typ));
                  Set_From_With_Type (Lim_Typ);

                  --  Note: The non_limited_view attribute is not used
                  --  for local packages.

                  Build_Chain
                    (Scope      => Lim_Typ,
                     First_Decl => First (Visible_Declarations (Spec)));
               end;
            end if;

            Next (Decl);
         end loop;
      end Build_Chain;

      ------------------------------
      -- Decorate_Incomplete_Type --
      ------------------------------

      procedure Decorate_Incomplete_Type (E : Entity_Id; Scop : Entity_Id) is
      begin
         Set_Ekind             (E, E_Incomplete_Type);
         Set_Scope             (E, Scop);
         Set_Etype             (E, E);
         Set_Is_First_Subtype  (E, True);
         Set_Stored_Constraint (E, No_Elist);
         Set_Full_View         (E, Empty);
         Init_Size_Align       (E);
      end Decorate_Incomplete_Type;

      --------------------------
      -- Decorate_Tagged_Type --
      --------------------------

      procedure Decorate_Tagged_Type
        (Loc  : Source_Ptr;
         T    : Entity_Id;
         Scop : Entity_Id)
      is
         CW : Entity_Id;

      begin
         Decorate_Incomplete_Type (T, Scop);
         Set_Is_Tagged_Type (T);

         --  Build corresponding class_wide type, if not previously done

         --  Note: The class-wide entity is shared by the limited-view
         --  and the full-view.

         if No (Class_Wide_Type (T)) then
            CW := Make_Defining_Identifier (Loc,  New_Internal_Name ('S'));

            --  Set parent to be the same as the parent of the tagged type.
            --  We need a parent field set, and it is supposed to point to
            --  the declaration of the type. The tagged type declaration
            --  essentially declares two separate types, the tagged type
            --  itself and the corresponding class-wide type, so it is
            --  reasonable for the parent fields to point to the declaration
            --  in both cases.

            Set_Parent (CW, Parent (T));

            --  Set remaining fields of classwide type

            Set_Ekind                     (CW, E_Class_Wide_Type);
            Set_Etype                     (CW, T);
            Set_Scope                     (CW, Scop);
            Set_Is_Tagged_Type            (CW);
            Set_Is_First_Subtype          (CW, True);
            Init_Size_Align               (CW);
            Set_Has_Unknown_Discriminants (CW, True);
            Set_Class_Wide_Type           (CW, CW);
            Set_Equivalent_Type           (CW, Empty);
            Set_From_With_Type            (CW, From_With_Type (T));

            --  Link type to its class-wide type

            Set_Class_Wide_Type           (T, CW);
         end if;
      end Decorate_Tagged_Type;

      ------------------------------------
      -- Decorate_Package_Specification --
      ------------------------------------

      procedure Decorate_Package_Specification (P : Entity_Id) is
      begin
         --  Place only the most basic attributes

         Set_Ekind (P, E_Package);
         Set_Etype (P, Standard_Void_Type);
      end Decorate_Package_Specification;

      --------------------------------
      -- New_Internal_Shadow_Entity --
      --------------------------------

      function New_Internal_Shadow_Entity
        (Kind       : Entity_Kind;
         Sloc_Value : Source_Ptr;
         Id_Char    : Character) return Entity_Id
      is
         E : constant Entity_Id :=
               Make_Defining_Identifier (Sloc_Value,
                 Chars => New_Internal_Name (Id_Char));

      begin
         Set_Ekind       (E, Kind);
         Set_Is_Internal (E, True);

         if Kind in Type_Kind then
            Init_Size_Align (E);
         end if;

         Append_Entity (E, Lim_Header);
         Last_Lim_E := E;
         return E;
      end New_Internal_Shadow_Entity;

   --  Start of processing for Build_Limited_Views

   begin
      pragma Assert (Limited_Present (N));

      --  A library_item mentioned in a limited_with_clause is a package
      --  declaration, not a subprogram declaration, generic declaration,
      --  generic instantiation, or package renaming declaration.

      case Nkind (Unit (Library_Unit (N))) is
         when N_Package_Declaration =>
            null;

         when N_Subprogram_Declaration =>
            Error_Msg_N ("subprograms not allowed in "
                         & "limited with_clauses", N);
            return;

         when N_Generic_Package_Declaration |
              N_Generic_Subprogram_Declaration =>
            Error_Msg_N ("generics not allowed in "
                         & "limited with_clauses", N);
            return;

         when N_Generic_Instantiation =>
            Error_Msg_N ("generic instantiations not allowed in "
                         & "limited with_clauses", N);
            return;

         when N_Generic_Renaming_Declaration =>
            Error_Msg_N ("generic renamings not allowed in "
                         & "limited with_clauses", N);
            return;

         when N_Subprogram_Renaming_Declaration =>
            Error_Msg_N ("renamed subprograms not allowed in "
                         & "limited with_clauses", N);
            return;

         when N_Package_Renaming_Declaration =>
            Error_Msg_N ("renamed packages not allowed in "
                         & "limited with_clauses", N);
            return;

         when others =>
            raise Program_Error;
      end case;

      --  Check if the chain is already built

      Spec := Specification (Unit (Library_Unit (N)));

      if Limited_View_Installed (Spec) then
         return;
      end if;

      Set_Ekind (P, E_Package);

      --  Build the header of the limited_view

      Lim_Header :=
        Make_Defining_Identifier (Sloc (N),
          Chars => New_Internal_Name (Id_Char => 'Z'));
      Set_Ekind (Lim_Header, E_Package);
      Set_Is_Internal (Lim_Header);
      Set_Limited_View (P, Lim_Header);

      --  Create the auxiliary chain. All the shadow entities are appended to
      --  the list of entities of the limited-view header

      Build_Chain
        (Scope      => P,
         First_Decl => First (Visible_Declarations (Spec)));

      --  Save the last built shadow entity. It is needed later to set the
      --  reference to the first shadow entity in the private part

      Last_Pub_Lim_E := Last_Lim_E;

      --  Ada 2005 (AI-262): Add the limited view of the private declarations
      --  Required to give support to limited-private-with clauses

      Build_Chain (Scope      => P,
                   First_Decl => First (Private_Declarations (Spec)));

      if Last_Pub_Lim_E /= Empty then
         Set_First_Private_Entity
           (Lim_Header, Next_Entity (Last_Pub_Lim_E));
      else
         Set_First_Private_Entity
           (Lim_Header, First_Entity (P));
      end if;

      Set_Limited_View_Installed (Spec);
   end Build_Limited_Views;

   -------------------------------
   -- Check_Body_Needed_For_SAL --
   -------------------------------

   procedure Check_Body_Needed_For_SAL (Unit_Name : Entity_Id) is

      function Entity_Needs_Body (E : Entity_Id) return Boolean;
      --  Determine whether use of entity E might require the presence of its
      --  body. For a package this requires a recursive traversal of all nested
      --  declarations.

      ---------------------------
      -- Entity_Needed_For_SAL --
      ---------------------------

      function Entity_Needs_Body (E : Entity_Id) return Boolean is
         Ent : Entity_Id;

      begin
         if Is_Subprogram (E)
           and then Has_Pragma_Inline (E)
         then
            return True;

         elsif Ekind (E) = E_Generic_Function
           or else Ekind (E) = E_Generic_Procedure
         then
            return True;

         elsif Ekind (E) = E_Generic_Package
           and then
             Nkind (Unit_Declaration_Node (E)) = N_Generic_Package_Declaration
           and then Present (Corresponding_Body (Unit_Declaration_Node (E)))
         then
            return True;

         elsif Ekind (E) = E_Package
           and then Nkind (Unit_Declaration_Node (E)) = N_Package_Declaration
           and then Present (Corresponding_Body (Unit_Declaration_Node (E)))
         then
            Ent := First_Entity (E);
            while Present (Ent) loop
               if Entity_Needs_Body (Ent) then
                  return True;
               end if;

               Next_Entity (Ent);
            end loop;

            return False;

         else
            return False;
         end if;
      end Entity_Needs_Body;

   --  Start of processing for Check_Body_Needed_For_SAL

   begin
      if Ekind (Unit_Name) = E_Generic_Package
        and then Nkind (Unit_Declaration_Node (Unit_Name)) =
                                            N_Generic_Package_Declaration
        and then
          Present (Corresponding_Body (Unit_Declaration_Node (Unit_Name)))
      then
         Set_Body_Needed_For_SAL (Unit_Name);

      elsif Ekind (Unit_Name) = E_Generic_Procedure
              or else
            Ekind (Unit_Name) = E_Generic_Function
      then
         Set_Body_Needed_For_SAL (Unit_Name);

      elsif Is_Subprogram (Unit_Name)
        and then Nkind (Unit_Declaration_Node (Unit_Name)) =
                                            N_Subprogram_Declaration
        and then Has_Pragma_Inline (Unit_Name)
      then
         Set_Body_Needed_For_SAL (Unit_Name);

      elsif Ekind (Unit_Name) = E_Subprogram_Body then
         Check_Body_Needed_For_SAL
           (Corresponding_Spec (Unit_Declaration_Node (Unit_Name)));

      elsif Ekind (Unit_Name) = E_Package
        and then Entity_Needs_Body (Unit_Name)
      then
         Set_Body_Needed_For_SAL (Unit_Name);

      elsif Ekind (Unit_Name) = E_Package_Body
        and then Nkind (Unit_Declaration_Node (Unit_Name)) = N_Package_Body
      then
         Check_Body_Needed_For_SAL
           (Corresponding_Spec (Unit_Declaration_Node (Unit_Name)));
      end if;
   end Check_Body_Needed_For_SAL;

   --------------------
   -- Remove_Context --
   --------------------

   procedure Remove_Context (N : Node_Id) is
      Lib_Unit : constant Node_Id := Unit (N);

   begin
      --  If this is a child unit, first remove the parent units

      if Is_Child_Spec (Lib_Unit) then
         Remove_Parents (Lib_Unit);
      end if;

      Remove_Context_Clauses (N);
   end Remove_Context;

   ----------------------------
   -- Remove_Context_Clauses --
   ----------------------------

   procedure Remove_Context_Clauses (N : Node_Id) is
      Item      : Node_Id;
      Unit_Name : Entity_Id;

   begin
      --  Ada 2005 (AI-50217): We remove the context clauses in two phases:
      --  limited-views first and regular-views later (to maintain the
      --  stack model).

      --  First Phase: Remove limited_with context clauses

      Item := First (Context_Items (N));
      while Present (Item) loop

         --  We are interested only in with clauses which got installed
         --  on entry.

         if Nkind (Item) = N_With_Clause
           and then Limited_Present (Item)
           and then Limited_View_Installed (Item)
         then
            Remove_Limited_With_Clause (Item);
         end if;

         Next (Item);
      end loop;

      --  Second Phase: Loop through context items and undo regular
      --  with_clauses and use_clauses.

      Item := First (Context_Items (N));
      while Present (Item) loop

         --  We are interested only in with clauses which got installed on
         --  entry, as indicated by their Context_Installed flag set

         if Nkind (Item) = N_With_Clause
           and then Limited_Present (Item)
           and then Limited_View_Installed (Item)
         then
            null;

         elsif Nkind (Item) = N_With_Clause
            and then Context_Installed (Item)
         then
            --  Remove items from one with'ed unit

            Unit_Name := Entity (Name (Item));
            Remove_Unit_From_Visibility (Unit_Name);
            Set_Context_Installed (Item, False);

         elsif Nkind (Item) = N_Use_Package_Clause then
            End_Use_Package (Item);

         elsif Nkind (Item) = N_Use_Type_Clause then
            End_Use_Type (Item);
         end if;

         Next (Item);
      end loop;
   end Remove_Context_Clauses;

   --------------------------------
   -- Remove_Limited_With_Clause --
   --------------------------------

   procedure Remove_Limited_With_Clause (N : Node_Id) is
      P_Unit     : constant Entity_Id := Unit (Library_Unit (N));
      E          : Entity_Id;
      P          : Entity_Id;
      Lim_Header : Entity_Id;
      Lim_Typ    : Entity_Id;
      Prev       : Entity_Id;

   begin
      pragma Assert (Limited_View_Installed (N));

      --  In case of limited with_clause on subprograms, generics, instances,
      --  or renamings, the corresponding error was previously posted and we
      --  have nothing to do here.

      if Nkind (P_Unit) /= N_Package_Declaration then
         return;
      end if;

      P := Defining_Unit_Name (Specification (P_Unit));

      --  Handle child packages

      if Nkind (P) = N_Defining_Program_Unit_Name then
         P := Defining_Identifier (P);
      end if;

      if Debug_Flag_I then
         Write_Str ("remove limited view of ");
         Write_Name (Chars (P));
         Write_Str (" from visibility");
         Write_Eol;
      end if;

      --  Prepare the removal of the shadow entities from visibility. The
      --  first element of the limited view is a header (an E_Package
      --  entity) that is used to reference the first shadow entity in the
      --  private part of the package

      Lim_Header := Limited_View (P);
      Lim_Typ    := First_Entity (Lim_Header);

      --  Remove package and shadow entities from visibility if it has not
      --  been analyzed

      if not Analyzed (P_Unit) then
         Unchain (P);
         Set_Is_Immediately_Visible (P, False);

         while Present (Lim_Typ) loop
            Unchain (Lim_Typ);
            Next_Entity (Lim_Typ);
         end loop;

      --  Otherwise this package has already appeared in the closure and its
      --  shadow entities must be replaced by its real entities. This code
      --  must be kept synchronized with the complementary code in Install
      --  Limited_Withed_Unit.

      else
         --  Real entities that are type or subtype declarations were hidden
         --  from visibility at the point of installation of the limited-view.
         --  Now we recover the previous value of the hidden attribute.

         E := First_Entity (P);
         while Present (E) and then E /= First_Private_Entity (P) loop
            if Is_Type (E) then
               Set_Is_Hidden (E, Was_Hidden (E));
            end if;

            Next_Entity (E);
         end loop;

         while Present (Lim_Typ)
           and then Lim_Typ /= First_Private_Entity (Lim_Header)
         loop
            --  Nested packages and child units were not unchained

            if Ekind (Lim_Typ) /= E_Package
              and then not Is_Child_Unit (Non_Limited_View (Lim_Typ))
            then
               --  If the package has incomplete types, the limited view of the
               --  incomplete type is in fact never visible (AI05-129) but we
               --  have created a shadow entity E1 for it, that points to E2,
               --  a non-limited incomplete type. This in turn has a full view
               --  E3 that is the full declaration. There is a corresponding
               --  shadow entity E4. When reinstalling the non-limited view,
               --  E2 must become the current entity and E3 must be ignored.

               E := Non_Limited_View (Lim_Typ);

               if Present (Current_Entity (E))
                 and then Ekind (Current_Entity (E)) = E_Incomplete_Type
                 and then Full_View (Current_Entity (E)) = E
               then

                  --  Lim_Typ is the limited view of a full type declaration
                  --  that has a previous incomplete declaration, i.e. E3 from
                  --  the previous description. Nothing to insert.

                  null;

               else
                  pragma Assert (not In_Chain (E));

                  Prev := Current_Entity (Lim_Typ);

                  if Prev = Lim_Typ then
                     Set_Current_Entity (E);

                  else
                     while Present (Prev)
                       and then Homonym (Prev) /= Lim_Typ
                     loop
                        Prev := Homonym (Prev);
                     end loop;

                     if Present (Prev) then
                        Set_Homonym (Prev, E);
                     end if;
                  end if;

                  --  Preserve structure of homonym chain

                  Set_Homonym (E, Homonym (Lim_Typ));
               end if;
            end if;

            Next_Entity (Lim_Typ);
         end loop;
      end if;

      --  Indicate that the limited view of the package is not installed

      Set_From_With_Type         (P, False);
      Set_Limited_View_Installed (N, False);
   end Remove_Limited_With_Clause;

   --------------------
   -- Remove_Parents --
   --------------------

   procedure Remove_Parents (Lib_Unit : Node_Id) is
      P      : Node_Id;
      P_Name : Entity_Id;
      P_Spec : Node_Id := Empty;
      E      : Entity_Id;
      Vis    : constant Boolean :=
                 Scope_Stack.Table (Scope_Stack.Last).Previous_Visibility;

   begin
      if Is_Child_Spec (Lib_Unit) then
         P_Spec := Parent_Spec (Lib_Unit);

      elsif Nkind (Lib_Unit) = N_Package_Body
        and then Nkind (Original_Node (Lib_Unit)) = N_Package_Instantiation
      then
         P_Spec := Parent_Spec (Original_Node (Lib_Unit));
      end if;

      if Present (P_Spec) then
         P := Unit (P_Spec);
         P_Name := Get_Parent_Entity (P);
         Remove_Context_Clauses (P_Spec);
         End_Package_Scope (P_Name);
         Set_Is_Immediately_Visible (P_Name, Vis);

         --  Remove from visibility the siblings as well, which are directly
         --  visible while the parent is in scope.

         E := First_Entity (P_Name);
         while Present (E) loop
            if Is_Child_Unit (E) then
               Set_Is_Immediately_Visible (E, False);
            end if;

            Next_Entity (E);
         end loop;

         Set_In_Package_Body (P_Name, False);

         --  This is the recursive call to remove the context of any higher
         --  level parent. This recursion ensures that all parents are removed
         --  in the reverse order of their installation.

         Remove_Parents (P);
      end if;
   end Remove_Parents;

   ---------------------------------
   -- Remove_Private_With_Clauses --
   ---------------------------------

   procedure Remove_Private_With_Clauses (Comp_Unit : Node_Id) is
      Item : Node_Id;

      function In_Regular_With_Clause (E : Entity_Id) return Boolean;
      --  Check whether a given unit appears in a regular with_clause. Used to
      --  determine whether a private_with_clause, implicit or explicit, should
      --  be ignored.

      ----------------------------
      -- In_Regular_With_Clause --
      ----------------------------

      function In_Regular_With_Clause (E : Entity_Id) return Boolean
      is
         Item : Node_Id;

      begin
         Item := First (Context_Items (Comp_Unit));
         while Present (Item) loop
            if Nkind (Item) = N_With_Clause
              and then Entity (Name (Item)) = E
              and then not Private_Present (Item)
            then
               return True;
            end if;
            Next (Item);
         end loop;

         return False;
      end In_Regular_With_Clause;

   --  Start of processing for Remove_Private_With_Clauses

   begin
      Item := First (Context_Items (Comp_Unit));
      while Present (Item) loop
         if Nkind (Item) = N_With_Clause
           and then Private_Present (Item)
         then
            --  If private_with_clause is redundant, remove it from
            --  context, as a small optimization to subsequent handling
            --  of private_with clauses in other nested packages..

            if In_Regular_With_Clause (Entity (Name (Item))) then
               declare
                  Nxt : constant Node_Id := Next (Item);
               begin
                  Remove (Item);
                  Item := Nxt;
               end;

            elsif Limited_Present (Item) then
               if not Limited_View_Installed (Item) then
                  Remove_Limited_With_Clause (Item);
               end if;

               Next (Item);

            else
               Remove_Unit_From_Visibility (Entity (Name (Item)));
               Set_Context_Installed (Item, False);
               Next (Item);
            end if;

         else
            Next (Item);
         end if;
      end loop;
   end Remove_Private_With_Clauses;

   ---------------------------------
   -- Remove_Unit_From_Visibility --
   ---------------------------------

   procedure Remove_Unit_From_Visibility (Unit_Name : Entity_Id) is
      P : constant Entity_Id := Scope (Unit_Name);

   begin
      if Debug_Flag_I then
         Write_Str ("remove unit ");
         Write_Name (Chars (Unit_Name));
         Write_Str (" from visibility");
         Write_Eol;
      end if;

      if P /= Standard_Standard then
         Set_Is_Visible_Child_Unit (Unit_Name, False);
      end if;

      Set_Is_Potentially_Use_Visible (Unit_Name, False);
      Set_Is_Immediately_Visible     (Unit_Name, False);
   end Remove_Unit_From_Visibility;

   --------
   -- sm --
   --------

   procedure sm is
   begin
      null;
   end sm;

   -------------
   -- Unchain --
   -------------

   procedure Unchain (E : Entity_Id) is
      Prev : Entity_Id;

   begin
      Prev := Current_Entity (E);

      if No (Prev) then
         return;

      elsif Prev = E then
         Set_Name_Entity_Id (Chars (E), Homonym (E));

      else
         while Present (Prev)
           and then Homonym (Prev) /= E
         loop
            Prev := Homonym (Prev);
         end loop;

         if Present (Prev) then
            Set_Homonym (Prev, Homonym (E));
         end if;
      end if;

      if Debug_Flag_I then
         Write_Str ("   (homonym) unchain ");
         Write_Name (Chars (E));
         Write_Eol;
      end if;
   end Unchain;

end Sem_Ch10;<|MERGE_RESOLUTION|>--- conflicted
+++ resolved
@@ -1340,13 +1340,8 @@
            and then not Limited_Present (Item)
          then
             --  Skip analyzing with clause if no unit, nothing to do (this
-<<<<<<< HEAD
-            --  happens for a with that references a non-existent unit)
-            --  Skip as well if this is a with_clause for the main unit, which
-=======
             --  happens for a with that references a non-existent unit). Skip
             --  as well if this is a with_clause for the main unit, which
->>>>>>> 42a9ba1d
             --  happens if a subunit has a useless with_clause on its parent.
 
             if Present (Library_Unit (Item)) then
@@ -4271,25 +4266,11 @@
             end;
 
             --  Finally, check whether there are subprograms that still
-<<<<<<< HEAD
-            --  require a body.
-=======
             --  require a body, i.e. are not renamings or null.
->>>>>>> 42a9ba1d
 
             if not Is_Empty_Elmt_List (Subp_List) then
                declare
                   Subp_Id : Elmt_Id;
-<<<<<<< HEAD
-
-               begin
-                  Subp_Id := First_Elmt (Subp_List);
-
-                  while Present (Subp_Id) loop
-                     if Nkind (Parent (Parent (Node (Subp_Id))))
-                        /= N_Subprogram_Renaming_Declaration
-                     then
-=======
                   Spec    : Node_Id;
 
                begin
@@ -4308,7 +4289,6 @@
                         null;
 
                      else
->>>>>>> 42a9ba1d
                         Set_Body_Required (Library_Unit (N));
                         return;
                      end if;

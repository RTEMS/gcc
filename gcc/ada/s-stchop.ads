--- conflicted
+++ resolved
@@ -6,11 +6,7 @@
 --                                                                          --
 --                                  S p e c                                 --
 --                                                                          --
-<<<<<<< HEAD
---          Copyright (C) 1999-2006, Free Software Foundation, Inc.         --
-=======
 --          Copyright (C) 1999-2007, Free Software Foundation, Inc.         --
->>>>>>> 60a98cce
 --                                                                          --
 -- GNARL is free software; you can  redistribute it  and/or modify it under --
 -- terms of the  GNU General Public License as published  by the Free Soft- --
@@ -65,8 +61,6 @@
    function Stack_Check (Stack_Address : System.Address) return Stack_Access;
    --  This version of Stack_Check should not be inlined
 
-<<<<<<< HEAD
-=======
    procedure Notify_Stack_Attributes
      (Initial_SP : System.Address;
       Size       : System.Storage_Elements.Storage_Offset);
@@ -75,7 +69,6 @@
    --  should be called once, after the soft-links have been initialized and
    --  prior to the first "Stack_Check" call.
 
->>>>>>> 60a98cce
 private
    Cache : aliased Stack_Access := Null_Stack;
 

------------------------------------------------------------------------------
--                                                                          --
--                         GNAT RUN-TIME COMPONENTS                         --
--                                                                          --
--           A D A . S T R I N G S . W I D E _ U N B O U N D E D            --
--                                                                          --
--                                 B o d y                                  --
--                                                                          --
--          Copyright (C) 1992-2005 Free Software Foundation, Inc.          --
--                                                                          --
-- GNAT is free software;  you can  redistribute it  and/or modify it under --
-- terms of the  GNU General Public License as published  by the Free Soft- --
-- ware  Foundation;  either version 2,  or (at your option) any later ver- --
-- sion.  GNAT is distributed in the hope that it will be useful, but WITH- --
-- OUT ANY WARRANTY;  without even the  implied warranty of MERCHANTABILITY --
-- or FITNESS FOR A PARTICULAR PURPOSE.  See the GNU General Public License --
-- for  more details.  You should have  received  a copy of the GNU General --
-- Public License  distributed with GNAT;  see file COPYING.  If not, write --
-- to  the  Free Software Foundation,  51  Franklin  Street,  Fifth  Floor, --
-- Boston, MA 02110-1301, USA.                                              --
--                                                                          --
-- As a special exception,  if other files  instantiate  generics from this --
-- unit, or you link  this unit with other files  to produce an executable, --
-- this  unit  does not  by itself cause  the resulting  executable  to  be --
-- covered  by the  GNU  General  Public  License.  This exception does not --
-- however invalidate  any other reasons why  the executable file  might be --
-- covered by the  GNU Public License.                                      --
--                                                                          --
-- GNAT was originally developed  by the GNAT team at  New York University. --
-- Extensive contributions were provided by Ada Core Technologies Inc.      --
--                                                                          --
------------------------------------------------------------------------------

with Ada.Strings.Wide_Fixed;
with Ada.Strings.Wide_Search;
with Ada.Unchecked_Deallocation;

package body Ada.Strings.Wide_Unbounded is

   use Ada.Finalization;

   ---------
   -- "&" --
   ---------

   function "&"
     (Left  : Unbounded_Wide_String;
      Right : Unbounded_Wide_String) return Unbounded_Wide_String
   is
      L_Length : constant Natural := Left.Last;
      R_Length : constant Natural := Right.Last;
      Result   : Unbounded_Wide_String;

   begin
      Result.Last := L_Length + R_Length;

      Result.Reference := new Wide_String (1 .. Result.Last);

      Result.Reference (1 .. L_Length) :=
        Left.Reference (1 .. Left.Last);
      Result.Reference (L_Length + 1 .. Result.Last) :=
        Right.Reference (1 .. Right.Last);

      return Result;
   end "&";

   function "&"
     (Left  : Unbounded_Wide_String;
      Right : Wide_String) return Unbounded_Wide_String
   is
      L_Length : constant Natural := Left.Last;
      Result   : Unbounded_Wide_String;

   begin
      Result.Last := L_Length + Right'Length;

      Result.Reference := new Wide_String (1 .. Result.Last);

      Result.Reference (1 .. L_Length) := Left.Reference (1 .. Left.Last);
      Result.Reference (L_Length + 1 .. Result.Last) := Right;

      return Result;
   end "&";

   function "&"
     (Left  : Wide_String;
      Right : Unbounded_Wide_String) return Unbounded_Wide_String
   is
      R_Length : constant Natural := Right.Last;
      Result   : Unbounded_Wide_String;

   begin
      Result.Last := Left'Length + R_Length;

      Result.Reference := new Wide_String (1 .. Result.Last);

      Result.Reference (1 .. Left'Length) := Left;
      Result.Reference (Left'Length + 1 .. Result.Last) :=
        Right.Reference (1 .. Right.Last);

      return Result;
   end "&";

   function "&"
     (Left  : Unbounded_Wide_String;
      Right : Wide_Character) return Unbounded_Wide_String
   is
      Result : Unbounded_Wide_String;

   begin
      Result.Last := Left.Last + 1;

      Result.Reference := new Wide_String (1 .. Result.Last);

      Result.Reference (1 .. Result.Last - 1) :=
        Left.Reference (1 .. Left.Last);
      Result.Reference (Result.Last) := Right;

      return Result;
   end "&";

   function "&"
     (Left  : Wide_Character;
      Right : Unbounded_Wide_String) return Unbounded_Wide_String
   is
      Result : Unbounded_Wide_String;

   begin
      Result.Last := Right.Last + 1;

      Result.Reference := new Wide_String (1 .. Result.Last);
      Result.Reference (1) := Left;
      Result.Reference (2 .. Result.Last) :=
        Right.Reference (1 .. Right.Last);
      return Result;
   end "&";

   ---------
   -- "*" --
   ---------

   function "*"
     (Left  : Natural;
      Right : Wide_Character) return Unbounded_Wide_String
   is
      Result : Unbounded_Wide_String;

   begin
      Result.Last   := Left;

      Result.Reference := new Wide_String (1 .. Left);
      for J in Result.Reference'Range loop
         Result.Reference (J) := Right;
      end loop;

      return Result;
   end "*";

   function "*"
     (Left  : Natural;
      Right : Wide_String) return Unbounded_Wide_String
   is
      Len    : constant Natural := Right'Length;
      K      : Positive;
      Result : Unbounded_Wide_String;

   begin
      Result.Last := Left * Len;

      Result.Reference := new Wide_String (1 .. Result.Last);

      K := 1;
      for J in 1 .. Left loop
         Result.Reference (K .. K + Len - 1) := Right;
         K := K + Len;
      end loop;

      return Result;
   end "*";

   function "*"
     (Left  : Natural;
      Right : Unbounded_Wide_String) return Unbounded_Wide_String
   is
      Len    : constant Natural := Right.Last;
      K      : Positive;
      Result : Unbounded_Wide_String;

   begin
      Result.Last := Left * Len;

      Result.Reference := new Wide_String (1 .. Result.Last);

      K := 1;
      for J in 1 .. Left loop
         Result.Reference (K .. K + Len - 1) :=
           Right.Reference (1 .. Right.Last);
         K := K + Len;
      end loop;

      return Result;
   end "*";

   ---------
   -- "<" --
   ---------

   function "<"
     (Left  : Unbounded_Wide_String;
      Right : Unbounded_Wide_String) return Boolean
   is
   begin
      return
        Left.Reference (1 .. Left.Last) < Right.Reference (1 .. Right.Last);
   end "<";

   function "<"
     (Left  : Unbounded_Wide_String;
      Right : Wide_String) return Boolean
   is
   begin
      return Left.Reference (1 .. Left.Last) < Right;
   end "<";

   function "<"
     (Left  : Wide_String;
      Right : Unbounded_Wide_String) return Boolean
   is
   begin
      return Left < Right.Reference (1 .. Right.Last);
   end "<";

   ----------
   -- "<=" --
   ----------

   function "<="
     (Left  : Unbounded_Wide_String;
      Right : Unbounded_Wide_String) return Boolean
   is
   begin
      return
        Left.Reference (1 .. Left.Last) <= Right.Reference (1 .. Right.Last);
   end "<=";

   function "<="
     (Left  : Unbounded_Wide_String;
      Right : Wide_String) return Boolean
   is
   begin
      return Left.Reference (1 .. Left.Last) <= Right;
   end "<=";

   function "<="
     (Left  : Wide_String;
      Right : Unbounded_Wide_String) return Boolean
   is
   begin
      return Left <= Right.Reference (1 .. Right.Last);
   end "<=";

   ---------
   -- "=" --
   ---------

   function "="
     (Left  : Unbounded_Wide_String;
      Right : Unbounded_Wide_String) return Boolean
   is
   begin
      return
        Left.Reference (1 .. Left.Last) = Right.Reference (1 .. Right.Last);
   end "=";

   function "="
     (Left  : Unbounded_Wide_String;
      Right : Wide_String) return Boolean
   is
   begin
      return Left.Reference (1 .. Left.Last) = Right;
   end "=";

   function "="
     (Left  : Wide_String;
      Right : Unbounded_Wide_String) return Boolean
   is
   begin
      return Left = Right.Reference (1 .. Right.Last);
   end "=";

   ---------
   -- ">" --
   ---------

   function ">"
     (Left  : Unbounded_Wide_String;
      Right : Unbounded_Wide_String) return Boolean
   is
   begin
      return
        Left.Reference (1 .. Left.Last) > Right.Reference (1 .. Right.Last);
   end ">";

   function ">"
     (Left  : Unbounded_Wide_String;
      Right : Wide_String) return Boolean
   is
   begin
      return Left.Reference (1 .. Left.Last) > Right;
   end ">";

   function ">"
     (Left  : Wide_String;
      Right : Unbounded_Wide_String) return Boolean
   is
   begin
      return Left > Right.Reference (1 .. Right.Last);
   end ">";

   ----------
   -- ">=" --
   ----------

   function ">="
     (Left  : Unbounded_Wide_String;
      Right : Unbounded_Wide_String) return Boolean
   is
   begin
      return
        Left.Reference (1 .. Left.Last) >= Right.Reference (1 .. Right.Last);
   end ">=";

   function ">="
     (Left  : Unbounded_Wide_String;
      Right : Wide_String) return Boolean
   is
   begin
      return Left.Reference (1 .. Left.Last) >= Right;
   end ">=";

   function ">="
     (Left  : Wide_String;
      Right : Unbounded_Wide_String) return Boolean
   is
   begin
      return Left >= Right.Reference (1 .. Right.Last);
   end ">=";

   ------------
   -- Adjust --
   ------------

   procedure Adjust (Object : in out Unbounded_Wide_String) is
   begin
      --  Copy string, except we do not copy the statically allocated null
      --  string, since it can never be deallocated. Note that we do not copy
      --  extra string room here to avoid dragging unused allocated memory.

      if Object.Reference /= Null_Wide_String'Access then
         Object.Reference :=
           new Wide_String'(Object.Reference (1 .. Object.Last));
      end if;
   end Adjust;

   ------------
   -- Append --
   ------------

   procedure Append
     (Source   : in out Unbounded_Wide_String;
      New_Item : Unbounded_Wide_String)
   is
   begin
      Realloc_For_Chunk (Source, New_Item.Last);
      Source.Reference (Source.Last + 1 .. Source.Last + New_Item.Last) :=
        New_Item.Reference (1 .. New_Item.Last);
      Source.Last := Source.Last + New_Item.Last;
   end Append;

   procedure Append
     (Source   : in out Unbounded_Wide_String;
      New_Item : Wide_String)
   is
   begin
      Realloc_For_Chunk (Source, New_Item'Length);
      Source.Reference (Source.Last + 1 .. Source.Last + New_Item'Length) :=
        New_Item;
      Source.Last := Source.Last + New_Item'Length;
   end Append;

   procedure Append
     (Source   : in out Unbounded_Wide_String;
      New_Item : Wide_Character)
   is
   begin
      Realloc_For_Chunk (Source, 1);
      Source.Reference (Source.Last + 1) := New_Item;
      Source.Last := Source.Last + 1;
   end Append;

   -----------
   -- Count --
   -----------

   function Count
     (Source  : Unbounded_Wide_String;
      Pattern : Wide_String;
<<<<<<< HEAD
      Mapping : Wide_Maps.Wide_Character_Mapping :=
                  Wide_Maps.Identity)
=======
      Mapping : Wide_Maps.Wide_Character_Mapping := Wide_Maps.Identity)
>>>>>>> 8c044a9c
      return Natural
   is
   begin
      return
        Wide_Search.Count
          (Source.Reference (1 .. Source.Last), Pattern, Mapping);
   end Count;

   function Count
     (Source  : Unbounded_Wide_String;
      Pattern : Wide_String;
      Mapping : Wide_Maps.Wide_Character_Mapping_Function) return Natural
   is
   begin
      return
        Wide_Search.Count
          (Source.Reference (1 .. Source.Last), Pattern, Mapping);
   end Count;

   function Count
     (Source : Unbounded_Wide_String;
      Set    : Wide_Maps.Wide_Character_Set) return Natural
   is
   begin
      return
        Wide_Search.Count
        (Source.Reference (1 .. Source.Last), Set);
   end Count;

   ------------
   -- Delete --
   ------------

   function Delete
     (Source  : Unbounded_Wide_String;
      From    : Positive;
      Through : Natural) return Unbounded_Wide_String
   is
   begin
      return
        To_Unbounded_Wide_String
          (Wide_Fixed.Delete
             (Source.Reference (1 .. Source.Last), From, Through));
   end Delete;

   procedure Delete
     (Source  : in out Unbounded_Wide_String;
      From    : Positive;
      Through : Natural)
   is
   begin
      if From > Through then
         null;

      elsif From < Source.Reference'First or else Through > Source.Last then
         raise Index_Error;

      else
         declare
            Len : constant Natural := Through - From + 1;

         begin
            Source.Reference (From .. Source.Last - Len) :=
              Source.Reference (Through + 1 .. Source.Last);
            Source.Last := Source.Last - Len;
         end;
      end if;
   end Delete;

   -------------
   -- Element --
   -------------

   function Element
     (Source : Unbounded_Wide_String;
      Index  : Positive) return Wide_Character
   is
   begin
      if Index <= Source.Last then
         return Source.Reference (Index);
      else
         raise Strings.Index_Error;
      end if;
   end Element;

   --------------
   -- Finalize --
   --------------

   procedure Finalize (Object : in out Unbounded_Wide_String) is
      procedure Deallocate is
         new Ada.Unchecked_Deallocation (Wide_String, Wide_String_Access);

   begin
      --  Note: Don't try to free statically allocated null string

      if Object.Reference /= Null_Wide_String'Access then
         Deallocate (Object.Reference);
         Object.Reference := Null_Unbounded_Wide_String.Reference;
         Object.Last := 0;
      end if;
   end Finalize;

   ----------------
   -- Find_Token --
   ----------------

   procedure Find_Token
     (Source : Unbounded_Wide_String;
      Set    : Wide_Maps.Wide_Character_Set;
      Test   : Strings.Membership;
      First  : out Positive;
      Last   : out Natural)
   is
   begin
      Wide_Search.Find_Token
        (Source.Reference (1 .. Source.Last), Set, Test, First, Last);
   end Find_Token;

   ----------
   -- Free --
   ----------

   procedure Free (X : in out Wide_String_Access) is
      procedure Deallocate is
         new Ada.Unchecked_Deallocation (Wide_String, Wide_String_Access);

   begin
      --  Note: Do not try to free statically allocated null string

      if X /= Null_Unbounded_Wide_String.Reference then
         Deallocate (X);
      end if;
   end Free;

   ----------
   -- Head --
   ----------

   function Head
     (Source : Unbounded_Wide_String;
      Count  : Natural;
      Pad    : Wide_Character := Wide_Space) return Unbounded_Wide_String
   is
   begin
      return To_Unbounded_Wide_String
        (Wide_Fixed.Head (Source.Reference (1 .. Source.Last), Count, Pad));
   end Head;

   procedure Head
     (Source : in out Unbounded_Wide_String;
      Count  : Natural;
      Pad    : Wide_Character := Wide_Space)
   is
      Old : Wide_String_Access := Source.Reference;
   begin
      Source.Reference :=
        new Wide_String'
          (Wide_Fixed.Head (Source.Reference (1 .. Source.Last), Count, Pad));
      Source.Last := Source.Reference'Length;
      Free (Old);
   end Head;

   -----------
   -- Index --
   -----------

   function Index
     (Source  : Unbounded_Wide_String;
      Pattern : Wide_String;
      Going   : Strings.Direction := Strings.Forward;
<<<<<<< HEAD
      Mapping : Wide_Maps.Wide_Character_Mapping :=
                        Wide_Maps.Identity) return Natural
=======
      Mapping : Wide_Maps.Wide_Character_Mapping := Wide_Maps.Identity)
      return Natural
>>>>>>> 8c044a9c
   is
   begin
      return
        Wide_Search.Index
          (Source.Reference (1 .. Source.Last), Pattern, Going, Mapping);
   end Index;

   function Index
     (Source  : Unbounded_Wide_String;
      Pattern : Wide_String;
      Going   : Direction := Forward;
      Mapping : Wide_Maps.Wide_Character_Mapping_Function) return Natural
   is
   begin
      return
        Wide_Search.Index
          (Source.Reference (1 .. Source.Last), Pattern, Going, Mapping);
   end Index;

   function Index
     (Source : Unbounded_Wide_String;
      Set    : Wide_Maps.Wide_Character_Set;
      Test   : Strings.Membership := Strings.Inside;
      Going  : Strings.Direction  := Strings.Forward) return Natural
   is
   begin
      return Wide_Search.Index
        (Source.Reference (1 .. Source.Last), Set, Test, Going);
   end Index;

   function Index
     (Source  : Unbounded_Wide_String;
      Pattern : Wide_String;
      From    : Positive;
      Going   : Direction := Forward;
      Mapping : Wide_Maps.Wide_Character_Mapping := Wide_Maps.Identity)
      return Natural
   is
   begin
      return
        Wide_Search.Index
          (Source.Reference (1 .. Source.Last), Pattern, From, Going, Mapping);
   end Index;

   function Index
     (Source  : Unbounded_Wide_String;
      Pattern : Wide_String;
      From    : Positive;
      Going   : Direction := Forward;
      Mapping : Wide_Maps.Wide_Character_Mapping_Function) return Natural
   is
   begin
      return
        Wide_Search.Index
          (Source.Reference (1 .. Source.Last), Pattern, From, Going, Mapping);
   end Index;

   function Index
     (Source  : Unbounded_Wide_String;
      Set     : Wide_Maps.Wide_Character_Set;
      From    : Positive;
      Test    : Membership := Inside;
      Going   : Direction := Forward) return Natural
   is
   begin
      return
        Wide_Search.Index
          (Source.Reference (1 .. Source.Last), Set, From, Test, Going);
   end Index;

   function Index_Non_Blank
     (Source : Unbounded_Wide_String;
      Going  : Strings.Direction := Strings.Forward) return Natural
   is
   begin
      return
        Wide_Search.Index_Non_Blank
          (Source.Reference (1 .. Source.Last), Going);
   end Index_Non_Blank;

   function Index_Non_Blank
     (Source : Unbounded_Wide_String;
<<<<<<< HEAD
      Going  : Strings.Direction := Strings.Forward) return Natural
=======
      From   : Positive;
      Going  : Direction := Forward) return Natural
>>>>>>> 8c044a9c
   is
   begin
      return
        Wide_Search.Index_Non_Blank
          (Source.Reference (1 .. Source.Last), From, Going);
   end Index_Non_Blank;

   ----------------
   -- Initialize --
   ----------------

   procedure Initialize (Object : in out Unbounded_Wide_String) is
   begin
      Object.Reference := Null_Unbounded_Wide_String.Reference;
      Object.Last      := 0;
   end Initialize;

   ------------
   -- Insert --
   ------------

   function Insert
     (Source   : Unbounded_Wide_String;
      Before   : Positive;
      New_Item : Wide_String) return Unbounded_Wide_String
   is
   begin
      return
        To_Unbounded_Wide_String
          (Wide_Fixed.Insert
             (Source.Reference (1 .. Source.Last), Before, New_Item));
   end Insert;

   procedure Insert
     (Source   : in out Unbounded_Wide_String;
      Before   : Positive;
      New_Item : Wide_String)
   is
   begin
      if Before not in Source.Reference'First .. Source.Last + 1 then
         raise Index_Error;
      end if;

      Realloc_For_Chunk (Source, New_Item'Size);

      Source.Reference
        (Before +  New_Item'Length .. Source.Last + New_Item'Length) :=
           Source.Reference (Before .. Source.Last);

      Source.Reference (Before .. Before + New_Item'Length - 1) := New_Item;
      Source.Last := Source.Last + New_Item'Length;
   end Insert;

   ------------
   -- Length --
   ------------

   function Length (Source : Unbounded_Wide_String) return Natural is
   begin
      return Source.Last;
   end Length;

   ---------------
   -- Overwrite --
   ---------------

   function Overwrite
     (Source   : Unbounded_Wide_String;
      Position : Positive;
      New_Item : Wide_String) return Unbounded_Wide_String
   is
   begin
      return
        To_Unbounded_Wide_String
          (Wide_Fixed.Overwrite
            (Source.Reference (1 .. Source.Last), Position, New_Item));
   end Overwrite;

   procedure Overwrite
     (Source    : in out Unbounded_Wide_String;
      Position  : Positive;
      New_Item  : Wide_String)
   is
      NL : constant Natural := New_Item'Length;
   begin
      if Position <= Source.Last - NL + 1 then
         Source.Reference (Position .. Position + NL - 1) := New_Item;
      else
         declare
            Old : Wide_String_Access := Source.Reference;
         begin
            Source.Reference := new Wide_String'
              (Wide_Fixed.Overwrite
                (Source.Reference (1 .. Source.Last), Position, New_Item));
            Source.Last := Source.Reference'Length;
            Free (Old);
         end;
      end if;
   end Overwrite;

   -----------------------
   -- Realloc_For_Chunk --
   -----------------------

   procedure Realloc_For_Chunk
     (Source     : in out Unbounded_Wide_String;
      Chunk_Size : Natural)
   is
      Growth_Factor : constant := 32;
      --  The growth factor controls how much extra space is allocated when
      --  we have to increase the size of an allocated unbounded string. By
      --  allocating extra space, we avoid the need to reallocate on every
      --  append, particularly important when a string is built up by repeated
      --  append operations of small pieces. This is expressed as a factor so
      --  32 means add 1/32 of the length of the string as growth space.

      Min_Mul_Alloc : constant := Standard'Maximum_Alignment;
      --  Allocation will be done by a multiple of Min_Mul_Alloc This causes
      --  no memory loss as most (all?) malloc implementations are obliged to
      --  align the returned memory on the maximum alignment as malloc does not
      --  know the target alignment.

      S_Length : constant Natural := Source.Reference'Length;

   begin
      if Chunk_Size > S_Length - Source.Last then
         declare
            New_Size : constant Positive :=
                         S_Length + Chunk_Size + (S_Length / Growth_Factor);

            New_Rounded_Up_Size : constant Positive :=
                                    ((New_Size - 1) / Min_Mul_Alloc + 1) *
                                       Min_Mul_Alloc;

            Tmp : constant Wide_String_Access :=
                    new Wide_String (1 .. New_Rounded_Up_Size);

         begin
            Tmp (1 .. Source.Last) := Source.Reference (1 .. Source.Last);
            Free (Source.Reference);
            Source.Reference := Tmp;
         end;
      end if;
   end Realloc_For_Chunk;

   ---------------------
   -- Replace_Element --
   ---------------------

   procedure Replace_Element
     (Source : in out Unbounded_Wide_String;
      Index  : Positive;
      By     : Wide_Character)
   is
   begin
      if Index <= Source.Last then
         Source.Reference (Index) := By;
      else
         raise Strings.Index_Error;
      end if;
   end Replace_Element;

   -------------------
   -- Replace_Slice --
   -------------------

   function Replace_Slice
     (Source : Unbounded_Wide_String;
      Low    : Positive;
      High   : Natural;
      By     : Wide_String) return Unbounded_Wide_String
   is
   begin
      return To_Unbounded_Wide_String
        (Wide_Fixed.Replace_Slice
           (Source.Reference (1 .. Source.Last), Low, High, By));
   end Replace_Slice;

   procedure Replace_Slice
     (Source : in out Unbounded_Wide_String;
      Low    : Positive;
      High   : Natural;
      By     : Wide_String)
   is
      Old : Wide_String_Access := Source.Reference;
   begin
      Source.Reference := new Wide_String'
        (Wide_Fixed.Replace_Slice
           (Source.Reference (1 .. Source.Last), Low, High, By));
      Source.Last := Source.Reference'Length;
      Free (Old);
   end Replace_Slice;

   -------------------------------
   -- Set_Unbounded_Wide_String --
   -------------------------------

   procedure Set_Unbounded_Wide_String
     (Target : out Unbounded_Wide_String;
      Source : Wide_String)
   is
   begin
      Target.Last          := Source'Length;
      Target.Reference     := new Wide_String (1 .. Source'Length);
      Target.Reference.all := Source;
   end Set_Unbounded_Wide_String;

   -----------
   -- Slice --
   -----------

   function Slice
     (Source : Unbounded_Wide_String;
      Low    : Positive;
      High   : Natural) return Wide_String
   is
   begin
      --  Note: test of High > Length is in accordance with AI95-00128

      if Low > Source.Last + 1 or else High > Source.Last then
         raise Index_Error;
      else
         return Source.Reference (Low .. High);
      end if;
   end Slice;

   ----------
   -- Tail --
   ----------

   function Tail
     (Source : Unbounded_Wide_String;
      Count  : Natural;
<<<<<<< HEAD
      Pad    : Wide_Character := Wide_Space) return Unbounded_Wide_String
   is
=======
      Pad    : Wide_Character := Wide_Space) return Unbounded_Wide_String is
>>>>>>> 8c044a9c
   begin
      return To_Unbounded_Wide_String
        (Wide_Fixed.Tail (Source.Reference (1 .. Source.Last), Count, Pad));
   end Tail;

   procedure Tail
     (Source : in out Unbounded_Wide_String;
      Count  : Natural;
      Pad    : Wide_Character := Wide_Space)
   is
      Old : Wide_String_Access := Source.Reference;
   begin
      Source.Reference := new Wide_String'
        (Wide_Fixed.Tail (Source.Reference (1 .. Source.Last), Count, Pad));
      Source.Last := Source.Reference'Length;
      Free (Old);
   end Tail;

   ------------------------------
   -- To_Unbounded_Wide_String --
   ------------------------------

   function To_Unbounded_Wide_String
<<<<<<< HEAD
     (Source : Wide_String) return Unbounded_Wide_String
=======
     (Source : Wide_String)
      return Unbounded_Wide_String
>>>>>>> 8c044a9c
   is
      Result : Unbounded_Wide_String;
   begin
      Result.Last          := Source'Length;
      Result.Reference     := new Wide_String (1 .. Source'Length);
      Result.Reference.all := Source;
      return Result;
   end To_Unbounded_Wide_String;

   function To_Unbounded_Wide_String
     (Length : Natural) return Unbounded_Wide_String
   is
      Result : Unbounded_Wide_String;
   begin
      Result.Last      := Length;
      Result.Reference := new Wide_String (1 .. Length);
      return Result;
   end To_Unbounded_Wide_String;

   -------------------
   -- To_Wide_String --
   --------------------

   function To_Wide_String
<<<<<<< HEAD
     (Source : Unbounded_Wide_String) return Wide_String
=======
     (Source : Unbounded_Wide_String)
      return Wide_String
>>>>>>> 8c044a9c
   is
   begin
      return Source.Reference (1 .. Source.Last);
   end To_Wide_String;

   ---------------
   -- Translate --
   ---------------

   function Translate
     (Source  : Unbounded_Wide_String;
<<<<<<< HEAD
      Mapping : Wide_Maps.Wide_Character_Mapping) return Unbounded_Wide_String
=======
      Mapping : Wide_Maps.Wide_Character_Mapping)
      return Unbounded_Wide_String
>>>>>>> 8c044a9c
   is
   begin
      return
        To_Unbounded_Wide_String
          (Wide_Fixed.Translate
             (Source.Reference (1 .. Source.Last), Mapping));
   end Translate;

   procedure Translate
     (Source  : in out Unbounded_Wide_String;
      Mapping : Wide_Maps.Wide_Character_Mapping)
   is
   begin
      Wide_Fixed.Translate (Source.Reference (1 .. Source.Last), Mapping);
   end Translate;

   function Translate
     (Source  : Unbounded_Wide_String;
      Mapping : Wide_Maps.Wide_Character_Mapping_Function)
      return Unbounded_Wide_String
   is
   begin
      return
        To_Unbounded_Wide_String
          (Wide_Fixed.Translate
            (Source.Reference (1 .. Source.Last), Mapping));
   end Translate;

   procedure Translate
     (Source  : in out Unbounded_Wide_String;
      Mapping : Wide_Maps.Wide_Character_Mapping_Function)
   is
   begin
      Wide_Fixed.Translate (Source.Reference (1 .. Source.Last), Mapping);
   end Translate;

   ----------
   -- Trim --
   ----------

   function Trim
     (Source : Unbounded_Wide_String;
      Side   : Trim_End) return Unbounded_Wide_String
   is
   begin
      return
        To_Unbounded_Wide_String
          (Wide_Fixed.Trim (Source.Reference (1 .. Source.Last), Side));
   end Trim;

   procedure Trim
     (Source : in out Unbounded_Wide_String;
      Side   : Trim_End)
   is
      Old : Wide_String_Access := Source.Reference;
   begin
      Source.Reference :=
        new Wide_String'
          (Wide_Fixed.Trim (Source.Reference (1 .. Source.Last), Side));
      Source.Last      := Source.Reference'Length;
      Free (Old);
   end Trim;

   function Trim
     (Source : Unbounded_Wide_String;
      Left   : Wide_Maps.Wide_Character_Set;
<<<<<<< HEAD
      Right  : Wide_Maps.Wide_Character_Set) return Unbounded_Wide_String
=======
      Right  : Wide_Maps.Wide_Character_Set)
      return Unbounded_Wide_String
>>>>>>> 8c044a9c
   is
   begin
      return
        To_Unbounded_Wide_String
          (Wide_Fixed.Trim
             (Source.Reference (1 .. Source.Last), Left, Right));
   end Trim;

   procedure Trim
     (Source : in out Unbounded_Wide_String;
      Left   : Wide_Maps.Wide_Character_Set;
      Right  : Wide_Maps.Wide_Character_Set)
   is
      Old : Wide_String_Access := Source.Reference;
   begin
      Source.Reference :=
        new Wide_String'
          (Wide_Fixed.Trim
             (Source.Reference (1 .. Source.Last), Left, Right));
      Source.Last      := Source.Reference'Length;
      Free (Old);
   end Trim;

   ---------------------
   -- Unbounded_Slice --
   ---------------------

   function Unbounded_Slice
     (Source : Unbounded_Wide_String;
      Low    : Positive;
      High   : Natural) return Unbounded_Wide_String
   is
   begin
      if Low > Source.Last + 1 or else High > Source.Last then
         raise Index_Error;
      else
         return To_Unbounded_Wide_String (Source.Reference.all (Low .. High));
      end if;
   end Unbounded_Slice;

   procedure Unbounded_Slice
     (Source : Unbounded_Wide_String;
      Target : out Unbounded_Wide_String;
      Low    : Positive;
      High   : Natural)
   is
   begin
      if Low > Source.Last + 1 or else High > Source.Last then
         raise Index_Error;
      else
         Target :=
           To_Unbounded_Wide_String (Source.Reference.all (Low .. High));
      end if;
   end Unbounded_Slice;

end Ada.Strings.Wide_Unbounded;<|MERGE_RESOLUTION|>--- conflicted
+++ resolved
@@ -405,12 +405,7 @@
    function Count
      (Source  : Unbounded_Wide_String;
       Pattern : Wide_String;
-<<<<<<< HEAD
-      Mapping : Wide_Maps.Wide_Character_Mapping :=
-                  Wide_Maps.Identity)
-=======
       Mapping : Wide_Maps.Wide_Character_Mapping := Wide_Maps.Identity)
->>>>>>> 8c044a9c
       return Natural
    is
    begin
@@ -582,13 +577,8 @@
      (Source  : Unbounded_Wide_String;
       Pattern : Wide_String;
       Going   : Strings.Direction := Strings.Forward;
-<<<<<<< HEAD
-      Mapping : Wide_Maps.Wide_Character_Mapping :=
-                        Wide_Maps.Identity) return Natural
-=======
       Mapping : Wide_Maps.Wide_Character_Mapping := Wide_Maps.Identity)
       return Natural
->>>>>>> 8c044a9c
    is
    begin
       return
@@ -671,12 +661,8 @@
 
    function Index_Non_Blank
      (Source : Unbounded_Wide_String;
-<<<<<<< HEAD
-      Going  : Strings.Direction := Strings.Forward) return Natural
-=======
       From   : Positive;
       Going  : Direction := Forward) return Natural
->>>>>>> 8c044a9c
    is
    begin
       return
@@ -910,12 +896,7 @@
    function Tail
      (Source : Unbounded_Wide_String;
       Count  : Natural;
-<<<<<<< HEAD
-      Pad    : Wide_Character := Wide_Space) return Unbounded_Wide_String
-   is
-=======
       Pad    : Wide_Character := Wide_Space) return Unbounded_Wide_String is
->>>>>>> 8c044a9c
    begin
       return To_Unbounded_Wide_String
         (Wide_Fixed.Tail (Source.Reference (1 .. Source.Last), Count, Pad));
@@ -939,12 +920,8 @@
    ------------------------------
 
    function To_Unbounded_Wide_String
-<<<<<<< HEAD
-     (Source : Wide_String) return Unbounded_Wide_String
-=======
      (Source : Wide_String)
       return Unbounded_Wide_String
->>>>>>> 8c044a9c
    is
       Result : Unbounded_Wide_String;
    begin
@@ -969,12 +946,8 @@
    --------------------
 
    function To_Wide_String
-<<<<<<< HEAD
-     (Source : Unbounded_Wide_String) return Wide_String
-=======
      (Source : Unbounded_Wide_String)
       return Wide_String
->>>>>>> 8c044a9c
    is
    begin
       return Source.Reference (1 .. Source.Last);
@@ -986,12 +959,8 @@
 
    function Translate
      (Source  : Unbounded_Wide_String;
-<<<<<<< HEAD
-      Mapping : Wide_Maps.Wide_Character_Mapping) return Unbounded_Wide_String
-=======
       Mapping : Wide_Maps.Wide_Character_Mapping)
       return Unbounded_Wide_String
->>>>>>> 8c044a9c
    is
    begin
       return
@@ -1058,12 +1027,8 @@
    function Trim
      (Source : Unbounded_Wide_String;
       Left   : Wide_Maps.Wide_Character_Set;
-<<<<<<< HEAD
-      Right  : Wide_Maps.Wide_Character_Set) return Unbounded_Wide_String
-=======
       Right  : Wide_Maps.Wide_Character_Set)
       return Unbounded_Wide_String
->>>>>>> 8c044a9c
    is
    begin
       return

------------------------------------------------------------------------------
--                                                                          --
--                         GNAT RUN-TIME COMPONENTS                         --
--                                                                          --
--           A D A . S T R I N G S . W I D E _ U N B O U N D E D            --
--                                                                          --
--                                 B o d y                                  --
--                                                                          --
--          Copyright (C) 1992-2005, Free Software Foundation, Inc.         --
--                                                                          --
-- GNAT is free software;  you can  redistribute it  and/or modify it under --
-- terms of the  GNU General Public License as published  by the Free Soft- --
-- ware  Foundation;  either version 2,  or (at your option) any later ver- --
-- sion.  GNAT is distributed in the hope that it will be useful, but WITH- --
-- OUT ANY WARRANTY;  without even the  implied warranty of MERCHANTABILITY --
-- or FITNESS FOR A PARTICULAR PURPOSE.  See the GNU General Public License --
-- for  more details.  You should have  received  a copy of the GNU General --
-- Public License  distributed with GNAT;  see file COPYING.  If not, write --
-- to  the  Free Software Foundation,  51  Franklin  Street,  Fifth  Floor, --
-- Boston, MA 02110-1301, USA.                                              --
--                                                                          --
-- As a special exception,  if other files  instantiate  generics from this --
-- unit, or you link  this unit with other files  to produce an executable, --
-- this  unit  does not  by itself cause  the resulting  executable  to  be --
-- covered  by the  GNU  General  Public  License.  This exception does not --
-- however invalidate  any other reasons why  the executable file  might be --
-- covered by the  GNU Public License.                                      --
--                                                                          --
-- GNAT was originally developed  by the GNAT team at  New York University. --
-- Extensive contributions were provided by Ada Core Technologies Inc.      --
--                                                                          --
------------------------------------------------------------------------------

with Ada.Strings.Wide_Fixed;
with Ada.Strings.Wide_Search;
with Ada.Unchecked_Deallocation;

package body Ada.Strings.Wide_Unbounded is

   use Ada.Finalization;

   ---------
   -- "&" --
   ---------

   function "&"
     (Left  : Unbounded_Wide_String;
      Right : Unbounded_Wide_String) return Unbounded_Wide_String
   is
      L_Length : constant Natural := Left.Last;
      R_Length : constant Natural := Right.Last;
      Result   : Unbounded_Wide_String;

   begin
      Result.Last := L_Length + R_Length;

      Result.Reference := new Wide_String (1 .. Result.Last);

      Result.Reference (1 .. L_Length) :=
        Left.Reference (1 .. Left.Last);
      Result.Reference (L_Length + 1 .. Result.Last) :=
        Right.Reference (1 .. Right.Last);

      return Result;
   end "&";

   function "&"
     (Left  : Unbounded_Wide_String;
      Right : Wide_String) return Unbounded_Wide_String
   is
      L_Length : constant Natural := Left.Last;
      Result   : Unbounded_Wide_String;

   begin
      Result.Last := L_Length + Right'Length;

      Result.Reference := new Wide_String (1 .. Result.Last);

      Result.Reference (1 .. L_Length) := Left.Reference (1 .. Left.Last);
      Result.Reference (L_Length + 1 .. Result.Last) := Right;

      return Result;
   end "&";

   function "&"
     (Left  : Wide_String;
      Right : Unbounded_Wide_String) return Unbounded_Wide_String
   is
      R_Length : constant Natural := Right.Last;
      Result   : Unbounded_Wide_String;

   begin
      Result.Last := Left'Length + R_Length;

      Result.Reference := new Wide_String (1 .. Result.Last);

      Result.Reference (1 .. Left'Length) := Left;
      Result.Reference (Left'Length + 1 .. Result.Last) :=
        Right.Reference (1 .. Right.Last);

      return Result;
   end "&";

   function "&"
     (Left  : Unbounded_Wide_String;
      Right : Wide_Character) return Unbounded_Wide_String
   is
      Result : Unbounded_Wide_String;

   begin
      Result.Last := Left.Last + 1;

      Result.Reference := new Wide_String (1 .. Result.Last);

      Result.Reference (1 .. Result.Last - 1) :=
        Left.Reference (1 .. Left.Last);
      Result.Reference (Result.Last) := Right;

      return Result;
   end "&";

   function "&"
     (Left  : Wide_Character;
      Right : Unbounded_Wide_String) return Unbounded_Wide_String
   is
      Result : Unbounded_Wide_String;

   begin
      Result.Last := Right.Last + 1;

      Result.Reference := new Wide_String (1 .. Result.Last);
      Result.Reference (1) := Left;
      Result.Reference (2 .. Result.Last) :=
        Right.Reference (1 .. Right.Last);
      return Result;
   end "&";

   ---------
   -- "*" --
   ---------

   function "*"
     (Left  : Natural;
      Right : Wide_Character) return Unbounded_Wide_String
   is
      Result : Unbounded_Wide_String;

   begin
      Result.Last   := Left;

      Result.Reference := new Wide_String (1 .. Left);
      for J in Result.Reference'Range loop
         Result.Reference (J) := Right;
      end loop;

      return Result;
   end "*";

   function "*"
     (Left  : Natural;
      Right : Wide_String) return Unbounded_Wide_String
   is
      Len    : constant Natural := Right'Length;
      K      : Positive;
      Result : Unbounded_Wide_String;

   begin
      Result.Last := Left * Len;

      Result.Reference := new Wide_String (1 .. Result.Last);

      K := 1;
      for J in 1 .. Left loop
         Result.Reference (K .. K + Len - 1) := Right;
         K := K + Len;
      end loop;

      return Result;
   end "*";

   function "*"
     (Left  : Natural;
      Right : Unbounded_Wide_String) return Unbounded_Wide_String
   is
      Len    : constant Natural := Right.Last;
      K      : Positive;
      Result : Unbounded_Wide_String;

   begin
      Result.Last := Left * Len;

      Result.Reference := new Wide_String (1 .. Result.Last);

      K := 1;
      for J in 1 .. Left loop
         Result.Reference (K .. K + Len - 1) :=
           Right.Reference (1 .. Right.Last);
         K := K + Len;
      end loop;

      return Result;
   end "*";

   ---------
   -- "<" --
   ---------

   function "<"
     (Left  : Unbounded_Wide_String;
      Right : Unbounded_Wide_String) return Boolean
   is
   begin
      return
        Left.Reference (1 .. Left.Last) < Right.Reference (1 .. Right.Last);
   end "<";

   function "<"
     (Left  : Unbounded_Wide_String;
      Right : Wide_String) return Boolean
   is
   begin
      return Left.Reference (1 .. Left.Last) < Right;
   end "<";

   function "<"
     (Left  : Wide_String;
      Right : Unbounded_Wide_String) return Boolean
   is
   begin
      return Left < Right.Reference (1 .. Right.Last);
   end "<";

   ----------
   -- "<=" --
   ----------

   function "<="
     (Left  : Unbounded_Wide_String;
      Right : Unbounded_Wide_String) return Boolean
   is
   begin
      return
        Left.Reference (1 .. Left.Last) <= Right.Reference (1 .. Right.Last);
   end "<=";

   function "<="
     (Left  : Unbounded_Wide_String;
      Right : Wide_String) return Boolean
   is
   begin
      return Left.Reference (1 .. Left.Last) <= Right;
   end "<=";

   function "<="
     (Left  : Wide_String;
      Right : Unbounded_Wide_String) return Boolean
   is
   begin
      return Left <= Right.Reference (1 .. Right.Last);
   end "<=";

   ---------
   -- "=" --
   ---------

   function "="
     (Left  : Unbounded_Wide_String;
      Right : Unbounded_Wide_String) return Boolean
   is
   begin
      return
        Left.Reference (1 .. Left.Last) = Right.Reference (1 .. Right.Last);
   end "=";

   function "="
     (Left  : Unbounded_Wide_String;
      Right : Wide_String) return Boolean
   is
   begin
      return Left.Reference (1 .. Left.Last) = Right;
   end "=";

   function "="
     (Left  : Wide_String;
      Right : Unbounded_Wide_String) return Boolean
   is
   begin
      return Left = Right.Reference (1 .. Right.Last);
   end "=";

   ---------
   -- ">" --
   ---------

   function ">"
     (Left  : Unbounded_Wide_String;
      Right : Unbounded_Wide_String) return Boolean
   is
   begin
      return
        Left.Reference (1 .. Left.Last) > Right.Reference (1 .. Right.Last);
   end ">";

   function ">"
     (Left  : Unbounded_Wide_String;
      Right : Wide_String) return Boolean
   is
   begin
      return Left.Reference (1 .. Left.Last) > Right;
   end ">";

   function ">"
     (Left  : Wide_String;
      Right : Unbounded_Wide_String) return Boolean
   is
   begin
      return Left > Right.Reference (1 .. Right.Last);
   end ">";

   ----------
   -- ">=" --
   ----------

   function ">="
     (Left  : Unbounded_Wide_String;
      Right : Unbounded_Wide_String) return Boolean
   is
   begin
      return
        Left.Reference (1 .. Left.Last) >= Right.Reference (1 .. Right.Last);
   end ">=";

   function ">="
     (Left  : Unbounded_Wide_String;
      Right : Wide_String) return Boolean
   is
   begin
      return Left.Reference (1 .. Left.Last) >= Right;
   end ">=";

   function ">="
     (Left  : Wide_String;
      Right : Unbounded_Wide_String) return Boolean
   is
   begin
      return Left >= Right.Reference (1 .. Right.Last);
   end ">=";

   ------------
   -- Adjust --
   ------------

   procedure Adjust (Object : in out Unbounded_Wide_String) is
   begin
      --  Copy string, except we do not copy the statically allocated null
      --  string, since it can never be deallocated. Note that we do not copy
      --  extra string room here to avoid dragging unused allocated memory.

      if Object.Reference /= Null_Wide_String'Access then
         Object.Reference :=
           new Wide_String'(Object.Reference (1 .. Object.Last));
      end if;
   end Adjust;

   ------------
   -- Append --
   ------------

   procedure Append
     (Source   : in out Unbounded_Wide_String;
      New_Item : Unbounded_Wide_String)
   is
   begin
      Realloc_For_Chunk (Source, New_Item.Last);
      Source.Reference (Source.Last + 1 .. Source.Last + New_Item.Last) :=
        New_Item.Reference (1 .. New_Item.Last);
      Source.Last := Source.Last + New_Item.Last;
   end Append;

   procedure Append
     (Source   : in out Unbounded_Wide_String;
      New_Item : Wide_String)
   is
   begin
      Realloc_For_Chunk (Source, New_Item'Length);
      Source.Reference (Source.Last + 1 .. Source.Last + New_Item'Length) :=
        New_Item;
      Source.Last := Source.Last + New_Item'Length;
   end Append;

   procedure Append
     (Source   : in out Unbounded_Wide_String;
      New_Item : Wide_Character)
   is
   begin
      Realloc_For_Chunk (Source, 1);
      Source.Reference (Source.Last + 1) := New_Item;
      Source.Last := Source.Last + 1;
   end Append;

   -----------
   -- Count --
   -----------

   function Count
     (Source  : Unbounded_Wide_String;
      Pattern : Wide_String;
      Mapping : Wide_Maps.Wide_Character_Mapping := Wide_Maps.Identity)
      return Natural
   is
   begin
      return
        Wide_Search.Count
          (Source.Reference (1 .. Source.Last), Pattern, Mapping);
   end Count;

   function Count
     (Source  : Unbounded_Wide_String;
      Pattern : Wide_String;
      Mapping : Wide_Maps.Wide_Character_Mapping_Function) return Natural
   is
   begin
      return
        Wide_Search.Count
          (Source.Reference (1 .. Source.Last), Pattern, Mapping);
   end Count;

   function Count
     (Source : Unbounded_Wide_String;
      Set    : Wide_Maps.Wide_Character_Set) return Natural
   is
   begin
      return
        Wide_Search.Count
        (Source.Reference (1 .. Source.Last), Set);
   end Count;

   ------------
   -- Delete --
   ------------

   function Delete
     (Source  : Unbounded_Wide_String;
      From    : Positive;
      Through : Natural) return Unbounded_Wide_String
   is
   begin
      return
        To_Unbounded_Wide_String
          (Wide_Fixed.Delete
             (Source.Reference (1 .. Source.Last), From, Through));
   end Delete;

   procedure Delete
     (Source  : in out Unbounded_Wide_String;
      From    : Positive;
      Through : Natural)
   is
   begin
      if From > Through then
         null;

      elsif From < Source.Reference'First or else Through > Source.Last then
         raise Index_Error;

      else
         declare
            Len : constant Natural := Through - From + 1;

         begin
            Source.Reference (From .. Source.Last - Len) :=
              Source.Reference (Through + 1 .. Source.Last);
            Source.Last := Source.Last - Len;
         end;
      end if;
   end Delete;

   -------------
   -- Element --
   -------------

   function Element
     (Source : Unbounded_Wide_String;
      Index  : Positive) return Wide_Character
   is
   begin
      if Index <= Source.Last then
         return Source.Reference (Index);
      else
         raise Strings.Index_Error;
      end if;
   end Element;

   --------------
   -- Finalize --
   --------------

   procedure Finalize (Object : in out Unbounded_Wide_String) is
      procedure Deallocate is
         new Ada.Unchecked_Deallocation (Wide_String, Wide_String_Access);

   begin
      --  Note: Don't try to free statically allocated null string

      if Object.Reference /= Null_Wide_String'Access then
         Deallocate (Object.Reference);
         Object.Reference := Null_Unbounded_Wide_String.Reference;
         Object.Last := 0;
      end if;
   end Finalize;

   ----------------
   -- Find_Token --
   ----------------

   procedure Find_Token
     (Source : Unbounded_Wide_String;
      Set    : Wide_Maps.Wide_Character_Set;
      Test   : Strings.Membership;
      First  : out Positive;
      Last   : out Natural)
   is
   begin
      Wide_Search.Find_Token
        (Source.Reference (1 .. Source.Last), Set, Test, First, Last);
   end Find_Token;

   ----------
   -- Free --
   ----------

   procedure Free (X : in out Wide_String_Access) is
      procedure Deallocate is
         new Ada.Unchecked_Deallocation (Wide_String, Wide_String_Access);

   begin
      --  Note: Do not try to free statically allocated null string

      if X /= Null_Unbounded_Wide_String.Reference then
         Deallocate (X);
      end if;
   end Free;

   ----------
   -- Head --
   ----------

   function Head
     (Source : Unbounded_Wide_String;
      Count  : Natural;
      Pad    : Wide_Character := Wide_Space) return Unbounded_Wide_String
   is
   begin
      return To_Unbounded_Wide_String
        (Wide_Fixed.Head (Source.Reference (1 .. Source.Last), Count, Pad));
   end Head;

   procedure Head
     (Source : in out Unbounded_Wide_String;
      Count  : Natural;
      Pad    : Wide_Character := Wide_Space)
   is
      Old : Wide_String_Access := Source.Reference;
   begin
      Source.Reference :=
        new Wide_String'
          (Wide_Fixed.Head (Source.Reference (1 .. Source.Last), Count, Pad));
      Source.Last := Source.Reference'Length;
      Free (Old);
   end Head;

   -----------
   -- Index --
   -----------

   function Index
     (Source  : Unbounded_Wide_String;
      Pattern : Wide_String;
      Going   : Strings.Direction := Strings.Forward;
      Mapping : Wide_Maps.Wide_Character_Mapping := Wide_Maps.Identity)
      return Natural
   is
   begin
      return
        Wide_Search.Index
          (Source.Reference (1 .. Source.Last), Pattern, Going, Mapping);
   end Index;

   function Index
     (Source  : Unbounded_Wide_String;
      Pattern : Wide_String;
      Going   : Direction := Forward;
      Mapping : Wide_Maps.Wide_Character_Mapping_Function) return Natural
   is
   begin
      return
        Wide_Search.Index
          (Source.Reference (1 .. Source.Last), Pattern, Going, Mapping);
   end Index;

   function Index
     (Source : Unbounded_Wide_String;
      Set    : Wide_Maps.Wide_Character_Set;
      Test   : Strings.Membership := Strings.Inside;
      Going  : Strings.Direction  := Strings.Forward) return Natural
   is
   begin
      return Wide_Search.Index
        (Source.Reference (1 .. Source.Last), Set, Test, Going);
   end Index;

   function Index
     (Source  : Unbounded_Wide_String;
      Pattern : Wide_String;
      From    : Positive;
      Going   : Direction := Forward;
      Mapping : Wide_Maps.Wide_Character_Mapping := Wide_Maps.Identity)
      return Natural
   is
   begin
      return
        Wide_Search.Index
          (Source.Reference (1 .. Source.Last), Pattern, From, Going, Mapping);
   end Index;

   function Index
     (Source  : Unbounded_Wide_String;
      Pattern : Wide_String;
      From    : Positive;
      Going   : Direction := Forward;
      Mapping : Wide_Maps.Wide_Character_Mapping_Function) return Natural
   is
   begin
      return
        Wide_Search.Index
          (Source.Reference (1 .. Source.Last), Pattern, From, Going, Mapping);
   end Index;

   function Index
     (Source  : Unbounded_Wide_String;
      Set     : Wide_Maps.Wide_Character_Set;
      From    : Positive;
      Test    : Membership := Inside;
      Going   : Direction := Forward) return Natural
   is
   begin
      return
        Wide_Search.Index
          (Source.Reference (1 .. Source.Last), Set, From, Test, Going);
   end Index;

   function Index_Non_Blank
     (Source : Unbounded_Wide_String;
      Going  : Strings.Direction := Strings.Forward) return Natural
   is
   begin
      return
        Wide_Search.Index_Non_Blank
          (Source.Reference (1 .. Source.Last), Going);
   end Index_Non_Blank;

   function Index_Non_Blank
     (Source : Unbounded_Wide_String;
      From   : Positive;
      Going  : Direction := Forward) return Natural
   is
   begin
      return
        Wide_Search.Index_Non_Blank
          (Source.Reference (1 .. Source.Last), From, Going);
   end Index_Non_Blank;

   ----------------
   -- Initialize --
   ----------------

   procedure Initialize (Object : in out Unbounded_Wide_String) is
   begin
      Object.Reference := Null_Unbounded_Wide_String.Reference;
      Object.Last      := 0;
   end Initialize;

   ------------
   -- Insert --
   ------------

   function Insert
     (Source   : Unbounded_Wide_String;
      Before   : Positive;
      New_Item : Wide_String) return Unbounded_Wide_String
   is
   begin
      return
        To_Unbounded_Wide_String
          (Wide_Fixed.Insert
             (Source.Reference (1 .. Source.Last), Before, New_Item));
   end Insert;

   procedure Insert
     (Source   : in out Unbounded_Wide_String;
      Before   : Positive;
      New_Item : Wide_String)
   is
   begin
      if Before not in Source.Reference'First .. Source.Last + 1 then
         raise Index_Error;
      end if;

<<<<<<< HEAD
      Realloc_For_Chunk (Source, New_Item'Size);
=======
      Realloc_For_Chunk (Source, New_Item'Length);
>>>>>>> 751ff693

      Source.Reference
        (Before +  New_Item'Length .. Source.Last + New_Item'Length) :=
           Source.Reference (Before .. Source.Last);

      Source.Reference (Before .. Before + New_Item'Length - 1) := New_Item;
      Source.Last := Source.Last + New_Item'Length;
   end Insert;

   ------------
   -- Length --
   ------------

   function Length (Source : Unbounded_Wide_String) return Natural is
   begin
      return Source.Last;
   end Length;

   ---------------
   -- Overwrite --
   ---------------

   function Overwrite
     (Source   : Unbounded_Wide_String;
      Position : Positive;
      New_Item : Wide_String) return Unbounded_Wide_String
   is
   begin
      return
        To_Unbounded_Wide_String
          (Wide_Fixed.Overwrite
            (Source.Reference (1 .. Source.Last), Position, New_Item));
   end Overwrite;

   procedure Overwrite
     (Source    : in out Unbounded_Wide_String;
      Position  : Positive;
      New_Item  : Wide_String)
   is
      NL : constant Natural := New_Item'Length;
   begin
      if Position <= Source.Last - NL + 1 then
         Source.Reference (Position .. Position + NL - 1) := New_Item;
      else
         declare
            Old : Wide_String_Access := Source.Reference;
         begin
            Source.Reference := new Wide_String'
              (Wide_Fixed.Overwrite
                (Source.Reference (1 .. Source.Last), Position, New_Item));
            Source.Last := Source.Reference'Length;
            Free (Old);
         end;
      end if;
   end Overwrite;

   -----------------------
   -- Realloc_For_Chunk --
   -----------------------

   procedure Realloc_For_Chunk
     (Source     : in out Unbounded_Wide_String;
      Chunk_Size : Natural)
   is
      Growth_Factor : constant := 32;
      --  The growth factor controls how much extra space is allocated when
      --  we have to increase the size of an allocated unbounded string. By
      --  allocating extra space, we avoid the need to reallocate on every
      --  append, particularly important when a string is built up by repeated
      --  append operations of small pieces. This is expressed as a factor so
      --  32 means add 1/32 of the length of the string as growth space.

      Min_Mul_Alloc : constant := Standard'Maximum_Alignment;
      --  Allocation will be done by a multiple of Min_Mul_Alloc This causes
      --  no memory loss as most (all?) malloc implementations are obliged to
      --  align the returned memory on the maximum alignment as malloc does not
      --  know the target alignment.

      S_Length : constant Natural := Source.Reference'Length;

   begin
      if Chunk_Size > S_Length - Source.Last then
         declare
            New_Size : constant Positive :=
                         S_Length + Chunk_Size + (S_Length / Growth_Factor);

            New_Rounded_Up_Size : constant Positive :=
                                    ((New_Size - 1) / Min_Mul_Alloc + 1) *
                                       Min_Mul_Alloc;

            Tmp : constant Wide_String_Access :=
                    new Wide_String (1 .. New_Rounded_Up_Size);

         begin
            Tmp (1 .. Source.Last) := Source.Reference (1 .. Source.Last);
            Free (Source.Reference);
            Source.Reference := Tmp;
         end;
      end if;
   end Realloc_For_Chunk;

   ---------------------
   -- Replace_Element --
   ---------------------

   procedure Replace_Element
     (Source : in out Unbounded_Wide_String;
      Index  : Positive;
      By     : Wide_Character)
   is
   begin
      if Index <= Source.Last then
         Source.Reference (Index) := By;
      else
         raise Strings.Index_Error;
      end if;
   end Replace_Element;

   -------------------
   -- Replace_Slice --
   -------------------

   function Replace_Slice
     (Source : Unbounded_Wide_String;
      Low    : Positive;
      High   : Natural;
      By     : Wide_String) return Unbounded_Wide_String
   is
   begin
      return To_Unbounded_Wide_String
        (Wide_Fixed.Replace_Slice
           (Source.Reference (1 .. Source.Last), Low, High, By));
   end Replace_Slice;

   procedure Replace_Slice
     (Source : in out Unbounded_Wide_String;
      Low    : Positive;
      High   : Natural;
      By     : Wide_String)
   is
      Old : Wide_String_Access := Source.Reference;
   begin
      Source.Reference := new Wide_String'
        (Wide_Fixed.Replace_Slice
           (Source.Reference (1 .. Source.Last), Low, High, By));
      Source.Last := Source.Reference'Length;
      Free (Old);
   end Replace_Slice;

   -------------------------------
   -- Set_Unbounded_Wide_String --
   -------------------------------

   procedure Set_Unbounded_Wide_String
     (Target : out Unbounded_Wide_String;
      Source : Wide_String)
   is
   begin
      Target.Last          := Source'Length;
      Target.Reference     := new Wide_String (1 .. Source'Length);
      Target.Reference.all := Source;
   end Set_Unbounded_Wide_String;

   -----------
   -- Slice --
   -----------

   function Slice
     (Source : Unbounded_Wide_String;
      Low    : Positive;
      High   : Natural) return Wide_String
   is
   begin
      --  Note: test of High > Length is in accordance with AI95-00128

      if Low > Source.Last + 1 or else High > Source.Last then
         raise Index_Error;
      else
         return Source.Reference (Low .. High);
      end if;
   end Slice;

   ----------
   -- Tail --
   ----------

   function Tail
     (Source : Unbounded_Wide_String;
      Count  : Natural;
      Pad    : Wide_Character := Wide_Space) return Unbounded_Wide_String is
   begin
      return To_Unbounded_Wide_String
        (Wide_Fixed.Tail (Source.Reference (1 .. Source.Last), Count, Pad));
   end Tail;

   procedure Tail
     (Source : in out Unbounded_Wide_String;
      Count  : Natural;
      Pad    : Wide_Character := Wide_Space)
   is
      Old : Wide_String_Access := Source.Reference;
   begin
      Source.Reference := new Wide_String'
        (Wide_Fixed.Tail (Source.Reference (1 .. Source.Last), Count, Pad));
      Source.Last := Source.Reference'Length;
      Free (Old);
   end Tail;

   ------------------------------
   -- To_Unbounded_Wide_String --
   ------------------------------

   function To_Unbounded_Wide_String
     (Source : Wide_String)
      return Unbounded_Wide_String
   is
      Result : Unbounded_Wide_String;
   begin
      Result.Last          := Source'Length;
      Result.Reference     := new Wide_String (1 .. Source'Length);
      Result.Reference.all := Source;
      return Result;
   end To_Unbounded_Wide_String;

   function To_Unbounded_Wide_String
     (Length : Natural) return Unbounded_Wide_String
   is
      Result : Unbounded_Wide_String;
   begin
      Result.Last      := Length;
      Result.Reference := new Wide_String (1 .. Length);
      return Result;
   end To_Unbounded_Wide_String;

   -------------------
   -- To_Wide_String --
   --------------------

   function To_Wide_String
     (Source : Unbounded_Wide_String)
      return Wide_String
   is
   begin
      return Source.Reference (1 .. Source.Last);
   end To_Wide_String;

   ---------------
   -- Translate --
   ---------------

   function Translate
     (Source  : Unbounded_Wide_String;
      Mapping : Wide_Maps.Wide_Character_Mapping)
      return Unbounded_Wide_String
   is
   begin
      return
        To_Unbounded_Wide_String
          (Wide_Fixed.Translate
             (Source.Reference (1 .. Source.Last), Mapping));
   end Translate;

   procedure Translate
     (Source  : in out Unbounded_Wide_String;
      Mapping : Wide_Maps.Wide_Character_Mapping)
   is
   begin
      Wide_Fixed.Translate (Source.Reference (1 .. Source.Last), Mapping);
   end Translate;

   function Translate
     (Source  : Unbounded_Wide_String;
      Mapping : Wide_Maps.Wide_Character_Mapping_Function)
      return Unbounded_Wide_String
   is
   begin
      return
        To_Unbounded_Wide_String
          (Wide_Fixed.Translate
            (Source.Reference (1 .. Source.Last), Mapping));
   end Translate;

   procedure Translate
     (Source  : in out Unbounded_Wide_String;
      Mapping : Wide_Maps.Wide_Character_Mapping_Function)
   is
   begin
      Wide_Fixed.Translate (Source.Reference (1 .. Source.Last), Mapping);
   end Translate;

   ----------
   -- Trim --
   ----------

   function Trim
     (Source : Unbounded_Wide_String;
      Side   : Trim_End) return Unbounded_Wide_String
   is
   begin
      return
        To_Unbounded_Wide_String
          (Wide_Fixed.Trim (Source.Reference (1 .. Source.Last), Side));
   end Trim;

   procedure Trim
     (Source : in out Unbounded_Wide_String;
      Side   : Trim_End)
   is
      Old : Wide_String_Access := Source.Reference;
   begin
      Source.Reference :=
        new Wide_String'
          (Wide_Fixed.Trim (Source.Reference (1 .. Source.Last), Side));
      Source.Last      := Source.Reference'Length;
      Free (Old);
   end Trim;

   function Trim
     (Source : Unbounded_Wide_String;
      Left   : Wide_Maps.Wide_Character_Set;
      Right  : Wide_Maps.Wide_Character_Set)
      return Unbounded_Wide_String
   is
   begin
      return
        To_Unbounded_Wide_String
          (Wide_Fixed.Trim
             (Source.Reference (1 .. Source.Last), Left, Right));
   end Trim;

   procedure Trim
     (Source : in out Unbounded_Wide_String;
      Left   : Wide_Maps.Wide_Character_Set;
      Right  : Wide_Maps.Wide_Character_Set)
   is
      Old : Wide_String_Access := Source.Reference;
   begin
      Source.Reference :=
        new Wide_String'
          (Wide_Fixed.Trim
             (Source.Reference (1 .. Source.Last), Left, Right));
      Source.Last      := Source.Reference'Length;
      Free (Old);
   end Trim;

   ---------------------
   -- Unbounded_Slice --
   ---------------------

   function Unbounded_Slice
     (Source : Unbounded_Wide_String;
      Low    : Positive;
      High   : Natural) return Unbounded_Wide_String
   is
   begin
      if Low > Source.Last + 1 or else High > Source.Last then
         raise Index_Error;
      else
         return To_Unbounded_Wide_String (Source.Reference.all (Low .. High));
      end if;
   end Unbounded_Slice;

   procedure Unbounded_Slice
     (Source : Unbounded_Wide_String;
      Target : out Unbounded_Wide_String;
      Low    : Positive;
      High   : Natural)
   is
   begin
      if Low > Source.Last + 1 or else High > Source.Last then
         raise Index_Error;
      else
         Target :=
           To_Unbounded_Wide_String (Source.Reference.all (Low .. High));
      end if;
   end Unbounded_Slice;

end Ada.Strings.Wide_Unbounded;<|MERGE_RESOLUTION|>--- conflicted
+++ resolved
@@ -706,11 +706,7 @@
          raise Index_Error;
       end if;
 
-<<<<<<< HEAD
-      Realloc_For_Chunk (Source, New_Item'Size);
-=======
       Realloc_For_Chunk (Source, New_Item'Length);
->>>>>>> 751ff693
 
       Source.Reference
         (Before +  New_Item'Length .. Source.Last + New_Item'Length) :=

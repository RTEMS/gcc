------------------------------------------------------------------------------
--                                                                          --
--                         GNAT COMPILER COMPONENTS                         --
--                                                                          --
--                              M A K E U T L                               --
--                                                                          --
--                                 S p e c                                  --
--                                                                          --
<<<<<<< HEAD
--          Copyright (C) 2004-2009, Free Software Foundation, Inc.         --
=======
--          Copyright (C) 2004-2011, Free Software Foundation, Inc.         --
>>>>>>> 3082eeb7
--                                                                          --
-- GNAT is free software;  you can  redistribute it  and/or modify it under --
-- terms of the  GNU General Public License as published  by the Free Soft- --
-- ware  Foundation;  either version 3,  or (at your option) any later ver- --
-- sion.  GNAT is distributed in the hope that it will be useful, but WITH- --
-- OUT ANY WARRANTY;  without even the  implied warranty of MERCHANTABILITY --
-- or FITNESS FOR A PARTICULAR PURPOSE.  See the GNU General Public License --
-- for  more details.  You should have  received  a copy of the GNU General --
-- Public License  distributed with GNAT; see file COPYING3.  If not, go to --
-- http://www.gnu.org/licenses for a complete copy of the license.          --
--                                                                          --
-- GNAT was originally developed  by the GNAT team at  New York University. --
-- Extensive contributions were provided by Ada Core Technologies Inc.      --
--                                                                          --
------------------------------------------------------------------------------

<<<<<<< HEAD
with ALI;
with Namet; use Namet;
with Opt;
with Osint;
with Prj;   use Prj;
with Prj.Tree;
with Types; use Types;
=======
--  This package contains various subprograms used by the builders, in
--  particular those subprograms related to project management and build
--  queue management.

with ALI;
with Namet;    use Namet;
with Opt;
with Osint;
with Prj;      use Prj;
with Prj.Tree;
with Snames;   use Snames;
with Table;
with Types;    use Types;
>>>>>>> 3082eeb7

with GNAT.OS_Lib; use GNAT.OS_Lib;

package Makeutl is

   type Fail_Proc is access procedure (S : String);
<<<<<<< HEAD
   Do_Fail : Fail_Proc := Osint.Fail'Access;
   --  Failing procedure called from procedure Test_If_Relative_Path below. May
   --  be redirected.
=======
   --  Pointer to procedure which outputs a failure message

   On_Windows : constant Boolean := Directory_Separator = '\';
   --  True when on Windows

   Source_Info_Option : constant String := "--source-info=";
   --  Switch to indicate the source info file

   Subdirs_Option : constant String := "--subdirs=";
   --  Switch used to indicate that the real directories (object, exec,
   --  library, ...) are subdirectories of those in the project file.

   Unchecked_Shared_Lib_Imports : constant String :=
                                    "--unchecked-shared-lib-imports";
   --  Command line switch to allow shared library projects to import projects
   --  that are not shared library projects.
>>>>>>> 3082eeb7

   Single_Compile_Per_Obj_Dir_Switch : constant String :=
                                         "--single-compile-per-obj-dir";
   --  Switch to forbid simultaneous compilations for the same object directory
   --  when project files are used.

   Create_Map_File_Switch : constant String := "--create-map-file";
   --  Switch to create a map file when an executable is linked

   package Directories is new Table.Table
     (Table_Component_Type => Path_Name_Type,
      Table_Index_Type     => Integer,
      Table_Low_Bound      => 1,
      Table_Initial        => 200,
      Table_Increment      => 100,
      Table_Name           => "Makegpr.Directories");
   --  Table of all the source or object directories, filled up by
   --  Get_Directories.

   Subdirs_Option : constant String := "--subdirs=";
   --  Switch used to indicate that the real directories (object, exec,
   --  library, ...) are subdirectories of those in the project file.

   procedure Add
     (Option : String_Access;
      To     : in out String_List_Access;
      Last   : in out Natural);
   procedure Add
     (Option : String;
      To     : in out String_List_Access;
      Last   : in out Natural);
   --  Add a string to a list of strings

   function Create_Binder_Mapping_File
     (Project_Tree : Project_Tree_Ref) return Path_Name_Type;
   --  Create a binder mapping file and returns its path name

   function Create_Name (Name : String) return File_Name_Type;
   function Create_Name (Name : String) return Name_Id;
   function Create_Name (Name : String) return Path_Name_Type;
   --  Get an id for a name

   function Base_Name_Index_For
     (Main            : String;
      Main_Index      : Int;
      Index_Separator : Character) return File_Name_Type;
   --  Returns the base name of Main, without the extension, followed by the
   --  Index_Separator followed by the Main_Index if it is non-zero.

   function Executable_Prefix_Path return String;
   --  Return the absolute path parent directory of the directory where the
   --  current executable resides, if its directory is named "bin", otherwise
   --  return an empty string. When a directory is returned, it is guaranteed
   --  to end with a directory separator.

   procedure Inform (N : Name_Id := No_Name; Msg : String);
   procedure Inform (N : File_Name_Type; Msg : String);
   --  Prints out the program name followed by a colon, N and S

   function File_Not_A_Source_Of
<<<<<<< HEAD
     (Uname : Name_Id;
      Sfile : File_Name_Type) return Boolean;
=======
     (Project_Tree : Project_Tree_Ref;
      Uname        : Name_Id;
      Sfile        : File_Name_Type) return Boolean;
>>>>>>> 3082eeb7
   --  Check that file name Sfile is one of the source of unit Uname. Returns
   --  True if the unit is in one of the project file, but the file name is not
   --  one of its source. Returns False otherwise.

<<<<<<< HEAD
   function Check_Source_Info_In_ALI (The_ALI : ALI.ALI_Id) return Boolean;
=======
   function Check_Source_Info_In_ALI
     (The_ALI      : ALI.ALI_Id;
      Tree         : Project_Tree_Ref) return Boolean;
>>>>>>> 3082eeb7
   --  Check whether all file references in ALI are still valid (i.e. the
   --  source files are still associated with the same units). Return True
   --  if everything is still valid.

<<<<<<< HEAD
   function Is_External_Assignment
     (Tree : Prj.Tree.Project_Node_Tree_Ref;
=======
   function Is_Subunit (Source : Source_Id) return Boolean;
   --  Return True if source is a subunit

   procedure Initialize_Source_Record (Source : Source_Id);
   --  Get information either about the source file, or the object and
   --  dependency file, as well as their timestamps.

   function Is_External_Assignment
     (Env  : Prj.Tree.Environment;
>>>>>>> 3082eeb7
      Argv : String) return Boolean;
   --  Verify that an external assignment switch is syntactically correct
   --
   --  Correct forms are:
   --
   --      -Xname=value
   --      -X"name=other value"
   --
   --  Assumptions: 'First = 1, Argv (1 .. 2) = "-X"
   --
   --  When this function returns True, the external assignment has been
   --  entered by a call to Prj.Ext.Add, so that in a project file, External
   --  ("name") will return "value".

   procedure Verbose_Msg
     (N1                : Name_Id;
      S1                : String;
      N2                : Name_Id := No_Name;
      S2                : String  := "";
      Prefix            : String  := "  -> ";
      Minimum_Verbosity : Opt.Verbosity_Level_Type := Opt.Low);
   procedure Verbose_Msg
     (N1                : File_Name_Type;
      S1                : String;
      N2                : File_Name_Type := No_File;
      S2                : String  := "";
      Prefix            : String  := "  -> ";
      Minimum_Verbosity : Opt.Verbosity_Level_Type := Opt.Low);
   --  If the verbose flag (Verbose_Mode) is set and the verbosity level is at
   --  least equal to Minimum_Verbosity, then print Prefix to standard output
   --  followed by N1 and S1. If N2 /= No_Name then N2 is printed after S1. S2
   --  is printed last. Both N1 and N2 are printed in quotation marks. The two
   --  forms differ only in taking Name_Id or File_name_Type arguments.
<<<<<<< HEAD
=======

   type Name_Ids is array (Positive range <>) of Name_Id;
   No_Names : constant Name_Ids := (1 .. 0 => No_Name);
   --  Name_Ids is used for list of language names in procedure Get_Directories
   --  below.

   Ada_Only : constant Name_Ids := (1 => Name_Ada);
   --  Used to invoke Get_Directories in gnatmake

   type Activity_Type is (Compilation, Executable_Binding, SAL_Binding);

   procedure Get_Directories
     (Project_Tree : Project_Tree_Ref;
      For_Project  : Project_Id;
      Activity     : Activity_Type;
      Languages    : Name_Ids);
   --  Put in table Directories the source (when Sources is True) or
   --  object/library (when Sources is False) directories of project
   --  For_Project and of all the project it imports directly or indirectly.
   --  The source directories of imported projects are only included if one
   --  of the declared languages is in the list Languages.

   procedure Write_Path_File (FD : File_Descriptor);
   --  Write in the specified open path file the directories in table
   --  Directories, then closed the path file.

   procedure Get_Switches
     (Source       : Source_Id;
      Pkg_Name     : Name_Id;
      Project_Tree : Project_Tree_Ref;
      Value        : out Variable_Value;
      Is_Default   : out Boolean);
   procedure Get_Switches
     (Source_File         : File_Name_Type;
      Source_Lang         : Name_Id;
      Source_Prj          : Project_Id;
      Pkg_Name            : Name_Id;
      Project_Tree        : Project_Tree_Ref;
      Value               : out Variable_Value;
      Is_Default          : out Boolean;
      Test_Without_Suffix : Boolean := False;
      Check_ALI_Suffix    : Boolean := False);
   --  Compute the switches (Compilation switches for instance) for the given
   --  file. This checks various attributes to see if there are file specific
   --  switches, or else defaults on the switches for the corresponding
   --  language. Is_Default is set to False if there were file-specific
   --  switches Source_File can be set to No_File to force retrieval of the
   --  default switches. If Test_Without_Suffix is True, and there is no " for
   --  Switches(Source_File) use", then this procedure also tests without the
   --  extension of the filename. If Test_Without_Suffix is True and
   --  Check_ALI_Suffix is True, then we also replace the file extension with
   --  ".ali" when testing.
>>>>>>> 3082eeb7

   function Linker_Options_Switches
     (Project  : Project_Id;
      Do_Fail  : Fail_Proc;
      In_Tree  : Project_Tree_Ref) return String_List;
   --  Collect the options specified in the Linker'Linker_Options attributes
   --  of project Project, in project tree In_Tree, and in the projects that
   --  it imports directly or indirectly, and returns the result.

   function Unit_Index_Of (ALI_File : File_Name_Type) return Int;
   --  Find the index of a unit in a source file. Return zero if the file is
   --  not a multi-unit source file.

   procedure Test_If_Relative_Path
     (Switch               : in out String_Access;
      Parent               : String;
      Do_Fail              : Fail_Proc;
      Including_L_Switch   : Boolean := True;
      Including_Non_Switch : Boolean := True;
      Including_RTS        : Boolean := False);
   --  Test if Switch is a relative search path switch. If so, fail if Parent
   --  is the empty string, otherwise prepend the path with Parent. This
   --  subprogram is only used when using project files. For gnatbind switches,
   --  Including_L_Switch is False, because the argument of the -L switch is
   --  not a path. If Including_RTS is True, process also switches --RTS=.
   --  Do_Fail is called in case of error. Using Osint.Fail might be
   --  appropriate.

   function Path_Or_File_Name (Path : Path_Name_Type) return String;
   --  Returns a file name if -df is used, otherwise return a path name

   -------------------------
   -- Program termination --
   -------------------------

   procedure Fail_Program
     (Project_Tree   : Project_Tree_Ref;
      S              : String;
      Flush_Messages : Boolean := True);
   --  Terminate program with a message and a fatal status code

   procedure Finish_Program
     (Project_Tree : Project_Tree_Ref;
      Exit_Code    : Osint.Exit_Code_Type := Osint.E_Success;
      S            : String := "");
   --  Terminate program, with or without a message, setting the status code
   --  according to Fatal. This properly removes all temporary files.

   --------------
   -- Switches --
   --------------

   generic
      with function Add_Switch
        (Switch      : String;
         For_Lang    : Name_Id;
         For_Builder : Boolean;
         Has_Global_Compilation_Switches : Boolean) return Boolean;
      --  For_Builder is true if we have a builder switch
      --  This function should return True in case of success (the switch is
      --  valid), False otherwise. The error message will be displayed by
      --  Compute_Builder_Switches itself.
      --  Has_Global_Compilation_Switches is True if the attribute
      --  Global_Compilation_Switches is defined in the project.

   procedure Compute_Builder_Switches
     (Project_Tree     : Project_Tree_Ref;
      Root_Environment : in out Prj.Tree.Environment;
      Main_Project     : Project_Id;
      Only_For_Lang    : Name_Id := No_Name);
   --  Compute the builder switches and global compilation switches.
   --  Every time a switch is found in the project, it is passed to Add_Switch.
   --  You can provide a value for Only_For_Lang so that we only look for
   --  this language when parsing the global compilation switches.

   -----------------------
   -- Project_Tree data --
   -----------------------

   --  The following types are specific to builders, and associated with each
   --  of the loaded project trees.

   type Binding_Data_Record;
   type Binding_Data is access Binding_Data_Record;
   type Binding_Data_Record is record
      Language           : Language_Ptr;
      Language_Name      : Name_Id;
      Binder_Driver_Name : File_Name_Type;
      Binder_Driver_Path : String_Access;
      Binder_Prefix      : Name_Id;
      Next               : Binding_Data;
   end record;
   --  Data for a language that have a binder driver

   type Builder_Project_Tree_Data is new Project_Tree_Appdata with record
      Binding : Binding_Data;

      There_Are_Binder_Drivers : Boolean := False;
      --  True when there is a binder driver. Set by Get_Configuration when
      --  an attribute Language_Processing'Binder_Driver is declared.
      --  Reset to False if there are no sources of the languages with binder
      --  drivers.

      Number_Of_Mains : Natural := 0;
      --  Number of main units in this project tree

      Closure_Needed : Boolean := False;
      --  If True, we need to add the closure of the file we just compiled to
      --  the queue. If False, it is assumed that all files are already on the
      --  queue so we do not waste time computing the closure.

      Need_Compilation : Boolean := True;
      Need_Binding     : Boolean := True;
      Need_Linking     : Boolean := True;
      --  Which of the compilation phases are needed for this project tree
   end record;
   type Builder_Data_Access is access all Builder_Project_Tree_Data;

   procedure Free (Data : in out Builder_Project_Tree_Data);
   --  Free all memory allocated for Data

   function Builder_Data (Tree : Project_Tree_Ref) return Builder_Data_Access;
   --  Return (allocate if needed) tree-specific data

   procedure Compute_Compilation_Phases
     (Tree                  : Project_Tree_Ref;
      Root_Project          : Project_Id;
      Option_Unique_Compile : Boolean := False;   --  Was "-u" specified ?
      Option_Compile_Only   : Boolean := False;   --  Was "-c" specified ?
      Option_Bind_Only      : Boolean := False;
      Option_Link_Only      : Boolean := False);
   --  Compute which compilation phases will be needed for Tree. This also does
   --  the computation for aggregated trees. This also check whether we'll need
   --  to check the closure of the files we have just compiled to add them to
   --  the queue.

   -----------
   -- Mains --
   -----------

   --  Package Mains is used to store the mains specified on the command line
   --  and to retrieve them when a project file is used, to verify that the
   --  files exist and that they belong to a project file.

<<<<<<< HEAD
   function Unit_Index_Of (ALI_File : File_Name_Type) return Int;
   --  Find the index of a unit in a source file. Return zero if the file is
   --  not a multi-unit source file.

   procedure Test_If_Relative_Path
     (Switch               : in out String_Access;
      Parent               : String;
      Including_L_Switch   : Boolean := True;
      Including_Non_Switch : Boolean := True;
      Including_RTS        : Boolean := False);
   --  Test if Switch is a relative search path switch. If it is, fail if
   --  Parent is the empty string, otherwise prepend the path with Parent.
   --  This subprogram is only called when using project files. For gnatbind
   --  switches, Including_L_Switch is False, because the argument of the -L
   --  switch is not a path. If Including_RTS is True, process also switches
   --  --RTS=.

   function Path_Or_File_Name (Path : Path_Name_Type) return String;
   --  Returns a file name if -df is used, otherwise return a path name

   -----------
   -- Mains --
   -----------

   --  Mains are stored in a table. An index is used to retrieve the mains
   --  from the table.

   package Mains is
=======
   --  Mains are stored in a table. An index is used to retrieve the mains
   --  from the table.

   type Main_Info is record
      File      : File_Name_Type;  --  Always canonical casing
      Index     : Int := 0;
      Location  : Source_Ptr := No_Location;

      Source    : Prj.Source_Id := No_Source;
      Project   : Project_Id;
      Tree      : Project_Tree_Ref;
   end record;
>>>>>>> 3082eeb7

   No_Main_Info : constant Main_Info :=
                    (No_File, 0, No_Location, No_Source, No_Project, null);

<<<<<<< HEAD
      procedure Set_Index (Index : Int);

      procedure Set_Location (Location : Source_Ptr);
      --  Set the location of the last main added. By default, the location is
      --  No_Location.
=======
   package Mains is
      procedure Add_Main
        (Name     : String;
         Index    : Int := 0;
         Location : Source_Ptr := No_Location;
         Project  : Project_Id := No_Project;
         Tree     : Project_Tree_Ref := null);
      --  Add one main to the table. This is in general used to add the main
      --  files specified on the command line. Index is used for multi-unit
      --  source files, and indicates which unit in the source is concerned.
      --  Location is the location within the project file (if a project file
      --  is used). Project and Tree indicate to which project the main should
      --  belong. In particular, for aggregate projects, this isn't necessarily
      --  the main project tree. These can be set to No_Project and null when
      --  not using projects.
>>>>>>> 3082eeb7

      procedure Delete;
      --  Empty the table

      procedure Reset;
      --  Reset the cursor to the beginning of the table

      procedure Set_Multi_Unit_Index
        (Project_Tree : Project_Tree_Ref := null;
         Index        : Int := 0);
      --  If a single main file was defined, this subprogram indicates which
      --  unit inside it is the main (case of a multi-unit source files).
      --  Errors are raised if zero or more than one main file was defined,
      --  and Index is non-zaero. This subprogram is used for the handling
      --  of the command line switch.

      function Next_Main return String;
<<<<<<< HEAD
      --  Increase the index and return the next main. If table is exhausted,
      --  return an empty string.

      function Get_Index return Int;
=======
      function Next_Main return Main_Info;
      --  Moves the cursor forward and returns the new current entry. Returns
      --  No_Main_Info there are no more mains in the table.
>>>>>>> 3082eeb7

      function Number_Of_Mains (Tree : Project_Tree_Ref) return Natural;
      --  Returns the number of mains in this project tree (if Tree is null, it
      --  returns the total number of project trees)

      procedure Fill_From_Project
        (Root_Project : Project_Id;
         Project_Tree : Project_Tree_Ref);
      --  If no main was already added (presumably from the command line), add
      --  the main units from root_project (or in the case of an aggregate
      --  project from all the aggregated projects).

      procedure Complete_Mains
        (Flags        : Processing_Flags;
         Root_Project : Project_Id;
         Project_Tree : Project_Tree_Ref);
      --  If some main units were already added from the command line, check
      --  that they all belong to the root project, and that they are full
      --  paths rather than (partial) base names (e.g. no body suffix was
      --  specified).

   end Mains;

<<<<<<< HEAD
   ----------------------
   -- Marking Routines --
   ----------------------

   procedure Mark (Source_File : File_Name_Type; Index : Int := 0);
   --  Mark a unit, identified by its source file and, when Index is not 0, the
   --  index of the unit in the source file. Marking is used to signal that the
   --  unit has already been inserted in the Q.
=======
   -----------
   -- Queue --
   -----------

   type Source_Info_Format is (Format_Gprbuild, Format_Gnatmake);

   package Queue is

      --  The queue of sources to be checked for compilation. There can be a
      --  single such queue per application.

      type Source_Info (Format : Source_Info_Format := Format_Gprbuild) is
         record
            case Format is
               when Format_Gprbuild =>
                  Tree : Project_Tree_Ref := null;
                  Id   : Source_Id        := null;

               when Format_Gnatmake =>
                  File    : File_Name_Type := No_File;
                  Unit    : Unit_Name_Type := No_Unit_Name;
                  Index   : Int            := 0;
                  Project : Project_Id     := No_Project;
            end case;
         end record;
      --  Information about files stored in the queue. The exact information
      --  depends on the builder, and in particular whether it only supports
      --  project-based files (in which case we have a full Source_Id record).

      No_Source_Info : constant Source_Info := (Format_Gprbuild, null, null);

      procedure Initialize
        (Queue_Per_Obj_Dir : Boolean;
         Force             : Boolean := False);
      --  Initialize the queue
      --
      --  Queue_Per_Obj_Dir matches the --single-compile-per-obj-dir switch:
      --  when True, there cannot be simultaneous compilations with the object
      --  files in the same object directory when project files are used.
      --
      --  Nothing is done if Force is False and the queue was already
      --  initialized.

      procedure Remove_Marks;
      --  Remove all marks set for the files. This means that the files will be
      --  handed to the compiler if they are added to the queue, and is mostly
      --  useful when recompiling several executables in non-project mode, as
      --  the switches may be different and -s may be in use.

      function Is_Empty return Boolean;
      --  Returns True if the queue is empty

      function Is_Virtually_Empty return Boolean;
      --  Returns True if queue is empty or if all object directories are busy

      procedure Insert (Source  : Source_Info; With_Roots : Boolean := False);
      function Insert
        (Source  : Source_Info; With_Roots : Boolean := False) return Boolean;
      --  Insert source in the queue. The second version returns False if the
      --  Source was already marked in the queue. If With_Roots is True and the
      --  source is in Format_Gprbuild mode (ie with a project), this procedure
      --  also includes the "Roots" for this main, ie all the other files that
      --  must be included in the library or binary (in particular to combine
      --  Ada and C files connected through pragma Export/Import). When the
      --  roots are computed, they are also stored in the corresponding
      --  Source_Id for later reuse by the binder.

      procedure Insert_Project_Sources
        (Project        : Project_Id;
         Project_Tree   : Project_Tree_Ref;
         All_Projects   : Boolean;
         Unique_Compile : Boolean);
      --  Insert all the compilable sources of the project in the queue. If
      --  All_Project is true, then all sources from imported projects are also
      --  inserted. Unique_Compile should be true if "-u" was specified on the
      --  command line: if True and some files were given on the command line),
      --  only those files will be compiled (so Insert_Project_Sources will do
      --  nothing). If True and no file was specified on the command line, all
      --  files of the project(s) will be compiled. This procedure also
      --  processed aggregated projects.

      procedure Insert_Withed_Sources_For
        (The_ALI               : ALI.ALI_Id;
         Project_Tree          : Project_Tree_Ref;
         Excluding_Shared_SALs : Boolean := False);
      --  Insert in the queue those sources withed by The_ALI, if there are not
      --  already in the queue and Only_Interfaces is False or they are part of
      --  the interfaces of their project.

      procedure Extract
        (Found  : out Boolean;
         Source : out Source_Info);
      --  Get the first source that can be compiled from the queue. If no
      --  source may be compiled, sets Found to False. In this case, the value
      --  for Source is undefined.

      function Size return Natural;
      --  Return the total size of the queue, including the sources already
      --  extracted.

      function Processed return Natural;
      --  Return the number of source in the queue that have aready been
      --  processed.

      procedure Set_Obj_Dir_Busy (Obj_Dir : Path_Name_Type);
      procedure Set_Obj_Dir_Free (Obj_Dir : Path_Name_Type);
      --  Mark Obj_Dir as busy or free (see the parameter to Initialize)
>>>>>>> 3082eeb7

      function Element (Rank : Positive) return File_Name_Type;
      --  Get the file name for element of index Rank in the queue

   end Queue;

end Makeutl;<|MERGE_RESOLUTION|>--- conflicted
+++ resolved
@@ -6,11 +6,7 @@
 --                                                                          --
 --                                 S p e c                                  --
 --                                                                          --
-<<<<<<< HEAD
---          Copyright (C) 2004-2009, Free Software Foundation, Inc.         --
-=======
 --          Copyright (C) 2004-2011, Free Software Foundation, Inc.         --
->>>>>>> 3082eeb7
 --                                                                          --
 -- GNAT is free software;  you can  redistribute it  and/or modify it under --
 -- terms of the  GNU General Public License as published  by the Free Soft- --
@@ -27,15 +23,6 @@
 --                                                                          --
 ------------------------------------------------------------------------------
 
-<<<<<<< HEAD
-with ALI;
-with Namet; use Namet;
-with Opt;
-with Osint;
-with Prj;   use Prj;
-with Prj.Tree;
-with Types; use Types;
-=======
 --  This package contains various subprograms used by the builders, in
 --  particular those subprograms related to project management and build
 --  queue management.
@@ -49,18 +36,12 @@
 with Snames;   use Snames;
 with Table;
 with Types;    use Types;
->>>>>>> 3082eeb7
 
 with GNAT.OS_Lib; use GNAT.OS_Lib;
 
 package Makeutl is
 
    type Fail_Proc is access procedure (S : String);
-<<<<<<< HEAD
-   Do_Fail : Fail_Proc := Osint.Fail'Access;
-   --  Failing procedure called from procedure Test_If_Relative_Path below. May
-   --  be redirected.
-=======
    --  Pointer to procedure which outputs a failure message
 
    On_Windows : constant Boolean := Directory_Separator = '\';
@@ -77,7 +58,6 @@
                                     "--unchecked-shared-lib-imports";
    --  Command line switch to allow shared library projects to import projects
    --  that are not shared library projects.
->>>>>>> 3082eeb7
 
    Single_Compile_Per_Obj_Dir_Switch : constant String :=
                                          "--single-compile-per-obj-dir";
@@ -97,10 +77,6 @@
    --  Table of all the source or object directories, filled up by
    --  Get_Directories.
 
-   Subdirs_Option : constant String := "--subdirs=";
-   --  Switch used to indicate that the real directories (object, exec,
-   --  library, ...) are subdirectories of those in the project file.
-
    procedure Add
      (Option : String_Access;
       To     : in out String_List_Access;
@@ -138,33 +114,20 @@
    --  Prints out the program name followed by a colon, N and S
 
    function File_Not_A_Source_Of
-<<<<<<< HEAD
-     (Uname : Name_Id;
-      Sfile : File_Name_Type) return Boolean;
-=======
      (Project_Tree : Project_Tree_Ref;
       Uname        : Name_Id;
       Sfile        : File_Name_Type) return Boolean;
->>>>>>> 3082eeb7
    --  Check that file name Sfile is one of the source of unit Uname. Returns
    --  True if the unit is in one of the project file, but the file name is not
    --  one of its source. Returns False otherwise.
 
-<<<<<<< HEAD
-   function Check_Source_Info_In_ALI (The_ALI : ALI.ALI_Id) return Boolean;
-=======
    function Check_Source_Info_In_ALI
      (The_ALI      : ALI.ALI_Id;
       Tree         : Project_Tree_Ref) return Boolean;
->>>>>>> 3082eeb7
    --  Check whether all file references in ALI are still valid (i.e. the
    --  source files are still associated with the same units). Return True
    --  if everything is still valid.
 
-<<<<<<< HEAD
-   function Is_External_Assignment
-     (Tree : Prj.Tree.Project_Node_Tree_Ref;
-=======
    function Is_Subunit (Source : Source_Id) return Boolean;
    --  Return True if source is a subunit
 
@@ -174,7 +137,6 @@
 
    function Is_External_Assignment
      (Env  : Prj.Tree.Environment;
->>>>>>> 3082eeb7
       Argv : String) return Boolean;
    --  Verify that an external assignment switch is syntactically correct
    --
@@ -208,8 +170,6 @@
    --  followed by N1 and S1. If N2 /= No_Name then N2 is printed after S1. S2
    --  is printed last. Both N1 and N2 are printed in quotation marks. The two
    --  forms differ only in taking Name_Id or File_name_Type arguments.
-<<<<<<< HEAD
-=======
 
    type Name_Ids is array (Positive range <>) of Name_Id;
    No_Names : constant Name_Ids := (1 .. 0 => No_Name);
@@ -262,7 +222,6 @@
    --  extension of the filename. If Test_Without_Suffix is True and
    --  Check_ALI_Suffix is True, then we also replace the file extension with
    --  ".ali" when testing.
->>>>>>> 3082eeb7
 
    function Linker_Options_Switches
      (Project  : Project_Id;
@@ -407,36 +366,6 @@
    --  and to retrieve them when a project file is used, to verify that the
    --  files exist and that they belong to a project file.
 
-<<<<<<< HEAD
-   function Unit_Index_Of (ALI_File : File_Name_Type) return Int;
-   --  Find the index of a unit in a source file. Return zero if the file is
-   --  not a multi-unit source file.
-
-   procedure Test_If_Relative_Path
-     (Switch               : in out String_Access;
-      Parent               : String;
-      Including_L_Switch   : Boolean := True;
-      Including_Non_Switch : Boolean := True;
-      Including_RTS        : Boolean := False);
-   --  Test if Switch is a relative search path switch. If it is, fail if
-   --  Parent is the empty string, otherwise prepend the path with Parent.
-   --  This subprogram is only called when using project files. For gnatbind
-   --  switches, Including_L_Switch is False, because the argument of the -L
-   --  switch is not a path. If Including_RTS is True, process also switches
-   --  --RTS=.
-
-   function Path_Or_File_Name (Path : Path_Name_Type) return String;
-   --  Returns a file name if -df is used, otherwise return a path name
-
-   -----------
-   -- Mains --
-   -----------
-
-   --  Mains are stored in a table. An index is used to retrieve the mains
-   --  from the table.
-
-   package Mains is
-=======
    --  Mains are stored in a table. An index is used to retrieve the mains
    --  from the table.
 
@@ -449,18 +378,10 @@
       Project   : Project_Id;
       Tree      : Project_Tree_Ref;
    end record;
->>>>>>> 3082eeb7
 
    No_Main_Info : constant Main_Info :=
                     (No_File, 0, No_Location, No_Source, No_Project, null);
 
-<<<<<<< HEAD
-      procedure Set_Index (Index : Int);
-
-      procedure Set_Location (Location : Source_Ptr);
-      --  Set the location of the last main added. By default, the location is
-      --  No_Location.
-=======
    package Mains is
       procedure Add_Main
         (Name     : String;
@@ -476,7 +397,6 @@
       --  belong. In particular, for aggregate projects, this isn't necessarily
       --  the main project tree. These can be set to No_Project and null when
       --  not using projects.
->>>>>>> 3082eeb7
 
       procedure Delete;
       --  Empty the table
@@ -494,16 +414,9 @@
       --  of the command line switch.
 
       function Next_Main return String;
-<<<<<<< HEAD
-      --  Increase the index and return the next main. If table is exhausted,
-      --  return an empty string.
-
-      function Get_Index return Int;
-=======
       function Next_Main return Main_Info;
       --  Moves the cursor forward and returns the new current entry. Returns
       --  No_Main_Info there are no more mains in the table.
->>>>>>> 3082eeb7
 
       function Number_Of_Mains (Tree : Project_Tree_Ref) return Natural;
       --  Returns the number of mains in this project tree (if Tree is null, it
@@ -527,16 +440,6 @@
 
    end Mains;
 
-<<<<<<< HEAD
-   ----------------------
-   -- Marking Routines --
-   ----------------------
-
-   procedure Mark (Source_File : File_Name_Type; Index : Int := 0);
-   --  Mark a unit, identified by its source file and, when Index is not 0, the
-   --  index of the unit in the source file. Marking is used to signal that the
-   --  unit has already been inserted in the Q.
-=======
    -----------
    -- Queue --
    -----------
@@ -644,7 +547,6 @@
       procedure Set_Obj_Dir_Busy (Obj_Dir : Path_Name_Type);
       procedure Set_Obj_Dir_Free (Obj_Dir : Path_Name_Type);
       --  Mark Obj_Dir as busy or free (see the parameter to Initialize)
->>>>>>> 3082eeb7
 
       function Element (Rank : Positive) return File_Name_Type;
       --  Get the file name for element of index Rank in the queue

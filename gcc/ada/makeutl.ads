------------------------------------------------------------------------------
--                                                                          --
--                         GNAT COMPILER COMPONENTS                         --
--                                                                          --
--                              M A K E U T L                               --
--                                                                          --
--                                 S p e c                                  --
--                                                                          --
<<<<<<< HEAD
--          Copyright (C) 2004-2006 Free Software Foundation, Inc.          --
=======
--          Copyright (C) 2004-2007, Free Software Foundation, Inc.         --
>>>>>>> 60a98cce
--                                                                          --
-- GNAT is free software;  you can  redistribute it  and/or modify it under --
-- terms of the  GNU General Public License as published  by the Free Soft- --
-- ware  Foundation;  either version 2,  or (at your option) any later ver- --
-- sion.  GNAT is distributed in the hope that it will be useful, but WITH- --
-- OUT ANY WARRANTY;  without even the  implied warranty of MERCHANTABILITY --
-- or FITNESS FOR A PARTICULAR PURPOSE.  See the GNU General Public License --
-- for  more details.  You should have  received  a copy of the GNU General --
-- Public License  distributed with GNAT;  see file COPYING.  If not, write --
-- to  the  Free Software Foundation,  51  Franklin  Street,  Fifth  Floor, --
-- Boston, MA 02110-1301, USA.                                              --
--                                                                          --
-- GNAT was originally developed  by the GNAT team at  New York University. --
-- Extensive contributions were provided by Ada Core Technologies Inc.      --
--                                                                          --
------------------------------------------------------------------------------

with Namet; use Namet;
with Osint;
with Prj;   use Prj;
with Types; use Types;

with GNAT.OS_Lib; use GNAT.OS_Lib;

package Makeutl is

   type Fail_Proc is access procedure
     (S1 : String;
      S2 : String := "";
      S3 : String := "");
   Do_Fail : Fail_Proc := Osint.Fail'Access;
   --  Failing procedure called from procedure Test_If_Relative_Path below.
   --  May be redirected.

   Project_Tree : constant Project_Tree_Ref := new Project_Tree_Data;
   --  The project tree

   Main_Config_Project : Project_Id;
   --  The project id of the main configuration project

   procedure Add
     (Option : String_Access;
      To     : in out String_List_Access;
      Last   : in out Natural);
   procedure Add
     (Option : String;
      To     : in out String_List_Access;
      Last   : in out Natural);
   --  Add a string to a list of strings

   function Create_Name (Name : String) return File_Name_Type;
   function Create_Name (Name : String) return Name_Id;
   function Create_Name (Name : String) return Path_Name_Type;
   --  Get the Name_Id of a name

   function Executable_Prefix_Path return String;
   --  Return the absolute path parent directory of the directory where the
   --  current executable resides, if its directory is named "bin", otherwise
   --  return an empty string.

   procedure Inform (N : Name_Id := No_Name; Msg : String);
   procedure Inform (N : File_Name_Type; Msg : String);
   --  Prints out the program name followed by a colon, N and S

   function Executable_Prefix_Path return String;
   --  Return the absolute path parent directory of the directory where the
   --  current executable resides, if its directory is named "bin", otherwise
   --  return an empty string.

   function Is_External_Assignment (Argv : String) return Boolean;
   --  Verify that an external assignment switch is syntactically correct
   --
   --  Correct forms are:
   --
   --      -Xname=value
   --      -X"name=other value"
   --
   --  Assumptions: 'First = 1, Argv (1 .. 2) = "-X"
   --  When this function returns True, the external assignment has
   --  been entered by a call to Prj.Ext.Add, so that in a project
   --  file, External ("name") will return "value".

   function Linker_Options_Switches
     (Project  : Project_Id;
      In_Tree  : Project_Tree_Ref) return String_List;
   --  Collect the options specified in the Linker'Linker_Options attributes
   --  of project Project, in project tree In_Tree, and in the projects that
   --  it imports directly or indirectly, and returns the result.

   --  Package Mains is used to store the mains specified on the command line
   --  and to retrieve them when a project file is used, to verify that the
   --  files exist and that they belong to a project file.

   function Unit_Index_Of (ALI_File : File_Name_Type) return Int;
   --  Find the index of a unit in a source file. Return zero if the file
   --  is not a multi-unit source file.

   package Mains is

      --  Mains are stored in a table. An index is used to retrieve the mains
      --  from the table.

      procedure Add_Main (Name : String);
      --  Add one main to the table

      procedure Delete;
      --  Empty the table

      procedure Reset;
      --  Reset the index to the beginning of the table

      function Next_Main return String;
      --  Increase the index and return the next main.
      --  If table is exhausted, return an empty string.

      function Number_Of_Mains return Natural;
      --  Returns the number of mains added with Add_Main since the last call
      --  to Delete.

   end Mains;

   procedure Test_If_Relative_Path
     (Switch               : in out String_Access;
      Parent               : String_Access;
      Including_L_Switch   : Boolean := True;
      Including_Non_Switch : Boolean := True);
   --  Test if Switch is a relative search path switch.
   --  If it is, fail if Parent is null, otherwise prepend the path with
   --  Parent. This subprogram is only called when using project files.
   --  For gnatbind switches, Including_L_Switch is False, because the
   --  argument of the -L switch is not a path.

   ----------------------
   -- Marking Routines --
   ----------------------

   procedure Mark (Source_File : File_Name_Type; Index : Int := 0);
   --  Mark a unit, identified by its source file and, when Index is not 0,
   --  the index of the unit in the source file. Marking is used to signal
   --  that the unit has already been inserted in the Q.

   function Is_Marked
     (Source_File : File_Name_Type;
      Index       : Int := 0) return Boolean;
   --  Returns True if the unit was previously marked

   procedure Delete_All_Marks;
   --  Remove all file/index couples marked

end Makeutl;<|MERGE_RESOLUTION|>--- conflicted
+++ resolved
@@ -6,11 +6,7 @@
 --                                                                          --
 --                                 S p e c                                  --
 --                                                                          --
-<<<<<<< HEAD
---          Copyright (C) 2004-2006 Free Software Foundation, Inc.          --
-=======
 --          Copyright (C) 2004-2007, Free Software Foundation, Inc.         --
->>>>>>> 60a98cce
 --                                                                          --
 -- GNAT is free software;  you can  redistribute it  and/or modify it under --
 -- terms of the  GNU General Public License as published  by the Free Soft- --
@@ -74,11 +70,6 @@
    procedure Inform (N : Name_Id := No_Name; Msg : String);
    procedure Inform (N : File_Name_Type; Msg : String);
    --  Prints out the program name followed by a colon, N and S
-
-   function Executable_Prefix_Path return String;
-   --  Return the absolute path parent directory of the directory where the
-   --  current executable resides, if its directory is named "bin", otherwise
-   --  return an empty string.
 
    function Is_External_Assignment (Argv : String) return Boolean;
    --  Verify that an external assignment switch is syntactically correct

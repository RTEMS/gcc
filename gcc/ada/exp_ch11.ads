--- conflicted
+++ resolved
@@ -6,11 +6,7 @@
 --                                                                          --
 --                                 S p e c                                  --
 --                                                                          --
-<<<<<<< HEAD
---          Copyright (C) 1992-2005, Free Software Foundation, Inc.         --
-=======
 --          Copyright (C) 1992-2007, Free Software Foundation, Inc.         --
->>>>>>> 751ff693
 --                                                                          --
 -- GNAT is free software;  you can  redistribute it  and/or modify it under --
 -- terms of the  GNU General Public License as published  by the Free Soft- --
@@ -60,8 +56,6 @@
    --  is also called to expand the special exception handler built for
    --  accept bodies (see Exp_Ch9.Build_Accept_Body).
 
-<<<<<<< HEAD
-=======
    function Find_Local_Handler
      (Ename : Entity_Id;
       Nod   : Node_Id) return Node_Id;
@@ -85,14 +79,11 @@
    --  to determine which Rcheck_nn procedure to call. The returned result is
    --  the exception entity to be passed to Local_Raise.
 
->>>>>>> 751ff693
    function Is_Non_Ada_Error (E : Entity_Id) return Boolean;
    --  This function is provided for Gigi use. It returns True if operating on
    --  VMS, and the argument E is the entity for System.Aux_Dec.Non_Ada_Error.
    --  This is used to generate the special matching code for this exception.
 
-<<<<<<< HEAD
-=======
    procedure Possible_Local_Raise (N : Node_Id; E : Entity_Id);
    --  This procedure is called whenever node N might cause the back end
    --  to generate a local raise for a local Constraint/Program/Storage_Error
@@ -101,5 +92,4 @@
    --  is a local handler marking that it has a local raise. E is the entity
    --  of the corresponding exception.
 
->>>>>>> 751ff693
 end Exp_Ch11;
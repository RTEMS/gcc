--- conflicted
+++ resolved
@@ -6,11 +6,7 @@
 --                                                                          --
 --                                 S p e c                                  --
 --                                                                          --
-<<<<<<< HEAD
---          Copyright (C) 1992-2006, Free Software Foundation, Inc.         --
-=======
 --          Copyright (C) 1992-2007, Free Software Foundation, Inc.         --
->>>>>>> 60a98cce
 --                                                                          --
 -- GNAT is free software;  you can  redistribute it  and/or modify it under --
 -- terms of the  GNU General Public License as published  by the Free Soft- --
@@ -216,14 +212,9 @@
      (Typ   : Entity_Id;
       Iface : Entity_Id) return Boolean;
    --  Ada 2005 (AI-251): Typ must be a tagged record type/subtype and Iface
-<<<<<<< HEAD
-   --  must be an abstract interface type. This function is used to check if
-   --  Typ or some ancestor of Typ implements Iface.
-=======
    --  must be an abstract interface type (or a class-wide abstract interface).
    --  This function is used to check if Typ or some ancestor of Typ implements
    --  Iface (returning True only if so).
->>>>>>> 60a98cce
 
    function Intersect_Types (L, R : Node_Id) return Entity_Id;
    --  Find the common interpretation to two analyzed nodes. If one of the

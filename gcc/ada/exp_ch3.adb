--- conflicted
+++ resolved
@@ -286,12 +286,6 @@
    --  Freeze entities of all predefined primitive operations. This is needed
    --  because the bodies of these operations do not normally do any freezeing.
 
-<<<<<<< HEAD
-   function Stream_Operations_OK (Typ : Entity_Id) return Boolean;
-   --  Check whether stream operations must be emitted for a given type.
-   --  Various restrictions prevent the generation of these operations, as
-   --  a useful optimization or for certification purposes.
-=======
    function Stream_Operation_OK
      (Typ       : Entity_Id;
       Operation : TSS_Name_Type) return Boolean;
@@ -300,7 +294,6 @@
    --  are enforced by this function. Furthermore, various restrictions prevent
    --  the generation of these operations, as a useful optimization or for
    --  certification purposes.
->>>>>>> 8c044a9c
 
    --------------------------
    -- Adjust_Discriminants --
@@ -5144,17 +5137,10 @@
       --  These are the values computed by the procedure Check_Subtype_Bounds
 
       procedure Check_Subtype_Bounds;
-<<<<<<< HEAD
-      --  This procedure examines the subtype T, and its ancestor subtypes
-      --  and derived types to determine the best known information about
-      --  the bounds of the subtype. After the call Lo_Bound is set either
-      --  to No_Uint if no information can be determined, or to a value which
-=======
       --  This procedure examines the subtype T, and its ancestor subtypes and
       --  derived types to determine the best known information about the
       --  bounds of the subtype. After the call Lo_Bound is set either to
       --  No_Uint if no information can be determined, or to a value which
->>>>>>> 8c044a9c
       --  represents a known low bound, i.e. a valid value of the subtype can
       --  not be less than this value. Hi_Bound is similarly set to a known
       --  high bound (valid value cannot be greater than this).
@@ -5256,15 +5242,9 @@
       elsif Is_Scalar_Type (T) then
          pragma Assert (Init_Or_Norm_Scalars);
 
-<<<<<<< HEAD
-         --  Compute size of object. If it is given by the caller, we can
-         --  use it directly, otherwise we use Esize (T) as an estimate. As
-         --  far as we know this covers all cases correctly.
-=======
          --  Compute size of object. If it is given by the caller, we can use
          --  it directly, otherwise we use Esize (T) as an estimate. As far as
          --  we know this covers all cases correctly.
->>>>>>> 8c044a9c
 
          if Size = No_Uint or else Size <= Uint_0 then
             Size_To_Use := UI_Max (Uint_1, Esize (T));
@@ -5292,7 +5272,6 @@
 
             if Lo_Bound /= No_Uint and then Lo_Bound > Uint_0 then
                Val := Make_Integer_Literal (Loc, 0);
-<<<<<<< HEAD
 
             --  Cases where all one bits is the appropriate invalid value
 
@@ -5310,25 +5289,6 @@
             --  For float types, all 1-bits is a NaN (not a number), which is
             --  certainly an appropriately invalid value.
 
-=======
-
-            --  Cases where all one bits is the appropriate invalid value
-
-            --  For modular types, all 1 bits is either invalid or valid. If
-            --  it is valid, then there is nothing that can be done since there
-            --  are no invalid values (we ruled out zero already).
-
-            --  For signed integer types that have no negative values, either
-            --  there is room for negative values, or there is not. If there
-            --  is, then all 1 bits may be interpretecd as minus one, which is
-            --  certainly invalid. Alternatively it is treated as the largest
-            --  positive value, in which case the observation for modular types
-            --  still applies.
-
-            --  For float types, all 1-bits is a NaN (not a number), which is
-            --  certainly an appropriately invalid value.
-
->>>>>>> 8c044a9c
             elsif Is_Unsigned_Type (T)
               or else Is_Floating_Point_Type (T)
               or else Is_Enumeration_Type (T)
@@ -5349,10 +5309,9 @@
 
                begin
                   --  Normally we like to use the most negative number. The
-<<<<<<< HEAD
-                  --  one exception is when this number is in the known subtype
-                  --  range and the largest positive number is not in the known
-                  --  subtype range.
+                  --  one exception is when this number is in the known
+                  --  subtype range and the largest positive number is not in
+                  --  the known subtype range.
 
                   --  For this exceptional case, use largest positive value
 
@@ -5362,20 +5321,6 @@
                   then
                      Val := Make_Integer_Literal (Loc, 2 ** Signed_Size - 1);
 
-=======
-                  --  one exception is when this number is in the known
-                  --  subtype range and the largest positive number is not in
-                  --  the known subtype range.
-
-                  --  For this exceptional case, use largest positive value
-
-                  if Lo_Bound /= No_Uint and then Hi_Bound /= No_Uint
-                    and then Lo_Bound <= (-(2 ** Signed_Size))
-                    and then Hi_Bound < 2 ** Signed_Size
-                  then
-                     Val := Make_Integer_Literal (Loc, 2 ** Signed_Size - 1);
-
->>>>>>> 8c044a9c
                      --  Normal case of largest negative value
 
                   else
@@ -5807,18 +5752,6 @@
 
       --  Specs for dispatching stream attributes
 
-<<<<<<< HEAD
-      if Stream_Operations_OK (Tag_Typ) then
-         Append_To (Res,
-           Predef_Stream_Attr_Spec (Loc, Tag_Typ, TSS_Stream_Read));
-         Append_To (Res,
-           Predef_Stream_Attr_Spec (Loc, Tag_Typ, TSS_Stream_Write));
-         Append_To (Res,
-           Predef_Stream_Attr_Spec (Loc, Tag_Typ, TSS_Stream_Input));
-         Append_To (Res,
-           Predef_Stream_Attr_Spec (Loc, Tag_Typ, TSS_Stream_Output));
-      end if;
-=======
       declare
          Stream_Op_TSS_Names :
            constant array (Integer range <>) of TSS_Name_Type :=
@@ -5835,7 +5768,6 @@
             end if;
          end loop;
       end;
->>>>>>> 8c044a9c
 
       --  Spec of "=" if expanded if the type is not limited and if a
       --  user defined "=" was not already declared for the non-full
@@ -6341,12 +6273,6 @@
       --  Bodies for Dispatching stream IO routines. We need these only for
       --  non-limited types (in the limited case there is no dispatching).
       --  We also skip them if dispatching or finalization are not available.
-<<<<<<< HEAD
-
-      if Stream_Operations_OK (Tag_Typ) then
-         if No (TSS (Tag_Typ, TSS_Stream_Read)) then
-            Build_Record_Read_Procedure (Loc, Tag_Typ, Decl, Ent);
-=======
 
       if Stream_Operation_OK (Tag_Typ, TSS_Stream_Read)
         and then No (TSS (Tag_Typ, TSS_Stream_Read))
@@ -6371,7 +6297,6 @@
          then
             Build_Record_Or_Elementary_Input_Function
               (Loc, Tag_Typ, Decl, Ent);
->>>>>>> 8c044a9c
             Append_To (Res, Decl);
          end if;
 
@@ -6590,16 +6515,6 @@
       return Res;
    end Predefined_Primitive_Freeze;
 
-<<<<<<< HEAD
-   --------------------------
-   -- Stream_Operations_OK --
-   --------------------------
-
-   function Stream_Operations_OK (Typ : Entity_Id) return Boolean is
-   begin
-      return
-        not Is_Limited_Type (Typ)
-=======
    -------------------------
    -- Stream_Operation_OK --
    -------------------------
@@ -6626,14 +6541,9 @@
       return
         not (Is_Limited_Type (Typ)
                and then not Has_Inheritable_Stream_Attribute)
->>>>>>> 8c044a9c
           and then RTE_Available (RE_Tag)
           and then RTE_Available (RE_Root_Stream_Type)
           and then not Restriction_Active (No_Dispatch)
           and then not Restriction_Active (No_Streams);
-<<<<<<< HEAD
-   end Stream_Operations_OK;
-=======
    end Stream_Operation_OK;
->>>>>>> 8c044a9c
 end Exp_Ch3;
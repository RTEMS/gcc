--- conflicted
+++ resolved
@@ -6,11 +6,7 @@
 --                                                                          --
 --                                  B o d y                                 --
 --                                                                          --
-<<<<<<< HEAD
---          Copyright (C) 1992-2009, Free Software Foundation, Inc.         --
-=======
 --          Copyright (C) 1992-2010, Free Software Foundation, Inc.         --
->>>>>>> 03d20231
 --                                                                          --
 -- GNARL is free software; you can  redistribute it  and/or modify it under --
 -- terms of the  GNU General Public License as published  by the Free Soft- --
@@ -814,13 +810,10 @@
       end if;
 
       Self_ID.Common.LL.Thread_Id := GetCurrentThreadId;
-<<<<<<< HEAD
-=======
 
       Get_Stack_Bounds
         (Self_ID.Common.Compiler_Data.Pri_Stack_Info.Base'Address,
          Self_ID.Common.Compiler_Data.Pri_Stack_Info.Limit'Address);
->>>>>>> 03d20231
    end Enter_Task;
 
    --------------

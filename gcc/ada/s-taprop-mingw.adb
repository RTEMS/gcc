------------------------------------------------------------------------------
--                                                                          --
--                 GNAT RUN-TIME LIBRARY (GNARL) COMPONENTS                 --
--                                                                          --
--     S Y S T E M . T A S K _ P R I M I T I V E S . O P E R A T I O N S    --
--                                                                          --
--                                  B o d y                                 --
--                                                                          --
<<<<<<< HEAD
--         Copyright (C) 1992-2005, Free Software Foundation, Inc.          --
=======
--         Copyright (C) 1992-2006, Free Software Foundation, Inc.          --
>>>>>>> c355071f
--                                                                          --
-- GNARL is free software; you can  redistribute it  and/or modify it under --
-- terms of the  GNU General Public License as published  by the Free Soft- --
-- ware  Foundation;  either version 2,  or (at your option) any later ver- --
-- sion. GNARL is distributed in the hope that it will be useful, but WITH- --
-- OUT ANY WARRANTY;  without even the  implied warranty of MERCHANTABILITY --
-- or FITNESS FOR A PARTICULAR PURPOSE.  See the GNU General Public License --
-- for  more details.  You should have  received  a copy of the GNU General --
-- Public License  distributed with GNARL; see file COPYING.  If not, write --
-- to  the  Free Software Foundation,  51  Franklin  Street,  Fifth  Floor, --
-- Boston, MA 02110-1301, USA.                                              --
--                                                                          --
-- As a special exception,  if other files  instantiate  generics from this --
-- unit, or you link  this unit with other files  to produce an executable, --
-- this  unit  does not  by itself cause  the resulting  executable  to  be --
-- covered  by the  GNU  General  Public  License.  This exception does not --
-- however invalidate  any other reasons why  the executable file  might be --
-- covered by the  GNU Public License.                                      --
--                                                                          --
-- GNARL was developed by the GNARL team at Florida State University.       --
-- Extensive contributions were provided by Ada Core Technologies, Inc.     --
--                                                                          --
------------------------------------------------------------------------------

--  This is a NT (native) version of this package

--  This package contains all the GNULL primitives that interface directly
--  with the underlying OS.

pragma Polling (Off);
--  Turn off polling, we do not want ATC polling to take place during
--  tasking operations. It causes infinite loops and other problems.

with System.Tasking.Debug;
--  used for Known_Tasks

with System.OS_Primitives;
--  used for Delay_Modes

with Interfaces.C;
--  used for int
--           size_t

with Interfaces.C.Strings;
--  used for Null_Ptr

with System.Task_Info;
--  used for Unspecified_Task_Info

<<<<<<< HEAD
with System.Task_Info;
--  used for Unspecified_Task_Info
=======
with System.Interrupt_Management;
--  used for Initialize

with System.Soft_Links;
--  used for Abort_Defer/Undefer

--  We use System.Soft_Links instead of System.Tasking.Initialization
--  because the later is a higher level package that we shouldn't depend on.
--  For example when using the restricted run time, it is replaced by
--  System.Tasking.Restricted.Stages.
>>>>>>> c355071f

with Unchecked_Deallocation;

package body System.Task_Primitives.Operations is

   package SSL renames System.Soft_Links;

   use System.Tasking.Debug;
   use System.Tasking;
   use Interfaces.C;
   use Interfaces.C.Strings;
   use System.OS_Interface;
   use System.Parameters;
   use System.OS_Primitives;

   pragma Link_With ("-Xlinker --stack=0x200000,0x1000");
   --  Change the default stack size (2 MB) for tasking programs on Windows.
   --  This allows about 1000 tasks running at the same time. Note that
   --  we set the stack size for non tasking programs on System unit.
<<<<<<< HEAD
=======
   --  Also note that under Windows XP, we use a Windows XP extension to
   --  specify the stack size on a per task basis, as done under other OSes.
>>>>>>> c355071f

   ----------------
   -- Local Data --
   ----------------

   Environment_Task_Id : Task_Id;
   --  A variable to hold Task_Id for the environment task

   Single_RTS_Lock : aliased RTS_Lock;
   --  This is a lock to allow only one thread of control in the RTS at
   --  a time; it is used to execute in mutual exclusion from all other tasks.
   --  Used mainly in Single_Lock mode, but also to protect All_Tasks_List

   Time_Slice_Val : Integer;
   pragma Import (C, Time_Slice_Val, "__gl_time_slice_val");

   Dispatching_Policy : Character;
   pragma Import (C, Dispatching_Policy, "__gl_task_dispatching_policy");

<<<<<<< HEAD
=======
   function Get_Policy (Prio : System.Any_Priority) return Character;
   pragma Import (C, Get_Policy, "__gnat_get_specific_dispatching");
   --  Get priority specific dispatching policy

>>>>>>> c355071f
   Foreign_Task_Elaborated : aliased Boolean := True;
   --  Used to identified fake tasks (i.e., non-Ada Threads)

   ------------------------------------
   -- The thread local storage index --
   ------------------------------------

   TlsIndex : DWORD;
   pragma Export (Ada, TlsIndex);
   --  To ensure that this variable won't be local to this package, since
   --  in some cases, inlining forces this variable to be global anyway.

   --------------------
   -- Local Packages --
   --------------------

   package Specific is

      function Is_Valid_Task return Boolean;
      pragma Inline (Is_Valid_Task);
      --  Does executing thread have a TCB?

      procedure Set (Self_Id : Task_Id);
      pragma Inline (Set);
      --  Set the self id for the current task

   end Specific;

   package body Specific is

      function Is_Valid_Task return Boolean is
      begin
         return TlsGetValue (TlsIndex) /= System.Null_Address;
      end Is_Valid_Task;

      procedure Set (Self_Id : Task_Id) is
         Succeeded : BOOL;
      begin
         Succeeded := TlsSetValue (TlsIndex, To_Address (Self_Id));
         pragma Assert (Succeeded = True);
      end Set;

   end Specific;

   ---------------------------------
   -- Support for foreign threads --
   ---------------------------------

   function Register_Foreign_Thread (Thread : Thread_Id) return Task_Id;
   --  Allocate and Initialize a new ATCB for the current Thread

   function Register_Foreign_Thread
     (Thread : Thread_Id) return Task_Id is separate;

   ----------------------------------
   -- Condition Variable Functions --
   ----------------------------------

   procedure Initialize_Cond (Cond : access Condition_Variable);
   --  Initialize given condition variable Cond

   procedure Finalize_Cond (Cond : access Condition_Variable);
   --  Finalize given condition variable Cond

   procedure Cond_Signal (Cond : access Condition_Variable);
   --  Signal condition variable Cond

   procedure Cond_Wait
     (Cond : access Condition_Variable;
      L    : access RTS_Lock);
   --  Wait on conditional variable Cond, using lock L

   procedure Cond_Timed_Wait
     (Cond      : access Condition_Variable;
      L         : access RTS_Lock;
      Rel_Time  : Duration;
      Timed_Out : out Boolean;
      Status    : out Integer);
   --  Do timed wait on condition variable Cond using lock L. The duration
   --  of the timed wait is given by Rel_Time. When the condition is
   --  signalled, Timed_Out shows whether or not a time out occurred.
   --  Status is only valid if Timed_Out is False, in which case it
   --  shows whether Cond_Timed_Wait completed successfully.

   ---------------------
   -- Initialize_Cond --
   ---------------------

   procedure Initialize_Cond (Cond : access Condition_Variable) is
      hEvent : HANDLE;

   begin
      hEvent := CreateEvent (null, True, False, Null_Ptr);
      pragma Assert (hEvent /= 0);
      Cond.all := Condition_Variable (hEvent);
   end Initialize_Cond;

   -------------------
   -- Finalize_Cond --
   -------------------

   --  No such problem here, DosCloseEventSem has been derived.
   --  What does such refer to in above comment???

   procedure Finalize_Cond (Cond : access Condition_Variable) is
      Result : BOOL;
   begin
      Result := CloseHandle (HANDLE (Cond.all));
      pragma Assert (Result = True);
   end Finalize_Cond;

   -----------------
   -- Cond_Signal --
   -----------------

   procedure Cond_Signal (Cond : access Condition_Variable) is
      Result : BOOL;
   begin
      Result := SetEvent (HANDLE (Cond.all));
      pragma Assert (Result = True);
   end Cond_Signal;

   ---------------
   -- Cond_Wait --
   ---------------

   --  Pre-assertion: Cond is posted
   --                 L is locked.

   --  Post-assertion: Cond is posted
   --                  L is locked.

   procedure Cond_Wait
     (Cond : access Condition_Variable;
      L    : access RTS_Lock)
   is
      Result      : DWORD;
      Result_Bool : BOOL;

   begin
      --  Must reset Cond BEFORE L is unlocked

      Result_Bool := ResetEvent (HANDLE (Cond.all));
      pragma Assert (Result_Bool = True);
      Unlock (L);

      --  No problem if we are interrupted here: if the condition is signaled,
      --  WaitForSingleObject will simply not block

      Result := WaitForSingleObject (HANDLE (Cond.all), Wait_Infinite);
      pragma Assert (Result = 0);

      Write_Lock (L);
   end Cond_Wait;

   ---------------------
   -- Cond_Timed_Wait --
   ---------------------

   --  Pre-assertion: Cond is posted
   --                 L is locked.

   --  Post-assertion: Cond is posted
   --                  L is locked.

   procedure Cond_Timed_Wait
     (Cond      : access Condition_Variable;
      L         : access RTS_Lock;
      Rel_Time  : Duration;
      Timed_Out : out Boolean;
      Status    : out Integer)
   is
      Time_Out_Max : constant DWORD := 16#FFFF0000#;
      --  NT 4 cannot handle timeout values that are too large,
      --  e.g. DWORD'Last - 1

      Time_Out     : DWORD;
      Result       : BOOL;
      Wait_Result  : DWORD;

   begin
      --  Must reset Cond BEFORE L is unlocked

      Result := ResetEvent (HANDLE (Cond.all));
      pragma Assert (Result = True);
      Unlock (L);

      --  No problem if we are interrupted here: if the condition is signaled,
      --  WaitForSingleObject will simply not block

      if Rel_Time <= 0.0 then
         Timed_Out := True;
         Wait_Result := 0;

      else
         if Rel_Time >= Duration (Time_Out_Max) / 1000 then
            Time_Out := Time_Out_Max;
         else
            Time_Out := DWORD (Rel_Time * 1000);
         end if;

         Wait_Result := WaitForSingleObject (HANDLE (Cond.all), Time_Out);

         if Wait_Result = WAIT_TIMEOUT then
            Timed_Out := True;
            Wait_Result := 0;
         else
            Timed_Out := False;
         end if;
      end if;

      Write_Lock (L);

      --  Ensure post-condition

      if Timed_Out then
         Result := SetEvent (HANDLE (Cond.all));
         pragma Assert (Result = True);
      end if;

      Status := Integer (Wait_Result);
   end Cond_Timed_Wait;

   ------------------
   -- Stack_Guard  --
   ------------------

   --  The underlying thread system sets a guard page at the
   --  bottom of a thread stack, so nothing is needed.
   --  ??? Check the comment above

   procedure Stack_Guard (T : ST.Task_Id; On : Boolean) is
      pragma Warnings (Off, T);
      pragma Warnings (Off, On);

   begin
      null;
   end Stack_Guard;

   --------------------
   -- Get_Thread_Id  --
   --------------------

   function Get_Thread_Id (T : ST.Task_Id) return OSI.Thread_Id is
   begin
      return T.Common.LL.Thread;
   end Get_Thread_Id;

   ----------
   -- Self --
   ----------

   function Self return Task_Id is
      Self_Id : constant Task_Id := To_Task_Id (TlsGetValue (TlsIndex));
   begin
      if Self_Id = null then
         return Register_Foreign_Thread (GetCurrentThread);
      else
         return Self_Id;
      end if;
   end Self;

   ---------------------
   -- Initialize_Lock --
   ---------------------

   --  Note: mutexes and cond_variables needed per-task basis are
   --  initialized in Intialize_TCB and the Storage_Error is handled.
   --  Other mutexes (such as RTS_Lock, Memory_Lock...) used in
   --  the RTS is initialized before any status change of RTS.
   --  Therefore raising Storage_Error in the following routines
   --  should be able to be handled safely.

   procedure Initialize_Lock
     (Prio : System.Any_Priority;
      L    : access Lock)
   is
   begin
      InitializeCriticalSection (L.Mutex'Access);
      L.Owner_Priority := 0;
      L.Priority := Prio;
   end Initialize_Lock;

   procedure Initialize_Lock (L : access RTS_Lock; Level : Lock_Level) is
      pragma Unreferenced (Level);
   begin
      InitializeCriticalSection (CRITICAL_SECTION (L.all)'Unrestricted_Access);
   end Initialize_Lock;

   -------------------
   -- Finalize_Lock --
   -------------------

   procedure Finalize_Lock (L : access Lock) is
   begin
      DeleteCriticalSection (L.Mutex'Access);
   end Finalize_Lock;

   procedure Finalize_Lock (L : access RTS_Lock) is
   begin
      DeleteCriticalSection (CRITICAL_SECTION (L.all)'Unrestricted_Access);
   end Finalize_Lock;

   ----------------
   -- Write_Lock --
   ----------------

   procedure Write_Lock (L : access Lock; Ceiling_Violation : out Boolean) is
   begin
      L.Owner_Priority := Get_Priority (Self);

      if L.Priority < L.Owner_Priority then
         Ceiling_Violation := True;
         return;
      end if;

      EnterCriticalSection (L.Mutex'Access);

      Ceiling_Violation := False;
   end Write_Lock;

   procedure Write_Lock
     (L           : access RTS_Lock;
      Global_Lock : Boolean := False)
   is
   begin
      if not Single_Lock or else Global_Lock then
         EnterCriticalSection (CRITICAL_SECTION (L.all)'Unrestricted_Access);
      end if;
   end Write_Lock;

   procedure Write_Lock (T : Task_Id) is
   begin
      if not Single_Lock then
         EnterCriticalSection
           (CRITICAL_SECTION (T.Common.LL.L)'Unrestricted_Access);
      end if;
   end Write_Lock;

   ---------------
   -- Read_Lock --
   ---------------

   procedure Read_Lock (L : access Lock; Ceiling_Violation : out Boolean) is
   begin
      Write_Lock (L, Ceiling_Violation);
   end Read_Lock;

   ------------
   -- Unlock --
   ------------

   procedure Unlock (L : access Lock) is
   begin
      LeaveCriticalSection (L.Mutex'Access);
   end Unlock;

   procedure Unlock (L : access RTS_Lock; Global_Lock : Boolean := False) is
   begin
      if not Single_Lock or else Global_Lock then
         LeaveCriticalSection (CRITICAL_SECTION (L.all)'Unrestricted_Access);
      end if;
   end Unlock;

   procedure Unlock (T : Task_Id) is
   begin
      if not Single_Lock then
         LeaveCriticalSection
           (CRITICAL_SECTION (T.Common.LL.L)'Unrestricted_Access);
      end if;
   end Unlock;

   -----------
   -- Sleep --
   -----------

   procedure Sleep
     (Self_ID : Task_Id;
      Reason  : System.Tasking.Task_States)
   is
      pragma Unreferenced (Reason);

   begin
      pragma Assert (Self_ID = Self);

      if Single_Lock then
         Cond_Wait (Self_ID.Common.LL.CV'Access, Single_RTS_Lock'Access);
      else
         Cond_Wait (Self_ID.Common.LL.CV'Access, Self_ID.Common.LL.L'Access);
      end if;

      if Self_ID.Deferral_Level = 0
        and then Self_ID.Pending_ATC_Level < Self_ID.ATC_Nesting_Level
      then
         Unlock (Self_ID);
         raise Standard'Abort_Signal;
      end if;
   end Sleep;

   -----------------
   -- Timed_Sleep --
   -----------------

   --  This is for use within the run-time system, so abort is
   --  assumed to be already deferred, and the caller should be
   --  holding its own ATCB lock.

   procedure Timed_Sleep
     (Self_ID  : Task_Id;
      Time     : Duration;
      Mode     : ST.Delay_Modes;
      Reason   : System.Tasking.Task_States;
      Timedout : out Boolean;
      Yielded  : out Boolean)
   is
      pragma Unreferenced (Reason);
      Check_Time : Duration := Monotonic_Clock;
      Rel_Time   : Duration;
      Abs_Time   : Duration;
      Result     : Integer;

      Local_Timedout : Boolean;

   begin
      Timedout := True;
      Yielded  := False;

      if Mode = Relative then
         Rel_Time := Time;
         Abs_Time := Duration'Min (Time, Max_Sensible_Delay) + Check_Time;
      else
         Rel_Time := Time - Check_Time;
         Abs_Time := Time;
      end if;

      if Rel_Time > 0.0 then
         loop
            exit when Self_ID.Pending_ATC_Level < Self_ID.ATC_Nesting_Level
              or else Self_ID.Pending_Priority_Change;

            if Single_Lock then
               Cond_Timed_Wait (Self_ID.Common.LL.CV'Access,
                 Single_RTS_Lock'Access, Rel_Time, Local_Timedout, Result);
            else
               Cond_Timed_Wait (Self_ID.Common.LL.CV'Access,
                 Self_ID.Common.LL.L'Access, Rel_Time, Local_Timedout, Result);
            end if;

            Check_Time := Monotonic_Clock;
            exit when Abs_Time <= Check_Time;

            if not Local_Timedout then

               --  Somebody may have called Wakeup for us

               Timedout := False;
               exit;
            end if;

            Rel_Time := Abs_Time - Check_Time;
         end loop;
      end if;
   end Timed_Sleep;

   -----------------
   -- Timed_Delay --
   -----------------

   procedure Timed_Delay
     (Self_ID : Task_Id;
      Time    : Duration;
      Mode    : ST.Delay_Modes)
   is
      Check_Time : Duration := Monotonic_Clock;
      Rel_Time   : Duration;
      Abs_Time   : Duration;
      Timedout   : Boolean;

<<<<<<< HEAD
=======
      Result : Integer;
      pragma Warnings (Off, Integer);

>>>>>>> c355071f
   begin
      if Single_Lock then
         Lock_RTS;
      end if;

      Write_Lock (Self_ID);

      if Mode = Relative then
         Rel_Time := Time;
         Abs_Time := Time + Check_Time;
      else
         Rel_Time := Time - Check_Time;
         Abs_Time := Time;
      end if;

      if Rel_Time > 0.0 then
         Self_ID.Common.State := Delay_Sleep;

         loop
            if Self_ID.Pending_Priority_Change then
               Self_ID.Pending_Priority_Change := False;
               Self_ID.Common.Base_Priority := Self_ID.New_Base_Priority;
               Set_Priority (Self_ID, Self_ID.Common.Base_Priority);
            end if;

            exit when Self_ID.Pending_ATC_Level < Self_ID.ATC_Nesting_Level;

            if Single_Lock then
               Cond_Timed_Wait (Self_ID.Common.LL.CV'Access,
                                Single_RTS_Lock'Access,
                                Rel_Time, Timedout, Result);
            else
               Cond_Timed_Wait (Self_ID.Common.LL.CV'Access,
                                Self_ID.Common.LL.L'Access,
                                Rel_Time, Timedout, Result);
            end if;

            Check_Time := Monotonic_Clock;
            exit when Abs_Time <= Check_Time;

            Rel_Time := Abs_Time - Check_Time;
         end loop;

         Self_ID.Common.State := Runnable;
      end if;

      Unlock (Self_ID);

      if Single_Lock then
         Unlock_RTS;
      end if;

      Yield;
   end Timed_Delay;

   ------------
   -- Wakeup --
   ------------

   procedure Wakeup (T : Task_Id; Reason : System.Tasking.Task_States) is
      pragma Unreferenced (Reason);
   begin
      Cond_Signal (T.Common.LL.CV'Access);
   end Wakeup;

   -----------
   -- Yield --
   -----------

   procedure Yield (Do_Yield : Boolean := True) is
   begin
      if Do_Yield then
         Sleep (0);
      end if;
   end Yield;

   ------------------
   -- Set_Priority --
   ------------------

   type Prio_Array_Type is array (System.Any_Priority) of Integer;
   pragma Atomic_Components (Prio_Array_Type);

   Prio_Array : Prio_Array_Type;
   --  Global array containing the id of the currently running task for
   --  each priority.
   --
   --  Note: we assume that we are on a single processor with run-til-blocked
   --  scheduling.

   procedure Set_Priority
     (T                   : Task_Id;
      Prio                : System.Any_Priority;
      Loss_Of_Inheritance : Boolean := False)
   is
      Res        : BOOL;
      Array_Item : Integer;

   begin
      Res := SetThreadPriority
        (T.Common.LL.Thread, Interfaces.C.int (Underlying_Priorities (Prio)));
      pragma Assert (Res = True);

<<<<<<< HEAD
      if Dispatching_Policy = 'F' then
=======
      if Dispatching_Policy = 'F' or else Get_Policy (Prio) = 'F' then
>>>>>>> c355071f

         --  Annex D requirement [RM D.2.2 par. 9]:
         --    If the task drops its priority due to the loss of inherited
         --    priority, it is added at the head of the ready queue for its
         --    new active priority.

         if Loss_Of_Inheritance
           and then Prio < T.Common.Current_Priority
         then
            Array_Item := Prio_Array (T.Common.Base_Priority) + 1;
            Prio_Array (T.Common.Base_Priority) := Array_Item;

            loop
               --  Let some processes a chance to arrive

               Yield;

               --  Then wait for our turn to proceed

               exit when Array_Item = Prio_Array (T.Common.Base_Priority)
                 or else Prio_Array (T.Common.Base_Priority) = 1;
            end loop;

            Prio_Array (T.Common.Base_Priority) :=
              Prio_Array (T.Common.Base_Priority) - 1;
         end if;
      end if;

      T.Common.Current_Priority := Prio;
   end Set_Priority;

   ------------------
   -- Get_Priority --
   ------------------

   function Get_Priority (T : Task_Id) return System.Any_Priority is
   begin
      return T.Common.Current_Priority;
   end Get_Priority;

   ----------------
   -- Enter_Task --
   ----------------

   --  There were two paths were we needed to call Enter_Task :
   --  1) from System.Task_Primitives.Operations.Initialize
   --  2) from System.Tasking.Stages.Task_Wrapper

   --  The thread initialisation has to be done only for the first case.

   --  This is because the GetCurrentThread NT call does not return the real
   --  thread handler but only a "pseudo" one. It is not possible to release
   --  the thread handle and free the system ressources from this "pseudo"
   --  handle. So we really want to keep the real thread handle set in
   --  System.Task_Primitives.Operations.Create_Task during thread creation.

   procedure Enter_Task (Self_ID : Task_Id) is
      procedure Init_Float;
      pragma Import (C, Init_Float, "__gnat_init_float");
      --  Properly initializes the FPU for x86 systems

   begin
      Specific.Set (Self_ID);
      Init_Float;

      Self_ID.Common.LL.Thread_Id := GetCurrentThreadId;

      Lock_RTS;

      for J in Known_Tasks'Range loop
         if Known_Tasks (J) = null then
            Known_Tasks (J) := Self_ID;
            Self_ID.Known_Tasks_Index := J;
            exit;
         end if;
      end loop;

      Unlock_RTS;
   end Enter_Task;

   --------------
   -- New_ATCB --
   --------------

   function New_ATCB (Entry_Num : Task_Entry_Index) return Task_Id is
   begin
      return new Ada_Task_Control_Block (Entry_Num);
   end New_ATCB;

   -------------------
   -- Is_Valid_Task --
   -------------------

   function Is_Valid_Task return Boolean renames Specific.Is_Valid_Task;

   -----------------------------
   -- Register_Foreign_Thread --
   -----------------------------

   function Register_Foreign_Thread return Task_Id is
   begin
      if Is_Valid_Task then
         return Self;
      else
         return Register_Foreign_Thread (GetCurrentThread);
      end if;
   end Register_Foreign_Thread;

   --------------------
   -- Initialize_TCB --
   --------------------

   procedure Initialize_TCB (Self_ID : Task_Id; Succeeded : out Boolean) is
   begin
      --  Initialize thread ID to 0, this is needed to detect threads that
      --  are not yet activated.

      Self_ID.Common.LL.Thread := 0;

      Initialize_Cond (Self_ID.Common.LL.CV'Access);

      if not Single_Lock then
         Initialize_Lock (Self_ID.Common.LL.L'Access, ATCB_Level);
      end if;

      Succeeded := True;
   end Initialize_TCB;

   -----------------
   -- Create_Task --
   -----------------

   procedure Create_Task
     (T          : Task_Id;
      Wrapper    : System.Address;
      Stack_Size : System.Parameters.Size_Type;
      Priority   : System.Any_Priority;
      Succeeded  : out Boolean)
   is
      Initial_Stack_Size : constant := 1024;
      --  We set the initial stack size to 1024. On Windows version prior to XP
      --  there is no way to fix a task stack size. Only the initial stack size
      --  can be set, the operating system will raise the task stack size if
      --  needed.

      function Is_Windows_XP return Integer;
      pragma Import (C, Is_Windows_XP, "__gnat_is_windows_xp");
      --  Returns 1 if running on Windows XP

      hTask          : HANDLE;
      TaskId         : aliased DWORD;
      pTaskParameter : System.OS_Interface.PVOID;
      Result         : DWORD;
      Entry_Point    : PTHREAD_START_ROUTINE;

   begin
      pTaskParameter := To_Address (T);

      Entry_Point := To_PTHREAD_START_ROUTINE (Wrapper);

      if Is_Windows_XP = 1 then
         hTask := CreateThread
           (null,
            DWORD (Stack_Size),
            Entry_Point,
            pTaskParameter,
            DWORD (Create_Suspended) or
              DWORD (Stack_Size_Param_Is_A_Reservation),
            TaskId'Unchecked_Access);
      else
         hTask := CreateThread
           (null,
            Initial_Stack_Size,
            Entry_Point,
            pTaskParameter,
            DWORD (Create_Suspended),
            TaskId'Unchecked_Access);
      end if;

      --  Step 1: Create the thread in blocked mode

      if hTask = 0 then
         raise Storage_Error;
      end if;

      --  Step 2: set its TCB

      T.Common.LL.Thread := hTask;

      --  Step 3: set its priority (child has inherited priority from parent)

      Set_Priority (T, Priority);

<<<<<<< HEAD
      if Time_Slice_Val = 0 or else Dispatching_Policy = 'F' then
         --  Here we need Annex E semantics so we disable the NT priority
=======
      if Time_Slice_Val = 0
        or else Dispatching_Policy = 'F'
        or else Get_Policy (Priority) = 'F'
      then
         --  Here we need Annex D semantics so we disable the NT priority
>>>>>>> c355071f
         --  boost. A priority boost is temporarily given by the system to a
         --  thread when it is taken out of a wait state.

         SetThreadPriorityBoost (hTask, DisablePriorityBoost => True);
      end if;

      --  Step 4: Now, start it for good:

      Result := ResumeThread (hTask);
      pragma Assert (Result = 1);

      Succeeded := Result = 1;
   end Create_Task;

   ------------------
   -- Finalize_TCB --
   ------------------

   procedure Finalize_TCB (T : Task_Id) is
      Self_ID   : Task_Id := T;
      Result    : DWORD;
      Succeeded : BOOL;
      Is_Self   : constant Boolean := T = Self;

      procedure Free is new
        Unchecked_Deallocation (Ada_Task_Control_Block, Task_Id);

   begin
      if not Single_Lock then
         Finalize_Lock (T.Common.LL.L'Access);
      end if;

      Finalize_Cond (T.Common.LL.CV'Access);

      if T.Known_Tasks_Index /= -1 then
         Known_Tasks (T.Known_Tasks_Index) := null;
      end if;

      if Self_ID.Common.LL.Thread /= 0 then

         --  This task has been activated. Wait for the thread to terminate
         --  then close it. this is needed to release system ressources.

         Result := WaitForSingleObject (T.Common.LL.Thread, Wait_Infinite);
         pragma Assert (Result /= WAIT_FAILED);
         Succeeded := CloseHandle (T.Common.LL.Thread);
         pragma Assert (Succeeded = True);
      end if;

      Free (Self_ID);

      if Is_Self then
         Specific.Set (null);
      end if;
   end Finalize_TCB;

   ---------------
   -- Exit_Task --
   ---------------

   procedure Exit_Task is
   begin
      Specific.Set (null);
   end Exit_Task;

   ----------------
   -- Abort_Task --
   ----------------

   procedure Abort_Task (T : Task_Id) is
      pragma Unreferenced (T);
   begin
      null;
   end Abort_Task;

   ----------------------
   -- Environment_Task --
   ----------------------

   function Environment_Task return Task_Id is
   begin
      return Environment_Task_Id;
   end Environment_Task;

   --------------
   -- Lock_RTS --
   --------------

   procedure Lock_RTS is
   begin
      Write_Lock (Single_RTS_Lock'Access, Global_Lock => True);
   end Lock_RTS;

   ----------------
   -- Unlock_RTS --
   ----------------

   procedure Unlock_RTS is
   begin
      Unlock (Single_RTS_Lock'Access, Global_Lock => True);
   end Unlock_RTS;

   ----------------
   -- Initialize --
   ----------------

   procedure Initialize (Environment_Task : Task_Id) is
      Discard : BOOL;
      pragma Unreferenced (Discard);

   begin
      Environment_Task_Id := Environment_Task;
      OS_Primitives.Initialize;
<<<<<<< HEAD
=======
      Interrupt_Management.Initialize;
>>>>>>> c355071f

      if Time_Slice_Val = 0 or else Dispatching_Policy = 'F' then

         --  Here we need Annex D semantics, switch the current process to the
         --  High_Priority_Class.

         Discard :=
           OS_Interface.SetPriorityClass
             (GetCurrentProcess, High_Priority_Class);

         --  ??? In theory it should be possible to use the priority class
         --  Realtime_Priority_Class but we suspect a bug in the NT scheduler
         --  which prevents (in some obscure cases) a thread to get on top of
         --  the running queue by another thread of lower priority. For
         --  example cxd8002 ACATS test freeze.
      end if;

      TlsIndex := TlsAlloc;

      --  Initialize the lock used to synchronize chain of all ATCBs

      Initialize_Lock (Single_RTS_Lock'Access, RTS_Lock_Level);

      Environment_Task.Common.LL.Thread := GetCurrentThread;
      Enter_Task (Environment_Task);
   end Initialize;

   ---------------------
   -- Monotonic_Clock --
   ---------------------

   function Monotonic_Clock return Duration
     renames System.OS_Primitives.Monotonic_Clock;

   -------------------
   -- RT_Resolution --
   -------------------

   function RT_Resolution return Duration is
   begin
      return 0.000_001; --  1 micro-second
   end RT_Resolution;

   ----------------
   -- Initialize --
   ----------------

   procedure Initialize (S : in out Suspension_Object) is
   begin
      --  Initialize internal state. It is always initialized to False (ARM
      --  D.10 par. 6).

      S.State := False;
      S.Waiting := False;

      --  Initialize internal mutex

      InitializeCriticalSection (S.L'Access);

      --  Initialize internal condition variable

      S.CV := CreateEvent (null, True, False, Null_Ptr);
      pragma Assert (S.CV /= 0);
   end Initialize;

   --------------
   -- Finalize --
   --------------

   procedure Finalize (S : in out Suspension_Object) is
      Result : BOOL;
   begin
      --  Destroy internal mutex

      DeleteCriticalSection (S.L'Access);

      --  Destroy internal condition variable

      Result := CloseHandle (S.CV);
      pragma Assert (Result = True);
   end Finalize;

   -------------------
   -- Current_State --
   -------------------

   function Current_State (S : Suspension_Object) return Boolean is
   begin
      --  We do not want to use lock on this read operation. State is marked
      --  as Atomic so that we ensure that the value retrieved is correct.

      return S.State;
   end Current_State;

   ---------------
   -- Set_False --
   ---------------

   procedure Set_False (S : in out Suspension_Object) is
   begin
<<<<<<< HEAD
=======
      SSL.Abort_Defer.all;

>>>>>>> c355071f
      EnterCriticalSection (S.L'Access);

      S.State := False;

      LeaveCriticalSection (S.L'Access);
<<<<<<< HEAD
=======

      SSL.Abort_Undefer.all;
>>>>>>> c355071f
   end Set_False;

   --------------
   -- Set_True --
   --------------

   procedure Set_True (S : in out Suspension_Object) is
      Result : BOOL;
   begin
<<<<<<< HEAD
=======
      SSL.Abort_Defer.all;

>>>>>>> c355071f
      EnterCriticalSection (S.L'Access);

      --  If there is already a task waiting on this suspension object then
      --  we resume it, leaving the state of the suspension object to False,
      --  as it is specified in ARM D.10 par. 9. Otherwise, it just leaves
      --  the state to True.

      if S.Waiting then
         S.Waiting := False;
         S.State := False;

         Result := SetEvent (S.CV);
         pragma Assert (Result = True);
      else
         S.State := True;
      end if;

      LeaveCriticalSection (S.L'Access);
<<<<<<< HEAD
=======

      SSL.Abort_Undefer.all;
>>>>>>> c355071f
   end Set_True;

   ------------------------
   -- Suspend_Until_True --
   ------------------------

   procedure Suspend_Until_True (S : in out Suspension_Object) is
      Result      : DWORD;
      Result_Bool : BOOL;
   begin
<<<<<<< HEAD
=======
      SSL.Abort_Defer.all;

>>>>>>> c355071f
      EnterCriticalSection (S.L'Access);

      if S.Waiting then
         --  Program_Error must be raised upon calling Suspend_Until_True
         --  if another task is already waiting on that suspension object
         --  (ARM D.10 par. 10).

         LeaveCriticalSection (S.L'Access);

<<<<<<< HEAD
=======
         SSL.Abort_Undefer.all;

>>>>>>> c355071f
         raise Program_Error;
      else
         --  Suspend the task if the state is False. Otherwise, the task
         --  continues its execution, and the state of the suspension object
         --  is set to False (ARM D.10 par. 9).

         if S.State then
            S.State := False;

            LeaveCriticalSection (S.L'Access);
<<<<<<< HEAD
         else
            S.Waiting := True;

            --  Must reset CV BEFORE L is unlocked.
=======

            SSL.Abort_Undefer.all;
         else
            S.Waiting := True;

            --  Must reset CV BEFORE L is unlocked
>>>>>>> c355071f

            Result_Bool := ResetEvent (S.CV);
            pragma Assert (Result_Bool = True);

            LeaveCriticalSection (S.L'Access);

<<<<<<< HEAD
=======
            SSL.Abort_Undefer.all;

>>>>>>> c355071f
            Result := WaitForSingleObject (S.CV, Wait_Infinite);
            pragma Assert (Result = 0);
         end if;
      end if;
   end Suspend_Until_True;

   ----------------
   -- Check_Exit --
   ----------------

   --  Dummy versions.  The only currently working versions is for solaris
   --  (native).

   function Check_Exit (Self_ID : ST.Task_Id) return Boolean is
      pragma Unreferenced (Self_ID);
   begin
      return True;
   end Check_Exit;

   --------------------
   -- Check_No_Locks --
   --------------------

   function Check_No_Locks (Self_ID : ST.Task_Id) return Boolean is
      pragma Unreferenced (Self_ID);
   begin
      return True;
   end Check_No_Locks;

   ------------------
   -- Suspend_Task --
   ------------------

   function Suspend_Task
     (T           : ST.Task_Id;
      Thread_Self : Thread_Id) return Boolean
   is
   begin
      if T.Common.LL.Thread /= Thread_Self then
         return SuspendThread (T.Common.LL.Thread) = NO_ERROR;
      else
         return True;
      end if;
   end Suspend_Task;

   -----------------
   -- Resume_Task --
   -----------------

   function Resume_Task
     (T           : ST.Task_Id;
      Thread_Self : Thread_Id) return Boolean
   is
   begin
      if T.Common.LL.Thread /= Thread_Self then
         return ResumeThread (T.Common.LL.Thread) = NO_ERROR;
      else
         return True;
      end if;
   end Resume_Task;

end System.Task_Primitives.Operations;<|MERGE_RESOLUTION|>--- conflicted
+++ resolved
@@ -6,11 +6,7 @@
 --                                                                          --
 --                                  B o d y                                 --
 --                                                                          --
-<<<<<<< HEAD
---         Copyright (C) 1992-2005, Free Software Foundation, Inc.          --
-=======
 --         Copyright (C) 1992-2006, Free Software Foundation, Inc.          --
->>>>>>> c355071f
 --                                                                          --
 -- GNARL is free software; you can  redistribute it  and/or modify it under --
 -- terms of the  GNU General Public License as published  by the Free Soft- --
@@ -60,10 +56,6 @@
 with System.Task_Info;
 --  used for Unspecified_Task_Info
 
-<<<<<<< HEAD
-with System.Task_Info;
---  used for Unspecified_Task_Info
-=======
 with System.Interrupt_Management;
 --  used for Initialize
 
@@ -74,7 +66,6 @@
 --  because the later is a higher level package that we shouldn't depend on.
 --  For example when using the restricted run time, it is replaced by
 --  System.Tasking.Restricted.Stages.
->>>>>>> c355071f
 
 with Unchecked_Deallocation;
 
@@ -94,11 +85,8 @@
    --  Change the default stack size (2 MB) for tasking programs on Windows.
    --  This allows about 1000 tasks running at the same time. Note that
    --  we set the stack size for non tasking programs on System unit.
-<<<<<<< HEAD
-=======
    --  Also note that under Windows XP, we use a Windows XP extension to
    --  specify the stack size on a per task basis, as done under other OSes.
->>>>>>> c355071f
 
    ----------------
    -- Local Data --
@@ -118,13 +106,10 @@
    Dispatching_Policy : Character;
    pragma Import (C, Dispatching_Policy, "__gl_task_dispatching_policy");
 
-<<<<<<< HEAD
-=======
    function Get_Policy (Prio : System.Any_Priority) return Character;
    pragma Import (C, Get_Policy, "__gnat_get_specific_dispatching");
    --  Get priority specific dispatching policy
 
->>>>>>> c355071f
    Foreign_Task_Elaborated : aliased Boolean := True;
    --  Used to identified fake tasks (i.e., non-Ada Threads)
 
@@ -603,12 +588,9 @@
       Abs_Time   : Duration;
       Timedout   : Boolean;
 
-<<<<<<< HEAD
-=======
       Result : Integer;
       pragma Warnings (Off, Integer);
 
->>>>>>> c355071f
    begin
       if Single_Lock then
          Lock_RTS;
@@ -712,11 +694,7 @@
         (T.Common.LL.Thread, Interfaces.C.int (Underlying_Priorities (Prio)));
       pragma Assert (Res = True);
 
-<<<<<<< HEAD
-      if Dispatching_Policy = 'F' then
-=======
       if Dispatching_Policy = 'F' or else Get_Policy (Prio) = 'F' then
->>>>>>> c355071f
 
          --  Annex D requirement [RM D.2.2 par. 9]:
          --    If the task drops its priority due to the loss of inherited
@@ -910,16 +888,11 @@
 
       Set_Priority (T, Priority);
 
-<<<<<<< HEAD
-      if Time_Slice_Val = 0 or else Dispatching_Policy = 'F' then
-         --  Here we need Annex E semantics so we disable the NT priority
-=======
       if Time_Slice_Val = 0
         or else Dispatching_Policy = 'F'
         or else Get_Policy (Priority) = 'F'
       then
          --  Here we need Annex D semantics so we disable the NT priority
->>>>>>> c355071f
          --  boost. A priority boost is temporarily given by the system to a
          --  thread when it is taken out of a wait state.
 
@@ -1033,10 +1006,7 @@
    begin
       Environment_Task_Id := Environment_Task;
       OS_Primitives.Initialize;
-<<<<<<< HEAD
-=======
       Interrupt_Management.Initialize;
->>>>>>> c355071f
 
       if Time_Slice_Val = 0 or else Dispatching_Policy = 'F' then
 
@@ -1137,21 +1107,15 @@
 
    procedure Set_False (S : in out Suspension_Object) is
    begin
-<<<<<<< HEAD
-=======
       SSL.Abort_Defer.all;
 
->>>>>>> c355071f
       EnterCriticalSection (S.L'Access);
 
       S.State := False;
 
       LeaveCriticalSection (S.L'Access);
-<<<<<<< HEAD
-=======
 
       SSL.Abort_Undefer.all;
->>>>>>> c355071f
    end Set_False;
 
    --------------
@@ -1161,11 +1125,8 @@
    procedure Set_True (S : in out Suspension_Object) is
       Result : BOOL;
    begin
-<<<<<<< HEAD
-=======
       SSL.Abort_Defer.all;
 
->>>>>>> c355071f
       EnterCriticalSection (S.L'Access);
 
       --  If there is already a task waiting on this suspension object then
@@ -1184,11 +1145,8 @@
       end if;
 
       LeaveCriticalSection (S.L'Access);
-<<<<<<< HEAD
-=======
 
       SSL.Abort_Undefer.all;
->>>>>>> c355071f
    end Set_True;
 
    ------------------------
@@ -1199,11 +1157,8 @@
       Result      : DWORD;
       Result_Bool : BOOL;
    begin
-<<<<<<< HEAD
-=======
       SSL.Abort_Defer.all;
 
->>>>>>> c355071f
       EnterCriticalSection (S.L'Access);
 
       if S.Waiting then
@@ -1213,11 +1168,8 @@
 
          LeaveCriticalSection (S.L'Access);
 
-<<<<<<< HEAD
-=======
          SSL.Abort_Undefer.all;
 
->>>>>>> c355071f
          raise Program_Error;
       else
          --  Suspend the task if the state is False. Otherwise, the task
@@ -1228,30 +1180,20 @@
             S.State := False;
 
             LeaveCriticalSection (S.L'Access);
-<<<<<<< HEAD
-         else
-            S.Waiting := True;
-
-            --  Must reset CV BEFORE L is unlocked.
-=======
 
             SSL.Abort_Undefer.all;
          else
             S.Waiting := True;
 
             --  Must reset CV BEFORE L is unlocked
->>>>>>> c355071f
 
             Result_Bool := ResetEvent (S.CV);
             pragma Assert (Result_Bool = True);
 
             LeaveCriticalSection (S.L'Access);
 
-<<<<<<< HEAD
-=======
             SSL.Abort_Undefer.all;
 
->>>>>>> c355071f
             Result := WaitForSingleObject (S.CV, Wait_Infinite);
             pragma Assert (Result = 0);
          end if;

--- conflicted
+++ resolved
@@ -1373,11 +1373,7 @@
    end record;
    --  The data for a project node tree
 
-<<<<<<< HEAD
-   procedure Free (Prj : in out Project_Node_Tree_Ref);
-=======
    procedure Free (Proj : in out Project_Node_Tree_Ref);
->>>>>>> 42a9ba1d
    --  Free memory used by Prj
 
 private

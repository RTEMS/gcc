--- conflicted
+++ resolved
@@ -6,11 +6,7 @@
 --                                                                          --
 --                                 S p e c                                  --
 --                                                                          --
-<<<<<<< HEAD
---          Copyright (C) 1992-2006, Free Software Foundation, Inc.         --
-=======
 --          Copyright (C) 1992-2007, Free Software Foundation, Inc.         --
->>>>>>> 60a98cce
 --                                                                          --
 -- GNAT is free software;  you can  redistribute it  and/or modify it under --
 -- terms of the  GNU General Public License as published  by the Free Soft- --
@@ -131,7 +127,6 @@
    procedure Append_Elmt (N : Node_Or_Entity_Id; To : Elist_Id);
    --  Appends N at the end of To, allocating a new element. N must be a
    --  non-empty node or entity Id, and To must be an Elist (not No_Elist).
-<<<<<<< HEAD
 
    procedure Append_Unique_Elmt (N : Node_Or_Entity_Id; To : Elist_Id);
    --  Like Append_Elmt, except that a check is made to see if To already
@@ -140,16 +135,6 @@
    procedure Prepend_Elmt (N : Node_Or_Entity_Id; To : Elist_Id);
    --  Appends N at the beginning of To, allocating a new element
 
-=======
-
-   procedure Append_Unique_Elmt (N : Node_Or_Entity_Id; To : Elist_Id);
-   --  Like Append_Elmt, except that a check is made to see if To already
-   --  contains N and if so the call has no effect.
-
-   procedure Prepend_Elmt (N : Node_Or_Entity_Id; To : Elist_Id);
-   --  Appends N at the beginning of To, allocating a new element
-
->>>>>>> 60a98cce
    procedure Insert_Elmt_After (N : Node_Or_Entity_Id; Elmt : Elmt_Id);
    --  Add a new element (N) right after the pre-existing element Elmt
    --  It is invalid to call this subprogram with Elmt = No_Elmt.

------------------------------------------------------------------------------
--                                                                          --
--                 GNAT RUN-TIME LIBRARY (GNARL) COMPONENTS                 --
--                                                                          --
--                 S Y S T E M . S T A C K _ C H E C K I N G                --
--                                                                          --
--                                  S p e c                                 --
--                                                                          --
<<<<<<< HEAD
--           Copyright (C) 1999-2005 Free Software Foundation, Inc.         --
=======
--           Copyright (C) 1999-2007, Free Software Foundation, Inc.        --
>>>>>>> 751ff693
--                                                                          --
-- GNARL is free software; you can  redistribute it  and/or modify it under --
-- terms of the  GNU General Public License as published  by the Free Soft- --
-- ware  Foundation;  either version 2,  or (at your option) any later ver- --
-- sion. GNARL is distributed in the hope that it will be useful, but WITH- --
-- OUT ANY WARRANTY;  without even the  implied warranty of MERCHANTABILITY --
-- or FITNESS FOR A PARTICULAR PURPOSE.  See the GNU General Public License --
-- for  more details.  You should have  received  a copy of the GNU General --
-- Public License  distributed with GNARL; see file COPYING.  If not, write --
-- to  the  Free Software Foundation,  51  Franklin  Street,  Fifth  Floor, --
-- Boston, MA 02110-1301, USA.                                              --
--                                                                          --
-- As a special exception,  if other files  instantiate  generics from this --
-- unit, or you link  this unit with other files  to produce an executable, --
-- this  unit  does not  by itself cause  the resulting  executable  to  be --
-- covered  by the  GNU  General  Public  License.  This exception does not --
-- however invalidate  any other reasons why  the executable file  might be --
-- covered by the  GNU Public License.                                      --
--                                                                          --
-- GNARL was developed by the GNARL team at Florida State University.       --
-- Extensive contributions were provided by Ada Core Technologies, Inc.     --
--                                                                          --
------------------------------------------------------------------------------

--  This package provides a system-independent implementation of stack
--  checking using comparison with stack base and limit.

--  This package defines basic types and objects. Operations related to
--  stack checking can be found in package System.Stack_Checking.Operations.
<<<<<<< HEAD
=======

pragma Warnings (Off);
pragma Compiler_Unit;
pragma Warnings (On);
>>>>>>> 751ff693

with System.Storage_Elements;

package System.Stack_Checking is
   pragma Preelaborate;
   pragma Elaborate_Body;
   --  This unit has a junk null body. The reason is that historically we
   --  used to have a real body, and it causes bootstrapping path problems
   --  to eliminate it, since the old body may still be present in the
   --  compilation environment for a build.

   type Stack_Info is record
      Limit : System.Address := System.Null_Address;
      Base  : System.Address := System.Null_Address;
      Size  : System.Storage_Elements.Storage_Offset := 0;
   end record;
   --  This record may be part of a larger data structure like the
   --  task control block in the tasking case.
   --  This specific layout has the advantage of being compatible with the
   --  Intel x86 BOUNDS instruction.

   type Stack_Access is access all Stack_Info;
   --  Unique local storage associated with a specific task. This storage is
   --  used for the stack base and limit, and is returned by Checked_Self.
   --  Only self may write this information, it may be read by any task.
   --  At no time the address range Limit .. Base (or Base .. Limit for
   --  upgrowing stack) may contain any address that is part of another stack.
   --  The Stack_Access may be part of a larger data structure.

   Multi_Processor : constant Boolean := False; --  Not supported yet

private

   Null_Stack_Info  : aliased Stack_Info :=
     (Limit => System.Null_Address,
      Base  => System.Null_Address,
      Size  => 0);
<<<<<<< HEAD
   --  Use explicit assignment to avoid elaboration code (call to init proc).
=======
   --  Use explicit assignment to avoid elaboration code (call to init proc)
>>>>>>> 751ff693

   Null_Stack : constant Stack_Access := Null_Stack_Info'Access;
   --  Stack_Access value that will return a Stack_Base and Stack_Limit
   --  that fail any stack check.

end System.Stack_Checking;<|MERGE_RESOLUTION|>--- conflicted
+++ resolved
@@ -6,11 +6,7 @@
 --                                                                          --
 --                                  S p e c                                 --
 --                                                                          --
-<<<<<<< HEAD
---           Copyright (C) 1999-2005 Free Software Foundation, Inc.         --
-=======
 --           Copyright (C) 1999-2007, Free Software Foundation, Inc.        --
->>>>>>> 751ff693
 --                                                                          --
 -- GNARL is free software; you can  redistribute it  and/or modify it under --
 -- terms of the  GNU General Public License as published  by the Free Soft- --
@@ -40,13 +36,10 @@
 
 --  This package defines basic types and objects. Operations related to
 --  stack checking can be found in package System.Stack_Checking.Operations.
-<<<<<<< HEAD
-=======
 
 pragma Warnings (Off);
 pragma Compiler_Unit;
 pragma Warnings (On);
->>>>>>> 751ff693
 
 with System.Storage_Elements;
 
@@ -84,11 +77,7 @@
      (Limit => System.Null_Address,
       Base  => System.Null_Address,
       Size  => 0);
-<<<<<<< HEAD
-   --  Use explicit assignment to avoid elaboration code (call to init proc).
-=======
    --  Use explicit assignment to avoid elaboration code (call to init proc)
->>>>>>> 751ff693
 
    Null_Stack : constant Stack_Access := Null_Stack_Info'Access;
    --  Stack_Access value that will return a Stack_Base and Stack_Limit

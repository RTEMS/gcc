------------------------------------------------------------------------------
--                                                                          --
--                         GNAT COMPILER COMPONENTS                         --
--                                                                          --
--                             S E M _ U T I L                              --
--                                                                          --
--                                 S p e c                                  --
--                                                                          --
<<<<<<< HEAD
--          Copyright (C) 1992-2006, Free Software Foundation, Inc.         --
=======
--          Copyright (C) 1992-2007, Free Software Foundation, Inc.         --
>>>>>>> 60a98cce
--                                                                          --
-- GNAT is free software;  you can  redistribute it  and/or modify it under --
-- terms of the  GNU General Public License as published  by the Free Soft- --
-- ware  Foundation;  either version 2,  or (at your option) any later ver- --
-- sion.  GNAT is distributed in the hope that it will be useful, but WITH- --
-- OUT ANY WARRANTY;  without even the  implied warranty of MERCHANTABILITY --
-- or FITNESS FOR A PARTICULAR PURPOSE.  See the GNU General Public License --
-- for  more details.  You should have  received  a copy of the GNU General --
-- Public License  distributed with GNAT;  see file COPYING.  If not, write --
-- to  the  Free Software Foundation,  51  Franklin  Street,  Fifth  Floor, --
-- Boston, MA 02110-1301, USA.                                              --
--                                                                          --
-- GNAT was originally developed  by the GNAT team at  New York University. --
-- Extensive contributions were provided by Ada Core Technologies Inc.      --
--                                                                          --
------------------------------------------------------------------------------

--  Package containing utility procedures used throughout the semantics

with Einfo;  use Einfo;
with Namet;  use Namet;
with Nmake;
with Types;  use Types;
with Uintp;  use Uintp;
with Urealp; use Urealp;

package Sem_Util is

   function Abstract_Interface_List (Typ : Entity_Id) return List_Id;
   --  Given a type that implements interfaces look for its associated
   --  definition node and return its list of interfaces.

   procedure Add_Access_Type_To_Process (E : Entity_Id; A : Entity_Id);
   --  Add A to the list of access types to process when expanding the
   --  freeze node of E.

   procedure Add_Global_Declaration (N : Node_Id);
   --  These procedures adds a declaration N at the library level, to be
   --  elaborated before any other code in the unit. It is used for example
   --  for the entity that marks whether a unit has been elaborated. The
   --  declaration is added to the Declarations list of the Aux_Decls_Node
   --  for the current unit. The declarations are added in the current scope,
   --  so the caller should push a new scope as required before the call.

   function Alignment_In_Bits (E : Entity_Id) return Uint;
   --  If the alignment of the type or object E is currently known to the
   --  compiler, then this function returns the alignment value in bits.
   --  Otherwise Uint_0 is returned, indicating that the alignment of the
   --  entity is not yet known to the compiler.

   procedure Apply_Compile_Time_Constraint_Error
     (N      : Node_Id;
      Msg    : String;
      Reason : RT_Exception_Code;
      Ent    : Entity_Id  := Empty;
      Typ    : Entity_Id  := Empty;
      Loc    : Source_Ptr := No_Location;
      Rep    : Boolean    := True;
      Warn   : Boolean    := False);
   --  N is a subexpression which will raise constraint error when evaluated
   --  at runtime. Msg is a message that explains the reason for raising the
   --  exception. The last character is ? if the message is always a warning,
   --  even in Ada 95, and is not a ? if the message represents an illegality
   --  (because of violation of static expression rules) in Ada 95 (but not
   --  in Ada 83). Typically this routine posts all messages at the Sloc of
   --  node N. However, if Loc /= No_Location, Loc is the Sloc used to output
   --  the message. After posting the appropriate message, and if the flag
   --  Rep is set, this routine replaces the expression with an appropriate
   --  N_Raise_Constraint_Error node using the given Reason code. This node
   --  is then marked as being static if the original node is static, but
   --  sets the flag Raises_Constraint_Error, preventing further evaluation.
   --  The error message may contain a } or & insertion character. This
   --  normally references Etype (N), unless the Ent argument is given
   --  explicitly, in which case it is used instead. The type of the raise
   --  node that is built is normally Etype (N), but if the Typ parameter
   --  is present, this is used instead. Warn is normally False. If it is
   --  True then the message is treated as a warning even though it does
   --  not end with a ? (this is used when the caller wants to parametrize
   --  whether an error or warning is given.

   function Build_Actual_Subtype
     (T : Entity_Id;
      N : Node_Or_Entity_Id) return Node_Id;
   --  Build an anonymous subtype for an entity or expression, using the
   --  bounds of the entity or the discriminants of the enclosing record.
   --  T is the type for which the actual subtype is required, and N is either
   --  a defining identifier, or any subexpression.

   function Build_Actual_Subtype_Of_Component
     (T : Entity_Id;
      N : Node_Id) return Node_Id;
   --  Determine whether a selected component has a type that depends on
   --  discriminants, and build actual subtype for it if so.

   function Build_Default_Subtype
     (T : Entity_Id;
      N : Node_Id) return Entity_Id;
   --  If T is an unconstrained type with defaulted discriminants, build a
   --  subtype constrained by the default values, insert the subtype
   --  declaration in the tree before N, and return the entity of that
   --  subtype. Otherwise, simply return T.

   function Build_Discriminal_Subtype_Of_Component
     (T : Entity_Id) return Node_Id;
   --  Determine whether a record component has a type that depends on
   --  discriminants, and build actual subtype for it if so.

   procedure Build_Elaboration_Entity (N : Node_Id; Spec_Id : Entity_Id);
   --  Given a compilation unit node N, allocate an elaboration boolean for
   --  the compilation unit, and install it in the Elaboration_Entity field
   --  of Spec_Id, the entity for the compilation unit.

   function Cannot_Raise_Constraint_Error (Expr : Node_Id) return Boolean;
   --  Returns True if the expression cannot possibly raise Constraint_Error.
   --  The response is conservative in the sense that a result of False does
   --  not necessarily mean that CE could be raised, but a response of True
   --  means that for sure CE cannot be raised.

   procedure Check_Fully_Declared (T : Entity_Id; N : Node_Id);
   --  Verify that the full declaration of type T has been seen. If not,
   --  place error message on node N. Used in  object declarations, type
   --  conversions, qualified expressions.

   procedure Check_Nested_Access (Ent : Entity_Id);
   --  Check whether Ent denotes an entity declared in an uplevel scope, which
   --  is accessed inside a nested procedure, and set Has_Up_Level_Access flag
   --  accordingly. This is currently only enabled for VM_Target /= No_VM.

   procedure Check_Potentially_Blocking_Operation (N : Node_Id);
   --  N is one of the statement forms that is a potentially blocking
   --  operation. If it appears within a protected action, emit warning.

   procedure Check_VMS (Construct : Node_Id);
   --  Check that this the target is OpenVMS, and if so, return with
   --  no effect, otherwise post an error noting this can only be used
   --  with OpenVMS ports. The argument is the construct in question
   --  and is used to post the error message.

   procedure Collect_Abstract_Interfaces
     (T                         : Entity_Id;
      Ifaces_List               : out Elist_Id;
<<<<<<< HEAD
      Exclude_Parent_Interfaces : Boolean := False);
   --  Ada 2005 (AI-251): Collect whole list of abstract interfaces that are
   --  directly or indirectly implemented by T. Exclude_Parent_Interfaces is
   --  used to avoid addition of inherited interfaces to the generated list.
=======
      Exclude_Parent_Interfaces : Boolean := False;
      Use_Full_View             : Boolean := True);
   --  Ada 2005 (AI-251): Collect whole list of abstract interfaces that are
   --  directly or indirectly implemented by T. Exclude_Parent_Interfaces is
   --  used to avoid addition of inherited interfaces to the generated list.
   --  Use_Full_View is used to collect the interfaces using the full-view
   --  (if available).

   procedure Collect_Interface_Components
     (Tagged_Type     : Entity_Id;
      Components_List : out Elist_Id);
   --  Ada 2005 (AI-251): Collect all the tag components associated with the
   --  secondary dispatch tables of a tagged type.

   procedure Collect_Interfaces_Info
     (T               : Entity_Id;
      Ifaces_List     : out Elist_Id;
      Components_List : out Elist_Id;
      Tags_List       : out Elist_Id);
   --  Ada 2005 (AI-251): Collect all the interfaces associated with T plus
   --  the record component and tag associated with each of these interfaces.
   --  On exit Ifaces_List, Components_List and Tags_List have the same number
   --  of elements, and elements at the same position on these tables provide
   --  information on the same interface type.
>>>>>>> 60a98cce

   function Collect_Primitive_Operations (T : Entity_Id) return Elist_Id;
   --  Called upon type derivation and extension. We scan the declarative
   --  part in  which the type appears, and collect subprograms that have
   --  one subsidiary subtype of the type. These subprograms can only
   --  appear after the type itself.

   function Compile_Time_Constraint_Error
     (N    : Node_Id;
      Msg  : String;
      Ent  : Entity_Id  := Empty;
      Loc  : Source_Ptr := No_Location;
      Warn : Boolean    := False) return Node_Id;
   --  This is similar to Apply_Compile_Time_Constraint_Error in that it
   --  generates a warning (or error) message in the same manner, but it does
   --  not replace any nodes. For convenience, the function always returns its
   --  first argument. The message is a warning if the message ends with ?, or
   --  we are operating in Ada 83 mode, or if the Warn parameter is set to
   --  True.

   procedure Conditional_Delay (New_Ent, Old_Ent : Entity_Id);
   --  Sets the Has_Delayed_Freeze flag of New if the Delayed_Freeze flag
   --  of Old is set and Old has no yet been Frozen (i.e. Is_Frozen is false);

   function Current_Entity (N : Node_Id) return Entity_Id;
   --  Find the currently visible definition for a given identifier, that is to
   --  say the first entry in the visibility chain for the Chars of N.

   function Current_Entity_In_Scope (N : Node_Id) return Entity_Id;
   --  Find whether there is a previous definition for identifier N in the
   --  current scope. Because declarations for a scope are not necessarily
   --  contiguous (e.g. for packages) the first entry on the visibility chain
   --  for N is not necessarily in the current scope.

   function Current_Scope return Entity_Id;
   --  Get entity representing current scope

   function Current_Subprogram return Entity_Id;
   --  Returns current enclosing subprogram. If Current_Scope is a subprogram,
   --  then that is what is returned, otherwise the Enclosing_Subprogram of
   --  the Current_Scope is returned. The returned value is Empty if this
   --  is called from a library package which is not within any subprogram.

   function Defining_Entity (N : Node_Id) return Entity_Id;
   --  Given a declaration N, returns the associated defining entity. If
   --  the declaration has a specification, the entity is obtained from
   --  the specification. If the declaration has a defining unit name,
   --  then the defining entity is obtained from the defining unit name
   --  ignoring any child unit prefixes.

   function Denotes_Discriminant
     (N                : Node_Id;
      Check_Concurrent : Boolean := False) return Boolean;
   --  Returns True if node N is an Entity_Name node for a discriminant.
   --  If the flag Check_Concurrent is true, function also returns true
   --  when N denotes the discriminal of the discriminant of a concurrent
   --  type. This is necessary to disable some optimizations on private
   --  components of protected types, and constraint checks on entry
   --  families constrained by discriminants.

   function Depends_On_Discriminant (N : Node_Id) return Boolean;
   --  Returns True if N denotes a discriminant or if N is a range, a subtype
   --  indication or a scalar subtype where one of the bounds is a
   --  discriminant.

   function Designate_Same_Unit
     (Name1 : Node_Id;
      Name2 : Node_Id) return  Boolean;
   --  Return true if Name1 and Name2 designate the same unit name;
   --  each of these names is supposed to be a selected component name,
   --  an expanded name, a defining program unit name or an identifier

   function Enclosing_Generic_Body
     (N : Node_Id) return Node_Id;
   --  Returns the Node_Id associated with the innermost enclosing
   --  generic body, if any. If none, then returns Empty.

   function Enclosing_Generic_Unit
     (N : Node_Id) return Node_Id;
   --  Returns the Node_Id associated with the innermost enclosing
   --  generic unit, if any. If none, then returns Empty.

   function Enclosing_Lib_Unit_Entity return Entity_Id;
   --  Returns the entity of enclosing N_Compilation_Unit Node which is the
   --  root of the current scope (which must not be Standard_Standard, and
   --  the caller is responsible for ensuring this condition).

   function Enclosing_Lib_Unit_Node (N : Node_Id) return Node_Id;
   --  Returns the enclosing N_Compilation_Unit Node that is the root
   --  of a subtree containing N.

   function Enclosing_Subprogram (E : Entity_Id) return Entity_Id;
   --  Utility function to return the Ada entity of the subprogram enclosing
   --  the entity E, if any. Returns Empty if no enclosing subprogram.

   procedure Ensure_Freeze_Node (E : Entity_Id);
   --  Make sure a freeze node is allocated for entity E. If necessary,
   --  build and initialize a new freeze node and set Has_Delayed_Freeze
   --  true for entity E.

   procedure Enter_Name (Def_Id : Entity_Id);
   --  Insert new name in symbol table of current scope with check for
   --  duplications (error message is issued if a conflict is found)
   --  Note: Enter_Name is not used for overloadable entities, instead
   --  these are entered using Sem_Ch6.Enter_Overloadable_Entity.

   procedure Explain_Limited_Type (T : Entity_Id; N : Node_Id);
   --  This procedure is called after issuing a message complaining
   --  about an inappropriate use of limited type T. If useful, it
   --  adds additional continuation lines to the message explaining
   --  why type T is limited. Messages are placed at node N.

   function Find_Corresponding_Discriminant
     (Id   : Node_Id;
      Typ  : Entity_Id) return Entity_Id;
   --  Because discriminants may have different names in a generic unit
   --  and in an instance, they are resolved positionally when possible.
   --  A reference to a discriminant carries the discriminant that it
   --  denotes when analyzed. Subsequent uses of this id on a different
   --  type denote the discriminant at the same position in this new type.

   function Find_Overridden_Synchronized_Primitive
     (Def_Id      : Entity_Id;
      First_Hom   : Entity_Id;
      Ifaces_List : Elist_Id;
      In_Scope    : Boolean) return Entity_Id;
   --  Determine whether entry or subprogram Def_Id overrides a primitive
   --  operation that belongs to one of the interfaces in Ifaces_List. A
   --  specific homonym chain can be specified by setting First_Hom. Flag
   --  In_Scope is used to designate whether the entry or subprogram was
   --  declared inside the scope of the synchronized type or after. Return
   --  the overridden entity or Empty.

   function First_Actual (Node : Node_Id) return Node_Id;
   --  Node is an N_Function_Call or N_Procedure_Call_Statement node. The
   --  result returned is the first actual parameter in declaration order
   --  (not the order of parameters as they appeared in the source, which
   --  can be quite different as a result of the use of named parameters).
   --  Empty is returned for a call with no parameters. The procedure for
   --  iterating through the actuals in declaration order is to use this
   --  function to find the first actual, and then use Next_Actual to obtain
   --  the next actual in declaration order. Note that the value returned
   --  is always the expression (not the N_Parameter_Association nodes
   --  even if named association is used).

   function Full_Qualified_Name (E : Entity_Id) return String_Id;
   --  Generates the string literal corresponding to the E's full qualified
   --  name in upper case. An ASCII.NUL is appended as the last character.
   --  The names in the string are generated by Namet.Get_Decoded_Name_String.

   function Find_Static_Alternative (N : Node_Id) return Node_Id;
   --  N is a case statement whose expression is a compile-time value.
   --  Determine the alternative chosen, so that the code of non-selected
   --  alternatives, and the warnings that may apply to them, are removed.

   procedure Gather_Components
     (Typ           : Entity_Id;
      Comp_List     : Node_Id;
      Governed_By   : List_Id;
      Into          : Elist_Id;
      Report_Errors : out Boolean);
   --  The purpose of this procedure is to gather the valid components in a
   --  record type according to the values of its discriminants, in order to
   --  validate the components of a record aggregate.
   --
   --    Typ is the type of the aggregate when its constrained discriminants
   --      need to be collected, otherwise it is Empty.
   --
   --    Comp_List is an N_Component_List node.
   --
   --    Governed_By is a list of N_Component_Association nodes, where each
   --     choice list contains the name of a discriminant and the expression
   --     field gives its value. The values of the discriminants governing
   --     the (possibly nested) variant parts in Comp_List are found in this
   --     Component_Association List.
   --
   --    Into is the list where the valid components are appended. Note that
   --     Into need not be an Empty list. If it's not, components are attached
   --     to its tail.
   --
   --    Report_Errors is set to True if the values of the discriminants are
   --     non-static.
   --
   --  This procedure is also used when building a record subtype. If the
   --  discriminant constraint of the subtype is static, the components of the
   --  subtype are only those of the variants selected by the values of the
   --  discriminants. Otherwise all components of the parent must be included
   --  in the subtype for semantic analysis.

   function Get_Actual_Subtype (N : Node_Id) return Entity_Id;
   --  Given a node for an expression, obtain the actual subtype of the
   --  expression. In the case of a parameter where the formal is an
   --  unconstrained array or discriminated type, this will be the
   --  previously constructed subtype of the actual. Note that this is
   --  not quite the "Actual Subtype" of the RM, since it is always
   --  a constrained type, i.e. it is the subtype of the value of the
   --  actual. The actual subtype is also returned in other cases where
   --  it has already been constructed for an object. Otherwise the
   --  expression type is returned unchanged, except for the case of an
   --  unconstrained array type, where an actual subtype is created, using
   --  Insert_Actions if necessary to insert any associated actions.

   function Get_Actual_Subtype_If_Available (N : Node_Id) return Entity_Id;
   --  This is like Get_Actual_Subtype, except that it never constructs an
   --  actual subtype. If an actual subtype is already available, i.e. the
   --  Actual_Subtype field of the corresponding entity is set, then it is
   --  returned. Otherwise the Etype of the node is returned.

   function Get_Default_External_Name (E : Node_Or_Entity_Id) return Node_Id;
   --  This is used to construct the string literal node representing a
   --  default external name, i.e. one that is constructed from the name
   --  of an entity, or (in the case of extended DEC import/export pragmas,
   --  an identifier provided as the external name. Letters in the name are
   --  according to the setting of Opt.External_Name_Default_Casing.

   function Get_Generic_Entity (N : Node_Id) return Entity_Id;
   --  Returns the true generic entity in an instantiation. If the name in
   --  the instantiation is a renaming, the function returns the renamed
   --  generic.

   procedure Get_Index_Bounds (N : Node_Id; L, H : out Node_Id);
   --  This procedure assigns to L and H respectively the values of the
   --  low and high bounds of node N, which must be a range, subtype
   --  indication, or the name of a scalar subtype. The result in L, H
   --  may be set to Error if there was an earlier error in the range.

   function Get_Enum_Lit_From_Pos
     (T   : Entity_Id;
      Pos : Uint;
      Loc : Source_Ptr) return Entity_Id;
   --  This function obtains the E_Enumeration_Literal entity for the
   --  specified value from the enumneration type or subtype T. The
   --  second argument is the Pos value, which is assumed to be in range.
   --  The third argument supplies a source location for constructed
   --  nodes returned by this function.

   procedure Get_Library_Unit_Name_String (Decl_Node : Node_Id);
   --  Retrieve the fully expanded name of the library unit declared by
   --  Decl_Node into the name buffer.

   function Get_Name_Entity_Id (Id : Name_Id) return Entity_Id;
   --  An entity value is associated with each name in the name table. The
   --  Get_Name_Entity_Id function fetches the Entity_Id of this entity,
   --  which is the innermost visible entity with the given name. See the
   --  body of Sem_Ch8 for further details on handling of entity visibility.

<<<<<<< HEAD
=======
   function Get_Renamed_Entity (E : Entity_Id) return Entity_Id;
   --  Given an entity for an exception, package, subprogram or generic unit,
   --  returns the ultimately renamed entity if this is a renaming. If this is
   --  not a renamed entity, returns its argument. It is an error to call this
   --  with any any other kind of entity.

>>>>>>> 60a98cce
   function Get_Subprogram_Entity (Nod : Node_Id) return Entity_Id;
   --  Nod is either a procedure call statement, or a function call, or
   --  an accept statement node. This procedure finds the Entity_Id of the
   --  related subprogram or entry and returns it, or if no subprogram can
   --  be found, returns Empty.

   function Get_Referenced_Object (N : Node_Id) return Node_Id;
   --  Given a node, return the renamed object if the node represents
   --  a renamed object, otherwise return the node unchanged. The node
   --  may represent an arbitrary expression.

   function Get_Subprogram_Body (E : Entity_Id) return Node_Id;
   --  Given the entity for a subprogram (E_Function or E_Procedure),
   --  return the corresponding N_Subprogram_Body node. If the corresponding
   --  body of the declaration is missing (as for an imported subprogram)
   --  return Empty.

   function Get_Task_Body_Procedure (E : Entity_Id) return Node_Id;
   pragma Inline (Get_Task_Body_Procedure);
   --  Given an entity for a task type or subtype, retrieves the
   --  Task_Body_Procedure field from the corresponding task type
   --  declaration.

   function Has_Access_Values (T : Entity_Id) return Boolean;
   --  Returns true if type or subtype T is an access type, or has a
   --  component (at any recursive level) that is an access type. This
   --  is a conservative predicate, if it is not known whether or not
   --  T contains access values (happens for generic formals in some
   --  cases), then False is returned.

   type Alignment_Result is (Known_Compatible, Unknown, Known_Incompatible);
   --  Result of Has_Compatible_Alignment test, description found below. Note
   --  that the values are arranged in increasing order of problematicness.

<<<<<<< HEAD
   function Has_Abstract_Interfaces (Tagged_Type : Entity_Id) return Boolean;
   --  Returns true if Tagged_Type implements some abstract interface
=======
   function Has_Abstract_Interfaces
     (Tagged_Type   : Entity_Id;
      Use_Full_View : Boolean := True) return Boolean;
   --  Returns true if Tagged_Type implements some abstract interface. In case
   --  private types the argument Use_Full_View controls if the check is done
   --  using its full view (if available).
>>>>>>> 60a98cce

   function Has_Compatible_Alignment
     (Obj  : Entity_Id;
      Expr : Node_Id) return Alignment_Result;
   --  Obj is an object entity, and expr is a node for an object reference. If
   --  the alignment of the object referenced by Expr is known to be compatible
   --  with the alignment of Obj (i.e. is larger or the same), then the result
   --  is Known_Compatible. If the alignment of the object referenced by Expr
   --  is known to be less than the alignment of Obj, then Known_Incompatible
   --  is returned. If neither condition can be reliably established at compile
   --  time, then Unknown is returned. This is used to determine if alignment
   --  checks are required for address clauses, and also whether copies must
   --  be made when objects are passed by reference.
   --
   --  Note: Known_Incompatible does not mean that at run time the alignment
   --  of Expr is known to be wrong for Obj, just that it can be determined
   --  that alignments have been explicitly or implicitly specified which
   --  are incompatible (whereas Unknown means that even this is not known).
   --  The appropriate reaction of a caller to Known_Incompatible is to treat
   --  it as Unknown, but issue a warning that there may be an alignment error.

   function Has_Declarations (N : Node_Id) return Boolean;
   --  Determines if the node can have declarations

   function Has_Discriminant_Dependent_Constraint
     (Comp : Entity_Id) return Boolean;
   --  Returns True if and only if Comp has a constrained subtype
   --  that depends on a discriminant.

   function Has_Infinities (E : Entity_Id) return Boolean;
   --  Determines if the range of the floating-point type E includes
   --  infinities. Returns False if E is not a floating-point type.

   function Has_Null_Exclusion (N : Node_Id) return Boolean;
   --  Determine whether node N has a null exclusion

   function Has_Preelaborable_Initialization (E : Entity_Id) return Boolean;
   --  Return True iff type E has preelaborable initialiation as defined in
   --  Ada 2005 (see AI-161 for details of the definition of this attribute).

   function Has_Private_Component (Type_Id : Entity_Id) return Boolean;
   --  Check if a type has a (sub)component of a private type that has not
   --  yet received a full declaration.

   function Has_Stream (T : Entity_Id) return Boolean;
   --  Tests if type T is derived from Ada.Streams.Root_Stream_Type, or
   --  in the case of a composite type, has a component for which this
   --  predicate is True, and if so returns True. Otherwise a result of
   --  False means that there is no Stream type in sight. For a private
   --  type, the test is applied to the underlying type (or returns False
   --  if there is no underlying type).

   function Has_Tagged_Component (Typ : Entity_Id) return Boolean;
   --  Typ must be a composite type (array or record). This function is used
   --  to check if '=' has to be expanded into a bunch component comparaisons.

   function In_Instance return Boolean;
   --  Returns True if the current scope is within a generic instance

   function In_Instance_Body return Boolean;
   --  Returns True if current scope is within the body of an instance, where
   --  several semantic checks (e.g. accessibility checks) are relaxed.

   function In_Instance_Not_Visible return Boolean;
   --  Returns True if current scope is with the private part or the body of
   --  an instance. Other semantic checks are suppressed in this context.

   function In_Instance_Visible_Part return Boolean;
   --  Returns True if current scope is within the visible part of a package
   --  instance, where several additional semantic checks apply.

   function In_Package_Body return Boolean;
   --  Returns True if current scope is within a package body

   function In_Subprogram_Or_Concurrent_Unit return Boolean;
   --  Determines if the current scope is within a subprogram compilation
   --  unit (inside a subprogram declaration, subprogram body, or generic
   --  subprogram declaration) or within a task or protected body. The test
   --  is for appearing anywhere within such a construct (that is it does not
   --  need to be directly within).

   function In_Visible_Part (Scope_Id : Entity_Id) return Boolean;
   --  Determine whether a declaration occurs within the visible part of a
   --  package specification. The package must be on the scope stack, and the
   --  corresponding private part must not.

   procedure Insert_Explicit_Dereference (N : Node_Id);
   --  In a context that requires a composite or subprogram type and
   --  where a prefix is an access type, rewrite the access type node
   --  N (which is the prefix, e.g. of an indexed component) as an
   --  explicit dereference.

   function Is_AAMP_Float (E : Entity_Id) return Boolean;
   --  Defined for all type entities. Returns True only for the base type
   --  of float types with AAMP format. The particular format is determined
   --  by the Digits_Value value which is 6 for the 32-bit floating point type,
   --  or 9 for the 48-bit type. This is not an attribute function (like
   --  VAX_Float) in order to not use up an extra flag and to prevent
   --  the dependency of Einfo on Targparm which would be required for a
   --  synthesized attribute.

   function Is_Actual_Parameter (N : Node_Id) return Boolean;
   --  Determines if N is an actual parameter in a subprogram call

   function Is_Aliased_View (Obj : Node_Id) return Boolean;
   --  Determine if Obj is an aliased view, i.e. the name of an
   --  object to which 'Access or 'Unchecked_Access can apply.

   function Is_Ancestor_Package
     (E1 : Entity_Id;
      E2 : Entity_Id) return Boolean;
   --  Determine whether package E1 is an ancestor of E2

   function Is_Atomic_Object (N : Node_Id) return Boolean;
   --  Determines if the given node denotes an atomic object in the sense
   --  of the legality checks described in RM C.6(12).

   function Is_Coextension_Root (N : Node_Id) return Boolean;
   --  Determine whether node N is an allocator which acts as a coextension
   --  root.

   function Is_Controlling_Limited_Procedure
     (Proc_Nam : Entity_Id) return Boolean;
   --  Ada 2005 (AI-345): Determine whether Proc_Nam is a primitive procedure
   --  of a limited interface with a controlling first parameter.

   function Is_Dependent_Component_Of_Mutable_Object
     (Object : Node_Id) return Boolean;
   --  Returns True if Object is the name of a subcomponent that
   --  depends on discriminants of a variable whose nominal subtype
   --  is unconstrained and not indefinite, and the variable is
   --  not aliased. Otherwise returns False. The nodes passed
   --  to this function are assumed to denote objects.

   function Is_Dereferenced (N : Node_Id) return Boolean;
   --  N is a subexpression node of an access type. This function returns
   --  true if N appears as the prefix of a node that does a dereference
   --  of the access value (selected/indexed component, explicit dereference
   --  or a slice), and false otherwise.

   function Is_Descendent_Of (T1 : Entity_Id; T2 : Entity_Id) return Boolean;
   --  Returns True if type T1 is a descendent of type T2, and false otherwise.
   --  This is the RM definition, a type is a descendent of another type if it
   --  is the same type or is derived from a descendent of the other type.

   function Is_Descendent_Of_Address (T1 : Entity_Id) return Boolean;
   --  Returns True if type T1 is a descendent of Address or its base type.
   --  Similar to calling Is_Descendent_Of with Base_Type (RTE (RE_Address))
   --  except that it avoids creating an unconditional dependency on System.

   function Is_False (U : Uint) return Boolean;
   --  The argument is a Uint value which is the Boolean'Pos value of a
   --  Boolean operand (i.e. is either 0 for False, or 1 for True). This
   --  function simply tests if it is False (i.e. zero)

   function Is_Fixed_Model_Number (U : Ureal; T : Entity_Id) return Boolean;
   --  Returns True iff the number U is a model number of the fixed-
   --  point type T, i.e. if it is an exact multiple of Small.

   function Is_Fully_Initialized_Type (Typ : Entity_Id) return Boolean;
   --  Typ is a type entity. This function returns true if this type is
   --  fully initialized, meaning that an object of the type is fully
   --  initialized. Note that initialization resulting from the use of
   --  pragma Normalized_Scalars does not count. Note that this is only
   --  used for the purpose of issuing warnings for objects that are
   --  potentially referenced uninitialized. This means that the result
   --  returned is not crucial, but probably should err on the side of
   --  thinking things are fully initialized if it does not know.

   function Is_Inherited_Operation (E : Entity_Id) return Boolean;
   --  E is a subprogram. Return True is E is an implicit operation inherited
   --  by a derived type declarations.

   function Is_Library_Level_Entity (E : Entity_Id) return Boolean;
   --  A library-level declaration is one that is accessible from Standard,
   --  i.e. a library unit or an entity declared in a library package.

   function Is_Local_Variable_Reference (Expr : Node_Id) return Boolean;
   --  Determines whether Expr is a refeference to a variable or IN OUT
   --  mode parameter of the current enclosing subprogram.
   --  Why are OUT parameters not considered here ???

   function Is_Object_Reference (N : Node_Id) return Boolean;
   --  Determines if the tree referenced by N represents an object. Both
   --  variable and constant objects return True (compare Is_Variable).

   function Is_OK_Variable_For_Out_Formal (AV : Node_Id) return Boolean;
   --  Used to test if AV is an acceptable formal for an OUT or IN OUT
   --  formal. Note that the Is_Variable function is not quite the right
   --  test because this is a case in which conversions whose expression
   --  is a variable (in the Is_Variable sense) with a non-tagged type
   --  target are considered view conversions and hence variables.

   function Is_Parent
     (E1 : Entity_Id;
      E2 : Entity_Id) return Boolean;
   --  Determine whether E1 is a parent of E2. For a concurrent type, the
   --  parent is the first element of its list of interface types; for other
   --  types, this function provides the same result as Is_Ancestor.

   function Is_Partially_Initialized_Type (Typ : Entity_Id) return Boolean;
   --  Typ is a type entity. This function returns true if this type is
   --  partly initialized, meaning that an object of the type is at least
   --  partly initialized (in particular in the record case, that at least
   --  one component has an initialization expression). Note that
   --  initialization resulting from the use of pragma Normalized_Scalars does
   --  not count.

   function Is_Potentially_Persistent_Type (T : Entity_Id) return Boolean;
   --  Determines if type T is a potentially persistent type. A potentially
   --  persistent type is defined (recursively) as a scalar type, a non-tagged
   --  record whose components are all of a potentially persistent type, or an
   --  array with all static constraints whose component type is potentially
   --  persistent. A private type is potentially persistent if the full type
   --  is potentially persistent.

   function Is_RCI_Pkg_Spec_Or_Body (Cunit : Node_Id) return Boolean;
   --  Return True if a compilation unit is the specification or the
   --  body of a remote call interface package.

   function Is_Remote_Access_To_Class_Wide_Type (E : Entity_Id) return Boolean;
   --  Return True if E is a remote access-to-class-wide type

   function Is_Remote_Access_To_Subprogram_Type (E : Entity_Id) return Boolean;
   --  Return True if E is a remote access to subprogram type

   function Is_Remote_Call (N : Node_Id) return Boolean;
   --  Return True if N denotes a potentially remote call

   function Is_Renamed_Entry (Proc_Nam : Entity_Id) return Boolean;
   --  Return True if Proc_Nam is a procedure renaming of an entry

   function Is_Selector_Name (N : Node_Id) return Boolean;
   --  Given an N_Identifier node N, determines if it is a Selector_Name.
   --  As described in Sinfo, Selector_Names are special because they
   --  represent use of the N_Identifier node for a true identifer, when
   --  normally such nodes represent a direct name.

   function Is_Statement (N : Node_Id) return Boolean;
   --  Check if the node N is a statement node. Note that this includes
   --  the case of procedure call statements (unlike the direct use of
   --  the N_Statement_Other_Than_Procedure_Call subtype from Sinfo).
   --  Note that a label is *not* a statement, and will return False.

   function Is_Synchronized_Tagged_Type (E : Entity_Id) return Boolean;
   --  Returns True if E is a synchronized tagged type (AARM 3.9.4 (6/2))

   function Is_Transfer (N : Node_Id) return Boolean;
   --  Returns True if the node N is a statement which is known to cause
   --  an unconditional transfer of control at runtime, i.e. the following
   --  statement definitely will not be executed.

   function Is_True (U : Uint) return Boolean;
   --  The argument is a Uint value which is the Boolean'Pos value of a
   --  Boolean operand (i.e. is either 0 for False, or 1 for True). This
   --  function simply tests if it is True (i.e. non-zero)

   function Is_Value_Type (T : Entity_Id) return Boolean;
   --  Returns true if type T represents a value type. This is only relevant to
   --  CIL, will always return false for other targets.
   --  What is a "value type", since this is not an Ada term, it should be
   --  defined here ???

   function Is_Variable (N : Node_Id) return Boolean;
   --  Determines if the tree referenced by N represents a variable, i.e.
   --  can appear on the left side of an assignment. There is one situation,
   --  namely formal parameters, in which non-tagged type conversions are
   --  also considered variables, but Is_Variable returns False for such
   --  cases, since it has no knowledge of the context. Note that this is
   --  the point at which Assignment_OK is checked, and True is returned
   --  for any tree thus marked.

   function Is_Volatile_Object (N : Node_Id) return Boolean;
   --  Determines if the given node denotes an volatile object in the sense
   --  of the legality checks described in RM C.6(12). Note that the test
   --  here is for something actually declared as volatile, not for an object
   --  that gets treated as volatile (see Einfo.Treat_As_Volatile).

   procedure Kill_Current_Values;
   --  This procedure is called to clear all constant indications from all
   --  entities in the current scope and in any parent scopes if the current
<<<<<<< HEAD
   --  scope is a block or a package (and that recursion continues to the
   --  top scope that is not a block or a package). This is used when the
   --  sequential flow-of-control assumption is violated (occurence of a
   --  label, head of a loop, or start of an exception handler). The effect
   --  of the call is to clear the Constant_Value field (but we do not need
   --  to clear the Is_True_Constant flag, since that only gets reset if
   --  there really is an assignment somewhere in the entity scope). This
   --  procedure also calls Kill_All_Checks, since this is a special case
   --  of needing to forget saved values. This procedure also clears any
   --  Is_Known_Non_Null flags in variables, constants or parameters
   --  since these are also not known to be valid.
=======
   --  scope is a block or a package (and that recursion continues to the top
   --  scope that is not a block or a package). This is used when the
   --  sequential flow-of-control assumption is violated (occurence of a label,
   --  head of a loop, or start of an exception handler). The effect of the
   --  call is to clear the Constant_Value field (but we do not need to clear
   --  the Is_True_Constant flag, since that only gets reset if there really is
   --  an assignment somewhere in the entity scope). This procedure also calls
   --  Kill_All_Checks, since this is a special case of needing to forget saved
   --  values. This procedure also clears Is_Known_Non_Null flags in variables,
   --  constants or parameters since these are also not known to be valid.

   procedure Kill_Current_Values (Ent : Entity_Id);
   --  This performs the same processing as described above for the form with
   --  no argument, but for the specific entity given. The call has no effect
   --  if the entity Ent is not for an object.
>>>>>>> 60a98cce

   procedure Kill_Current_Values (Ent : Entity_Id);
   --  This performs the same processing as described above for the form with
   --  no argument, but for the specific entity given. The call has no effect
   --  if the entity Ent is not for an object.

   procedure Kill_Size_Check_Code (E : Entity_Id);
   --  Called when an address clause or pragma Import is applied to an
   --  entity. If the entity is a variable or a constant, and size check
   --  code is present, this size check code is killed, since the object
   --  will not be allocated by the program.

   function Known_To_Be_Assigned (N : Node_Id) return Boolean;
   --  The node N is an entity reference. This function determines whether the
   --  reference is for sure an assignment of the entity, returning True if
   --  so. This differs from May_Be_Lvalue in that it defaults in the other
   --  direction. Cases which may possibly be assignments but are not known to
   --  be may return True from May_Be_Lvalue, but False from this function.

<<<<<<< HEAD
=======
   function Make_Simple_Return_Statement
     (Sloc       : Source_Ptr;
      Expression : Node_Id := Empty) return Node_Id
     renames Nmake.Make_Return_Statement;
   --  See Sinfo. We rename Make_Return_Statement to the correct Ada 2005
   --  terminology here. Clients should use Make_Simple_Return_Statement.

   Make_Return_Statement : constant := -2 ** 33;
   --  Attempt to prevent accidental uses of Make_Return_Statement. If this
   --  and the one in Nmake are both potentially use-visible, it will cause
   --  a compilation error. Note that type and value are irrelevant.

   N_Return_Statement : constant := -2**33;
   --  Attempt to prevent accidental uses of N_Return_Statement; similar to
   --  Make_Return_Statement above.

   procedure Mark_Coextensions (Context_Nod : Node_Id; Root_Nod : Node_Id);
   --  Given a node which designates the context of analysis and an origin in
   --  the tree, traverse from Root_Nod and mark all allocators as either
   --  dynamic or static depending on Context_Nod. Any erroneous marking is
   --  cleaned up during resolution.

>>>>>>> 60a98cce
   function May_Be_Lvalue (N : Node_Id) return Boolean;
   --  Determines if N could be an lvalue (e.g. an assignment left hand side).
   --  An lvalue is defined as any expression which appears in a context where
   --  a name is required by the syntax, and the identity, rather than merely
   --  the value of the node is needed (for example, the prefix of an Access
   --  attribute is in this category). Note that, as implied by the name, this
   --  test is conservative. If it cannot be sure that N is NOT an lvalue, then
   --  it returns True. It tries hard to get the answer right, but it is hard
   --  to guarantee this in all cases. Note that it is more possible to give
   --  correct answer if the tree is fully analyzed.

   function Needs_One_Actual (E : Entity_Id) return Boolean;
   --  Returns True if a function has defaults for all but its first
   --  formal. Used in Ada 2005 mode to solve the syntactic ambiguity that
   --  results from an indexing of a function call written in prefix form.

   function New_External_Entity
     (Kind         : Entity_Kind;
      Scope_Id     : Entity_Id;
      Sloc_Value   : Source_Ptr;
      Related_Id   : Entity_Id;
      Suffix       : Character;
      Suffix_Index : Nat := 0;
      Prefix       : Character := ' ') return Entity_Id;
   --  This function creates an N_Defining_Identifier node for an internal
   --  created entity, such as an implicit type or subtype, or a record
   --  initialization procedure. The entity name is constructed with a call
   --  to New_External_Name (Related_Id, Suffix, Suffix_Index, Prefix), so
   --  that the generated name may be referenced as a public entry, and the
   --  Is_Public flag is set if needed (using Set_Public_Status). If the
   --  entity is for a type or subtype, the size/align fields are initialized
   --  to unknown (Uint_0).

   function New_Internal_Entity
     (Kind       : Entity_Kind;
      Scope_Id   : Entity_Id;
      Sloc_Value : Source_Ptr;
      Id_Char    : Character) return Entity_Id;
   --  This function is similar to New_External_Entity, except that the
   --  name is constructed by New_Internal_Name (Id_Char). This is used
   --  when the resulting entity does not have to be referenced as a
   --  public entity (and in this case Is_Public is not set).

   procedure Next_Actual (Actual_Id : in out Node_Id);
   pragma Inline (Next_Actual);
   --  Next_Actual (N) is equivalent to N := Next_Actual (N)

   function Next_Actual (Actual_Id : Node_Id) return Node_Id;
   --  Find next actual parameter in declaration order. As described for
   --  First_Actual, this is the next actual in the declaration order, not
   --  the call order, so this does not correspond to simply taking the
   --  next entry of the Parameter_Associations list. The argument is an
   --  actual previously returned by a call to First_Actual or Next_Actual.
   --  Note that the result produced is always an expression, not a parameter
   --  assciation node, even if named notation was used.

   procedure Normalize_Actuals
     (N       : Node_Id;
      S       : Entity_Id;
      Report  : Boolean;
      Success : out Boolean);
   --  Reorders lists of actuals according to names of formals, value returned
   --  in Success indicates sucess of reordering. For more details, see body.
   --  Errors are reported only if Report is set to True.

   procedure Note_Possible_Modification (N : Node_Id);
   --  This routine is called if the sub-expression N maybe the target of
   --  an assignment (e.g. it is the left side of an assignment, used as
   --  an out parameters, or used as prefixes of access attributes). It
   --  sets May_Be_Modified in the associated entity if there is one,
   --  taking into account the rule that in the case of renamed objects,
   --  it is the flag in the renamed object that must be set.

   function Object_Access_Level (Obj : Node_Id) return Uint;
   --  Return the accessibility level of the view of the object Obj.
   --  For convenience, qualified expressions applied to object names
   --  are also allowed as actuals for this function.

   function Overrides_Synchronized_Primitive
     (Def_Id      : Entity_Id;
      First_Hom   : Entity_Id;
      Ifaces_List : Elist_Id;
      In_Scope    : Boolean := True) return Entity_Id;
   --  Determine whether entry or subprogram Def_Id overrides a primitive
   --  operation that belongs to one of the interfaces in Ifaces_List. A
   --  specific homonym chain can be specified by setting First_Hom. Flag
   --  In_Scope is used to designate whether the entry or subprogram was
   --  declared inside the scope of the synchronized type or after. Return
   --  the overriden entity or Empty.

   function Private_Component (Type_Id : Entity_Id) return Entity_Id;
   --  Returns some private component (if any) of the given Type_Id.
   --  Used to enforce the rules on visibility of operations on composite
   --  types, that depend on the full view of the component type. For a
   --  record type there may be several such components, we just return
   --  the first one.

   procedure Process_End_Label
     (N   : Node_Id;
      Typ : Character;
      Ent : Entity_Id);
   --  N is a node whose End_Label is to be processed, generating all
   --  appropriate cross-reference entries, and performing style checks
   --  for any identifier references in the end label. Typ is either
   --  'e' or 't indicating the type of the cross-reference entity
   --  (e for spec, t for body, see Lib.Xref spec for details). The
   --  parameter Ent gives the entity to which the End_Label refers,
   --  and to which cross-references are to be generated.

   function Real_Convert (S : String) return Node_Id;
   --  S is a possibly signed syntactically valid real literal. The result
   --  returned is an N_Real_Literal node representing the literal value.

   function Rep_To_Pos_Flag (E : Entity_Id; Loc : Source_Ptr) return Node_Id;
   --  This is used to construct the second argument in a call to Rep_To_Pos
   --  which is Standard_True if range checks are enabled (E is an entity to
   --  which the Range_Checks_Suppressed test is applied), and Standard_False
   --  if range checks are suppressed. Loc is the location for the node that
   --  is returned (which is a New_Occurrence of the appropriate entity).
   --
   --  Note: one might think that it would be fine to always use True and
   --  to ignore the suppress in this case, but it is generally better to
   --  believe a request to suppress exceptions if possible, and further
   --  more there is at least one case in the generated code (the code for
   --  array assignment in a loop) that depends on this suppression.

   procedure Require_Entity (N : Node_Id);
   --  N is a node which should have an entity value if it is an entity name.
   --  If not, then check if there were previous errors. If so, just fill
   --  in with Any_Id and ignore. Otherwise signal a program error exception.
   --  This is used as a defense mechanism against ill-formed trees caused by
   --  previous errors (particularly in -gnatq mode).

   function Requires_Transient_Scope (Id : Entity_Id) return Boolean;
   --  E is a type entity. The result is True when temporaries of this
   --  type need to be wrapped in a transient scope to be reclaimed
   --  properly when a secondary stack is in use. Examples of types
   --  requiring such wrapping are controlled types and variable-sized
   --  types including unconstrained arrays

   procedure Reset_Analyzed_Flags (N : Node_Id);
   --  Reset the Analyzed flags in all nodes of the tree whose root is N

   function Safe_To_Capture_Value
     (N    : Node_Id;
      Ent  : Entity_Id;
      Cond : Boolean := False) return Boolean;
   --  The caller is interested in capturing a value (either the current value,
   --  or an indication that the value is non-null) for the given entity Ent.
   --  This value can only be captured if sequential execution semantics can be
   --  properly guaranteed so that a subsequent reference will indeed be sure
   --  that this current value indication is correct. The node N is the
   --  construct which resulted in the possible capture of the value (this
   --  is used to check if we are in a conditional).
   --
   --  Cond is used to skip the test for being inside a conditional. It is used
   --  in the case of capturing values from if/while tests, which already do a
   --  proper job of handling scoping issues without this help.
   --
   --  The only entities whose values can be captured are OUT and IN OUT formal
   --  parameters, and variables unless Cond is True, in which case we also
   --  allow IN formals, loop parameters and constants, where we cannot ever
   --  capture actual value information, but we can capture conditional tests.

   function Same_Name (N1, N2 : Node_Id) return Boolean;
   --  Determine if two (possibly expanded) names are the same name. This is
   --  a purely syntactic test, and N1 and N2 need not be analyzed.

   function Same_Object (Node1, Node2 : Node_Id) return Boolean;
   --  Determine if Node1 and Node2 are known to designate the same object.
   --  This is a semantic test and both nodesmust be fully analyzed. A result
   --  of True is decisively correct. A result of False does not necessarily
   --  mean that different objects are designated, just that this could not
   --  be reliably determined at compile time.

   function Same_Type (T1, T2 : Entity_Id) return Boolean;
   --  Determines if T1 and T2 represent exactly the same type. Two types
   --  are the same if they are identical, or if one is an unconstrained
   --  subtype of the other, or they are both common subtypes of the same
   --  type with identical constraints. The result returned is conservative.
   --  It is True if the types are known to be the same, but a result of
   --  False is indecisive (e.g. the compiler may not be able to tell that
   --  two constraints are identical).

   function Same_Value (Node1, Node2 : Node_Id) return Boolean;
   --  Determines if Node1 and Node2 are known to be the same value, which is
   --  true if they are both compile time known values and have the same value,
   --  or if they are the same object (in the sense of function Same_Object).
   --  A result of False does not necessarily mean they have different values,
   --  just that it is not possible to determine they have the same value.

   function Scope_Within_Or_Same (Scope1, Scope2 : Entity_Id) return Boolean;
   --  Determines if the entity Scope1 is the same as Scope2, or if it is
   --  inside it, where both entities represent scopes. Note that scopes
   --  are only partially ordered, so Scope_Within_Or_Same (A,B) and
   --  Scope_Within_Or_Same (B,A) can both be False for a given pair A,B.

   function Scope_Within (Scope1, Scope2 : Entity_Id) return Boolean;
   --  Like Scope_Within_Or_Same, except that this function returns
   --  False in the case where Scope1 and Scope2 are the same scope.

   procedure Set_Current_Entity (E : Entity_Id);
   --  Establish the entity E as the currently visible definition of its
   --  associated name (i.e. the Node_Id associated with its name)

   procedure Set_Entity_With_Style_Check (N : Node_Id; Val : Entity_Id);
   --  This procedure has the same calling sequence as Set_Entity, but
   --  if Style_Check is set, then it calls a style checking routine which
   --  can check identifier spelling style.

   procedure Set_Name_Entity_Id (Id : Name_Id; Val : Entity_Id);
   --  Sets the Entity_Id value associated with the given name, which is the
   --  Id of the innermost visible entity with the given name. See the body
   --  of package Sem_Ch8 for further details on the handling of visibility.

   procedure Set_Next_Actual (Ass1_Id : Node_Id; Ass2_Id : Node_Id);
   --  The arguments may be parameter associations, whose descendants
   --  are the optional formal name and the actual parameter. Positional
   --  parameters are already members of a list, and do not need to be
   --  chained separately. See also First_Actual and Next_Actual.

   procedure Set_Public_Status (Id : Entity_Id);
   --  If an entity (visible or otherwise) is defined in a library
   --  package, or a package that is itself public, then this subprogram
   --  labels the entity public as well.

   procedure Set_Scope_Is_Transient (V : Boolean := True);
   --  Set the flag Is_Transient of the current scope

   procedure Set_Size_Info (T1, T2 : Entity_Id);
   --  Copies the Esize field and Has_Biased_Representation flag from sub(type)
   --  entity T2 to (sub)type entity T1. Also copies the Is_Unsigned_Type flag
   --  in the fixed-point and discrete cases, and also copies the alignment
   --  value from T2 to T1. It does NOT copy the RM_Size field, which must be
   --  separately set if this is required to be copied also.

   function Scope_Is_Transient return Boolean;
   --  True if the current scope is transient

   function Static_Integer (N : Node_Id) return Uint;
   --  This function analyzes the given expression node and then resolves it
   --  as any integer type. If the result is static, then the value of the
   --  universal expression is returned, otherwise an error message is output
   --  and a value of No_Uint is returned.

   function Statically_Different (E1, E2 : Node_Id) return Boolean;
   --  Return True if it can be statically determined that the Expressions
   --  E1 and E2 refer to different objects

   function Subprogram_Access_Level (Subp : Entity_Id) return Uint;
   --  Return the accessibility level of the view denoted by Subp

   procedure Trace_Scope (N : Node_Id; E : Entity_Id; Msg : String);
   --  Print debugging information on entry to each unit being analyzed

   procedure Transfer_Entities (From : Entity_Id; To : Entity_Id);
   --  Move a list of entities from one scope to another, and recompute
   --  Is_Public based upon the new scope.

   function Type_Access_Level (Typ : Entity_Id) return Uint;
   --  Return the accessibility level of Typ

   function Unit_Declaration_Node (Unit_Id : Entity_Id) return Node_Id;
   --  Unit_Id is the simple name of a program unit, this function returns the
   --  corresponding xxx_Declaration node for the entity. Also applies to the
   --  body entities for subprograms, tasks and protected units, in which case
   --  it returns the subprogram, task or protected body node for it. The unit
   --  may be a child unit with any number of ancestors.

   function Universal_Interpretation (Opnd : Node_Id) return Entity_Id;
   --  Yields universal_Integer or Universal_Real if this is a candidate

   function Unqualify (Expr : Node_Id) return Node_Id;
   --  Removes any qualifications from Expr. For example, for T1'(T2'(X)),
   --  this returns X. If Expr is not a qualified expression, returns Expr.

   function Within_Init_Proc return Boolean;
   --  Determines if Current_Scope is within an init proc

   procedure Wrong_Type (Expr : Node_Id; Expected_Type : Entity_Id);
   --  Output error message for incorrectly typed expression. Expr is the
   --  node for the incorrectly typed construct (Etype (Expr) is the type
   --  found), and Expected_Type is the entity for the expected type. Note
   --  that Expr does not have to be a subexpression, anything with an
   --  Etype field may be used.

private
   pragma Inline (Current_Entity);
   pragma Inline (Get_Name_Entity_Id);
   pragma Inline (Is_False);
   pragma Inline (Is_Statement);
   pragma Inline (Is_True);
   pragma Inline (Set_Current_Entity);
   pragma Inline (Set_Name_Entity_Id);
   pragma Inline (Set_Size_Info);
   pragma Inline (Unqualify);

end Sem_Util;<|MERGE_RESOLUTION|>--- conflicted
+++ resolved
@@ -6,11 +6,7 @@
 --                                                                          --
 --                                 S p e c                                  --
 --                                                                          --
-<<<<<<< HEAD
---          Copyright (C) 1992-2006, Free Software Foundation, Inc.         --
-=======
 --          Copyright (C) 1992-2007, Free Software Foundation, Inc.         --
->>>>>>> 60a98cce
 --                                                                          --
 -- GNAT is free software;  you can  redistribute it  and/or modify it under --
 -- terms of the  GNU General Public License as published  by the Free Soft- --
@@ -152,12 +148,6 @@
    procedure Collect_Abstract_Interfaces
      (T                         : Entity_Id;
       Ifaces_List               : out Elist_Id;
-<<<<<<< HEAD
-      Exclude_Parent_Interfaces : Boolean := False);
-   --  Ada 2005 (AI-251): Collect whole list of abstract interfaces that are
-   --  directly or indirectly implemented by T. Exclude_Parent_Interfaces is
-   --  used to avoid addition of inherited interfaces to the generated list.
-=======
       Exclude_Parent_Interfaces : Boolean := False;
       Use_Full_View             : Boolean := True);
    --  Ada 2005 (AI-251): Collect whole list of abstract interfaces that are
@@ -182,7 +172,6 @@
    --  On exit Ifaces_List, Components_List and Tags_List have the same number
    --  of elements, and elements at the same position on these tables provide
    --  information on the same interface type.
->>>>>>> 60a98cce
 
    function Collect_Primitive_Operations (T : Entity_Id) return Elist_Id;
    --  Called upon type derivation and extension. We scan the declarative
@@ -429,15 +418,12 @@
    --  which is the innermost visible entity with the given name. See the
    --  body of Sem_Ch8 for further details on handling of entity visibility.
 
-<<<<<<< HEAD
-=======
    function Get_Renamed_Entity (E : Entity_Id) return Entity_Id;
    --  Given an entity for an exception, package, subprogram or generic unit,
    --  returns the ultimately renamed entity if this is a renaming. If this is
    --  not a renamed entity, returns its argument. It is an error to call this
    --  with any any other kind of entity.
 
->>>>>>> 60a98cce
    function Get_Subprogram_Entity (Nod : Node_Id) return Entity_Id;
    --  Nod is either a procedure call statement, or a function call, or
    --  an accept statement node. This procedure finds the Entity_Id of the
@@ -472,17 +458,12 @@
    --  Result of Has_Compatible_Alignment test, description found below. Note
    --  that the values are arranged in increasing order of problematicness.
 
-<<<<<<< HEAD
-   function Has_Abstract_Interfaces (Tagged_Type : Entity_Id) return Boolean;
-   --  Returns true if Tagged_Type implements some abstract interface
-=======
    function Has_Abstract_Interfaces
      (Tagged_Type   : Entity_Id;
       Use_Full_View : Boolean := True) return Boolean;
    --  Returns true if Tagged_Type implements some abstract interface. In case
    --  private types the argument Use_Full_View controls if the check is done
    --  using its full view (if available).
->>>>>>> 60a98cce
 
    function Has_Compatible_Alignment
      (Obj  : Entity_Id;
@@ -764,19 +745,6 @@
    procedure Kill_Current_Values;
    --  This procedure is called to clear all constant indications from all
    --  entities in the current scope and in any parent scopes if the current
-<<<<<<< HEAD
-   --  scope is a block or a package (and that recursion continues to the
-   --  top scope that is not a block or a package). This is used when the
-   --  sequential flow-of-control assumption is violated (occurence of a
-   --  label, head of a loop, or start of an exception handler). The effect
-   --  of the call is to clear the Constant_Value field (but we do not need
-   --  to clear the Is_True_Constant flag, since that only gets reset if
-   --  there really is an assignment somewhere in the entity scope). This
-   --  procedure also calls Kill_All_Checks, since this is a special case
-   --  of needing to forget saved values. This procedure also clears any
-   --  Is_Known_Non_Null flags in variables, constants or parameters
-   --  since these are also not known to be valid.
-=======
    --  scope is a block or a package (and that recursion continues to the top
    --  scope that is not a block or a package). This is used when the
    --  sequential flow-of-control assumption is violated (occurence of a label,
@@ -792,12 +760,6 @@
    --  This performs the same processing as described above for the form with
    --  no argument, but for the specific entity given. The call has no effect
    --  if the entity Ent is not for an object.
->>>>>>> 60a98cce
-
-   procedure Kill_Current_Values (Ent : Entity_Id);
-   --  This performs the same processing as described above for the form with
-   --  no argument, but for the specific entity given. The call has no effect
-   --  if the entity Ent is not for an object.
 
    procedure Kill_Size_Check_Code (E : Entity_Id);
    --  Called when an address clause or pragma Import is applied to an
@@ -812,8 +774,6 @@
    --  direction. Cases which may possibly be assignments but are not known to
    --  be may return True from May_Be_Lvalue, but False from this function.
 
-<<<<<<< HEAD
-=======
    function Make_Simple_Return_Statement
      (Sloc       : Source_Ptr;
       Expression : Node_Id := Empty) return Node_Id
@@ -836,7 +796,6 @@
    --  dynamic or static depending on Context_Nod. Any erroneous marking is
    --  cleaned up during resolution.
 
->>>>>>> 60a98cce
    function May_Be_Lvalue (N : Node_Id) return Boolean;
    --  Determines if N could be an lvalue (e.g. an assignment left hand side).
    --  An lvalue is defined as any expression which appears in a context where
@@ -914,18 +873,6 @@
    --  Return the accessibility level of the view of the object Obj.
    --  For convenience, qualified expressions applied to object names
    --  are also allowed as actuals for this function.
-
-   function Overrides_Synchronized_Primitive
-     (Def_Id      : Entity_Id;
-      First_Hom   : Entity_Id;
-      Ifaces_List : Elist_Id;
-      In_Scope    : Boolean := True) return Entity_Id;
-   --  Determine whether entry or subprogram Def_Id overrides a primitive
-   --  operation that belongs to one of the interfaces in Ifaces_List. A
-   --  specific homonym chain can be specified by setting First_Hom. Flag
-   --  In_Scope is used to designate whether the entry or subprogram was
-   --  declared inside the scope of the synchronized type or after. Return
-   --  the overriden entity or Empty.
 
    function Private_Component (Type_Id : Entity_Id) return Entity_Id;
    --  Returns some private component (if any) of the given Type_Id.

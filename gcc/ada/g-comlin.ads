--- conflicted
+++ resolved
@@ -6,11 +6,7 @@
 --                                                                          --
 --                                 S p e c                                  --
 --                                                                          --
-<<<<<<< HEAD
---                     Copyright (C) 1999-2005, AdaCore                     --
-=======
 --                     Copyright (C) 1999-2007, AdaCore                     --
->>>>>>> 60a98cce
 --                                                                          --
 -- GNAT is free software;  you can  redistribute it  and/or modify it under --
 -- terms of the  GNU General Public License as published  by the Free Soft- --
@@ -326,10 +322,6 @@
       Maximum_Depth : Depth := 1;
       --  The maximum depth of directories, reflecting the number of directory
       --  separators in the pattern.
-<<<<<<< HEAD
-
-=======
->>>>>>> 60a98cce
    end record;
 
 end GNAT.Command_Line;
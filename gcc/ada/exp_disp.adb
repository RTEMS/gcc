--- conflicted
+++ resolved
@@ -6163,10 +6163,7 @@
       Predef_Prims_Ptr : Node_Id;
       Iface_DT         : Node_Id;
       Iface_DT_Ptr     : Node_Id;
-<<<<<<< HEAD
-=======
       New_Node         : Node_Id;
->>>>>>> 42a9ba1d
       Suffix_Index     : Int;
       Typ_Name         : Name_Id;
       Typ_Comps        : Elist_Id;
@@ -6191,7 +6188,6 @@
       Set_Etype (DT_Ptr, RTE (RE_Tag));
 
       --  Primary dispatch table containing predefined primitives
-<<<<<<< HEAD
 
       Predef_Prims_Ptr :=
         Make_Defining_Identifier (Loc,
@@ -6201,17 +6197,6 @@
       --  Import the forward declaration of the Dispatch Table wrapper record
       --  (Make_DT will take care of its exportation)
 
-=======
-
-      Predef_Prims_Ptr :=
-        Make_Defining_Identifier (Loc,
-          Chars => New_External_Name (Tname, 'Y'));
-      Set_Etype (Predef_Prims_Ptr, RTE (RE_Address));
-
-      --  Import the forward declaration of the Dispatch Table wrapper record
-      --  (Make_DT will take care of its exportation)
-
->>>>>>> 42a9ba1d
       if Building_Static_DT (Typ) then
          Set_Dispatch_Table_Wrappers (Typ, New_Elmt_List);
 

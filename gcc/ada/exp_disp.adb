------------------------------------------------------------------------------
--                                                                          --
--                         GNAT COMPILER COMPONENTS                         --
--                                                                          --
--                             E X P _ D I S P                              --
--                                                                          --
--                                 B o d y                                  --
--                                                                          --
<<<<<<< HEAD
--          Copyright (C) 1992-2006, Free Software Foundation, Inc.         --
=======
--          Copyright (C) 1992-2007, Free Software Foundation, Inc.         --
>>>>>>> 60a98cce
--                                                                          --
-- GNAT is free software;  you can  redistribute it  and/or modify it under --
-- terms of the  GNU General Public License as published  by the Free Soft- --
-- ware  Foundation;  either version 2,  or (at your option) any later ver- --
-- sion.  GNAT is distributed in the hope that it will be useful, but WITH- --
-- OUT ANY WARRANTY;  without even the  implied warranty of MERCHANTABILITY --
-- or FITNESS FOR A PARTICULAR PURPOSE.  See the GNU General Public License --
-- for  more details.  You should have  received  a copy of the GNU General --
-- Public License  distributed with GNAT;  see file COPYING.  If not, write --
-- to  the  Free Software Foundation,  51  Franklin  Street,  Fifth  Floor, --
-- Boston, MA 02110-1301, USA.                                              --
--                                                                          --
-- GNAT was originally developed  by the GNAT team at  New York University. --
-- Extensive contributions were provided by Ada Core Technologies Inc.      --
--                                                                          --
------------------------------------------------------------------------------

with Atree;    use Atree;
with Checks;   use Checks;
with Debug;    use Debug;
with Einfo;    use Einfo;
with Elists;   use Elists;
with Errout;   use Errout;
with Exp_Atag; use Exp_Atag;
with Exp_Ch7;  use Exp_Ch7;
with Exp_Dbug; use Exp_Dbug;
with Exp_Tss;  use Exp_Tss;
with Exp_Util; use Exp_Util;
with Freeze;   use Freeze;
with Itypes;   use Itypes;
with Nlists;   use Nlists;
with Nmake;    use Nmake;
with Namet;    use Namet;
with Opt;      use Opt;
with Output;   use Output;
with Restrict; use Restrict;
with Rident;   use Rident;
with Rtsfind;  use Rtsfind;
with Sem;      use Sem;
with Sem_Ch6;  use Sem_Ch6;
with Sem_Ch8;  use Sem_Ch8;
with Sem_Disp; use Sem_Disp;
with Sem_Eval; use Sem_Eval;
with Sem_Res;  use Sem_Res;
with Sem_Type; use Sem_Type;
with Sem_Util; use Sem_Util;
with Sinfo;    use Sinfo;
with Snames;   use Snames;
with Stand;    use Stand;
with Stringt;  use Stringt;
with Targparm; use Targparm;
with Tbuild;   use Tbuild;
with Uintp;    use Uintp;

package body Exp_Disp is

<<<<<<< HEAD
   --------------------------------
   -- Select_Expansion_Utilities --
   --------------------------------

   --  The following package contains helper routines used in the expansion of
   --  dispatching asynchronous, conditional and timed selects.

   package Select_Expansion_Utilities is
      procedure Build_B
        (Loc    : Source_Ptr;
         Params : List_Id);
      --  Generate:
      --    B : out Communication_Block

      procedure Build_C
        (Loc    : Source_Ptr;
         Params : List_Id);
      --  Generate:
      --    C : out Prim_Op_Kind

      procedure Build_Common_Dispatching_Select_Statements
        (Loc    : Source_Ptr;
         Typ    : Entity_Id;
         DT_Ptr : Entity_Id;
         Stmts  : List_Id);
      --  Ada 2005 (AI-345): Generate statements that are common between
      --  asynchronous, conditional and timed select expansion.

      procedure Build_F
        (Loc    : Source_Ptr;
         Params : List_Id);
      --  Generate:
      --    F : out Boolean

      procedure Build_P
        (Loc    : Source_Ptr;
         Params : List_Id);
      --  Generate:
      --    P : Address

      procedure Build_S
        (Loc    : Source_Ptr;
         Params : List_Id);
      --  Generate:
      --    S : Integer

      procedure Build_T
        (Loc    : Source_Ptr;
         Typ    : Entity_Id;
         Params : List_Id);
      --  Generate:
      --    T : in out Typ
   end Select_Expansion_Utilities;

   package body Select_Expansion_Utilities is

      -------------
      -- Build_B --
      -------------

      procedure Build_B
        (Loc    : Source_Ptr;
         Params : List_Id)
      is
      begin
         Append_To (Params,
           Make_Parameter_Specification (Loc,
             Defining_Identifier =>
               Make_Defining_Identifier (Loc, Name_uB),
             Parameter_Type =>
               New_Reference_To (RTE (RE_Communication_Block), Loc),
             Out_Present => True));
      end Build_B;

      -------------
      -- Build_C --
      -------------

      procedure Build_C
        (Loc    : Source_Ptr;
         Params : List_Id)
      is
      begin
         Append_To (Params,
           Make_Parameter_Specification (Loc,
             Defining_Identifier =>
               Make_Defining_Identifier (Loc, Name_uC),
             Parameter_Type =>
               New_Reference_To (RTE (RE_Prim_Op_Kind), Loc),
             Out_Present => True));
      end Build_C;

      ------------------------------------------------
      -- Build_Common_Dispatching_Select_Statements --
      ------------------------------------------------

      procedure Build_Common_Dispatching_Select_Statements
        (Loc    : Source_Ptr;
         Typ    : Entity_Id;
         DT_Ptr : Entity_Id;
         Stmts  : List_Id)
      is
      begin
         --  Generate:
         --    C := get_prim_op_kind (tag! (<type>VP), S);

         --  where C is the out parameter capturing the call kind and S is the
         --  dispatch table slot number.

         Append_To (Stmts,
           Make_Assignment_Statement (Loc,
             Name =>
               Make_Identifier (Loc, Name_uC),
             Expression =>
               Make_DT_Access_Action (Typ,
                 Action =>
                   Get_Prim_Op_Kind,
                 Args =>
                   New_List (
                     Unchecked_Convert_To (RTE (RE_Tag),
                       New_Reference_To (DT_Ptr, Loc)),
                     Make_Identifier (Loc, Name_uS)))));

         --  Generate:

         --    if C = POK_Procedure
         --      or else C = POK_Protected_Procedure
         --      or else C = POK_Task_Procedure;
         --    then
         --       F := True;
         --       return;

         --  where F is the out parameter capturing the status of a potential
         --  entry call.

         Append_To (Stmts,
           Make_If_Statement (Loc,

             Condition =>
               Make_Or_Else (Loc,
                 Left_Opnd =>
                   Make_Op_Eq (Loc,
                     Left_Opnd =>
                       Make_Identifier (Loc, Name_uC),
                     Right_Opnd =>
                       New_Reference_To (RTE (RE_POK_Procedure), Loc)),
                 Right_Opnd =>
                   Make_Or_Else (Loc,
                     Left_Opnd =>
                       Make_Op_Eq (Loc,
                         Left_Opnd =>
                           Make_Identifier (Loc, Name_uC),
                         Right_Opnd =>
                           New_Reference_To (RTE (
                             RE_POK_Protected_Procedure), Loc)),
                     Right_Opnd =>
                       Make_Op_Eq (Loc,
                         Left_Opnd =>
                           Make_Identifier (Loc, Name_uC),
                         Right_Opnd =>
                           New_Reference_To (RTE (
                             RE_POK_Task_Procedure), Loc)))),

             Then_Statements =>
               New_List (
                 Make_Assignment_Statement (Loc,
                   Name       => Make_Identifier (Loc, Name_uF),
                   Expression => New_Reference_To (Standard_True, Loc)),

                 Make_Return_Statement (Loc))));
      end Build_Common_Dispatching_Select_Statements;

      -------------
      -- Build_F --
      -------------

      procedure Build_F
        (Loc    : Source_Ptr;
         Params : List_Id)
      is
      begin
         Append_To (Params,
           Make_Parameter_Specification (Loc,
             Defining_Identifier =>
               Make_Defining_Identifier (Loc, Name_uF),
             Parameter_Type =>
               New_Reference_To (Standard_Boolean, Loc),
             Out_Present => True));
      end Build_F;

      -------------
      -- Build_P --
      -------------

      procedure Build_P
        (Loc    : Source_Ptr;
         Params : List_Id)
      is
      begin
         Append_To (Params,
           Make_Parameter_Specification (Loc,
             Defining_Identifier =>
               Make_Defining_Identifier (Loc, Name_uP),
             Parameter_Type =>
               New_Reference_To (RTE (RE_Address), Loc)));
      end Build_P;

      -------------
      -- Build_S --
      -------------

      procedure Build_S
        (Loc    : Source_Ptr;
         Params : List_Id)
      is
      begin
         Append_To (Params,
           Make_Parameter_Specification (Loc,
             Defining_Identifier =>
               Make_Defining_Identifier (Loc, Name_uS),
             Parameter_Type =>
               New_Reference_To (Standard_Integer, Loc)));
      end Build_S;

      -------------
      -- Build_T --
      -------------

      procedure Build_T
        (Loc    : Source_Ptr;
         Typ    : Entity_Id;
         Params : List_Id)
      is
      begin
         Append_To (Params,
           Make_Parameter_Specification (Loc,
             Defining_Identifier =>
               Make_Defining_Identifier (Loc, Name_uT),
             Parameter_Type =>
               New_Reference_To (Typ, Loc),
             In_Present  => True,
             Out_Present => True));
      end Build_T;
   end Select_Expansion_Utilities;

   package SEU renames Select_Expansion_Utilities;

   Ada_Actions : constant array (DT_Access_Action) of RE_Id :=
      (IW_Membership                  => RE_IW_Membership,
       Get_Entry_Index                => RE_Get_Entry_Index,
       Get_Prim_Op_Kind               => RE_Get_Prim_Op_Kind,
       Get_Tagged_Kind                => RE_Get_Tagged_Kind,
       Register_Interface_Tag         => RE_Register_Interface_Tag,
       Register_Tag                   => RE_Register_Tag,
       Set_Entry_Index                => RE_Set_Entry_Index,
       Set_Offset_Index               => RE_Set_Offset_Index,
       Set_OSD                        => RE_Set_OSD,
       Set_Prim_Op_Kind               => RE_Set_Prim_Op_Kind,
       Set_Signature                  => RE_Set_Signature,
       Set_SSD                        => RE_Set_SSD,
       Set_Tagged_Kind                => RE_Set_Tagged_Kind);

   Action_Is_Proc : constant array (DT_Access_Action) of Boolean :=
      (IW_Membership                  => False,
       Get_Entry_Index                => False,
       Get_Prim_Op_Kind               => False,
       Get_Tagged_Kind                => False,
       Register_Interface_Tag         => True,
       Register_Tag                   => True,
       Set_Entry_Index                => True,
       Set_Offset_Index               => True,
       Set_OSD                        => True,
       Set_Prim_Op_Kind               => True,
       Set_Signature                  => True,
       Set_SSD                        => True,
       Set_Tagged_Kind                => True);

   Action_Nb_Arg : constant array (DT_Access_Action) of Int :=
      (IW_Membership                  => 2,
       Get_Entry_Index                => 2,
       Get_Prim_Op_Kind               => 2,
       Get_Tagged_Kind                => 1,
       Register_Interface_Tag         => 3,
       Register_Tag                   => 1,
       Set_Entry_Index                => 3,
       Set_Offset_Index               => 3,
       Set_OSD                        => 2,
       Set_Prim_Op_Kind               => 3,
       Set_Signature                  => 2,
       Set_SSD                        => 2,
       Set_Tagged_Kind                => 2);

=======
   -----------------------
   -- Local Subprograms --
   -----------------------

>>>>>>> 60a98cce
   function Default_Prim_Op_Position (E : Entity_Id) return Uint;
   --  Ada 2005 (AI-251): Returns the fixed position in the dispatch table
   --  of the default primitive operations.

   function Is_Predefined_Dispatching_Alias (Prim : Entity_Id) return Boolean;
   --  Returns true if Prim is not a predefined dispatching primitive but it is
   --  an alias of a predefined dispatching primitive (ie. through a renaming)

   function Original_View_In_Visible_Part (Typ : Entity_Id) return Boolean;
   --  Check if the type has a private view or if the public view appears
   --  in the visible part of a package spec.

   function Prim_Op_Kind
     (Prim : Entity_Id;
      Typ  : Entity_Id) return Node_Id;
   --  Ada 2005 (AI-345): Determine the primitive operation kind of Prim
   --  according to its type Typ. Return a reference to an RE_Prim_Op_Kind
   --  enumeration value.

   function Tagged_Kind (T : Entity_Id) return Node_Id;
   --  Ada 2005 (AI-345): Determine the tagged kind of T and return a reference
   --  to an RE_Tagged_Kind enumeration value.
<<<<<<< HEAD
=======

   ----------------------------------
   -- Build_Static_Dispatch_Tables --
   ----------------------------------

   procedure Build_Static_Dispatch_Tables (N : Entity_Id) is
      Target_List : List_Id;

      procedure Build_Dispatch_Tables (List : List_Id);
      --  Build the static dispatch table of tagged types found in the list of
      --  declarations. The generated nodes are added at the end of Target_List

      procedure Build_Package_Dispatch_Tables (N : Node_Id);
      --  Build static dispatch tables associated with package declaration N

      ---------------------------
      -- Build_Dispatch_Tables --
      ---------------------------

      procedure Build_Dispatch_Tables (List : List_Id) is
         D : Node_Id;

      begin
         D := First (List);
         while Present (D) loop

            --  Handle nested packages and package bodies recursively. The
            --  generated code is placed on the Target_List established for
            --  the enclosing compilation unit.

            if Nkind (D) = N_Package_Declaration then
               Build_Package_Dispatch_Tables (D);

            elsif Nkind (D) = N_Package_Body then
               Build_Dispatch_Tables (Declarations (D));

            elsif Nkind (D) = N_Package_Body_Stub
              and then Present (Library_Unit (D))
            then
               Build_Dispatch_Tables
                 (Declarations (Proper_Body (Unit (Library_Unit (D)))));

            --  Handle full type declarations and derivations of library
            --  level tagged types

            elsif (Nkind (D) = N_Full_Type_Declaration
                     or else Nkind (D) = N_Derived_Type_Definition)
              and then Is_Library_Level_Tagged_Type (Defining_Entity (D))
              and then Ekind (Defining_Entity (D)) /= E_Record_Subtype
              and then not Is_Private_Type (Defining_Entity (D))
            then
               Insert_List_After_And_Analyze (Last (Target_List),
                 Make_DT (Defining_Entity (D)));

            --  Handle private types of library level tagged types. We must
            --  exchange the private and full-view to ensure the correct
            --  expansion.

            elsif (Nkind (D) = N_Private_Type_Declaration
                     or else Nkind (D) = N_Private_Extension_Declaration)
               and then Present (Full_View (Defining_Entity (D)))
               and then Is_Library_Level_Tagged_Type
                          (Full_View (Defining_Entity (D)))
               and then Ekind (Full_View (Defining_Entity (D)))
                          /= E_Record_Subtype
            then
               declare
                  E1, E2 : Entity_Id;
               begin
                  E1 := Defining_Entity (D);
                  E2 := Full_View (Defining_Entity (D));
                  Exchange_Entities (E1, E2);
                  Insert_List_After_And_Analyze (Last (Target_List),
                    Make_DT (E1));
                  Exchange_Entities (E1, E2);
               end;
            end if;

            Next (D);
         end loop;
      end Build_Dispatch_Tables;

      -----------------------------------
      -- Build_Package_Dispatch_Tables --
      -----------------------------------

      procedure Build_Package_Dispatch_Tables (N : Node_Id) is
         Spec       : constant Node_Id   := Specification (N);
         Id         : constant Entity_Id := Defining_Entity (N);
         Vis_Decls  : constant List_Id   := Visible_Declarations (Spec);
         Priv_Decls : constant List_Id   := Private_Declarations (Spec);

      begin
         Push_Scope (Id);

         if Present (Priv_Decls) then
            Build_Dispatch_Tables (Vis_Decls);
            Build_Dispatch_Tables (Priv_Decls);

         elsif Present (Vis_Decls) then
            Build_Dispatch_Tables (Vis_Decls);
         end if;

         Pop_Scope;
      end Build_Package_Dispatch_Tables;

   --  Start of processing for Build_Static_Dispatch_Tables

   begin
      if not Expander_Active
        or else VM_Target /= No_VM
      then
         return;
      end if;

      if Nkind (N) = N_Package_Declaration then
         declare
            Spec       : constant Node_Id := Specification (N);
            Vis_Decls  : constant List_Id := Visible_Declarations (Spec);
            Priv_Decls : constant List_Id := Private_Declarations (Spec);

         begin
            if Present (Priv_Decls)
              and then Is_Non_Empty_List (Priv_Decls)
            then
               Target_List := Priv_Decls;

            elsif not Present (Vis_Decls) then
               Target_List := New_List;
               Set_Private_Declarations (Spec, Target_List);
            else
               Target_List := Vis_Decls;
            end if;

            Build_Package_Dispatch_Tables (N);
         end;

      else pragma Assert (Nkind (N) = N_Package_Body);
         Target_List := Declarations (N);
         Build_Dispatch_Tables (Target_List);
      end if;
   end Build_Static_Dispatch_Tables;
>>>>>>> 60a98cce

   ------------------------------
   -- Default_Prim_Op_Position --
   ------------------------------

   function Default_Prim_Op_Position (E : Entity_Id) return Uint is
      TSS_Name : TSS_Name_Type;

   begin
      Get_Name_String (Chars (E));
      TSS_Name :=
        TSS_Name_Type
          (Name_Buffer (Name_Len - TSS_Name'Length + 1 .. Name_Len));

      if Chars (E) = Name_uSize then
         return Uint_1;

      elsif Chars (E) = Name_uAlignment then
         return Uint_2;

      elsif TSS_Name = TSS_Stream_Read then
         return Uint_3;

      elsif TSS_Name = TSS_Stream_Write then
         return Uint_4;

      elsif TSS_Name = TSS_Stream_Input then
         return Uint_5;

      elsif TSS_Name = TSS_Stream_Output then
         return Uint_6;

      elsif Chars (E) = Name_Op_Eq then
         return Uint_7;

      elsif Chars (E) = Name_uAssign then
         return Uint_8;

      elsif TSS_Name = TSS_Deep_Adjust then
         return Uint_9;

      elsif TSS_Name = TSS_Deep_Finalize then
         return Uint_10;

      elsif Ada_Version >= Ada_05 then
         if Chars (E) = Name_uDisp_Asynchronous_Select then
            return Uint_11;

         elsif Chars (E) = Name_uDisp_Conditional_Select then
            return Uint_12;

         elsif Chars (E) = Name_uDisp_Get_Prim_Op_Kind then
            return Uint_13;

         elsif Chars (E) = Name_uDisp_Get_Task_Id then
            return Uint_14;

         elsif Chars (E) = Name_uDisp_Timed_Select then
            return Uint_15;
         end if;
      end if;

      raise Program_Error;
   end Default_Prim_Op_Position;

   -----------------------------
   -- Expand_Dispatching_Call --
   -----------------------------

   procedure Expand_Dispatching_Call (Call_Node : Node_Id) is
      Loc      : constant Source_Ptr := Sloc (Call_Node);
      Call_Typ : constant Entity_Id  := Etype (Call_Node);

      Ctrl_Arg   : constant Node_Id := Controlling_Argument (Call_Node);
      Param_List : constant List_Id := Parameter_Associations (Call_Node);

      Subp            : Entity_Id;
      CW_Typ          : Entity_Id;
      New_Call        : Node_Id;
      New_Call_Name   : Node_Id;
      New_Params      : List_Id := No_List;
      Param           : Node_Id;
      Res_Typ         : Entity_Id;
      Subp_Ptr_Typ    : Entity_Id;
      Subp_Typ        : Entity_Id;
      Typ             : Entity_Id;
      Eq_Prim_Op      : Entity_Id := Empty;
      Controlling_Tag : Node_Id;

      function New_Value (From : Node_Id) return Node_Id;
      --  From is the original Expression. New_Value is equivalent to a call
      --  to Duplicate_Subexpr with an explicit dereference when From is an
      --  access parameter.

      ---------------
      -- New_Value --
      ---------------

      function New_Value (From : Node_Id) return Node_Id is
         Res : constant Node_Id := Duplicate_Subexpr (From);
      begin
         if Is_Access_Type (Etype (From)) then
            return
              Make_Explicit_Dereference (Sloc (From),
                Prefix => Res);
         else
            return Res;
         end if;
      end New_Value;

   --  Start of processing for Expand_Dispatching_Call
<<<<<<< HEAD

   begin
=======

   begin
      if No_Run_Time_Mode then
         Error_Msg_CRT ("tagged types", Call_Node);
         return;
      end if;

>>>>>>> 60a98cce
      --  Expand_Dispatching_Call is called directly from the semantics,
      --  so we need a check to see whether expansion is active before
      --  proceeding. In addition, there is no need to expand the call
      --  if we are compiling under restriction No_Dispatching_Calls;
      --  the semantic analyzer has previously notified the violation
      --  of this restriction.

      if not Expander_Active
        or else Restriction_Active (No_Dispatching_Calls)
      then
         return;
      end if;

      --  Set subprogram. If this is an inherited operation that was
      --  overridden, the body that is being called is its alias.

      Subp := Entity (Name (Call_Node));

      if Present (Alias (Subp))
        and then Is_Inherited_Operation (Subp)
        and then No (DTC_Entity (Subp))
      then
         Subp := Alias (Subp);
      end if;

      --  Definition of the class-wide type and the tagged type

      --  If the controlling argument is itself a tag rather than a tagged
      --  object, then use the class-wide type associated with the subprogram's
      --  controlling type. This case can occur when a call to an inherited
      --  primitive has an actual that originated from a default parameter
      --  given by a tag-indeterminate call and when there is no other
      --  controlling argument providing the tag (AI-239 requires dispatching).
      --  This capability of dispatching directly by tag is also needed by the
      --  implementation of AI-260 (for the generic dispatching constructors).

      if Etype (Ctrl_Arg) = RTE (RE_Tag)
        or else (RTE_Available (RE_Interface_Tag)
                  and then Etype (Ctrl_Arg) = RTE (RE_Interface_Tag))
      then
         CW_Typ := Class_Wide_Type (Find_Dispatching_Type (Subp));
<<<<<<< HEAD
=======

      --  Class_Wide_Type is applied to the expressions used to initialize
      --  CW_Typ, to ensure that CW_Typ always denotes a class-wide type, since
      --  there are cases where the controlling type is resolved to a specific
      --  type (such as for designated types of arguments such as CW'Access).
>>>>>>> 60a98cce

      elsif Is_Access_Type (Etype (Ctrl_Arg)) then
         CW_Typ := Class_Wide_Type (Designated_Type (Etype (Ctrl_Arg)));

      else
         CW_Typ := Class_Wide_Type (Etype (Ctrl_Arg));
      end if;

      Typ := Root_Type (CW_Typ);

      if Ekind (Typ) = E_Incomplete_Type then
         Typ := Non_Limited_View (Typ);
      end if;

      if not Is_Limited_Type (Typ) then
         Eq_Prim_Op := Find_Prim_Op (Typ, Name_Op_Eq);
      end if;

      --  Dispatching call to C++ primitive. Create a new parameter list
      --  with no tag checks.

      if Is_CPP_Class (Typ) then
         New_Params := New_List;
         Param := First_Actual (Call_Node);
         while Present (Param) loop
            Append_To (New_Params, Relocate_Node (Param));
            Next_Actual (Param);
         end loop;

      --  Dispatching call to Ada primitive

      elsif Present (Param_List) then

         --  Generate the Tag checks when appropriate

         New_Params := New_List;
         Param := First_Actual (Call_Node);
         while Present (Param) loop

            --  No tag check with itself

            if Param = Ctrl_Arg then
               Append_To (New_Params,
                 Duplicate_Subexpr_Move_Checks (Param));

            --  No tag check for parameter whose type is neither tagged nor
            --  access to tagged (for access parameters)

            elsif No (Find_Controlling_Arg (Param)) then
               Append_To (New_Params, Relocate_Node (Param));

            --  No tag check for function dispatching on result if the
            --  Tag given by the context is this one

            elsif Find_Controlling_Arg (Param) = Ctrl_Arg then
               Append_To (New_Params, Relocate_Node (Param));

            --  "=" is the only dispatching operation allowed to get
            --  operands with incompatible tags (it just returns false).
            --  We use Duplicate_Subexpr_Move_Checks instead of calling
            --  Relocate_Node because the value will be duplicated to
            --  check the tags.

            elsif Subp = Eq_Prim_Op then
               Append_To (New_Params,
                 Duplicate_Subexpr_Move_Checks (Param));

            --  No check in presence of suppress flags

            elsif Tag_Checks_Suppressed (Etype (Param))
              or else (Is_Access_Type (Etype (Param))
                         and then Tag_Checks_Suppressed
                                    (Designated_Type (Etype (Param))))
            then
               Append_To (New_Params, Relocate_Node (Param));

            --  Optimization: no tag checks if the parameters are identical

            elsif Is_Entity_Name (Param)
              and then Is_Entity_Name (Ctrl_Arg)
              and then Entity (Param) = Entity (Ctrl_Arg)
            then
               Append_To (New_Params, Relocate_Node (Param));

            --  Now we need to generate the Tag check

            else
               --  Generate code for tag equality check
               --  Perhaps should have Checks.Apply_Tag_Equality_Check???

               Insert_Action (Ctrl_Arg,
                 Make_Implicit_If_Statement (Call_Node,
                   Condition =>
                     Make_Op_Ne (Loc,
                       Left_Opnd =>
                         Make_Selected_Component (Loc,
                           Prefix => New_Value (Ctrl_Arg),
                           Selector_Name =>
                             New_Reference_To
                               (First_Tag_Component (Typ), Loc)),

                       Right_Opnd =>
                         Make_Selected_Component (Loc,
                           Prefix =>
                             Unchecked_Convert_To (Typ, New_Value (Param)),
                           Selector_Name =>
                             New_Reference_To
                               (First_Tag_Component (Typ), Loc))),

                   Then_Statements =>
                     New_List (New_Constraint_Error (Loc))));

               Append_To (New_Params, Relocate_Node (Param));
            end if;

            Next_Actual (Param);
         end loop;
      end if;

      --  Generate the appropriate subprogram pointer type

      if Etype (Subp) = Typ then
         Res_Typ := CW_Typ;
      else
         Res_Typ := Etype (Subp);
      end if;

      Subp_Typ := Create_Itype (E_Subprogram_Type, Call_Node);
      Subp_Ptr_Typ := Create_Itype (E_Access_Subprogram_Type, Call_Node);
      Set_Etype          (Subp_Typ, Res_Typ);
      Init_Size_Align    (Subp_Ptr_Typ);
      Set_Returns_By_Ref (Subp_Typ, Returns_By_Ref (Subp));

      --  Create a new list of parameters which is a copy of the old formal
      --  list including the creation of a new set of matching entities.

      declare
         Old_Formal : Entity_Id := First_Formal (Subp);
         New_Formal : Entity_Id;
         Extra      : Entity_Id := Empty;

      begin
         if Present (Old_Formal) then
            New_Formal := New_Copy (Old_Formal);
            Set_First_Entity (Subp_Typ, New_Formal);
            Param := First_Actual (Call_Node);

            loop
               Set_Scope (New_Formal, Subp_Typ);

               --  Change all the controlling argument types to be class-wide
               --  to avoid a recursion in dispatching.

               if Is_Controlling_Formal (New_Formal) then
                  Set_Etype (New_Formal, Etype (Param));
               end if;

               if Is_Itype (Etype (New_Formal)) then
                  Extra := New_Copy (Etype (New_Formal));

                  if Ekind (Extra) = E_Record_Subtype
                    or else Ekind (Extra) = E_Class_Wide_Subtype
                  then
                     Set_Cloned_Subtype (Extra, Etype (New_Formal));
                  end if;

                  Set_Etype (New_Formal, Extra);
                  Set_Scope (Etype (New_Formal), Subp_Typ);
               end if;

               Extra := New_Formal;
               Next_Formal (Old_Formal);
               exit when No (Old_Formal);

               Set_Next_Entity (New_Formal, New_Copy (Old_Formal));
               Next_Entity (New_Formal);
               Next_Actual (Param);
            end loop;

            Set_Next_Entity (New_Formal, Empty);
            Set_Last_Entity (Subp_Typ, Extra);
         end if;

         --  Now that the explicit formals have been duplicated, any extra
         --  formals needed by the subprogram must be created.

         if Present (Extra) then
            Set_Extra_Formal (Extra, Empty);
         end if;

         Create_Extra_Formals (Subp_Typ);
      end;

      Set_Etype (Subp_Ptr_Typ, Subp_Ptr_Typ);
      Set_Directly_Designated_Type (Subp_Ptr_Typ, Subp_Typ);

      --  If the controlling argument is a value of type Ada.Tag or an abstract
      --  interface class-wide type then use it directly. Otherwise, the tag
      --  must be extracted from the controlling object.

      if Etype (Ctrl_Arg) = RTE (RE_Tag)
        or else (RTE_Available (RE_Interface_Tag)
                  and then Etype (Ctrl_Arg) = RTE (RE_Interface_Tag))
      then
         Controlling_Tag := Duplicate_Subexpr (Ctrl_Arg);

      --  Extract the tag from an unchecked type conversion. Done to avoid
      --  the expansion of additional code just to obtain the value of such
      --  tag because the current management of interface type conversions
      --  generates in some cases this unchecked type conversion with the
      --  tag of the object (see Expand_Interface_Conversion).

      elsif Nkind (Ctrl_Arg) = N_Unchecked_Type_Conversion
        and then
          (Etype (Expression (Ctrl_Arg)) = RTE (RE_Tag)
            or else
              (RTE_Available (RE_Interface_Tag)
                and then
                  Etype (Expression (Ctrl_Arg)) = RTE (RE_Interface_Tag)))
      then
         Controlling_Tag := Duplicate_Subexpr (Expression (Ctrl_Arg));

      --  Ada 2005 (AI-251): Abstract interface class-wide type

      elsif Is_Interface (Etype (Ctrl_Arg))
         and then Is_Class_Wide_Type (Etype (Ctrl_Arg))
      then
         Controlling_Tag := Duplicate_Subexpr (Ctrl_Arg);

      else
         Controlling_Tag :=
           Make_Selected_Component (Loc,
             Prefix => Duplicate_Subexpr_Move_Checks (Ctrl_Arg),
             Selector_Name => New_Reference_To (DTC_Entity (Subp), Loc));
      end if;

      --  Handle dispatching calls to predefined primitives

      if Is_Predefined_Dispatching_Operation (Subp)
        or else Is_Predefined_Dispatching_Alias (Subp)
      then
         New_Call_Name :=
           Unchecked_Convert_To (Subp_Ptr_Typ,
             Build_Get_Predefined_Prim_Op_Address (Loc,
               Tag_Node => Controlling_Tag,
<<<<<<< HEAD
               Position_Node => Make_Integer_Literal (Loc,
                                  DT_Position (Subp))));
=======
               Position => DT_Position (Subp)));
>>>>>>> 60a98cce

      --  Handle dispatching calls to user-defined primitives

      else
         New_Call_Name :=
           Unchecked_Convert_To (Subp_Ptr_Typ,
             Build_Get_Prim_Op_Address (Loc,
<<<<<<< HEAD
               Tag_Node      => Controlling_Tag,
               Position_Node => Make_Integer_Literal (Loc,
                                  DT_Position (Subp))));
=======
               Typ      => Find_Dispatching_Type (Subp),
               Tag_Node => Controlling_Tag,
               Position => DT_Position (Subp)));
>>>>>>> 60a98cce
      end if;

      if Nkind (Call_Node) = N_Function_Call then

         New_Call :=
           Make_Function_Call (Loc,
             Name => New_Call_Name,
             Parameter_Associations => New_Params);

         --  If this is a dispatching "=", we must first compare the tags so
         --  we generate: x.tag = y.tag and then x = y

         if Subp = Eq_Prim_Op then
            Param := First_Actual (Call_Node);
            New_Call :=
              Make_And_Then (Loc,
                Left_Opnd =>
                     Make_Op_Eq (Loc,
                       Left_Opnd =>
                         Make_Selected_Component (Loc,
                           Prefix => New_Value (Param),
                           Selector_Name =>
                             New_Reference_To (First_Tag_Component (Typ),
                                               Loc)),

                       Right_Opnd =>
                         Make_Selected_Component (Loc,
                           Prefix =>
                             Unchecked_Convert_To (Typ,
                               New_Value (Next_Actual (Param))),
                           Selector_Name =>
                             New_Reference_To (First_Tag_Component (Typ),
                                               Loc))),
                Right_Opnd => New_Call);
         end if;

      else
         New_Call :=
           Make_Procedure_Call_Statement (Loc,
             Name => New_Call_Name,
             Parameter_Associations => New_Params);
      end if;

      Rewrite (Call_Node, New_Call);

      --  Suppress all checks during the analysis of the expanded code
      --  to avoid the generation of spureous warnings under ZFP run-time.

      Analyze_And_Resolve (Call_Node, Call_Typ, Suppress => All_Checks);
   end Expand_Dispatching_Call;

   ---------------------------------
   -- Expand_Interface_Conversion --
   ---------------------------------

   procedure Expand_Interface_Conversion
     (N         : Node_Id;
      Is_Static : Boolean := True)
   is
      Loc         : constant Source_Ptr := Sloc (N);
      Etyp        : constant Entity_Id  := Etype (N);
      Operand     : constant Node_Id    := Expression (N);
      Operand_Typ : Entity_Id           := Etype (Operand);
<<<<<<< HEAD
      Fent        : Entity_Id;
      Func        : Node_Id;
      Iface_Typ   : Entity_Id           := Etype (N);
      Iface_Tag   : Entity_Id;
      New_Itype   : Entity_Id;
=======
      Func        : Node_Id;
      Iface_Typ   : Entity_Id           := Etype (N);
      Iface_Tag   : Entity_Id;
>>>>>>> 60a98cce

   begin
      --  Ada 2005 (AI-345): Handle synchronized interface type derivations

<<<<<<< HEAD
      --  Ada 2005 (AI-345): Handle synchronized interface type derivations

=======
>>>>>>> 60a98cce
      if Is_Concurrent_Type (Operand_Typ) then
         Operand_Typ := Base_Type (Corresponding_Record_Type (Operand_Typ));
      end if;

      --  Handle access types to interfaces

      if Is_Access_Type (Iface_Typ) then
         Iface_Typ := Etype (Directly_Designated_Type (Iface_Typ));
      end if;

      --  Handle class-wide interface types. This conversion can appear
      --  explicitly in the source code. Example: I'Class (Obj)

      if Is_Class_Wide_Type (Iface_Typ) then
         Iface_Typ := Root_Type (Iface_Typ);
      end if;

      pragma Assert (not Is_Static
        or else (not Is_Class_Wide_Type (Iface_Typ)
                  and then Is_Interface (Iface_Typ)));

      if VM_Target /= No_VM then

         --  For VM, just do a conversion ???

         Rewrite (N, Unchecked_Convert_To (Etype (N), N));
         Analyze (N);
         return;
      end if;

<<<<<<< HEAD
      pragma Assert (not Is_Static
        or else (not Is_Class_Wide_Type (Iface_Typ)
                  and then Is_Interface (Iface_Typ)));

=======
>>>>>>> 60a98cce
      if not Is_Static then

         --  Give error if configurable run time and Displace not available

         if not RTE_Available (RE_Displace) then
            Error_Msg_CRT ("abstract interface types", N);
            return;
         end if;

<<<<<<< HEAD
         --  Handle conversion of access to class-wide interface types. The
         --  target can be an access to object or an access to another class
         --  wide interfac (see -1- and -2- in the following example):
=======
         --  Handle conversion of access-to-class-wide interface types. Target
         --  can be an access to an object or an access to another class-wide
         --  interface (see -1- and -2- in the following example):
>>>>>>> 60a98cce

         --     type Iface1_Ref is access all Iface1'Class;
         --     type Iface2_Ref is access all Iface1'Class;

         --     Acc1 : Iface1_Ref := new ...
         --     Obj  : Obj_Ref    := Obj_Ref (Acc);    -- 1
         --     Acc2 : Iface2_Ref := Iface2_Ref (Acc); -- 2

         if Is_Access_Type (Operand_Typ) then
            pragma Assert
<<<<<<< HEAD
              (Is_Class_Wide_Type (Directly_Designated_Type (Operand_Typ))
                 and then
               Is_Interface (Directly_Designated_Type (Operand_Typ)));
=======
              (Is_Interface (Directly_Designated_Type (Operand_Typ)));
>>>>>>> 60a98cce

            Rewrite (N,
              Unchecked_Convert_To (Etype (N),
                Make_Function_Call (Loc,
                  Name => New_Reference_To (RTE (RE_Displace), Loc),
                  Parameter_Associations => New_List (

                    Unchecked_Convert_To (RTE (RE_Address),
                      Relocate_Node (Expression (N))),

                    New_Occurrence_Of
                      (Node (First_Elmt (Access_Disp_Table (Iface_Typ))),
                       Loc)))));

            Analyze (N);
            return;
         end if;

         Rewrite (N,
           Make_Function_Call (Loc,
             Name => New_Reference_To (RTE (RE_Displace), Loc),
             Parameter_Associations => New_List (
               Make_Attribute_Reference (Loc,
                 Prefix => Relocate_Node (Expression (N)),
                 Attribute_Name => Name_Address),

               New_Occurrence_Of
                 (Node (First_Elmt (Access_Disp_Table (Iface_Typ))),
                  Loc))));

         Analyze (N);

         --  If the target is a class-wide interface we change the type of the
         --  data returned by IW_Convert to indicate that this is a dispatching
         --  call.

<<<<<<< HEAD
         New_Itype := Create_Itype (E_Anonymous_Access_Type, N);
         Set_Etype       (New_Itype, New_Itype);
         Init_Esize      (New_Itype);
         Init_Size_Align (New_Itype);
         Set_Directly_Designated_Type (New_Itype, Etyp);

         Rewrite (N, Make_Explicit_Dereference (Loc,
                          Unchecked_Convert_To (New_Itype,
                            Relocate_Node (N))));
         Analyze (N);
         Freeze_Itype (New_Itype, N);

         return;
=======
         declare
            New_Itype : Entity_Id;

         begin
            New_Itype := Create_Itype (E_Anonymous_Access_Type, N);
            Set_Etype       (New_Itype, New_Itype);
            Init_Esize      (New_Itype);
            Init_Size_Align (New_Itype);
            Set_Directly_Designated_Type (New_Itype, Etyp);

            Rewrite (N,
              Make_Explicit_Dereference (Loc,
                Prefix =>
                  Unchecked_Convert_To (New_Itype, Relocate_Node (N))));
            Analyze (N);
            Freeze_Itype (New_Itype, N);

            return;
         end;
>>>>>>> 60a98cce
      end if;

      Iface_Tag := Find_Interface_Tag (Operand_Typ, Iface_Typ);
      pragma Assert (Iface_Tag /= Empty);

      --  Keep separate access types to interfaces because one internal
      --  function is used to handle the null value (see following comment)

      if not Is_Access_Type (Etype (N)) then
         Rewrite (N,
           Unchecked_Convert_To (Etype (N),
             Make_Selected_Component (Loc,
               Prefix => Relocate_Node (Expression (N)),
               Selector_Name =>
                 New_Occurrence_Of (Iface_Tag, Loc))));

      else
         --  Build internal function to handle the case in which the
         --  actual is null. If the actual is null returns null because
         --  no displacement is required; otherwise performs a type
         --  conversion that will be expanded in the code that returns
         --  the value of the displaced actual. That is:

         --     function Func (O : Address) return Iface_Typ is
<<<<<<< HEAD
=======
         --        type Op_Typ is access all Operand_Typ;
         --        Aux : Op_Typ := To_Op_Typ (O);
>>>>>>> 60a98cce
         --     begin
         --        if O = Null_Address then
         --           return null;
         --        else
<<<<<<< HEAD
         --           return Iface_Typ!(Operand_Typ!(O).Iface_Tag'Address);
         --        end if;
         --     end Func;

         Fent := Make_Defining_Identifier (Loc, New_Internal_Name ('F'));
         Set_Is_Internal (Fent);

         declare
            Desig_Typ : Entity_Id;
         begin
            Desig_Typ := Etype (Expression (N));

            if Is_Access_Type (Desig_Typ) then
               Desig_Typ := Directly_Designated_Type (Desig_Typ);
            end if;

            New_Itype := Create_Itype (E_Anonymous_Access_Type, N);
            Set_Etype       (New_Itype, New_Itype);
            Set_Scope       (New_Itype, Fent);
            Init_Size_Align (New_Itype);
            Set_Directly_Designated_Type (New_Itype, Desig_Typ);
         end;
=======
         --           return Iface_Typ!(Aux.Iface_Tag'Address);
         --        end if;
         --     end Func;

         declare
            Decls        : List_Id;
            Desig_Typ    : Entity_Id;
            Fent         : Entity_Id;
            New_Typ_Decl : Node_Id;
            New_Obj_Decl : Node_Id;
            Stats        : List_Id;

         begin
            Desig_Typ := Etype (Expression (N));

            if Is_Access_Type (Desig_Typ) then
               Desig_Typ := Directly_Designated_Type (Desig_Typ);
            end if;
>>>>>>> 60a98cce

            New_Typ_Decl :=
              Make_Full_Type_Declaration (Loc,
                Defining_Identifier =>
                  Make_Defining_Identifier (Loc, New_Internal_Name ('T')),
                Type_Definition =>
                  Make_Access_To_Object_Definition (Loc,
                    All_Present            => True,
                    Null_Exclusion_Present => False,
                    Constant_Present       => False,
                    Subtype_Indication     =>
                      New_Reference_To (Desig_Typ, Loc)));

            New_Obj_Decl :=
              Make_Object_Declaration (Loc,
                Defining_Identifier =>
                  Make_Defining_Identifier (Loc,
                    New_Internal_Name ('S')),
                Constant_Present => True,
                Object_Definition =>
                  New_Reference_To (Defining_Identifier (New_Typ_Decl), Loc),
                Expression =>
                  Unchecked_Convert_To (Defining_Identifier (New_Typ_Decl),
                    Make_Identifier (Loc, Name_uO)));

            Decls := New_List (
              New_Typ_Decl,
              New_Obj_Decl);

            Stats := New_List (
              Make_Simple_Return_Statement (Loc,
                Unchecked_Convert_To (Etype (N),
                  Make_Attribute_Reference (Loc,
                    Prefix =>
                      Make_Selected_Component (Loc,
                        Prefix =>
                          New_Reference_To
                            (Defining_Identifier (New_Obj_Decl),
                             Loc),
                        Selector_Name =>
                          New_Occurrence_Of (Iface_Tag, Loc)),
                    Attribute_Name => Name_Address))));

            --  If the type is null-excluding, no need for the null branch.
            --  Otherwise we need to check for it and return null.

            if not Can_Never_Be_Null (Etype (N)) then
               Stats := New_List (
                 Make_If_Statement (Loc,
                  Condition       =>
                    Make_Op_Eq (Loc,
                       Left_Opnd  => Make_Identifier (Loc, Name_uO),
                       Right_Opnd => New_Reference_To
                                       (RTE (RE_Null_Address), Loc)),

                 Then_Statements => New_List (
                   Make_Simple_Return_Statement (Loc,
                     Make_Null (Loc))),
                 Else_Statements => Stats));
            end if;

<<<<<<< HEAD
                 Parameter_Specifications => New_List (
                   Make_Parameter_Specification (Loc,
                     Defining_Identifier =>
                       Make_Defining_Identifier (Loc, Name_uO),
                     Parameter_Type =>
                       New_Reference_To (RTE (RE_Address), Loc))),

                 Result_Definition =>
                   New_Reference_To (Etype (N), Loc)),
=======
            Fent :=
              Make_Defining_Identifier (Loc,
                New_Internal_Name ('F'));
>>>>>>> 60a98cce

            Func :=
              Make_Subprogram_Body (Loc,
                Specification =>
                  Make_Function_Specification (Loc,
                    Defining_Unit_Name => Fent,

<<<<<<< HEAD
             Handled_Statement_Sequence =>
               Make_Handled_Sequence_Of_Statements (Loc,
                 Statements => New_List (
                   Make_If_Statement (Loc,
                     Condition       =>
                       Make_Op_Eq (Loc,
                          Left_Opnd  => Make_Identifier (Loc, Name_uO),
                          Right_Opnd => New_Reference_To
                                          (RTE (RE_Null_Address), Loc)),

                     Then_Statements => New_List (
                       Make_Return_Statement (Loc,
                         Make_Null (Loc))),

                     Else_Statements => New_List (
                       Make_Return_Statement (Loc,
                         Unchecked_Convert_To (Etype (N),
                           Make_Attribute_Reference (Loc,
                             Prefix =>
                               Make_Selected_Component (Loc,
                                 Prefix => Unchecked_Convert_To (New_Itype,
                                             Make_Identifier (Loc, Name_uO)),
                                 Selector_Name =>
                                   New_Occurrence_Of (Iface_Tag, Loc)),
                             Attribute_Name => Name_Address))))))));

         --  Place function body before the expression containing
         --  the conversion

         Insert_Action (N, Func);
         Analyze (Func);

         if Is_Access_Type (Etype (Expression (N))) then

            --  Generate: Operand_Typ!(Expression.all)'Address

            Rewrite (N,
              Make_Function_Call (Loc,
                Name => New_Reference_To (Fent, Loc),
                Parameter_Associations => New_List (
                  Make_Attribute_Reference (Loc,
                    Prefix  => Unchecked_Convert_To (Operand_Typ,
                                 Make_Explicit_Dereference (Loc,
                                   Relocate_Node (Expression (N)))),
                    Attribute_Name => Name_Address))));

         else
            --  Generate: Operand_Typ!(Expression)'Address

            Rewrite (N,
              Make_Function_Call (Loc,
                Name => New_Reference_To (Fent, Loc),
                Parameter_Associations => New_List (
                  Make_Attribute_Reference (Loc,
                    Prefix  => Unchecked_Convert_To (Operand_Typ,
                                 Relocate_Node (Expression (N))),
                    Attribute_Name => Name_Address))));
         end if;
=======
                    Parameter_Specifications => New_List (
                      Make_Parameter_Specification (Loc,
                        Defining_Identifier =>
                          Make_Defining_Identifier (Loc, Name_uO),
                        Parameter_Type =>
                          New_Reference_To (RTE (RE_Address), Loc))),

                    Result_Definition =>
                      New_Reference_To (Etype (N), Loc)),

                Declarations => Decls,

                Handled_Statement_Sequence =>
                  Make_Handled_Sequence_Of_Statements (Loc, Stats));

            --  Place function body before the expression containing the
            --  conversion. We suppress all checks because the body of the
            --  internally generated function already takes care of the case
            --  in which the actual is null; therefore there is no need to
            --  double check that the pointer is not null when the program
            --  executes the alternative that performs the type conversion).

            Insert_Action (N, Func, Suppress => All_Checks);

            if Is_Access_Type (Etype (Expression (N))) then

               --  Generate: Operand_Typ!(Expression.all)'Address

               Rewrite (N,
                 Make_Function_Call (Loc,
                   Name => New_Reference_To (Fent, Loc),
                   Parameter_Associations => New_List (
                     Make_Attribute_Reference (Loc,
                       Prefix  => Unchecked_Convert_To (Operand_Typ,
                                    Make_Explicit_Dereference (Loc,
                                      Relocate_Node (Expression (N)))),
                       Attribute_Name => Name_Address))));

            else
               --  Generate: Operand_Typ!(Expression)'Address

               Rewrite (N,
                 Make_Function_Call (Loc,
                   Name => New_Reference_To (Fent, Loc),
                   Parameter_Associations => New_List (
                     Make_Attribute_Reference (Loc,
                       Prefix  => Unchecked_Convert_To (Operand_Typ,
                                    Relocate_Node (Expression (N))),
                       Attribute_Name => Name_Address))));
            end if;
         end;
>>>>>>> 60a98cce
      end if;

      Analyze (N);
   end Expand_Interface_Conversion;

   ------------------------------
   -- Expand_Interface_Actuals --
   ------------------------------

   procedure Expand_Interface_Actuals (Call_Node : Node_Id) is
      Loc        : constant Source_Ptr := Sloc (Call_Node);
      Actual     : Node_Id;
      Actual_Dup : Node_Id;
      Actual_Typ : Entity_Id;
      Anon       : Entity_Id;
      Conversion : Node_Id;
      Formal     : Entity_Id;
      Formal_Typ : Entity_Id;
      Subp       : Entity_Id;
      Nam        : Name_Id;
      Formal_DDT : Entity_Id;
      Actual_DDT : Entity_Id;

   begin
      --  This subprogram is called directly from the semantics, so we need a
      --  check to see whether expansion is active before proceeding.

      if not Expander_Active then
         return;
      end if;

      --  Call using access to subprogram with explicit dereference

      if Nkind (Name (Call_Node)) = N_Explicit_Dereference then
         Subp := Etype (Name (Call_Node));

      --  Normal case

      else
         Subp := Entity (Name (Call_Node));
      end if;

      --  Ada 2005 (AI-251): Look for interface type formals to force "this"
      --  displacement

      Formal := First_Formal (Subp);
      Actual := First_Actual (Call_Node);
      while Present (Formal) loop
         Formal_Typ := Etype (Formal);

         if Ekind (Formal_Typ) = E_Record_Type_With_Private then
            Formal_Typ := Full_View (Formal_Typ);
         end if;

         if Is_Access_Type (Formal_Typ) then
            Formal_DDT := Directly_Designated_Type (Formal_Typ);
         end if;

         Actual_Typ := Etype (Actual);

         if Is_Access_Type (Actual_Typ) then
            Actual_DDT := Directly_Designated_Type (Actual_Typ);
         end if;

         if Is_Interface (Formal_Typ)
           and then Is_Class_Wide_Type (Formal_Typ)
         then
            --  No need to displace the pointer if the type of the actual
            --  coindices with the type of the formal.

            if Actual_Typ = Formal_Typ then
               null;

            --  No need to displace the pointer if the interface type is
            --  a parent of the type of the actual because in this case the
            --  interface primitives are located in the primary dispatch table.

            elsif Is_Parent (Formal_Typ, Actual_Typ) then
               null;

            --  Implicit conversion to the class-wide formal type to force
            --  the displacement of the pointer.

            else
               Conversion := Convert_To (Formal_Typ, Relocate_Node (Actual));
               Rewrite (Actual, Conversion);
               Analyze_And_Resolve (Actual, Formal_Typ);
            end if;

         --  Access to class-wide interface type

         elsif Is_Access_Type (Formal_Typ)
           and then Is_Interface (Formal_DDT)
           and then Is_Class_Wide_Type (Formal_DDT)
           and then Interface_Present_In_Ancestor
                      (Typ   => Actual_DDT,
                       Iface => Etype (Formal_DDT))
         then
            --  Handle attributes 'Access and 'Unchecked_Access

            if Nkind (Actual) = N_Attribute_Reference
              and then
               (Attribute_Name (Actual) = Name_Access
                 or else Attribute_Name (Actual) = Name_Unchecked_Access)
            then
               Nam := Attribute_Name (Actual);

               Conversion := Convert_To (Formal_DDT, Prefix (Actual));
               Rewrite (Actual, Conversion);
               Analyze_And_Resolve (Actual, Formal_DDT);

               Rewrite (Actual,
                 Unchecked_Convert_To (Formal_Typ,
                   Make_Attribute_Reference (Loc,
                     Prefix => Relocate_Node (Actual),
                     Attribute_Name => Nam)));
               Analyze_And_Resolve (Actual, Formal_Typ);

            --  No need to displace the pointer if the type of the actual
            --  coincides with the type of the formal.

            elsif Actual_DDT = Formal_DDT then
               null;

            --  No need to displace the pointer if the interface type is
            --  a parent of the type of the actual because in this case the
            --  interface primitives are located in the primary dispatch table.

            elsif Is_Parent (Formal_DDT, Actual_DDT) then
               null;

            else
               Actual_Dup := Relocate_Node (Actual);

               if From_With_Type (Actual_Typ) then

                  --  If the type of the actual parameter comes from a limited
                  --  with-clause and the non-limited view is already available
                  --  we replace the anonymous access type by a duplicate decla
                  --  ration whose designated type is the non-limited view

                  if Ekind (Actual_DDT) = E_Incomplete_Type
                    and then Present (Non_Limited_View (Actual_DDT))
                  then
                     Anon := New_Copy (Actual_Typ);

                     if Is_Itype (Anon) then
                        Set_Scope (Anon, Current_Scope);
                     end if;

                     Set_Directly_Designated_Type (Anon,
                       Non_Limited_View (Actual_DDT));
                     Set_Etype (Actual_Dup, Anon);

                  elsif Is_Class_Wide_Type (Actual_DDT)
                    and then Ekind (Etype (Actual_DDT)) = E_Incomplete_Type
                    and then Present (Non_Limited_View (Etype (Actual_DDT)))
                  then
                     Anon := New_Copy (Actual_Typ);

                     if Is_Itype (Anon) then
                        Set_Scope (Anon, Current_Scope);
                     end if;

                     Set_Directly_Designated_Type (Anon,
                       New_Copy (Actual_DDT));
                     Set_Class_Wide_Type (Directly_Designated_Type (Anon),
                       New_Copy (Class_Wide_Type (Actual_DDT)));
                     Set_Etype (Directly_Designated_Type (Anon),
                       Non_Limited_View (Etype (Actual_DDT)));
                     Set_Etype (
                       Class_Wide_Type (Directly_Designated_Type (Anon)),
                       Non_Limited_View (Etype (Actual_DDT)));
                     Set_Etype (Actual_Dup, Anon);
                  end if;
               end if;

               Conversion := Convert_To (Formal_Typ, Actual_Dup);
               Rewrite (Actual, Conversion);
               Analyze_And_Resolve (Actual, Formal_Typ);
            end if;
         end if;

         Next_Actual (Actual);
         Next_Formal (Formal);
      end loop;
   end Expand_Interface_Actuals;

   ----------------------------
   -- Expand_Interface_Thunk --
   ----------------------------

<<<<<<< HEAD
   function Expand_Interface_Thunk
     (N           : Node_Id;
      Thunk_Alias : Entity_Id;
      Thunk_Id    : Entity_Id) return Node_Id
=======
   procedure Expand_Interface_Thunk
     (Prim       : Node_Id;
      Thunk_Id   : out Entity_Id;
      Thunk_Code : out Node_Id)
>>>>>>> 60a98cce
   is
      Loc             : constant Source_Ptr := Sloc (Prim);
      Actuals         : constant List_Id    := New_List;
      Decl            : constant List_Id    := New_List;
      Formals         : constant List_Id    := New_List;

      Controlling_Typ : Entity_Id;
      Decl_1          : Node_Id;
      Decl_2          : Node_Id;
      Formal          : Node_Id;
      Target          : Entity_Id;
      Target_Formal   : Entity_Id;

   begin
      Thunk_Id   := Empty;
      Thunk_Code := Empty;

      --  Give message if configurable run-time and Offset_To_Top unavailable

      if not RTE_Available (RE_Offset_To_Top) then
         Error_Msg_CRT ("abstract interface types", Prim);
         return;
      end if;

      --  Traverse the list of alias to find the final target

      Target := Prim;
      while Present (Alias (Target)) loop
         Target := Alias (Target);
      end loop;

      --  In case of primitives that are functions without formals and
      --  a controlling result there is no need to build the thunk.

      if not Present (First_Formal (Target)) then
         pragma Assert (Ekind (Target) = E_Function
           and then Has_Controlling_Result (Target));
         return;
      end if;

      --  Duplicate the formals

      Formal := First_Formal (Target);
      while Present (Formal) loop
<<<<<<< HEAD
         New_Formal := Copy_Separate_Tree (Parent (Formal));

         --  Propagate the parameter type to the copy. This is required to
         --  properly handle the case in which the subprogram covering the
         --  interface has been inherited:

         --  Example:
         --     type I is interface;
         --     procedure P (X : I) is abstract;

         --     type T is tagged null record;
         --     procedure P (X : T);

         --     type DT is new T and I with ...

         Set_Parameter_Type (New_Formal, New_Reference_To (Etype (E), Loc));
         Append_To (Formals, New_Formal);
=======
         Append_To (Formals,
           Make_Parameter_Specification (Loc,
             Defining_Identifier =>
               Make_Defining_Identifier (Sloc (Formal),
                 Chars => Chars (Formal)),
             In_Present => In_Present (Parent (Formal)),
             Out_Present => Out_Present (Parent (Formal)),
             Parameter_Type =>
               New_Reference_To (Etype (Formal), Loc),
             Expression => New_Copy_Tree (Expression (Parent (Formal)))));
>>>>>>> 60a98cce

         Next_Formal (Formal);
      end loop;

<<<<<<< HEAD
      --  Give message if configurable run-time and Offset_To_Top unavailable

      if not RTE_Available (RE_Offset_To_Top) then
         Error_Msg_CRT ("abstract interface types", N);
         return Empty;
      end if;

      if Ekind (First_Formal (Target)) = E_In_Parameter
        and then Ekind (Etype (First_Formal (Target)))
                  = E_Anonymous_Access_Type
      then
         --  Generate:

         --     type T is access all <<type of the first formal>>
         --     S1 := Storage_Offset!(First_formal)
         --           - Offset_To_Top (First_Formal.Tag)
=======
      Controlling_Typ := Find_Dispatching_Type (Target);
>>>>>>> 60a98cce

      Target_Formal := First_Formal (Target);
      Formal        := First (Formals);
      while Present (Formal) loop
         if Ekind (Target_Formal) = E_In_Parameter
           and then Ekind (Etype (Target_Formal)) = E_Anonymous_Access_Type
           and then Directly_Designated_Type (Etype (Target_Formal))
                     = Controlling_Typ
         then
            --  Generate:

            --     type T is access all <<type of the target formal>>
            --     S : Storage_Offset := Storage_Offset!(Formal)
            --                            - Offset_To_Top (address!(Formal))

            Decl_2 :=
              Make_Full_Type_Declaration (Loc,
                Defining_Identifier =>
                  Make_Defining_Identifier (Loc,
                    New_Internal_Name ('T')),
                Type_Definition =>
                  Make_Access_To_Object_Definition (Loc,
                    All_Present            => True,
                    Null_Exclusion_Present => False,
                    Constant_Present       => False,
                    Subtype_Indication     =>
                      New_Reference_To
<<<<<<< HEAD
                        (Defining_Identifier (First (Formals)), Loc)),
                  Right_Opnd =>
                    Make_Function_Call (Loc,
                      Name => New_Reference_To (RTE (RE_Offset_To_Top), Loc),
                      Parameter_Associations => New_List (
                        Unchecked_Convert_To
                          (RTE (RE_Address),
                           New_Reference_To
                             (Defining_Identifier (First (Formals)), Loc))))));

         Append_To (Decl, Decl_2);
         Append_To (Decl, Decl_1);

         --  Reference the new first actual

         Append_To (Actuals,
           Unchecked_Convert_To
             (Defining_Identifier (Decl_2),
              New_Reference_To (Defining_Identifier (Decl_1), Loc)));

      else
         --  Generate:

         --     S1 := Storage_Offset!(First_formal'Address)
         --           - Offset_To_Top (First_Formal.Tag)
         --     S2 := Tag_Ptr!(S3)

         Decl_1 :=
           Make_Object_Declaration (Loc,
             Defining_Identifier =>
               Make_Defining_Identifier (Loc, New_Internal_Name ('S')),
             Constant_Present    => True,
             Object_Definition   =>
               New_Reference_To (RTE (RE_Storage_Offset), Loc),
             Expression          =>
               Make_Op_Subtract (Loc,
                 Left_Opnd =>
                   Unchecked_Convert_To
                     (RTE (RE_Storage_Offset),
                      Make_Attribute_Reference (Loc,
                        Prefix =>
                          New_Reference_To
                            (Defining_Identifier (First (Formals)), Loc),
                        Attribute_Name => Name_Address)),
                 Right_Opnd =>
                    Make_Function_Call (Loc,
                      Name => New_Reference_To (RTE (RE_Offset_To_Top), Loc),
                      Parameter_Associations => New_List (
                        Make_Attribute_Reference (Loc,
                          Prefix => New_Reference_To
                                      (Defining_Identifier (First (Formals)),
                                       Loc),
                          Attribute_Name => Name_Address)))));
=======
                        (Directly_Designated_Type
                          (Etype (Target_Formal)), Loc)));

            Decl_1 :=
              Make_Object_Declaration (Loc,
                Defining_Identifier =>
                  Make_Defining_Identifier (Loc,
                    New_Internal_Name ('S')),
                Constant_Present    => True,
                Object_Definition   =>
                  New_Reference_To (RTE (RE_Storage_Offset), Loc),
                Expression          =>
                  Make_Op_Subtract (Loc,
                    Left_Opnd  =>
                      Unchecked_Convert_To
                        (RTE (RE_Storage_Offset),
                         New_Reference_To (Defining_Identifier (Formal), Loc)),
                     Right_Opnd =>
                       Make_Function_Call (Loc,
                         Name =>
                           New_Reference_To (RTE (RE_Offset_To_Top), Loc),
                         Parameter_Associations => New_List (
                           Unchecked_Convert_To
                             (RTE (RE_Address),
                              New_Reference_To
                                (Defining_Identifier (Formal), Loc))))));
>>>>>>> 60a98cce

            Append_To (Decl, Decl_2);
            Append_To (Decl, Decl_1);

            --  Reference the new actual. Generate:
            --    T!(S)

            Append_To (Actuals,
              Unchecked_Convert_To
                (Defining_Identifier (Decl_2),
                 New_Reference_To (Defining_Identifier (Decl_1), Loc)));

<<<<<<< HEAD
         Append_To (Actuals,
           Unchecked_Convert_To
             (Etype (First_Entity (Target)),
              Make_Explicit_Dereference (Loc,
                New_Reference_To (Defining_Identifier (Decl_2), Loc))));
      end if;
=======
         elsif Etype (Target_Formal) = Controlling_Typ then
            --  Generate:

            --     S1 : Storage_Offset := Storage_Offset!(Formal'Address)
            --                             - Offset_To_Top (Formal'Address)
            --     S2 : Addr_Ptr := Addr_Ptr!(S1)

            Decl_1 :=
              Make_Object_Declaration (Loc,
                Defining_Identifier =>
                  Make_Defining_Identifier (Loc, New_Internal_Name ('S')),
                Constant_Present    => True,
                Object_Definition   =>
                  New_Reference_To (RTE (RE_Storage_Offset), Loc),
                Expression          =>
                  Make_Op_Subtract (Loc,
                    Left_Opnd =>
                      Unchecked_Convert_To
                        (RTE (RE_Storage_Offset),
                         Make_Attribute_Reference (Loc,
                           Prefix =>
                             New_Reference_To
                               (Defining_Identifier (Formal), Loc),
                           Attribute_Name => Name_Address)),
                    Right_Opnd =>
                       Make_Function_Call (Loc,
                         Name =>
                           New_Reference_To (RTE (RE_Offset_To_Top), Loc),
                         Parameter_Associations => New_List (
                           Make_Attribute_Reference (Loc,
                             Prefix =>
                               New_Reference_To
                                 (Defining_Identifier (Formal), Loc),
                             Attribute_Name => Name_Address)))));

            Decl_2 :=
              Make_Object_Declaration (Loc,
                Defining_Identifier =>
                  Make_Defining_Identifier (Loc, New_Internal_Name ('S')),
                Constant_Present  => True,
                Object_Definition => New_Reference_To (RTE (RE_Addr_Ptr), Loc),
                Expression        =>
                  Unchecked_Convert_To
                    (RTE (RE_Addr_Ptr),
                     New_Reference_To (Defining_Identifier (Decl_1), Loc)));

            Append_To (Decl, Decl_1);
            Append_To (Decl, Decl_2);

            --  Reference the new actual. Generate:
            --    Target_Formal (S2.all)

            Append_To (Actuals,
              Unchecked_Convert_To
                (Etype (Target_Formal),
                 Make_Explicit_Dereference (Loc,
                   New_Reference_To (Defining_Identifier (Decl_2), Loc))));

         --  No special management required for this actual
>>>>>>> 60a98cce

         else
            Append_To (Actuals,
               New_Reference_To (Defining_Identifier (Formal), Loc));
         end if;

         Next_Formal (Target_Formal);
         Next (Formal);
      end loop;

      Thunk_Id :=
        Make_Defining_Identifier (Loc,
          Chars => New_Internal_Name ('T'));

      if Ekind (Target) = E_Procedure then
         Thunk_Code :=
           Make_Subprogram_Body (Loc,
              Specification =>
                Make_Procedure_Specification (Loc,
                  Defining_Unit_Name       => Thunk_Id,
                  Parameter_Specifications => Formals),
              Declarations => Decl,
              Handled_Statement_Sequence =>
                Make_Handled_Sequence_Of_Statements (Loc,
                  Statements => New_List (
                    Make_Procedure_Call_Statement (Loc,
                      Name => New_Occurrence_Of (Target, Loc),
                      Parameter_Associations => Actuals))));

      else pragma Assert (Ekind (Target) = E_Function);

         Thunk_Code :=
           Make_Subprogram_Body (Loc,
              Specification =>
                Make_Function_Specification (Loc,
                  Defining_Unit_Name       => Thunk_Id,
                  Parameter_Specifications => Formals,
                  Result_Definition =>
                    New_Copy (Result_Definition (Parent (Target)))),
              Declarations => Decl,
              Handled_Statement_Sequence =>
                Make_Handled_Sequence_Of_Statements (Loc,
                  Statements => New_List (
                    Make_Simple_Return_Statement (Loc,
                      Make_Function_Call (Loc,
                        Name => New_Occurrence_Of (Target, Loc),
                        Parameter_Associations => Actuals)))));
      end if;
<<<<<<< HEAD

      --  Analyze the code of the thunk with checks suppressed because we are
      --  in the middle of building the dispatch information itself and some
      --  characteristics of the type may not be fully available.

      Analyze (New_Code, Suppress => All_Checks);
      return New_Code;
=======
>>>>>>> 60a98cce
   end Expand_Interface_Thunk;

   -------------------------------------
   -- Is_Predefined_Dispatching_Alias --
   -------------------------------------

   function Is_Predefined_Dispatching_Alias (Prim : Entity_Id) return Boolean
   is
      E : Entity_Id;

   begin
<<<<<<< HEAD
      pragma Assert (not Restriction_Active (No_Dispatching_Calls));

      if Is_Predefined_Dispatching_Operation (Prim)
        or else Is_Predefined_Dispatching_Alias (Prim)
      then
         return
           Build_Set_Predefined_Prim_Op_Address (Loc,
             Tag_Node      => New_Reference_To (DT_Ptr, Loc),
             Position_Node => Make_Integer_Literal (Loc, Pos),
             Address_Node  => Make_Attribute_Reference (Loc,
                                Prefix => New_Reference_To (Prim, Loc),
                                Attribute_Name => Name_Address));

      else
         pragma Assert (Pos /= Uint_0 and then Pos <= DT_Entry_Count (Tag));

         return
           Build_Set_Prim_Op_Address (Loc,
             Tag_Node      => New_Reference_To (DT_Ptr, Loc),
             Position_Node => Make_Integer_Literal (Loc, Pos),
             Address_Node  => Make_Attribute_Reference (Loc,
                                Prefix => New_Reference_To (Prim, Loc),
                                Attribute_Name => Name_Address));
      end if;
   end Fill_DT_Entry;

   -----------------------------
   -- Fill_Secondary_DT_Entry --
   -----------------------------

   function Fill_Secondary_DT_Entry
     (Loc          : Source_Ptr;
      Prim         : Entity_Id;
      Thunk_Id     : Entity_Id;
      Iface_DT_Ptr : Entity_Id) return Node_Id
   is
      Iface_Prim : constant Entity_Id := Abstract_Interface_Alias (Prim);
      Pos        : constant Uint      := DT_Position (Iface_Prim);
      Tag        : constant Entity_Id :=
                     First_Tag_Component (Scope (DTC_Entity (Iface_Prim)));

   begin
      if Is_Predefined_Dispatching_Operation (Prim)
        or else Is_Predefined_Dispatching_Alias (Prim)
      then
         return
           Build_Set_Predefined_Prim_Op_Address (Loc,
             Tag_Node =>
               New_Reference_To (Iface_DT_Ptr, Loc),
             Position_Node =>
               Make_Integer_Literal (Loc, Pos),
             Address_Node =>
               Make_Attribute_Reference (Loc,
                 Prefix          => New_Reference_To (Thunk_Id, Loc),
                 Attribute_Name  => Name_Address));
      else
         pragma Assert (Pos /= Uint_0 and then Pos <= DT_Entry_Count (Tag));

         return
           Build_Set_Prim_Op_Address (Loc,
             Tag_Node      => New_Reference_To (Iface_DT_Ptr, Loc),
             Position_Node => Make_Integer_Literal (Loc, Pos),
             Address_Node  => Make_Attribute_Reference (Loc,
                                Prefix => New_Reference_To (Thunk_Id, Loc),
                                Attribute_Name => Name_Address));
      end if;
   end Fill_Secondary_DT_Entry;

   -------------------------------------
   -- Is_Predefined_Dispatching_Alias --
   -------------------------------------

   function Is_Predefined_Dispatching_Alias (Prim : Entity_Id) return Boolean
   is
      E : Entity_Id;

   begin
      if not Is_Predefined_Dispatching_Operation (Prim)
        and then Present (Alias (Prim))
      then
         E := Prim;
         while Present (Alias (E)) loop
            E := Alias (E);
         end loop;

=======
      if not Is_Predefined_Dispatching_Operation (Prim)
        and then Present (Alias (Prim))
      then
         E := Prim;
         while Present (Alias (E)) loop
            E := Alias (E);
         end loop;

>>>>>>> 60a98cce
         if Is_Predefined_Dispatching_Operation (E) then
            return True;
         end if;
      end if;
<<<<<<< HEAD

      return False;
   end Is_Predefined_Dispatching_Alias;

   ----------------------------------------
   -- Make_Disp_Asynchronous_Select_Body --
   ----------------------------------------

   function Make_Disp_Asynchronous_Select_Body
     (Typ : Entity_Id) return Node_Id
   is
      Conc_Typ : Entity_Id           := Empty;
      Decls    : constant List_Id    := New_List;
      DT_Ptr   : Entity_Id;
      Loc      : constant Source_Ptr := Sloc (Typ);
      Stmts    : constant List_Id    := New_List;
=======

      return False;
   end Is_Predefined_Dispatching_Alias;

   ----------------------------------------
   -- Make_Disp_Asynchronous_Select_Body --
   ----------------------------------------

   function Make_Disp_Asynchronous_Select_Body
     (Typ : Entity_Id) return Node_Id
   is
      Com_Block : Entity_Id;
      Conc_Typ  : Entity_Id           := Empty;
      Decls     : constant List_Id    := New_List;
      DT_Ptr    : Entity_Id;
      Loc       : constant Source_Ptr := Sloc (Typ);
      Stmts     : constant List_Id    := New_List;
>>>>>>> 60a98cce

   begin
      pragma Assert (not Restriction_Active (No_Dispatching_Calls));

      --  Null body is generated for interface types

      if Is_Interface (Typ) then
         return
           Make_Subprogram_Body (Loc,
             Specification =>
               Make_Disp_Asynchronous_Select_Spec (Typ),
             Declarations =>
               New_List,
             Handled_Statement_Sequence =>
               Make_Handled_Sequence_Of_Statements (Loc,
                 New_List (Make_Null_Statement (Loc))));
      end if;

      DT_Ptr := Node (First_Elmt (Access_Disp_Table (Typ)));
<<<<<<< HEAD

      if Is_Concurrent_Record_Type (Typ) then
         Conc_Typ := Corresponding_Concurrent_Type (Typ);

         --  Generate:
         --    I : Integer := Get_Entry_Index (tag! (<type>VP), S);

         --  where I will be used to capture the entry index of the primitive
         --  wrapper at position S.

         Append_To (Decls,
           Make_Object_Declaration (Loc,
             Defining_Identifier =>
               Make_Defining_Identifier (Loc, Name_uI),
             Object_Definition =>
               New_Reference_To (Standard_Integer, Loc),
             Expression =>
               Make_DT_Access_Action (Typ,
                 Action =>
                   Get_Entry_Index,
                 Args =>
                   New_List (
                     Unchecked_Convert_To (RTE (RE_Tag),
                       New_Reference_To (DT_Ptr, Loc)),
                     Make_Identifier (Loc, Name_uS)))));

         if Ekind (Conc_Typ) = E_Protected_Type then

            --  Generate:
            --    Protected_Entry_Call (
            --      T._object'access,
            --      protected_entry_index! (I),
            --      P,
            --      Asynchronous_Call,
            --      B);

            --  where T is the protected object, I is the entry index, P are
            --  the wrapped parameters and B is the name of the communication
            --  block.

            Append_To (Stmts,
              Make_Procedure_Call_Statement (Loc,
                Name =>
                  New_Reference_To (RTE (RE_Protected_Entry_Call), Loc),
                Parameter_Associations =>
                  New_List (

                    Make_Attribute_Reference (Loc,        -- T._object'access
                      Attribute_Name =>
                        Name_Unchecked_Access,
                      Prefix =>
                        Make_Selected_Component (Loc,
                          Prefix =>
                            Make_Identifier (Loc, Name_uT),
                          Selector_Name =>
                            Make_Identifier (Loc, Name_uObject))),

                    Make_Unchecked_Type_Conversion (Loc,  --  entry index
                      Subtype_Mark =>
                        New_Reference_To (RTE (RE_Protected_Entry_Index), Loc),
                      Expression =>
                        Make_Identifier (Loc, Name_uI)),

                    Make_Identifier (Loc, Name_uP),       --  parameter block
                    New_Reference_To (                    --  Asynchronous_Call
                      RTE (RE_Asynchronous_Call), Loc),
                    Make_Identifier (Loc, Name_uB))));    --  comm block
         else
            pragma Assert (Ekind (Conc_Typ) = E_Task_Type);

            --  Generate:
            --    Protected_Entry_Call (
            --      T._task_id,
            --      task_entry_index! (I),
            --      P,
            --      Conditional_Call,
            --      F);

            --  where T is the task object, I is the entry index, P are the
            --  wrapped parameters and F is the status flag.

            Append_To (Stmts,
              Make_Procedure_Call_Statement (Loc,
                Name =>
                  New_Reference_To (RTE (RE_Task_Entry_Call), Loc),
                Parameter_Associations =>
                  New_List (

                    Make_Selected_Component (Loc,         -- T._task_id
                      Prefix =>
                        Make_Identifier (Loc, Name_uT),
                      Selector_Name =>
                        Make_Identifier (Loc, Name_uTask_Id)),

                    Make_Unchecked_Type_Conversion (Loc,  --  entry index
                      Subtype_Mark =>
                        New_Reference_To (RTE (RE_Task_Entry_Index), Loc),
                      Expression =>
                        Make_Identifier (Loc, Name_uI)),

                    Make_Identifier (Loc, Name_uP),       --  parameter block
                    New_Reference_To (                    --  Asynchronous_Call
                      RTE (RE_Asynchronous_Call), Loc),
                    Make_Identifier (Loc, Name_uF))));    --  status flag
         end if;
      end if;

      return
        Make_Subprogram_Body (Loc,
          Specification =>
            Make_Disp_Asynchronous_Select_Spec (Typ),
          Declarations =>
            Decls,
          Handled_Statement_Sequence =>
            Make_Handled_Sequence_Of_Statements (Loc, Stmts));
   end Make_Disp_Asynchronous_Select_Body;

   ----------------------------------------
   -- Make_Disp_Asynchronous_Select_Spec --
   ----------------------------------------

   function Make_Disp_Asynchronous_Select_Spec
     (Typ : Entity_Id) return Node_Id
   is
      Loc    : constant Source_Ptr := Sloc (Typ);
      Def_Id : constant Node_Id    :=
                 Make_Defining_Identifier (Loc,
                   Name_uDisp_Asynchronous_Select);
      Params : constant List_Id    := New_List;

   begin
      pragma Assert (not Restriction_Active (No_Dispatching_Calls));

      --  "T" - Object parameter
      --  "S" - Primitive operation slot
      --  "P" - Wrapped parameters
      --  "B" - Communication block
      --  "F" - Status flag

      SEU.Build_T (Loc, Typ, Params);
      SEU.Build_S (Loc, Params);
      SEU.Build_P (Loc, Params);
      SEU.Build_B (Loc, Params);
      SEU.Build_F (Loc, Params);

      Set_Is_Internal (Def_Id);

      return
         Make_Procedure_Specification (Loc,
           Defining_Unit_Name       => Def_Id,
           Parameter_Specifications => Params);
   end Make_Disp_Asynchronous_Select_Spec;

   ---------------------------------------
   -- Make_Disp_Conditional_Select_Body --
   ---------------------------------------

   function Make_Disp_Conditional_Select_Body
     (Typ : Entity_Id) return Node_Id
   is
      Loc      : constant Source_Ptr := Sloc (Typ);
      Blk_Nam  : Entity_Id;
      Conc_Typ : Entity_Id           := Empty;
      Decls    : constant List_Id    := New_List;
      DT_Ptr   : Entity_Id;
      Stmts    : constant List_Id    := New_List;

   begin
      pragma Assert (not Restriction_Active (No_Dispatching_Calls));

      --  Null body is generated for interface types

      if Is_Interface (Typ) then
         return
           Make_Subprogram_Body (Loc,
             Specification =>
               Make_Disp_Conditional_Select_Spec (Typ),
             Declarations =>
               No_List,
             Handled_Statement_Sequence =>
               Make_Handled_Sequence_Of_Statements (Loc,
                 New_List (Make_Null_Statement (Loc))));
      end if;

      DT_Ptr := Node (First_Elmt (Access_Disp_Table (Typ)));

      if Is_Concurrent_Record_Type (Typ) then
         Conc_Typ := Corresponding_Concurrent_Type (Typ);

         --  Generate:
         --    I : Integer;

         --  where I will be used to capture the entry index of the primitive
         --  wrapper at position S.

         Append_To (Decls,
           Make_Object_Declaration (Loc,
             Defining_Identifier =>
               Make_Defining_Identifier (Loc, Name_uI),
             Object_Definition =>
               New_Reference_To (Standard_Integer, Loc)));

         --  Generate:
         --    C := Get_Prim_Op_Kind (tag! (<type>VP), S);

         --    if C = POK_Procedure
         --      or else C = POK_Protected_Procedure
         --      or else C = POK_Task_Procedure;
         --    then
         --       F := True;
         --       return;
         --    end if;

         SEU.Build_Common_Dispatching_Select_Statements
          (Loc, Typ, DT_Ptr, Stmts);

         --  Generate:
         --    Bnn : Communication_Block;
=======

      if Is_Concurrent_Record_Type (Typ) then
         Conc_Typ := Corresponding_Concurrent_Type (Typ);

         --  Generate:
         --    I : Integer := Get_Entry_Index (tag! (<type>VP), S);

         --  where I will be used to capture the entry index of the primitive
         --  wrapper at position S.

         Append_To (Decls,
           Make_Object_Declaration (Loc,
             Defining_Identifier =>
               Make_Defining_Identifier (Loc, Name_uI),
             Object_Definition =>
               New_Reference_To (Standard_Integer, Loc),
             Expression =>
               Make_Function_Call (Loc,
                 Name => New_Reference_To (RTE (RE_Get_Entry_Index), Loc),
                 Parameter_Associations => New_List (
                   Unchecked_Convert_To (RTE (RE_Tag),
                     New_Reference_To (DT_Ptr, Loc)),
                   Make_Identifier (Loc, Name_uS)))));

         if Ekind (Conc_Typ) = E_Protected_Type then

            --  Generate:
            --    Com_Block : Communication_Block;

            Com_Block :=
              Make_Defining_Identifier (Loc, New_Internal_Name ('B'));

            Append_To (Decls,
              Make_Object_Declaration (Loc,
                Defining_Identifier =>
                  Com_Block,
                Object_Definition =>
                  New_Reference_To (RTE (RE_Communication_Block), Loc)));

            --  Generate:
            --    Protected_Entry_Call (
            --      T._object'access,
            --      protected_entry_index! (I),
            --      P,
            --      Asynchronous_Call,
            --      Com_Block);

            --  where T is the protected object, I is the entry index, P are
            --  the wrapped parameters and B is the name of the communication
            --  block.

            Append_To (Stmts,
              Make_Procedure_Call_Statement (Loc,
                Name =>
                  New_Reference_To (RTE (RE_Protected_Entry_Call), Loc),
                Parameter_Associations =>
                  New_List (

                    Make_Attribute_Reference (Loc,        -- T._object'access
                      Attribute_Name =>
                        Name_Unchecked_Access,
                      Prefix =>
                        Make_Selected_Component (Loc,
                          Prefix =>
                            Make_Identifier (Loc, Name_uT),
                          Selector_Name =>
                            Make_Identifier (Loc, Name_uObject))),

                    Make_Unchecked_Type_Conversion (Loc,  --  entry index
                      Subtype_Mark =>
                        New_Reference_To (RTE (RE_Protected_Entry_Index), Loc),
                      Expression =>
                        Make_Identifier (Loc, Name_uI)),

                    Make_Identifier (Loc, Name_uP),       --  parameter block
                    New_Reference_To (                    --  Asynchronous_Call
                      RTE (RE_Asynchronous_Call), Loc),

                    New_Reference_To (Com_Block, Loc)))); -- comm block

            --  Generate:
            --    B := Dummy_Communication_Bloc (Com_Block);

            Append_To (Stmts,
              Make_Assignment_Statement (Loc,
                Name =>
                  Make_Identifier (Loc, Name_uB),
                Expression =>
                  Make_Unchecked_Type_Conversion (Loc,
                    Subtype_Mark =>
                      New_Reference_To (
                        RTE (RE_Dummy_Communication_Block), Loc),
                    Expression =>
                      New_Reference_To (Com_Block, Loc))));

         else
            pragma Assert (Ekind (Conc_Typ) = E_Task_Type);

            --  Generate:
            --    Protected_Entry_Call (
            --      T._task_id,
            --      task_entry_index! (I),
            --      P,
            --      Conditional_Call,
            --      F);

            --  where T is the task object, I is the entry index, P are the
            --  wrapped parameters and F is the status flag.

            Append_To (Stmts,
              Make_Procedure_Call_Statement (Loc,
                Name =>
                  New_Reference_To (RTE (RE_Task_Entry_Call), Loc),
                Parameter_Associations =>
                  New_List (

                    Make_Selected_Component (Loc,         -- T._task_id
                      Prefix =>
                        Make_Identifier (Loc, Name_uT),
                      Selector_Name =>
                        Make_Identifier (Loc, Name_uTask_Id)),

                    Make_Unchecked_Type_Conversion (Loc,  --  entry index
                      Subtype_Mark =>
                        New_Reference_To (RTE (RE_Task_Entry_Index), Loc),
                      Expression =>
                        Make_Identifier (Loc, Name_uI)),

                    Make_Identifier (Loc, Name_uP),       --  parameter block
                    New_Reference_To (                    --  Asynchronous_Call
                      RTE (RE_Asynchronous_Call), Loc),
                    Make_Identifier (Loc, Name_uF))));    --  status flag
         end if;
      end if;

      return
        Make_Subprogram_Body (Loc,
          Specification =>
            Make_Disp_Asynchronous_Select_Spec (Typ),
          Declarations =>
            Decls,
          Handled_Statement_Sequence =>
            Make_Handled_Sequence_Of_Statements (Loc, Stmts));
   end Make_Disp_Asynchronous_Select_Body;

   ----------------------------------------
   -- Make_Disp_Asynchronous_Select_Spec --
   ----------------------------------------

   function Make_Disp_Asynchronous_Select_Spec
     (Typ : Entity_Id) return Node_Id
   is
      Loc    : constant Source_Ptr := Sloc (Typ);
      Def_Id : constant Node_Id    :=
                 Make_Defining_Identifier (Loc,
                   Name_uDisp_Asynchronous_Select);
      Params : constant List_Id    := New_List;

   begin
      pragma Assert (not Restriction_Active (No_Dispatching_Calls));

      --  T : in out Typ;                     --  Object parameter
      --  S : Integer;                        --  Primitive operation slot
      --  P : Address;                        --  Wrapped parameters
      --  B : out Dummy_Communication_Block;  --  Communication block dummy
      --  F : out Boolean;                    --  Status flag

      Append_List_To (Params, New_List (

        Make_Parameter_Specification (Loc,
          Defining_Identifier =>
            Make_Defining_Identifier (Loc, Name_uT),
          Parameter_Type =>
            New_Reference_To (Typ, Loc),
          In_Present  => True,
          Out_Present => True),

        Make_Parameter_Specification (Loc,
          Defining_Identifier =>
            Make_Defining_Identifier (Loc, Name_uS),
          Parameter_Type =>
            New_Reference_To (Standard_Integer, Loc)),

        Make_Parameter_Specification (Loc,
          Defining_Identifier =>
            Make_Defining_Identifier (Loc, Name_uP),
          Parameter_Type =>
            New_Reference_To (RTE (RE_Address), Loc)),

        Make_Parameter_Specification (Loc,
          Defining_Identifier =>
            Make_Defining_Identifier (Loc, Name_uB),
          Parameter_Type =>
            New_Reference_To (RTE (RE_Dummy_Communication_Block), Loc),
          Out_Present => True),

        Make_Parameter_Specification (Loc,
          Defining_Identifier =>
            Make_Defining_Identifier (Loc, Name_uF),
          Parameter_Type =>
            New_Reference_To (Standard_Boolean, Loc),
          Out_Present => True)));

      return
        Make_Procedure_Specification (Loc,
          Defining_Unit_Name       => Def_Id,
          Parameter_Specifications => Params);
   end Make_Disp_Asynchronous_Select_Spec;

   ---------------------------------------
   -- Make_Disp_Conditional_Select_Body --
   ---------------------------------------

   function Make_Disp_Conditional_Select_Body
     (Typ : Entity_Id) return Node_Id
   is
      Loc      : constant Source_Ptr := Sloc (Typ);
      Blk_Nam  : Entity_Id;
      Conc_Typ : Entity_Id           := Empty;
      Decls    : constant List_Id    := New_List;
      DT_Ptr   : Entity_Id;
      Stmts    : constant List_Id    := New_List;

   begin
      pragma Assert (not Restriction_Active (No_Dispatching_Calls));

      --  Null body is generated for interface types

      if Is_Interface (Typ) then
         return
           Make_Subprogram_Body (Loc,
             Specification =>
               Make_Disp_Conditional_Select_Spec (Typ),
             Declarations =>
               No_List,
             Handled_Statement_Sequence =>
               Make_Handled_Sequence_Of_Statements (Loc,
                 New_List (Make_Null_Statement (Loc))));
      end if;

      DT_Ptr := Node (First_Elmt (Access_Disp_Table (Typ)));

      if Is_Concurrent_Record_Type (Typ) then
         Conc_Typ := Corresponding_Concurrent_Type (Typ);

         --  Generate:
         --    I : Integer;

         --  where I will be used to capture the entry index of the primitive
         --  wrapper at position S.

         Append_To (Decls,
           Make_Object_Declaration (Loc,
             Defining_Identifier =>
               Make_Defining_Identifier (Loc, Name_uI),
             Object_Definition =>
               New_Reference_To (Standard_Integer, Loc)));

         --  Generate:
         --    C := Get_Prim_Op_Kind (tag! (<type>VP), S);

         --    if C = POK_Procedure
         --      or else C = POK_Protected_Procedure
         --      or else C = POK_Task_Procedure;
         --    then
         --       F := True;
         --       return;
         --    end if;

         Build_Common_Dispatching_Select_Statements (Loc, DT_Ptr, Stmts);

         --  Generate:
         --    Bnn : Communication_Block;

         --  where Bnn is the name of the communication block used in
         --  the call to Protected_Entry_Call.

         Blk_Nam := Make_Defining_Identifier (Loc, New_Internal_Name ('B'));

         Append_To (Decls,
           Make_Object_Declaration (Loc,
             Defining_Identifier =>
               Blk_Nam,
             Object_Definition =>
               New_Reference_To (RTE (RE_Communication_Block), Loc)));

         --  Generate:
         --    I := Get_Entry_Index (tag! (<type>VP), S);

         --  I is the entry index and S is the dispatch table slot

         Append_To (Stmts,
           Make_Assignment_Statement (Loc,
             Name =>
               Make_Identifier (Loc, Name_uI),
             Expression =>
               Make_Function_Call (Loc,
                 Name => New_Reference_To (RTE (RE_Get_Entry_Index), Loc),
                 Parameter_Associations => New_List (
                   Unchecked_Convert_To (RTE (RE_Tag),
                     New_Reference_To (DT_Ptr, Loc)),
                   Make_Identifier (Loc, Name_uS)))));

         if Ekind (Conc_Typ) = E_Protected_Type then

            --  Generate:
            --    Protected_Entry_Call (
            --      T._object'access,
            --      protected_entry_index! (I),
            --      P,
            --      Conditional_Call,
            --      Bnn);

            --  where T is the protected object, I is the entry index, P are
            --  the wrapped parameters and Bnn is the name of the communication
            --  block.

            Append_To (Stmts,
              Make_Procedure_Call_Statement (Loc,
                Name =>
                  New_Reference_To (RTE (RE_Protected_Entry_Call), Loc),
                Parameter_Associations =>
                  New_List (

                    Make_Attribute_Reference (Loc,        -- T._object'access
                      Attribute_Name =>
                        Name_Unchecked_Access,
                      Prefix =>
                        Make_Selected_Component (Loc,
                          Prefix =>
                            Make_Identifier (Loc, Name_uT),
                          Selector_Name =>
                            Make_Identifier (Loc, Name_uObject))),

                    Make_Unchecked_Type_Conversion (Loc,  --  entry index
                      Subtype_Mark =>
                        New_Reference_To (RTE (RE_Protected_Entry_Index), Loc),
                      Expression =>
                        Make_Identifier (Loc, Name_uI)),

                    Make_Identifier (Loc, Name_uP),       --  parameter block
                    New_Reference_To (                    --  Conditional_Call
                      RTE (RE_Conditional_Call), Loc),
                    New_Reference_To (                    --  Bnn
                      Blk_Nam, Loc))));

            --  Generate:
            --    F := not Cancelled (Bnn);

            --  where F is the success flag. The status of Cancelled is negated
            --  in order to match the behaviour of the version for task types.

            Append_To (Stmts,
              Make_Assignment_Statement (Loc,
                Name =>
                  Make_Identifier (Loc, Name_uF),
                Expression =>
                  Make_Op_Not (Loc,
                    Right_Opnd =>
                      Make_Function_Call (Loc,
                        Name =>
                          New_Reference_To (RTE (RE_Cancelled), Loc),
                        Parameter_Associations =>
                          New_List (
                            New_Reference_To (Blk_Nam, Loc))))));
         else
            pragma Assert (Ekind (Conc_Typ) = E_Task_Type);

            --  Generate:
            --    Protected_Entry_Call (
            --      T._task_id,
            --      task_entry_index! (I),
            --      P,
            --      Conditional_Call,
            --      F);

            --  where T is the task object, I is the entry index, P are the
            --  wrapped parameters and F is the status flag.

            Append_To (Stmts,
              Make_Procedure_Call_Statement (Loc,
                Name =>
                  New_Reference_To (RTE (RE_Task_Entry_Call), Loc),
                Parameter_Associations =>
                  New_List (

                    Make_Selected_Component (Loc,         -- T._task_id
                      Prefix =>
                        Make_Identifier (Loc, Name_uT),
                      Selector_Name =>
                        Make_Identifier (Loc, Name_uTask_Id)),

                    Make_Unchecked_Type_Conversion (Loc,  --  entry index
                      Subtype_Mark =>
                        New_Reference_To (RTE (RE_Task_Entry_Index), Loc),
                      Expression =>
                        Make_Identifier (Loc, Name_uI)),

                    Make_Identifier (Loc, Name_uP),       --  parameter block
                    New_Reference_To (                    --  Conditional_Call
                      RTE (RE_Conditional_Call), Loc),
                    Make_Identifier (Loc, Name_uF))));    --  status flag
         end if;
      end if;

      return
        Make_Subprogram_Body (Loc,
          Specification =>
            Make_Disp_Conditional_Select_Spec (Typ),
          Declarations =>
            Decls,
          Handled_Statement_Sequence =>
            Make_Handled_Sequence_Of_Statements (Loc, Stmts));
   end Make_Disp_Conditional_Select_Body;

   ---------------------------------------
   -- Make_Disp_Conditional_Select_Spec --
   ---------------------------------------

   function Make_Disp_Conditional_Select_Spec
     (Typ : Entity_Id) return Node_Id
   is
      Loc    : constant Source_Ptr := Sloc (Typ);
      Def_Id : constant Node_Id    :=
                 Make_Defining_Identifier (Loc,
                   Name_uDisp_Conditional_Select);
      Params : constant List_Id    := New_List;

   begin
      pragma Assert (not Restriction_Active (No_Dispatching_Calls));

      --  T : in out Typ;        --  Object parameter
      --  S : Integer;           --  Primitive operation slot
      --  P : Address;           --  Wrapped parameters
      --  C : out Prim_Op_Kind;  --  Call kind
      --  F : out Boolean;       --  Status flag

      Append_List_To (Params, New_List (

        Make_Parameter_Specification (Loc,
          Defining_Identifier =>
            Make_Defining_Identifier (Loc, Name_uT),
          Parameter_Type =>
            New_Reference_To (Typ, Loc),
          In_Present  => True,
          Out_Present => True),

        Make_Parameter_Specification (Loc,
          Defining_Identifier =>
            Make_Defining_Identifier (Loc, Name_uS),
          Parameter_Type =>
            New_Reference_To (Standard_Integer, Loc)),

        Make_Parameter_Specification (Loc,
          Defining_Identifier =>
            Make_Defining_Identifier (Loc, Name_uP),
          Parameter_Type =>
            New_Reference_To (RTE (RE_Address), Loc)),

        Make_Parameter_Specification (Loc,
          Defining_Identifier =>
            Make_Defining_Identifier (Loc, Name_uC),
          Parameter_Type =>
            New_Reference_To (RTE (RE_Prim_Op_Kind), Loc),
          Out_Present => True),

        Make_Parameter_Specification (Loc,
          Defining_Identifier =>
            Make_Defining_Identifier (Loc, Name_uF),
          Parameter_Type =>
            New_Reference_To (Standard_Boolean, Loc),
          Out_Present => True)));

      return
        Make_Procedure_Specification (Loc,
          Defining_Unit_Name       => Def_Id,
          Parameter_Specifications => Params);
   end Make_Disp_Conditional_Select_Spec;

   -------------------------------------
   -- Make_Disp_Get_Prim_Op_Kind_Body --
   -------------------------------------

   function Make_Disp_Get_Prim_Op_Kind_Body
     (Typ : Entity_Id) return Node_Id
   is
      Loc    : constant Source_Ptr := Sloc (Typ);
      DT_Ptr : Entity_Id;

   begin
      pragma Assert (not Restriction_Active (No_Dispatching_Calls));

      if Is_Interface (Typ) then
         return
           Make_Subprogram_Body (Loc,
             Specification =>
               Make_Disp_Get_Prim_Op_Kind_Spec (Typ),
             Declarations =>
               New_List,
             Handled_Statement_Sequence =>
               Make_Handled_Sequence_Of_Statements (Loc,
                 New_List (Make_Null_Statement (Loc))));
      end if;

      DT_Ptr := Node (First_Elmt (Access_Disp_Table (Typ)));

      --  Generate:
      --    C := get_prim_op_kind (tag! (<type>VP), S);

      --  where C is the out parameter capturing the call kind and S is the
      --  dispatch table slot number.

      return
        Make_Subprogram_Body (Loc,
          Specification =>
            Make_Disp_Get_Prim_Op_Kind_Spec (Typ),
          Declarations =>
            New_List,
          Handled_Statement_Sequence =>
            Make_Handled_Sequence_Of_Statements (Loc,
              New_List (
                Make_Assignment_Statement (Loc,
                  Name =>
                    Make_Identifier (Loc, Name_uC),
                  Expression =>
                    Make_Function_Call (Loc,
                      Name =>
                        New_Reference_To (RTE (RE_Get_Prim_Op_Kind), Loc),
                      Parameter_Associations => New_List (
                        Unchecked_Convert_To (RTE (RE_Tag),
                          New_Reference_To (DT_Ptr, Loc)),
                          Make_Identifier (Loc, Name_uS)))))));
   end Make_Disp_Get_Prim_Op_Kind_Body;

   -------------------------------------
   -- Make_Disp_Get_Prim_Op_Kind_Spec --
   -------------------------------------

   function Make_Disp_Get_Prim_Op_Kind_Spec
     (Typ : Entity_Id) return Node_Id
   is
      Loc    : constant Source_Ptr := Sloc (Typ);
      Def_Id : constant Node_Id    :=
                 Make_Defining_Identifier (Loc,
                   Name_uDisp_Get_Prim_Op_Kind);
      Params : constant List_Id    := New_List;

   begin
      pragma Assert (not Restriction_Active (No_Dispatching_Calls));

      --  T : in out Typ;       --  Object parameter
      --  S : Integer;          --  Primitive operation slot
      --  C : out Prim_Op_Kind; --  Call kind

      Append_List_To (Params, New_List (

        Make_Parameter_Specification (Loc,
          Defining_Identifier =>
            Make_Defining_Identifier (Loc, Name_uT),
          Parameter_Type =>
            New_Reference_To (Typ, Loc),
          In_Present  => True,
          Out_Present => True),

        Make_Parameter_Specification (Loc,
          Defining_Identifier =>
            Make_Defining_Identifier (Loc, Name_uS),
          Parameter_Type =>
            New_Reference_To (Standard_Integer, Loc)),

        Make_Parameter_Specification (Loc,
          Defining_Identifier =>
            Make_Defining_Identifier (Loc, Name_uC),
          Parameter_Type =>
            New_Reference_To (RTE (RE_Prim_Op_Kind), Loc),
          Out_Present => True)));

      return
        Make_Procedure_Specification (Loc,
           Defining_Unit_Name       => Def_Id,
           Parameter_Specifications => Params);
   end Make_Disp_Get_Prim_Op_Kind_Spec;

   --------------------------------
   -- Make_Disp_Get_Task_Id_Body --
   --------------------------------

   function Make_Disp_Get_Task_Id_Body
     (Typ : Entity_Id) return Node_Id
   is
      Loc : constant Source_Ptr := Sloc (Typ);
      Ret : Node_Id;

   begin
      pragma Assert (not Restriction_Active (No_Dispatching_Calls));

      if Is_Concurrent_Record_Type (Typ)
        and then Ekind (Corresponding_Concurrent_Type (Typ)) = E_Task_Type
      then
         --  Generate:
         --    return To_Address (_T._task_id);

         Ret :=
           Make_Simple_Return_Statement (Loc,
             Expression =>
               Make_Unchecked_Type_Conversion (Loc,
                 Subtype_Mark =>
                   New_Reference_To (RTE (RE_Address), Loc),
                 Expression =>
                   Make_Selected_Component (Loc,
                     Prefix =>
                       Make_Identifier (Loc, Name_uT),
                     Selector_Name =>
                       Make_Identifier (Loc, Name_uTask_Id))));

      --  A null body is constructed for non-task types

      else
         --  Generate:
         --    return Null_Address;

         Ret :=
           Make_Simple_Return_Statement (Loc,
             Expression =>
               New_Reference_To (RTE (RE_Null_Address), Loc));
      end if;

      return
        Make_Subprogram_Body (Loc,
          Specification =>
            Make_Disp_Get_Task_Id_Spec (Typ),
          Declarations =>
            New_List,
          Handled_Statement_Sequence =>
            Make_Handled_Sequence_Of_Statements (Loc,
              New_List (Ret)));
   end Make_Disp_Get_Task_Id_Body;

   --------------------------------
   -- Make_Disp_Get_Task_Id_Spec --
   --------------------------------

   function Make_Disp_Get_Task_Id_Spec
     (Typ : Entity_Id) return Node_Id
   is
      Loc : constant Source_Ptr := Sloc (Typ);

   begin
      pragma Assert (not Restriction_Active (No_Dispatching_Calls));

      return
        Make_Function_Specification (Loc,
          Defining_Unit_Name =>
            Make_Defining_Identifier (Loc, Name_uDisp_Get_Task_Id),
          Parameter_Specifications => New_List (
            Make_Parameter_Specification (Loc,
              Defining_Identifier =>
                Make_Defining_Identifier (Loc, Name_uT),
              Parameter_Type =>
                New_Reference_To (Typ, Loc))),
          Result_Definition =>
            New_Reference_To (RTE (RE_Address), Loc));
   end Make_Disp_Get_Task_Id_Spec;

   ---------------------------------
   -- Make_Disp_Timed_Select_Body --
   ---------------------------------

   function Make_Disp_Timed_Select_Body
     (Typ : Entity_Id) return Node_Id
   is
      Loc      : constant Source_Ptr := Sloc (Typ);
      Conc_Typ : Entity_Id           := Empty;
      Decls    : constant List_Id    := New_List;
      DT_Ptr   : Entity_Id;
      Stmts    : constant List_Id    := New_List;

   begin
      pragma Assert (not Restriction_Active (No_Dispatching_Calls));

      --  Null body is generated for interface types

      if Is_Interface (Typ) then
         return
           Make_Subprogram_Body (Loc,
             Specification =>
               Make_Disp_Timed_Select_Spec (Typ),
             Declarations =>
               New_List,
             Handled_Statement_Sequence =>
               Make_Handled_Sequence_Of_Statements (Loc,
                 New_List (Make_Null_Statement (Loc))));
      end if;

      DT_Ptr := Node (First_Elmt (Access_Disp_Table (Typ)));

      if Is_Concurrent_Record_Type (Typ) then
         Conc_Typ := Corresponding_Concurrent_Type (Typ);

         --  Generate:
         --    I : Integer;

         --  where I will be used to capture the entry index of the primitive
         --  wrapper at position S.

         Append_To (Decls,
           Make_Object_Declaration (Loc,
             Defining_Identifier =>
               Make_Defining_Identifier (Loc, Name_uI),
             Object_Definition =>
               New_Reference_To (Standard_Integer, Loc)));

         --  Generate:
         --    C := Get_Prim_Op_Kind (tag! (<type>VP), S);

         --    if C = POK_Procedure
         --      or else C = POK_Protected_Procedure
         --      or else C = POK_Task_Procedure;
         --    then
         --       F := True;
         --       return;
         --    end if;

         Build_Common_Dispatching_Select_Statements (Loc, DT_Ptr, Stmts);

         --  Generate:
         --    I := Get_Entry_Index (tag! (<type>VP), S);

         --  I is the entry index and S is the dispatch table slot

         Append_To (Stmts,
           Make_Assignment_Statement (Loc,
             Name =>
               Make_Identifier (Loc, Name_uI),
             Expression =>
               Make_Function_Call (Loc,
                 Name => New_Reference_To (RTE (RE_Get_Entry_Index), Loc),
                 Parameter_Associations => New_List (
                   Unchecked_Convert_To (RTE (RE_Tag),
                     New_Reference_To (DT_Ptr, Loc)),
                   Make_Identifier (Loc, Name_uS)))));

         if Ekind (Conc_Typ) = E_Protected_Type then

            --  Generate:
            --    Timed_Protected_Entry_Call (
            --      T._object'access,
            --      protected_entry_index! (I),
            --      P,
            --      D,
            --      M,
            --      F);

            --  where T is the protected object, I is the entry index, P are
            --  the wrapped parameters, D is the delay amount, M is the delay
            --  mode and F is the status flag.

            Append_To (Stmts,
              Make_Procedure_Call_Statement (Loc,
                Name =>
                  New_Reference_To (RTE (RE_Timed_Protected_Entry_Call), Loc),
                Parameter_Associations =>
                  New_List (

                    Make_Attribute_Reference (Loc,        -- T._object'access
                      Attribute_Name =>
                        Name_Unchecked_Access,
                      Prefix =>
                        Make_Selected_Component (Loc,
                          Prefix =>
                            Make_Identifier (Loc, Name_uT),
                          Selector_Name =>
                            Make_Identifier (Loc, Name_uObject))),

                    Make_Unchecked_Type_Conversion (Loc,  --  entry index
                      Subtype_Mark =>
                        New_Reference_To (RTE (RE_Protected_Entry_Index), Loc),
                      Expression =>
                        Make_Identifier (Loc, Name_uI)),

                    Make_Identifier (Loc, Name_uP),       --  parameter block
                    Make_Identifier (Loc, Name_uD),       --  delay
                    Make_Identifier (Loc, Name_uM),       --  delay mode
                    Make_Identifier (Loc, Name_uF))));    --  status flag

         else
            pragma Assert (Ekind (Conc_Typ) = E_Task_Type);

            --  Generate:
            --    Timed_Task_Entry_Call (
            --      T._task_id,
            --      task_entry_index! (I),
            --      P,
            --      D,
            --      M,
            --      F);

            --  where T is the task object, I is the entry index, P are the
            --  wrapped parameters, D is the delay amount, M is the delay
            --  mode and F is the status flag.

            Append_To (Stmts,
              Make_Procedure_Call_Statement (Loc,
                Name =>
                  New_Reference_To (RTE (RE_Timed_Task_Entry_Call), Loc),
                Parameter_Associations =>
                  New_List (

                    Make_Selected_Component (Loc,         --  T._task_id
                      Prefix =>
                        Make_Identifier (Loc, Name_uT),
                      Selector_Name =>
                        Make_Identifier (Loc, Name_uTask_Id)),

                    Make_Unchecked_Type_Conversion (Loc,  --  entry index
                      Subtype_Mark =>
                        New_Reference_To (RTE (RE_Task_Entry_Index), Loc),
                      Expression =>
                        Make_Identifier (Loc, Name_uI)),

                    Make_Identifier (Loc, Name_uP),       --  parameter block
                    Make_Identifier (Loc, Name_uD),       --  delay
                    Make_Identifier (Loc, Name_uM),       --  delay mode
                    Make_Identifier (Loc, Name_uF))));    --  status flag
         end if;
      end if;

      return
        Make_Subprogram_Body (Loc,
          Specification =>
            Make_Disp_Timed_Select_Spec (Typ),
          Declarations =>
            Decls,
          Handled_Statement_Sequence =>
            Make_Handled_Sequence_Of_Statements (Loc, Stmts));
   end Make_Disp_Timed_Select_Body;

   ---------------------------------
   -- Make_Disp_Timed_Select_Spec --
   ---------------------------------

   function Make_Disp_Timed_Select_Spec
     (Typ : Entity_Id) return Node_Id
   is
      Loc    : constant Source_Ptr := Sloc (Typ);
      Def_Id : constant Node_Id    :=
                 Make_Defining_Identifier (Loc,
                   Name_uDisp_Timed_Select);
      Params : constant List_Id    := New_List;

   begin
      pragma Assert (not Restriction_Active (No_Dispatching_Calls));

      --  T : in out Typ;        --  Object parameter
      --  S : Integer;           --  Primitive operation slot
      --  P : Address;           --  Wrapped parameters
      --  D : Duration;          --  Delay
      --  M : Integer;           --  Delay Mode
      --  C : out Prim_Op_Kind;  --  Call kind
      --  F : out Boolean;       --  Status flag

      Append_List_To (Params, New_List (

        Make_Parameter_Specification (Loc,
          Defining_Identifier =>
            Make_Defining_Identifier (Loc, Name_uT),
          Parameter_Type =>
            New_Reference_To (Typ, Loc),
          In_Present  => True,
          Out_Present => True),

        Make_Parameter_Specification (Loc,
          Defining_Identifier =>
            Make_Defining_Identifier (Loc, Name_uS),
          Parameter_Type =>
            New_Reference_To (Standard_Integer, Loc)),

        Make_Parameter_Specification (Loc,
          Defining_Identifier =>
            Make_Defining_Identifier (Loc, Name_uP),
          Parameter_Type =>
            New_Reference_To (RTE (RE_Address), Loc)),

        Make_Parameter_Specification (Loc,
          Defining_Identifier =>
            Make_Defining_Identifier (Loc, Name_uD),
          Parameter_Type =>
            New_Reference_To (Standard_Duration, Loc)),

        Make_Parameter_Specification (Loc,
          Defining_Identifier =>
            Make_Defining_Identifier (Loc, Name_uM),
          Parameter_Type =>
            New_Reference_To (Standard_Integer, Loc)),

        Make_Parameter_Specification (Loc,
          Defining_Identifier =>
            Make_Defining_Identifier (Loc, Name_uC),
          Parameter_Type =>
            New_Reference_To (RTE (RE_Prim_Op_Kind), Loc),
          Out_Present => True)));

      Append_To (Params,
        Make_Parameter_Specification (Loc,
          Defining_Identifier =>
            Make_Defining_Identifier (Loc, Name_uF),
          Parameter_Type =>
            New_Reference_To (Standard_Boolean, Loc),
          Out_Present => True));

      return
        Make_Procedure_Specification (Loc,
          Defining_Unit_Name       => Def_Id,
          Parameter_Specifications => Params);
   end Make_Disp_Timed_Select_Spec;

   -------------
   -- Make_DT --
   -------------

   --  The frontend supports two models for expanding dispatch tables
   --  associated with library-level defined tagged types: statically
   --  and non-statically allocated dispatch tables. In the former case
   --  the object containing the dispatch table is constant and it is
   --  initialized by means of a positional aggregate. In the latter case,
   --  the object containing the dispatch table is a variable which is
   --  initialized by means of assignments.

   --  In case of locally defined tagged types, the object containing the
   --  object containing the dispatch table is always a variable (instead
   --  of a constant). This is currently required to give support to late
   --  overriding of primitives. For example:

   --     procedure Example is
   --        package Pkg is
   --           type T1 is tagged null record;
   --           procedure Prim (O : T1);
   --        end Pkg;

   --        type T2 is new Pkg.T1 with null record;
   --        procedure Prim (X : T2) is    -- late overriding
   --        begin
   --           ...
   --     ...
   --     end;

   function Make_DT (Typ : Entity_Id; N : Node_Id := Empty) return List_Id is
      Loc : constant Source_Ptr := Sloc (Typ);

      Has_DT : constant Boolean :=
                 not Is_Interface (Typ)
               and then not Restriction_Active (No_Dispatching_Calls);

      Build_Static_DT : constant Boolean :=
                          Static_Dispatch_Tables
                            and then Is_Library_Level_Tagged_Type (Typ);

      Max_Predef_Prims : constant Int :=
                           UI_To_Int
                             (Intval
                               (Expression
                                 (Parent (RTE (RE_Max_Predef_Prims)))));

      procedure Check_Premature_Freezing (Subp : Entity_Id; Typ : Entity_Id);
      --  Verify that all non-tagged types in the profile of a subprogram
      --  are frozen at the point the subprogram is frozen. This enforces
      --  the rule on RM 13.14 (14) as modified by AI05-019. At the point a
      --  subprogram is frozen, enough must be known about it to build the
      --  activation record for it, which requires at least that the size of
      --  all parameters be known. Controlling arguments are by-reference,
      --  and therefore the rule only applies to non-tagged types.
      --  Typical violation of the rule involves an object declaration that
      --  freezes a tagged type, when one of its primitive operations has a
      --  type in its profile whose full view has not been analyzed yet.

      procedure Make_Secondary_DT
        (Typ          : Entity_Id;
         Iface        : Entity_Id;
         AI_Tag       : Entity_Id;
         Iface_DT_Ptr : Entity_Id;
         Result       : List_Id);
      --  Ada 2005 (AI-251): Expand the declarations for the Secondary Dispatch
      --  Table of Typ associated with Iface (each abstract interface of Typ
      --  has a secondary dispatch table). The arguments Typ, Ancestor_Typ
      --  and Suffix_Index are used to generate an unique external name which
      --  is added at the end of Acc_Disp_Tables; this external name will be
      --  used later by the subprogram Exp_Ch3.Build_Init_Procedure.

      ------------------------------
      -- Check_Premature_Freezing --
      ------------------------------

      procedure Check_Premature_Freezing (Subp : Entity_Id; Typ : Entity_Id) is
      begin
         if Present (N)
           and then  Is_Private_Type (Typ)
           and then No (Full_View (Typ))
           and then not Is_Generic_Type (Typ)
           and then not Is_Tagged_Type (Typ)
           and then not Is_Frozen (Typ)
         then
            Error_Msg_Sloc := Sloc (Subp);
            Error_Msg_NE
              ("declaration must appear after completion of type &", N, Typ);
            Error_Msg_NE
              ("\which is an untagged type in the profile of"
               & " primitive operation & declared#",
               N, Subp);
         end if;
      end Check_Premature_Freezing;

      -----------------------
      -- Make_Secondary_DT --
      -----------------------

      procedure Make_Secondary_DT
        (Typ          : Entity_Id;
         Iface        : Entity_Id;
         AI_Tag       : Entity_Id;
         Iface_DT_Ptr : Entity_Id;
         Result       : List_Id)
      is
         Loc                : constant Source_Ptr := Sloc (Typ);
         Generalized_Tag    : constant Entity_Id := RTE (RE_Interface_Tag);
         Name_DT            : constant Name_Id := New_Internal_Name ('T');
         Iface_DT           : constant Entity_Id :=
                                Make_Defining_Identifier (Loc, Name_DT);
         Name_Predef_Prims  : constant Name_Id := New_Internal_Name ('R');
         Predef_Prims       : constant Entity_Id :=
                                Make_Defining_Identifier (Loc,
                                  Name_Predef_Prims);
         DT_Constr_List     : List_Id;
         DT_Aggr_List       : List_Id;
         Empty_DT           : Boolean := False;
         Nb_Predef_Prims    : Nat := 0;
         Nb_Prim            : Nat;
         New_Node           : Node_Id;
         OSD                : Entity_Id;
         OSD_Aggr_List      : List_Id;
         Pos                : Nat;
         Prim               : Entity_Id;
         Prim_Elmt          : Elmt_Id;
         Prim_Ops_Aggr_List : List_Id;

      begin
         --  Handle cases in which we do not generate statically allocated
         --  dispatch tables.

         if not Build_Static_DT then
            Set_Ekind (Predef_Prims, E_Variable);
            Set_Is_Statically_Allocated (Predef_Prims);

            Set_Ekind (Iface_DT, E_Variable);
            Set_Is_Statically_Allocated (Iface_DT);

         --  Statically allocated dispatch tables and related entities are
         --  constants.

         else
            Set_Ekind (Predef_Prims, E_Constant);
            Set_Is_Statically_Allocated (Predef_Prims);
            Set_Is_True_Constant (Predef_Prims);

            Set_Ekind (Iface_DT, E_Constant);
            Set_Is_Statically_Allocated (Iface_DT);
            Set_Is_True_Constant (Iface_DT);
         end if;

         --  Generate code to create the storage for the Dispatch_Table object.
         --  If the number of primitives of Typ is 0 we reserve a dummy single
         --  entry for its DT because at run-time the pointer to this dummy
         --  entry will be used as the tag.

         Nb_Prim := UI_To_Int (DT_Entry_Count (AI_Tag));

         if Nb_Prim = 0 then
            Empty_DT := True;
            Nb_Prim  := 1;
         end if;

         --  Generate:

         --   Predef_Prims : Address_Array (1 .. Default_Prim_Ops_Count) :=
         --                    (predef-prim-op-thunk-1'address,
         --                     predef-prim-op-thunk-2'address,
         --                     ...
         --                     predef-prim-op-thunk-n'address);
         --   for Predef_Prims'Alignment use Address'Alignment

         --  Stage 1: Calculate the number of predefined primitives

         if not Build_Static_DT then
            Nb_Predef_Prims := Max_Predef_Prims;
         else
            Prim_Elmt := First_Elmt (Primitive_Operations (Typ));
            while Present (Prim_Elmt) loop
               Prim := Node (Prim_Elmt);

               if Is_Predefined_Dispatching_Operation (Prim)
                 and then not Is_Abstract_Subprogram (Prim)
               then
                  Pos := UI_To_Int (DT_Position (Prim));

                  if Pos > Nb_Predef_Prims then
                     Nb_Predef_Prims := Pos;
                  end if;
               end if;

               Next_Elmt (Prim_Elmt);
            end loop;
         end if;

         --  Stage 2: Create the thunks associated with the predefined
         --  primitives and save their entity to fill the aggregate.

         declare
            Prim_Table : array (Nat range 1 .. Nb_Predef_Prims) of Entity_Id;
            Thunk_Id   : Entity_Id;
            Thunk_Code : Node_Id;

         begin
            Prim_Ops_Aggr_List := New_List;
            Prim_Table := (others => Empty);

            Prim_Elmt := First_Elmt (Primitive_Operations (Typ));
            while Present (Prim_Elmt) loop
               Prim := Node (Prim_Elmt);

               if Is_Predefined_Dispatching_Operation (Prim)
                 and then not Is_Abstract_Subprogram (Prim)
                 and then not Present (Prim_Table
                                        (UI_To_Int (DT_Position (Prim))))
               then
                  while Present (Alias (Prim)) loop
                     Prim := Alias (Prim);
                  end loop;

                  Expand_Interface_Thunk (Prim, Thunk_Id, Thunk_Code);

                  if Present (Thunk_Id) then
                     Append_To (Result, Thunk_Code);
                     Prim_Table (UI_To_Int (DT_Position (Prim))) := Thunk_Id;
                  end if;
               end if;

               Next_Elmt (Prim_Elmt);
            end loop;

            for J in Prim_Table'Range loop
               if Present (Prim_Table (J)) then
                  New_Node :=
                    Make_Attribute_Reference (Loc,
                      Prefix => New_Reference_To (Prim_Table (J), Loc),
                      Attribute_Name => Name_Address);
               else
                  New_Node :=
                    New_Reference_To (RTE (RE_Null_Address), Loc);
               end if;

               Append_To (Prim_Ops_Aggr_List, New_Node);
            end loop;

            Append_To (Result,
              Make_Object_Declaration (Loc,
                Defining_Identifier => Predef_Prims,
                Constant_Present    => Build_Static_DT,
                Aliased_Present     => True,
                Object_Definition   =>
                  New_Reference_To (RTE (RE_Address_Array), Loc),
                Expression => Make_Aggregate (Loc,
                  Expressions => Prim_Ops_Aggr_List)));

            Append_To (Result,
              Make_Attribute_Definition_Clause (Loc,
                Name       => New_Reference_To (Predef_Prims, Loc),
                Chars      => Name_Alignment,
                Expression =>
                  Make_Attribute_Reference (Loc,
                    Prefix =>
                      New_Reference_To (RTE (RE_Integer_Address), Loc),
                    Attribute_Name => Name_Alignment)));
         end;

         --  Generate

         --   OSD : Ada.Tags.Object_Specific_Data (Nb_Prims) :=
         --          (OSD_Table => (1 => <value>,
         --                           ...
         --                         N => <value>));

         --   Iface_DT : Dispatch_Table (Nb_Prims) :=
         --               ([ Signature   => <sig-value> ],
         --                Tag_Kind      => <tag_kind-value>,
         --                Predef_Prims  => Predef_Prims'Address,
         --                Offset_To_Top => 0,
         --                OSD           => OSD'Address,
         --                Prims_Ptr     => (prim-op-1'address,
         --                                  prim-op-2'address,
         --                                  ...
         --                                  prim-op-n'address));

         --  Stage 3: Initialize the discriminant and the record components

         DT_Constr_List := New_List;
         DT_Aggr_List   := New_List;

         --  Nb_Prim. If the tagged type has no primitives we add a dummy
         --  slot whose address will be the tag of this type.

         if Nb_Prim = 0 then
            New_Node := Make_Integer_Literal (Loc, 1);
         else
            New_Node := Make_Integer_Literal (Loc, Nb_Prim);
         end if;

         Append_To (DT_Constr_List, New_Node);
         Append_To (DT_Aggr_List, New_Copy (New_Node));

         --  Signature

         if RTE_Record_Component_Available (RE_Signature) then
            Append_To (DT_Aggr_List,
              New_Reference_To (RTE (RE_Secondary_DT), Loc));
         end if;

         --  Tag_Kind

         if RTE_Record_Component_Available (RE_Tag_Kind) then
            Append_To (DT_Aggr_List, Tagged_Kind (Typ));
         end if;

         --  Predef_Prims

         Append_To (DT_Aggr_List,
           Make_Attribute_Reference (Loc,
             Prefix => New_Reference_To (Predef_Prims, Loc),
             Attribute_Name => Name_Address));

         --  Note: The correct value of Offset_To_Top will be set by the init
         --  subprogram

         Append_To (DT_Aggr_List, Make_Integer_Literal (Loc, 0));

         --  Generate the Object Specific Data table required to dispatch calls
         --  through synchronized interfaces.

         if Empty_DT
           or else Is_Abstract_Type (Typ)
           or else Is_Controlled (Typ)
           or else Restriction_Active (No_Dispatching_Calls)
           or else not Is_Limited_Type (Typ)
           or else not Has_Abstract_Interfaces (Typ)
         then
            --  No OSD table required

            Append_To (DT_Aggr_List,
              New_Reference_To (RTE (RE_Null_Address), Loc));

         else
            OSD_Aggr_List := New_List;

            declare
               Prim_Table : array (Nat range 1 .. Nb_Prim) of Entity_Id;
               Prim       : Entity_Id;
               Prim_Alias : Entity_Id;
               Prim_Elmt  : Elmt_Id;
               E          : Entity_Id;
               Count      : Nat := 0;
               Pos        : Nat;

            begin
               Prim_Table := (others => Empty);
               Prim_Alias := Empty;

               Prim_Elmt := First_Elmt (Primitive_Operations (Typ));
               while Present (Prim_Elmt) loop
                  Prim := Node (Prim_Elmt);

                  if Present (Abstract_Interface_Alias (Prim))
                    and then Find_Dispatching_Type
                               (Abstract_Interface_Alias (Prim)) = Iface
                  then
                     Prim_Alias := Abstract_Interface_Alias (Prim);

                     E := Prim;
                     while Present (Alias (E)) loop
                        E := Alias (E);
                     end loop;

                     Pos := UI_To_Int (DT_Position (Prim_Alias));

                     if Present (Prim_Table (Pos)) then
                        pragma Assert (Prim_Table (Pos) = E);
                        null;

                     else
                        Prim_Table (Pos) := E;

                        Append_To (OSD_Aggr_List,
                          Make_Component_Association (Loc,
                            Choices => New_List (
                              Make_Integer_Literal (Loc,
                                DT_Position (Prim_Alias))),
                            Expression =>
                              Make_Integer_Literal (Loc,
                                DT_Position (Alias (Prim)))));

                        Count := Count + 1;
                     end if;
                  end if;

                  Next_Elmt (Prim_Elmt);
               end loop;
               pragma Assert (Count = Nb_Prim);
            end;

            OSD := Make_Defining_Identifier (Loc, New_Internal_Name ('I'));

            Append_To (Result,
              Make_Object_Declaration (Loc,
                Defining_Identifier => OSD,
                Object_Definition   =>
                  Make_Subtype_Indication (Loc,
                    Subtype_Mark =>
                      New_Reference_To (RTE (RE_Object_Specific_Data), Loc),
                    Constraint =>
                      Make_Index_Or_Discriminant_Constraint (Loc,
                        Constraints => New_List (
                          Make_Integer_Literal (Loc, Nb_Prim)))),
                Expression => Make_Aggregate (Loc,
                  Component_Associations => New_List (
                    Make_Component_Association (Loc,
                      Choices => New_List (
                        New_Occurrence_Of
                          (RTE_Record_Component (RE_OSD_Num_Prims), Loc)),
                      Expression =>
                        Make_Integer_Literal (Loc, Nb_Prim)),

                    Make_Component_Association (Loc,
                      Choices => New_List (
                        New_Occurrence_Of
                          (RTE_Record_Component (RE_OSD_Table), Loc)),
                      Expression => Make_Aggregate (Loc,
                        Component_Associations => OSD_Aggr_List))))));

            Append_To (Result,
              Make_Attribute_Definition_Clause (Loc,
                Name       => New_Reference_To (OSD, Loc),
                Chars      => Name_Alignment,
                Expression =>
                  Make_Attribute_Reference (Loc,
                    Prefix =>
                      New_Reference_To (RTE (RE_Integer_Address), Loc),
                    Attribute_Name => Name_Alignment)));

            --  In secondary dispatch tables the Typeinfo component contains
            --  the address of the Object Specific Data (see a-tags.ads)

            Append_To (DT_Aggr_List,
              Make_Attribute_Reference (Loc,
                Prefix => New_Reference_To (OSD, Loc),
                Attribute_Name => Name_Address));
         end if;

         --  Initialize the table of primitive operations

         Prim_Ops_Aggr_List := New_List;

         if Empty_DT then
            Append_To (Prim_Ops_Aggr_List,
              New_Reference_To (RTE (RE_Null_Address), Loc));

         elsif Is_Abstract_Type (Typ)
           or else not Build_Static_DT
         then
            for J in 1 .. Nb_Prim loop
               Append_To (Prim_Ops_Aggr_List,
                 New_Reference_To (RTE (RE_Null_Address), Loc));
            end loop;

         else
            declare
               Prim_Table : array (Nat range 1 .. Nb_Prim) of Entity_Id;
               Pos        : Nat;
               Thunk_Code : Node_Id;
               Thunk_Id   : Entity_Id;

            begin
               Prim_Table := (others => Empty);

               Prim_Elmt  := First_Elmt (Primitive_Operations (Typ));
               while Present (Prim_Elmt) loop
                  Prim := Node (Prim_Elmt);

                  if not Is_Predefined_Dispatching_Operation (Prim)
                    and then Present (Abstract_Interface_Alias (Prim))
                    and then not Is_Abstract_Subprogram (Alias (Prim))
                    and then not Is_Imported (Alias (Prim))
                    and then Find_Dispatching_Type
                               (Abstract_Interface_Alias (Prim)) = Iface

                     --  Generate the code of the thunk only if the abstract
                     --  interface type is not an immediate ancestor of
                     --  Tagged_Type; otherwise the DT associated with the
                     --  interface is the primary DT.

                    and then not Is_Parent (Iface, Typ)
                  then
                     Expand_Interface_Thunk (Prim, Thunk_Id, Thunk_Code);

                     if Present (Thunk_Id) then
                        Pos :=
                          UI_To_Int
                            (DT_Position (Abstract_Interface_Alias (Prim)));

                        Prim_Table (Pos) := Thunk_Id;
                        Append_To (Result, Thunk_Code);
                     end if;
                  end if;

                  Next_Elmt (Prim_Elmt);
               end loop;

               for J in Prim_Table'Range loop
                  if Present (Prim_Table (J)) then
                     New_Node :=
                       Make_Attribute_Reference (Loc,
                         Prefix => New_Reference_To (Prim_Table (J), Loc),
                         Attribute_Name => Name_Address);
                  else
                     New_Node :=
                       New_Reference_To (RTE (RE_Null_Address), Loc);
                  end if;

                  Append_To (Prim_Ops_Aggr_List, New_Node);
               end loop;
            end;
         end if;

         Append_To (DT_Aggr_List,
           Make_Aggregate (Loc,
             Expressions => Prim_Ops_Aggr_List));

         Append_To (Result,
           Make_Object_Declaration (Loc,
             Defining_Identifier => Iface_DT,
             Aliased_Present     => True,
             Object_Definition   =>
               Make_Subtype_Indication (Loc,
                 Subtype_Mark => New_Reference_To
                                   (RTE (RE_Dispatch_Table_Wrapper), Loc),
                 Constraint   => Make_Index_Or_Discriminant_Constraint (Loc,
                                   Constraints => DT_Constr_List)),

             Expression => Make_Aggregate (Loc,
               Expressions => DT_Aggr_List)));

         Append_To (Result,
           Make_Attribute_Definition_Clause (Loc,
             Name       => New_Reference_To (Iface_DT, Loc),
             Chars      => Name_Alignment,
             Expression =>
               Make_Attribute_Reference (Loc,
                 Prefix =>
                   New_Reference_To (RTE (RE_Integer_Address), Loc),
                 Attribute_Name => Name_Alignment)));

         --  Generate code to create the pointer to the dispatch table

         --    Iface_DT_Ptr : Tag := Tag!(DT'Address);

         Append_To (Result,
           Make_Object_Declaration (Loc,
             Defining_Identifier => Iface_DT_Ptr,
             Constant_Present    => True,
             Object_Definition =>
               New_Reference_To (RTE (RE_Interface_Tag), Loc),
             Expression =>
               Unchecked_Convert_To (Generalized_Tag,
                 Make_Attribute_Reference (Loc,
                   Prefix =>
                     Make_Selected_Component (Loc,
                       Prefix => New_Reference_To (Iface_DT, Loc),
                     Selector_Name =>
                       New_Occurrence_Of
                         (RTE_Record_Component (RE_Prims_Ptr), Loc)),
                   Attribute_Name => Name_Address))));

      end Make_Secondary_DT;

      --  Local variables

      Elab_Code          : constant List_Id   := New_List;
      Generalized_Tag    : constant Entity_Id := RTE (RE_Tag);
      Result             : constant List_Id   := New_List;
      Tname              : constant Name_Id   := Chars (Typ);
      AI                 : Elmt_Id;
      AI_Tag_Comp        : Elmt_Id;
      AI_Ptr_Elmt        : Elmt_Id;
      DT_Constr_List     : List_Id;
      DT_Aggr_List       : List_Id;
      DT_Ptr             : Entity_Id;
      ITable             : Node_Id;
      I_Depth            : Nat := 0;
      Iface_Table_Node   : Node_Id;
      Name_ITable        : Name_Id;
      Name_No_Reg        : Name_Id;
      Nb_Predef_Prims    : Nat := 0;
      Nb_Prim            : Nat := 0;
      New_Node           : Node_Id;
      No_Reg             : Node_Id;
      Null_Parent_Tag    : Boolean := False;
      Num_Ifaces         : Nat := 0;
      Old_Tag1           : Node_Id;
      Old_Tag2           : Node_Id;
      Prim               : Entity_Id;
      Prim_Elmt          : Elmt_Id;
      Prim_Ops_Aggr_List : List_Id;
      Suffix_Index       : Int;
      Typ_Comps          : Elist_Id;
      Typ_Ifaces         : Elist_Id;
      TSD_Aggr_List      : List_Id;
      TSD_Tags_List      : List_Id;

      --  The following name entries are used by Make_DT to generate a number
      --  of entities related to a tagged type. These entities may be generated
      --  in a scope other than that of the tagged type declaration, and if
      --  the entities for two tagged types with the same name happen to be
      --  generated in the same scope, we have to take care to use different
      --  names. This is achieved by means of a unique serial number appended
      --  to each generated entity name.

      Name_DT           : constant Name_Id :=
                            New_External_Name (Tname, 'T', Suffix_Index => -1);
      Name_Exname       : constant Name_Id :=
                            New_External_Name (Tname, 'E', Suffix_Index => -1);
      Name_Predef_Prims : constant Name_Id :=
                            New_External_Name (Tname, 'R', Suffix_Index => -1);
      Name_SSD          : constant Name_Id :=
                            New_External_Name (Tname, 'S', Suffix_Index => -1);
      Name_TSD          : constant Name_Id :=
                            New_External_Name (Tname, 'B', Suffix_Index => -1);

      --  Entities built with above names

      DT           : constant Entity_Id :=
                       Make_Defining_Identifier (Loc, Name_DT);
      Exname       : constant Entity_Id :=
                       Make_Defining_Identifier (Loc, Name_Exname);
      Predef_Prims : constant Entity_Id :=
                       Make_Defining_Identifier (Loc, Name_Predef_Prims);
      SSD          : constant Entity_Id :=
                       Make_Defining_Identifier (Loc, Name_SSD);
      TSD          : constant Entity_Id :=
                       Make_Defining_Identifier (Loc, Name_TSD);

   --  Start of processing for Make_DT

   begin
      pragma Assert (Is_Frozen (Typ));

      --  Handle cases in which there is no need to build the dispatch table

      if Has_Dispatch_Table (Typ)
        or else No (Access_Disp_Table (Typ))
        or else Is_CPP_Class (Typ)
      then
         return Result;

      elsif No_Run_Time_Mode then
         Error_Msg_CRT ("tagged types", Typ);
         return Result;

      elsif not RTE_Available (RE_Tag) then
         Append_To (Result,
           Make_Object_Declaration (Loc,
             Defining_Identifier => Node (First_Elmt
                                           (Access_Disp_Table (Typ))),
             Object_Definition   => New_Reference_To (RTE (RE_Tag), Loc),
             Constant_Present    => True,
             Expression =>
               Unchecked_Convert_To (Generalized_Tag,
                 New_Reference_To (RTE (RE_Null_Address), Loc))));

         Analyze_List (Result, Suppress => All_Checks);
         Error_Msg_CRT ("tagged types", Typ);
         return Result;
      end if;

      --  Ensure that the value of Max_Predef_Prims defined in a-tags is
      --  correct. Valid values are 10 under configurable runtime or 15
      --  with full runtime.

      if RTE_Available (RE_Interface_Data) then
         if Max_Predef_Prims /= 15 then
            Error_Msg_N ("run-time library configuration error", Typ);
            return Result;
         end if;
      else
         if Max_Predef_Prims /= 10 then
            Error_Msg_N ("run-time library configuration error", Typ);
            Error_Msg_CRT ("tagged types", Typ);
            return Result;
         end if;
      end if;

      --  Ensure that all the primitives are frozen. This is only required when
      --  building static dispatch tables --- the primitives must be frozen to
      --  be referenced (otherwise we have problems with the backend). It is
      --  not a requirement with nonstatic dispatch tables because in this case
      --  we generate now an empty dispatch table; the extra code required to
      --  register the primitive in the slot will be generated later --- when
      --  each primitive is frozen (see Freeze_Subprogram).

      if Build_Static_DT
        and then not Is_CPP_Class (Typ)
      then
         declare
            Save      : constant Boolean := Freezing_Library_Level_Tagged_Type;
            Prim_Elmt : Elmt_Id;
            Frnodes   : List_Id;

         begin
            Freezing_Library_Level_Tagged_Type := True;
            Prim_Elmt := First_Elmt (Primitive_Operations (Typ));
            while Present (Prim_Elmt) loop
               Frnodes := Freeze_Entity (Node (Prim_Elmt), Loc);

               declare
                  Subp : constant Entity_Id := Node (Prim_Elmt);
                  F : Entity_Id;

               begin
                  F := First_Formal (Subp);
                  while Present (F) loop
                     Check_Premature_Freezing (Subp, Etype (F));
                     Next_Formal (F);
                  end loop;

                  Check_Premature_Freezing (Subp, Etype (Subp));
               end;

               if Present (Frnodes) then
                  Append_List_To (Result, Frnodes);
               end if;

               Next_Elmt (Prim_Elmt);
            end loop;
            Freezing_Library_Level_Tagged_Type := Save;
         end;
      end if;

      --  In case of locally defined tagged type we declare the object
      --  contanining the dispatch table by means of a variable. Its
      --  initialization is done later by means of an assignment. This is
      --  required to generate its External_Tag.

      if not Build_Static_DT then
         DT_Ptr := Node (First_Elmt (Access_Disp_Table (Typ)));
         Set_Ekind (DT, E_Variable);

      --  Export the declaration of the tag previously generated and imported
      --  by Make_Tags.

      else
         DT_Ptr :=
           Make_Defining_Identifier (Loc,
             Chars => New_External_Name (Tname, 'C', Suffix_Index => -1));
         Set_Ekind (DT_Ptr, E_Constant);
         Set_Is_Statically_Allocated (DT_Ptr);
         Set_Is_True_Constant (DT_Ptr);

         Set_Is_Exported (DT_Ptr);
         Get_External_Name (Node (First_Elmt (Access_Disp_Table (Typ))), True);
         Set_Interface_Name (DT_Ptr,
           Make_String_Literal (Loc,
             Strval => String_From_Name_Buffer));

         --  Set tag as internal to ensure proper Sprint output of its implicit
         --  exportation.

         Set_Is_Internal (DT_Ptr);

         Set_Ekind (DT, E_Constant);
         Set_Is_True_Constant (DT);

         --  The tag is made public to ensure its availability to the linker
         --  (to handle the forward reference). This is required to handle
         --  tagged types defined in library level package bodies.

         Set_Is_Public (DT_Ptr);
      end if;

      Set_Is_Statically_Allocated (DT);

      --  Ada 2005 (AI-251): Build the secondary dispatch tables

      if Has_Abstract_Interfaces (Typ) then
         Collect_Interface_Components (Typ, Typ_Comps);

         Suffix_Index := 0;
         AI_Ptr_Elmt  := Next_Elmt (First_Elmt (Access_Disp_Table (Typ)));

         AI_Tag_Comp := First_Elmt (Typ_Comps);
         while Present (AI_Tag_Comp) loop
            Make_Secondary_DT
              (Typ          => Typ,
               Iface        => Base_Type
                                 (Related_Interface (Node (AI_Tag_Comp))),
               AI_Tag       => Node (AI_Tag_Comp),
               Iface_DT_Ptr => Node (AI_Ptr_Elmt),
               Result       => Result);

            Suffix_Index := Suffix_Index + 1;
            Next_Elmt (AI_Ptr_Elmt);
            Next_Elmt (AI_Tag_Comp);
         end loop;
      end if;

      --  Calculate the number of primitives of the dispatch table and the
      --  size of the Type_Specific_Data record.

      if Has_DT then
         Nb_Prim := UI_To_Int (DT_Entry_Count (First_Tag_Component (Typ)));
      end if;

      Set_Ekind (SSD, E_Constant);
      Set_Is_Statically_Allocated (SSD);
      Set_Is_True_Constant (SSD);

      Set_Ekind (TSD, E_Constant);
      Set_Is_Statically_Allocated (TSD);
      Set_Is_True_Constant (TSD);

      Set_Ekind (Exname, E_Constant);
      Set_Is_Statically_Allocated (Exname);
      Set_Is_True_Constant (Exname);
>>>>>>> 60a98cce

         --  where Bnn is the name of the communication block used in
         --  the call to Protected_Entry_Call.

<<<<<<< HEAD
         Blk_Nam := Make_Defining_Identifier (Loc, New_Internal_Name ('B'));

         Append_To (Decls,
           Make_Object_Declaration (Loc,
             Defining_Identifier =>
               Blk_Nam,
             Object_Definition =>
               New_Reference_To (RTE (RE_Communication_Block), Loc)));

         --  Generate:
         --    I := Get_Entry_Index (tag! (<type>VP), S);

         --  I is the entry index and S is the dispatch table slot

         Append_To (Stmts,
           Make_Assignment_Statement (Loc,
             Name =>
               Make_Identifier (Loc, Name_uI),
             Expression =>
               Make_DT_Access_Action (Typ,
                 Action =>
                   Get_Entry_Index,
                 Args =>
                   New_List (
                     Unchecked_Convert_To (RTE (RE_Tag),
                       New_Reference_To (DT_Ptr, Loc)),
                     Make_Identifier (Loc, Name_uS)))));

         if Ekind (Conc_Typ) = E_Protected_Type then

            --  Generate:
            --    Protected_Entry_Call (
            --      T._object'access,
            --      protected_entry_index! (I),
            --      P,
            --      Conditional_Call,
            --      Bnn);

            --  where T is the protected object, I is the entry index, P are
            --  the wrapped parameters and Bnn is the name of the communication
            --  block.

            Append_To (Stmts,
              Make_Procedure_Call_Statement (Loc,
                Name =>
                  New_Reference_To (RTE (RE_Protected_Entry_Call), Loc),
                Parameter_Associations =>
                  New_List (

                    Make_Attribute_Reference (Loc,        -- T._object'access
                      Attribute_Name =>
                        Name_Unchecked_Access,
                      Prefix =>
                        Make_Selected_Component (Loc,
                          Prefix =>
                            Make_Identifier (Loc, Name_uT),
                          Selector_Name =>
                            Make_Identifier (Loc, Name_uObject))),
=======
      if not Is_Interface (Typ) then
         Name_No_Reg := New_External_Name (Tname, 'F', Suffix_Index => -1);
         No_Reg      := Make_Defining_Identifier (Loc, Name_No_Reg);

         Set_Ekind (No_Reg, E_Variable);
         Set_Is_Statically_Allocated (No_Reg);

         Append_To (Result,
           Make_Object_Declaration (Loc,
             Defining_Identifier => No_Reg,
             Object_Definition   => New_Reference_To (Standard_Boolean, Loc),
             Expression          => New_Reference_To (Standard_True, Loc)));
      end if;

      --  In case of locally defined tagged type we declare the object
      --  contanining the dispatch table by means of a variable. Its
      --  initialization is done later by means of an assignment. This is
      --  required to generate its External_Tag.

      if not Build_Static_DT then

         --  Generate:
         --    DT     : No_Dispatch_Table_Wrapper;
         --    for DT'Alignment use Address'Alignment;
         --    DT_Ptr : Tag := !Tag (DT.NDT_Prims_Ptr'Address);

         if not Has_DT then
            Append_To (Result,
              Make_Object_Declaration (Loc,
                Defining_Identifier => DT,
                Aliased_Present     => True,
                Constant_Present    => False,
                Object_Definition   =>
                  New_Reference_To
                    (RTE (RE_No_Dispatch_Table_Wrapper), Loc)));

            Append_To (Result,
              Make_Attribute_Definition_Clause (Loc,
                Name       => New_Reference_To (DT, Loc),
                Chars      => Name_Alignment,
                Expression =>
                  Make_Attribute_Reference (Loc,
                    Prefix =>
                      New_Reference_To (RTE (RE_Integer_Address), Loc),
                    Attribute_Name => Name_Alignment)));

            Append_To (Result,
              Make_Object_Declaration (Loc,
                Defining_Identifier => DT_Ptr,
                Object_Definition   => New_Reference_To (RTE (RE_Tag), Loc),
                Constant_Present    => True,
                Expression =>
                  Unchecked_Convert_To (Generalized_Tag,
                    Make_Attribute_Reference (Loc,
                      Prefix =>
                        Make_Selected_Component (Loc,
                          Prefix => New_Reference_To (DT, Loc),
                        Selector_Name =>
                          New_Occurrence_Of
                            (RTE_Record_Component (RE_NDT_Prims_Ptr), Loc)),
                      Attribute_Name => Name_Address))));

         --  Generate:
         --    DT : Dispatch_Table_Wrapper (Nb_Prim);
         --    for DT'Alignment use Address'Alignment;
         --    DT_Ptr : Tag := !Tag (DT.Prims_Ptr'Address);

         else
            --  If the tagged type has no primitives we add a dummy slot
            --  whose address will be the tag of this type.

            if Nb_Prim = 0 then
               DT_Constr_List :=
                 New_List (Make_Integer_Literal (Loc, 1));
            else
               DT_Constr_List :=
                 New_List (Make_Integer_Literal (Loc, Nb_Prim));
            end if;

            Append_To (Result,
              Make_Object_Declaration (Loc,
                Defining_Identifier => DT,
                Aliased_Present     => True,
                Constant_Present    => False,
                Object_Definition   =>
                  Make_Subtype_Indication (Loc,
                    Subtype_Mark =>
                      New_Reference_To (RTE (RE_Dispatch_Table_Wrapper), Loc),
                    Constraint => Make_Index_Or_Discriminant_Constraint (Loc,
                                    Constraints => DT_Constr_List))));

            Append_To (Result,
              Make_Attribute_Definition_Clause (Loc,
                Name       => New_Reference_To (DT, Loc),
                Chars      => Name_Alignment,
                Expression =>
                  Make_Attribute_Reference (Loc,
                    Prefix =>
                      New_Reference_To (RTE (RE_Integer_Address), Loc),
                    Attribute_Name => Name_Alignment)));

            Append_To (Result,
              Make_Object_Declaration (Loc,
                Defining_Identifier => DT_Ptr,
                Object_Definition   => New_Reference_To (RTE (RE_Tag), Loc),
                Constant_Present    => True,
                Expression =>
                  Unchecked_Convert_To (Generalized_Tag,
                    Make_Attribute_Reference (Loc,
                      Prefix =>
                        Make_Selected_Component (Loc,
                          Prefix => New_Reference_To (DT, Loc),
                        Selector_Name =>
                          New_Occurrence_Of
                            (RTE_Record_Component (RE_Prims_Ptr), Loc)),
                      Attribute_Name => Name_Address))));
         end if;
      end if;
>>>>>>> 60a98cce

                    Make_Unchecked_Type_Conversion (Loc,  --  entry index
                      Subtype_Mark =>
                        New_Reference_To (RTE (RE_Protected_Entry_Index), Loc),
                      Expression =>
                        Make_Identifier (Loc, Name_uI)),

                    Make_Identifier (Loc, Name_uP),       --  parameter block
                    New_Reference_To (                    --  Conditional_Call
                      RTE (RE_Conditional_Call), Loc),
                    New_Reference_To (                    --  Bnn
                      Blk_Nam, Loc))));

<<<<<<< HEAD
            --  Generate:
            --    F := not Cancelled (Bnn);

            --  where F is the success flag. The status of Cancelled is negated
            --  in order to match the behaviour of the version for task types.

            Append_To (Stmts,
              Make_Assignment_Statement (Loc,
                Name =>
                  Make_Identifier (Loc, Name_uF),
                Expression =>
                  Make_Op_Not (Loc,
                    Right_Opnd =>
                      Make_Function_Call (Loc,
                        Name =>
                          New_Reference_To (RTE (RE_Cancelled), Loc),
                        Parameter_Associations =>
                          New_List (
                            New_Reference_To (Blk_Nam, Loc))))));
         else
            pragma Assert (Ekind (Conc_Typ) = E_Task_Type);

            --  Generate:
            --    Protected_Entry_Call (
            --      T._task_id,
            --      task_entry_index! (I),
            --      P,
            --      Conditional_Call,
            --      F);

            --  where T is the task object, I is the entry index, P are the
            --  wrapped parameters and F is the status flag.

            Append_To (Stmts,
              Make_Procedure_Call_Statement (Loc,
                Name =>
                  New_Reference_To (RTE (RE_Task_Entry_Call), Loc),
                Parameter_Associations =>
                  New_List (

                    Make_Selected_Component (Loc,         -- T._task_id
                      Prefix =>
                        Make_Identifier (Loc, Name_uT),
                      Selector_Name =>
                        Make_Identifier (Loc, Name_uTask_Id)),

                    Make_Unchecked_Type_Conversion (Loc,  --  entry index
                      Subtype_Mark =>
                        New_Reference_To (RTE (RE_Task_Entry_Index), Loc),
                      Expression =>
                        Make_Identifier (Loc, Name_uI)),

                    Make_Identifier (Loc, Name_uP),       --  parameter block
                    New_Reference_To (                    --  Conditional_Call
                      RTE (RE_Conditional_Call), Loc),
                    Make_Identifier (Loc, Name_uF))));    --  status flag
         end if;
      end if;

      return
        Make_Subprogram_Body (Loc,
          Specification =>
            Make_Disp_Conditional_Select_Spec (Typ),
          Declarations =>
            Decls,
          Handled_Statement_Sequence =>
            Make_Handled_Sequence_Of_Statements (Loc, Stmts));
   end Make_Disp_Conditional_Select_Body;

   ---------------------------------------
   -- Make_Disp_Conditional_Select_Spec --
   ---------------------------------------

   function Make_Disp_Conditional_Select_Spec
     (Typ : Entity_Id) return Node_Id
   is
      Loc    : constant Source_Ptr := Sloc (Typ);
      Def_Id : constant Node_Id    :=
                 Make_Defining_Identifier (Loc,
                   Name_uDisp_Conditional_Select);
      Params : constant List_Id    := New_List;

   begin
      pragma Assert (not Restriction_Active (No_Dispatching_Calls));

      --  "T" - Object parameter
      --  "S" - Primitive operation slot
      --  "P" - Wrapped parameters
      --  "C" - Call kind
      --  "F" - Status flag

      SEU.Build_T (Loc, Typ, Params);
      SEU.Build_S (Loc, Params);
      SEU.Build_P (Loc, Params);
      SEU.Build_C (Loc, Params);
      SEU.Build_F (Loc, Params);

      Set_Is_Internal (Def_Id);

      return
        Make_Procedure_Specification (Loc,
          Defining_Unit_Name       => Def_Id,
          Parameter_Specifications => Params);
   end Make_Disp_Conditional_Select_Spec;

   -------------------------------------
   -- Make_Disp_Get_Prim_Op_Kind_Body --
   -------------------------------------

   function Make_Disp_Get_Prim_Op_Kind_Body
     (Typ : Entity_Id) return Node_Id
   is
      Loc    : constant Source_Ptr := Sloc (Typ);
      DT_Ptr : Entity_Id;

   begin
      pragma Assert (not Restriction_Active (No_Dispatching_Calls));

      if Is_Interface (Typ) then
         return
           Make_Subprogram_Body (Loc,
             Specification =>
               Make_Disp_Get_Prim_Op_Kind_Spec (Typ),
             Declarations =>
               New_List,
             Handled_Statement_Sequence =>
               Make_Handled_Sequence_Of_Statements (Loc,
                 New_List (Make_Null_Statement (Loc))));
      end if;

      DT_Ptr := Node (First_Elmt (Access_Disp_Table (Typ)));

      --  Generate:
      --    C := get_prim_op_kind (tag! (<type>VP), S);

      --  where C is the out parameter capturing the call kind and S is the
      --  dispatch table slot number.

      return
        Make_Subprogram_Body (Loc,
          Specification =>
            Make_Disp_Get_Prim_Op_Kind_Spec (Typ),
          Declarations =>
            New_List,
          Handled_Statement_Sequence =>
            Make_Handled_Sequence_Of_Statements (Loc,
              New_List (
                Make_Assignment_Statement (Loc,
                  Name =>
                    Make_Identifier (Loc, Name_uC),
                  Expression =>
                    Make_DT_Access_Action (Typ,
                      Action =>
                        Get_Prim_Op_Kind,
                      Args =>
                        New_List (
                          Unchecked_Convert_To (RTE (RE_Tag),
                            New_Reference_To (DT_Ptr, Loc)),
                            Make_Identifier (Loc, Name_uS)))))));
   end Make_Disp_Get_Prim_Op_Kind_Body;

   -------------------------------------
   -- Make_Disp_Get_Prim_Op_Kind_Spec --
   -------------------------------------

   function Make_Disp_Get_Prim_Op_Kind_Spec
     (Typ : Entity_Id) return Node_Id
   is
      Loc    : constant Source_Ptr := Sloc (Typ);
      Def_Id : constant Node_Id    :=
                 Make_Defining_Identifier (Loc,
                   Name_uDisp_Get_Prim_Op_Kind);
      Params : constant List_Id    := New_List;

   begin
      pragma Assert (not Restriction_Active (No_Dispatching_Calls));

      --  "T" - Object parameter
      --  "S" - Primitive operation slot
      --  "C" - Call kind

      SEU.Build_T (Loc, Typ, Params);
      SEU.Build_S (Loc, Params);
      SEU.Build_C (Loc, Params);

      Set_Is_Internal (Def_Id);

      return
        Make_Procedure_Specification (Loc,
           Defining_Unit_Name       => Def_Id,
           Parameter_Specifications => Params);
   end Make_Disp_Get_Prim_Op_Kind_Spec;

   --------------------------------
   -- Make_Disp_Get_Task_Id_Body --
   --------------------------------

   function Make_Disp_Get_Task_Id_Body
     (Typ : Entity_Id) return Node_Id
   is
      Loc : constant Source_Ptr := Sloc (Typ);
      Ret : Node_Id;

   begin
      pragma Assert (not Restriction_Active (No_Dispatching_Calls));

      if Is_Concurrent_Record_Type (Typ)
        and then Ekind (Corresponding_Concurrent_Type (Typ)) = E_Task_Type
      then
         Ret :=
           Make_Return_Statement (Loc,
             Expression =>
               Make_Selected_Component (Loc,
                 Prefix =>
                   Make_Identifier (Loc, Name_uT),
                 Selector_Name =>
                   Make_Identifier (Loc, Name_uTask_Id)));

      --  A null body is constructed for non-task types

      else
         Ret :=
           Make_Return_Statement (Loc,
             Expression =>
               New_Reference_To (RTE (RO_ST_Null_Task), Loc));
      end if;

      return
        Make_Subprogram_Body (Loc,
          Specification =>
            Make_Disp_Get_Task_Id_Spec (Typ),
          Declarations =>
            New_List,
          Handled_Statement_Sequence =>
            Make_Handled_Sequence_Of_Statements (Loc,
              New_List (Ret)));
   end Make_Disp_Get_Task_Id_Body;

   --------------------------------
   -- Make_Disp_Get_Task_Id_Spec --
   --------------------------------

   function Make_Disp_Get_Task_Id_Spec
     (Typ : Entity_Id) return Node_Id
   is
      Loc    : constant Source_Ptr := Sloc (Typ);
      Def_Id : constant Node_Id    :=
                 Make_Defining_Identifier (Loc,
                   Name_uDisp_Get_Task_Id);

   begin
      pragma Assert (not Restriction_Active (No_Dispatching_Calls));

      Set_Is_Internal (Def_Id);

      return
        Make_Function_Specification (Loc,
          Defining_Unit_Name       => Def_Id,
          Parameter_Specifications => New_List (
            Make_Parameter_Specification (Loc,
              Defining_Identifier =>
                Make_Defining_Identifier (Loc, Name_uT),
              Parameter_Type =>
                New_Reference_To (Typ, Loc))),
          Result_Definition =>
            New_Reference_To (RTE (RO_ST_Task_Id), Loc));
   end Make_Disp_Get_Task_Id_Spec;

   ---------------------------------
   -- Make_Disp_Timed_Select_Body --
   ---------------------------------

   function Make_Disp_Timed_Select_Body
     (Typ : Entity_Id) return Node_Id
   is
      Loc      : constant Source_Ptr := Sloc (Typ);
      Conc_Typ : Entity_Id           := Empty;
      Decls    : constant List_Id    := New_List;
      DT_Ptr   : Entity_Id;
      Stmts    : constant List_Id    := New_List;

   begin
      pragma Assert (not Restriction_Active (No_Dispatching_Calls));

      --  Null body is generated for interface types

      if Is_Interface (Typ) then
         return
           Make_Subprogram_Body (Loc,
             Specification =>
               Make_Disp_Timed_Select_Spec (Typ),
             Declarations =>
               New_List,
             Handled_Statement_Sequence =>
               Make_Handled_Sequence_Of_Statements (Loc,
                 New_List (Make_Null_Statement (Loc))));
      end if;

      DT_Ptr := Node (First_Elmt (Access_Disp_Table (Typ)));

      if Is_Concurrent_Record_Type (Typ) then
         Conc_Typ := Corresponding_Concurrent_Type (Typ);

         --  Generate:
         --    I : Integer;

         --  where I will be used to capture the entry index of the primitive
         --  wrapper at position S.

         Append_To (Decls,
           Make_Object_Declaration (Loc,
             Defining_Identifier =>
               Make_Defining_Identifier (Loc, Name_uI),
             Object_Definition =>
               New_Reference_To (Standard_Integer, Loc)));

         --  Generate:
         --    C := Get_Prim_Op_Kind (tag! (<type>VP), S);

         --    if C = POK_Procedure
         --      or else C = POK_Protected_Procedure
         --      or else C = POK_Task_Procedure;
         --    then
         --       F := True;
         --       return;
         --    end if;

         SEU.Build_Common_Dispatching_Select_Statements
          (Loc, Typ, DT_Ptr, Stmts);

         --  Generate:
         --    I := Get_Entry_Index (tag! (<type>VP), S);

         --  I is the entry index and S is the dispatch table slot

         Append_To (Stmts,
           Make_Assignment_Statement (Loc,
             Name =>
               Make_Identifier (Loc, Name_uI),
             Expression =>
               Make_DT_Access_Action (Typ,
                 Action =>
                   Get_Entry_Index,
                 Args =>
                   New_List (
                     Unchecked_Convert_To (RTE (RE_Tag),
                       New_Reference_To (DT_Ptr, Loc)),
                     Make_Identifier (Loc, Name_uS)))));

         if Ekind (Conc_Typ) = E_Protected_Type then

            --  Generate:
            --    Timed_Protected_Entry_Call (
            --      T._object'access,
            --      protected_entry_index! (I),
            --      P,
            --      D,
            --      M,
            --      F);

            --  where T is the protected object, I is the entry index, P are
            --  the wrapped parameters, D is the delay amount, M is the delay
            --  mode and F is the status flag.

            Append_To (Stmts,
              Make_Procedure_Call_Statement (Loc,
                Name =>
                  New_Reference_To (RTE (RE_Timed_Protected_Entry_Call), Loc),
                Parameter_Associations =>
                  New_List (

                    Make_Attribute_Reference (Loc,        -- T._object'access
                      Attribute_Name =>
                        Name_Unchecked_Access,
                      Prefix =>
                        Make_Selected_Component (Loc,
                          Prefix =>
                            Make_Identifier (Loc, Name_uT),
                          Selector_Name =>
                            Make_Identifier (Loc, Name_uObject))),

                    Make_Unchecked_Type_Conversion (Loc,  --  entry index
                      Subtype_Mark =>
                        New_Reference_To (RTE (RE_Protected_Entry_Index), Loc),
                      Expression =>
                        Make_Identifier (Loc, Name_uI)),

                    Make_Identifier (Loc, Name_uP),       --  parameter block
                    Make_Identifier (Loc, Name_uD),       --  delay
                    Make_Identifier (Loc, Name_uM),       --  delay mode
                    Make_Identifier (Loc, Name_uF))));    --  status flag

         else
            pragma Assert (Ekind (Conc_Typ) = E_Task_Type);

            --  Generate:
            --    Timed_Task_Entry_Call (
            --      T._task_id,
            --      task_entry_index! (I),
            --      P,
            --      D,
            --      M,
            --      F);

            --  where T is the task object, I is the entry index, P are the
            --  wrapped parameters, D is the delay amount, M is the delay
            --  mode and F is the status flag.

            Append_To (Stmts,
              Make_Procedure_Call_Statement (Loc,
                Name =>
                  New_Reference_To (RTE (RE_Timed_Task_Entry_Call), Loc),
                Parameter_Associations =>
                  New_List (

                    Make_Selected_Component (Loc,         --  T._task_id
                      Prefix =>
                        Make_Identifier (Loc, Name_uT),
                      Selector_Name =>
                        Make_Identifier (Loc, Name_uTask_Id)),

                    Make_Unchecked_Type_Conversion (Loc,  --  entry index
                      Subtype_Mark =>
                        New_Reference_To (RTE (RE_Task_Entry_Index), Loc),
                      Expression =>
                        Make_Identifier (Loc, Name_uI)),

                    Make_Identifier (Loc, Name_uP),       --  parameter block
                    Make_Identifier (Loc, Name_uD),       --  delay
                    Make_Identifier (Loc, Name_uM),       --  delay mode
                    Make_Identifier (Loc, Name_uF))));    --  status flag
         end if;
      end if;

      return
        Make_Subprogram_Body (Loc,
          Specification =>
            Make_Disp_Timed_Select_Spec (Typ),
          Declarations =>
            Decls,
          Handled_Statement_Sequence =>
            Make_Handled_Sequence_Of_Statements (Loc, Stmts));
   end Make_Disp_Timed_Select_Body;

   ---------------------------------
   -- Make_Disp_Timed_Select_Spec --
   ---------------------------------

   function Make_Disp_Timed_Select_Spec
     (Typ : Entity_Id) return Node_Id
   is
      Loc    : constant Source_Ptr := Sloc (Typ);
      Def_Id : constant Node_Id    :=
                 Make_Defining_Identifier (Loc,
                   Name_uDisp_Timed_Select);
      Params : constant List_Id    := New_List;

   begin
      pragma Assert (not Restriction_Active (No_Dispatching_Calls));

      --  "T" - Object parameter
      --  "S" - Primitive operation slot
      --  "P" - Wrapped parameters
      --  "D" - Delay
      --  "M" - Delay Mode
      --  "C" - Call kind
      --  "F" - Status flag

      SEU.Build_T (Loc, Typ, Params);
      SEU.Build_S (Loc, Params);
      SEU.Build_P (Loc, Params);

      Append_To (Params,
        Make_Parameter_Specification (Loc,
          Defining_Identifier =>
            Make_Defining_Identifier (Loc, Name_uD),
          Parameter_Type =>
            New_Reference_To (Standard_Duration, Loc)));

      Append_To (Params,
        Make_Parameter_Specification (Loc,
          Defining_Identifier =>
            Make_Defining_Identifier (Loc, Name_uM),
          Parameter_Type =>
            New_Reference_To (Standard_Integer, Loc)));

      SEU.Build_C (Loc, Params);
      SEU.Build_F (Loc, Params);

      Set_Is_Internal (Def_Id);

      return
        Make_Procedure_Specification (Loc,
          Defining_Unit_Name       => Def_Id,
          Parameter_Specifications => Params);
   end Make_Disp_Timed_Select_Spec;

   -------------
   -- Make_DT --
   -------------

   function Make_DT (Typ : Entity_Id) return List_Id is
      Loc         : constant Source_Ptr := Sloc (Typ);
      Result      : constant List_Id    := New_List;
      Elab_Code   : constant List_Id    := New_List;

      Tname       : constant Name_Id := Chars (Typ);
      Name_DT     : constant Name_Id := New_External_Name (Tname, 'T');
      Name_DT_Ptr : constant Name_Id := New_External_Name (Tname, 'P');
      Name_SSD    : constant Name_Id := New_External_Name (Tname, 'S');
      Name_TSD    : constant Name_Id := New_External_Name (Tname, 'B');
      Name_Exname : constant Name_Id := New_External_Name (Tname, 'E');
      Name_No_Reg : constant Name_Id := New_External_Name (Tname, 'F');

      --  The following external name is only generated if Typ has interfaces
      Name_ITable : Name_Id;

      DT     : constant Node_Id := Make_Defining_Identifier (Loc, Name_DT);
      DT_Ptr : constant Node_Id := Make_Defining_Identifier (Loc, Name_DT_Ptr);
      SSD    : constant Node_Id := Make_Defining_Identifier (Loc, Name_SSD);
      TSD    : constant Node_Id := Make_Defining_Identifier (Loc, Name_TSD);
      Exname : constant Node_Id := Make_Defining_Identifier (Loc, Name_Exname);
      No_Reg : constant Node_Id := Make_Defining_Identifier (Loc, Name_No_Reg);

      Generalized_Tag    : constant Entity_Id := RTE (RE_Tag);
      Ancestor_Ifaces    : Elist_Id;
      AI                 : Elmt_Id;
      Has_Dispatch_Table : Boolean := True;
      I_Depth            : Nat := 0;
      ITable             : Node_Id;
      Iface_Table_Node   : Node_Id;
      Nb_Prim            : Nat := 0;
      Null_Parent_Tag    : Boolean := False;
      Num_Ifaces         : Nat := 0;
      Old_Tag1           : Node_Id;
      Old_Tag2           : Node_Id;
      Parent             : Entity_Id;
      Parent_Num_Ifaces  : Nat := 0;
      Remotely_Callable  : Entity_Id;
      RC_Offset_Node     : Node_Id;
      Size_Expr_Node     : Node_Id;
      Typ_Ifaces         : Elist_Id;
      TSD_Aggr_List      : List_Id;

   begin
      if not RTE_Available (RE_Tag) then
         Error_Msg_CRT ("tagged types", Typ);
         return New_List;
      end if;

      --  Ensure that the unit System_Storage_Elements is loaded. This is
      --  required to properly expand the routines of Ada.Tags

      if not RTU_Loaded (System_Storage_Elements)
        and then not Present (RTE (RE_Storage_Offset))
      then
         raise Program_Error;
      end if;

      if Ada_Version >= Ada_05 then

         --  Count the interface types of the parents

         Parent := Empty;

         if Typ /= Etype (Typ) then
            Parent := Etype (Typ);

         elsif Is_Concurrent_Record_Type (Typ) then
            Parent := Etype (First (Abstract_Interface_List (Typ)));
         end if;

         if Present (Parent) then
            Collect_Abstract_Interfaces (Parent, Ancestor_Ifaces);

            AI := First_Elmt (Ancestor_Ifaces);
            while Present (AI) loop
               Parent_Num_Ifaces := Parent_Num_Ifaces + 1;
               Next_Elmt (AI);
            end loop;
         end if;

         --  Count the additional interfaces implemented by Typ

         Collect_Abstract_Interfaces (Typ, Typ_Ifaces);

         AI := First_Elmt (Typ_Ifaces);
         while Present (AI) loop
            Num_Ifaces := Num_Ifaces + 1;
            Next_Elmt (AI);
         end loop;
      end if;

      --  Count ancestors to compute the inheritance depth. For private
      --  extensions, always go to the full view in order to compute the
      --  real inheritance depth.

      declare
         Parent_Type : Entity_Id := Typ;
         P           : Entity_Id;

      begin
         I_Depth := 0;
         loop
            P := Etype (Parent_Type);

            if Is_Private_Type (P) then
               P := Full_View (Base_Type (P));
            end if;

            exit when P = Parent_Type;

            I_Depth := I_Depth + 1;
            Parent_Type := P;
         end loop;
      end;

      --  Calculate the number of primitives of the dispatch table and the
      --  size of the Type_Specific_Data record.

      --  Abstract interfaces don't need the dispatch table. In addition,
      --  compiling with restriction No_Dispatching_Calls we do not generate
      --  the dispatch table.

      Has_Dispatch_Table :=
        not Is_Interface (Typ)
          and then not Restriction_Active (No_Dispatching_Calls);

      if Has_Dispatch_Table then
         Nb_Prim := UI_To_Int (DT_Entry_Count (First_Tag_Component (Typ)));
      end if;

      --  Dispatch table and related entities are allocated statically

      Set_Ekind (DT, E_Variable);
      Set_Is_Statically_Allocated (DT);

      Set_Ekind (DT_Ptr, E_Variable);
      Set_Is_Statically_Allocated (DT_Ptr);

      if Num_Ifaces > 0 then
         Name_ITable := New_External_Name (Tname, 'I');
         ITable      := Make_Defining_Identifier (Loc, Name_ITable);

         Set_Ekind (ITable, E_Variable);
         Set_Is_Statically_Allocated (ITable);
      end if;

      Set_Ekind (SSD, E_Variable);
      Set_Is_Statically_Allocated (SSD);

      Set_Ekind (TSD, E_Variable);
      Set_Is_Statically_Allocated (TSD);

      Set_Ekind (Exname, E_Variable);
      Set_Is_Statically_Allocated (Exname);

      Set_Ekind (No_Reg, E_Variable);
      Set_Is_Statically_Allocated (No_Reg);

      --  Generate code to create the storage for the Dispatch_Table object:

      --   DT : Storage_Array (1 .. Size_Expr);
      --   for DT'Alignment use Address'Alignment

      --  Under No_Dispatching_Calls the size of the table is small just
      --  containing:
      --   1) the pointer to the TSD
      --   2) a dummy entry used as the Tag of the type (see a-tags.ads).

      if not Has_Dispatch_Table then
         Size_Expr_Node :=
           New_Reference_To (RTE (RE_DT_Min_Prologue_Size), Loc);

      --  If the object has no primitives we ensure that the table will
      --  have at least a dummy entry which will be used as the Tag.

      --   Size_Expr := DT_Prologue_Size + DT_Entry_Size

      elsif Nb_Prim = 0 then
         Size_Expr_Node :=
           Make_Op_Add (Loc,
             Left_Opnd  =>
               New_Reference_To (RTE (RE_DT_Prologue_Size), Loc),
             Right_Opnd =>
               New_Reference_To (RTE (RE_DT_Entry_Size), Loc));

      --  Common case. The dispatch table has space to save the pointers to
      --  all the predefined primitives, the C++ ABI header of the DT, and
      --  the pointers to the primitives of Typ. That is,

      --   Size_Expr := DT_Prologue_Size + nb_prim * DT_Entry_Size

      else
         Size_Expr_Node :=
           Make_Op_Add (Loc,
             Left_Opnd  =>
               New_Reference_To (RTE (RE_DT_Prologue_Size), Loc),
             Right_Opnd =>
               Make_Op_Multiply (Loc,
                 Left_Opnd  =>
                   New_Reference_To (RTE (RE_DT_Entry_Size), Loc),
                 Right_Opnd =>
                   Make_Integer_Literal (Loc, Nb_Prim)));
      end if;

      Append_To (Result,
        Make_Object_Declaration (Loc,
          Defining_Identifier => DT,
=======
      --  Generate code to create the storage for the type specific data object
      --  with enough space to store the tags of the ancestors plus the tags
      --  of all the implemented interfaces (as described in a-tags.adb).

      --   TSD : Type_Specific_Data (I_Depth) :=
      --           (Idepth             => I_Depth,
      --            Access_Level       => Type_Access_Level (Typ),
      --            Expanded_Name      => Cstring_Ptr!(Exname'Address))
      --            External_Tag       => Cstring_Ptr!(Exname'Address))
      --            HT_Link            => null,
      --            Transportable      => <<boolean-value>>,
      --            RC_Offset          => <<integer-value>>,
      --            [ Interfaces_Table  => <<access-value>> ]
      --            [  SSD              => SSD_Table'Address ]
      --            Tags_Table         => (0 => null,
      --                                   1 => Parent'Tag
      --                                   ...);
      --   for TSD'Alignment use Address'Alignment

      TSD_Aggr_List := New_List;

      --  Idepth: Count ancestors to compute the inheritance depth. For private
      --  extensions, always go to the full view in order to compute the real
      --  inheritance depth.

      declare
         Current_Typ : Entity_Id;
         Parent_Typ  : Entity_Id;

      begin
         I_Depth     := 0;
         Current_Typ := Typ;
         loop
            Parent_Typ := Etype (Current_Typ);

            if Is_Private_Type (Parent_Typ) then
               Parent_Typ := Full_View (Base_Type (Parent_Typ));
            end if;

            exit when Parent_Typ = Current_Typ;

            I_Depth := I_Depth + 1;
            Current_Typ := Parent_Typ;
         end loop;
      end;

      Append_To (TSD_Aggr_List,
        Make_Integer_Literal (Loc, I_Depth));

      --  Access_Level

      Append_To (TSD_Aggr_List,
        Make_Integer_Literal (Loc, Type_Access_Level (Typ)));

      --  Expanded_Name

      Append_To (TSD_Aggr_List,
        Unchecked_Convert_To (RTE (RE_Cstring_Ptr),
          Make_Attribute_Reference (Loc,
            Prefix => New_Reference_To (Exname, Loc),
            Attribute_Name => Name_Address)));

      --  External_Tag of a local tagged type

      --     <typ>A : constant String :=
      --                "Internal tag at 16#tag-addr#: <full-name-of-typ>";

      --  The reason we generate this strange name is that we do not want to
      --  enter local tagged types in the global hash table used to compute
      --  the Internal_Tag attribute for two reasons:

      --    1. It is hard to avoid a tasking race condition for entering the
      --    entry into the hash table.

      --    2. It would cause a storage leak, unless we rig up considerable
      --    mechanism to remove the entry from the hash table on exit.

      --  So what we do is to generate the above external tag name, where the
      --  hex address is the address of the local dispatch table (i.e. exactly
      --  the value we want if Internal_Tag is computed from this string).

      --  Of course this value will only be valid if the tagged type is still
      --  in scope, but it clearly must be erroneous to compute the internal
      --  tag of a tagged type that is out of scope!

      --  We don't do this processing if an explicit external tag has been
      --  specified. That's an odd case for which we have already issued a
      --  warning, where we will not be able to compute the internal tag.

      if not Is_Library_Level_Entity (Typ)
        and then not Has_External_Tag_Rep_Clause (Typ)
      then
         declare
            Exname      : constant Entity_Id :=
                            Make_Defining_Identifier (Loc,
                              New_External_Name (Tname, 'A'));

            Full_Name   : constant String_Id :=
                            Full_Qualified_Name (First_Subtype (Typ));
            Str1_Id     : String_Id;
            Str2_Id     : String_Id;

         begin
            --  Generate:
            --    Str1 = "Internal tag at 16#";

            Start_String;
            Store_String_Chars ("Internal tag at 16#");
            Str1_Id := End_String;

            --  Generate:
            --    Str2 = "#: <type-full-name>";

            Start_String;
            Store_String_Chars ("#: ");
            Store_String_Chars (Full_Name);
            Str2_Id := End_String;

            --  Generate:
            --    Exname : constant String :=
            --               Str1 & Address_Image (Tag) & Str2;

            if RTE_Available (RE_Address_Image) then
               Append_To (Result,
                 Make_Object_Declaration (Loc,
                   Defining_Identifier => Exname,
                   Constant_Present    => True,
                   Object_Definition   => New_Reference_To
                                            (Standard_String, Loc),
                   Expression =>
                     Make_Op_Concat (Loc,
                       Left_Opnd =>
                         Make_String_Literal (Loc, Str1_Id),
                       Right_Opnd =>
                         Make_Op_Concat (Loc,
                           Left_Opnd =>
                             Make_Function_Call (Loc,
                               Name =>
                                 New_Reference_To
                                   (RTE (RE_Address_Image), Loc),
                               Parameter_Associations => New_List (
                                 Unchecked_Convert_To (RTE (RE_Address),
                                   New_Reference_To (DT_Ptr, Loc)))),
                           Right_Opnd =>
                             Make_String_Literal (Loc, Str2_Id)))));

            else
               Append_To (Result,
                 Make_Object_Declaration (Loc,
                   Defining_Identifier => Exname,
                   Constant_Present    => True,
                   Object_Definition   => New_Reference_To
                                            (Standard_String, Loc),
                   Expression =>
                     Make_Op_Concat (Loc,
                       Left_Opnd =>
                         Make_String_Literal (Loc, Str1_Id),
                       Right_Opnd =>
                         Make_String_Literal (Loc, Str2_Id))));
            end if;

            New_Node :=
              Unchecked_Convert_To (RTE (RE_Cstring_Ptr),
                Make_Attribute_Reference (Loc,
                  Prefix => New_Reference_To (Exname, Loc),
                  Attribute_Name => Name_Address));
         end;

      --  External tag of a library-level tagged type: Check for a definition
      --  of External_Tag. The clause is considered only if it applies to this
      --  specific tagged type, as opposed to one of its ancestors.

      else
         declare
            Def : constant Node_Id := Get_Attribute_Definition_Clause (Typ,
                                        Attribute_External_Tag);
            Old_Val : String_Id;
            New_Val : String_Id;
            E       : Entity_Id;

         begin
            if not Present (Def)
              or else Entity (Name (Def)) /= Typ
            then
               New_Node :=
                 Unchecked_Convert_To (RTE (RE_Cstring_Ptr),
                   Make_Attribute_Reference (Loc,
                     Prefix => New_Reference_To (Exname, Loc),
                     Attribute_Name => Name_Address));
            else
               Old_Val := Strval (Expr_Value_S (Expression (Def)));

               --  For the rep clause "for <typ>'external_tag use y" generate:

               --     <typ>A : constant string := y;
               --
               --  <typ>A'Address is used to set the External_Tag component
               --  of the TSD

               --  Create a new nul terminated string if it is not already

               if String_Length (Old_Val) > 0
                 and then
                  Get_String_Char (Old_Val, String_Length (Old_Val)) = 0
               then
                  New_Val := Old_Val;
               else
                  Start_String (Old_Val);
                  Store_String_Char (Get_Char_Code (ASCII.NUL));
                  New_Val := End_String;
               end if;

               E := Make_Defining_Identifier (Loc,
                      New_External_Name (Chars (Typ), 'A'));

               Append_To (Result,
                 Make_Object_Declaration (Loc,
                   Defining_Identifier => E,
                   Constant_Present    => True,
                   Object_Definition   =>
                     New_Reference_To (Standard_String, Loc),
                   Expression          =>
                     Make_String_Literal (Loc, New_Val)));

               New_Node :=
                 Unchecked_Convert_To (RTE (RE_Cstring_Ptr),
                   Make_Attribute_Reference (Loc,
                     Prefix => New_Reference_To (E, Loc),
                     Attribute_Name => Name_Address));
            end if;
         end;
      end if;

      Append_To (TSD_Aggr_List, New_Node);

      --  HT_Link

      Append_To (TSD_Aggr_List,
        Unchecked_Convert_To (RTE (RE_Tag),
          New_Reference_To (RTE (RE_Null_Address), Loc)));

      --  Transportable: Set for types that can be used in remote calls
      --  with respect to E.4(18) legality rules.

      declare
         Transportable : Entity_Id;

      begin
         Transportable :=
           Boolean_Literals
             (Is_Pure (Typ)
                or else Is_Shared_Passive (Typ)
                or else
                  ((Is_Remote_Types (Typ)
                      or else Is_Remote_Call_Interface (Typ))
                   and then Original_View_In_Visible_Part (Typ))
                or else not Comes_From_Source (Typ));

         Append_To (TSD_Aggr_List,
            New_Occurrence_Of (Transportable, Loc));
      end;

      --  RC_Offset: These are the valid values and their meaning:

      --   >0: For simple types with controlled components is
      --         type._record_controller'position

      --    0: For types with no controlled components

      --   -1: For complex types with controlled components where the position
      --       of the record controller is not statically computable but there
      --       are controlled components at this level. The _Controller field
      --       is available right after the _parent.

      --   -2: There are no controlled components at this level. We need to
      --       get the position from the parent.

      declare
         RC_Offset_Node : Node_Id;

      begin
         if not Has_Controlled_Component (Typ) then
            RC_Offset_Node := Make_Integer_Literal (Loc, 0);

         elsif Etype (Typ) /= Typ
           and then Has_Discriminants (Etype (Typ))
         then
            if Has_New_Controlled_Component (Typ) then
               RC_Offset_Node := Make_Integer_Literal (Loc, -1);
            else
               RC_Offset_Node := Make_Integer_Literal (Loc, -2);
            end if;
         else
            RC_Offset_Node :=
              Make_Attribute_Reference (Loc,
                Prefix =>
                  Make_Selected_Component (Loc,
                    Prefix => New_Reference_To (Typ, Loc),
                    Selector_Name =>
                      New_Reference_To (Controller_Component (Typ), Loc)),
                Attribute_Name => Name_Position);

            --  This is not proper Ada code to use the attribute 'Position
            --  on something else than an object but this is supported by
            --  the back end (see comment on the Bit_Component attribute in
            --  sem_attr). So we avoid semantic checking here.

            --  Is this documented in sinfo.ads??? it should be!

            Set_Analyzed (RC_Offset_Node);
            Set_Etype (Prefix (RC_Offset_Node), RTE (RE_Record_Controller));
            Set_Etype (Prefix (Prefix (RC_Offset_Node)), Typ);
            Set_Etype (Selector_Name (Prefix (RC_Offset_Node)),
              RTE (RE_Record_Controller));
            Set_Etype (RC_Offset_Node, RTE (RE_Storage_Offset));
         end if;

         Append_To (TSD_Aggr_List, RC_Offset_Node);
      end;

      --  Interfaces_Table (required for AI-405)

      if RTE_Record_Component_Available (RE_Interfaces_Table) then

         --  Count the number of interface types implemented by Typ

         Collect_Abstract_Interfaces (Typ, Typ_Ifaces);

         AI := First_Elmt (Typ_Ifaces);
         while Present (AI) loop
            Num_Ifaces := Num_Ifaces + 1;
            Next_Elmt (AI);
         end loop;

         if Num_Ifaces = 0 then
            Iface_Table_Node := Make_Null (Loc);

         --  Generate the Interface_Table object

         else
            declare
               TSD_Ifaces_List : constant List_Id := New_List;

            begin
               AI := First_Elmt (Typ_Ifaces);
               while Present (AI) loop
                  Append_To (TSD_Ifaces_List,
                     Make_Aggregate (Loc,
                       Expressions => New_List (

                        --  Iface_Tag

                        Unchecked_Convert_To (Generalized_Tag,
                          New_Reference_To
                            (Node (First_Elmt (Access_Disp_Table (Node (AI)))),
                             Loc)),

                        --  Static_Offset_To_Top

                        New_Reference_To (Standard_True, Loc),

                        --  Offset_To_Top_Value

                        Make_Integer_Literal (Loc, 0),

                        --  Offset_To_Top_Func

                        Make_Null (Loc))));

                  Next_Elmt (AI);
               end loop;

               Name_ITable := New_External_Name (Tname, 'I');
               ITable      := Make_Defining_Identifier (Loc, Name_ITable);
               Set_Is_Statically_Allocated (ITable);

               --  The table of interfaces is not constant; its slots are
               --  filled at run-time by the IP routine using attribute
               --  'Position to know the location of the tag components
               --  (and this attribute cannot be safely used before the
               --  object is initialized).

               Append_To (Result,
                 Make_Object_Declaration (Loc,
                   Defining_Identifier => ITable,
                   Aliased_Present     => True,
                   Constant_Present    => False,
                   Object_Definition   =>
                     Make_Subtype_Indication (Loc,
                       Subtype_Mark =>
                         New_Reference_To (RTE (RE_Interface_Data), Loc),
                       Constraint => Make_Index_Or_Discriminant_Constraint
                         (Loc,
                          Constraints => New_List (
                            Make_Integer_Literal (Loc, Num_Ifaces)))),

                   Expression => Make_Aggregate (Loc,
                     Expressions => New_List (
                       Make_Integer_Literal (Loc, Num_Ifaces),
                       Make_Aggregate (Loc,
                         Expressions => TSD_Ifaces_List)))));

               Append_To (Result,
                 Make_Attribute_Definition_Clause (Loc,
                   Name       => New_Reference_To (ITable, Loc),
                   Chars      => Name_Alignment,
                   Expression =>
                     Make_Attribute_Reference (Loc,
                       Prefix =>
                         New_Reference_To (RTE (RE_Integer_Address), Loc),
                       Attribute_Name => Name_Alignment)));

               Iface_Table_Node :=
                 Make_Attribute_Reference (Loc,
                   Prefix         => New_Reference_To (ITable, Loc),
                   Attribute_Name => Name_Unchecked_Access);
            end;
         end if;

         Append_To (TSD_Aggr_List, Iface_Table_Node);
      end if;

      --  Generate the Select Specific Data table for synchronized types that
      --  implement synchronized interfaces. The size of the table is
      --  constrained by the number of non-predefined primitive operations.

      if RTE_Record_Component_Available (RE_SSD) then
         if Ada_Version >= Ada_05
           and then Has_DT
           and then Is_Concurrent_Record_Type (Typ)
           and then Has_Abstract_Interfaces (Typ)
           and then Nb_Prim > 0
           and then not Is_Abstract_Type (Typ)
           and then not Is_Controlled (Typ)
           and then not Restriction_Active (No_Dispatching_Calls)
         then
            Append_To (Result,
              Make_Object_Declaration (Loc,
                Defining_Identifier => SSD,
                Aliased_Present     => True,
                Object_Definition   =>
                  Make_Subtype_Indication (Loc,
                    Subtype_Mark => New_Reference_To (
                      RTE (RE_Select_Specific_Data), Loc),
                    Constraint   =>
                      Make_Index_Or_Discriminant_Constraint (Loc,
                        Constraints => New_List (
                          Make_Integer_Literal (Loc, Nb_Prim))))));

            Append_To (Result,
              Make_Attribute_Definition_Clause (Loc,
                Name       => New_Reference_To (SSD, Loc),
                Chars      => Name_Alignment,
                Expression =>
                  Make_Attribute_Reference (Loc,
                    Prefix =>
                      New_Reference_To (RTE (RE_Integer_Address), Loc),
                    Attribute_Name => Name_Alignment)));

            --  This table is initialized by Make_Select_Specific_Data_Table,
            --  which calls Set_Entry_Index and Set_Prim_Op_Kind.

            Append_To (TSD_Aggr_List,
              Make_Attribute_Reference (Loc,
                Prefix => New_Reference_To (SSD, Loc),
                Attribute_Name => Name_Unchecked_Access));
         else
            Append_To (TSD_Aggr_List, Make_Null (Loc));
         end if;
      end if;

      --  Initialize the table of ancestor tags. In case of interface types
      --  this table is not needed.

      declare
         Current_Typ : Entity_Id;
         Parent_Typ  : Entity_Id;
         Pos         : Nat;

      begin
         TSD_Tags_List := New_List;

         --  If we are not statically allocating the dispatch table then we
         --  must fill position 0 with null because we still have not
         --  generated the tag of Typ.

         if not Build_Static_DT
           or else Is_Interface (Typ)
         then
            Append_To (TSD_Tags_List,
              Unchecked_Convert_To (RTE (RE_Tag),
                New_Reference_To (RTE (RE_Null_Address), Loc)));

         --  Otherwise we can safely import the tag. The name must be unique
         --  over the compilation unit, to avoid conflicts when types of the
         --  same name appear in different nested packages. We don't need to
         --  use an external name because this name is only locally used.

         else
            declare
               Imported_DT_Ptr : constant Entity_Id :=
                                   Make_Defining_Identifier (Loc,
                                     Chars => New_Internal_Name ('D'));

            begin
               Set_Is_Imported (Imported_DT_Ptr);
               Set_Is_Statically_Allocated (Imported_DT_Ptr);
               Set_Is_True_Constant (Imported_DT_Ptr);
               Get_External_Name
                 (Node (First_Elmt (Access_Disp_Table (Typ))), True);
               Set_Interface_Name (Imported_DT_Ptr,
                 Make_String_Literal (Loc, String_From_Name_Buffer));

               --  Set tag as internal to ensure proper Sprint output of its
               --  implicit importation.

               Set_Is_Internal (Imported_DT_Ptr);

               Append_To (Result,
                 Make_Object_Declaration (Loc,
                   Defining_Identifier => Imported_DT_Ptr,
                   Constant_Present    => True,
                   Object_Definition   => New_Reference_To (RTE (RE_Tag),
                                            Loc)));

               Append_To (TSD_Tags_List,
                 New_Reference_To (Imported_DT_Ptr, Loc));
            end;
         end if;

         --  Fill the rest of the table with the tags of the ancestors

         Pos := 1;
         Current_Typ := Typ;

         loop
            Parent_Typ := Etype (Current_Typ);

            if Is_Private_Type (Parent_Typ) then
               Parent_Typ := Full_View (Base_Type (Parent_Typ));
            end if;

            exit when Parent_Typ = Current_Typ;

            if Is_CPP_Class (Parent_Typ)
              or else Is_Interface (Typ)
            then
               --  The tags defined in the C++ side will be inherited when
               --  the object is constructed (Exp_Ch3.Build_Init_Procedure)

               Append_To (TSD_Tags_List,
                 Unchecked_Convert_To (RTE (RE_Tag),
                   New_Reference_To (RTE (RE_Null_Address), Loc)));
            else
               Append_To (TSD_Tags_List,
                 New_Reference_To
                   (Node (First_Elmt (Access_Disp_Table (Parent_Typ))),
                    Loc));
            end if;

            Pos := Pos + 1;
            Current_Typ := Parent_Typ;
         end loop;

         pragma Assert (Pos = I_Depth + 1);
      end;

      Append_To (TSD_Aggr_List,
        Make_Aggregate (Loc,
          Expressions => TSD_Tags_List));

      --  Build the TSD object

      Append_To (Result,
        Make_Object_Declaration (Loc,
          Defining_Identifier => TSD,
>>>>>>> 60a98cce
          Aliased_Present     => True,
          Constant_Present    => Build_Static_DT,
          Object_Definition   =>
            Make_Subtype_Indication (Loc,
<<<<<<< HEAD
              Subtype_Mark => New_Reference_To
                                (RTE (RE_Storage_Array), Loc),
              Constraint   => Make_Index_Or_Discriminant_Constraint (Loc,
                Constraints => New_List (
                  Make_Range (Loc,
                    Low_Bound  => Make_Integer_Literal (Loc, 1),
                    High_Bound => Size_Expr_Node))))));

      Append_To (Result,
        Make_Attribute_Definition_Clause (Loc,
          Name       => New_Reference_To (DT, Loc),
=======
              Subtype_Mark => New_Reference_To (
                RTE (RE_Type_Specific_Data), Loc),
              Constraint =>
                Make_Index_Or_Discriminant_Constraint (Loc,
                  Constraints => New_List (
                    Make_Integer_Literal (Loc, I_Depth)))),

          Expression => Make_Aggregate (Loc,
            Expressions => TSD_Aggr_List)));

      Append_To (Result,
        Make_Attribute_Definition_Clause (Loc,
          Name       => New_Reference_To (TSD, Loc),
>>>>>>> 60a98cce
          Chars      => Name_Alignment,
          Expression =>
            Make_Attribute_Reference (Loc,
              Prefix => New_Reference_To (RTE (RE_Integer_Address), Loc),
              Attribute_Name => Name_Alignment)));

<<<<<<< HEAD
      --  Generate code to create the pointer to the dispatch table

      --    DT_Ptr : Tag := Tag!(DT'Address);

      --  According to the C++ ABI, the base of the vtable is located after a
      --  prologue containing Offset_To_Top, and Typeinfo_Ptr. Hence, we move
      --  down the pointer to the real base of the vtable

      if not Has_Dispatch_Table then
         Append_To (Result,
           Make_Object_Declaration (Loc,
             Defining_Identifier => DT_Ptr,
             Constant_Present    => True,
             Object_Definition   => New_Reference_To (Generalized_Tag, Loc),
             Expression          =>
               Unchecked_Convert_To (Generalized_Tag,
                 Make_Op_Add (Loc,
                   Left_Opnd =>
                     Unchecked_Convert_To (RTE (RE_Storage_Offset),
                       Make_Attribute_Reference (Loc,
                         Prefix         => New_Reference_To (DT, Loc),
                         Attribute_Name => Name_Address)),
                   Right_Opnd =>
                     New_Reference_To (RTE (RE_DT_Typeinfo_Ptr_Size), Loc)))));

      else
         Append_To (Result,
           Make_Object_Declaration (Loc,
             Defining_Identifier => DT_Ptr,
             Constant_Present    => True,
             Object_Definition   => New_Reference_To (Generalized_Tag, Loc),
             Expression          =>
               Unchecked_Convert_To (Generalized_Tag,
                 Make_Op_Add (Loc,
                   Left_Opnd =>
                     Unchecked_Convert_To (RTE (RE_Storage_Offset),
                       Make_Attribute_Reference (Loc,
                         Prefix         => New_Reference_To (DT, Loc),
                         Attribute_Name => Name_Address)),
                   Right_Opnd =>
                     New_Reference_To (RTE (RE_DT_Prologue_Size), Loc)))));
      end if;

      --  Save the tag in the Access_Disp_Table attribute

      if No (Access_Disp_Table (Typ)) then
         Set_Access_Disp_Table (Typ, New_Elmt_List);
      end if;

      Prepend_Elmt (DT_Ptr, Access_Disp_Table (Typ));

      --  Generate code to define the boolean that controls registration, in
      --  order to avoid multiple registrations for tagged types defined in
      --  multiple-called scopes.

      Append_To (Result,
        Make_Object_Declaration (Loc,
          Defining_Identifier => No_Reg,
          Object_Definition   => New_Reference_To (Standard_Boolean, Loc),
          Expression          => New_Reference_To (Standard_True, Loc)));

      --  Generate:
      --    Set_Signature (DT_Ptr, Value);

      if Has_Dispatch_Table
        and then RTE_Available (RE_Set_Signature)
      then
         if Is_Interface (Typ) then
            Append_To (Elab_Code,
              Make_DT_Access_Action (Typ,
                Action => Set_Signature,
                Args   => New_List (
                  New_Reference_To (DT_Ptr, Loc),
                  New_Reference_To (RTE (RE_Abstract_Interface), Loc))));

         else
            Append_To (Elab_Code,
              Make_DT_Access_Action (Typ,
                Action => Set_Signature,
                Args   => New_List (
                  New_Reference_To (DT_Ptr, Loc),
                  New_Reference_To (RTE (RE_Primary_DT), Loc))));
         end if;
      end if;

      --  Generate: Exname : constant String := full_qualified_name (typ);
      --  The type itself may be an anonymous parent type, so use the first
      --  subtype to have a user-recognizable name.

      Append_To (Result,
        Make_Object_Declaration (Loc,
          Defining_Identifier => Exname,
          Constant_Present    => True,
          Object_Definition   => New_Reference_To (Standard_String, Loc),
          Expression =>
            Make_String_Literal (Loc,
              Full_Qualified_Name (First_Subtype (Typ)))));

      --  Calculate the value of the RC_Offset component. These are the
      --  valid valiues and their meaning:
      --   >0: For simple types with controlled components is
      --         type._record_controller'position
      --    0: For types with no controlled components
      --   -1: For complex types with controlled components where the position
      --       of the record controller is not statically computable but there
      --       are controlled components at this level. The _Controller field
      --       is available right after the _parent.
      --   -2: There are no controlled components at this level. We need to
      --       get the position from the parent.

      if Is_Interface (Typ)
        or else not Has_Controlled_Component (Typ)
      then
         RC_Offset_Node := Make_Integer_Literal (Loc, 0);
=======
      --  Generate the dummy Dispatch_Table object associated with tagged
      --  types that have no dispatch table.

      --   DT : No_Dispatch_Table :=
      --          (NDT_TSD       => TSD'Address;
      --           NDT_Prims_Ptr => 0);
      --   for DT'Alignment use Address'Alignment

      if not Has_DT then
         DT_Constr_List := New_List;
         DT_Aggr_List   := New_List;

         --  Typeinfo

         New_Node :=
           Make_Attribute_Reference (Loc,
             Prefix => New_Reference_To (TSD, Loc),
             Attribute_Name => Name_Address);

         Append_To (DT_Constr_List, New_Node);
         Append_To (DT_Aggr_List,   New_Copy (New_Node));
         Append_To (DT_Aggr_List,   Make_Integer_Literal (Loc, 0));

         --  In case of locally defined tagged types we have already declared
         --  and uninitialized object for the dispatch table, which is now
         --  initialized by means of an assignment.

         if not Build_Static_DT then
            Append_To (Result,
              Make_Assignment_Statement (Loc,
                Name => New_Reference_To (DT, Loc),
                Expression => Make_Aggregate (Loc,
                  Expressions => DT_Aggr_List)));

         --  In case of library level tagged types we declare now the constant
         --  object containing the dispatch table.

         else
            Append_To (Result,
              Make_Object_Declaration (Loc,
                Defining_Identifier => DT,
                Aliased_Present     => True,
                Constant_Present    => True,
                Object_Definition   =>
                  New_Reference_To (RTE (RE_No_Dispatch_Table_Wrapper), Loc),
                Expression => Make_Aggregate (Loc,
                  Expressions => DT_Aggr_List)));

            Append_To (Result,
              Make_Attribute_Definition_Clause (Loc,
                Name       => New_Reference_To (DT, Loc),
                Chars      => Name_Alignment,
                Expression =>
                  Make_Attribute_Reference (Loc,
                    Prefix =>
                      New_Reference_To (RTE (RE_Integer_Address), Loc),
                    Attribute_Name => Name_Alignment)));

            Append_To (Result,
              Make_Object_Declaration (Loc,
                Defining_Identifier => DT_Ptr,
                Object_Definition   => New_Reference_To (RTE (RE_Tag), Loc),
                Constant_Present    => True,
                Expression =>
                  Unchecked_Convert_To (Generalized_Tag,
                    Make_Attribute_Reference (Loc,
                      Prefix =>
                        Make_Selected_Component (Loc,
                          Prefix => New_Reference_To (DT, Loc),
                        Selector_Name =>
                          New_Occurrence_Of
                            (RTE_Record_Component (RE_NDT_Prims_Ptr), Loc)),
                      Attribute_Name => Name_Address))));
         end if;

      --  Common case: Typ has a dispatch table

      --  Generate:

      --   Predef_Prims : Address_Array (1 .. Default_Prim_Ops_Count) :=
      --                    (predef-prim-op-1'address,
      --                     predef-prim-op-2'address,
      --                     ...
      --                     predef-prim-op-n'address);
      --   for Predef_Prims'Alignment use Address'Alignment

      --   DT : Dispatch_Table (Nb_Prims) :=
      --          (Signature => <sig-value>,
      --           Tag_Kind  => <tag_kind-value>,
      --           Predef_Prims => Predef_Prims'First'Address,
      --           Offset_To_Top => 0,
      --           TSD           => TSD'Address;
      --           Prims_Ptr     => (prim-op-1'address,
      --                             prim-op-2'address,
      --                             ...
      --                             prim-op-n'address));
      --   for DT'Alignment use Address'Alignment
>>>>>>> 60a98cce

      elsif Etype (Typ) /= Typ
        and then Has_Discriminants (Etype (Typ))
      then
         if Has_New_Controlled_Component (Typ) then
            RC_Offset_Node := Make_Integer_Literal (Loc, -1);
         else
            RC_Offset_Node := Make_Integer_Literal (Loc, -2);
         end if;
      else
<<<<<<< HEAD
         RC_Offset_Node :=
           Make_Attribute_Reference (Loc,
             Prefix =>
               Make_Selected_Component (Loc,
                 Prefix => New_Reference_To (Typ, Loc),
                 Selector_Name =>
                   New_Reference_To (Controller_Component (Typ), Loc)),
             Attribute_Name => Name_Position);

         --  This is not proper Ada code to use the attribute 'Position
         --  on something else than an object but this is supported by
         --  the back end (see comment on the Bit_Component attribute in
         --  sem_attr). So we avoid semantic checking here.

         --  Is this documented in sinfo.ads??? it should be!

         Set_Analyzed (RC_Offset_Node);
         Set_Etype (Prefix (RC_Offset_Node), RTE (RE_Record_Controller));
         Set_Etype (Prefix (Prefix (RC_Offset_Node)), Typ);
         Set_Etype (Selector_Name (Prefix (RC_Offset_Node)),
           RTE (RE_Record_Controller));
         Set_Etype (RC_Offset_Node, RTE (RE_Storage_Offset));
      end if;

      --  Set the pointer to the Interfaces_Table (if any). Otherwise the
      --  corresponding access component is set to null. The table of
      --  interfaces is required for AI-405

      if RTE_Record_Component_Available (RE_Ifaces_Table_Ptr) then
         if Num_Ifaces = 0 then
            Iface_Table_Node :=
              New_Reference_To (RTE (RE_Null_Address), Loc);

         --  Generate the Interface_Table object.

         else
            Append_To (Result,
              Make_Object_Declaration (Loc,
                Defining_Identifier => ITable,
                Aliased_Present     => True,
                Object_Definition   =>
                  Make_Subtype_Indication (Loc,
                    Subtype_Mark => New_Reference_To
                      (RTE (RE_Interface_Data), Loc),
                    Constraint   => Make_Index_Or_Discriminant_Constraint (Loc,
                      Constraints => New_List (
                        Make_Integer_Literal (Loc,
                          Num_Ifaces))))));

            Iface_Table_Node :=
              Make_Attribute_Reference (Loc,
                Prefix         => New_Reference_To (ITable, Loc),
                Attribute_Name => Name_Address);
         end if;
      end if;

      --  Generate: Set_Remotely_Callable (DT_Ptr, Status); where Status is
      --  described in E.4 (18)

      Remotely_Callable :=
        Boolean_Literals
          (Is_Pure (Typ)
             or else Is_Shared_Passive (Typ)
             or else
               ((Is_Remote_Types (Typ)
                   or else Is_Remote_Call_Interface (Typ))
                and then Original_View_In_Visible_Part (Typ))
             or else not Comes_From_Source (Typ));

      --  Generate code to create the storage for the type specific data object
      --  with enough space to store the tags of the ancestors plus the tags
      --  of all the implemented interfaces (as described in a-tags.adb).

      --   TSD : Type_Specific_Data (I_Depth) :=
      --           (Idepth        => I_Depth,
      --            Access_Level  => Type_Access_Level (Typ),
      --            Expanded_Name => Cstring_Ptr!(Exname'Address))
      --            [ External_Tag  => Cstring_Ptr!(Exname'Address)) ]
      --            RC_Offset     => <<integer-value>>,
      --            Remotely_Callable => <<boolean-value>>
      --            [ Ifaces_Table_Ptr => <<access-value>> ]
      --            others => <>);
      --   for TSD'Alignment use Address'Alignment

      TSD_Aggr_List := New_List (
        Make_Component_Association (Loc,
          Choices => New_List (
            New_Occurrence_Of (RTE_Record_Component (RE_Idepth), Loc)),
          Expression => Make_Integer_Literal (Loc, I_Depth)),

        Make_Component_Association (Loc,
          Choices => New_List (
            New_Occurrence_Of (RTE_Record_Component (RE_Access_Level), Loc)),
          Expression => Make_Integer_Literal (Loc, Type_Access_Level (Typ))),

        Make_Component_Association (Loc,
          Choices => New_List (
            New_Occurrence_Of
              (RTE_Record_Component (RE_Expanded_Name), Loc)),
          Expression =>
            Unchecked_Convert_To (RTE (RE_Cstring_Ptr),
              Make_Attribute_Reference (Loc,
                Prefix => New_Reference_To (Exname, Loc),
                Attribute_Name => Name_Address))));

      if not Has_External_Tag_Rep_Clause (Typ) then

         --  Should be the external name not the qualified name???

         Append_To (TSD_Aggr_List,
           Make_Component_Association (Loc,
             Choices => New_List (
               New_Occurrence_Of
                 (RTE_Record_Component (RE_External_Tag), Loc)),
             Expression =>
               Unchecked_Convert_To (RTE (RE_Cstring_Ptr),
                 Make_Attribute_Reference (Loc,
                   Prefix => New_Reference_To (Exname, Loc),
                   Attribute_Name => Name_Address))));
      end if;

      Append_List_To (TSD_Aggr_List, New_List (
        Make_Component_Association (Loc,
          Choices => New_List (
            New_Occurrence_Of (RTE_Record_Component (RE_RC_Offset), Loc)),
          Expression => RC_Offset_Node),

        Make_Component_Association (Loc,
          Choices => New_List (
            New_Occurrence_Of
             (RTE_Record_Component (RE_Remotely_Callable), Loc)),
          Expression => New_Occurrence_Of (Remotely_Callable, Loc))));

      if RTE_Record_Component_Available (RE_Ifaces_Table_Ptr) then
         Append_To (TSD_Aggr_List,
           Make_Component_Association (Loc,
             Choices => New_List (
               New_Occurrence_Of
                (RTE_Record_Component (RE_Ifaces_Table_Ptr), Loc)),
             Expression => Iface_Table_Node));
      end if;

      Append_To (TSD_Aggr_List,
        Make_Component_Association (Loc,
          Choices     => New_List (Make_Others_Choice (Loc)),
          Expression  => Empty,
          Box_Present => True));

      --  Save the expanded name in the dispatch table

      Append_To (Result,
        Make_Object_Declaration (Loc,
          Defining_Identifier => TSD,
          Aliased_Present     => True,
          Object_Definition   =>
            Make_Subtype_Indication (Loc,
              Subtype_Mark => New_Reference_To (
                RTE (RE_Type_Specific_Data), Loc),
              Constraint =>
                Make_Index_Or_Discriminant_Constraint (Loc,
                  Constraints => New_List (
                    Make_Integer_Literal (Loc, I_Depth)))),
          Expression => Make_Aggregate (Loc,
            Component_Associations => TSD_Aggr_List)));

      Append_To (Result,
        Make_Attribute_Definition_Clause (Loc,
          Name       => New_Reference_To (TSD, Loc),
          Chars      => Name_Alignment,
          Expression =>
            Make_Attribute_Reference (Loc,
              Prefix => New_Reference_To (RTE (RE_Integer_Address), Loc),
              Attribute_Name => Name_Alignment)));

      --  Generate code to put the Address of the TSD in the dispatch table

      Append_To (Elab_Code,
        Build_Set_TSD (Loc,
          Tag_Node => New_Reference_To (DT_Ptr, Loc),
          Value_Node =>
            Make_Attribute_Reference (Loc,
              Prefix          => New_Reference_To (TSD, Loc),
              Attribute_Name  => Name_Address)));

      --  Generate extra code required for synchronized interfaces

      if RTE_Available (RE_Set_Tagged_Kind) then
         if Ada_Version >= Ada_05
           and then not Is_Interface  (Typ)
           and then not Is_Abstract_Type   (Typ)
           and then not Is_Controlled (Typ)
           and then not Restriction_Active (No_Dispatching_Calls)
         then
            --  Generate:
            --    Set_Type_Kind (T'Tag, Type_Kind (Typ));

            Append_To (Elab_Code,
              Make_DT_Access_Action (Typ,
                Action => Set_Tagged_Kind,
                Args   => New_List (
                  New_Reference_To (DT_Ptr, Loc),               -- DTptr
                  Tagged_Kind (Typ))));                         -- Value

            --  Generate the Select Specific Data table for synchronized
            --  types that implement a synchronized interface. The size
            --  of the table is constrained by the number of non-predefined
            --  primitive operations.

            if Has_Dispatch_Table
              and then Is_Concurrent_Record_Type (Typ)
              and then Has_Abstract_Interfaces (Typ)
            then
               --  No need to generate this code if Nb_Prim = 0 ???

               Append_To (Result,
                 Make_Object_Declaration (Loc,
                   Defining_Identifier => SSD,
                   Aliased_Present     => True,
                   Object_Definition   =>
                     Make_Subtype_Indication (Loc,
                       Subtype_Mark => New_Reference_To (
                         RTE (RE_Select_Specific_Data), Loc),
                       Constraint   =>
                         Make_Index_Or_Discriminant_Constraint (Loc,
                           Constraints => New_List (
                             Make_Integer_Literal (Loc, Nb_Prim))))));

               --  Set the pointer to the Select Specific Data table in the TSD

               Append_To (Elab_Code,
                 Make_DT_Access_Action (Typ,
                   Action => Set_SSD,
                   Args   => New_List (
                     New_Reference_To (DT_Ptr, Loc),            -- DTptr
                     Make_Attribute_Reference (Loc,             -- Value
                       Prefix         => New_Reference_To (SSD, Loc),
                       Attribute_Name => Name_Address))));
            end if;
         end if;
      end if;

      --  If the ancestor is a CPP_Class type we inherit the dispatch tables
      --  in the init proc, and we don't need to fill them in here.

      if Is_CPP_Class (Etype (Typ)) then
         null;

         --  Otherwise we fill in the dispatch tables here

      else
         if Typ = Etype (Typ)
           or else Is_CPP_Class (Etype (Typ))
           or else Is_Interface (Typ)
         then
            Null_Parent_Tag := True;

            Old_Tag1 :=
              Unchecked_Convert_To (Generalized_Tag,
                Make_Integer_Literal (Loc, 0));
            Old_Tag2 :=
              Unchecked_Convert_To (Generalized_Tag,
                Make_Integer_Literal (Loc, 0));

         else
            Old_Tag1 :=
              New_Reference_To
                (Node (First_Elmt (Access_Disp_Table (Etype (Typ)))), Loc);
            Old_Tag2 :=
              New_Reference_To
                (Node (First_Elmt (Access_Disp_Table (Etype (Typ)))), Loc);
         end if;

         if Typ /= Etype (Typ)
           and then not Is_Interface (Typ)
           and then not Restriction_Active (No_Dispatching_Calls)
         then
            --  Inherit the dispatch table

            if not Is_Interface (Etype (Typ)) then
               if Restriction_Active (No_Dispatching_Calls) then
                  null;

               else
                  if not Null_Parent_Tag then
                     declare
                        Nb_Prims : constant Int :=
                                     UI_To_Int (DT_Entry_Count
                                       (First_Tag_Component (Etype (Typ))));
                     begin
                        Append_To (Elab_Code,
                          Build_Inherit_Predefined_Prims (Loc,
                            Old_Tag_Node => Old_Tag1,
                            New_Tag_Node =>
                              New_Reference_To (DT_Ptr, Loc)));

                        if Nb_Prims /= 0 then
                           Append_To (Elab_Code,
                             Build_Inherit_Prims (Loc,
                               Old_Tag_Node => Old_Tag2,
                               New_Tag_Node => New_Reference_To (DT_Ptr, Loc),
                               Num_Prims    => Nb_Prims));
                        end if;
                     end;
                  end if;
               end if;
            end if;

            --  Inherit the secondary dispatch tables of the ancestor

            if not Restriction_Active (No_Dispatching_Calls)
              and then not Is_CPP_Class (Etype (Typ))
            then
               declare
                  Sec_DT_Ancestor : Elmt_Id :=
                                      Next_Elmt
                                        (First_Elmt
                                           (Access_Disp_Table (Etype (Typ))));
                  Sec_DT_Typ      : Elmt_Id :=
                                      Next_Elmt
                                        (First_Elmt
                                           (Access_Disp_Table (Typ)));

                  procedure Copy_Secondary_DTs (Typ : Entity_Id);
                  --  Local procedure required to climb through the ancestors
                  --  and copy the contents of all their secondary dispatch
                  --  tables.

                  ------------------------
                  -- Copy_Secondary_DTs --
                  ------------------------

                  procedure Copy_Secondary_DTs (Typ : Entity_Id) is
                     E     : Entity_Id;
                     Iface : Elmt_Id;

                  begin
                     --  Climb to the ancestor (if any) handling private types

                     if Present (Full_View (Etype (Typ))) then
                        if Full_View (Etype (Typ)) /= Typ then
                           Copy_Secondary_DTs (Full_View (Etype (Typ)));
                        end if;

                     elsif Etype (Typ) /= Typ then
                        Copy_Secondary_DTs (Etype (Typ));
                     end if;

                     if Present (Abstract_Interfaces (Typ))
                       and then not Is_Empty_Elmt_List
                                      (Abstract_Interfaces (Typ))
                     then
                        Iface := First_Elmt (Abstract_Interfaces (Typ));
                        E     := First_Entity (Typ);
                        while Present (E)
                          and then Present (Node (Sec_DT_Ancestor))
                        loop
                           if Is_Tag (E) and then Chars (E) /= Name_uTag then
                              if not Is_Interface (Etype (Typ)) then

                                 --  Inherit the dispatch table

                                 declare
                                    Num_Prims : constant Int :=
                                                UI_To_Int (DT_Entry_Count (E));
                                 begin
                                    Append_To (Elab_Code,
                                      Build_Inherit_Predefined_Prims (Loc,
                                        Old_Tag_Node =>
                                          Unchecked_Convert_To (RTE (RE_Tag),
                                             New_Reference_To
                                               (Node (Sec_DT_Ancestor), Loc)),
                                        New_Tag_Node =>
                                          Unchecked_Convert_To (RTE (RE_Tag),
                                            New_Reference_To
                                              (Node (Sec_DT_Typ), Loc))));

                                    if Num_Prims /= 0 then
                                       Append_To (Elab_Code,
                                         Build_Inherit_Prims (Loc,
                                           Old_Tag_Node =>
                                             Unchecked_Convert_To
                                               (RTE (RE_Tag),
                                                New_Reference_To
                                                  (Node (Sec_DT_Ancestor),
                                                   Loc)),
                                           New_Tag_Node =>
                                             Unchecked_Convert_To
                                              (RTE (RE_Tag),
                                               New_Reference_To
                                                 (Node (Sec_DT_Typ), Loc)),
                                           Num_Prims => Num_Prims));
                                    end if;
                                 end;
                              end if;

                              Next_Elmt (Sec_DT_Ancestor);
                              Next_Elmt (Sec_DT_Typ);
                              Next_Elmt (Iface);
                           end if;

                           Next_Entity (E);
                        end loop;
                     end if;
                  end Copy_Secondary_DTs;

               begin
                  if Present (Node (Sec_DT_Ancestor)) then

                     --  Handle private types

                     if Present (Full_View (Typ)) then
                        Copy_Secondary_DTs (Full_View (Typ));
                     else
                        Copy_Secondary_DTs (Typ);
                     end if;
                  end if;
               end;
            end if;
         end if;

         --  Generate:
         --    Inherit_TSD (parent'tag, DT_Ptr);

         if not Is_Interface (Typ) then
            if Typ = Etype (Typ)
              or else Is_CPP_Class (Etype (Typ))
            then
               --  New_TSD (DT_Ptr);

               Append_List_To (Elab_Code,
                 Build_New_TSD (Loc,
                   New_Tag_Node => New_Reference_To (DT_Ptr, Loc)));
            else
               --  Inherit_TSD (parent'tag, DT_Ptr);

               Append_To (Elab_Code,
                 Build_Inherit_TSD (Loc,
                   Old_Tag_Node =>
                     New_Reference_To
                       (Node (First_Elmt (Access_Disp_Table (Etype (Typ)))),
                        Loc),
                   New_Tag_Node      => New_Reference_To (DT_Ptr, Loc),
                   I_Depth           => I_Depth,
                   Parent_Num_Ifaces => Parent_Num_Ifaces));
            end if;
         end if;
      end if;

      if not Is_Interface (Typ)
        and then RTE_Available (RE_Set_Offset_To_Top)
      then
         --  Generate:
         --    Set_Offset_To_Top (0, DT_Ptr, True, 0, null);

         Append_To (Elab_Code,
           Make_Procedure_Call_Statement (Loc,
             Name => New_Reference_To (RTE (RE_Set_Offset_To_Top), Loc),
             Parameter_Associations => New_List (
               New_Reference_To (RTE (RE_Null_Address), Loc),
               New_Reference_To (DT_Ptr, Loc),
               New_Occurrence_Of (Standard_True, Loc),
               Make_Integer_Literal (Loc, Uint_0),
               New_Reference_To (RTE (RE_Null_Address), Loc))));
      end if;

      --  Generate code to register the Tag in the External_Tag hash table for
      --  the pure Ada type only.

      --        Register_Tag (Dt_Ptr);

      --  Skip this if routine not available, or in No_Run_Time mode or Typ is
      --  an abstract interface type (because the table to register it is not
      --  available in the abstract type but in types implementing this
      --  interface)

      if not Has_External_Tag_Rep_Clause (Typ)
        and then not No_Run_Time_Mode
        and then RTE_Available (RE_Register_Tag)
        and then Is_RTE (RTE (RE_Tag), RE_Tag)
        and then not Is_Interface (Typ)
      then
         Append_To (Elab_Code,
           Make_Procedure_Call_Statement (Loc,
             Name => New_Reference_To (RTE (RE_Register_Tag), Loc),
             Parameter_Associations =>
               New_List (New_Reference_To (DT_Ptr, Loc))));
      end if;

      --  Generate:
      --     if No_Reg then
      --        <elab_code>
      --        No_Reg := False;
      --     end if;

      Append_To (Elab_Code,
        Make_Assignment_Statement (Loc,
          Name       => New_Reference_To (No_Reg, Loc),
          Expression => New_Reference_To (Standard_False, Loc)));

      Append_To (Result,
        Make_Implicit_If_Statement (Typ,
          Condition       => New_Reference_To (No_Reg, Loc),
          Then_Statements => Elab_Code));

      --  Ada 2005 (AI-251): Register the tag of the interfaces into the table
      --  of interfaces.

      if Num_Ifaces > 0 then
         declare
            Position : Nat;

         begin
            --  If the parent is an interface we must generate code to register
            --  all its interfaces; otherwise this code is not needed because
            --  Inherit_TSD has already inherited such interfaces.

            if Is_Concurrent_Record_Type (Typ)
              or else (Etype (Typ) /= Typ and then Is_Interface (Etype (Typ)))
            then
               Position := 1;

               AI := First_Elmt (Ancestor_Ifaces);
               while Present (AI) loop
                  --  Generate:
                  --    Register_Interface (DT_Ptr, Interface'Tag);

                  Append_To (Result,
                    Make_DT_Access_Action (Typ,
                      Action => Register_Interface_Tag,
                      Args   => New_List (
                        Node1 => New_Reference_To (DT_Ptr, Loc),
                        Node2 => New_Reference_To
                                   (Node
                                    (First_Elmt
                                     (Access_Disp_Table (Node (AI)))),
                                    Loc),
                        Node3 => Make_Integer_Literal (Loc, Position))));

                  Position := Position + 1;
                  Next_Elmt (AI);
               end loop;
            end if;

            --  Register the interfaces that are not implemented by the
            --  ancestor

            AI := First_Elmt (Typ_Ifaces);

            --  Skip the interfaces implemented by the ancestor

            for Count in 1 .. Parent_Num_Ifaces loop
               Next_Elmt (AI);
            end loop;

            --  Register the additional interfaces

            Position := Parent_Num_Ifaces + 1;
            while Present (AI) loop

               --  Generate:
               --    Register_Interface (DT_Ptr, Interface'Tag);

               if not Is_Interface (Typ)
                 or else Typ /= Node (AI)
               then
                  Append_To (Result,
                    Make_DT_Access_Action (Typ,
                      Action => Register_Interface_Tag,
                      Args   => New_List (
                        Node1 => New_Reference_To (DT_Ptr, Loc),
                        Node2 => New_Reference_To
                                   (Node
                                    (First_Elmt
                                     (Access_Disp_Table (Node (AI)))),
                                    Loc),
                        Node3 => Make_Integer_Literal (Loc, Position))));

                  Position := Position + 1;
               end if;

               Next_Elmt (AI);
            end loop;

            pragma Assert (Position = Num_Ifaces + 1);
         end;
      end if;

      return Result;
   end Make_DT;

   ---------------------------
   -- Make_DT_Access_Action --
   ---------------------------

   function Make_DT_Access_Action
     (Typ    : Entity_Id;
      Action : DT_Access_Action;
      Args   : List_Id) return Node_Id
   is
      Action_Name : constant Entity_Id := RTE (Ada_Actions (Action));
      Loc         : Source_Ptr;

   begin
      if No (Args) then

         --  This is a constant

         return New_Reference_To (Action_Name, Sloc (Typ));
      end if;

      pragma Assert (List_Length (Args) = Action_Nb_Arg (Action));

      Loc := Sloc (First (Args));

      if Action_Is_Proc (Action) then
         return
           Make_Procedure_Call_Statement (Loc,
             Name => New_Reference_To (Action_Name, Loc),
             Parameter_Associations => Args);

      else
         return
           Make_Function_Call (Loc,
             Name => New_Reference_To (Action_Name, Loc),
             Parameter_Associations => Args);
      end if;
   end Make_DT_Access_Action;

   -----------------------
   -- Make_Secondary_DT --
   -----------------------

   procedure Make_Secondary_DT
     (Typ             : Entity_Id;
      Ancestor_Typ    : Entity_Id;
      Suffix_Index    : Nat;
      Iface           : Entity_Id;
      AI_Tag          : Entity_Id;
      Acc_Disp_Tables : in out Elist_Id;
      Result          : out List_Id)
   is
      Loc             : constant Source_Ptr := Sloc (AI_Tag);
      Generalized_Tag : constant Entity_Id := RTE (RE_Interface_Tag);
      Name_DT         : constant Name_Id := New_Internal_Name ('T');
      Empty_DT        : Boolean := False;
      Iface_DT        : Node_Id;
      Iface_DT_Ptr    : Node_Id;
      Name_DT_Ptr     : Name_Id;
      Nb_Prim         : Nat;
      OSD             : Entity_Id;
      Size_Expr_Node  : Node_Id;
      Tname           : Name_Id;

   begin
      Result := New_List;

      --  Generate a unique external name associated with the secondary
      --  dispatch table. This external name will be used to declare an
      --  access to this secondary dispatch table, value that will be used
      --  for the elaboration of Typ's objects and also for the elaboration
      --  of objects of any derivation of Typ that do not override any
      --  primitive operation of Typ.

      Get_Secondary_DT_External_Name (Typ, Ancestor_Typ, Suffix_Index);

      Tname        := Name_Find;
      Name_DT_Ptr  := New_External_Name (Tname, "P");
      Iface_DT     := Make_Defining_Identifier (Loc, Name_DT);
      Iface_DT_Ptr := Make_Defining_Identifier (Loc, Name_DT_Ptr);

      --  Dispatch table and related entities are allocated statically

      Set_Ekind (Iface_DT, E_Variable);
      Set_Is_Statically_Allocated (Iface_DT);

      Set_Ekind (Iface_DT_Ptr, E_Variable);
      Set_Is_Statically_Allocated (Iface_DT_Ptr);

      --  Generate code to create the storage for the Dispatch_Table object.
      --  If the number of primitives of Typ is 0 we reserve a dummy single
      --  entry for its DT because at run-time the pointer to this dummy entry
      --  will be used as the tag.

      Nb_Prim := UI_To_Int (DT_Entry_Count (AI_Tag));

      if Nb_Prim = 0 then
         Empty_DT := True;
         Nb_Prim  := 1;
      end if;

      --    DT : Storage_Array (1..DT_Prologue_Size+nb_prim*DT_Entry_Size);
      --    for DT'Alignment use Address'Alignment

      Size_Expr_Node :=
        Make_Op_Add (Loc,
          Left_Opnd  =>
            New_Reference_To (RTE (RE_DT_Prologue_Size), Loc),
          Right_Opnd =>
            Make_Op_Multiply (Loc,
              Left_Opnd  =>
                New_Reference_To (RTE (RE_DT_Entry_Size), Loc),
              Right_Opnd =>
                Make_Integer_Literal (Loc, Nb_Prim)));

      Append_To (Result,
        Make_Object_Declaration (Loc,
          Defining_Identifier => Iface_DT,
          Aliased_Present     => True,
          Object_Definition   =>
            Make_Subtype_Indication (Loc,
              Subtype_Mark => New_Reference_To (RTE (RE_Storage_Array), Loc),
              Constraint   => Make_Index_Or_Discriminant_Constraint (Loc,
                Constraints => New_List (
                  Make_Range (Loc,
                    Low_Bound  => Make_Integer_Literal (Loc, 1),
                    High_Bound => Size_Expr_Node))))));

      Append_To (Result,
        Make_Attribute_Definition_Clause (Loc,
          Name       => New_Reference_To (Iface_DT, Loc),
          Chars      => Name_Alignment,
          Expression =>
            Make_Attribute_Reference (Loc,
              Prefix => New_Reference_To (RTE (RE_Integer_Address), Loc),
              Attribute_Name => Name_Alignment)));

      --  Generate code to create the pointer to the dispatch table

      --    Iface_DT_Ptr : Tag := Tag!(DT'Address);

      --  According to the C++ ABI, the base of the vtable is located
      --  after the following prologue: Offset_To_Top, and Typeinfo_Ptr.
      --  Hence, move the pointer down to the real base of the vtable.

      Append_To (Result,
        Make_Object_Declaration (Loc,
          Defining_Identifier => Iface_DT_Ptr,
          Constant_Present    => True,
          Object_Definition   => New_Reference_To (Generalized_Tag, Loc),
          Expression          =>
            Unchecked_Convert_To (Generalized_Tag,
              Make_Op_Add (Loc,
                Left_Opnd =>
                  Unchecked_Convert_To (RTE (RE_Storage_Offset),
                    Make_Attribute_Reference (Loc,
                      Prefix         => New_Reference_To (Iface_DT, Loc),
                      Attribute_Name => Name_Address)),
                Right_Opnd =>
                  New_Reference_To (RTE (RE_DT_Prologue_Size), Loc)))));

      --  Note: Offset_To_Top will be initialized by the init subprogram

      --  Set Access_Disp_Table field to be the dispatch table pointer

      if not (Present (Acc_Disp_Tables)) then
         Acc_Disp_Tables := New_Elmt_List;
      end if;

      Append_Elmt (Iface_DT_Ptr, Acc_Disp_Tables);

      --  Step 1: Generate an Object Specific Data (OSD) table

      OSD := Make_Defining_Identifier (Loc, New_Internal_Name ('I'));

      --  Nothing to do if configurable run time does not support the
      --  Object_Specific_Data entity.

      if not RTE_Available (RE_Object_Specific_Data) then
         Error_Msg_CRT ("abstract interface types", Typ);
         return;
      end if;

      --  Generate:
      --    OSD : Ada.Tags.Object_Specific_Data (Nb_Prims);
      --  where the constraint is used to allocate space for the
      --  non-predefined primitive operations only.

      Append_To (Result,
        Make_Object_Declaration (Loc,
          Defining_Identifier => OSD,
          Object_Definition   =>
            Make_Subtype_Indication (Loc,
              Subtype_Mark => New_Reference_To (
                RTE (RE_Object_Specific_Data), Loc),
              Constraint =>
                Make_Index_Or_Discriminant_Constraint (Loc,
                  Constraints => New_List (
                    Make_Integer_Literal (Loc, Nb_Prim))))));

      Append_To (Result,
        Make_DT_Access_Action (Typ,
          Action => Set_Signature,
          Args   => New_List (
            Unchecked_Convert_To (RTE (RE_Tag),
              New_Reference_To (Iface_DT_Ptr, Loc)),
            New_Reference_To (RTE (RE_Secondary_DT), Loc))));

      --  Generate:
      --    Ada.Tags.Set_OSD (Iface_DT_Ptr, OSD);

      Append_To (Result,
        Make_DT_Access_Action (Typ,
          Action => Set_OSD,
          Args   => New_List (
            Unchecked_Convert_To (RTE (RE_Tag),
              New_Reference_To (Iface_DT_Ptr, Loc)),
            Make_Attribute_Reference (Loc,
              Prefix         => New_Reference_To (OSD, Loc),
              Attribute_Name => Name_Address))));

      if Ada_Version >= Ada_05
        and then not Is_Interface (Typ)
        and then not Is_Abstract_Type (Typ)
        and then not Is_Controlled (Typ)
        and then RTE_Available (RE_Set_Tagged_Kind)
        and then not Restriction_Active (No_Dispatching_Calls)
      then
         --  Generate:
         --    Set_Tagged_Kind (Iface'Tag, Tagged_Kind (Iface));

         Append_To (Result,
           Make_DT_Access_Action (Typ,
             Action => Set_Tagged_Kind,
             Args   => New_List (
               Unchecked_Convert_To (RTE (RE_Tag),              -- DTptr
                 New_Reference_To (Iface_DT_Ptr, Loc)),
               Tagged_Kind (Typ))));                            -- Value

         if not Empty_DT
           and then Is_Concurrent_Record_Type (Typ)
           and then Has_Abstract_Interfaces (Typ)
         then
            declare
               Prim       : Entity_Id;
               Prim_Alias : Entity_Id;
               Prim_Elmt  : Elmt_Id;

            begin
               --  Step 2: Populate the OSD table

               Prim_Alias := Empty;
               Prim_Elmt  := First_Elmt (Primitive_Operations (Typ));
               while Present (Prim_Elmt) loop
                  Prim := Node (Prim_Elmt);

                  if Present (Abstract_Interface_Alias (Prim))
                    and then Find_Dispatching_Type
                               (Abstract_Interface_Alias (Prim)) = Iface
                  then
                     Prim_Alias := Abstract_Interface_Alias (Prim);

                     --  Generate:
                     --    Ada.Tags.Set_Offset_Index (Tag (Iface_DT_Ptr),
                     --      Secondary_DT_Pos, Primary_DT_pos);

                     Append_To (Result,
                       Make_DT_Access_Action (Iface,
                         Action => Set_Offset_Index,
                         Args   => New_List (
                           Unchecked_Convert_To (RTE (RE_Tag),
                             New_Reference_To (Iface_DT_Ptr, Loc)),
                           Make_Integer_Literal (Loc,
                             DT_Position (Prim_Alias)),
                           Make_Integer_Literal (Loc,
                             DT_Position (Alias (Prim))))));
                  end if;

                  Next_Elmt (Prim_Elmt);
               end loop;
            end;
         end if;
      end if;
   end Make_Secondary_DT;

   -------------------------------------
   -- Make_Select_Specific_Data_Table --
   -------------------------------------

   function Make_Select_Specific_Data_Table
     (Typ : Entity_Id) return List_Id
   is
      Assignments : constant List_Id    := New_List;
      Loc         : constant Source_Ptr := Sloc (Typ);

      Conc_Typ  : Entity_Id;
      Decls     : List_Id;
      DT_Ptr    : Entity_Id;
      Prim      : Entity_Id;
      Prim_Als  : Entity_Id;
      Prim_Elmt : Elmt_Id;
      Prim_Pos  : Uint;
      Nb_Prim   : Nat := 0;

      type Examined_Array is array (Int range <>) of Boolean;

      function Find_Entry_Index (E : Entity_Id) return Uint;
      --  Given an entry, find its index in the visible declarations of the
      --  corresponding concurrent type of Typ.

      ----------------------
      -- Find_Entry_Index --
      ----------------------

      function Find_Entry_Index (E : Entity_Id) return Uint is
         Index     : Uint := Uint_1;
         Subp_Decl : Entity_Id;

      begin
         if Present (Decls)
           and then not Is_Empty_List (Decls)
         then
            Subp_Decl := First (Decls);
            while Present (Subp_Decl) loop
               if Nkind (Subp_Decl) = N_Entry_Declaration then
                  if Defining_Identifier (Subp_Decl) = E then
                     return Index;
                  end if;

                  Index := Index + 1;
               end if;

               Next (Subp_Decl);
            end loop;
         end if;

         return Uint_0;
      end Find_Entry_Index;

   --  Start of processing for Make_Select_Specific_Data_Table

   begin
      pragma Assert (not Restriction_Active (No_Dispatching_Calls));

      DT_Ptr := Node (First_Elmt (Access_Disp_Table (Typ)));

      if Present (Corresponding_Concurrent_Type (Typ)) then
         Conc_Typ := Corresponding_Concurrent_Type (Typ);

         if Ekind (Conc_Typ) = E_Protected_Type then
            Decls := Visible_Declarations (Protected_Definition (
                       Parent (Conc_Typ)));
         else
            pragma Assert (Ekind (Conc_Typ) = E_Task_Type);
            Decls := Visible_Declarations (Task_Definition (
                       Parent (Conc_Typ)));
         end if;
      end if;

      --  Count the non-predefined primitive operations

      Prim_Elmt := First_Elmt (Primitive_Operations (Typ));
      while Present (Prim_Elmt) loop
         Prim := Node (Prim_Elmt);

         if not (Is_Predefined_Dispatching_Operation (Prim)
                   or else Is_Predefined_Dispatching_Alias (Prim))
         then
            Nb_Prim := Nb_Prim + 1;
         end if;

         Next_Elmt (Prim_Elmt);
      end loop;

      declare
         Examined : Examined_Array (1 .. Nb_Prim) := (others => False);

      begin
         Prim_Elmt := First_Elmt (Primitive_Operations (Typ));
         while Present (Prim_Elmt) loop
            Prim := Node (Prim_Elmt);

            --  Look for primitive overriding an abstract interface subprogram

            if Present (Abstract_Interface_Alias (Prim))
              and then not Examined (UI_To_Int (DT_Position (Alias (Prim))))
            then
               Prim_Pos := DT_Position (Alias (Prim));
               pragma Assert (UI_To_Int (Prim_Pos) <= Nb_Prim);
               Examined (UI_To_Int (Prim_Pos)) := True;

               --  Set the primitive operation kind regardless of subprogram
               --  type. Generate:
               --    Ada.Tags.Set_Prim_Op_Kind (DT_Ptr, <position>, <kind>);

               Append_To (Assignments,
                 Make_DT_Access_Action (Typ,
                   Action => Set_Prim_Op_Kind,
                   Args => New_List (
                             New_Reference_To (DT_Ptr, Loc),
                             Make_Integer_Literal (Loc, Prim_Pos),
                             Prim_Op_Kind (Alias (Prim), Typ))));

               --  Retrieve the root of the alias chain

               Prim_Als := Prim;
               while Present (Alias (Prim_Als)) loop
                  Prim_Als := Alias (Prim_Als);
               end loop;

               --  In the case of an entry wrapper, set the entry index

               if Ekind (Prim) = E_Procedure
                 and then Is_Primitive_Wrapper (Prim_Als)
                 and then Ekind (Wrapped_Entity (Prim_Als)) = E_Entry
               then
                  --  Generate:
                  --    Ada.Tags.Set_Entry_Index
                  --      (DT_Ptr, <position>, <index>);

                  Append_To (Assignments,
                    Make_DT_Access_Action (Typ,
                      Action => Set_Entry_Index,
                      Args => New_List (
                                New_Reference_To (DT_Ptr, Loc),
                                Make_Integer_Literal (Loc, Prim_Pos),
                                Make_Integer_Literal (Loc,
                                  Find_Entry_Index
                                    (Wrapped_Entity (Prim_Als))))));
               end if;
            end if;

            Next_Elmt (Prim_Elmt);
         end loop;
      end;

      return Assignments;
   end Make_Select_Specific_Data_Table;
=======
         declare
            Pos : Nat;

         begin
            if not Build_Static_DT then
               Nb_Predef_Prims := Max_Predef_Prims;

            else
               Prim_Elmt := First_Elmt (Primitive_Operations (Typ));
               while Present (Prim_Elmt) loop
                  Prim := Node (Prim_Elmt);

                  if Is_Predefined_Dispatching_Operation (Prim)
                    and then not Is_Abstract_Subprogram (Prim)
                  then
                     Pos := UI_To_Int (DT_Position (Prim));

                     if Pos > Nb_Predef_Prims then
                        Nb_Predef_Prims := Pos;
                     end if;
                  end if;

                  Next_Elmt (Prim_Elmt);
               end loop;
            end if;

            declare
               Prim_Table : array
                              (Nat range 1 .. Nb_Predef_Prims) of Entity_Id;
               E          : Entity_Id;

            begin
               Prim_Ops_Aggr_List := New_List;

               Prim_Table := (others => Empty);

               Prim_Elmt  := First_Elmt (Primitive_Operations (Typ));
               while Present (Prim_Elmt) loop
                  Prim := Node (Prim_Elmt);

                  if Build_Static_DT
                    and then Is_Predefined_Dispatching_Operation (Prim)
                    and then not Is_Abstract_Subprogram (Prim)
                    and then not Present (Prim_Table
                                           (UI_To_Int (DT_Position (Prim))))
                  then
                     E := Prim;
                     while Present (Alias (E)) loop
                        E := Alias (E);
                     end loop;

                     pragma Assert (not Is_Abstract_Subprogram (E));
                     Prim_Table (UI_To_Int (DT_Position (Prim))) := E;
                  end if;

                  Next_Elmt (Prim_Elmt);
               end loop;

               for J in Prim_Table'Range loop
                  if Present (Prim_Table (J)) then
                     New_Node :=
                       Make_Attribute_Reference (Loc,
                         Prefix => New_Reference_To (Prim_Table (J), Loc),
                         Attribute_Name => Name_Address);
                  else
                     New_Node := New_Reference_To (RTE (RE_Null_Address), Loc);
                  end if;

                  Append_To (Prim_Ops_Aggr_List, New_Node);
               end loop;

               Append_To (Result,
                 Make_Object_Declaration (Loc,
                   Defining_Identifier => Predef_Prims,
                   Aliased_Present     => True,
                   Constant_Present    => Build_Static_DT,
                   Object_Definition   =>
                     New_Reference_To (RTE (RE_Address_Array), Loc),
                   Expression => Make_Aggregate (Loc,
                     Expressions => Prim_Ops_Aggr_List)));

               Append_To (Result,
                 Make_Attribute_Definition_Clause (Loc,
                   Name       => New_Reference_To (Predef_Prims, Loc),
                   Chars      => Name_Alignment,
                   Expression =>
                     Make_Attribute_Reference (Loc,
                       Prefix =>
                         New_Reference_To (RTE (RE_Integer_Address), Loc),
                       Attribute_Name => Name_Alignment)));
            end;
         end;

         --  Stage 1: Initialize the discriminant and the record components

         DT_Constr_List := New_List;
         DT_Aggr_List   := New_List;

         --  Num_Prims. If the tagged type has no primitives we add a dummy
         --  slot whose address will be the tag of this type.

         if Nb_Prim = 0 then
            New_Node := Make_Integer_Literal (Loc, 1);
         else
            New_Node := Make_Integer_Literal (Loc, Nb_Prim);
         end if;

         Append_To (DT_Constr_List, New_Node);
         Append_To (DT_Aggr_List,   New_Copy (New_Node));

         --  Signature

         if RTE_Record_Component_Available (RE_Signature) then
            Append_To (DT_Aggr_List,
              New_Reference_To (RTE (RE_Primary_DT), Loc));
         end if;

         --  Tag_Kind

         if RTE_Record_Component_Available (RE_Tag_Kind) then
            Append_To (DT_Aggr_List, Tagged_Kind (Typ));
         end if;

         --  Predef_Prims

         Append_To (DT_Aggr_List,
           Make_Attribute_Reference (Loc,
             Prefix => New_Reference_To (Predef_Prims, Loc),
             Attribute_Name => Name_Address));

         --  Offset_To_Top

         if RTE_Record_Component_Available (RE_Offset_To_Top) then
            Append_To (DT_Aggr_List, Make_Integer_Literal (Loc, 0));
         end if;

         --  Typeinfo

         Append_To (DT_Aggr_List,
           Make_Attribute_Reference (Loc,
             Prefix => New_Reference_To (TSD, Loc),
             Attribute_Name => Name_Address));

         --  Stage 2: Initialize the table of primitive operations

         Prim_Ops_Aggr_List := New_List;

         if Nb_Prim = 0 then
            Append_To (Prim_Ops_Aggr_List,
              New_Reference_To (RTE (RE_Null_Address), Loc));

         elsif not Build_Static_DT then
            for J in 1 .. Nb_Prim loop
               Append_To (Prim_Ops_Aggr_List,
                 New_Reference_To (RTE (RE_Null_Address), Loc));
            end loop;

         else
            declare
               Prim_Table : array (Nat range 1 .. Nb_Prim) of Entity_Id;
               E          : Entity_Id;
               Prim       : Entity_Id;
               Prim_Elmt  : Elmt_Id;

            begin
               Prim_Table := (others => Empty);
               Prim_Elmt  := First_Elmt (Primitive_Operations (Typ));
               while Present (Prim_Elmt) loop
                  Prim := Node (Prim_Elmt);

                  if Is_Imported (Prim)
                    or else Present (Abstract_Interface_Alias (Prim))
                    or else Is_Predefined_Dispatching_Operation (Prim)
                  then
                     null;

                  else
                     --  Traverse the list of aliased entities to handle
                     --  renamings of predefined primitives.

                     E := Prim;
                     while Present (Alias (E)) loop
                        E := Alias (E);
                     end loop;

                     if not Is_Predefined_Dispatching_Operation (E)
                       and then not Is_Abstract_Subprogram (E)
                       and then not Present (Abstract_Interface_Alias (E))
                     then
                        pragma Assert
                          (UI_To_Int (DT_Position (Prim)) <= Nb_Prim);

                        Prim_Table (UI_To_Int (DT_Position (Prim))) := E;
                     end if;
                  end if;

                  Next_Elmt (Prim_Elmt);
               end loop;

               for J in Prim_Table'Range loop
                  if Present (Prim_Table (J)) then
                     New_Node :=
                       Make_Attribute_Reference (Loc,
                         Prefix => New_Reference_To (Prim_Table (J), Loc),
                         Attribute_Name => Name_Address);
                  else
                     New_Node := New_Reference_To (RTE (RE_Null_Address), Loc);
                  end if;

                  Append_To (Prim_Ops_Aggr_List, New_Node);
               end loop;
            end;
         end if;

         Append_To (DT_Aggr_List,
           Make_Aggregate (Loc,
             Expressions => Prim_Ops_Aggr_List));

         --  In case of locally defined tagged types we have already declared
         --  and uninitialized object for the dispatch table, which is now
         --  initialized by means of an assignment.

         if not Build_Static_DT then
            Append_To (Result,
              Make_Assignment_Statement (Loc,
                Name => New_Reference_To (DT, Loc),
                Expression => Make_Aggregate (Loc,
                  Expressions => DT_Aggr_List)));

         --  In case of library level tagged types we declare now the constant
         --  object containing the dispatch table.

         else
            Append_To (Result,
              Make_Object_Declaration (Loc,
                Defining_Identifier => DT,
                Aliased_Present     => True,
                Constant_Present    => True,
                Object_Definition   =>
                  Make_Subtype_Indication (Loc,
                    Subtype_Mark => New_Reference_To
                                      (RTE (RE_Dispatch_Table_Wrapper), Loc),
                    Constraint   => Make_Index_Or_Discriminant_Constraint (Loc,
                                      Constraints => DT_Constr_List)),
                Expression => Make_Aggregate (Loc,
                  Expressions => DT_Aggr_List)));

            Append_To (Result,
              Make_Attribute_Definition_Clause (Loc,
                Name       => New_Reference_To (DT, Loc),
                Chars      => Name_Alignment,
                Expression =>
                  Make_Attribute_Reference (Loc,
                    Prefix =>
                      New_Reference_To (RTE (RE_Integer_Address), Loc),
                    Attribute_Name => Name_Alignment)));

            Append_To (Result,
              Make_Object_Declaration (Loc,
                Defining_Identifier => DT_Ptr,
                Object_Definition   => New_Reference_To (RTE (RE_Tag), Loc),
                Constant_Present    => True,
                Expression =>
                  Unchecked_Convert_To (Generalized_Tag,
                    Make_Attribute_Reference (Loc,
                      Prefix =>
                        Make_Selected_Component (Loc,
                          Prefix => New_Reference_To (DT, Loc),
                        Selector_Name =>
                          New_Occurrence_Of
                            (RTE_Record_Component (RE_Prims_Ptr), Loc)),
                      Attribute_Name => Name_Address))));
         end if;
      end if;

      --  Initialize the table of ancestor tags

      if not Build_Static_DT
        and then not Is_Interface (Typ)
        and then not Is_CPP_Class (Typ)
      then
         Append_To (Result,
           Make_Assignment_Statement (Loc,
             Name =>
               Make_Indexed_Component (Loc,
                 Prefix =>
                   Make_Selected_Component (Loc,
                     Prefix =>
                       New_Reference_To (TSD, Loc),
                     Selector_Name =>
                       New_Reference_To
                         (RTE_Record_Component (RE_Tags_Table), Loc)),
                 Expressions =>
                    New_List (Make_Integer_Literal (Loc, 0))),

             Expression =>
               New_Reference_To
                 (Node (First_Elmt (Access_Disp_Table (Typ))), Loc)));
      end if;

      if Build_Static_DT then
         null;

      --  If the ancestor is a CPP_Class type we inherit the dispatch tables
      --  in the init proc, and we don't need to fill them in here.

      elsif Is_CPP_Class (Etype (Typ)) then
         null;

         --  Otherwise we fill in the dispatch tables here

      else
         if Typ = Etype (Typ)
           or else Is_CPP_Class (Etype (Typ))
           or else Is_Interface (Typ)
         then
            Null_Parent_Tag := True;

            Old_Tag1 :=
              Unchecked_Convert_To (Generalized_Tag,
                Make_Integer_Literal (Loc, 0));
            Old_Tag2 :=
              Unchecked_Convert_To (Generalized_Tag,
                Make_Integer_Literal (Loc, 0));

         else
            Old_Tag1 :=
              New_Reference_To
                (Node (First_Elmt (Access_Disp_Table (Etype (Typ)))), Loc);
            Old_Tag2 :=
              New_Reference_To
                (Node (First_Elmt (Access_Disp_Table (Etype (Typ)))), Loc);
         end if;

         if Typ /= Etype (Typ)
           and then not Is_Interface (Typ)
           and then not Restriction_Active (No_Dispatching_Calls)
         then
            --  Inherit the dispatch table

            if not Is_Interface (Etype (Typ)) then
               if not Null_Parent_Tag then
                  declare
                     Nb_Prims : constant Int :=
                                  UI_To_Int (DT_Entry_Count
                                    (First_Tag_Component (Etype (Typ))));
                  begin
                     Append_To (Elab_Code,
                       Build_Inherit_Predefined_Prims (Loc,
                         Old_Tag_Node => Old_Tag1,
                         New_Tag_Node =>
                           New_Reference_To (DT_Ptr, Loc)));

                     if Nb_Prims /= 0 then
                        Append_To (Elab_Code,
                          Build_Inherit_Prims (Loc,
                            Typ          => Typ,
                            Old_Tag_Node => Old_Tag2,
                            New_Tag_Node => New_Reference_To (DT_Ptr, Loc),
                            Num_Prims    => Nb_Prims));
                     end if;
                  end;
               end if;
            end if;

            --  Inherit the secondary dispatch tables of the ancestor

            if not Is_CPP_Class (Etype (Typ)) then
               declare
                  Sec_DT_Ancestor : Elmt_Id :=
                                      Next_Elmt
                                        (First_Elmt
                                           (Access_Disp_Table (Etype (Typ))));
                  Sec_DT_Typ      : Elmt_Id :=
                                      Next_Elmt
                                        (First_Elmt
                                           (Access_Disp_Table (Typ)));

                  procedure Copy_Secondary_DTs (Typ : Entity_Id);
                  --  Local procedure required to climb through the ancestors
                  --  and copy the contents of all their secondary dispatch
                  --  tables.

                  ------------------------
                  -- Copy_Secondary_DTs --
                  ------------------------

                  procedure Copy_Secondary_DTs (Typ : Entity_Id) is
                     E     : Entity_Id;
                     Iface : Elmt_Id;

                  begin
                     --  Climb to the ancestor (if any) handling private types

                     if Present (Full_View (Etype (Typ))) then
                        if Full_View (Etype (Typ)) /= Typ then
                           Copy_Secondary_DTs (Full_View (Etype (Typ)));
                        end if;

                     elsif Etype (Typ) /= Typ then
                        Copy_Secondary_DTs (Etype (Typ));
                     end if;

                     if Present (Abstract_Interfaces (Typ))
                       and then not Is_Empty_Elmt_List
                                      (Abstract_Interfaces (Typ))
                     then
                        Iface := First_Elmt (Abstract_Interfaces (Typ));
                        E     := First_Entity (Typ);
                        while Present (E)
                          and then Present (Node (Sec_DT_Ancestor))
                          and then Ekind (Node (Sec_DT_Ancestor)) = E_Constant
                        loop
                           if Is_Tag (E) and then Chars (E) /= Name_uTag then
                              if not Is_Interface (Etype (Typ)) then

                                 --  Inherit the dispatch table

                                 declare
                                    Num_Prims : constant Int :=
                                                UI_To_Int (DT_Entry_Count (E));
                                 begin
                                    Append_To (Elab_Code,
                                      Build_Inherit_Predefined_Prims (Loc,
                                        Old_Tag_Node =>
                                          Unchecked_Convert_To (RTE (RE_Tag),
                                             New_Reference_To
                                               (Node (Sec_DT_Ancestor), Loc)),
                                        New_Tag_Node =>
                                          Unchecked_Convert_To (RTE (RE_Tag),
                                            New_Reference_To
                                              (Node (Sec_DT_Typ), Loc))));

                                    if Num_Prims /= 0 then
                                       Append_To (Elab_Code,
                                         Build_Inherit_Prims (Loc,
                                           Typ          => Node (Iface),
                                           Old_Tag_Node =>
                                             Unchecked_Convert_To
                                               (RTE (RE_Tag),
                                                New_Reference_To
                                                  (Node (Sec_DT_Ancestor),
                                                   Loc)),
                                           New_Tag_Node =>
                                             Unchecked_Convert_To
                                              (RTE (RE_Tag),
                                               New_Reference_To
                                                 (Node (Sec_DT_Typ), Loc)),
                                           Num_Prims    => Num_Prims));
                                    end if;
                                 end;
                              end if;

                              Next_Elmt (Sec_DT_Ancestor);
                              Next_Elmt (Sec_DT_Typ);
                              Next_Elmt (Iface);
                           end if;

                           Next_Entity (E);
                        end loop;
                     end if;
                  end Copy_Secondary_DTs;

               begin
                  if Present (Node (Sec_DT_Ancestor))
                    and then Ekind (Node (Sec_DT_Ancestor)) = E_Constant
                  then
                     --  Handle private types

                     if Present (Full_View (Typ)) then
                        Copy_Secondary_DTs (Full_View (Typ));
                     else
                        Copy_Secondary_DTs (Typ);
                     end if;
                  end if;
               end;
            end if;
         end if;
      end if;

      --  Generate code to register the Tag in the External_Tag hash table for
      --  the pure Ada type only.

      --        Register_Tag (Dt_Ptr);

      --  Skip this action in the following cases:
      --    1) if Register_Tag is not available.
      --    2) in No_Run_Time mode.
      --    3) if Typ is an abstract interface type (the secondary tags will
      --       be registered later in types implementing this interface type).
      --    4) if Typ is not defined at the library level (this is required
      --       to avoid adding concurrency control to the hash table used
      --       by the run-time to register the tags).

      --  Generate:
      --     if No_Reg then
      --        [ Elab_Code ]
      --        [ Register_Tag (Dt_Ptr); ]
      --        No_Reg := False;
      --     end if;

      if not Is_Interface (Typ) then
         if not No_Run_Time_Mode
           and then Is_Library_Level_Entity (Typ)
           and then RTE_Available (RE_Register_Tag)
         then
            Append_To (Elab_Code,
              Make_Procedure_Call_Statement (Loc,
                Name => New_Reference_To (RTE (RE_Register_Tag), Loc),
                Parameter_Associations =>
                  New_List (New_Reference_To (DT_Ptr, Loc))));
         end if;

         Append_To (Elab_Code,
           Make_Assignment_Statement (Loc,
             Name       => New_Reference_To (No_Reg, Loc),
             Expression => New_Reference_To (Standard_False, Loc)));

         Append_To (Result,
           Make_Implicit_If_Statement (Typ,
             Condition       => New_Reference_To (No_Reg, Loc),
             Then_Statements => Elab_Code));
      end if;

      --  Populate the two auxiliary tables used for dispatching
      --  asynchronous, conditional and timed selects for synchronized
      --  types that implement a limited interface.

      if Ada_Version >= Ada_05
        and then Is_Concurrent_Record_Type (Typ)
        and then Has_Abstract_Interfaces (Typ)
      then
         Append_List_To (Result,
           Make_Select_Specific_Data_Table (Typ));
      end if;

      Analyze_List (Result, Suppress => All_Checks);
      Set_Has_Dispatch_Table (Typ);

      return Result;
   end Make_DT;

   -------------------------------------
   -- Make_Select_Specific_Data_Table --
   -------------------------------------

   function Make_Select_Specific_Data_Table
     (Typ : Entity_Id) return List_Id
   is
      Assignments : constant List_Id    := New_List;
      Loc         : constant Source_Ptr := Sloc (Typ);

      Conc_Typ  : Entity_Id;
      Decls     : List_Id;
      DT_Ptr    : Entity_Id;
      Prim      : Entity_Id;
      Prim_Als  : Entity_Id;
      Prim_Elmt : Elmt_Id;
      Prim_Pos  : Uint;
      Nb_Prim   : Nat := 0;

      type Examined_Array is array (Int range <>) of Boolean;

      function Find_Entry_Index (E : Entity_Id) return Uint;
      --  Given an entry, find its index in the visible declarations of the
      --  corresponding concurrent type of Typ.

      ----------------------
      -- Find_Entry_Index --
      ----------------------

      function Find_Entry_Index (E : Entity_Id) return Uint is
         Index     : Uint := Uint_1;
         Subp_Decl : Entity_Id;

      begin
         if Present (Decls)
           and then not Is_Empty_List (Decls)
         then
            Subp_Decl := First (Decls);
            while Present (Subp_Decl) loop
               if Nkind (Subp_Decl) = N_Entry_Declaration then
                  if Defining_Identifier (Subp_Decl) = E then
                     return Index;
                  end if;

                  Index := Index + 1;
               end if;

               Next (Subp_Decl);
            end loop;
         end if;

         return Uint_0;
      end Find_Entry_Index;

   --  Start of processing for Make_Select_Specific_Data_Table

   begin
      pragma Assert (not Restriction_Active (No_Dispatching_Calls));

      DT_Ptr := Node (First_Elmt (Access_Disp_Table (Typ)));

      if Present (Corresponding_Concurrent_Type (Typ)) then
         Conc_Typ := Corresponding_Concurrent_Type (Typ);

         if Present (Full_View (Conc_Typ)) then
            Conc_Typ := Full_View (Conc_Typ);
         end if;

         if Ekind (Conc_Typ) = E_Protected_Type then
            Decls := Visible_Declarations (Protected_Definition (
                       Parent (Conc_Typ)));
         else
            pragma Assert (Ekind (Conc_Typ) = E_Task_Type);
            Decls := Visible_Declarations (Task_Definition (
                       Parent (Conc_Typ)));
         end if;
      end if;

      --  Count the non-predefined primitive operations

      Prim_Elmt := First_Elmt (Primitive_Operations (Typ));
      while Present (Prim_Elmt) loop
         Prim := Node (Prim_Elmt);

         if not (Is_Predefined_Dispatching_Operation (Prim)
                   or else Is_Predefined_Dispatching_Alias (Prim))
         then
            Nb_Prim := Nb_Prim + 1;
         end if;

         Next_Elmt (Prim_Elmt);
      end loop;

      declare
         Examined : Examined_Array (1 .. Nb_Prim) := (others => False);

      begin
         Prim_Elmt := First_Elmt (Primitive_Operations (Typ));
         while Present (Prim_Elmt) loop
            Prim := Node (Prim_Elmt);

            --  Look for primitive overriding an abstract interface subprogram

            if Present (Abstract_Interface_Alias (Prim))
              and then not Examined (UI_To_Int (DT_Position (Alias (Prim))))
            then
               Prim_Pos := DT_Position (Alias (Prim));
               pragma Assert (UI_To_Int (Prim_Pos) <= Nb_Prim);
               Examined (UI_To_Int (Prim_Pos)) := True;

               --  Set the primitive operation kind regardless of subprogram
               --  type. Generate:
               --    Ada.Tags.Set_Prim_Op_Kind (DT_Ptr, <position>, <kind>);

               Append_To (Assignments,
                 Make_Procedure_Call_Statement (Loc,
                   Name => New_Reference_To (RTE (RE_Set_Prim_Op_Kind), Loc),
                   Parameter_Associations => New_List (
                     New_Reference_To (DT_Ptr, Loc),
                     Make_Integer_Literal (Loc, Prim_Pos),
                     Prim_Op_Kind (Alias (Prim), Typ))));

               --  Retrieve the root of the alias chain

               Prim_Als := Prim;
               while Present (Alias (Prim_Als)) loop
                  Prim_Als := Alias (Prim_Als);
               end loop;

               --  In the case of an entry wrapper, set the entry index

               if Ekind (Prim) = E_Procedure
                 and then Is_Primitive_Wrapper (Prim_Als)
                 and then Ekind (Wrapped_Entity (Prim_Als)) = E_Entry
               then
                  --  Generate:
                  --    Ada.Tags.Set_Entry_Index
                  --      (DT_Ptr, <position>, <index>);

                  Append_To (Assignments,
                    Make_Procedure_Call_Statement (Loc,
                      Name =>
                        New_Reference_To (RTE (RE_Set_Entry_Index), Loc),
                      Parameter_Associations => New_List (
                        New_Reference_To (DT_Ptr, Loc),
                        Make_Integer_Literal (Loc, Prim_Pos),
                        Make_Integer_Literal (Loc,
                          Find_Entry_Index (Wrapped_Entity (Prim_Als))))));
               end if;
            end if;

            Next_Elmt (Prim_Elmt);
         end loop;
      end;

      return Assignments;
   end Make_Select_Specific_Data_Table;

   ---------------
   -- Make_Tags --
   ---------------

   function Make_Tags (Typ : Entity_Id) return List_Id is
      Loc             : constant Source_Ptr := Sloc (Typ);
      Build_Static_DT : constant Boolean :=
                          Static_Dispatch_Tables
                            and then Is_Library_Level_Tagged_Type (Typ);
      Tname           : constant Name_Id := Chars (Typ);
      Result          : constant List_Id := New_List;
      AI_Tag_Comp     : Elmt_Id;
      DT_Ptr          : Node_Id;
      Iface_DT_Ptr    : Node_Id;
      Suffix_Index    : Int;
      Typ_Name        : Name_Id;
      Typ_Comps       : Elist_Id;

   begin
      --  1) Generate the primary and secondary tag entities

      --  Collect the components associated with secondary dispatch tables

      if Has_Abstract_Interfaces (Typ) then
         Collect_Interface_Components (Typ, Typ_Comps);
      end if;

      --  1) Generate the primary tag entity

      DT_Ptr := Make_Defining_Identifier (Loc,
                  New_External_Name (Tname, 'P'));
      Set_Etype (DT_Ptr, RTE (RE_Tag));
      Set_Ekind (DT_Ptr, E_Variable);

      --  Import the forward declaration of the tag (Make_DT will take care of
      --  its exportation)

      if Build_Static_DT then
         Set_Is_Imported (DT_Ptr);
         Set_Is_True_Constant (DT_Ptr);
         Set_Scope (DT_Ptr, Current_Scope);
         Get_External_Name (DT_Ptr, True);
         Set_Interface_Name (DT_Ptr,
           Make_String_Literal (Loc,
             Strval => String_From_Name_Buffer));

         --  Set tag entity as internal to ensure proper Sprint output of its
         --  implicit importation.

         Set_Is_Internal (DT_Ptr);

         Append_To (Result,
           Make_Object_Declaration (Loc,
             Defining_Identifier => DT_Ptr,
             Constant_Present    => True,
             Object_Definition   => New_Reference_To (RTE (RE_Tag), Loc)));
      end if;

      pragma Assert (No (Access_Disp_Table (Typ)));
      Set_Access_Disp_Table (Typ, New_Elmt_List);
      Append_Elmt (DT_Ptr, Access_Disp_Table (Typ));

      --  2) Generate the secondary tag entities

      if Has_Abstract_Interfaces (Typ) then
         Suffix_Index := 0;

         --  For each interface type we build an unique external name
         --  associated with its corresponding secondary dispatch table.
         --  This external name will be used to declare an object that
         --  references this secondary dispatch table, value that will be
         --  used for the elaboration of Typ's objects and also for the
         --  elaboration of objects of derivations of Typ that do not
         --  override the primitive operation of this interface type.

         AI_Tag_Comp := First_Elmt (Typ_Comps);
         while Present (AI_Tag_Comp) loop
            Get_Secondary_DT_External_Name
              (Typ, Related_Interface (Node (AI_Tag_Comp)), Suffix_Index);

            Typ_Name     := Name_Find;
            Iface_DT_Ptr :=
              Make_Defining_Identifier (Loc,
                Chars => New_External_Name (Typ_Name, 'P'));
            Set_Etype (Iface_DT_Ptr, RTE (RE_Interface_Tag));
            Set_Ekind (Iface_DT_Ptr, E_Constant);
            Set_Is_Statically_Allocated (Iface_DT_Ptr);
            Set_Is_True_Constant (Iface_DT_Ptr);
            Set_Related_Interface
              (Iface_DT_Ptr, Related_Interface (Node (AI_Tag_Comp)));
            Append_Elmt (Iface_DT_Ptr, Access_Disp_Table (Typ));

            Next_Elmt (AI_Tag_Comp);
         end loop;
      end if;

      --  3) At the end of Access_Disp_Table we add the entity of an access
      --     type declaration. It is used by Build_Get_Prim_Op_Address to
      --     expand dispatching calls through the primary dispatch table.

      --     Generate:
      --       type Typ_DT is array (1 .. Nb_Prims) of Address;
      --       type Typ_DT_Acc is access Typ_DT;

      declare
         Name_DT_Prims     : constant Name_Id :=
                               New_External_Name (Tname, 'G');
         Name_DT_Prims_Acc : constant Name_Id :=
                               New_External_Name (Tname, 'H');
         DT_Prims          : constant Entity_Id :=
                               Make_Defining_Identifier (Loc, Name_DT_Prims);
         DT_Prims_Acc      : constant Entity_Id :=
                               Make_Defining_Identifier (Loc,
                                 Name_DT_Prims_Acc);
      begin
         Append_To (Result,
           Make_Full_Type_Declaration (Loc,
             Defining_Identifier => DT_Prims,
             Type_Definition =>
               Make_Constrained_Array_Definition (Loc,
                 Discrete_Subtype_Definitions => New_List (
                   Make_Range (Loc,
                     Low_Bound  => Make_Integer_Literal (Loc, 1),
                     High_Bound => Make_Integer_Literal (Loc,
                                    DT_Entry_Count
                                      (First_Tag_Component (Typ))))),
                 Component_Definition =>
                   Make_Component_Definition (Loc,
                     Subtype_Indication =>
                       New_Reference_To (RTE (RE_Address), Loc)))));

         Append_To (Result,
           Make_Full_Type_Declaration (Loc,
             Defining_Identifier => DT_Prims_Acc,
             Type_Definition =>
                Make_Access_To_Object_Definition (Loc,
                  Subtype_Indication =>
                    New_Occurrence_Of (DT_Prims, Loc))));

         Append_Elmt (DT_Prims_Acc, Access_Disp_Table (Typ));

         --  Analyze the resulting list and suppress the generation of the
         --  Init_Proc associated with the above array declaration because
         --  we never use such type in object declarations; this type is only
         --  used to simplify the expansion associated with dispatching calls.

         Analyze_List (Result);
         Set_Suppress_Init_Proc (Base_Type (DT_Prims));
      end;

      return Result;
   end Make_Tags;
>>>>>>> 60a98cce

   -----------------------------------
   -- Original_View_In_Visible_Part --
   -----------------------------------

   function Original_View_In_Visible_Part (Typ : Entity_Id) return Boolean is
      Scop : constant Entity_Id := Scope (Typ);

   begin
      --  The scope must be a package

      if Ekind (Scop) /= E_Package
        and then Ekind (Scop) /= E_Generic_Package
      then
         return False;
      end if;

      --  A type with a private declaration has a private view declared in
      --  the visible part.

      if Has_Private_Declaration (Typ) then
         return True;
      end if;

      return List_Containing (Parent (Typ)) =
        Visible_Declarations (Specification (Unit_Declaration_Node (Scop)));
   end Original_View_In_Visible_Part;

   ------------------
   -- Prim_Op_Kind --
   ------------------

   function Prim_Op_Kind
     (Prim : Entity_Id;
      Typ  : Entity_Id) return Node_Id
   is
      Full_Typ : Entity_Id := Typ;
      Loc      : constant Source_Ptr := Sloc (Prim);
      Prim_Op  : Entity_Id;

   begin
      --  Retrieve the original primitive operation

      Prim_Op := Prim;
      while Present (Alias (Prim_Op)) loop
         Prim_Op := Alias (Prim_Op);
      end loop;

      if Ekind (Typ) = E_Record_Type
        and then Present (Corresponding_Concurrent_Type (Typ))
      then
         Full_Typ := Corresponding_Concurrent_Type (Typ);
      end if;

      if Ekind (Prim_Op) = E_Function then

         --  Protected function

         if Ekind (Full_Typ) = E_Protected_Type then
            return New_Reference_To (RTE (RE_POK_Protected_Function), Loc);

         --  Task function

         elsif Ekind (Full_Typ) = E_Task_Type then
            return New_Reference_To (RTE (RE_POK_Task_Function), Loc);

         --  Regular function

         else
            return New_Reference_To (RTE (RE_POK_Function), Loc);
         end if;

      else
         pragma Assert (Ekind (Prim_Op) = E_Procedure);

         if Ekind (Full_Typ) = E_Protected_Type then

            --  Protected entry

            if Is_Primitive_Wrapper (Prim_Op)
              and then Ekind (Wrapped_Entity (Prim_Op)) = E_Entry
            then
               return New_Reference_To (RTE (RE_POK_Protected_Entry), Loc);

            --  Protected procedure

            else
               return New_Reference_To (RTE (RE_POK_Protected_Procedure), Loc);
            end if;

         elsif Ekind (Full_Typ) = E_Task_Type then

            --  Task entry

            if Is_Primitive_Wrapper (Prim_Op)
              and then Ekind (Wrapped_Entity (Prim_Op)) = E_Entry
            then
               return New_Reference_To (RTE (RE_POK_Task_Entry), Loc);

            --  Task "procedure". These are the internally Expander-generated
            --  procedures (task body for instance).

            else
               return New_Reference_To (RTE (RE_POK_Task_Procedure), Loc);
            end if;

         --  Regular procedure

         else
            return New_Reference_To (RTE (RE_POK_Procedure), Loc);
         end if;
      end if;
   end Prim_Op_Kind;

   ------------------------
   -- Register_Primitive --
   ------------------------

   procedure Register_Primitive
     (Loc     : Source_Ptr;
      Prim    : Entity_Id;
      Ins_Nod : Node_Id)
   is
      DT_Ptr       : Entity_Id;
      Iface_Prim   : Entity_Id;
      Iface_Typ    : Entity_Id;
      Iface_DT_Ptr : Entity_Id;
      Pos          : Uint;
      Tag          : Entity_Id;
      Thunk_Id     : Entity_Id;
      Thunk_Code   : Node_Id;
      Typ          : Entity_Id;

   begin
      pragma Assert (not Restriction_Active (No_Dispatching_Calls));

      if not RTE_Available (RE_Tag) then
         return;
      end if;

      if not Present (Abstract_Interface_Alias (Prim)) then
         Typ          := Scope (DTC_Entity (Prim));
         DT_Ptr       := Node (First_Elmt (Access_Disp_Table (Typ)));
         Pos          := DT_Position (Prim);
         Tag          := First_Tag_Component (Typ);

         if Is_Predefined_Dispatching_Operation (Prim)
           or else Is_Predefined_Dispatching_Alias (Prim)
         then
            Insert_After (Ins_Nod,
              Build_Set_Predefined_Prim_Op_Address (Loc,
                Tag_Node     => New_Reference_To (DT_Ptr, Loc),
                Position     => Pos,
                Address_Node => Make_Attribute_Reference (Loc,
                                   Prefix => New_Reference_To (Prim, Loc),
                                   Attribute_Name => Name_Address)));

         else
            pragma Assert (Pos /= Uint_0 and then Pos <= DT_Entry_Count (Tag));

            Insert_After (Ins_Nod,
              Build_Set_Prim_Op_Address (Loc,
                Typ          => Typ,
                Tag_Node     => New_Reference_To (DT_Ptr, Loc),
                Position     => Pos,
                Address_Node => Make_Attribute_Reference (Loc,
                                  Prefix => New_Reference_To (Prim, Loc),
                                  Attribute_Name => Name_Address)));
         end if;

      --  Ada 2005 (AI-251): Primitive associated with an interface type
      --  Generate the code of the thunk only if the interface type is not an
      --  immediate ancestor of Typ; otherwise the dispatch table associated
      --  with the interface is the primary dispatch table and we have nothing
      --  else to do here.

      else
         Typ       := Find_Dispatching_Type (Alias (Prim));
         Iface_Typ := Find_Dispatching_Type (Abstract_Interface_Alias (Prim));

         pragma Assert (Is_Interface (Iface_Typ));

         Expand_Interface_Thunk (Prim, Thunk_Id, Thunk_Code);

         if not Is_Parent (Iface_Typ, Typ)
           and then Present (Thunk_Code)
         then
            --  Comment needed on why checks are suppressed. This is not just
            --  efficiency, but fundamental functionality (see 1.295 RH, which
            --  still does not answer this question) ???

            Insert_Action (Ins_Nod, Thunk_Code, Suppress => All_Checks);

            --  Generate the code necessary to fill the appropriate entry of
            --  the secondary dispatch table of Prim's controlling type with
            --  Thunk_Id's address.

            Iface_DT_Ptr := Find_Interface_ADT (Typ, Iface_Typ);
            Iface_Prim   := Abstract_Interface_Alias (Prim);
            Pos          := DT_Position (Iface_Prim);
            Tag          := First_Tag_Component (Iface_Typ);

            if Is_Predefined_Dispatching_Operation (Prim)
              or else Is_Predefined_Dispatching_Alias (Prim)
            then
               Insert_Action (Ins_Nod,
                 Build_Set_Predefined_Prim_Op_Address (Loc,
                   Tag_Node => New_Reference_To (Iface_DT_Ptr, Loc),
                   Position => Pos,
                   Address_Node =>
                     Make_Attribute_Reference (Loc,
                       Prefix          => New_Reference_To (Thunk_Id, Loc),
                       Attribute_Name  => Name_Address)));
            else
               pragma Assert (Pos /= Uint_0
                 and then Pos <= DT_Entry_Count (Tag));

               Insert_Action (Ins_Nod,
                 Build_Set_Prim_Op_Address (Loc,
                   Typ          => Iface_Typ,
                   Tag_Node     => New_Reference_To (Iface_DT_Ptr, Loc),
                   Position     => Pos,
                   Address_Node => Make_Attribute_Reference (Loc,
                                     Prefix =>
                                        New_Reference_To (Thunk_Id, Loc),
                                     Attribute_Name => Name_Address)));
            end if;
         end if;
      end if;
   end Register_Primitive;

   -------------------------
   -- Set_All_DT_Position --
   -------------------------

   procedure Set_All_DT_Position (Typ : Entity_Id) is

      procedure Validate_Position (Prim : Entity_Id);
      --  Check that the position assignated to Prim is completely safe
      --  (it has not been assigned to a previously defined primitive
      --   operation of Typ)

      -----------------------
      -- Validate_Position --
      -----------------------

      procedure Validate_Position (Prim : Entity_Id) is
         Op_Elmt : Elmt_Id;
         Op      : Entity_Id;

      begin
         --  Aliased primitives are safe

         if Present (Alias (Prim)) then
            return;
         end if;

         Op_Elmt := First_Elmt (Primitive_Operations (Typ));
         while Present (Op_Elmt) loop
            Op := Node (Op_Elmt);

            --  No need to check against itself

            if Op = Prim then
               null;

            --  Primitive operations covering abstract interfaces are
            --  allocated later

            elsif Present (Abstract_Interface_Alias (Op)) then
               null;

            --  Predefined dispatching operations are completely safe. They
            --  are allocated at fixed positions in a separate table.

            elsif Is_Predefined_Dispatching_Operation (Op)
               or else Is_Predefined_Dispatching_Alias (Op)
            then
               null;

            --  Aliased subprograms are safe

            elsif Present (Alias (Op)) then
               null;

            elsif DT_Position (Op) = DT_Position (Prim)
               and then not Is_Predefined_Dispatching_Operation (Op)
               and then not Is_Predefined_Dispatching_Operation (Prim)
               and then not Is_Predefined_Dispatching_Alias (Op)
               and then not Is_Predefined_Dispatching_Alias (Prim)
            then

               --  Handle aliased subprograms

               declare
                  Op_1 : Entity_Id;
                  Op_2 : Entity_Id;

               begin
                  Op_1 := Op;
                  loop
                     if Present (Overridden_Operation (Op_1)) then
                        Op_1 := Overridden_Operation (Op_1);
                     elsif Present (Alias (Op_1)) then
                        Op_1 := Alias (Op_1);
                     else
                        exit;
                     end if;
                  end loop;

                  Op_2 := Prim;
                  loop
                     if Present (Overridden_Operation (Op_2)) then
                        Op_2 := Overridden_Operation (Op_2);
                     elsif Present (Alias (Op_2)) then
                        Op_2 := Alias (Op_2);
                     else
                        exit;
                     end if;
                  end loop;

                  if Op_1 /= Op_2 then
                     raise Program_Error;
                  end if;
               end;
            end if;

            Next_Elmt (Op_Elmt);
         end loop;
      end Validate_Position;

      --  Local variables

      Parent_Typ : constant Entity_Id := Etype (Typ);
      First_Prim : constant Elmt_Id := First_Elmt (Primitive_Operations (Typ));
      The_Tag    : constant Entity_Id := First_Tag_Component (Typ);

      Adjusted   : Boolean := False;
      Finalized  : Boolean := False;

      Count_Prim : Nat;
      DT_Length  : Nat;
      Nb_Prim    : Nat;
      Prim       : Entity_Id;
      Prim_Elmt  : Elmt_Id;

   --  Start of processing for Set_All_DT_Position

   begin
      --  Set the DT_Position for each primitive operation. Perform some
      --  sanity checks to avoid to build completely inconsistant dispatch
      --  tables.

      --  First stage: Set the DTC entity of all the primitive operations
      --  This is required to properly read the DT_Position attribute in
      --  the latter stages.

      Prim_Elmt  := First_Prim;
      Count_Prim := 0;
      while Present (Prim_Elmt) loop
         Prim := Node (Prim_Elmt);

         --  Predefined primitives have a separate dispatch table

         if not (Is_Predefined_Dispatching_Operation (Prim)
                   or else Is_Predefined_Dispatching_Alias (Prim))
         then
            Count_Prim := Count_Prim + 1;
         end if;

<<<<<<< HEAD
         --  Ada 2005 (AI-251)

         if Present (Abstract_Interface_Alias (Prim))
           and then Is_Interface
                      (Find_Dispatching_Type
                        (Abstract_Interface_Alias (Prim)))
         then
            Set_DTC_Entity (Prim,
               Find_Interface_Tag
                 (T => Typ,
                  Iface => Find_Dispatching_Type
                            (Abstract_Interface_Alias (Prim))));
         else
            Set_DTC_Entity (Prim, The_Tag);
         end if;

         --  Clear any previous value of the DT_Position attribute. In this
         --  way we ensure that the final position of all the primitives is
         --  stablished by the following stages of this algorithm.

         Set_DT_Position (Prim, No_Uint);

         Next_Elmt (Prim_Elmt);
      end loop;

      declare
         Fixed_Prim : array (Int range 0 .. Count_Prim) of Boolean
                        := (others => False);
         E : Entity_Id;

         procedure Set_Fixed_Prim (Pos : Nat);
         --  Sets to true an element of the Fixed_Prim table to indicate
         --  that this entry of the dispatch table of Typ is occupied.

         --------------------
         -- Set_Fixed_Prim --
         --------------------

         procedure Set_Fixed_Prim (Pos : Nat) is
         begin
            pragma Assert (Pos >= 0 and then Pos <= Count_Prim);
            Fixed_Prim (Pos) := True;
         exception
            when Constraint_Error =>
               raise Program_Error;
         end Set_Fixed_Prim;

      begin
         --  Second stage: Register fixed entries

         Nb_Prim   := 0;
         Prim_Elmt := First_Prim;
         while Present (Prim_Elmt) loop
            Prim := Node (Prim_Elmt);

            --  Predefined primitives have a separate table and all its
            --  entries are at predefined fixed positions.

            if Is_Predefined_Dispatching_Operation (Prim) then
               Set_DT_Position (Prim, Default_Prim_Op_Position (Prim));

            elsif Is_Predefined_Dispatching_Alias (Prim) then
               E := Alias (Prim);
               while Present (Alias (E)) loop
                  E := Alias (E);
               end loop;

               Set_DT_Position (Prim, Default_Prim_Op_Position (E));

            --  Overriding primitives of ancestor abstract interfaces

            elsif Present (Abstract_Interface_Alias (Prim))
              and then Is_Parent
                         (Find_Dispatching_Type
                           (Abstract_Interface_Alias (Prim)),
                          Typ)
            then
               pragma Assert (DT_Position (Prim) = No_Uint
                 and then Present (DTC_Entity
                                    (Abstract_Interface_Alias (Prim))));

               E := Abstract_Interface_Alias (Prim);
               Set_DT_Position (Prim, DT_Position (E));

               pragma Assert
                 (DT_Position (Alias (Prim)) = No_Uint
                    or else DT_Position (Alias (Prim)) = DT_Position (E));
               Set_DT_Position (Alias (Prim), DT_Position (E));
               Set_Fixed_Prim (UI_To_Int (DT_Position (Prim)));

            --  Overriding primitives must use the same entry as the
            --  overriden primitive

            elsif not Present (Abstract_Interface_Alias (Prim))
              and then Present (Alias (Prim))
              and then Find_Dispatching_Type (Alias (Prim)) /= Typ
              and then Is_Parent
                         (Find_Dispatching_Type (Alias (Prim)), Typ)
              and then Present (DTC_Entity (Alias (Prim)))
            then
               E := Alias (Prim);
               Set_DT_Position (Prim, DT_Position (E));

               if not Is_Predefined_Dispatching_Alias (E) then
                  Set_Fixed_Prim (UI_To_Int (DT_Position (E)));
               end if;
            end if;

            Next_Elmt (Prim_Elmt);
         end loop;

         --  Third stage: Fix the position of all the new primitives
         --  Entries associated with primitives covering interfaces
         --  are handled in a latter round.

         Prim_Elmt := First_Prim;
         while Present (Prim_Elmt) loop
            Prim := Node (Prim_Elmt);

            --  Skip primitives previously set entries

            if DT_Position (Prim) /= No_Uint then
               null;

            --  Primitives covering interface primitives are handled later

            elsif Present (Abstract_Interface_Alias (Prim)) then
               null;

            else
               --  Take the next available position in the DT

               loop
                  Nb_Prim := Nb_Prim + 1;
                  pragma Assert (Nb_Prim <= Count_Prim);
                  exit when not Fixed_Prim (Nb_Prim);
               end loop;

               Set_DT_Position (Prim, UI_From_Int (Nb_Prim));
               Set_Fixed_Prim (Nb_Prim);
            end if;

            Next_Elmt (Prim_Elmt);
         end loop;
      end;

      --  Fourth stage: Complete the decoration of primitives covering
      --  interfaces (that is, propagate the DT_Position attribute
      --  from the aliased primitive)

      Prim_Elmt := First_Prim;
      while Present (Prim_Elmt) loop
         Prim := Node (Prim_Elmt);

         if DT_Position (Prim) = No_Uint
           and then Present (Abstract_Interface_Alias (Prim))
         then
            pragma Assert (Present (Alias (Prim))
              and then Find_Dispatching_Type (Alias (Prim)) = Typ);

            --  Check if this entry will be placed in the primary DT

=======
         Set_DTC_Entity_Value (Typ, Prim);

         --  Clear any previous value of the DT_Position attribute. In this
         --  way we ensure that the final position of all the primitives is
         --  stablished by the following stages of this algorithm.

         Set_DT_Position (Prim, No_Uint);

         Next_Elmt (Prim_Elmt);
      end loop;

      declare
         Fixed_Prim : array (Int range 0 .. Count_Prim) of Boolean
                        := (others => False);
         E : Entity_Id;

         procedure Handle_Inherited_Private_Subprograms (Typ : Entity_Id);
         --  Called if Typ is declared in a nested package or a public child
         --  package to handle inherited primitives that were inherited by Typ
         --  in  the visible part, but whose declaration was deferred because
         --  the parent operation was private and not visible at that point.

         procedure Set_Fixed_Prim (Pos : Nat);
         --  Sets to true an element of the Fixed_Prim table to indicate
         --  that this entry of the dispatch table of Typ is occupied.

         ------------------------------------------
         -- Handle_Inherited_Private_Subprograms --
         ------------------------------------------

         procedure Handle_Inherited_Private_Subprograms (Typ : Entity_Id) is
            Op_List     : Elist_Id;
            Op_Elmt     : Elmt_Id;
            Op_Elmt_2   : Elmt_Id;
            Prim_Op     : Entity_Id;
            Parent_Subp : Entity_Id;

         begin
            Op_List := Primitive_Operations (Typ);

            Op_Elmt := First_Elmt (Op_List);
            while Present (Op_Elmt) loop
               Prim_Op := Node (Op_Elmt);

               --  Search primitives that are implicit operations with an
               --  internal name whose parent operation has a normal name.

               if Present (Alias (Prim_Op))
                 and then Find_Dispatching_Type (Alias (Prim_Op)) /= Typ
                 and then not Comes_From_Source (Prim_Op)
                 and then Is_Internal_Name (Chars (Prim_Op))
                 and then not Is_Internal_Name (Chars (Alias (Prim_Op)))
               then
                  Parent_Subp := Alias (Prim_Op);

                  --  Check if the type has an explicit overriding for this
                  --  primitive.

                  Op_Elmt_2 := Next_Elmt (Op_Elmt);
                  while Present (Op_Elmt_2) loop
                     if Chars (Node (Op_Elmt_2)) = Chars (Parent_Subp)
                       and then Type_Conformant (Prim_Op, Node (Op_Elmt_2))
                     then
                        Set_DT_Position (Prim_Op, DT_Position (Parent_Subp));
                        Set_DT_Position (Node (Op_Elmt_2),
                          DT_Position (Parent_Subp));
                        Set_Fixed_Prim (UI_To_Int (DT_Position (Prim_Op)));

                        goto Next_Primitive;
                     end if;

                     Next_Elmt (Op_Elmt_2);
                  end loop;
               end if;

               <<Next_Primitive>>
               Next_Elmt (Op_Elmt);
            end loop;
         end Handle_Inherited_Private_Subprograms;

         --------------------
         -- Set_Fixed_Prim --
         --------------------

         procedure Set_Fixed_Prim (Pos : Nat) is
         begin
            pragma Assert (Pos >= 0 and then Pos <= Count_Prim);
            Fixed_Prim (Pos) := True;
         exception
            when Constraint_Error =>
               raise Program_Error;
         end Set_Fixed_Prim;

      begin
         --  In case of nested packages and public child package it may be
         --  necessary a special management on inherited subprograms so that
         --  the dispatch table is properly filled.

         if Ekind (Scope (Scope (Typ))) = E_Package
           and then Scope (Scope (Typ)) /= Standard_Standard
           and then ((Is_Derived_Type (Typ) and then not Is_Private_Type (Typ))
                       or else
                        (Nkind (Parent (Typ)) = N_Private_Extension_Declaration
                          and then Is_Generic_Type (Typ)))
           and then In_Open_Scopes (Scope (Etype (Typ)))
           and then Typ = Base_Type (Typ)
         then
            Handle_Inherited_Private_Subprograms (Typ);
         end if;

         --  Second stage: Register fixed entries

         Nb_Prim   := 0;
         Prim_Elmt := First_Prim;
         while Present (Prim_Elmt) loop
            Prim := Node (Prim_Elmt);

            --  Predefined primitives have a separate table and all its
            --  entries are at predefined fixed positions.

            if Is_Predefined_Dispatching_Operation (Prim) then
               Set_DT_Position (Prim, Default_Prim_Op_Position (Prim));

            elsif Is_Predefined_Dispatching_Alias (Prim) then
               E := Alias (Prim);
               while Present (Alias (E)) loop
                  E := Alias (E);
               end loop;

               Set_DT_Position (Prim, Default_Prim_Op_Position (E));

            --  Overriding primitives of ancestor abstract interfaces

            elsif Present (Abstract_Interface_Alias (Prim))
              and then Is_Parent
                         (Find_Dispatching_Type
                           (Abstract_Interface_Alias (Prim)),
                          Typ)
            then
               pragma Assert (DT_Position (Prim) = No_Uint
                 and then Present (DTC_Entity
                                    (Abstract_Interface_Alias (Prim))));

               E := Abstract_Interface_Alias (Prim);
               Set_DT_Position (Prim, DT_Position (E));

               pragma Assert
                 (DT_Position (Alias (Prim)) = No_Uint
                    or else DT_Position (Alias (Prim)) = DT_Position (E));
               Set_DT_Position (Alias (Prim), DT_Position (E));
               Set_Fixed_Prim (UI_To_Int (DT_Position (Prim)));

            --  Overriding primitives must use the same entry as the
            --  overriden primitive.

            elsif not Present (Abstract_Interface_Alias (Prim))
              and then Present (Alias (Prim))
              and then Chars (Prim) = Chars (Alias (Prim))
              and then Find_Dispatching_Type (Alias (Prim)) /= Typ
              and then Is_Parent
                         (Find_Dispatching_Type (Alias (Prim)), Typ)
              and then Present (DTC_Entity (Alias (Prim)))
            then
               E := Alias (Prim);
               Set_DT_Position (Prim, DT_Position (E));

               if not Is_Predefined_Dispatching_Alias (E) then
                  Set_Fixed_Prim (UI_To_Int (DT_Position (E)));
               end if;
            end if;

            Next_Elmt (Prim_Elmt);
         end loop;

         --  Third stage: Fix the position of all the new primitives
         --  Entries associated with primitives covering interfaces
         --  are handled in a latter round.

         Prim_Elmt := First_Prim;
         while Present (Prim_Elmt) loop
            Prim := Node (Prim_Elmt);

            --  Skip primitives previously set entries

            if DT_Position (Prim) /= No_Uint then
               null;

            --  Primitives covering interface primitives are handled later

            elsif Present (Abstract_Interface_Alias (Prim)) then
               null;

            else
               --  Take the next available position in the DT

               loop
                  Nb_Prim := Nb_Prim + 1;
                  pragma Assert (Nb_Prim <= Count_Prim);
                  exit when not Fixed_Prim (Nb_Prim);
               end loop;

               Set_DT_Position (Prim, UI_From_Int (Nb_Prim));
               Set_Fixed_Prim (Nb_Prim);
            end if;

            Next_Elmt (Prim_Elmt);
         end loop;
      end;

      --  Fourth stage: Complete the decoration of primitives covering
      --  interfaces (that is, propagate the DT_Position attribute
      --  from the aliased primitive)

      Prim_Elmt := First_Prim;
      while Present (Prim_Elmt) loop
         Prim := Node (Prim_Elmt);

         if DT_Position (Prim) = No_Uint
           and then Present (Abstract_Interface_Alias (Prim))
         then
            pragma Assert (Present (Alias (Prim))
              and then Find_Dispatching_Type (Alias (Prim)) = Typ);

            --  Check if this entry will be placed in the primary DT

>>>>>>> 60a98cce
            if Is_Parent (Find_Dispatching_Type
                           (Abstract_Interface_Alias (Prim)),
                          Typ)
            then
               pragma Assert (DT_Position (Alias (Prim)) /= No_Uint);
               Set_DT_Position (Prim, DT_Position (Alias (Prim)));

            --  Otherwise it will be placed in the secondary DT

            else
               pragma Assert
                 (DT_Position (Abstract_Interface_Alias (Prim)) /= No_Uint);
               Set_DT_Position (Prim,
                 DT_Position (Abstract_Interface_Alias (Prim)));
            end if;
         end if;

         Next_Elmt (Prim_Elmt);
      end loop;

      --  Generate listing showing the contents of the dispatch tables.
      --  This action is done before some further static checks because
      --  in case of critical errors caused by a wrong dispatch table
      --  we need to see the contents of such table.

      if Debug_Flag_ZZ then
         Write_DT (Typ);
      end if;

      --  Final stage: Ensure that the table is correct plus some further
      --  verifications concerning the primitives.

      Prim_Elmt := First_Prim;
      DT_Length := 0;
      while Present (Prim_Elmt) loop
         Prim := Node (Prim_Elmt);

         --  At this point all the primitives MUST have a position
         --  in the dispatch table

         if DT_Position (Prim) = No_Uint then
            raise Program_Error;
         end if;

         --  Calculate real size of the dispatch table

         if not (Is_Predefined_Dispatching_Operation (Prim)
                   or else Is_Predefined_Dispatching_Alias (Prim))
           and then UI_To_Int (DT_Position (Prim)) > DT_Length
         then
            DT_Length := UI_To_Int (DT_Position (Prim));
         end if;

         --  Ensure that the asignated position to non-predefined
         --  dispatching operations in the dispatch table is correct.

         if not (Is_Predefined_Dispatching_Operation (Prim)
                   or else Is_Predefined_Dispatching_Alias (Prim))
         then
            Validate_Position (Prim);
         end if;

         if Chars (Prim) = Name_Finalize then
            Finalized := True;
         end if;

         if Chars (Prim) = Name_Adjust then
            Adjusted := True;
         end if;

         --  An abstract operation cannot be declared in the private part
         --  for a visible abstract type, because it could never be over-
         --  ridden. For explicit declarations this is checked at the
         --  point of declaration, but for inherited operations it must
         --  be done when building the dispatch table.

         --  Ada 2005 (AI-251): Hidden entities associated with abstract
         --  interface primitives are not taken into account because the
         --  check is done with the aliased primitive.

         if Is_Abstract_Type (Typ)
           and then Is_Abstract_Subprogram (Prim)
           and then Present (Alias (Prim))
           and then not Present (Abstract_Interface_Alias (Prim))
           and then Is_Derived_Type (Typ)
           and then In_Private_Part (Current_Scope)
           and then
             List_Containing (Parent (Prim)) =
               Private_Declarations
                (Specification (Unit_Declaration_Node (Current_Scope)))
           and then Original_View_In_Visible_Part (Typ)
         then
            --  We exclude Input and Output stream operations because
            --  Limited_Controlled inherits useless Input and Output
            --  stream operations from Root_Controlled, which can
            --  never be overridden.

            if not Is_TSS (Prim, TSS_Stream_Input)
                 and then
               not Is_TSS (Prim, TSS_Stream_Output)
            then
               Error_Msg_NE
                 ("abstract inherited private operation&" &
<<<<<<< HEAD
                  " must be overridden ('R'M 3.9.3(10))",
=======
                  " must be overridden (RM 3.9.3(10))",
>>>>>>> 60a98cce
                 Parent (Typ), Prim);
            end if;
         end if;

         Next_Elmt (Prim_Elmt);
      end loop;

      --  Additional check

      if Is_Controlled (Typ) then
         if not Finalized then
            Error_Msg_N
              ("controlled type has no explicit Finalize method?", Typ);

         elsif not Adjusted then
            Error_Msg_N
              ("controlled type has no explicit Adjust method?", Typ);
         end if;
      end if;

      --  Set the final size of the Dispatch Table
<<<<<<< HEAD

      Set_DT_Entry_Count (The_Tag, UI_From_Int (DT_Length));

      --  The derived type must have at least as many components as its
      --  parent (for root types, the Etype points back to itself
      --  and the test should not fail)

      --  This test fails compiling the partial view of a tagged type
      --  derived from an interface which defines the overriding subprogram
      --  in the private part. This needs further investigation???

      if not Has_Private_Declaration (Typ) then
         pragma Assert (
           DT_Entry_Count (The_Tag) >=
           DT_Entry_Count (First_Tag_Component (Parent_Typ)));
         null;
=======

      Set_DT_Entry_Count (The_Tag, UI_From_Int (DT_Length));

      --  The derived type must have at least as many components as its parent
      --  (for root types, the Etype points back to itself and the test cannot
      --   fail)

      if DT_Entry_Count (The_Tag) <
           DT_Entry_Count (First_Tag_Component (Parent_Typ))
      then
         raise Program_Error;
>>>>>>> 60a98cce
      end if;
   end Set_All_DT_Position;

   -----------------------------
   -- Set_Default_Constructor --
   -----------------------------

   procedure Set_Default_Constructor (Typ : Entity_Id) is
      Loc   : Source_Ptr;
      Init  : Entity_Id;
      Param : Entity_Id;
      E     : Entity_Id;

   begin
      --  Look for the default constructor entity. For now only the
      --  default constructor has the flag Is_Constructor.

      E := Next_Entity (Typ);
      while Present (E)
        and then (Ekind (E) /= E_Function or else not Is_Constructor (E))
      loop
         Next_Entity (E);
      end loop;

      --  Create the init procedure

      if Present (E) then
         Loc   := Sloc (E);
         Init  := Make_Defining_Identifier (Loc, Make_Init_Proc_Name (Typ));
         Param := Make_Defining_Identifier (Loc, Name_X);

         Discard_Node (
           Make_Subprogram_Declaration (Loc,
             Make_Procedure_Specification (Loc,
               Defining_Unit_Name => Init,
               Parameter_Specifications => New_List (
                 Make_Parameter_Specification (Loc,
                   Defining_Identifier => Param,
                   Parameter_Type      => New_Reference_To (Typ, Loc))))));

         Set_Init_Proc (Typ, Init);
         Set_Is_Imported    (Init);
         Set_Interface_Name (Init, Interface_Name (E));
         Set_Convention     (Init, Convention_C);
         Set_Is_Public      (Init);
         Set_Has_Completion (Init);

      --  If there are no constructors, mark the type as abstract since we
      --  won't be able to declare objects of that type.

      else
         Set_Is_Abstract_Type (Typ);
      end if;
   end Set_Default_Constructor;

<<<<<<< HEAD
=======
   --------------------------
   -- Set_DTC_Entity_Value --
   --------------------------

   procedure Set_DTC_Entity_Value
     (Tagged_Type : Entity_Id;
      Prim        : Entity_Id)
   is
   begin
      if Present (Abstract_Interface_Alias (Prim))
        and then Is_Interface
                   (Find_Dispatching_Type
                     (Abstract_Interface_Alias (Prim)))
      then
         Set_DTC_Entity (Prim,
           Find_Interface_Tag
             (T     => Tagged_Type,
              Iface => Find_Dispatching_Type
                        (Abstract_Interface_Alias (Prim))));
      else
         Set_DTC_Entity (Prim,
           First_Tag_Component (Tagged_Type));
      end if;
   end Set_DTC_Entity_Value;

>>>>>>> 60a98cce
   -----------------
   -- Tagged_Kind --
   -----------------

   function Tagged_Kind (T : Entity_Id) return Node_Id is
      Conc_Typ : Entity_Id;
      Loc      : constant Source_Ptr := Sloc (T);

   begin
      pragma Assert
        (Is_Tagged_Type (T) and then RTE_Available (RE_Tagged_Kind));

      --  Abstract kinds

      if Is_Abstract_Type (T) then
         if Is_Limited_Record (T) then
            return New_Reference_To (RTE (RE_TK_Abstract_Limited_Tagged), Loc);
         else
            return New_Reference_To (RTE (RE_TK_Abstract_Tagged), Loc);
         end if;

      --  Concurrent kinds

      elsif Is_Concurrent_Record_Type (T) then
         Conc_Typ := Corresponding_Concurrent_Type (T);

<<<<<<< HEAD
=======
         if Present (Full_View (Conc_Typ)) then
            Conc_Typ := Full_View (Conc_Typ);
         end if;

>>>>>>> 60a98cce
         if Ekind (Conc_Typ) = E_Protected_Type then
            return New_Reference_To (RTE (RE_TK_Protected), Loc);
         else
            pragma Assert (Ekind (Conc_Typ) = E_Task_Type);
            return New_Reference_To (RTE (RE_TK_Task), Loc);
         end if;

      --  Regular tagged kinds

      else
         if Is_Limited_Record (T) then
            return New_Reference_To (RTE (RE_TK_Limited_Tagged), Loc);
         else
            return New_Reference_To (RTE (RE_TK_Tagged), Loc);
         end if;
      end if;
   end Tagged_Kind;

   --------------
   -- Write_DT --
   --------------

   procedure Write_DT (Typ : Entity_Id) is
      Elmt : Elmt_Id;
      Prim : Node_Id;

   begin
      --  Protect this procedure against wrong usage. Required because it will
      --  be used directly from GDB

      if not (Typ <= Last_Node_Id)
        or else not Is_Tagged_Type (Typ)
      then
         Write_Str ("wrong usage: Write_DT must be used with tagged types");
         Write_Eol;
         return;
      end if;

      Write_Int (Int (Typ));
      Write_Str (": ");
      Write_Name (Chars (Typ));

      if Is_Interface (Typ) then
         Write_Str (" is interface");
      end if;

      Write_Eol;

      Elmt := First_Elmt (Primitive_Operations (Typ));
      while Present (Elmt) loop
         Prim := Node (Elmt);
         Write_Str  (" - ");

         --  Indicate if this primitive will be allocated in the primary
         --  dispatch table or in a secondary dispatch table associated
         --  with an abstract interface type

         if Present (DTC_Entity (Prim)) then
            if Etype (DTC_Entity (Prim)) = RTE (RE_Tag) then
               Write_Str ("[P] ");
            else
               Write_Str ("[s] ");
            end if;
         end if;

         --  Output the node of this primitive operation and its name

         Write_Int  (Int (Prim));
         Write_Str  (": ");

         if Is_Predefined_Dispatching_Operation (Prim) then
            Write_Str ("(predefined) ");
         end if;

         Write_Name (Chars (Prim));

         --  Indicate if this primitive has an aliased primitive

         if Present (Alias (Prim)) then
            Write_Str (" (alias = ");
            Write_Int (Int (Alias (Prim)));

            --  If the DTC_Entity attribute is already set we can also output
            --  the name of the interface covered by this primitive (if any)

            if Present (DTC_Entity (Alias (Prim)))
              and then Is_Interface (Scope (DTC_Entity (Alias (Prim))))
            then
               Write_Str  (" from interface ");
               Write_Name (Chars (Scope (DTC_Entity (Alias (Prim)))));
            end if;

            if Present (Abstract_Interface_Alias (Prim)) then
               Write_Str  (", AI_Alias of ");
               Write_Name (Chars (Scope (DTC_Entity
                                          (Abstract_Interface_Alias (Prim)))));
               Write_Char (':');
               Write_Int  (Int (Abstract_Interface_Alias (Prim)));
            end if;

            Write_Str (")");
         end if;

         --  Display the final position of this primitive in its associated
         --  (primary or secondary) dispatch table

         if Present (DTC_Entity (Prim))
           and then DT_Position (Prim) /= No_Uint
         then
            Write_Str (" at #");
            Write_Int (UI_To_Int (DT_Position (Prim)));
         end if;

         if Is_Abstract_Subprogram (Prim) then
            Write_Str (" is abstract;");

         --  Check if this is a null primitive

         elsif Comes_From_Source (Prim)
           and then Ekind (Prim) = E_Procedure
           and then Null_Present (Parent (Prim))
         then
            Write_Str (" is null;");
         end if;

         Write_Eol;

         Next_Elmt (Elmt);
      end loop;
   end Write_DT;

end Exp_Disp;<|MERGE_RESOLUTION|>--- conflicted
+++ resolved
@@ -6,11 +6,7 @@
 --                                                                          --
 --                                 B o d y                                  --
 --                                                                          --
-<<<<<<< HEAD
---          Copyright (C) 1992-2006, Free Software Foundation, Inc.         --
-=======
 --          Copyright (C) 1992-2007, Free Software Foundation, Inc.         --
->>>>>>> 60a98cce
 --                                                                          --
 -- GNAT is free software;  you can  redistribute it  and/or modify it under --
 -- terms of the  GNU General Public License as published  by the Free Soft- --
@@ -67,305 +63,10 @@
 
 package body Exp_Disp is
 
-<<<<<<< HEAD
-   --------------------------------
-   -- Select_Expansion_Utilities --
-   --------------------------------
-
-   --  The following package contains helper routines used in the expansion of
-   --  dispatching asynchronous, conditional and timed selects.
-
-   package Select_Expansion_Utilities is
-      procedure Build_B
-        (Loc    : Source_Ptr;
-         Params : List_Id);
-      --  Generate:
-      --    B : out Communication_Block
-
-      procedure Build_C
-        (Loc    : Source_Ptr;
-         Params : List_Id);
-      --  Generate:
-      --    C : out Prim_Op_Kind
-
-      procedure Build_Common_Dispatching_Select_Statements
-        (Loc    : Source_Ptr;
-         Typ    : Entity_Id;
-         DT_Ptr : Entity_Id;
-         Stmts  : List_Id);
-      --  Ada 2005 (AI-345): Generate statements that are common between
-      --  asynchronous, conditional and timed select expansion.
-
-      procedure Build_F
-        (Loc    : Source_Ptr;
-         Params : List_Id);
-      --  Generate:
-      --    F : out Boolean
-
-      procedure Build_P
-        (Loc    : Source_Ptr;
-         Params : List_Id);
-      --  Generate:
-      --    P : Address
-
-      procedure Build_S
-        (Loc    : Source_Ptr;
-         Params : List_Id);
-      --  Generate:
-      --    S : Integer
-
-      procedure Build_T
-        (Loc    : Source_Ptr;
-         Typ    : Entity_Id;
-         Params : List_Id);
-      --  Generate:
-      --    T : in out Typ
-   end Select_Expansion_Utilities;
-
-   package body Select_Expansion_Utilities is
-
-      -------------
-      -- Build_B --
-      -------------
-
-      procedure Build_B
-        (Loc    : Source_Ptr;
-         Params : List_Id)
-      is
-      begin
-         Append_To (Params,
-           Make_Parameter_Specification (Loc,
-             Defining_Identifier =>
-               Make_Defining_Identifier (Loc, Name_uB),
-             Parameter_Type =>
-               New_Reference_To (RTE (RE_Communication_Block), Loc),
-             Out_Present => True));
-      end Build_B;
-
-      -------------
-      -- Build_C --
-      -------------
-
-      procedure Build_C
-        (Loc    : Source_Ptr;
-         Params : List_Id)
-      is
-      begin
-         Append_To (Params,
-           Make_Parameter_Specification (Loc,
-             Defining_Identifier =>
-               Make_Defining_Identifier (Loc, Name_uC),
-             Parameter_Type =>
-               New_Reference_To (RTE (RE_Prim_Op_Kind), Loc),
-             Out_Present => True));
-      end Build_C;
-
-      ------------------------------------------------
-      -- Build_Common_Dispatching_Select_Statements --
-      ------------------------------------------------
-
-      procedure Build_Common_Dispatching_Select_Statements
-        (Loc    : Source_Ptr;
-         Typ    : Entity_Id;
-         DT_Ptr : Entity_Id;
-         Stmts  : List_Id)
-      is
-      begin
-         --  Generate:
-         --    C := get_prim_op_kind (tag! (<type>VP), S);
-
-         --  where C is the out parameter capturing the call kind and S is the
-         --  dispatch table slot number.
-
-         Append_To (Stmts,
-           Make_Assignment_Statement (Loc,
-             Name =>
-               Make_Identifier (Loc, Name_uC),
-             Expression =>
-               Make_DT_Access_Action (Typ,
-                 Action =>
-                   Get_Prim_Op_Kind,
-                 Args =>
-                   New_List (
-                     Unchecked_Convert_To (RTE (RE_Tag),
-                       New_Reference_To (DT_Ptr, Loc)),
-                     Make_Identifier (Loc, Name_uS)))));
-
-         --  Generate:
-
-         --    if C = POK_Procedure
-         --      or else C = POK_Protected_Procedure
-         --      or else C = POK_Task_Procedure;
-         --    then
-         --       F := True;
-         --       return;
-
-         --  where F is the out parameter capturing the status of a potential
-         --  entry call.
-
-         Append_To (Stmts,
-           Make_If_Statement (Loc,
-
-             Condition =>
-               Make_Or_Else (Loc,
-                 Left_Opnd =>
-                   Make_Op_Eq (Loc,
-                     Left_Opnd =>
-                       Make_Identifier (Loc, Name_uC),
-                     Right_Opnd =>
-                       New_Reference_To (RTE (RE_POK_Procedure), Loc)),
-                 Right_Opnd =>
-                   Make_Or_Else (Loc,
-                     Left_Opnd =>
-                       Make_Op_Eq (Loc,
-                         Left_Opnd =>
-                           Make_Identifier (Loc, Name_uC),
-                         Right_Opnd =>
-                           New_Reference_To (RTE (
-                             RE_POK_Protected_Procedure), Loc)),
-                     Right_Opnd =>
-                       Make_Op_Eq (Loc,
-                         Left_Opnd =>
-                           Make_Identifier (Loc, Name_uC),
-                         Right_Opnd =>
-                           New_Reference_To (RTE (
-                             RE_POK_Task_Procedure), Loc)))),
-
-             Then_Statements =>
-               New_List (
-                 Make_Assignment_Statement (Loc,
-                   Name       => Make_Identifier (Loc, Name_uF),
-                   Expression => New_Reference_To (Standard_True, Loc)),
-
-                 Make_Return_Statement (Loc))));
-      end Build_Common_Dispatching_Select_Statements;
-
-      -------------
-      -- Build_F --
-      -------------
-
-      procedure Build_F
-        (Loc    : Source_Ptr;
-         Params : List_Id)
-      is
-      begin
-         Append_To (Params,
-           Make_Parameter_Specification (Loc,
-             Defining_Identifier =>
-               Make_Defining_Identifier (Loc, Name_uF),
-             Parameter_Type =>
-               New_Reference_To (Standard_Boolean, Loc),
-             Out_Present => True));
-      end Build_F;
-
-      -------------
-      -- Build_P --
-      -------------
-
-      procedure Build_P
-        (Loc    : Source_Ptr;
-         Params : List_Id)
-      is
-      begin
-         Append_To (Params,
-           Make_Parameter_Specification (Loc,
-             Defining_Identifier =>
-               Make_Defining_Identifier (Loc, Name_uP),
-             Parameter_Type =>
-               New_Reference_To (RTE (RE_Address), Loc)));
-      end Build_P;
-
-      -------------
-      -- Build_S --
-      -------------
-
-      procedure Build_S
-        (Loc    : Source_Ptr;
-         Params : List_Id)
-      is
-      begin
-         Append_To (Params,
-           Make_Parameter_Specification (Loc,
-             Defining_Identifier =>
-               Make_Defining_Identifier (Loc, Name_uS),
-             Parameter_Type =>
-               New_Reference_To (Standard_Integer, Loc)));
-      end Build_S;
-
-      -------------
-      -- Build_T --
-      -------------
-
-      procedure Build_T
-        (Loc    : Source_Ptr;
-         Typ    : Entity_Id;
-         Params : List_Id)
-      is
-      begin
-         Append_To (Params,
-           Make_Parameter_Specification (Loc,
-             Defining_Identifier =>
-               Make_Defining_Identifier (Loc, Name_uT),
-             Parameter_Type =>
-               New_Reference_To (Typ, Loc),
-             In_Present  => True,
-             Out_Present => True));
-      end Build_T;
-   end Select_Expansion_Utilities;
-
-   package SEU renames Select_Expansion_Utilities;
-
-   Ada_Actions : constant array (DT_Access_Action) of RE_Id :=
-      (IW_Membership                  => RE_IW_Membership,
-       Get_Entry_Index                => RE_Get_Entry_Index,
-       Get_Prim_Op_Kind               => RE_Get_Prim_Op_Kind,
-       Get_Tagged_Kind                => RE_Get_Tagged_Kind,
-       Register_Interface_Tag         => RE_Register_Interface_Tag,
-       Register_Tag                   => RE_Register_Tag,
-       Set_Entry_Index                => RE_Set_Entry_Index,
-       Set_Offset_Index               => RE_Set_Offset_Index,
-       Set_OSD                        => RE_Set_OSD,
-       Set_Prim_Op_Kind               => RE_Set_Prim_Op_Kind,
-       Set_Signature                  => RE_Set_Signature,
-       Set_SSD                        => RE_Set_SSD,
-       Set_Tagged_Kind                => RE_Set_Tagged_Kind);
-
-   Action_Is_Proc : constant array (DT_Access_Action) of Boolean :=
-      (IW_Membership                  => False,
-       Get_Entry_Index                => False,
-       Get_Prim_Op_Kind               => False,
-       Get_Tagged_Kind                => False,
-       Register_Interface_Tag         => True,
-       Register_Tag                   => True,
-       Set_Entry_Index                => True,
-       Set_Offset_Index               => True,
-       Set_OSD                        => True,
-       Set_Prim_Op_Kind               => True,
-       Set_Signature                  => True,
-       Set_SSD                        => True,
-       Set_Tagged_Kind                => True);
-
-   Action_Nb_Arg : constant array (DT_Access_Action) of Int :=
-      (IW_Membership                  => 2,
-       Get_Entry_Index                => 2,
-       Get_Prim_Op_Kind               => 2,
-       Get_Tagged_Kind                => 1,
-       Register_Interface_Tag         => 3,
-       Register_Tag                   => 1,
-       Set_Entry_Index                => 3,
-       Set_Offset_Index               => 3,
-       Set_OSD                        => 2,
-       Set_Prim_Op_Kind               => 3,
-       Set_Signature                  => 2,
-       Set_SSD                        => 2,
-       Set_Tagged_Kind                => 2);
-
-=======
    -----------------------
    -- Local Subprograms --
    -----------------------
 
->>>>>>> 60a98cce
    function Default_Prim_Op_Position (E : Entity_Id) return Uint;
    --  Ada 2005 (AI-251): Returns the fixed position in the dispatch table
    --  of the default primitive operations.
@@ -388,8 +89,6 @@
    function Tagged_Kind (T : Entity_Id) return Node_Id;
    --  Ada 2005 (AI-345): Determine the tagged kind of T and return a reference
    --  to an RE_Tagged_Kind enumeration value.
-<<<<<<< HEAD
-=======
 
    ----------------------------------
    -- Build_Static_Dispatch_Tables --
@@ -532,7 +231,6 @@
          Build_Dispatch_Tables (Target_List);
       end if;
    end Build_Static_Dispatch_Tables;
->>>>>>> 60a98cce
 
    ------------------------------
    -- Default_Prim_Op_Position --
@@ -644,10 +342,6 @@
       end New_Value;
 
    --  Start of processing for Expand_Dispatching_Call
-<<<<<<< HEAD
-
-   begin
-=======
 
    begin
       if No_Run_Time_Mode then
@@ -655,7 +349,6 @@
          return;
       end if;
 
->>>>>>> 60a98cce
       --  Expand_Dispatching_Call is called directly from the semantics,
       --  so we need a check to see whether expansion is active before
       --  proceeding. In addition, there is no need to expand the call
@@ -697,14 +390,11 @@
                   and then Etype (Ctrl_Arg) = RTE (RE_Interface_Tag))
       then
          CW_Typ := Class_Wide_Type (Find_Dispatching_Type (Subp));
-<<<<<<< HEAD
-=======
 
       --  Class_Wide_Type is applied to the expressions used to initialize
       --  CW_Typ, to ensure that CW_Typ always denotes a class-wide type, since
       --  there are cases where the controlling type is resolved to a specific
       --  type (such as for designated types of arguments such as CW'Access).
->>>>>>> 60a98cce
 
       elsif Is_Access_Type (Etype (Ctrl_Arg)) then
          CW_Typ := Class_Wide_Type (Designated_Type (Etype (Ctrl_Arg)));
@@ -950,12 +640,7 @@
            Unchecked_Convert_To (Subp_Ptr_Typ,
              Build_Get_Predefined_Prim_Op_Address (Loc,
                Tag_Node => Controlling_Tag,
-<<<<<<< HEAD
-               Position_Node => Make_Integer_Literal (Loc,
-                                  DT_Position (Subp))));
-=======
                Position => DT_Position (Subp)));
->>>>>>> 60a98cce
 
       --  Handle dispatching calls to user-defined primitives
 
@@ -963,15 +648,9 @@
          New_Call_Name :=
            Unchecked_Convert_To (Subp_Ptr_Typ,
              Build_Get_Prim_Op_Address (Loc,
-<<<<<<< HEAD
-               Tag_Node      => Controlling_Tag,
-               Position_Node => Make_Integer_Literal (Loc,
-                                  DT_Position (Subp))));
-=======
                Typ      => Find_Dispatching_Type (Subp),
                Tag_Node => Controlling_Tag,
                Position => DT_Position (Subp)));
->>>>>>> 60a98cce
       end if;
 
       if Nkind (Call_Node) = N_Function_Call then
@@ -1035,26 +714,13 @@
       Etyp        : constant Entity_Id  := Etype (N);
       Operand     : constant Node_Id    := Expression (N);
       Operand_Typ : Entity_Id           := Etype (Operand);
-<<<<<<< HEAD
-      Fent        : Entity_Id;
       Func        : Node_Id;
       Iface_Typ   : Entity_Id           := Etype (N);
       Iface_Tag   : Entity_Id;
-      New_Itype   : Entity_Id;
-=======
-      Func        : Node_Id;
-      Iface_Typ   : Entity_Id           := Etype (N);
-      Iface_Tag   : Entity_Id;
->>>>>>> 60a98cce
 
    begin
       --  Ada 2005 (AI-345): Handle synchronized interface type derivations
 
-<<<<<<< HEAD
-      --  Ada 2005 (AI-345): Handle synchronized interface type derivations
-
-=======
->>>>>>> 60a98cce
       if Is_Concurrent_Type (Operand_Typ) then
          Operand_Typ := Base_Type (Corresponding_Record_Type (Operand_Typ));
       end if;
@@ -1085,13 +751,6 @@
          return;
       end if;
 
-<<<<<<< HEAD
-      pragma Assert (not Is_Static
-        or else (not Is_Class_Wide_Type (Iface_Typ)
-                  and then Is_Interface (Iface_Typ)));
-
-=======
->>>>>>> 60a98cce
       if not Is_Static then
 
          --  Give error if configurable run time and Displace not available
@@ -1101,15 +760,9 @@
             return;
          end if;
 
-<<<<<<< HEAD
-         --  Handle conversion of access to class-wide interface types. The
-         --  target can be an access to object or an access to another class
-         --  wide interfac (see -1- and -2- in the following example):
-=======
          --  Handle conversion of access-to-class-wide interface types. Target
          --  can be an access to an object or an access to another class-wide
          --  interface (see -1- and -2- in the following example):
->>>>>>> 60a98cce
 
          --     type Iface1_Ref is access all Iface1'Class;
          --     type Iface2_Ref is access all Iface1'Class;
@@ -1120,13 +773,7 @@
 
          if Is_Access_Type (Operand_Typ) then
             pragma Assert
-<<<<<<< HEAD
-              (Is_Class_Wide_Type (Directly_Designated_Type (Operand_Typ))
-                 and then
-               Is_Interface (Directly_Designated_Type (Operand_Typ)));
-=======
               (Is_Interface (Directly_Designated_Type (Operand_Typ)));
->>>>>>> 60a98cce
 
             Rewrite (N,
               Unchecked_Convert_To (Etype (N),
@@ -1163,21 +810,6 @@
          --  data returned by IW_Convert to indicate that this is a dispatching
          --  call.
 
-<<<<<<< HEAD
-         New_Itype := Create_Itype (E_Anonymous_Access_Type, N);
-         Set_Etype       (New_Itype, New_Itype);
-         Init_Esize      (New_Itype);
-         Init_Size_Align (New_Itype);
-         Set_Directly_Designated_Type (New_Itype, Etyp);
-
-         Rewrite (N, Make_Explicit_Dereference (Loc,
-                          Unchecked_Convert_To (New_Itype,
-                            Relocate_Node (N))));
-         Analyze (N);
-         Freeze_Itype (New_Itype, N);
-
-         return;
-=======
          declare
             New_Itype : Entity_Id;
 
@@ -1197,7 +829,6 @@
 
             return;
          end;
->>>>>>> 60a98cce
       end if;
 
       Iface_Tag := Find_Interface_Tag (Operand_Typ, Iface_Typ);
@@ -1222,39 +853,12 @@
          --  the value of the displaced actual. That is:
 
          --     function Func (O : Address) return Iface_Typ is
-<<<<<<< HEAD
-=======
          --        type Op_Typ is access all Operand_Typ;
          --        Aux : Op_Typ := To_Op_Typ (O);
->>>>>>> 60a98cce
          --     begin
          --        if O = Null_Address then
          --           return null;
          --        else
-<<<<<<< HEAD
-         --           return Iface_Typ!(Operand_Typ!(O).Iface_Tag'Address);
-         --        end if;
-         --     end Func;
-
-         Fent := Make_Defining_Identifier (Loc, New_Internal_Name ('F'));
-         Set_Is_Internal (Fent);
-
-         declare
-            Desig_Typ : Entity_Id;
-         begin
-            Desig_Typ := Etype (Expression (N));
-
-            if Is_Access_Type (Desig_Typ) then
-               Desig_Typ := Directly_Designated_Type (Desig_Typ);
-            end if;
-
-            New_Itype := Create_Itype (E_Anonymous_Access_Type, N);
-            Set_Etype       (New_Itype, New_Itype);
-            Set_Scope       (New_Itype, Fent);
-            Init_Size_Align (New_Itype);
-            Set_Directly_Designated_Type (New_Itype, Desig_Typ);
-         end;
-=======
          --           return Iface_Typ!(Aux.Iface_Tag'Address);
          --        end if;
          --     end Func;
@@ -1273,7 +877,6 @@
             if Is_Access_Type (Desig_Typ) then
                Desig_Typ := Directly_Designated_Type (Desig_Typ);
             end if;
->>>>>>> 60a98cce
 
             New_Typ_Decl :=
               Make_Full_Type_Declaration (Loc,
@@ -1335,21 +938,9 @@
                  Else_Statements => Stats));
             end if;
 
-<<<<<<< HEAD
-                 Parameter_Specifications => New_List (
-                   Make_Parameter_Specification (Loc,
-                     Defining_Identifier =>
-                       Make_Defining_Identifier (Loc, Name_uO),
-                     Parameter_Type =>
-                       New_Reference_To (RTE (RE_Address), Loc))),
-
-                 Result_Definition =>
-                   New_Reference_To (Etype (N), Loc)),
-=======
             Fent :=
               Make_Defining_Identifier (Loc,
                 New_Internal_Name ('F'));
->>>>>>> 60a98cce
 
             Func :=
               Make_Subprogram_Body (Loc,
@@ -1357,66 +948,6 @@
                   Make_Function_Specification (Loc,
                     Defining_Unit_Name => Fent,
 
-<<<<<<< HEAD
-             Handled_Statement_Sequence =>
-               Make_Handled_Sequence_Of_Statements (Loc,
-                 Statements => New_List (
-                   Make_If_Statement (Loc,
-                     Condition       =>
-                       Make_Op_Eq (Loc,
-                          Left_Opnd  => Make_Identifier (Loc, Name_uO),
-                          Right_Opnd => New_Reference_To
-                                          (RTE (RE_Null_Address), Loc)),
-
-                     Then_Statements => New_List (
-                       Make_Return_Statement (Loc,
-                         Make_Null (Loc))),
-
-                     Else_Statements => New_List (
-                       Make_Return_Statement (Loc,
-                         Unchecked_Convert_To (Etype (N),
-                           Make_Attribute_Reference (Loc,
-                             Prefix =>
-                               Make_Selected_Component (Loc,
-                                 Prefix => Unchecked_Convert_To (New_Itype,
-                                             Make_Identifier (Loc, Name_uO)),
-                                 Selector_Name =>
-                                   New_Occurrence_Of (Iface_Tag, Loc)),
-                             Attribute_Name => Name_Address))))))));
-
-         --  Place function body before the expression containing
-         --  the conversion
-
-         Insert_Action (N, Func);
-         Analyze (Func);
-
-         if Is_Access_Type (Etype (Expression (N))) then
-
-            --  Generate: Operand_Typ!(Expression.all)'Address
-
-            Rewrite (N,
-              Make_Function_Call (Loc,
-                Name => New_Reference_To (Fent, Loc),
-                Parameter_Associations => New_List (
-                  Make_Attribute_Reference (Loc,
-                    Prefix  => Unchecked_Convert_To (Operand_Typ,
-                                 Make_Explicit_Dereference (Loc,
-                                   Relocate_Node (Expression (N)))),
-                    Attribute_Name => Name_Address))));
-
-         else
-            --  Generate: Operand_Typ!(Expression)'Address
-
-            Rewrite (N,
-              Make_Function_Call (Loc,
-                Name => New_Reference_To (Fent, Loc),
-                Parameter_Associations => New_List (
-                  Make_Attribute_Reference (Loc,
-                    Prefix  => Unchecked_Convert_To (Operand_Typ,
-                                 Relocate_Node (Expression (N))),
-                    Attribute_Name => Name_Address))));
-         end if;
-=======
                     Parameter_Specifications => New_List (
                       Make_Parameter_Specification (Loc,
                         Defining_Identifier =>
@@ -1468,7 +999,6 @@
                        Attribute_Name => Name_Address))));
             end if;
          end;
->>>>>>> 60a98cce
       end if;
 
       Analyze (N);
@@ -1661,17 +1191,10 @@
    -- Expand_Interface_Thunk --
    ----------------------------
 
-<<<<<<< HEAD
-   function Expand_Interface_Thunk
-     (N           : Node_Id;
-      Thunk_Alias : Entity_Id;
-      Thunk_Id    : Entity_Id) return Node_Id
-=======
    procedure Expand_Interface_Thunk
      (Prim       : Node_Id;
       Thunk_Id   : out Entity_Id;
       Thunk_Code : out Node_Id)
->>>>>>> 60a98cce
    is
       Loc             : constant Source_Ptr := Sloc (Prim);
       Actuals         : constant List_Id    := New_List;
@@ -1716,25 +1239,6 @@
 
       Formal := First_Formal (Target);
       while Present (Formal) loop
-<<<<<<< HEAD
-         New_Formal := Copy_Separate_Tree (Parent (Formal));
-
-         --  Propagate the parameter type to the copy. This is required to
-         --  properly handle the case in which the subprogram covering the
-         --  interface has been inherited:
-
-         --  Example:
-         --     type I is interface;
-         --     procedure P (X : I) is abstract;
-
-         --     type T is tagged null record;
-         --     procedure P (X : T);
-
-         --     type DT is new T and I with ...
-
-         Set_Parameter_Type (New_Formal, New_Reference_To (Etype (E), Loc));
-         Append_To (Formals, New_Formal);
-=======
          Append_To (Formals,
            Make_Parameter_Specification (Loc,
              Defining_Identifier =>
@@ -1745,31 +1249,11 @@
              Parameter_Type =>
                New_Reference_To (Etype (Formal), Loc),
              Expression => New_Copy_Tree (Expression (Parent (Formal)))));
->>>>>>> 60a98cce
 
          Next_Formal (Formal);
       end loop;
 
-<<<<<<< HEAD
-      --  Give message if configurable run-time and Offset_To_Top unavailable
-
-      if not RTE_Available (RE_Offset_To_Top) then
-         Error_Msg_CRT ("abstract interface types", N);
-         return Empty;
-      end if;
-
-      if Ekind (First_Formal (Target)) = E_In_Parameter
-        and then Ekind (Etype (First_Formal (Target)))
-                  = E_Anonymous_Access_Type
-      then
-         --  Generate:
-
-         --     type T is access all <<type of the first formal>>
-         --     S1 := Storage_Offset!(First_formal)
-         --           - Offset_To_Top (First_Formal.Tag)
-=======
       Controlling_Typ := Find_Dispatching_Type (Target);
->>>>>>> 60a98cce
 
       Target_Formal := First_Formal (Target);
       Formal        := First (Formals);
@@ -1797,61 +1281,6 @@
                     Constant_Present       => False,
                     Subtype_Indication     =>
                       New_Reference_To
-<<<<<<< HEAD
-                        (Defining_Identifier (First (Formals)), Loc)),
-                  Right_Opnd =>
-                    Make_Function_Call (Loc,
-                      Name => New_Reference_To (RTE (RE_Offset_To_Top), Loc),
-                      Parameter_Associations => New_List (
-                        Unchecked_Convert_To
-                          (RTE (RE_Address),
-                           New_Reference_To
-                             (Defining_Identifier (First (Formals)), Loc))))));
-
-         Append_To (Decl, Decl_2);
-         Append_To (Decl, Decl_1);
-
-         --  Reference the new first actual
-
-         Append_To (Actuals,
-           Unchecked_Convert_To
-             (Defining_Identifier (Decl_2),
-              New_Reference_To (Defining_Identifier (Decl_1), Loc)));
-
-      else
-         --  Generate:
-
-         --     S1 := Storage_Offset!(First_formal'Address)
-         --           - Offset_To_Top (First_Formal.Tag)
-         --     S2 := Tag_Ptr!(S3)
-
-         Decl_1 :=
-           Make_Object_Declaration (Loc,
-             Defining_Identifier =>
-               Make_Defining_Identifier (Loc, New_Internal_Name ('S')),
-             Constant_Present    => True,
-             Object_Definition   =>
-               New_Reference_To (RTE (RE_Storage_Offset), Loc),
-             Expression          =>
-               Make_Op_Subtract (Loc,
-                 Left_Opnd =>
-                   Unchecked_Convert_To
-                     (RTE (RE_Storage_Offset),
-                      Make_Attribute_Reference (Loc,
-                        Prefix =>
-                          New_Reference_To
-                            (Defining_Identifier (First (Formals)), Loc),
-                        Attribute_Name => Name_Address)),
-                 Right_Opnd =>
-                    Make_Function_Call (Loc,
-                      Name => New_Reference_To (RTE (RE_Offset_To_Top), Loc),
-                      Parameter_Associations => New_List (
-                        Make_Attribute_Reference (Loc,
-                          Prefix => New_Reference_To
-                                      (Defining_Identifier (First (Formals)),
-                                       Loc),
-                          Attribute_Name => Name_Address)))));
-=======
                         (Directly_Designated_Type
                           (Etype (Target_Formal)), Loc)));
 
@@ -1878,7 +1307,6 @@
                              (RTE (RE_Address),
                               New_Reference_To
                                 (Defining_Identifier (Formal), Loc))))));
->>>>>>> 60a98cce
 
             Append_To (Decl, Decl_2);
             Append_To (Decl, Decl_1);
@@ -1891,14 +1319,6 @@
                 (Defining_Identifier (Decl_2),
                  New_Reference_To (Defining_Identifier (Decl_1), Loc)));
 
-<<<<<<< HEAD
-         Append_To (Actuals,
-           Unchecked_Convert_To
-             (Etype (First_Entity (Target)),
-              Make_Explicit_Dereference (Loc,
-                New_Reference_To (Defining_Identifier (Decl_2), Loc))));
-      end if;
-=======
          elsif Etype (Target_Formal) = Controlling_Typ then
             --  Generate:
 
@@ -1958,7 +1378,6 @@
                    New_Reference_To (Defining_Identifier (Decl_2), Loc))));
 
          --  No special management required for this actual
->>>>>>> 60a98cce
 
          else
             Append_To (Actuals,
@@ -2007,95 +1426,7 @@
                         Name => New_Occurrence_Of (Target, Loc),
                         Parameter_Associations => Actuals)))));
       end if;
-<<<<<<< HEAD
-
-      --  Analyze the code of the thunk with checks suppressed because we are
-      --  in the middle of building the dispatch information itself and some
-      --  characteristics of the type may not be fully available.
-
-      Analyze (New_Code, Suppress => All_Checks);
-      return New_Code;
-=======
->>>>>>> 60a98cce
    end Expand_Interface_Thunk;
-
-   -------------------------------------
-   -- Is_Predefined_Dispatching_Alias --
-   -------------------------------------
-
-   function Is_Predefined_Dispatching_Alias (Prim : Entity_Id) return Boolean
-   is
-      E : Entity_Id;
-
-   begin
-<<<<<<< HEAD
-      pragma Assert (not Restriction_Active (No_Dispatching_Calls));
-
-      if Is_Predefined_Dispatching_Operation (Prim)
-        or else Is_Predefined_Dispatching_Alias (Prim)
-      then
-         return
-           Build_Set_Predefined_Prim_Op_Address (Loc,
-             Tag_Node      => New_Reference_To (DT_Ptr, Loc),
-             Position_Node => Make_Integer_Literal (Loc, Pos),
-             Address_Node  => Make_Attribute_Reference (Loc,
-                                Prefix => New_Reference_To (Prim, Loc),
-                                Attribute_Name => Name_Address));
-
-      else
-         pragma Assert (Pos /= Uint_0 and then Pos <= DT_Entry_Count (Tag));
-
-         return
-           Build_Set_Prim_Op_Address (Loc,
-             Tag_Node      => New_Reference_To (DT_Ptr, Loc),
-             Position_Node => Make_Integer_Literal (Loc, Pos),
-             Address_Node  => Make_Attribute_Reference (Loc,
-                                Prefix => New_Reference_To (Prim, Loc),
-                                Attribute_Name => Name_Address));
-      end if;
-   end Fill_DT_Entry;
-
-   -----------------------------
-   -- Fill_Secondary_DT_Entry --
-   -----------------------------
-
-   function Fill_Secondary_DT_Entry
-     (Loc          : Source_Ptr;
-      Prim         : Entity_Id;
-      Thunk_Id     : Entity_Id;
-      Iface_DT_Ptr : Entity_Id) return Node_Id
-   is
-      Iface_Prim : constant Entity_Id := Abstract_Interface_Alias (Prim);
-      Pos        : constant Uint      := DT_Position (Iface_Prim);
-      Tag        : constant Entity_Id :=
-                     First_Tag_Component (Scope (DTC_Entity (Iface_Prim)));
-
-   begin
-      if Is_Predefined_Dispatching_Operation (Prim)
-        or else Is_Predefined_Dispatching_Alias (Prim)
-      then
-         return
-           Build_Set_Predefined_Prim_Op_Address (Loc,
-             Tag_Node =>
-               New_Reference_To (Iface_DT_Ptr, Loc),
-             Position_Node =>
-               Make_Integer_Literal (Loc, Pos),
-             Address_Node =>
-               Make_Attribute_Reference (Loc,
-                 Prefix          => New_Reference_To (Thunk_Id, Loc),
-                 Attribute_Name  => Name_Address));
-      else
-         pragma Assert (Pos /= Uint_0 and then Pos <= DT_Entry_Count (Tag));
-
-         return
-           Build_Set_Prim_Op_Address (Loc,
-             Tag_Node      => New_Reference_To (Iface_DT_Ptr, Loc),
-             Position_Node => Make_Integer_Literal (Loc, Pos),
-             Address_Node  => Make_Attribute_Reference (Loc,
-                                Prefix => New_Reference_To (Thunk_Id, Loc),
-                                Attribute_Name => Name_Address));
-      end if;
-   end Fill_Secondary_DT_Entry;
 
    -------------------------------------
    -- Is_Predefined_Dispatching_Alias --
@@ -2114,38 +1445,10 @@
             E := Alias (E);
          end loop;
 
-=======
-      if not Is_Predefined_Dispatching_Operation (Prim)
-        and then Present (Alias (Prim))
-      then
-         E := Prim;
-         while Present (Alias (E)) loop
-            E := Alias (E);
-         end loop;
-
->>>>>>> 60a98cce
          if Is_Predefined_Dispatching_Operation (E) then
             return True;
          end if;
       end if;
-<<<<<<< HEAD
-
-      return False;
-   end Is_Predefined_Dispatching_Alias;
-
-   ----------------------------------------
-   -- Make_Disp_Asynchronous_Select_Body --
-   ----------------------------------------
-
-   function Make_Disp_Asynchronous_Select_Body
-     (Typ : Entity_Id) return Node_Id
-   is
-      Conc_Typ : Entity_Id           := Empty;
-      Decls    : constant List_Id    := New_List;
-      DT_Ptr   : Entity_Id;
-      Loc      : constant Source_Ptr := Sloc (Typ);
-      Stmts    : constant List_Id    := New_List;
-=======
 
       return False;
    end Is_Predefined_Dispatching_Alias;
@@ -2163,7 +1466,6 @@
       DT_Ptr    : Entity_Id;
       Loc       : constant Source_Ptr := Sloc (Typ);
       Stmts     : constant List_Id    := New_List;
->>>>>>> 60a98cce
 
    begin
       pragma Assert (not Restriction_Active (No_Dispatching_Calls));
@@ -2183,226 +1485,6 @@
       end if;
 
       DT_Ptr := Node (First_Elmt (Access_Disp_Table (Typ)));
-<<<<<<< HEAD
-
-      if Is_Concurrent_Record_Type (Typ) then
-         Conc_Typ := Corresponding_Concurrent_Type (Typ);
-
-         --  Generate:
-         --    I : Integer := Get_Entry_Index (tag! (<type>VP), S);
-
-         --  where I will be used to capture the entry index of the primitive
-         --  wrapper at position S.
-
-         Append_To (Decls,
-           Make_Object_Declaration (Loc,
-             Defining_Identifier =>
-               Make_Defining_Identifier (Loc, Name_uI),
-             Object_Definition =>
-               New_Reference_To (Standard_Integer, Loc),
-             Expression =>
-               Make_DT_Access_Action (Typ,
-                 Action =>
-                   Get_Entry_Index,
-                 Args =>
-                   New_List (
-                     Unchecked_Convert_To (RTE (RE_Tag),
-                       New_Reference_To (DT_Ptr, Loc)),
-                     Make_Identifier (Loc, Name_uS)))));
-
-         if Ekind (Conc_Typ) = E_Protected_Type then
-
-            --  Generate:
-            --    Protected_Entry_Call (
-            --      T._object'access,
-            --      protected_entry_index! (I),
-            --      P,
-            --      Asynchronous_Call,
-            --      B);
-
-            --  where T is the protected object, I is the entry index, P are
-            --  the wrapped parameters and B is the name of the communication
-            --  block.
-
-            Append_To (Stmts,
-              Make_Procedure_Call_Statement (Loc,
-                Name =>
-                  New_Reference_To (RTE (RE_Protected_Entry_Call), Loc),
-                Parameter_Associations =>
-                  New_List (
-
-                    Make_Attribute_Reference (Loc,        -- T._object'access
-                      Attribute_Name =>
-                        Name_Unchecked_Access,
-                      Prefix =>
-                        Make_Selected_Component (Loc,
-                          Prefix =>
-                            Make_Identifier (Loc, Name_uT),
-                          Selector_Name =>
-                            Make_Identifier (Loc, Name_uObject))),
-
-                    Make_Unchecked_Type_Conversion (Loc,  --  entry index
-                      Subtype_Mark =>
-                        New_Reference_To (RTE (RE_Protected_Entry_Index), Loc),
-                      Expression =>
-                        Make_Identifier (Loc, Name_uI)),
-
-                    Make_Identifier (Loc, Name_uP),       --  parameter block
-                    New_Reference_To (                    --  Asynchronous_Call
-                      RTE (RE_Asynchronous_Call), Loc),
-                    Make_Identifier (Loc, Name_uB))));    --  comm block
-         else
-            pragma Assert (Ekind (Conc_Typ) = E_Task_Type);
-
-            --  Generate:
-            --    Protected_Entry_Call (
-            --      T._task_id,
-            --      task_entry_index! (I),
-            --      P,
-            --      Conditional_Call,
-            --      F);
-
-            --  where T is the task object, I is the entry index, P are the
-            --  wrapped parameters and F is the status flag.
-
-            Append_To (Stmts,
-              Make_Procedure_Call_Statement (Loc,
-                Name =>
-                  New_Reference_To (RTE (RE_Task_Entry_Call), Loc),
-                Parameter_Associations =>
-                  New_List (
-
-                    Make_Selected_Component (Loc,         -- T._task_id
-                      Prefix =>
-                        Make_Identifier (Loc, Name_uT),
-                      Selector_Name =>
-                        Make_Identifier (Loc, Name_uTask_Id)),
-
-                    Make_Unchecked_Type_Conversion (Loc,  --  entry index
-                      Subtype_Mark =>
-                        New_Reference_To (RTE (RE_Task_Entry_Index), Loc),
-                      Expression =>
-                        Make_Identifier (Loc, Name_uI)),
-
-                    Make_Identifier (Loc, Name_uP),       --  parameter block
-                    New_Reference_To (                    --  Asynchronous_Call
-                      RTE (RE_Asynchronous_Call), Loc),
-                    Make_Identifier (Loc, Name_uF))));    --  status flag
-         end if;
-      end if;
-
-      return
-        Make_Subprogram_Body (Loc,
-          Specification =>
-            Make_Disp_Asynchronous_Select_Spec (Typ),
-          Declarations =>
-            Decls,
-          Handled_Statement_Sequence =>
-            Make_Handled_Sequence_Of_Statements (Loc, Stmts));
-   end Make_Disp_Asynchronous_Select_Body;
-
-   ----------------------------------------
-   -- Make_Disp_Asynchronous_Select_Spec --
-   ----------------------------------------
-
-   function Make_Disp_Asynchronous_Select_Spec
-     (Typ : Entity_Id) return Node_Id
-   is
-      Loc    : constant Source_Ptr := Sloc (Typ);
-      Def_Id : constant Node_Id    :=
-                 Make_Defining_Identifier (Loc,
-                   Name_uDisp_Asynchronous_Select);
-      Params : constant List_Id    := New_List;
-
-   begin
-      pragma Assert (not Restriction_Active (No_Dispatching_Calls));
-
-      --  "T" - Object parameter
-      --  "S" - Primitive operation slot
-      --  "P" - Wrapped parameters
-      --  "B" - Communication block
-      --  "F" - Status flag
-
-      SEU.Build_T (Loc, Typ, Params);
-      SEU.Build_S (Loc, Params);
-      SEU.Build_P (Loc, Params);
-      SEU.Build_B (Loc, Params);
-      SEU.Build_F (Loc, Params);
-
-      Set_Is_Internal (Def_Id);
-
-      return
-         Make_Procedure_Specification (Loc,
-           Defining_Unit_Name       => Def_Id,
-           Parameter_Specifications => Params);
-   end Make_Disp_Asynchronous_Select_Spec;
-
-   ---------------------------------------
-   -- Make_Disp_Conditional_Select_Body --
-   ---------------------------------------
-
-   function Make_Disp_Conditional_Select_Body
-     (Typ : Entity_Id) return Node_Id
-   is
-      Loc      : constant Source_Ptr := Sloc (Typ);
-      Blk_Nam  : Entity_Id;
-      Conc_Typ : Entity_Id           := Empty;
-      Decls    : constant List_Id    := New_List;
-      DT_Ptr   : Entity_Id;
-      Stmts    : constant List_Id    := New_List;
-
-   begin
-      pragma Assert (not Restriction_Active (No_Dispatching_Calls));
-
-      --  Null body is generated for interface types
-
-      if Is_Interface (Typ) then
-         return
-           Make_Subprogram_Body (Loc,
-             Specification =>
-               Make_Disp_Conditional_Select_Spec (Typ),
-             Declarations =>
-               No_List,
-             Handled_Statement_Sequence =>
-               Make_Handled_Sequence_Of_Statements (Loc,
-                 New_List (Make_Null_Statement (Loc))));
-      end if;
-
-      DT_Ptr := Node (First_Elmt (Access_Disp_Table (Typ)));
-
-      if Is_Concurrent_Record_Type (Typ) then
-         Conc_Typ := Corresponding_Concurrent_Type (Typ);
-
-         --  Generate:
-         --    I : Integer;
-
-         --  where I will be used to capture the entry index of the primitive
-         --  wrapper at position S.
-
-         Append_To (Decls,
-           Make_Object_Declaration (Loc,
-             Defining_Identifier =>
-               Make_Defining_Identifier (Loc, Name_uI),
-             Object_Definition =>
-               New_Reference_To (Standard_Integer, Loc)));
-
-         --  Generate:
-         --    C := Get_Prim_Op_Kind (tag! (<type>VP), S);
-
-         --    if C = POK_Procedure
-         --      or else C = POK_Protected_Procedure
-         --      or else C = POK_Task_Procedure;
-         --    then
-         --       F := True;
-         --       return;
-         --    end if;
-
-         SEU.Build_Common_Dispatching_Select_Statements
-          (Loc, Typ, DT_Ptr, Stmts);
-
-         --  Generate:
-         --    Bnn : Communication_Block;
-=======
 
       if Is_Concurrent_Record_Type (Typ) then
          Conc_Typ := Corresponding_Concurrent_Type (Typ);
@@ -4140,71 +3222,11 @@
       Set_Ekind (Exname, E_Constant);
       Set_Is_Statically_Allocated (Exname);
       Set_Is_True_Constant (Exname);
->>>>>>> 60a98cce
-
-         --  where Bnn is the name of the communication block used in
-         --  the call to Protected_Entry_Call.
-
-<<<<<<< HEAD
-         Blk_Nam := Make_Defining_Identifier (Loc, New_Internal_Name ('B'));
-
-         Append_To (Decls,
-           Make_Object_Declaration (Loc,
-             Defining_Identifier =>
-               Blk_Nam,
-             Object_Definition =>
-               New_Reference_To (RTE (RE_Communication_Block), Loc)));
-
-         --  Generate:
-         --    I := Get_Entry_Index (tag! (<type>VP), S);
-
-         --  I is the entry index and S is the dispatch table slot
-
-         Append_To (Stmts,
-           Make_Assignment_Statement (Loc,
-             Name =>
-               Make_Identifier (Loc, Name_uI),
-             Expression =>
-               Make_DT_Access_Action (Typ,
-                 Action =>
-                   Get_Entry_Index,
-                 Args =>
-                   New_List (
-                     Unchecked_Convert_To (RTE (RE_Tag),
-                       New_Reference_To (DT_Ptr, Loc)),
-                     Make_Identifier (Loc, Name_uS)))));
-
-         if Ekind (Conc_Typ) = E_Protected_Type then
-
-            --  Generate:
-            --    Protected_Entry_Call (
-            --      T._object'access,
-            --      protected_entry_index! (I),
-            --      P,
-            --      Conditional_Call,
-            --      Bnn);
-
-            --  where T is the protected object, I is the entry index, P are
-            --  the wrapped parameters and Bnn is the name of the communication
-            --  block.
-
-            Append_To (Stmts,
-              Make_Procedure_Call_Statement (Loc,
-                Name =>
-                  New_Reference_To (RTE (RE_Protected_Entry_Call), Loc),
-                Parameter_Associations =>
-                  New_List (
-
-                    Make_Attribute_Reference (Loc,        -- T._object'access
-                      Attribute_Name =>
-                        Name_Unchecked_Access,
-                      Prefix =>
-                        Make_Selected_Component (Loc,
-                          Prefix =>
-                            Make_Identifier (Loc, Name_uT),
-                          Selector_Name =>
-                            Make_Identifier (Loc, Name_uObject))),
-=======
+
+      --  Generate code to define the boolean that controls registration, in
+      --  order to avoid multiple registrations for tagged types defined in
+      --  multiple-called scopes.
+
       if not Is_Interface (Typ) then
          Name_No_Reg := New_External_Name (Tname, 'F', Suffix_Index => -1);
          No_Reg      := Make_Defining_Identifier (Loc, Name_No_Reg);
@@ -4323,731 +3345,20 @@
                       Attribute_Name => Name_Address))));
          end if;
       end if;
->>>>>>> 60a98cce
-
-                    Make_Unchecked_Type_Conversion (Loc,  --  entry index
-                      Subtype_Mark =>
-                        New_Reference_To (RTE (RE_Protected_Entry_Index), Loc),
-                      Expression =>
-                        Make_Identifier (Loc, Name_uI)),
-
-                    Make_Identifier (Loc, Name_uP),       --  parameter block
-                    New_Reference_To (                    --  Conditional_Call
-                      RTE (RE_Conditional_Call), Loc),
-                    New_Reference_To (                    --  Bnn
-                      Blk_Nam, Loc))));
-
-<<<<<<< HEAD
-            --  Generate:
-            --    F := not Cancelled (Bnn);
-
-            --  where F is the success flag. The status of Cancelled is negated
-            --  in order to match the behaviour of the version for task types.
-
-            Append_To (Stmts,
-              Make_Assignment_Statement (Loc,
-                Name =>
-                  Make_Identifier (Loc, Name_uF),
-                Expression =>
-                  Make_Op_Not (Loc,
-                    Right_Opnd =>
-                      Make_Function_Call (Loc,
-                        Name =>
-                          New_Reference_To (RTE (RE_Cancelled), Loc),
-                        Parameter_Associations =>
-                          New_List (
-                            New_Reference_To (Blk_Nam, Loc))))));
-         else
-            pragma Assert (Ekind (Conc_Typ) = E_Task_Type);
-
-            --  Generate:
-            --    Protected_Entry_Call (
-            --      T._task_id,
-            --      task_entry_index! (I),
-            --      P,
-            --      Conditional_Call,
-            --      F);
-
-            --  where T is the task object, I is the entry index, P are the
-            --  wrapped parameters and F is the status flag.
-
-            Append_To (Stmts,
-              Make_Procedure_Call_Statement (Loc,
-                Name =>
-                  New_Reference_To (RTE (RE_Task_Entry_Call), Loc),
-                Parameter_Associations =>
-                  New_List (
-
-                    Make_Selected_Component (Loc,         -- T._task_id
-                      Prefix =>
-                        Make_Identifier (Loc, Name_uT),
-                      Selector_Name =>
-                        Make_Identifier (Loc, Name_uTask_Id)),
-
-                    Make_Unchecked_Type_Conversion (Loc,  --  entry index
-                      Subtype_Mark =>
-                        New_Reference_To (RTE (RE_Task_Entry_Index), Loc),
-                      Expression =>
-                        Make_Identifier (Loc, Name_uI)),
-
-                    Make_Identifier (Loc, Name_uP),       --  parameter block
-                    New_Reference_To (                    --  Conditional_Call
-                      RTE (RE_Conditional_Call), Loc),
-                    Make_Identifier (Loc, Name_uF))));    --  status flag
-         end if;
-      end if;
-
-      return
-        Make_Subprogram_Body (Loc,
-          Specification =>
-            Make_Disp_Conditional_Select_Spec (Typ),
-          Declarations =>
-            Decls,
-          Handled_Statement_Sequence =>
-            Make_Handled_Sequence_Of_Statements (Loc, Stmts));
-   end Make_Disp_Conditional_Select_Body;
-
-   ---------------------------------------
-   -- Make_Disp_Conditional_Select_Spec --
-   ---------------------------------------
-
-   function Make_Disp_Conditional_Select_Spec
-     (Typ : Entity_Id) return Node_Id
-   is
-      Loc    : constant Source_Ptr := Sloc (Typ);
-      Def_Id : constant Node_Id    :=
-                 Make_Defining_Identifier (Loc,
-                   Name_uDisp_Conditional_Select);
-      Params : constant List_Id    := New_List;
-
-   begin
-      pragma Assert (not Restriction_Active (No_Dispatching_Calls));
-
-      --  "T" - Object parameter
-      --  "S" - Primitive operation slot
-      --  "P" - Wrapped parameters
-      --  "C" - Call kind
-      --  "F" - Status flag
-
-      SEU.Build_T (Loc, Typ, Params);
-      SEU.Build_S (Loc, Params);
-      SEU.Build_P (Loc, Params);
-      SEU.Build_C (Loc, Params);
-      SEU.Build_F (Loc, Params);
-
-      Set_Is_Internal (Def_Id);
-
-      return
-        Make_Procedure_Specification (Loc,
-          Defining_Unit_Name       => Def_Id,
-          Parameter_Specifications => Params);
-   end Make_Disp_Conditional_Select_Spec;
-
-   -------------------------------------
-   -- Make_Disp_Get_Prim_Op_Kind_Body --
-   -------------------------------------
-
-   function Make_Disp_Get_Prim_Op_Kind_Body
-     (Typ : Entity_Id) return Node_Id
-   is
-      Loc    : constant Source_Ptr := Sloc (Typ);
-      DT_Ptr : Entity_Id;
-
-   begin
-      pragma Assert (not Restriction_Active (No_Dispatching_Calls));
-
-      if Is_Interface (Typ) then
-         return
-           Make_Subprogram_Body (Loc,
-             Specification =>
-               Make_Disp_Get_Prim_Op_Kind_Spec (Typ),
-             Declarations =>
-               New_List,
-             Handled_Statement_Sequence =>
-               Make_Handled_Sequence_Of_Statements (Loc,
-                 New_List (Make_Null_Statement (Loc))));
-      end if;
-
-      DT_Ptr := Node (First_Elmt (Access_Disp_Table (Typ)));
-
-      --  Generate:
-      --    C := get_prim_op_kind (tag! (<type>VP), S);
-
-      --  where C is the out parameter capturing the call kind and S is the
-      --  dispatch table slot number.
-
-      return
-        Make_Subprogram_Body (Loc,
-          Specification =>
-            Make_Disp_Get_Prim_Op_Kind_Spec (Typ),
-          Declarations =>
-            New_List,
-          Handled_Statement_Sequence =>
-            Make_Handled_Sequence_Of_Statements (Loc,
-              New_List (
-                Make_Assignment_Statement (Loc,
-                  Name =>
-                    Make_Identifier (Loc, Name_uC),
-                  Expression =>
-                    Make_DT_Access_Action (Typ,
-                      Action =>
-                        Get_Prim_Op_Kind,
-                      Args =>
-                        New_List (
-                          Unchecked_Convert_To (RTE (RE_Tag),
-                            New_Reference_To (DT_Ptr, Loc)),
-                            Make_Identifier (Loc, Name_uS)))))));
-   end Make_Disp_Get_Prim_Op_Kind_Body;
-
-   -------------------------------------
-   -- Make_Disp_Get_Prim_Op_Kind_Spec --
-   -------------------------------------
-
-   function Make_Disp_Get_Prim_Op_Kind_Spec
-     (Typ : Entity_Id) return Node_Id
-   is
-      Loc    : constant Source_Ptr := Sloc (Typ);
-      Def_Id : constant Node_Id    :=
-                 Make_Defining_Identifier (Loc,
-                   Name_uDisp_Get_Prim_Op_Kind);
-      Params : constant List_Id    := New_List;
-
-   begin
-      pragma Assert (not Restriction_Active (No_Dispatching_Calls));
-
-      --  "T" - Object parameter
-      --  "S" - Primitive operation slot
-      --  "C" - Call kind
-
-      SEU.Build_T (Loc, Typ, Params);
-      SEU.Build_S (Loc, Params);
-      SEU.Build_C (Loc, Params);
-
-      Set_Is_Internal (Def_Id);
-
-      return
-        Make_Procedure_Specification (Loc,
-           Defining_Unit_Name       => Def_Id,
-           Parameter_Specifications => Params);
-   end Make_Disp_Get_Prim_Op_Kind_Spec;
-
-   --------------------------------
-   -- Make_Disp_Get_Task_Id_Body --
-   --------------------------------
-
-   function Make_Disp_Get_Task_Id_Body
-     (Typ : Entity_Id) return Node_Id
-   is
-      Loc : constant Source_Ptr := Sloc (Typ);
-      Ret : Node_Id;
-
-   begin
-      pragma Assert (not Restriction_Active (No_Dispatching_Calls));
-
-      if Is_Concurrent_Record_Type (Typ)
-        and then Ekind (Corresponding_Concurrent_Type (Typ)) = E_Task_Type
-      then
-         Ret :=
-           Make_Return_Statement (Loc,
-             Expression =>
-               Make_Selected_Component (Loc,
-                 Prefix =>
-                   Make_Identifier (Loc, Name_uT),
-                 Selector_Name =>
-                   Make_Identifier (Loc, Name_uTask_Id)));
-
-      --  A null body is constructed for non-task types
-
-      else
-         Ret :=
-           Make_Return_Statement (Loc,
-             Expression =>
-               New_Reference_To (RTE (RO_ST_Null_Task), Loc));
-      end if;
-
-      return
-        Make_Subprogram_Body (Loc,
-          Specification =>
-            Make_Disp_Get_Task_Id_Spec (Typ),
-          Declarations =>
-            New_List,
-          Handled_Statement_Sequence =>
-            Make_Handled_Sequence_Of_Statements (Loc,
-              New_List (Ret)));
-   end Make_Disp_Get_Task_Id_Body;
-
-   --------------------------------
-   -- Make_Disp_Get_Task_Id_Spec --
-   --------------------------------
-
-   function Make_Disp_Get_Task_Id_Spec
-     (Typ : Entity_Id) return Node_Id
-   is
-      Loc    : constant Source_Ptr := Sloc (Typ);
-      Def_Id : constant Node_Id    :=
-                 Make_Defining_Identifier (Loc,
-                   Name_uDisp_Get_Task_Id);
-
-   begin
-      pragma Assert (not Restriction_Active (No_Dispatching_Calls));
-
-      Set_Is_Internal (Def_Id);
-
-      return
-        Make_Function_Specification (Loc,
-          Defining_Unit_Name       => Def_Id,
-          Parameter_Specifications => New_List (
-            Make_Parameter_Specification (Loc,
-              Defining_Identifier =>
-                Make_Defining_Identifier (Loc, Name_uT),
-              Parameter_Type =>
-                New_Reference_To (Typ, Loc))),
-          Result_Definition =>
-            New_Reference_To (RTE (RO_ST_Task_Id), Loc));
-   end Make_Disp_Get_Task_Id_Spec;
-
-   ---------------------------------
-   -- Make_Disp_Timed_Select_Body --
-   ---------------------------------
-
-   function Make_Disp_Timed_Select_Body
-     (Typ : Entity_Id) return Node_Id
-   is
-      Loc      : constant Source_Ptr := Sloc (Typ);
-      Conc_Typ : Entity_Id           := Empty;
-      Decls    : constant List_Id    := New_List;
-      DT_Ptr   : Entity_Id;
-      Stmts    : constant List_Id    := New_List;
-
-   begin
-      pragma Assert (not Restriction_Active (No_Dispatching_Calls));
-
-      --  Null body is generated for interface types
-
-      if Is_Interface (Typ) then
-         return
-           Make_Subprogram_Body (Loc,
-             Specification =>
-               Make_Disp_Timed_Select_Spec (Typ),
-             Declarations =>
-               New_List,
-             Handled_Statement_Sequence =>
-               Make_Handled_Sequence_Of_Statements (Loc,
-                 New_List (Make_Null_Statement (Loc))));
-      end if;
-
-      DT_Ptr := Node (First_Elmt (Access_Disp_Table (Typ)));
-
-      if Is_Concurrent_Record_Type (Typ) then
-         Conc_Typ := Corresponding_Concurrent_Type (Typ);
-
-         --  Generate:
-         --    I : Integer;
-
-         --  where I will be used to capture the entry index of the primitive
-         --  wrapper at position S.
-
-         Append_To (Decls,
-           Make_Object_Declaration (Loc,
-             Defining_Identifier =>
-               Make_Defining_Identifier (Loc, Name_uI),
-             Object_Definition =>
-               New_Reference_To (Standard_Integer, Loc)));
-
-         --  Generate:
-         --    C := Get_Prim_Op_Kind (tag! (<type>VP), S);
-
-         --    if C = POK_Procedure
-         --      or else C = POK_Protected_Procedure
-         --      or else C = POK_Task_Procedure;
-         --    then
-         --       F := True;
-         --       return;
-         --    end if;
-
-         SEU.Build_Common_Dispatching_Select_Statements
-          (Loc, Typ, DT_Ptr, Stmts);
-
-         --  Generate:
-         --    I := Get_Entry_Index (tag! (<type>VP), S);
-
-         --  I is the entry index and S is the dispatch table slot
-
-         Append_To (Stmts,
-           Make_Assignment_Statement (Loc,
-             Name =>
-               Make_Identifier (Loc, Name_uI),
-             Expression =>
-               Make_DT_Access_Action (Typ,
-                 Action =>
-                   Get_Entry_Index,
-                 Args =>
-                   New_List (
-                     Unchecked_Convert_To (RTE (RE_Tag),
-                       New_Reference_To (DT_Ptr, Loc)),
-                     Make_Identifier (Loc, Name_uS)))));
-
-         if Ekind (Conc_Typ) = E_Protected_Type then
-
-            --  Generate:
-            --    Timed_Protected_Entry_Call (
-            --      T._object'access,
-            --      protected_entry_index! (I),
-            --      P,
-            --      D,
-            --      M,
-            --      F);
-
-            --  where T is the protected object, I is the entry index, P are
-            --  the wrapped parameters, D is the delay amount, M is the delay
-            --  mode and F is the status flag.
-
-            Append_To (Stmts,
-              Make_Procedure_Call_Statement (Loc,
-                Name =>
-                  New_Reference_To (RTE (RE_Timed_Protected_Entry_Call), Loc),
-                Parameter_Associations =>
-                  New_List (
-
-                    Make_Attribute_Reference (Loc,        -- T._object'access
-                      Attribute_Name =>
-                        Name_Unchecked_Access,
-                      Prefix =>
-                        Make_Selected_Component (Loc,
-                          Prefix =>
-                            Make_Identifier (Loc, Name_uT),
-                          Selector_Name =>
-                            Make_Identifier (Loc, Name_uObject))),
-
-                    Make_Unchecked_Type_Conversion (Loc,  --  entry index
-                      Subtype_Mark =>
-                        New_Reference_To (RTE (RE_Protected_Entry_Index), Loc),
-                      Expression =>
-                        Make_Identifier (Loc, Name_uI)),
-
-                    Make_Identifier (Loc, Name_uP),       --  parameter block
-                    Make_Identifier (Loc, Name_uD),       --  delay
-                    Make_Identifier (Loc, Name_uM),       --  delay mode
-                    Make_Identifier (Loc, Name_uF))));    --  status flag
-
-         else
-            pragma Assert (Ekind (Conc_Typ) = E_Task_Type);
-
-            --  Generate:
-            --    Timed_Task_Entry_Call (
-            --      T._task_id,
-            --      task_entry_index! (I),
-            --      P,
-            --      D,
-            --      M,
-            --      F);
-
-            --  where T is the task object, I is the entry index, P are the
-            --  wrapped parameters, D is the delay amount, M is the delay
-            --  mode and F is the status flag.
-
-            Append_To (Stmts,
-              Make_Procedure_Call_Statement (Loc,
-                Name =>
-                  New_Reference_To (RTE (RE_Timed_Task_Entry_Call), Loc),
-                Parameter_Associations =>
-                  New_List (
-
-                    Make_Selected_Component (Loc,         --  T._task_id
-                      Prefix =>
-                        Make_Identifier (Loc, Name_uT),
-                      Selector_Name =>
-                        Make_Identifier (Loc, Name_uTask_Id)),
-
-                    Make_Unchecked_Type_Conversion (Loc,  --  entry index
-                      Subtype_Mark =>
-                        New_Reference_To (RTE (RE_Task_Entry_Index), Loc),
-                      Expression =>
-                        Make_Identifier (Loc, Name_uI)),
-
-                    Make_Identifier (Loc, Name_uP),       --  parameter block
-                    Make_Identifier (Loc, Name_uD),       --  delay
-                    Make_Identifier (Loc, Name_uM),       --  delay mode
-                    Make_Identifier (Loc, Name_uF))));    --  status flag
-         end if;
-      end if;
-
-      return
-        Make_Subprogram_Body (Loc,
-          Specification =>
-            Make_Disp_Timed_Select_Spec (Typ),
-          Declarations =>
-            Decls,
-          Handled_Statement_Sequence =>
-            Make_Handled_Sequence_Of_Statements (Loc, Stmts));
-   end Make_Disp_Timed_Select_Body;
-
-   ---------------------------------
-   -- Make_Disp_Timed_Select_Spec --
-   ---------------------------------
-
-   function Make_Disp_Timed_Select_Spec
-     (Typ : Entity_Id) return Node_Id
-   is
-      Loc    : constant Source_Ptr := Sloc (Typ);
-      Def_Id : constant Node_Id    :=
-                 Make_Defining_Identifier (Loc,
-                   Name_uDisp_Timed_Select);
-      Params : constant List_Id    := New_List;
-
-   begin
-      pragma Assert (not Restriction_Active (No_Dispatching_Calls));
-
-      --  "T" - Object parameter
-      --  "S" - Primitive operation slot
-      --  "P" - Wrapped parameters
-      --  "D" - Delay
-      --  "M" - Delay Mode
-      --  "C" - Call kind
-      --  "F" - Status flag
-
-      SEU.Build_T (Loc, Typ, Params);
-      SEU.Build_S (Loc, Params);
-      SEU.Build_P (Loc, Params);
-
-      Append_To (Params,
-        Make_Parameter_Specification (Loc,
-          Defining_Identifier =>
-            Make_Defining_Identifier (Loc, Name_uD),
-          Parameter_Type =>
-            New_Reference_To (Standard_Duration, Loc)));
-
-      Append_To (Params,
-        Make_Parameter_Specification (Loc,
-          Defining_Identifier =>
-            Make_Defining_Identifier (Loc, Name_uM),
-          Parameter_Type =>
-            New_Reference_To (Standard_Integer, Loc)));
-
-      SEU.Build_C (Loc, Params);
-      SEU.Build_F (Loc, Params);
-
-      Set_Is_Internal (Def_Id);
-
-      return
-        Make_Procedure_Specification (Loc,
-          Defining_Unit_Name       => Def_Id,
-          Parameter_Specifications => Params);
-   end Make_Disp_Timed_Select_Spec;
-
-   -------------
-   -- Make_DT --
-   -------------
-
-   function Make_DT (Typ : Entity_Id) return List_Id is
-      Loc         : constant Source_Ptr := Sloc (Typ);
-      Result      : constant List_Id    := New_List;
-      Elab_Code   : constant List_Id    := New_List;
-
-      Tname       : constant Name_Id := Chars (Typ);
-      Name_DT     : constant Name_Id := New_External_Name (Tname, 'T');
-      Name_DT_Ptr : constant Name_Id := New_External_Name (Tname, 'P');
-      Name_SSD    : constant Name_Id := New_External_Name (Tname, 'S');
-      Name_TSD    : constant Name_Id := New_External_Name (Tname, 'B');
-      Name_Exname : constant Name_Id := New_External_Name (Tname, 'E');
-      Name_No_Reg : constant Name_Id := New_External_Name (Tname, 'F');
-
-      --  The following external name is only generated if Typ has interfaces
-      Name_ITable : Name_Id;
-
-      DT     : constant Node_Id := Make_Defining_Identifier (Loc, Name_DT);
-      DT_Ptr : constant Node_Id := Make_Defining_Identifier (Loc, Name_DT_Ptr);
-      SSD    : constant Node_Id := Make_Defining_Identifier (Loc, Name_SSD);
-      TSD    : constant Node_Id := Make_Defining_Identifier (Loc, Name_TSD);
-      Exname : constant Node_Id := Make_Defining_Identifier (Loc, Name_Exname);
-      No_Reg : constant Node_Id := Make_Defining_Identifier (Loc, Name_No_Reg);
-
-      Generalized_Tag    : constant Entity_Id := RTE (RE_Tag);
-      Ancestor_Ifaces    : Elist_Id;
-      AI                 : Elmt_Id;
-      Has_Dispatch_Table : Boolean := True;
-      I_Depth            : Nat := 0;
-      ITable             : Node_Id;
-      Iface_Table_Node   : Node_Id;
-      Nb_Prim            : Nat := 0;
-      Null_Parent_Tag    : Boolean := False;
-      Num_Ifaces         : Nat := 0;
-      Old_Tag1           : Node_Id;
-      Old_Tag2           : Node_Id;
-      Parent             : Entity_Id;
-      Parent_Num_Ifaces  : Nat := 0;
-      Remotely_Callable  : Entity_Id;
-      RC_Offset_Node     : Node_Id;
-      Size_Expr_Node     : Node_Id;
-      Typ_Ifaces         : Elist_Id;
-      TSD_Aggr_List      : List_Id;
-
-   begin
-      if not RTE_Available (RE_Tag) then
-         Error_Msg_CRT ("tagged types", Typ);
-         return New_List;
-      end if;
-
-      --  Ensure that the unit System_Storage_Elements is loaded. This is
-      --  required to properly expand the routines of Ada.Tags
-
-      if not RTU_Loaded (System_Storage_Elements)
-        and then not Present (RTE (RE_Storage_Offset))
-      then
-         raise Program_Error;
-      end if;
-
-      if Ada_Version >= Ada_05 then
-
-         --  Count the interface types of the parents
-
-         Parent := Empty;
-
-         if Typ /= Etype (Typ) then
-            Parent := Etype (Typ);
-
-         elsif Is_Concurrent_Record_Type (Typ) then
-            Parent := Etype (First (Abstract_Interface_List (Typ)));
-         end if;
-
-         if Present (Parent) then
-            Collect_Abstract_Interfaces (Parent, Ancestor_Ifaces);
-
-            AI := First_Elmt (Ancestor_Ifaces);
-            while Present (AI) loop
-               Parent_Num_Ifaces := Parent_Num_Ifaces + 1;
-               Next_Elmt (AI);
-            end loop;
-         end if;
-
-         --  Count the additional interfaces implemented by Typ
-
-         Collect_Abstract_Interfaces (Typ, Typ_Ifaces);
-
-         AI := First_Elmt (Typ_Ifaces);
-         while Present (AI) loop
-            Num_Ifaces := Num_Ifaces + 1;
-            Next_Elmt (AI);
-         end loop;
-      end if;
-
-      --  Count ancestors to compute the inheritance depth. For private
-      --  extensions, always go to the full view in order to compute the
-      --  real inheritance depth.
-
-      declare
-         Parent_Type : Entity_Id := Typ;
-         P           : Entity_Id;
-
-      begin
-         I_Depth := 0;
-         loop
-            P := Etype (Parent_Type);
-
-            if Is_Private_Type (P) then
-               P := Full_View (Base_Type (P));
-            end if;
-
-            exit when P = Parent_Type;
-
-            I_Depth := I_Depth + 1;
-            Parent_Type := P;
-         end loop;
-      end;
-
-      --  Calculate the number of primitives of the dispatch table and the
-      --  size of the Type_Specific_Data record.
-
-      --  Abstract interfaces don't need the dispatch table. In addition,
-      --  compiling with restriction No_Dispatching_Calls we do not generate
-      --  the dispatch table.
-
-      Has_Dispatch_Table :=
-        not Is_Interface (Typ)
-          and then not Restriction_Active (No_Dispatching_Calls);
-
-      if Has_Dispatch_Table then
-         Nb_Prim := UI_To_Int (DT_Entry_Count (First_Tag_Component (Typ)));
-      end if;
-
-      --  Dispatch table and related entities are allocated statically
-
-      Set_Ekind (DT, E_Variable);
-      Set_Is_Statically_Allocated (DT);
-
-      Set_Ekind (DT_Ptr, E_Variable);
-      Set_Is_Statically_Allocated (DT_Ptr);
-
-      if Num_Ifaces > 0 then
-         Name_ITable := New_External_Name (Tname, 'I');
-         ITable      := Make_Defining_Identifier (Loc, Name_ITable);
-
-         Set_Ekind (ITable, E_Variable);
-         Set_Is_Statically_Allocated (ITable);
-      end if;
-
-      Set_Ekind (SSD, E_Variable);
-      Set_Is_Statically_Allocated (SSD);
-
-      Set_Ekind (TSD, E_Variable);
-      Set_Is_Statically_Allocated (TSD);
-
-      Set_Ekind (Exname, E_Variable);
-      Set_Is_Statically_Allocated (Exname);
-
-      Set_Ekind (No_Reg, E_Variable);
-      Set_Is_Statically_Allocated (No_Reg);
-
-      --  Generate code to create the storage for the Dispatch_Table object:
-
-      --   DT : Storage_Array (1 .. Size_Expr);
-      --   for DT'Alignment use Address'Alignment
-
-      --  Under No_Dispatching_Calls the size of the table is small just
-      --  containing:
-      --   1) the pointer to the TSD
-      --   2) a dummy entry used as the Tag of the type (see a-tags.ads).
-
-      if not Has_Dispatch_Table then
-         Size_Expr_Node :=
-           New_Reference_To (RTE (RE_DT_Min_Prologue_Size), Loc);
-
-      --  If the object has no primitives we ensure that the table will
-      --  have at least a dummy entry which will be used as the Tag.
-
-      --   Size_Expr := DT_Prologue_Size + DT_Entry_Size
-
-      elsif Nb_Prim = 0 then
-         Size_Expr_Node :=
-           Make_Op_Add (Loc,
-             Left_Opnd  =>
-               New_Reference_To (RTE (RE_DT_Prologue_Size), Loc),
-             Right_Opnd =>
-               New_Reference_To (RTE (RE_DT_Entry_Size), Loc));
-
-      --  Common case. The dispatch table has space to save the pointers to
-      --  all the predefined primitives, the C++ ABI header of the DT, and
-      --  the pointers to the primitives of Typ. That is,
-
-      --   Size_Expr := DT_Prologue_Size + nb_prim * DT_Entry_Size
-
-      else
-         Size_Expr_Node :=
-           Make_Op_Add (Loc,
-             Left_Opnd  =>
-               New_Reference_To (RTE (RE_DT_Prologue_Size), Loc),
-             Right_Opnd =>
-               Make_Op_Multiply (Loc,
-                 Left_Opnd  =>
-                   New_Reference_To (RTE (RE_DT_Entry_Size), Loc),
-                 Right_Opnd =>
-                   Make_Integer_Literal (Loc, Nb_Prim)));
-      end if;
+
+      --  Generate: Exname : constant String := full_qualified_name (typ);
+      --  The type itself may be an anonymous parent type, so use the first
+      --  subtype to have a user-recognizable name.
 
       Append_To (Result,
         Make_Object_Declaration (Loc,
-          Defining_Identifier => DT,
-=======
+          Defining_Identifier => Exname,
+          Constant_Present    => True,
+          Object_Definition   => New_Reference_To (Standard_String, Loc),
+          Expression =>
+            Make_String_Literal (Loc,
+              Full_Qualified_Name (First_Subtype (Typ)))));
+
       --  Generate code to create the storage for the type specific data object
       --  with enough space to store the tags of the ancestors plus the tags
       --  of all the implemented interfaces (as described in a-tags.adb).
@@ -5624,24 +3935,10 @@
       Append_To (Result,
         Make_Object_Declaration (Loc,
           Defining_Identifier => TSD,
->>>>>>> 60a98cce
           Aliased_Present     => True,
           Constant_Present    => Build_Static_DT,
           Object_Definition   =>
             Make_Subtype_Indication (Loc,
-<<<<<<< HEAD
-              Subtype_Mark => New_Reference_To
-                                (RTE (RE_Storage_Array), Loc),
-              Constraint   => Make_Index_Or_Discriminant_Constraint (Loc,
-                Constraints => New_List (
-                  Make_Range (Loc,
-                    Low_Bound  => Make_Integer_Literal (Loc, 1),
-                    High_Bound => Size_Expr_Node))))));
-
-      Append_To (Result,
-        Make_Attribute_Definition_Clause (Loc,
-          Name       => New_Reference_To (DT, Loc),
-=======
               Subtype_Mark => New_Reference_To (
                 RTE (RE_Type_Specific_Data), Loc),
               Constraint =>
@@ -5655,129 +3952,12 @@
       Append_To (Result,
         Make_Attribute_Definition_Clause (Loc,
           Name       => New_Reference_To (TSD, Loc),
->>>>>>> 60a98cce
           Chars      => Name_Alignment,
           Expression =>
             Make_Attribute_Reference (Loc,
               Prefix => New_Reference_To (RTE (RE_Integer_Address), Loc),
               Attribute_Name => Name_Alignment)));
 
-<<<<<<< HEAD
-      --  Generate code to create the pointer to the dispatch table
-
-      --    DT_Ptr : Tag := Tag!(DT'Address);
-
-      --  According to the C++ ABI, the base of the vtable is located after a
-      --  prologue containing Offset_To_Top, and Typeinfo_Ptr. Hence, we move
-      --  down the pointer to the real base of the vtable
-
-      if not Has_Dispatch_Table then
-         Append_To (Result,
-           Make_Object_Declaration (Loc,
-             Defining_Identifier => DT_Ptr,
-             Constant_Present    => True,
-             Object_Definition   => New_Reference_To (Generalized_Tag, Loc),
-             Expression          =>
-               Unchecked_Convert_To (Generalized_Tag,
-                 Make_Op_Add (Loc,
-                   Left_Opnd =>
-                     Unchecked_Convert_To (RTE (RE_Storage_Offset),
-                       Make_Attribute_Reference (Loc,
-                         Prefix         => New_Reference_To (DT, Loc),
-                         Attribute_Name => Name_Address)),
-                   Right_Opnd =>
-                     New_Reference_To (RTE (RE_DT_Typeinfo_Ptr_Size), Loc)))));
-
-      else
-         Append_To (Result,
-           Make_Object_Declaration (Loc,
-             Defining_Identifier => DT_Ptr,
-             Constant_Present    => True,
-             Object_Definition   => New_Reference_To (Generalized_Tag, Loc),
-             Expression          =>
-               Unchecked_Convert_To (Generalized_Tag,
-                 Make_Op_Add (Loc,
-                   Left_Opnd =>
-                     Unchecked_Convert_To (RTE (RE_Storage_Offset),
-                       Make_Attribute_Reference (Loc,
-                         Prefix         => New_Reference_To (DT, Loc),
-                         Attribute_Name => Name_Address)),
-                   Right_Opnd =>
-                     New_Reference_To (RTE (RE_DT_Prologue_Size), Loc)))));
-      end if;
-
-      --  Save the tag in the Access_Disp_Table attribute
-
-      if No (Access_Disp_Table (Typ)) then
-         Set_Access_Disp_Table (Typ, New_Elmt_List);
-      end if;
-
-      Prepend_Elmt (DT_Ptr, Access_Disp_Table (Typ));
-
-      --  Generate code to define the boolean that controls registration, in
-      --  order to avoid multiple registrations for tagged types defined in
-      --  multiple-called scopes.
-
-      Append_To (Result,
-        Make_Object_Declaration (Loc,
-          Defining_Identifier => No_Reg,
-          Object_Definition   => New_Reference_To (Standard_Boolean, Loc),
-          Expression          => New_Reference_To (Standard_True, Loc)));
-
-      --  Generate:
-      --    Set_Signature (DT_Ptr, Value);
-
-      if Has_Dispatch_Table
-        and then RTE_Available (RE_Set_Signature)
-      then
-         if Is_Interface (Typ) then
-            Append_To (Elab_Code,
-              Make_DT_Access_Action (Typ,
-                Action => Set_Signature,
-                Args   => New_List (
-                  New_Reference_To (DT_Ptr, Loc),
-                  New_Reference_To (RTE (RE_Abstract_Interface), Loc))));
-
-         else
-            Append_To (Elab_Code,
-              Make_DT_Access_Action (Typ,
-                Action => Set_Signature,
-                Args   => New_List (
-                  New_Reference_To (DT_Ptr, Loc),
-                  New_Reference_To (RTE (RE_Primary_DT), Loc))));
-         end if;
-      end if;
-
-      --  Generate: Exname : constant String := full_qualified_name (typ);
-      --  The type itself may be an anonymous parent type, so use the first
-      --  subtype to have a user-recognizable name.
-
-      Append_To (Result,
-        Make_Object_Declaration (Loc,
-          Defining_Identifier => Exname,
-          Constant_Present    => True,
-          Object_Definition   => New_Reference_To (Standard_String, Loc),
-          Expression =>
-            Make_String_Literal (Loc,
-              Full_Qualified_Name (First_Subtype (Typ)))));
-
-      --  Calculate the value of the RC_Offset component. These are the
-      --  valid valiues and their meaning:
-      --   >0: For simple types with controlled components is
-      --         type._record_controller'position
-      --    0: For types with no controlled components
-      --   -1: For complex types with controlled components where the position
-      --       of the record controller is not statically computable but there
-      --       are controlled components at this level. The _Controller field
-      --       is available right after the _parent.
-      --   -2: There are no controlled components at this level. We need to
-      --       get the position from the parent.
-
-      if Is_Interface (Typ)
-        or else not Has_Controlled_Component (Typ)
-      then
-         RC_Offset_Node := Make_Integer_Literal (Loc, 0);
-=======
       --  Generate the dummy Dispatch_Table object associated with tagged
       --  types that have no dispatch table.
 
@@ -5875,1046 +4055,8 @@
       --                             ...
       --                             prim-op-n'address));
       --   for DT'Alignment use Address'Alignment
->>>>>>> 60a98cce
-
-      elsif Etype (Typ) /= Typ
-        and then Has_Discriminants (Etype (Typ))
-      then
-         if Has_New_Controlled_Component (Typ) then
-            RC_Offset_Node := Make_Integer_Literal (Loc, -1);
-         else
-            RC_Offset_Node := Make_Integer_Literal (Loc, -2);
-         end if;
+
       else
-<<<<<<< HEAD
-         RC_Offset_Node :=
-           Make_Attribute_Reference (Loc,
-             Prefix =>
-               Make_Selected_Component (Loc,
-                 Prefix => New_Reference_To (Typ, Loc),
-                 Selector_Name =>
-                   New_Reference_To (Controller_Component (Typ), Loc)),
-             Attribute_Name => Name_Position);
-
-         --  This is not proper Ada code to use the attribute 'Position
-         --  on something else than an object but this is supported by
-         --  the back end (see comment on the Bit_Component attribute in
-         --  sem_attr). So we avoid semantic checking here.
-
-         --  Is this documented in sinfo.ads??? it should be!
-
-         Set_Analyzed (RC_Offset_Node);
-         Set_Etype (Prefix (RC_Offset_Node), RTE (RE_Record_Controller));
-         Set_Etype (Prefix (Prefix (RC_Offset_Node)), Typ);
-         Set_Etype (Selector_Name (Prefix (RC_Offset_Node)),
-           RTE (RE_Record_Controller));
-         Set_Etype (RC_Offset_Node, RTE (RE_Storage_Offset));
-      end if;
-
-      --  Set the pointer to the Interfaces_Table (if any). Otherwise the
-      --  corresponding access component is set to null. The table of
-      --  interfaces is required for AI-405
-
-      if RTE_Record_Component_Available (RE_Ifaces_Table_Ptr) then
-         if Num_Ifaces = 0 then
-            Iface_Table_Node :=
-              New_Reference_To (RTE (RE_Null_Address), Loc);
-
-         --  Generate the Interface_Table object.
-
-         else
-            Append_To (Result,
-              Make_Object_Declaration (Loc,
-                Defining_Identifier => ITable,
-                Aliased_Present     => True,
-                Object_Definition   =>
-                  Make_Subtype_Indication (Loc,
-                    Subtype_Mark => New_Reference_To
-                      (RTE (RE_Interface_Data), Loc),
-                    Constraint   => Make_Index_Or_Discriminant_Constraint (Loc,
-                      Constraints => New_List (
-                        Make_Integer_Literal (Loc,
-                          Num_Ifaces))))));
-
-            Iface_Table_Node :=
-              Make_Attribute_Reference (Loc,
-                Prefix         => New_Reference_To (ITable, Loc),
-                Attribute_Name => Name_Address);
-         end if;
-      end if;
-
-      --  Generate: Set_Remotely_Callable (DT_Ptr, Status); where Status is
-      --  described in E.4 (18)
-
-      Remotely_Callable :=
-        Boolean_Literals
-          (Is_Pure (Typ)
-             or else Is_Shared_Passive (Typ)
-             or else
-               ((Is_Remote_Types (Typ)
-                   or else Is_Remote_Call_Interface (Typ))
-                and then Original_View_In_Visible_Part (Typ))
-             or else not Comes_From_Source (Typ));
-
-      --  Generate code to create the storage for the type specific data object
-      --  with enough space to store the tags of the ancestors plus the tags
-      --  of all the implemented interfaces (as described in a-tags.adb).
-
-      --   TSD : Type_Specific_Data (I_Depth) :=
-      --           (Idepth        => I_Depth,
-      --            Access_Level  => Type_Access_Level (Typ),
-      --            Expanded_Name => Cstring_Ptr!(Exname'Address))
-      --            [ External_Tag  => Cstring_Ptr!(Exname'Address)) ]
-      --            RC_Offset     => <<integer-value>>,
-      --            Remotely_Callable => <<boolean-value>>
-      --            [ Ifaces_Table_Ptr => <<access-value>> ]
-      --            others => <>);
-      --   for TSD'Alignment use Address'Alignment
-
-      TSD_Aggr_List := New_List (
-        Make_Component_Association (Loc,
-          Choices => New_List (
-            New_Occurrence_Of (RTE_Record_Component (RE_Idepth), Loc)),
-          Expression => Make_Integer_Literal (Loc, I_Depth)),
-
-        Make_Component_Association (Loc,
-          Choices => New_List (
-            New_Occurrence_Of (RTE_Record_Component (RE_Access_Level), Loc)),
-          Expression => Make_Integer_Literal (Loc, Type_Access_Level (Typ))),
-
-        Make_Component_Association (Loc,
-          Choices => New_List (
-            New_Occurrence_Of
-              (RTE_Record_Component (RE_Expanded_Name), Loc)),
-          Expression =>
-            Unchecked_Convert_To (RTE (RE_Cstring_Ptr),
-              Make_Attribute_Reference (Loc,
-                Prefix => New_Reference_To (Exname, Loc),
-                Attribute_Name => Name_Address))));
-
-      if not Has_External_Tag_Rep_Clause (Typ) then
-
-         --  Should be the external name not the qualified name???
-
-         Append_To (TSD_Aggr_List,
-           Make_Component_Association (Loc,
-             Choices => New_List (
-               New_Occurrence_Of
-                 (RTE_Record_Component (RE_External_Tag), Loc)),
-             Expression =>
-               Unchecked_Convert_To (RTE (RE_Cstring_Ptr),
-                 Make_Attribute_Reference (Loc,
-                   Prefix => New_Reference_To (Exname, Loc),
-                   Attribute_Name => Name_Address))));
-      end if;
-
-      Append_List_To (TSD_Aggr_List, New_List (
-        Make_Component_Association (Loc,
-          Choices => New_List (
-            New_Occurrence_Of (RTE_Record_Component (RE_RC_Offset), Loc)),
-          Expression => RC_Offset_Node),
-
-        Make_Component_Association (Loc,
-          Choices => New_List (
-            New_Occurrence_Of
-             (RTE_Record_Component (RE_Remotely_Callable), Loc)),
-          Expression => New_Occurrence_Of (Remotely_Callable, Loc))));
-
-      if RTE_Record_Component_Available (RE_Ifaces_Table_Ptr) then
-         Append_To (TSD_Aggr_List,
-           Make_Component_Association (Loc,
-             Choices => New_List (
-               New_Occurrence_Of
-                (RTE_Record_Component (RE_Ifaces_Table_Ptr), Loc)),
-             Expression => Iface_Table_Node));
-      end if;
-
-      Append_To (TSD_Aggr_List,
-        Make_Component_Association (Loc,
-          Choices     => New_List (Make_Others_Choice (Loc)),
-          Expression  => Empty,
-          Box_Present => True));
-
-      --  Save the expanded name in the dispatch table
-
-      Append_To (Result,
-        Make_Object_Declaration (Loc,
-          Defining_Identifier => TSD,
-          Aliased_Present     => True,
-          Object_Definition   =>
-            Make_Subtype_Indication (Loc,
-              Subtype_Mark => New_Reference_To (
-                RTE (RE_Type_Specific_Data), Loc),
-              Constraint =>
-                Make_Index_Or_Discriminant_Constraint (Loc,
-                  Constraints => New_List (
-                    Make_Integer_Literal (Loc, I_Depth)))),
-          Expression => Make_Aggregate (Loc,
-            Component_Associations => TSD_Aggr_List)));
-
-      Append_To (Result,
-        Make_Attribute_Definition_Clause (Loc,
-          Name       => New_Reference_To (TSD, Loc),
-          Chars      => Name_Alignment,
-          Expression =>
-            Make_Attribute_Reference (Loc,
-              Prefix => New_Reference_To (RTE (RE_Integer_Address), Loc),
-              Attribute_Name => Name_Alignment)));
-
-      --  Generate code to put the Address of the TSD in the dispatch table
-
-      Append_To (Elab_Code,
-        Build_Set_TSD (Loc,
-          Tag_Node => New_Reference_To (DT_Ptr, Loc),
-          Value_Node =>
-            Make_Attribute_Reference (Loc,
-              Prefix          => New_Reference_To (TSD, Loc),
-              Attribute_Name  => Name_Address)));
-
-      --  Generate extra code required for synchronized interfaces
-
-      if RTE_Available (RE_Set_Tagged_Kind) then
-         if Ada_Version >= Ada_05
-           and then not Is_Interface  (Typ)
-           and then not Is_Abstract_Type   (Typ)
-           and then not Is_Controlled (Typ)
-           and then not Restriction_Active (No_Dispatching_Calls)
-         then
-            --  Generate:
-            --    Set_Type_Kind (T'Tag, Type_Kind (Typ));
-
-            Append_To (Elab_Code,
-              Make_DT_Access_Action (Typ,
-                Action => Set_Tagged_Kind,
-                Args   => New_List (
-                  New_Reference_To (DT_Ptr, Loc),               -- DTptr
-                  Tagged_Kind (Typ))));                         -- Value
-
-            --  Generate the Select Specific Data table for synchronized
-            --  types that implement a synchronized interface. The size
-            --  of the table is constrained by the number of non-predefined
-            --  primitive operations.
-
-            if Has_Dispatch_Table
-              and then Is_Concurrent_Record_Type (Typ)
-              and then Has_Abstract_Interfaces (Typ)
-            then
-               --  No need to generate this code if Nb_Prim = 0 ???
-
-               Append_To (Result,
-                 Make_Object_Declaration (Loc,
-                   Defining_Identifier => SSD,
-                   Aliased_Present     => True,
-                   Object_Definition   =>
-                     Make_Subtype_Indication (Loc,
-                       Subtype_Mark => New_Reference_To (
-                         RTE (RE_Select_Specific_Data), Loc),
-                       Constraint   =>
-                         Make_Index_Or_Discriminant_Constraint (Loc,
-                           Constraints => New_List (
-                             Make_Integer_Literal (Loc, Nb_Prim))))));
-
-               --  Set the pointer to the Select Specific Data table in the TSD
-
-               Append_To (Elab_Code,
-                 Make_DT_Access_Action (Typ,
-                   Action => Set_SSD,
-                   Args   => New_List (
-                     New_Reference_To (DT_Ptr, Loc),            -- DTptr
-                     Make_Attribute_Reference (Loc,             -- Value
-                       Prefix         => New_Reference_To (SSD, Loc),
-                       Attribute_Name => Name_Address))));
-            end if;
-         end if;
-      end if;
-
-      --  If the ancestor is a CPP_Class type we inherit the dispatch tables
-      --  in the init proc, and we don't need to fill them in here.
-
-      if Is_CPP_Class (Etype (Typ)) then
-         null;
-
-         --  Otherwise we fill in the dispatch tables here
-
-      else
-         if Typ = Etype (Typ)
-           or else Is_CPP_Class (Etype (Typ))
-           or else Is_Interface (Typ)
-         then
-            Null_Parent_Tag := True;
-
-            Old_Tag1 :=
-              Unchecked_Convert_To (Generalized_Tag,
-                Make_Integer_Literal (Loc, 0));
-            Old_Tag2 :=
-              Unchecked_Convert_To (Generalized_Tag,
-                Make_Integer_Literal (Loc, 0));
-
-         else
-            Old_Tag1 :=
-              New_Reference_To
-                (Node (First_Elmt (Access_Disp_Table (Etype (Typ)))), Loc);
-            Old_Tag2 :=
-              New_Reference_To
-                (Node (First_Elmt (Access_Disp_Table (Etype (Typ)))), Loc);
-         end if;
-
-         if Typ /= Etype (Typ)
-           and then not Is_Interface (Typ)
-           and then not Restriction_Active (No_Dispatching_Calls)
-         then
-            --  Inherit the dispatch table
-
-            if not Is_Interface (Etype (Typ)) then
-               if Restriction_Active (No_Dispatching_Calls) then
-                  null;
-
-               else
-                  if not Null_Parent_Tag then
-                     declare
-                        Nb_Prims : constant Int :=
-                                     UI_To_Int (DT_Entry_Count
-                                       (First_Tag_Component (Etype (Typ))));
-                     begin
-                        Append_To (Elab_Code,
-                          Build_Inherit_Predefined_Prims (Loc,
-                            Old_Tag_Node => Old_Tag1,
-                            New_Tag_Node =>
-                              New_Reference_To (DT_Ptr, Loc)));
-
-                        if Nb_Prims /= 0 then
-                           Append_To (Elab_Code,
-                             Build_Inherit_Prims (Loc,
-                               Old_Tag_Node => Old_Tag2,
-                               New_Tag_Node => New_Reference_To (DT_Ptr, Loc),
-                               Num_Prims    => Nb_Prims));
-                        end if;
-                     end;
-                  end if;
-               end if;
-            end if;
-
-            --  Inherit the secondary dispatch tables of the ancestor
-
-            if not Restriction_Active (No_Dispatching_Calls)
-              and then not Is_CPP_Class (Etype (Typ))
-            then
-               declare
-                  Sec_DT_Ancestor : Elmt_Id :=
-                                      Next_Elmt
-                                        (First_Elmt
-                                           (Access_Disp_Table (Etype (Typ))));
-                  Sec_DT_Typ      : Elmt_Id :=
-                                      Next_Elmt
-                                        (First_Elmt
-                                           (Access_Disp_Table (Typ)));
-
-                  procedure Copy_Secondary_DTs (Typ : Entity_Id);
-                  --  Local procedure required to climb through the ancestors
-                  --  and copy the contents of all their secondary dispatch
-                  --  tables.
-
-                  ------------------------
-                  -- Copy_Secondary_DTs --
-                  ------------------------
-
-                  procedure Copy_Secondary_DTs (Typ : Entity_Id) is
-                     E     : Entity_Id;
-                     Iface : Elmt_Id;
-
-                  begin
-                     --  Climb to the ancestor (if any) handling private types
-
-                     if Present (Full_View (Etype (Typ))) then
-                        if Full_View (Etype (Typ)) /= Typ then
-                           Copy_Secondary_DTs (Full_View (Etype (Typ)));
-                        end if;
-
-                     elsif Etype (Typ) /= Typ then
-                        Copy_Secondary_DTs (Etype (Typ));
-                     end if;
-
-                     if Present (Abstract_Interfaces (Typ))
-                       and then not Is_Empty_Elmt_List
-                                      (Abstract_Interfaces (Typ))
-                     then
-                        Iface := First_Elmt (Abstract_Interfaces (Typ));
-                        E     := First_Entity (Typ);
-                        while Present (E)
-                          and then Present (Node (Sec_DT_Ancestor))
-                        loop
-                           if Is_Tag (E) and then Chars (E) /= Name_uTag then
-                              if not Is_Interface (Etype (Typ)) then
-
-                                 --  Inherit the dispatch table
-
-                                 declare
-                                    Num_Prims : constant Int :=
-                                                UI_To_Int (DT_Entry_Count (E));
-                                 begin
-                                    Append_To (Elab_Code,
-                                      Build_Inherit_Predefined_Prims (Loc,
-                                        Old_Tag_Node =>
-                                          Unchecked_Convert_To (RTE (RE_Tag),
-                                             New_Reference_To
-                                               (Node (Sec_DT_Ancestor), Loc)),
-                                        New_Tag_Node =>
-                                          Unchecked_Convert_To (RTE (RE_Tag),
-                                            New_Reference_To
-                                              (Node (Sec_DT_Typ), Loc))));
-
-                                    if Num_Prims /= 0 then
-                                       Append_To (Elab_Code,
-                                         Build_Inherit_Prims (Loc,
-                                           Old_Tag_Node =>
-                                             Unchecked_Convert_To
-                                               (RTE (RE_Tag),
-                                                New_Reference_To
-                                                  (Node (Sec_DT_Ancestor),
-                                                   Loc)),
-                                           New_Tag_Node =>
-                                             Unchecked_Convert_To
-                                              (RTE (RE_Tag),
-                                               New_Reference_To
-                                                 (Node (Sec_DT_Typ), Loc)),
-                                           Num_Prims => Num_Prims));
-                                    end if;
-                                 end;
-                              end if;
-
-                              Next_Elmt (Sec_DT_Ancestor);
-                              Next_Elmt (Sec_DT_Typ);
-                              Next_Elmt (Iface);
-                           end if;
-
-                           Next_Entity (E);
-                        end loop;
-                     end if;
-                  end Copy_Secondary_DTs;
-
-               begin
-                  if Present (Node (Sec_DT_Ancestor)) then
-
-                     --  Handle private types
-
-                     if Present (Full_View (Typ)) then
-                        Copy_Secondary_DTs (Full_View (Typ));
-                     else
-                        Copy_Secondary_DTs (Typ);
-                     end if;
-                  end if;
-               end;
-            end if;
-         end if;
-
-         --  Generate:
-         --    Inherit_TSD (parent'tag, DT_Ptr);
-
-         if not Is_Interface (Typ) then
-            if Typ = Etype (Typ)
-              or else Is_CPP_Class (Etype (Typ))
-            then
-               --  New_TSD (DT_Ptr);
-
-               Append_List_To (Elab_Code,
-                 Build_New_TSD (Loc,
-                   New_Tag_Node => New_Reference_To (DT_Ptr, Loc)));
-            else
-               --  Inherit_TSD (parent'tag, DT_Ptr);
-
-               Append_To (Elab_Code,
-                 Build_Inherit_TSD (Loc,
-                   Old_Tag_Node =>
-                     New_Reference_To
-                       (Node (First_Elmt (Access_Disp_Table (Etype (Typ)))),
-                        Loc),
-                   New_Tag_Node      => New_Reference_To (DT_Ptr, Loc),
-                   I_Depth           => I_Depth,
-                   Parent_Num_Ifaces => Parent_Num_Ifaces));
-            end if;
-         end if;
-      end if;
-
-      if not Is_Interface (Typ)
-        and then RTE_Available (RE_Set_Offset_To_Top)
-      then
-         --  Generate:
-         --    Set_Offset_To_Top (0, DT_Ptr, True, 0, null);
-
-         Append_To (Elab_Code,
-           Make_Procedure_Call_Statement (Loc,
-             Name => New_Reference_To (RTE (RE_Set_Offset_To_Top), Loc),
-             Parameter_Associations => New_List (
-               New_Reference_To (RTE (RE_Null_Address), Loc),
-               New_Reference_To (DT_Ptr, Loc),
-               New_Occurrence_Of (Standard_True, Loc),
-               Make_Integer_Literal (Loc, Uint_0),
-               New_Reference_To (RTE (RE_Null_Address), Loc))));
-      end if;
-
-      --  Generate code to register the Tag in the External_Tag hash table for
-      --  the pure Ada type only.
-
-      --        Register_Tag (Dt_Ptr);
-
-      --  Skip this if routine not available, or in No_Run_Time mode or Typ is
-      --  an abstract interface type (because the table to register it is not
-      --  available in the abstract type but in types implementing this
-      --  interface)
-
-      if not Has_External_Tag_Rep_Clause (Typ)
-        and then not No_Run_Time_Mode
-        and then RTE_Available (RE_Register_Tag)
-        and then Is_RTE (RTE (RE_Tag), RE_Tag)
-        and then not Is_Interface (Typ)
-      then
-         Append_To (Elab_Code,
-           Make_Procedure_Call_Statement (Loc,
-             Name => New_Reference_To (RTE (RE_Register_Tag), Loc),
-             Parameter_Associations =>
-               New_List (New_Reference_To (DT_Ptr, Loc))));
-      end if;
-
-      --  Generate:
-      --     if No_Reg then
-      --        <elab_code>
-      --        No_Reg := False;
-      --     end if;
-
-      Append_To (Elab_Code,
-        Make_Assignment_Statement (Loc,
-          Name       => New_Reference_To (No_Reg, Loc),
-          Expression => New_Reference_To (Standard_False, Loc)));
-
-      Append_To (Result,
-        Make_Implicit_If_Statement (Typ,
-          Condition       => New_Reference_To (No_Reg, Loc),
-          Then_Statements => Elab_Code));
-
-      --  Ada 2005 (AI-251): Register the tag of the interfaces into the table
-      --  of interfaces.
-
-      if Num_Ifaces > 0 then
-         declare
-            Position : Nat;
-
-         begin
-            --  If the parent is an interface we must generate code to register
-            --  all its interfaces; otherwise this code is not needed because
-            --  Inherit_TSD has already inherited such interfaces.
-
-            if Is_Concurrent_Record_Type (Typ)
-              or else (Etype (Typ) /= Typ and then Is_Interface (Etype (Typ)))
-            then
-               Position := 1;
-
-               AI := First_Elmt (Ancestor_Ifaces);
-               while Present (AI) loop
-                  --  Generate:
-                  --    Register_Interface (DT_Ptr, Interface'Tag);
-
-                  Append_To (Result,
-                    Make_DT_Access_Action (Typ,
-                      Action => Register_Interface_Tag,
-                      Args   => New_List (
-                        Node1 => New_Reference_To (DT_Ptr, Loc),
-                        Node2 => New_Reference_To
-                                   (Node
-                                    (First_Elmt
-                                     (Access_Disp_Table (Node (AI)))),
-                                    Loc),
-                        Node3 => Make_Integer_Literal (Loc, Position))));
-
-                  Position := Position + 1;
-                  Next_Elmt (AI);
-               end loop;
-            end if;
-
-            --  Register the interfaces that are not implemented by the
-            --  ancestor
-
-            AI := First_Elmt (Typ_Ifaces);
-
-            --  Skip the interfaces implemented by the ancestor
-
-            for Count in 1 .. Parent_Num_Ifaces loop
-               Next_Elmt (AI);
-            end loop;
-
-            --  Register the additional interfaces
-
-            Position := Parent_Num_Ifaces + 1;
-            while Present (AI) loop
-
-               --  Generate:
-               --    Register_Interface (DT_Ptr, Interface'Tag);
-
-               if not Is_Interface (Typ)
-                 or else Typ /= Node (AI)
-               then
-                  Append_To (Result,
-                    Make_DT_Access_Action (Typ,
-                      Action => Register_Interface_Tag,
-                      Args   => New_List (
-                        Node1 => New_Reference_To (DT_Ptr, Loc),
-                        Node2 => New_Reference_To
-                                   (Node
-                                    (First_Elmt
-                                     (Access_Disp_Table (Node (AI)))),
-                                    Loc),
-                        Node3 => Make_Integer_Literal (Loc, Position))));
-
-                  Position := Position + 1;
-               end if;
-
-               Next_Elmt (AI);
-            end loop;
-
-            pragma Assert (Position = Num_Ifaces + 1);
-         end;
-      end if;
-
-      return Result;
-   end Make_DT;
-
-   ---------------------------
-   -- Make_DT_Access_Action --
-   ---------------------------
-
-   function Make_DT_Access_Action
-     (Typ    : Entity_Id;
-      Action : DT_Access_Action;
-      Args   : List_Id) return Node_Id
-   is
-      Action_Name : constant Entity_Id := RTE (Ada_Actions (Action));
-      Loc         : Source_Ptr;
-
-   begin
-      if No (Args) then
-
-         --  This is a constant
-
-         return New_Reference_To (Action_Name, Sloc (Typ));
-      end if;
-
-      pragma Assert (List_Length (Args) = Action_Nb_Arg (Action));
-
-      Loc := Sloc (First (Args));
-
-      if Action_Is_Proc (Action) then
-         return
-           Make_Procedure_Call_Statement (Loc,
-             Name => New_Reference_To (Action_Name, Loc),
-             Parameter_Associations => Args);
-
-      else
-         return
-           Make_Function_Call (Loc,
-             Name => New_Reference_To (Action_Name, Loc),
-             Parameter_Associations => Args);
-      end if;
-   end Make_DT_Access_Action;
-
-   -----------------------
-   -- Make_Secondary_DT --
-   -----------------------
-
-   procedure Make_Secondary_DT
-     (Typ             : Entity_Id;
-      Ancestor_Typ    : Entity_Id;
-      Suffix_Index    : Nat;
-      Iface           : Entity_Id;
-      AI_Tag          : Entity_Id;
-      Acc_Disp_Tables : in out Elist_Id;
-      Result          : out List_Id)
-   is
-      Loc             : constant Source_Ptr := Sloc (AI_Tag);
-      Generalized_Tag : constant Entity_Id := RTE (RE_Interface_Tag);
-      Name_DT         : constant Name_Id := New_Internal_Name ('T');
-      Empty_DT        : Boolean := False;
-      Iface_DT        : Node_Id;
-      Iface_DT_Ptr    : Node_Id;
-      Name_DT_Ptr     : Name_Id;
-      Nb_Prim         : Nat;
-      OSD             : Entity_Id;
-      Size_Expr_Node  : Node_Id;
-      Tname           : Name_Id;
-
-   begin
-      Result := New_List;
-
-      --  Generate a unique external name associated with the secondary
-      --  dispatch table. This external name will be used to declare an
-      --  access to this secondary dispatch table, value that will be used
-      --  for the elaboration of Typ's objects and also for the elaboration
-      --  of objects of any derivation of Typ that do not override any
-      --  primitive operation of Typ.
-
-      Get_Secondary_DT_External_Name (Typ, Ancestor_Typ, Suffix_Index);
-
-      Tname        := Name_Find;
-      Name_DT_Ptr  := New_External_Name (Tname, "P");
-      Iface_DT     := Make_Defining_Identifier (Loc, Name_DT);
-      Iface_DT_Ptr := Make_Defining_Identifier (Loc, Name_DT_Ptr);
-
-      --  Dispatch table and related entities are allocated statically
-
-      Set_Ekind (Iface_DT, E_Variable);
-      Set_Is_Statically_Allocated (Iface_DT);
-
-      Set_Ekind (Iface_DT_Ptr, E_Variable);
-      Set_Is_Statically_Allocated (Iface_DT_Ptr);
-
-      --  Generate code to create the storage for the Dispatch_Table object.
-      --  If the number of primitives of Typ is 0 we reserve a dummy single
-      --  entry for its DT because at run-time the pointer to this dummy entry
-      --  will be used as the tag.
-
-      Nb_Prim := UI_To_Int (DT_Entry_Count (AI_Tag));
-
-      if Nb_Prim = 0 then
-         Empty_DT := True;
-         Nb_Prim  := 1;
-      end if;
-
-      --    DT : Storage_Array (1..DT_Prologue_Size+nb_prim*DT_Entry_Size);
-      --    for DT'Alignment use Address'Alignment
-
-      Size_Expr_Node :=
-        Make_Op_Add (Loc,
-          Left_Opnd  =>
-            New_Reference_To (RTE (RE_DT_Prologue_Size), Loc),
-          Right_Opnd =>
-            Make_Op_Multiply (Loc,
-              Left_Opnd  =>
-                New_Reference_To (RTE (RE_DT_Entry_Size), Loc),
-              Right_Opnd =>
-                Make_Integer_Literal (Loc, Nb_Prim)));
-
-      Append_To (Result,
-        Make_Object_Declaration (Loc,
-          Defining_Identifier => Iface_DT,
-          Aliased_Present     => True,
-          Object_Definition   =>
-            Make_Subtype_Indication (Loc,
-              Subtype_Mark => New_Reference_To (RTE (RE_Storage_Array), Loc),
-              Constraint   => Make_Index_Or_Discriminant_Constraint (Loc,
-                Constraints => New_List (
-                  Make_Range (Loc,
-                    Low_Bound  => Make_Integer_Literal (Loc, 1),
-                    High_Bound => Size_Expr_Node))))));
-
-      Append_To (Result,
-        Make_Attribute_Definition_Clause (Loc,
-          Name       => New_Reference_To (Iface_DT, Loc),
-          Chars      => Name_Alignment,
-          Expression =>
-            Make_Attribute_Reference (Loc,
-              Prefix => New_Reference_To (RTE (RE_Integer_Address), Loc),
-              Attribute_Name => Name_Alignment)));
-
-      --  Generate code to create the pointer to the dispatch table
-
-      --    Iface_DT_Ptr : Tag := Tag!(DT'Address);
-
-      --  According to the C++ ABI, the base of the vtable is located
-      --  after the following prologue: Offset_To_Top, and Typeinfo_Ptr.
-      --  Hence, move the pointer down to the real base of the vtable.
-
-      Append_To (Result,
-        Make_Object_Declaration (Loc,
-          Defining_Identifier => Iface_DT_Ptr,
-          Constant_Present    => True,
-          Object_Definition   => New_Reference_To (Generalized_Tag, Loc),
-          Expression          =>
-            Unchecked_Convert_To (Generalized_Tag,
-              Make_Op_Add (Loc,
-                Left_Opnd =>
-                  Unchecked_Convert_To (RTE (RE_Storage_Offset),
-                    Make_Attribute_Reference (Loc,
-                      Prefix         => New_Reference_To (Iface_DT, Loc),
-                      Attribute_Name => Name_Address)),
-                Right_Opnd =>
-                  New_Reference_To (RTE (RE_DT_Prologue_Size), Loc)))));
-
-      --  Note: Offset_To_Top will be initialized by the init subprogram
-
-      --  Set Access_Disp_Table field to be the dispatch table pointer
-
-      if not (Present (Acc_Disp_Tables)) then
-         Acc_Disp_Tables := New_Elmt_List;
-      end if;
-
-      Append_Elmt (Iface_DT_Ptr, Acc_Disp_Tables);
-
-      --  Step 1: Generate an Object Specific Data (OSD) table
-
-      OSD := Make_Defining_Identifier (Loc, New_Internal_Name ('I'));
-
-      --  Nothing to do if configurable run time does not support the
-      --  Object_Specific_Data entity.
-
-      if not RTE_Available (RE_Object_Specific_Data) then
-         Error_Msg_CRT ("abstract interface types", Typ);
-         return;
-      end if;
-
-      --  Generate:
-      --    OSD : Ada.Tags.Object_Specific_Data (Nb_Prims);
-      --  where the constraint is used to allocate space for the
-      --  non-predefined primitive operations only.
-
-      Append_To (Result,
-        Make_Object_Declaration (Loc,
-          Defining_Identifier => OSD,
-          Object_Definition   =>
-            Make_Subtype_Indication (Loc,
-              Subtype_Mark => New_Reference_To (
-                RTE (RE_Object_Specific_Data), Loc),
-              Constraint =>
-                Make_Index_Or_Discriminant_Constraint (Loc,
-                  Constraints => New_List (
-                    Make_Integer_Literal (Loc, Nb_Prim))))));
-
-      Append_To (Result,
-        Make_DT_Access_Action (Typ,
-          Action => Set_Signature,
-          Args   => New_List (
-            Unchecked_Convert_To (RTE (RE_Tag),
-              New_Reference_To (Iface_DT_Ptr, Loc)),
-            New_Reference_To (RTE (RE_Secondary_DT), Loc))));
-
-      --  Generate:
-      --    Ada.Tags.Set_OSD (Iface_DT_Ptr, OSD);
-
-      Append_To (Result,
-        Make_DT_Access_Action (Typ,
-          Action => Set_OSD,
-          Args   => New_List (
-            Unchecked_Convert_To (RTE (RE_Tag),
-              New_Reference_To (Iface_DT_Ptr, Loc)),
-            Make_Attribute_Reference (Loc,
-              Prefix         => New_Reference_To (OSD, Loc),
-              Attribute_Name => Name_Address))));
-
-      if Ada_Version >= Ada_05
-        and then not Is_Interface (Typ)
-        and then not Is_Abstract_Type (Typ)
-        and then not Is_Controlled (Typ)
-        and then RTE_Available (RE_Set_Tagged_Kind)
-        and then not Restriction_Active (No_Dispatching_Calls)
-      then
-         --  Generate:
-         --    Set_Tagged_Kind (Iface'Tag, Tagged_Kind (Iface));
-
-         Append_To (Result,
-           Make_DT_Access_Action (Typ,
-             Action => Set_Tagged_Kind,
-             Args   => New_List (
-               Unchecked_Convert_To (RTE (RE_Tag),              -- DTptr
-                 New_Reference_To (Iface_DT_Ptr, Loc)),
-               Tagged_Kind (Typ))));                            -- Value
-
-         if not Empty_DT
-           and then Is_Concurrent_Record_Type (Typ)
-           and then Has_Abstract_Interfaces (Typ)
-         then
-            declare
-               Prim       : Entity_Id;
-               Prim_Alias : Entity_Id;
-               Prim_Elmt  : Elmt_Id;
-
-            begin
-               --  Step 2: Populate the OSD table
-
-               Prim_Alias := Empty;
-               Prim_Elmt  := First_Elmt (Primitive_Operations (Typ));
-               while Present (Prim_Elmt) loop
-                  Prim := Node (Prim_Elmt);
-
-                  if Present (Abstract_Interface_Alias (Prim))
-                    and then Find_Dispatching_Type
-                               (Abstract_Interface_Alias (Prim)) = Iface
-                  then
-                     Prim_Alias := Abstract_Interface_Alias (Prim);
-
-                     --  Generate:
-                     --    Ada.Tags.Set_Offset_Index (Tag (Iface_DT_Ptr),
-                     --      Secondary_DT_Pos, Primary_DT_pos);
-
-                     Append_To (Result,
-                       Make_DT_Access_Action (Iface,
-                         Action => Set_Offset_Index,
-                         Args   => New_List (
-                           Unchecked_Convert_To (RTE (RE_Tag),
-                             New_Reference_To (Iface_DT_Ptr, Loc)),
-                           Make_Integer_Literal (Loc,
-                             DT_Position (Prim_Alias)),
-                           Make_Integer_Literal (Loc,
-                             DT_Position (Alias (Prim))))));
-                  end if;
-
-                  Next_Elmt (Prim_Elmt);
-               end loop;
-            end;
-         end if;
-      end if;
-   end Make_Secondary_DT;
-
-   -------------------------------------
-   -- Make_Select_Specific_Data_Table --
-   -------------------------------------
-
-   function Make_Select_Specific_Data_Table
-     (Typ : Entity_Id) return List_Id
-   is
-      Assignments : constant List_Id    := New_List;
-      Loc         : constant Source_Ptr := Sloc (Typ);
-
-      Conc_Typ  : Entity_Id;
-      Decls     : List_Id;
-      DT_Ptr    : Entity_Id;
-      Prim      : Entity_Id;
-      Prim_Als  : Entity_Id;
-      Prim_Elmt : Elmt_Id;
-      Prim_Pos  : Uint;
-      Nb_Prim   : Nat := 0;
-
-      type Examined_Array is array (Int range <>) of Boolean;
-
-      function Find_Entry_Index (E : Entity_Id) return Uint;
-      --  Given an entry, find its index in the visible declarations of the
-      --  corresponding concurrent type of Typ.
-
-      ----------------------
-      -- Find_Entry_Index --
-      ----------------------
-
-      function Find_Entry_Index (E : Entity_Id) return Uint is
-         Index     : Uint := Uint_1;
-         Subp_Decl : Entity_Id;
-
-      begin
-         if Present (Decls)
-           and then not Is_Empty_List (Decls)
-         then
-            Subp_Decl := First (Decls);
-            while Present (Subp_Decl) loop
-               if Nkind (Subp_Decl) = N_Entry_Declaration then
-                  if Defining_Identifier (Subp_Decl) = E then
-                     return Index;
-                  end if;
-
-                  Index := Index + 1;
-               end if;
-
-               Next (Subp_Decl);
-            end loop;
-         end if;
-
-         return Uint_0;
-      end Find_Entry_Index;
-
-   --  Start of processing for Make_Select_Specific_Data_Table
-
-   begin
-      pragma Assert (not Restriction_Active (No_Dispatching_Calls));
-
-      DT_Ptr := Node (First_Elmt (Access_Disp_Table (Typ)));
-
-      if Present (Corresponding_Concurrent_Type (Typ)) then
-         Conc_Typ := Corresponding_Concurrent_Type (Typ);
-
-         if Ekind (Conc_Typ) = E_Protected_Type then
-            Decls := Visible_Declarations (Protected_Definition (
-                       Parent (Conc_Typ)));
-         else
-            pragma Assert (Ekind (Conc_Typ) = E_Task_Type);
-            Decls := Visible_Declarations (Task_Definition (
-                       Parent (Conc_Typ)));
-         end if;
-      end if;
-
-      --  Count the non-predefined primitive operations
-
-      Prim_Elmt := First_Elmt (Primitive_Operations (Typ));
-      while Present (Prim_Elmt) loop
-         Prim := Node (Prim_Elmt);
-
-         if not (Is_Predefined_Dispatching_Operation (Prim)
-                   or else Is_Predefined_Dispatching_Alias (Prim))
-         then
-            Nb_Prim := Nb_Prim + 1;
-         end if;
-
-         Next_Elmt (Prim_Elmt);
-      end loop;
-
-      declare
-         Examined : Examined_Array (1 .. Nb_Prim) := (others => False);
-
-      begin
-         Prim_Elmt := First_Elmt (Primitive_Operations (Typ));
-         while Present (Prim_Elmt) loop
-            Prim := Node (Prim_Elmt);
-
-            --  Look for primitive overriding an abstract interface subprogram
-
-            if Present (Abstract_Interface_Alias (Prim))
-              and then not Examined (UI_To_Int (DT_Position (Alias (Prim))))
-            then
-               Prim_Pos := DT_Position (Alias (Prim));
-               pragma Assert (UI_To_Int (Prim_Pos) <= Nb_Prim);
-               Examined (UI_To_Int (Prim_Pos)) := True;
-
-               --  Set the primitive operation kind regardless of subprogram
-               --  type. Generate:
-               --    Ada.Tags.Set_Prim_Op_Kind (DT_Ptr, <position>, <kind>);
-
-               Append_To (Assignments,
-                 Make_DT_Access_Action (Typ,
-                   Action => Set_Prim_Op_Kind,
-                   Args => New_List (
-                             New_Reference_To (DT_Ptr, Loc),
-                             Make_Integer_Literal (Loc, Prim_Pos),
-                             Prim_Op_Kind (Alias (Prim), Typ))));
-
-               --  Retrieve the root of the alias chain
-
-               Prim_Als := Prim;
-               while Present (Alias (Prim_Als)) loop
-                  Prim_Als := Alias (Prim_Als);
-               end loop;
-
-               --  In the case of an entry wrapper, set the entry index
-
-               if Ekind (Prim) = E_Procedure
-                 and then Is_Primitive_Wrapper (Prim_Als)
-                 and then Ekind (Wrapped_Entity (Prim_Als)) = E_Entry
-               then
-                  --  Generate:
-                  --    Ada.Tags.Set_Entry_Index
-                  --      (DT_Ptr, <position>, <index>);
-
-                  Append_To (Assignments,
-                    Make_DT_Access_Action (Typ,
-                      Action => Set_Entry_Index,
-                      Args => New_List (
-                                New_Reference_To (DT_Ptr, Loc),
-                                Make_Integer_Literal (Loc, Prim_Pos),
-                                Make_Integer_Literal (Loc,
-                                  Find_Entry_Index
-                                    (Wrapped_Entity (Prim_Als))))));
-               end if;
-            end if;
-
-            Next_Elmt (Prim_Elmt);
-         end loop;
-      end;
-
-      return Assignments;
-   end Make_Select_Specific_Data_Table;
-=======
          declare
             Pos : Nat;
 
@@ -7767,7 +4909,6 @@
 
       return Result;
    end Make_Tags;
->>>>>>> 60a98cce
 
    -----------------------------------
    -- Original_View_In_Visible_Part --
@@ -8138,170 +5279,6 @@
             Count_Prim := Count_Prim + 1;
          end if;
 
-<<<<<<< HEAD
-         --  Ada 2005 (AI-251)
-
-         if Present (Abstract_Interface_Alias (Prim))
-           and then Is_Interface
-                      (Find_Dispatching_Type
-                        (Abstract_Interface_Alias (Prim)))
-         then
-            Set_DTC_Entity (Prim,
-               Find_Interface_Tag
-                 (T => Typ,
-                  Iface => Find_Dispatching_Type
-                            (Abstract_Interface_Alias (Prim))));
-         else
-            Set_DTC_Entity (Prim, The_Tag);
-         end if;
-
-         --  Clear any previous value of the DT_Position attribute. In this
-         --  way we ensure that the final position of all the primitives is
-         --  stablished by the following stages of this algorithm.
-
-         Set_DT_Position (Prim, No_Uint);
-
-         Next_Elmt (Prim_Elmt);
-      end loop;
-
-      declare
-         Fixed_Prim : array (Int range 0 .. Count_Prim) of Boolean
-                        := (others => False);
-         E : Entity_Id;
-
-         procedure Set_Fixed_Prim (Pos : Nat);
-         --  Sets to true an element of the Fixed_Prim table to indicate
-         --  that this entry of the dispatch table of Typ is occupied.
-
-         --------------------
-         -- Set_Fixed_Prim --
-         --------------------
-
-         procedure Set_Fixed_Prim (Pos : Nat) is
-         begin
-            pragma Assert (Pos >= 0 and then Pos <= Count_Prim);
-            Fixed_Prim (Pos) := True;
-         exception
-            when Constraint_Error =>
-               raise Program_Error;
-         end Set_Fixed_Prim;
-
-      begin
-         --  Second stage: Register fixed entries
-
-         Nb_Prim   := 0;
-         Prim_Elmt := First_Prim;
-         while Present (Prim_Elmt) loop
-            Prim := Node (Prim_Elmt);
-
-            --  Predefined primitives have a separate table and all its
-            --  entries are at predefined fixed positions.
-
-            if Is_Predefined_Dispatching_Operation (Prim) then
-               Set_DT_Position (Prim, Default_Prim_Op_Position (Prim));
-
-            elsif Is_Predefined_Dispatching_Alias (Prim) then
-               E := Alias (Prim);
-               while Present (Alias (E)) loop
-                  E := Alias (E);
-               end loop;
-
-               Set_DT_Position (Prim, Default_Prim_Op_Position (E));
-
-            --  Overriding primitives of ancestor abstract interfaces
-
-            elsif Present (Abstract_Interface_Alias (Prim))
-              and then Is_Parent
-                         (Find_Dispatching_Type
-                           (Abstract_Interface_Alias (Prim)),
-                          Typ)
-            then
-               pragma Assert (DT_Position (Prim) = No_Uint
-                 and then Present (DTC_Entity
-                                    (Abstract_Interface_Alias (Prim))));
-
-               E := Abstract_Interface_Alias (Prim);
-               Set_DT_Position (Prim, DT_Position (E));
-
-               pragma Assert
-                 (DT_Position (Alias (Prim)) = No_Uint
-                    or else DT_Position (Alias (Prim)) = DT_Position (E));
-               Set_DT_Position (Alias (Prim), DT_Position (E));
-               Set_Fixed_Prim (UI_To_Int (DT_Position (Prim)));
-
-            --  Overriding primitives must use the same entry as the
-            --  overriden primitive
-
-            elsif not Present (Abstract_Interface_Alias (Prim))
-              and then Present (Alias (Prim))
-              and then Find_Dispatching_Type (Alias (Prim)) /= Typ
-              and then Is_Parent
-                         (Find_Dispatching_Type (Alias (Prim)), Typ)
-              and then Present (DTC_Entity (Alias (Prim)))
-            then
-               E := Alias (Prim);
-               Set_DT_Position (Prim, DT_Position (E));
-
-               if not Is_Predefined_Dispatching_Alias (E) then
-                  Set_Fixed_Prim (UI_To_Int (DT_Position (E)));
-               end if;
-            end if;
-
-            Next_Elmt (Prim_Elmt);
-         end loop;
-
-         --  Third stage: Fix the position of all the new primitives
-         --  Entries associated with primitives covering interfaces
-         --  are handled in a latter round.
-
-         Prim_Elmt := First_Prim;
-         while Present (Prim_Elmt) loop
-            Prim := Node (Prim_Elmt);
-
-            --  Skip primitives previously set entries
-
-            if DT_Position (Prim) /= No_Uint then
-               null;
-
-            --  Primitives covering interface primitives are handled later
-
-            elsif Present (Abstract_Interface_Alias (Prim)) then
-               null;
-
-            else
-               --  Take the next available position in the DT
-
-               loop
-                  Nb_Prim := Nb_Prim + 1;
-                  pragma Assert (Nb_Prim <= Count_Prim);
-                  exit when not Fixed_Prim (Nb_Prim);
-               end loop;
-
-               Set_DT_Position (Prim, UI_From_Int (Nb_Prim));
-               Set_Fixed_Prim (Nb_Prim);
-            end if;
-
-            Next_Elmt (Prim_Elmt);
-         end loop;
-      end;
-
-      --  Fourth stage: Complete the decoration of primitives covering
-      --  interfaces (that is, propagate the DT_Position attribute
-      --  from the aliased primitive)
-
-      Prim_Elmt := First_Prim;
-      while Present (Prim_Elmt) loop
-         Prim := Node (Prim_Elmt);
-
-         if DT_Position (Prim) = No_Uint
-           and then Present (Abstract_Interface_Alias (Prim))
-         then
-            pragma Assert (Present (Alias (Prim))
-              and then Find_Dispatching_Type (Alias (Prim)) = Typ);
-
-            --  Check if this entry will be placed in the primary DT
-
-=======
          Set_DTC_Entity_Value (Typ, Prim);
 
          --  Clear any previous value of the DT_Position attribute. In this
@@ -8527,7 +5504,6 @@
 
             --  Check if this entry will be placed in the primary DT
 
->>>>>>> 60a98cce
             if Is_Parent (Find_Dispatching_Type
                            (Abstract_Interface_Alias (Prim)),
                           Typ)
@@ -8631,11 +5607,7 @@
             then
                Error_Msg_NE
                  ("abstract inherited private operation&" &
-<<<<<<< HEAD
-                  " must be overridden ('R'M 3.9.3(10))",
-=======
                   " must be overridden (RM 3.9.3(10))",
->>>>>>> 60a98cce
                  Parent (Typ), Prim);
             end if;
          end if;
@@ -8657,24 +5629,6 @@
       end if;
 
       --  Set the final size of the Dispatch Table
-<<<<<<< HEAD
-
-      Set_DT_Entry_Count (The_Tag, UI_From_Int (DT_Length));
-
-      --  The derived type must have at least as many components as its
-      --  parent (for root types, the Etype points back to itself
-      --  and the test should not fail)
-
-      --  This test fails compiling the partial view of a tagged type
-      --  derived from an interface which defines the overriding subprogram
-      --  in the private part. This needs further investigation???
-
-      if not Has_Private_Declaration (Typ) then
-         pragma Assert (
-           DT_Entry_Count (The_Tag) >=
-           DT_Entry_Count (First_Tag_Component (Parent_Typ)));
-         null;
-=======
 
       Set_DT_Entry_Count (The_Tag, UI_From_Int (DT_Length));
 
@@ -8686,7 +5640,6 @@
            DT_Entry_Count (First_Tag_Component (Parent_Typ))
       then
          raise Program_Error;
->>>>>>> 60a98cce
       end if;
    end Set_All_DT_Position;
 
@@ -8742,8 +5695,6 @@
       end if;
    end Set_Default_Constructor;
 
-<<<<<<< HEAD
-=======
    --------------------------
    -- Set_DTC_Entity_Value --
    --------------------------
@@ -8769,7 +5720,6 @@
       end if;
    end Set_DTC_Entity_Value;
 
->>>>>>> 60a98cce
    -----------------
    -- Tagged_Kind --
    -----------------
@@ -8796,13 +5746,10 @@
       elsif Is_Concurrent_Record_Type (T) then
          Conc_Typ := Corresponding_Concurrent_Type (T);
 
-<<<<<<< HEAD
-=======
          if Present (Full_View (Conc_Typ)) then
             Conc_Typ := Full_View (Conc_Typ);
          end if;
 
->>>>>>> 60a98cce
          if Ekind (Conc_Typ) = E_Protected_Type then
             return New_Reference_To (RTE (RE_TK_Protected), Loc);
          else

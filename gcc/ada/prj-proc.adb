--- conflicted
+++ resolved
@@ -1371,14 +1371,8 @@
 
                         Add_Attributes
                           (Project,
-<<<<<<< HEAD
-                           In_Tree.Projects.Table (Project).Name,
-                           Name_Id
-                             (In_Tree.Projects.Table (Project).Directory.Name),
-=======
                            Project.Name,
                            Name_Id (Project.Directory.Name),
->>>>>>> 42a9ba1d
                            In_Tree,
                            In_Tree.Packages.Table (New_Pkg).Decl,
                            First_Attribute_Of
@@ -2519,11 +2513,7 @@
             Add_Attributes
               (Project,
                Name,
-<<<<<<< HEAD
-               Name_Id (Processed_Data.Directory.Name),
-=======
                Name_Id (Project.Directory.Name),
->>>>>>> 42a9ba1d
                In_Tree,
                Project.Decl,
                Prj.Attr.Attribute_First,

------------------------------------------------------------------------------
--                                                                          --
--                         GNAT COMPILER COMPONENTS                         --
--                                                                          --
--                             M L I B . T G T                              --
--                         (Integrity VMS Version)                          --
--                                                                          --
--                                 B o d y                                  --
--                                                                          --
--            Copyright (C) 2004-2005 Free Software Foundation, Inc.        --
--                                                                          --
-- GNAT is free software;  you can  redistribute it  and/or modify it under --
-- terms of the  GNU General Public License as published  by the Free Soft- --
-- ware  Foundation;  either version 2,  or (at your option) any later ver- --
-- sion.  GNAT is distributed in the hope that it will be useful, but WITH- --
-- OUT ANY WARRANTY;  without even the  implied warranty of MERCHANTABILITY --
-- or FITNESS FOR A PARTICULAR PURPOSE.  See the GNU General Public License --
-- for  more details.  You should have  received  a copy of the GNU General --
-- Public License  distributed with GNAT;  see file COPYING.  If not, write --
-- to  the  Free Software Foundation,  51  Franklin  Street,  Fifth  Floor, --
-- Boston, MA 02110-1301, USA.                                              --
--                                                                          --
-- GNAT was originally developed  by the GNAT team at  New York University. --
-- Extensive contributions were provided by Ada Core Technologies Inc.      --
--                                                                          --
------------------------------------------------------------------------------

--  This is the Integrity VMS version of the body

with Ada.Characters.Handling; use Ada.Characters.Handling;

with GNAT.Directory_Operations; use GNAT.Directory_Operations;
with GNAT.OS_Lib;               use GNAT.OS_Lib;

with MLib.Fil;
with MLib.Utl;
with Namet;    use Namet;
with Opt;      use Opt;
with Output;   use Output;
with Prj.Com;

with System;           use System;
with System.Case_Util; use System.Case_Util;
with System.CRTL;      use System.CRTL;

package body MLib.Tgt is

   use GNAT;

   Empty_Argument_List : aliased Argument_List := (1 .. 0 => null);
   Additional_Objects  : Argument_List_Access := Empty_Argument_List'Access;
   --  Used to add the generated auto-init object files for auto-initializing
   --  stand-alone libraries.

   Macro_Name   : constant String := "mcr gnu:[bin]gcc -c -x assembler";
   --  The name of the command to invoke the macro-assembler

   VMS_Options : Argument_List := (1 .. 1 => null);

   Gnatsym_Name : constant String := "gnatsym";

   Gnatsym_Path : String_Access;

   Arguments : Argument_List_Access := null;
   Last_Argument : Natural := 0;

   Success : Boolean := False;

   Shared_Libgcc : aliased String := "-shared-libgcc";

   No_Shared_Libgcc_Switch : aliased Argument_List := (1 .. 0 => null);
   Shared_Libgcc_Switch    : aliased Argument_List :=
                               (1 => Shared_Libgcc'Access);
   Link_With_Shared_Libgcc : Argument_List_Access :=
                               No_Shared_Libgcc_Switch'Access;

<<<<<<< HEAD
   ------------------------------
   -- Target dependent section --
   ------------------------------

   function Popen (Command, Mode : System.Address) return System.Address;
   pragma Import (C, Popen, "decc$popen");

   function Pclose (File : System.Address) return Integer;
   pragma Import (C, Pclose, "decc$pclose");

=======
>>>>>>> 8c044a9c
   ---------------------
   -- Archive_Builder --
   ---------------------

   function Archive_Builder return String is
   begin
      return "ar";
   end Archive_Builder;

   -----------------------------
   -- Archive_Builder_Options --
   -----------------------------

   function Archive_Builder_Options return String_List_Access is
   begin
      return new String_List'(1 => new String'("cr"));
   end Archive_Builder_Options;

   -----------------
   -- Archive_Ext --
   -----------------

   function Archive_Ext return String is
   begin
      return "olb";
   end Archive_Ext;

   ---------------------
   -- Archive_Indexer --
   ---------------------

   function Archive_Indexer return String is
   begin
      return "ranlib";
   end Archive_Indexer;

   -----------------------------
   -- Archive_Indexer_Options --
   -----------------------------

   function Archive_Indexer_Options return String_List_Access is
   begin
      return new String_List (1 .. 0);
   end Archive_Indexer_Options;

   ---------------------------
   -- Build_Dynamic_Library --
   ---------------------------

   procedure Build_Dynamic_Library
     (Ofiles       : Argument_List;
      Foreign      : Argument_List;
      Afiles       : Argument_List;
      Options      : Argument_List;
      Options_2    : Argument_List;
      Interfaces   : Argument_List;
      Lib_Filename : String;
      Lib_Dir      : String;
      Symbol_Data  : Symbol_Record;
      Driver_Name  : Name_Id := No_Name;
      Lib_Version  : String  := "";
      Auto_Init    : Boolean := False)
   is
      pragma Unreferenced (Foreign);
      pragma Unreferenced (Afiles);

      Lib_File : constant String :=
                   Lib_Dir & Directory_Separator & "lib" &
                   Fil.Ext_To (Lib_Filename, DLL_Ext);

      Opts      : Argument_List := Options;
      Last_Opt  : Natural       := Opts'Last;
      Opts2     : Argument_List (Options'Range);
      Last_Opt2 : Natural       := Opts2'First - 1;

      Inter : constant Argument_List := Interfaces;

      function Is_Interface (Obj_File : String) return Boolean;
      --  For a Stand-Alone Library, returns True if Obj_File is the object
      --  file name of an interface of the SAL. For other libraries, always
      --  return True.

      function Option_File_Name return String;
      --  Returns Symbol_File, if not empty. Otherwise, returns "symvec.opt"

      function Version_String return String;
      --  Returns Lib_Version if not empty and if Symbol_Data.Symbol_Policy is
      --  not Autonomous, otherwise returns "".
      --  When Symbol_Data.Symbol_Policy is Autonomous, fails gnatmake if
      --  Lib_Version is not the image of a positive number.

      ------------------
      -- Is_Interface --
      ------------------

      function Is_Interface (Obj_File : String) return Boolean is
         ALI : constant String :=
                 Fil.Ext_To
                  (Filename => To_Lower (Base_Name (Obj_File)),
                   New_Ext  => "ali");

      begin
         if Inter'Length = 0 then
            return True;

         elsif ALI'Length > 2 and then
               ALI (ALI'First .. ALI'First + 1) = "b$"
         then
            return True;

         else
            for J in Inter'Range loop
               if Inter (J).all = ALI then
                  return True;
               end if;
            end loop;

            return False;
         end if;
      end Is_Interface;

      ----------------------
      -- Option_File_Name --
      ----------------------

      function Option_File_Name return String is
      begin
         if Symbol_Data.Symbol_File = No_Name then
            return "symvec.opt";
         else
            Get_Name_String (Symbol_Data.Symbol_File);
            To_Lower (Name_Buffer (1 .. Name_Len));
            return Name_Buffer (1 .. Name_Len);
         end if;
      end Option_File_Name;

      --------------------
      -- Version_String --
      --------------------

      function Version_String return String is
         Version : Integer := 0;
      begin
         if Lib_Version = ""
           or else Symbol_Data.Symbol_Policy /= Autonomous
         then
            return "";

         else
            begin
               Version := Integer'Value (Lib_Version);

               if Version <= 0 then
                  raise Constraint_Error;
               end if;

               return Lib_Version;

            exception
               when Constraint_Error =>
                  Fail ("illegal version """, Lib_Version,
                        """ (on VMS version must be a positive number)");
                  return "";
            end;
         end if;
      end Version_String;

      Opt_File_Name  : constant String := Option_File_Name;
      Version        : constant String := Version_String;
      For_Linker_Opt : String_Access;

   --  Start of processing for Build_Dynamic_Library

   begin
      --  Invoke gcc with -shared-libgcc, but only for GCC 3 or higher

      if GCC_Version >= 3 then
         Link_With_Shared_Libgcc := Shared_Libgcc_Switch'Access;
      else
         Link_With_Shared_Libgcc := No_Shared_Libgcc_Switch'Access;
      end if;

      --  Option file must end with ".opt"

      if Opt_File_Name'Length > 4
        and then
          Opt_File_Name (Opt_File_Name'Last - 3 .. Opt_File_Name'Last) = ".opt"
      then
         For_Linker_Opt := new String'("--for-linker=" & Opt_File_Name);
      else
         Fail ("Options File """, Opt_File_Name, """ must end with .opt");
      end if;

      VMS_Options (VMS_Options'First) := For_Linker_Opt;

      for J in Inter'Range loop
         To_Lower (Inter (J).all);
      end loop;

      --  "gnatsym" is necessary for building the option file

      if Gnatsym_Path = null then
         Gnatsym_Path := OS_Lib.Locate_Exec_On_Path (Gnatsym_Name);

         if Gnatsym_Path = null then
            Fail (Gnatsym_Name, " not found in path");
         end if;
      end if;

      --  For auto-initialization of a stand-alone library, we create
      --  a macro-assembly file and we invoke the macro-assembler.

      if Auto_Init then
         declare
            Macro_File_Name : constant String := Lib_Filename & "$init.asm";
            Macro_File      : File_Descriptor;
            Init_Proc       : String := Lib_Filename & "INIT";
            Popen_Result    : System.Address;
            Pclose_Result   : Integer;
            Len             : Natural;
            OK              : Boolean := True;

            command  : constant String :=
                         Macro_Name & " " & Macro_File_Name & ASCII.NUL;
            --  The command to invoke the assembler on the generated auto-init
            --  assembly file.

            mode : constant String := "r" & ASCII.NUL;
            --  The mode for the invocation of Popen

         begin
            To_Upper (Init_Proc);

            if Verbose_Mode then
               Write_Str ("Creating auto-init assembly file """);
               Write_Str (Macro_File_Name);
               Write_Line ("""");
            end if;

            --  Create and write the auto-init assembly file

            declare
               First_Line : constant String :=
                 ASCII.HT &
                 ".type " & Init_Proc & "#, @function" &
                 ASCII.LF;
               Second_Line : constant String :=
                 ASCII.HT &
                 ".global " & Init_Proc & "#" &
                 ASCII.LF;
               Third_Line : constant String :=
                 ASCII.HT &
                 ".global LIB$INITIALIZE#" &
                 ASCII.LF;
               Fourth_Line : constant String :=
                 ASCII.HT &
                 ".section LIB$INITIALIZE#,""a"",@progbits" &
                 ASCII.LF;
               Fifth_Line : constant String :=
                 ASCII.HT &
                 "data4 @fptr(" & Init_Proc & "#)" &
                  ASCII.LF;

            begin
               Macro_File := Create_File (Macro_File_Name, Text);
               OK := Macro_File /= Invalid_FD;

               if OK then
                  Len := Write
                    (Macro_File, First_Line (First_Line'First)'Address,
                     First_Line'Length);
                  OK := Len = First_Line'Length;
               end if;

               if OK then
                  Len := Write
                    (Macro_File, Second_Line (Second_Line'First)'Address,
                     Second_Line'Length);
                  OK := Len = Second_Line'Length;
               end if;

               if OK then
                  Len := Write
                    (Macro_File, Third_Line (Third_Line'First)'Address,
                     Third_Line'Length);
                  OK := Len = Third_Line'Length;
               end if;

               if OK then
                  Len := Write
                    (Macro_File, Fourth_Line (Fourth_Line'First)'Address,
                     Fourth_Line'Length);
                  OK := Len = Fourth_Line'Length;
               end if;

               if OK then
                  Len := Write
                    (Macro_File, Fifth_Line (Fifth_Line'First)'Address,
                     Fifth_Line'Length);
                  OK := Len = Fifth_Line'Length;
               end if;

               if OK then
                  Close (Macro_File, OK);
               end if;

               if not OK then
                  Fail ("creation of auto-init assembly file """,
                        Macro_File_Name, """ failed");
               end if;
            end;

            --  Invoke the macro-assembler

            if Verbose_Mode then
               Write_Str ("Assembling auto-init assembly file """);
               Write_Str (Macro_File_Name);
               Write_Line ("""");
            end if;

            Popen_Result := popen (command (command'First)'Address,
                                   mode (mode'First)'Address);

            if Popen_Result = Null_Address then
               Fail ("assembly of auto-init assembly file """,
                     Macro_File_Name, """ failed");
            end if;

            --  Wait for the end of execution of the macro-assembler

            Pclose_Result := pclose (Popen_Result);

            if Pclose_Result < 0 then
               Fail ("assembly of auto init assembly file """,
                     Macro_File_Name, """ failed");
            end if;

            --  Add the generated object file to the list of objects to be
            --  included in the library.

            Additional_Objects :=
              new Argument_List'
                (1 => new String'(Lib_Filename & "$init.obj"));
         end;
      end if;

      --  Allocate the argument list and put the symbol file name, the
      --  reference (if any) and the policy (if not autonomous).

      Arguments := new Argument_List (1 .. Ofiles'Length + 8);

      Last_Argument := 0;

      --  Verbosity

      if Verbose_Mode then
         Last_Argument := Last_Argument + 1;
         Arguments (Last_Argument) := new String'("-v");
      end if;

      --  Version number (major ID)

      if Lib_Version /= "" then
         Last_Argument := Last_Argument + 1;
         Arguments (Last_Argument) := new String'("-V");
         Last_Argument := Last_Argument + 1;
         Arguments (Last_Argument) := new String'(Version);
      end if;

      --  Symbol file

      Last_Argument := Last_Argument + 1;
      Arguments (Last_Argument) := new String'("-s");
      Last_Argument := Last_Argument + 1;
      Arguments (Last_Argument) := new String'(Opt_File_Name);

      --  Reference Symbol File

      if Symbol_Data.Reference /= No_Name then
         Last_Argument := Last_Argument + 1;
         Arguments (Last_Argument) := new String'("-r");
         Last_Argument := Last_Argument + 1;
         Arguments (Last_Argument) :=
           new String'(Get_Name_String (Symbol_Data.Reference));
      end if;

      --  Policy

      case Symbol_Data.Symbol_Policy is
         when Autonomous =>
            null;

         when Compliant =>
            Last_Argument := Last_Argument + 1;
            Arguments (Last_Argument) := new String'("-c");

         when Controlled =>
            Last_Argument := Last_Argument + 1;
            Arguments (Last_Argument) := new String'("-C");

         when Restricted =>
            Last_Argument := Last_Argument + 1;
            Arguments (Last_Argument) := new String'("-R");
      end case;

      --  Add each relevant object file

      for Index in Ofiles'Range loop
         if Is_Interface (Ofiles (Index).all) then
            Last_Argument := Last_Argument + 1;
            Arguments (Last_Argument) := new String'(Ofiles (Index).all);
         end if;
      end loop;

      --  Spawn gnatsym

      Spawn (Program_Name => Gnatsym_Path.all,
             Args         => Arguments (1 .. Last_Argument),
             Success      => Success);

      if not Success then
         Fail ("unable to create symbol file for library """,
               Lib_Filename, """");
      end if;

      Free (Arguments);

      --  Move all the -l switches from Opts to Opts2

      declare
         Index : Natural := Opts'First;
         Opt   : String_Access;

      begin
         while Index <= Last_Opt loop
            Opt := Opts (Index);

            if Opt'Length > 2 and then
              Opt (Opt'First .. Opt'First + 1) = "-l"
            then
               if Index < Last_Opt then
                  Opts (Index .. Last_Opt - 1) :=
                    Opts (Index + 1 .. Last_Opt);
               end if;

               Last_Opt := Last_Opt - 1;

               Last_Opt2 := Last_Opt2 + 1;
               Opts2 (Last_Opt2) := Opt;

            else
               Index := Index + 1;
            end if;
         end loop;
      end;

      --  Invoke gcc to build the library

      Utl.Gcc
        (Output_File => Lib_File,
         Objects     => Ofiles & Additional_Objects.all,
         Options     => VMS_Options,
         Options_2   => Link_With_Shared_Libgcc.all &
                        Opts (Opts'First .. Last_Opt) &
                        Opts2 (Opts2'First .. Last_Opt2) & Options_2,
         Driver_Name => Driver_Name);

      --  The auto-init object file need to be deleted, so that it will not
      --  be included in the library as a regular object file, otherwise
      --  it will be included twice when the library will be built next
      --  time, which may lead to errors.

      if Auto_Init then
         declare
            Auto_Init_Object_File_Name : constant String :=
                                           Lib_Filename & "$init.obj";
            Disregard : Boolean;

         begin
            if Verbose_Mode then
               Write_Str ("deleting auto-init object file """);
               Write_Str (Auto_Init_Object_File_Name);
               Write_Line ("""");
            end if;

            Delete_File (Auto_Init_Object_File_Name, Success => Disregard);
         end;
      end if;
   end Build_Dynamic_Library;

   -------------
   -- DLL_Ext --
   -------------

   function DLL_Ext return String is
   begin
      return "exe";
   end DLL_Ext;

   --------------------
   -- Dynamic_Option --
   --------------------

   function Dynamic_Option return String is
   begin
      return "-shared";
   end Dynamic_Option;

   -------------------
   -- Is_Object_Ext --
   -------------------

   function Is_Object_Ext (Ext : String) return Boolean is
   begin
      return Ext = ".obj";
   end Is_Object_Ext;

   --------------
   -- Is_C_Ext --
   --------------

   function Is_C_Ext (Ext : String) return Boolean is
   begin
      return Ext = ".c";
   end Is_C_Ext;

   --------------------
   -- Is_Archive_Ext --
   --------------------

   function Is_Archive_Ext (Ext : String) return Boolean is
   begin
      return Ext = ".olb" or else Ext = ".exe";
   end Is_Archive_Ext;

   -------------
   -- Libgnat --
   -------------

   function Libgnat return String is
      Libgnat_A : constant String := "libgnat.a";
      Libgnat_Olb : constant String := "libgnat.olb";

   begin
      Name_Len := Libgnat_A'Length;
      Name_Buffer (1 .. Name_Len) := Libgnat_A;

      if Osint.Find_File (Name_Enter, Osint.Library) /= No_File then
         return Libgnat_A;

      else
         return Libgnat_Olb;
      end if;
   end Libgnat;

   ------------------------
   -- Library_Exists_For --
   ------------------------

   function Library_Exists_For
     (Project : Project_Id; In_Tree : Project_Tree_Ref) return Boolean
   is
   begin
      if not In_Tree.Projects.Table (Project).Library then
         Fail ("INTERNAL ERROR: Library_Exists_For called " &
               "for non library project");
         return False;

      else
         declare
            Lib_Dir : constant String :=
              Get_Name_String
                (In_Tree.Projects.Table (Project).Library_Dir);
            Lib_Name : constant String :=
              Get_Name_String
                (In_Tree.Projects.Table (Project).Library_Name);

         begin
            if In_Tree.Projects.Table (Project).Library_Kind =
              Static
            then
               return Is_Regular_File
                 (Lib_Dir & Directory_Separator & "lib" &
                  Fil.Ext_To (Lib_Name, Archive_Ext));

            else
               return Is_Regular_File
                 (Lib_Dir & Directory_Separator & "lib" &
                  Fil.Ext_To (Lib_Name, DLL_Ext));
            end if;
         end;
      end if;
   end Library_Exists_For;

   ---------------------------
   -- Library_File_Name_For --
   ---------------------------

   function Library_File_Name_For
     (Project : Project_Id;
      In_Tree : Project_Tree_Ref) return Name_Id
   is
   begin
      if not In_Tree.Projects.Table (Project).Library then
         Prj.Com.Fail ("INTERNAL ERROR: Library_File_Name_For called " &
                       "for non library project");
         return No_Name;

      else
         declare
            Lib_Name : constant String :=
              Get_Name_String
                (In_Tree.Projects.Table (Project).Library_Name);

         begin
            Name_Len := 3;
            Name_Buffer (1 .. Name_Len) := "lib";

            if In_Tree.Projects.Table (Project).Library_Kind =
              Static then
               Add_Str_To_Name_Buffer (Fil.Ext_To (Lib_Name, Archive_Ext));

            else
               Add_Str_To_Name_Buffer (Fil.Ext_To (Lib_Name, DLL_Ext));
            end if;

            return Name_Find;
         end;
      end if;
   end Library_File_Name_For;

   ----------------
   -- Object_Ext --
   ----------------

   function Object_Ext return String is
   begin
      return "obj";
   end Object_Ext;

   ----------------
   -- PIC_Option --
   ----------------

   function PIC_Option return String is
   begin
      return "";
   end PIC_Option;

   -----------------------------------------------
   -- Standalone_Library_Auto_Init_Is_Supported --
   -----------------------------------------------

   function Standalone_Library_Auto_Init_Is_Supported return Boolean is
   begin
      return True;
   end Standalone_Library_Auto_Init_Is_Supported;

   ---------------------------
   -- Support_For_Libraries --
   ---------------------------

   function Support_For_Libraries return Library_Support is
   begin
      return Full;
   end Support_For_Libraries;

end MLib.Tgt;<|MERGE_RESOLUTION|>--- conflicted
+++ resolved
@@ -74,19 +74,6 @@
    Link_With_Shared_Libgcc : Argument_List_Access :=
                                No_Shared_Libgcc_Switch'Access;
 
-<<<<<<< HEAD
-   ------------------------------
-   -- Target dependent section --
-   ------------------------------
-
-   function Popen (Command, Mode : System.Address) return System.Address;
-   pragma Import (C, Popen, "decc$popen");
-
-   function Pclose (File : System.Address) return Integer;
-   pragma Import (C, Pclose, "decc$pclose");
-
-=======
->>>>>>> 8c044a9c
    ---------------------
    -- Archive_Builder --
    ---------------------

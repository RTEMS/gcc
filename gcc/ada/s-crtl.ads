------------------------------------------------------------------------------
--                                                                          --
--                        GNAT RUN-TIME COMPONENTS                          --
--                                                                          --
--                          S Y S T E M . C R T L                           --
--                                                                          --
--                                 S p e c                                  --
--                                                                          --
<<<<<<< HEAD
--          Copyright (C) 2003-2005 Free Software Foundation, Inc.          --
=======
--          Copyright (C) 2003-2006, Free Software Foundation, Inc.         --
>>>>>>> c355071f
--                                                                          --
-- GNAT is free software;  you can  redistribute it  and/or modify it under --
-- terms of the  GNU General Public License as published  by the Free Soft- --
-- ware  Foundation;  either version 2,  or (at your option) any later ver- --
-- sion.  GNAT is distributed in the hope that it will be useful, but WITH- --
-- OUT ANY WARRANTY;  without even the  implied warranty of MERCHANTABILITY --
-- or FITNESS FOR A PARTICULAR PURPOSE.  See the GNU General Public License --
-- for  more details.  You should have  received  a copy of the GNU General --
-- Public License  distributed with GNAT;  see file COPYING.  If not, write --
-- to  the  Free Software Foundation,  51  Franklin  Street,  Fifth  Floor, --
-- Boston, MA 02110-1301, USA.                                              --
--                                                                          --
-- As a special exception,  if other files  instantiate  generics from this --
-- unit, or you link  this unit with other files  to produce an executable, --
-- this  unit  does not  by itself cause  the resulting  executable  to  be --
-- covered  by the  GNU  General  Public  License.  This exception does not --
-- however invalidate  any other reasons why  the executable file  might be --
-- covered by the  GNU Public License.                                      --
--                                                                          --
-- GNAT was originally developed  by the GNAT team at  New York University. --
-- Extensive contributions were provided by Ada Core Technologies Inc.      --
--                                                                          --
------------------------------------------------------------------------------

--  This package provides the low level interface to the C Run Time Library
--  on non-VMS systems.

with System.Parameters;

package System.CRTL is
   pragma Preelaborate;

   subtype chars is System.Address;
   --  Pointer to null-terminated array of characters

   subtype DIRs is System.Address;
   --  Corresponds to the C type DIR*

   subtype FILEs is System.Address;
   --  Corresponds to the C type FILE*

   subtype int is Integer;

   type long is range -(2 ** (System.Parameters.long_bits - 1))
      .. +(2 ** (System.Parameters.long_bits - 1)) - 1;

   subtype off_t is Long_Integer;

   type size_t is mod 2 ** Standard'Address_Size;

   function atoi (A : System.Address) return Integer;
   pragma Import (C, atoi, "atoi");

   procedure clearerr (stream : FILEs);
   pragma Import (C, clearerr, "clearerr");

<<<<<<< HEAD
   function closedir (directory : DIRs) return Integer;
   pragma Import (C, closedir, "closedir");

=======
>>>>>>> c355071f
   function dup  (handle : int) return int;
   pragma Import (C, dup, "dup");

   function dup2 (from, to : int) return int;
   pragma Import (C, dup2, "dup2");

   function fclose (stream : FILEs) return int;
   pragma Import (C, fclose, "fclose");

   function fdopen (handle : int; mode : chars) return FILEs;
   pragma Import (C, fdopen, "fdopen");

   function fflush (stream : FILEs) return int;
   pragma Import (C, fflush, "fflush");

   function fgetc (stream : FILEs) return int;
   pragma Import (C, fgetc, "fgetc");

   function fgets (strng : chars; n : int; stream : FILEs) return chars;
   pragma Import (C, fgets, "fgets");

   function fopen (filename : chars; Mode : chars) return FILEs;
   pragma Import (C, fopen, "__gnat_fopen");

   function fputc (C : int; stream : FILEs) return int;
   pragma Import (C, fputc, "fputc");

   function fputs (Strng : chars; Stream : FILEs) return int;
   pragma Import (C, fputs, "fputs");

   procedure free (Ptr : System.Address);
   pragma Import (C, free, "free");

   function freopen
     (filename : chars;
      mode     : chars;
      stream   : FILEs)
      return     FILEs;
   pragma Import (C, freopen, "__gnat_freopen");

   function fseek
     (stream : FILEs;
      offset : long;
      origin : int)
      return   int;
   pragma Import (C, fseek, "fseek");

   function ftell (stream : FILEs) return long;
   pragma Import (C, ftell, "ftell");

   function getenv (S : String) return System.Address;
   pragma Import (C, getenv, "getenv");

   function isatty (handle : int) return int;
   pragma Import (C, isatty, "isatty");

   function lseek (fd : int; offset : off_t; direction : int) return off_t;
   pragma Import (C, lseek, "lseek");

   function malloc (Size : size_t) return System.Address;
   pragma Import (C, malloc, "malloc");

   procedure memcpy (S1 : System.Address; S2 : System.Address; N : size_t);
   pragma Import (C, memcpy, "memcpy");

   procedure memmove (S1 : System.Address; S2 : System.Address; N : size_t);
   pragma Import (C, memmove, "memmove");

   procedure mktemp (template : chars);
   pragma Import (C, mktemp, "mktemp");

<<<<<<< HEAD
   function opendir (file_name : String) return DIRs;
   pragma Import (C, opendir, "opendir");

=======
>>>>>>> c355071f
   function pclose (stream : System.Address) return int;
   pragma Import (C, pclose, "pclose");

   function popen (command, mode : System.Address) return System.Address;
   pragma Import (C, popen, "popen");

   function read (fd : int; buffer : chars; nbytes : int) return int;
   pragma Import (C, read, "read");

   function realloc
     (Ptr : System.Address; Size : size_t) return System.Address;
   pragma Import (C, realloc, "realloc");

   procedure rewind (stream : FILEs);
   pragma Import (C, rewind, "rewind");

   procedure rmdir (dir_name : String);
   pragma Import (C, rmdir, "rmdir");

   function setvbuf
     (stream : FILEs;
      buffer : chars;
      mode   : int;
      size   : size_t)
      return   int;
   pragma Import (C, setvbuf, "setvbuf");

   procedure tmpnam (string : chars);
   pragma Import (C, tmpnam, "tmpnam");

   function tmpfile return FILEs;
   pragma Import (C, tmpfile, "tmpfile");

   function ungetc (c : int; stream : FILEs) return int;
   pragma Import (C, ungetc, "ungetc");

   function unlink (filename : chars) return int;
   pragma Import (C, unlink, "unlink");

   function write (fd : int; buffer : chars; nbytes : int) return int;
   pragma Import (C, write, "write");
end System.CRTL;<|MERGE_RESOLUTION|>--- conflicted
+++ resolved
@@ -6,11 +6,7 @@
 --                                                                          --
 --                                 S p e c                                  --
 --                                                                          --
-<<<<<<< HEAD
---          Copyright (C) 2003-2005 Free Software Foundation, Inc.          --
-=======
 --          Copyright (C) 2003-2006, Free Software Foundation, Inc.         --
->>>>>>> c355071f
 --                                                                          --
 -- GNAT is free software;  you can  redistribute it  and/or modify it under --
 -- terms of the  GNU General Public License as published  by the Free Soft- --
@@ -67,12 +63,6 @@
    procedure clearerr (stream : FILEs);
    pragma Import (C, clearerr, "clearerr");
 
-<<<<<<< HEAD
-   function closedir (directory : DIRs) return Integer;
-   pragma Import (C, closedir, "closedir");
-
-=======
->>>>>>> c355071f
    function dup  (handle : int) return int;
    pragma Import (C, dup, "dup");
 
@@ -144,12 +134,6 @@
    procedure mktemp (template : chars);
    pragma Import (C, mktemp, "mktemp");
 
-<<<<<<< HEAD
-   function opendir (file_name : String) return DIRs;
-   pragma Import (C, opendir, "opendir");
-
-=======
->>>>>>> c355071f
    function pclose (stream : System.Address) return int;
    pragma Import (C, pclose, "pclose");
 

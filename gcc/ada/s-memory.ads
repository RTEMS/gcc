--- conflicted
+++ resolved
@@ -6,11 +6,7 @@
 --                                                                          --
 --                                 S p e c                                  --
 --                                                                          --
-<<<<<<< HEAD
---          Copyright (C) 2001-2003 Free Software Foundation, Inc.          --
-=======
 --          Copyright (C) 2001-2007, Free Software Foundation, Inc.         --
->>>>>>> 751ff693
 --                                                                          --
 -- GNAT is free software;  you can  redistribute it  and/or modify it under --
 -- terms of the  GNU General Public License as published  by the Free Soft- --
@@ -46,13 +42,10 @@
 --  This unit may be used directly from an application program by providing
 --  an appropriate WITH, and the interface can be expected to remain stable.
 
-<<<<<<< HEAD
-=======
 pragma Warnings (Off);
 pragma Compiler_Unit;
 pragma Warnings (On);
 
->>>>>>> 751ff693
 package System.Memory is
    pragma Elaborate_Body;
 
@@ -86,12 +79,7 @@
 
    function Realloc
      (Ptr  : System.Address;
-<<<<<<< HEAD
-      Size : size_t)
-      return System.Address;
-=======
       Size : size_t) return System.Address;
->>>>>>> 751ff693
    --  This is the low level reallocation routine. It takes an existing
    --  block address returned by a previous call to Alloc or Realloc,
    --  and reallocates the block. The size can either be increased or

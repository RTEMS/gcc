--- conflicted
+++ resolved
@@ -6,11 +6,7 @@
 --                                                                          --
 --                                 B o d y                                  --
 --                                                                          --
-<<<<<<< HEAD
---          Copyright (C) 2000-2006, Free Software Foundation, Inc.         --
-=======
 --          Copyright (C) 2000-2007, Free Software Foundation, Inc.         --
->>>>>>> 60a98cce
 --                                                                          --
 -- GNAT is free software;  you can  redistribute it  and/or modify it under --
 -- terms of the  GNU General Public License as published  by the Free Soft- --
@@ -35,12 +31,7 @@
 with Err_Vars; use Err_Vars;
 with Fmap;     use Fmap;
 with Hostparm;
-<<<<<<< HEAD
-with MLib.Tgt; use MLib.Tgt;
-with Namet;    use Namet;
-=======
 with MLib.Tgt;
->>>>>>> 60a98cce
 with Opt;      use Opt;
 with Osint;    use Osint;
 with Output;   use Output;
@@ -334,17 +325,10 @@
    procedure Locate_Directory
      (Project  : Project_Id;
       In_Tree  : Project_Tree_Ref;
-<<<<<<< HEAD
-      Name     : Name_Id;
-      Parent   : Name_Id;
-      Dir      : out Name_Id;
-      Display  : out Name_Id;
-=======
       Name     : File_Name_Type;
       Parent   : Path_Name_Type;
       Dir      : out Path_Name_Type;
       Display  : out Path_Name_Type;
->>>>>>> 60a98cce
       Create   : String := "";
       Location : Source_Ptr := No_Location);
    --  Locate a directory. Name is the directory name. Parent is the root
@@ -407,13 +391,6 @@
    --  When Naming_Exceptions is True, mark the found sources as such, to
    --  later remove those that are not named in a list of sources.
 
-<<<<<<< HEAD
-   procedure Report_No_Ada_Sources
-     (Project  : Project_Id;
-      In_Tree  : Project_Tree_Ref;
-      Location : Source_Ptr);
-   --  Report an error or a warning depending on the value of When_No_Sources
-=======
    procedure Remove_Source
      (Id          : Source_Id;
       Replaced_By : Source_Id;
@@ -428,7 +405,6 @@
       Location  : Source_Ptr);
    --  Report an error or a warning depending on the value of When_No_Sources
    --  when there are no sources for language Lang_Name.
->>>>>>> 60a98cce
 
    procedure Show_Source_Dirs
      (Data : Project_Data; In_Tree : Project_Tree_Ref);
@@ -837,21 +813,11 @@
                                 Get_Name_String
                                   (Naming.Dot_Replacement);
 
-<<<<<<< HEAD
-            Spec_Suffix     : constant String :=
-                                Get_Name_String
-                                  (Naming.Ada_Spec_Suffix);
-
-            Body_Suffix     : constant String :=
-                                Get_Name_String
-                                  (Naming.Ada_Body_Suffix);
-=======
             Spec_Suffix : constant String :=
                                   Spec_Suffix_Of (In_Tree, "ada", Naming);
 
             Body_Suffix : constant String :=
                                   Body_Suffix_Of (In_Tree, "ada", Naming);
->>>>>>> 60a98cce
 
             Separate_Suffix : constant String :=
                                 Get_Name_String
@@ -2571,7 +2537,6 @@
       Data    : in out Project_Data)
    is
       Attributes   : constant Prj.Variable_Id := Data.Decl.Attributes;
-<<<<<<< HEAD
 
       Lib_Dir      : constant Prj.Variable_Value :=
                        Prj.Util.Value_Of
@@ -2585,21 +2550,6 @@
                        Prj.Util.Value_Of
                          (Snames.Name_Library_Version, Attributes, In_Tree);
 
-=======
-
-      Lib_Dir      : constant Prj.Variable_Value :=
-                       Prj.Util.Value_Of
-                         (Snames.Name_Library_Dir, Attributes, In_Tree);
-
-      Lib_Name     : constant Prj.Variable_Value :=
-                       Prj.Util.Value_Of
-                         (Snames.Name_Library_Name, Attributes, In_Tree);
-
-      Lib_Version  : constant Prj.Variable_Value :=
-                       Prj.Util.Value_Of
-                         (Snames.Name_Library_Version, Attributes, In_Tree);
-
->>>>>>> 60a98cce
       Lib_ALI_Dir  : constant Prj.Variable_Value :=
                        Prj.Util.Value_Of
                          (Snames.Name_Library_Ali_Dir, Attributes, In_Tree);
@@ -2727,10 +2677,6 @@
          --  Find path name, check that it is a directory
 
          Locate_Directory
-<<<<<<< HEAD
-           (Project, In_Tree, Lib_Dir.Value, Data.Display_Directory,
-            Data.Library_Dir, Data.Display_Library_Dir, Create => "library",
-=======
            (Project,
             In_Tree,
             File_Name_Type (Lib_Dir.Value),
@@ -2738,7 +2684,6 @@
             Data.Library_Dir,
             Data.Display_Library_Dir,
             Create => "library",
->>>>>>> 60a98cce
             Location => Lib_Dir.Location);
 
          if Data.Library_Dir = No_Path then
@@ -2982,82 +2927,6 @@
                      Data.Library_ALI_Dir := No_Path;
                      Data.Display_Library_ALI_Dir := No_Path;
 
-<<<<<<< HEAD
-         else
-            declare
-               OK       : Boolean := True;
-               Dirs_Id  : String_List_Id;
-               Dir_Elem : String_Element;
-
-            begin
-               --  The library directory cannot be the same as a source
-               --  directory of the current project.
-
-               Dirs_Id := Data.Source_Dirs;
-               while Dirs_Id /= Nil_String loop
-                  Dir_Elem := In_Tree.String_Elements.Table (Dirs_Id);
-                  Dirs_Id  := Dir_Elem.Next;
-
-                  if Data.Library_Dir = Dir_Elem.Value then
-                     Err_Vars.Error_Msg_Name_1 := Dir_Elem.Value;
-                     Error_Msg
-                       (Project, In_Tree,
-                        "library directory cannot be the same " &
-                        "as source directory {",
-                        Lib_Dir.Location);
-                     OK := False;
-                     exit;
-                  end if;
-               end loop;
-
-               if OK then
-
-                  --  The library directory cannot be the same as a source
-                  --  directory of another project either.
-
-                  Project_Loop :
-                  for Pid in 1 .. Project_Table.Last (In_Tree.Projects) loop
-                     if Pid /= Project then
-                        Dirs_Id := In_Tree.Projects.Table (Pid).Source_Dirs;
-
-                        Dir_Loop : while Dirs_Id /= Nil_String loop
-                           Dir_Elem := In_Tree.String_Elements.Table (Dirs_Id);
-                           Dirs_Id  := Dir_Elem.Next;
-
-                           if Data.Library_Dir = Dir_Elem.Value then
-                              Err_Vars.Error_Msg_Name_1 := Dir_Elem.Value;
-                              Err_Vars.Error_Msg_Name_2 :=
-                                In_Tree.Projects.Table (Pid).Name;
-
-                              Error_Msg
-                                (Project, In_Tree,
-                                 "library directory cannot be the same " &
-                                 "as source directory { of project {",
-                                 Lib_Dir.Location);
-                              OK := False;
-                              exit Project_Loop;
-                           end if;
-                        end loop Dir_Loop;
-                     end if;
-                  end loop Project_Loop;
-               end if;
-
-               if not OK then
-                  Data.Library_Dir := No_Name;
-                  Data.Display_Library_Dir := No_Name;
-
-               elsif Current_Verbosity = High then
-
-                  --  Display the Library directory in high verbosity
-
-                  Write_Str ("Library directory =""");
-                  Write_Str (Get_Name_String (Data.Display_Library_Dir));
-                  Write_Line ("""");
-               end if;
-            end;
-         end if;
-      end if;
-=======
                   else
                      declare
                         OK       : Boolean := True;
@@ -3067,7 +2936,6 @@
                      begin
                         --  The library ALI directory cannot be the same as
                         --  a source directory of the current project.
->>>>>>> 60a98cce
 
                         Dirs_Id := Data.Source_Dirs;
                         while Dirs_Id /= Nil_String loop
@@ -3149,163 +3017,6 @@
                end if;
             end if;
 
-<<<<<<< HEAD
-         else
-            if Lib_ALI_Dir.Value = Empty_String then
-               if Current_Verbosity = High then
-                  Write_Line ("No library 'A'L'I directory specified");
-               end if;
-               Data.Library_ALI_Dir := Data.Library_Dir;
-               Data.Display_Library_ALI_Dir := Data.Display_Library_Dir;
-
-            else
-               --  Find path name, check that it is a directory
-
-               Locate_Directory
-                 (Project, In_Tree, Lib_ALI_Dir.Value, Data.Display_Directory,
-                  Data.Library_ALI_Dir, Data.Display_Library_ALI_Dir,
-                  Create => "library ALI", Location => Lib_ALI_Dir.Location);
-
-               if Data.Library_ALI_Dir = No_Name then
-
-                  --  Get the absolute name of the library ALI directory that
-                  --  does not exist, to report an error.
-
-                  declare
-                     Dir_Name : constant String :=
-                                  Get_Name_String (Lib_ALI_Dir.Value);
-
-                  begin
-                     if Is_Absolute_Path (Dir_Name) then
-                        Err_Vars.Error_Msg_Name_1 := Lib_Dir.Value;
-
-                     else
-                        Get_Name_String (Data.Display_Directory);
-
-                        if Name_Buffer (Name_Len) /= Directory_Separator then
-                           Name_Len := Name_Len + 1;
-                           Name_Buffer (Name_Len) := Directory_Separator;
-                        end if;
-
-                        Name_Buffer
-                          (Name_Len + 1 .. Name_Len + Dir_Name'Length) :=
-                          Dir_Name;
-                        Name_Len := Name_Len + Dir_Name'Length;
-                        Err_Vars.Error_Msg_Name_1 := Name_Find;
-                     end if;
-
-                     --  Report the error
-
-                     Error_Msg
-                       (Project, In_Tree,
-                        "library 'A'L'I directory { does not exist",
-                        Lib_ALI_Dir.Location);
-                  end;
-               end if;
-
-               if Data.Library_ALI_Dir /= Data.Library_Dir then
-
-                  --  The library ALI directory cannot be the same as the
-                  --  Object directory.
-
-                  if Data.Library_ALI_Dir = Data.Object_Directory then
-                     Error_Msg
-                       (Project, In_Tree,
-                        "library 'A'L'I directory cannot be the same " &
-                        "as object directory",
-                        Lib_ALI_Dir.Location);
-                     Data.Library_ALI_Dir := No_Name;
-                     Data.Display_Library_ALI_Dir := No_Name;
-
-                  else
-                     declare
-                        OK       : Boolean := True;
-                        Dirs_Id  : String_List_Id;
-                        Dir_Elem : String_Element;
-
-                     begin
-                        --  The library ALI directory cannot be the same as
-                        --  a source directory of the current project.
-
-                        Dirs_Id := Data.Source_Dirs;
-                        while Dirs_Id /= Nil_String loop
-                           Dir_Elem := In_Tree.String_Elements.Table (Dirs_Id);
-                           Dirs_Id  := Dir_Elem.Next;
-
-                           if Data.Library_ALI_Dir = Dir_Elem.Value then
-                              Err_Vars.Error_Msg_Name_1 := Dir_Elem.Value;
-                              Error_Msg
-                                (Project, In_Tree,
-                                 "library 'A'L'I directory cannot be " &
-                                 "the same as source directory {",
-                                 Lib_ALI_Dir.Location);
-                              OK := False;
-                              exit;
-                           end if;
-                        end loop;
-
-                        if OK then
-
-                           --  The library ALI directory cannot be the same as
-                           --  a source directory of another project either.
-
-                           ALI_Project_Loop :
-                           for
-                             Pid in 1 .. Project_Table.Last (In_Tree.Projects)
-                           loop
-                              if Pid /= Project then
-                                 Dirs_Id :=
-                                   In_Tree.Projects.Table (Pid).Source_Dirs;
-
-                                 ALI_Dir_Loop :
-                                 while Dirs_Id /= Nil_String loop
-                                    Dir_Elem :=
-                                      In_Tree.String_Elements.Table (Dirs_Id);
-                                    Dirs_Id  := Dir_Elem.Next;
-
-                                    if
-                                      Data.Library_ALI_Dir = Dir_Elem.Value
-                                    then
-                                       Err_Vars.Error_Msg_Name_1 :=
-                                         Dir_Elem.Value;
-                                       Err_Vars.Error_Msg_Name_2 :=
-                                         In_Tree.Projects.Table (Pid).Name;
-
-                                       Error_Msg
-                                         (Project, In_Tree,
-                                          "library 'A'L'I directory cannot " &
-                                          "be the same as source directory " &
-                                          "{ of project {",
-                                          Lib_ALI_Dir.Location);
-                                       OK := False;
-                                       exit ALI_Project_Loop;
-                                    end if;
-                                 end loop ALI_Dir_Loop;
-                              end if;
-                           end loop ALI_Project_Loop;
-                        end if;
-
-                        if not OK then
-                           Data.Library_ALI_Dir := No_Name;
-                           Data.Display_Library_ALI_Dir := No_Name;
-
-                        elsif Current_Verbosity = High then
-
-                           --  Display the Library ALI directory in high
-                           --  verbosity.
-
-                           Write_Str ("Library ALI directory =""");
-                           Write_Str
-                             (Get_Name_String (Data.Display_Library_ALI_Dir));
-                           Write_Line ("""");
-                        end if;
-                     end;
-                  end if;
-               end if;
-            end if;
-
-=======
->>>>>>> 60a98cce
             pragma Assert (Lib_Version.Kind = Single);
 
             if Lib_Version.Value = Empty_String then
@@ -4291,14 +4002,10 @@
 
             begin
                Locate_Directory
-<<<<<<< HEAD
-                 (Project, In_Tree, Dir_Id, Data.Display_Directory,
-=======
                  (Project,
                   In_Tree,
                   Dir_Id,
                   Data.Display_Directory,
->>>>>>> 60a98cce
                   Data.Library_Src_Dir,
                   Data.Display_Library_Src_Dir,
                   Create => "library source copy",
@@ -4355,11 +4062,7 @@
                      "directory to copy interfaces cannot be " &
                      "the object directory",
                      Lib_Src_Dir.Location);
-<<<<<<< HEAD
-                  Data.Library_Src_Dir := No_Name;
-=======
                   Data.Library_Src_Dir := No_Path;
->>>>>>> 60a98cce
 
                else
                   declare
@@ -4392,11 +4095,7 @@
                         Src_Dirs := Src_Dir.Next;
                      end loop;
 
-<<<<<<< HEAD
-                     if Data.Library_Src_Dir /= No_Name then
-=======
                      if Data.Library_Src_Dir /= No_Path then
->>>>>>> 60a98cce
 
                         --  It cannot be a source directory of any other
                         --  project either.
@@ -4413,32 +4112,20 @@
                               --  Report error if it is one of the source
                               --  directories
 
-<<<<<<< HEAD
-                              if Data.Library_Src_Dir = Src_Dir.Value then
-                                 Error_Msg_Name_1 := Src_Dir.Value;
-                                 Error_Msg_Name_2 :=
-=======
                               if Data.Library_Src_Dir =
                                 Path_Name_Type (Src_Dir.Value)
                               then
                                  Error_Msg_File_1 :=
                                    File_Name_Type (Src_Dir.Value);
                                  Error_Msg_Name_1 :=
->>>>>>> 60a98cce
                                    In_Tree.Projects.Table (Pid).Name;
                                  Error_Msg
                                    (Project, In_Tree,
                                     "directory to copy interfaces cannot " &
                                     "be the same as source directory { of " &
-<<<<<<< HEAD
-                                    "project {",
-                                    Lib_Src_Dir.Location);
-                                 Data.Library_Src_Dir := No_Name;
-=======
                                     "project %%",
                                     Lib_Src_Dir.Location);
                                  Data.Library_Src_Dir := No_Path;
->>>>>>> 60a98cce
                                  exit Project_Loop;
                               end if;
 
@@ -4681,15 +4368,10 @@
       Real_Location : Source_Ptr := Flag_Location;
       Error_Buffer  : String (1 .. 5_000);
       Error_Last    : Natural := 0;
-<<<<<<< HEAD
-      Msg_Name      : Natural := 0;
-      First         : Positive := Msg'First;
-=======
       Name_Number   : Natural := 0;
       File_Number   : Natural := 0;
       First         : Positive := Msg'First;
       Index         : Positive;
->>>>>>> 60a98cce
 
       procedure Add (C : Character);
       --  Add a character to the buffer
@@ -5093,11 +4775,7 @@
             Data.Ada_Sources_Present := True;
 
          elsif Data.Extends = No_Project then
-<<<<<<< HEAD
-            Report_No_Ada_Sources (Project, In_Tree, Data.Location);
-=======
             Report_No_Sources (Project, "Ada", In_Tree, Data.Location);
->>>>>>> 60a98cce
          end if;
       end if;
    end Find_Sources;
@@ -5428,18 +5106,12 @@
 
             begin
                Locate_Directory
-<<<<<<< HEAD
-                 (Project, In_Tree,
-                  From, Data.Display_Directory,
-                  Path_Name, Display_Path_Name);
-=======
                  (Project,
                   In_Tree,
                   From,
                   Data.Display_Directory,
                   Path_Name,
                   Display_Path_Name);
->>>>>>> 60a98cce
 
                if Path_Name = No_Path then
                   Err_Vars.Error_Msg_File_1 := From;
@@ -5586,21 +5258,6 @@
             --  We check that the specified object directory does exist
 
             Locate_Directory
-<<<<<<< HEAD
-              (Project, In_Tree, Object_Dir.Value, Data.Display_Directory,
-               Data.Object_Directory, Data.Display_Object_Dir,
-               Create => "object", Location => Object_Dir.Location);
-
-            if Data.Object_Directory = No_Name then
-
-               --  The object directory does not exist, report an error
-
-               Err_Vars.Error_Msg_Name_1 := Object_Dir.Value;
-               Error_Msg
-                 (Project, In_Tree,
-                  "the object directory { cannot be found",
-                  Data.Location);
-=======
               (Project,
                In_Tree,
                File_Name_Type (Object_Dir.Value),
@@ -5623,7 +5280,6 @@
                      "the object directory { cannot be found",
                      Data.Location);
                end if;
->>>>>>> 60a98cce
 
                --  Do not keep a nil Object_Directory. Set it to the specified
                --  (relative or absolute) path. This is for the benefit of
@@ -5671,14 +5327,6 @@
             --  We check that the specified object directory does exist
 
             Locate_Directory
-<<<<<<< HEAD
-              (Project, In_Tree, Exec_Dir.Value, Data.Directory,
-               Data.Exec_Directory, Data.Display_Exec_Dir,
-               Create => "exec", Location => Exec_Dir.Location);
-
-            if Data.Exec_Directory = No_Name then
-               Err_Vars.Error_Msg_Name_1 := Exec_Dir.Value;
-=======
               (Project,
                In_Tree,
                File_Name_Type (Exec_Dir.Value),
@@ -5690,7 +5338,6 @@
 
             if Data.Exec_Directory = No_Path then
                Err_Vars.Error_Msg_File_1 := File_Name_Type (Exec_Dir.Value);
->>>>>>> 60a98cce
                Error_Msg
                  (Project, In_Tree,
                   "the exec directory { cannot be found",
@@ -5950,11 +5597,7 @@
    is
       Info_Id  : Ada_Naming_Exception_Id :=
                    Ada_Naming_Exceptions.Get (Canonical_File_Name);
-<<<<<<< HEAD
-      VMS_Name : Name_Id;
-=======
       VMS_Name : File_Name_Type;
->>>>>>> 60a98cce
 
    begin
       if Info_Id = No_Ada_Naming_Exception then
@@ -6178,19 +5821,6 @@
                      S1 = 'i' or else
                      S1 = 's'
                   then
-<<<<<<< HEAD
-                     --  Children or separates of packages A, G, I or S. On
-                     --  VMS these names are x__ ... and on other systems the
-                     --  names are x~... (where x is a, g, i, or s).
-
-                     if (OpenVMS_On_Target
-                          and then S2 = '_'
-                          and then S3 = '_')
-                       or else
-                         (not OpenVMS_On_Target
-                           and then S2 = '~')
-                     then
-=======
                      --  Children or separates of packages A, G, I or S. These
                      --  names are x__ ... or x~... (where x is a, g, i, or s).
                      --  Both versions (x__... and x~...) are allowed in all
@@ -6204,14 +5834,7 @@
                           Src (Src'First + 3 .. Src_Last + 1);
 
                      elsif S2 = '~' then
->>>>>>> 60a98cce
                         Src (Src'First + 1) := '.';
-
-                        if OpenVMS_On_Target then
-                           Src_Last := Src_Last - 1;
-                           Src (Src'First + 2 .. Src_Last) :=
-                             Src (Src'First + 3 .. Src_Last + 1);
-                        end if;
 
                      --  If it is potentially a run time source, disable
                      --  filling of the mapping file to avoid warnings.
@@ -6290,16 +5913,6 @@
    procedure Locate_Directory
      (Project  : Project_Id;
       In_Tree  : Project_Tree_Ref;
-<<<<<<< HEAD
-      Name     : Name_Id;
-      Parent   : Name_Id;
-      Dir      : out Name_Id;
-      Display  : out Name_Id;
-      Create   : String := "";
-      Location : Source_Ptr := No_Location)
-   is
-      The_Name        : constant String := Get_Name_String (Name);
-=======
       Name     : File_Name_Type;
       Parent   : Path_Name_Type;
       Dir      : out Path_Name_Type;
@@ -6308,7 +5921,6 @@
       Location : Source_Ptr := No_Location)
    is
       The_Name        : String := Get_Name_String (Name);
->>>>>>> 60a98cce
 
       The_Parent      : constant String :=
                           Get_Name_String (Parent) & Directory_Separator;
@@ -6316,11 +5928,7 @@
       The_Parent_Last : constant Natural :=
                           Compute_Directory_Last (The_Parent);
 
-<<<<<<< HEAD
-      Full_Name       : Name_Id;
-=======
       Full_Name       : File_Name_Type;
->>>>>>> 60a98cce
 
    begin
       --  Convert '/' to directory separator (for Windows)
@@ -6379,10 +5987,7 @@
                      Location);
             end;
          end if;
-<<<<<<< HEAD
-=======
-
->>>>>>> 60a98cce
+
          if Is_Directory (Full_Path_Name) then
             declare
                Normed : constant String :=
@@ -6442,21 +6047,6 @@
       procedure Get_Path_Names_And_Record_Sources (Follow_Links : Boolean) is
          Source_Dir : String_List_Id := Data.Source_Dirs;
          Element    : String_Element;
-<<<<<<< HEAD
-         Path       : Name_Id;
-
-         Dir             : Dir_Type;
-         Name            : Name_Id;
-         Canonical_Name  : Name_Id;
-         Name_Str        : String (1 .. 1_024);
-         Last            : Natural := 0;
-         NL              : Name_Location;
-
-         Current_Source  : String_List_Id := Nil_String;
-
-         First_Error     : Boolean := True;
-
-=======
          Path       : Path_Name_Type;
 
          Dir             : Dir_Type;
@@ -6467,7 +6057,6 @@
          NL              : Name_Location;
          Current_Source  : String_List_Id := Nil_String;
          First_Error     : Boolean := True;
->>>>>>> 60a98cce
          Source_Recorded : Boolean := False;
 
       begin
@@ -6594,13 +6183,6 @@
 
             Get_Path_Names_And_Record_Sources (Follow_Links);
 
-<<<<<<< HEAD
-         --  We should have found at least one source.
-         --  If not, report an error/warning.
-
-         if Data.Sources = Nil_String then
-            Report_No_Ada_Sources (Project, In_Tree, Location);
-=======
             --  We should have found at least one source.
             --  If not, report an error.
 
@@ -6610,7 +6192,6 @@
 
          else
             null;
->>>>>>> 60a98cce
          end if;
       end Get_Sources_From_File;
 
@@ -8212,21 +7793,12 @@
             In_Tree.String_Elements.Table
               (String_Element_Table.Last
                  (In_Tree.String_Elements)) :=
-<<<<<<< HEAD
-              (Value         => Canonical_File_Name,
-               Display_Value => File_Name,
-               Location      => No_Location,
-               Flag          => False,
-               Next          => Nil_String,
-               Index         => Unit_Index);
-=======
               (Value         => Name_Id (Canonical_File_Name),
                Display_Value => Name_Id (File_Name),
                Location      => No_Location,
                Flag          => False,
                Next          => Nil_String,
                Index         => Unit_Ind);
->>>>>>> 60a98cce
 
             if Current_Source = Nil_String then
                Data.Ada_Sources := String_Element_Table.Last
@@ -8580,16 +8152,6 @@
       end if;
    end Record_Other_Sources;
 
-<<<<<<< HEAD
-   ---------------------------
-   -- Report_No_Ada_Sources --
-   ---------------------------
-
-   procedure Report_No_Ada_Sources
-     (Project  : Project_Id;
-      In_Tree  : Project_Tree_Ref;
-      Location : Source_Ptr)
-=======
    -------------------
    -- Remove_Source --
    -------------------
@@ -8707,7 +8269,6 @@
       Lang_Name : String;
       In_Tree   : Project_Tree_Ref;
       Location  : Source_Ptr)
->>>>>>> 60a98cce
    is
    begin
       case When_No_Sources is
@@ -8716,22 +8277,12 @@
 
          when Warning | Error =>
             Error_Msg_Warn := When_No_Sources = Warning;
-<<<<<<< HEAD
-
-            Error_Msg
-              (Project, In_Tree,
-               "<there are no Ada sources in this project",
-               Location);
-      end case;
-   end Report_No_Ada_Sources;
-=======
             Error_Msg
               (Project, In_Tree,
                "<there are no " & Lang_Name & " sources in this project",
                Location);
       end case;
    end Report_No_Sources;
->>>>>>> 60a98cce
 
    ----------------------
    -- Show_Source_Dirs --
@@ -8852,11 +8403,7 @@
                then
                   Error_Msg
                     (Project, In_Tree,
-<<<<<<< HEAD
-                     "?source of spec of unit { ({)" &
-=======
                      "?source of spec of unit %% (%%)" &
->>>>>>> 60a98cce
                      " cannot be found in this project",
                      Location);
                end if;
@@ -8868,11 +8415,7 @@
                then
                   Error_Msg
                     (Project, In_Tree,
-<<<<<<< HEAD
-                     "?source of body of unit { ({)" &
-=======
                      "?source of body of unit %% (%%)" &
->>>>>>> 60a98cce
                      " cannot be found in this project",
                      Location);
                end if;

------------------------------------------------------------------------------
--                                                                          --
--                         GNAT COMPILER COMPONENTS                         --
--                                                                          --
--                               T B U I L D                                --
--                                                                          --
--                                 S p e c                                  --
--                                                                          --
<<<<<<< HEAD
--          Copyright (C) 1992-2005, Free Software Foundation, Inc.         --
=======
--          Copyright (C) 1992-2007, Free Software Foundation, Inc.         --
>>>>>>> 751ff693
--                                                                          --
-- GNAT is free software;  you can  redistribute it  and/or modify it under --
-- terms of the  GNU General Public License as published  by the Free Soft- --
-- ware  Foundation;  either version 3,  or (at your option) any later ver- --
-- sion.  GNAT is distributed in the hope that it will be useful, but WITH- --
-- OUT ANY WARRANTY;  without even the  implied warranty of MERCHANTABILITY --
-- or FITNESS FOR A PARTICULAR PURPOSE.  See the GNU General Public License --
-- for  more details.  You should have  received  a copy of the GNU General --
<<<<<<< HEAD
-- Public License  distributed with GNAT;  see file COPYING.  If not, write --
-- to  the  Free Software Foundation,  51  Franklin  Street,  Fifth  Floor, --
-- Boston, MA 02110-1301, USA.                                              --
=======
-- Public License  distributed with GNAT; see file COPYING3.  If not, go to --
-- http://www.gnu.org/licenses for a complete copy of the license.          --
>>>>>>> 751ff693
--                                                                          --
-- GNAT was originally developed  by the GNAT team at  New York University. --
-- Extensive contributions were provided by Ada Core Technologies Inc.      --
--                                                                          --
------------------------------------------------------------------------------

--  This package contains various utility procedures to assist in
--  building specific types of tree nodes.

with Namet; use Namet;
with Types; use Types;

package Tbuild is

   function Checks_Off (N : Node_Id) return Node_Id;
   pragma Inline (Checks_Off);
   --  Returns an N_Unchecked_Expression node whose expression is the given
   --  argument. The results is a subexpression identical to the argument,
   --  except that it will be analyzed and resolved with checks off.

   function Convert_To (Typ : Entity_Id; Expr : Node_Id) return Node_Id;
   --  Returns an expression that represents the result of a checked convert
   --  of expression Exp to type T. If the base type of Exp is T, then no
   --  conversion is required, and Exp is returned unchanged. Otherwise an
   --  N_Type_Conversion node is constructed to convert the expression.
   --  If an N_Type_Conversion node is required, Relocate_Node is used on
   --  Exp. This means that it is safe to replace a node by a Convert_To
   --  of itself to some other type.

   procedure Discard_Node (N : Node_Or_Entity_Id);
   pragma Inline (Discard_Node);
<<<<<<< HEAD
   --  This is a dummy procedure that simply returns and does nothing.
   --  It is used when a function returning a Node_Id value is called
   --  for its side effect (e.g. a call to Make to construct a node)
   --  but the Node_Id value is not required.

   procedure Discard_List (L : List_Id);
   pragma Inline (Discard_List);
   --  This is a dummy procedure that simply returns and does nothing.
   --  It is used when a function returning a Node_Id value is called
   --  for its side effect (e.g. a call to the pareser to parse a list
   --  of compilation units), but the List_Id value is not required.
=======
   --  This is a dummy procedure that simply returns and does nothing. It is
   --  used when a function returning a Node_Id value is called for its side
   --  effect (e.g. a call to Make to construct a node) but the Node_Id value
   --  is not required.

   procedure Discard_List (L : List_Id);
   pragma Inline (Discard_List);
   --  This is a dummy procedure that simply returns and does nothing. It is
   --  used when a function returning a Node_Id value is called for its side
   --  effect (e.g. a call to the pareser to parse a list of compilation
   --  units), but the List_Id value is not required.
>>>>>>> 751ff693

   function Make_Byte_Aligned_Attribute_Reference
     (Sloc           : Source_Ptr;
      Prefix         : Node_Id;
      Attribute_Name : Name_Id) return Node_Id;
   pragma Inline (Make_Byte_Aligned_Attribute_Reference);
   --  Like the standard Make_Attribute_Reference but the special flag
   --  Must_Be_Byte_Aligned is set in the attribute reference node. The
   --  Attribute_Name must be Name_Address or Name_Unrestricted_Access.

   function Make_DT_Access
     (Loc : Source_Ptr; Rec : Node_Id; Typ : Entity_Id) return Node_Id;
   --  Create an access to the Dispatch Table by using the Tag field of a
   --  tagged record : Acc_Dt (Rec.tag).all

   function Make_Implicit_Exception_Handler
     (Sloc              : Source_Ptr;
      Choice_Parameter  : Node_Id := Empty;
      Exception_Choices : List_Id;
      Statements        : List_Id) return Node_Id;
   pragma Inline (Make_Implicit_Exception_Handler);
   --  This is just like Make_Exception_Handler, except that it also sets the
   --  Local_Raise_Statements field to No_Elist, ensuring that it is properly
   --  initialized. This should always be used when creating exception handlers
   --  as part of the expansion.

   function Make_Implicit_If_Statement
     (Node            : Node_Id;
      Condition       : Node_Id;
      Then_Statements : List_Id;
      Elsif_Parts     : List_Id := No_List;
      Else_Statements : List_Id := No_List) return Node_Id;
   pragma Inline (Make_Implicit_If_Statement);
   --  This function makes an N_If_Statement node whose fields are filled
   --  in with the indicated values (see Sinfo), and whose Sloc field is
   --  is set to Sloc (Node). The effect is identical to calling function
   --  Nmake.Make_If_Statement except that there is a check for restriction
   --  No_Implicit_Conditionals, and if this restriction is being violated,
   --  an error message is posted on Node.

   function Make_Implicit_Label_Declaration
     (Loc                 : Source_Ptr;
      Defining_Identifier : Node_Id;
      Label_Construct     : Node_Id) return Node_Id;
   --  Used to contruct an implicit label declaration node, including setting
   --  the proper Label_Construct field (since Label_Construct is a semantic
   --  field, the normal call to Make_Implicit_Label_Declaration does not
   --  set this field).

   function Make_Implicit_Loop_Statement
     (Node                   : Node_Id;
      Statements             : List_Id;
      Identifier             : Node_Id := Empty;
      Iteration_Scheme       : Node_Id := Empty;
      Has_Created_Identifier : Boolean := False;
      End_Label              : Node_Id := Empty) return Node_Id;
   --  This function makes an N_Loop_Statement node whose fields are filled
   --  in with the indicated values (see Sinfo), and whose Sloc field is
   --  is set to Sloc (Node). The effect is identical to calling function
   --  Nmake.Make_Loop_Statement except that there is a check for restrictions
   --  No_Implicit_Loops and No_Implicit_Conditionals (the first applying in
   --  all cases, and the second only for while loops), and if one of these
   --  restrictions is being violated, an error message is posted on Node.

   function Make_Integer_Literal
     (Loc    : Source_Ptr;
      Intval : Int) return Node_Id;
   pragma Inline (Make_Integer_Literal);
   --  A convenient form of Make_Integer_Literal taking Int instead of Uint

   function Make_Linker_Section_Pragma
     (Ent : Entity_Id;
      Loc : Source_Ptr;
      Sec : String) return Node_Id;
   --  Construct a Linker_Section pragma for entity Ent, using string Sec as
   --  the section name. Loc is the Sloc value to use in building the pragma.

<<<<<<< HEAD
=======
   function Make_Pragma
     (Sloc                         : Source_Ptr;
      Chars                        : Name_Id;
      Pragma_Argument_Associations : List_Id := No_List;
      Debug_Statement              : Node_Id := Empty) return Node_Id;
   --  A convenient form of Make_Pragma not requiring a Pragma_Identifier
   --  argument (this argument is built from the value given for Chars).

>>>>>>> 751ff693
   function Make_Raise_Constraint_Error
     (Sloc      : Source_Ptr;
      Condition : Node_Id := Empty;
      Reason    : RT_Exception_Code) return Node_Id;
   pragma Inline (Make_Raise_Constraint_Error);
   --  A convenient form of Make_Raise_Constraint_Error where the Reason
   --  is given simply as an enumeration value, rather than a Uint code.

   function Make_Raise_Program_Error
     (Sloc      : Source_Ptr;
      Condition : Node_Id := Empty;
      Reason    : RT_Exception_Code) return Node_Id;
   pragma Inline (Make_Raise_Program_Error);
   --  A convenient form of Make_Raise_Program_Error where the Reason
   --  is given simply as an enumeration value, rather than a Uint code.

   function Make_Raise_Storage_Error
     (Sloc      : Source_Ptr;
      Condition : Node_Id := Empty;
      Reason    : RT_Exception_Code) return Node_Id;
   pragma Inline (Make_Raise_Storage_Error);
   --  A convenient form of Make_Raise_Storage_Error where the Reason
   --  is given simply as an enumeration value, rather than a Uint code.

   function Make_String_Literal
     (Sloc   : Source_Ptr;
      Strval : String) return Node_Id;
   --  A convenient form of Make_String_Literal, where the string value
   --  is given as a normal string instead of a String_Id value.

   function Make_Unsuppress_Block
     (Loc   : Source_Ptr;
      Check : Name_Id;
      Stmts : List_Id) return Node_Id;
   --  Build a block with a pragma Suppress on 'Check'. Stmts is the
   --  statements list that needs protection against the check

   function New_Constraint_Error (Loc : Source_Ptr) return Node_Id;
   --  This function builds a tree corresponding to the Ada statement
   --  "raise Constraint_Error" and returns the root of this tree,
   --  the N_Raise_Statement node.

   function New_External_Name
     (Related_Id   : Name_Id;
      Suffix       : Character := ' ';
      Suffix_Index : Int       := 0;
      Prefix       : Character := ' ') return Name_Id;
   function New_External_Name
     (Related_Id   : Name_Id;
      Suffix       : String;
      Suffix_Index : Int       := 0;
      Prefix       : Character := ' ') return Name_Id;
   --  Builds a new entry in the names table of the form:
   --
   --    [Prefix  &] Related_Id [& Suffix] [& Suffix_Index]
   --
   --  Prefix is prepended only if Prefix is non-blank (in which case it
   --  must be an upper case letter other than O,Q,U,W (which are used for
   --  identifier encoding, see Namet), and T is reserved for use by implicit
   --  types. and X is reserved for use by debug type encoding (see package
   --  Exp_Dbug). Note: the reason that Prefix is last is that it is almost
   --  always omitted. The notable case of Prefix being non-null is when
   --  it is 'T' for an implicit type.

   --  Suffix_Index'Image is appended only if the value of Suffix_Index is
   --  positive, or if Suffix_Index is negative 1, then a unique serialized
   --  suffix is added. If Suffix_Index is zero, then no index is appended.

   --  Suffix is also a single upper case letter other than O,Q,U,W,X and is a
   --  required parameter (T is permitted). The constructed name is stored
   --  using Find_Name so that it can be located using a subsequent Find_Name
   --  operation (i.e. it is properly hashed into the names table). The upper
   --  case letter given as the Suffix argument ensures that the name does
   --  not clash with any Ada identifier name. These generated names are
   --  permitted, but not required, to be made public by setting the flag
   --  Is_Public in the associated entity.

   function New_External_Name
     (Suffix       : Character;
      Suffix_Index : Nat) return Name_Id;
   --  Builds a new entry in the names table of the form
   --    Suffix & Suffix_Index'Image
   --  where Suffix is a single upper case letter other than O,Q,U,W,X and is
   --  a required parameter (T is permitted). The constructed name is stored
   --  using Find_Name so that it can be located using a subsequent Find_Name
   --  operation (i.e. it is properly hashed into the names table). The upper
   --  case letter given as the Suffix argument ensures that the name does
   --  not clash with any Ada identifier name. These generated names are
   --  permitted, but not required, to be made public by setting the flag
   --  Is_Public in the associated entity.

   function New_Internal_Name (Id_Char : Character) return Name_Id;
   --  Id_Char is an upper case letter other than O,Q,U,W (which are reserved
   --  for identifier encoding (see Namet package for details) and X which is
   --  used for debug encoding (see Exp_Dbug). The letter T is permitted, but
   --  is reserved by convention for the case of internally generated types.
   --  The result of the call is a new generated unique name of the form XyyyU
   --  where X is Id_Char, yyy is a unique serial number, and U is either a
   --  lower case s or b indicating if the current unit is a spec or a body.
   --
   --  The name is entered into the names table using Name_Enter rather than
   --  Name_Find, because there can never be a need to locate the entry using
   --  the Name_Find procedure later on. Names created by New_Internal_Name
   --  are guaranteed to be consistent from one compilation to another (i.e.
   --  if the identical unit is compiled with a semantically consistent set
   --  of sources, the numbers will be consistent. This means that it is fine
   --  to use these as public symbols.

   function New_Occurrence_Of
     (Def_Id : Entity_Id;
      Loc    : Source_Ptr) return Node_Id;
   --  New_Occurrence_Of creates an N_Identifier node which is an
   --  occurrence of the defining identifier which is passed as its
   --  argument. The Entity and Etype of the result are set from
   --  the given defining identifier as follows: Entity is simply
   --  a copy of Def_Id. Etype is a copy of Def_Id for types, and
   --  a copy of the Etype of Def_Id for other entities.

   function New_Reference_To
     (Def_Id : Entity_Id;
      Loc    : Source_Ptr) return Node_Id;
   --  This is like New_Occurrence_Of, but it does not set the Etype field.
   --  It is used from the expander, where Etype fields are generally not set,
   --  since they are set when the expanded tree is reanalyzed.

   function New_Suffixed_Name
     (Related_Id : Name_Id;
      Suffix     : String) return Name_Id;
   --  This function is used to create special suffixed names used by the
   --  debugger. Suffix is a string of upper case letters, used to construct
   --  the required name. For instance, the special type used to record the
   --  fixed-point small is called typ_SMALL where typ is the name of the
   --  fixed-point type (as passed in Related_Id), and Suffix is "SMALL".

   function OK_Convert_To (Typ : Entity_Id; Expr : Node_Id) return Node_Id;
   --  Like Convert_To, except that a conversion node is always generated,
   --  and the Conversion_OK flag is set on this conversion node.

   function Unchecked_Convert_To
     (Typ  : Entity_Id;
      Expr : Node_Id) return Node_Id;
   --  Like Convert_To, but if a conversion is actually needed, constructs
   --  an N_Unchecked_Type_Conversion node to do the required conversion.

end Tbuild;<|MERGE_RESOLUTION|>--- conflicted
+++ resolved
@@ -6,11 +6,7 @@
 --                                                                          --
 --                                 S p e c                                  --
 --                                                                          --
-<<<<<<< HEAD
---          Copyright (C) 1992-2005, Free Software Foundation, Inc.         --
-=======
 --          Copyright (C) 1992-2007, Free Software Foundation, Inc.         --
->>>>>>> 751ff693
 --                                                                          --
 -- GNAT is free software;  you can  redistribute it  and/or modify it under --
 -- terms of the  GNU General Public License as published  by the Free Soft- --
@@ -19,14 +15,8 @@
 -- OUT ANY WARRANTY;  without even the  implied warranty of MERCHANTABILITY --
 -- or FITNESS FOR A PARTICULAR PURPOSE.  See the GNU General Public License --
 -- for  more details.  You should have  received  a copy of the GNU General --
-<<<<<<< HEAD
--- Public License  distributed with GNAT;  see file COPYING.  If not, write --
--- to  the  Free Software Foundation,  51  Franklin  Street,  Fifth  Floor, --
--- Boston, MA 02110-1301, USA.                                              --
-=======
 -- Public License  distributed with GNAT; see file COPYING3.  If not, go to --
 -- http://www.gnu.org/licenses for a complete copy of the license.          --
->>>>>>> 751ff693
 --                                                                          --
 -- GNAT was originally developed  by the GNAT team at  New York University. --
 -- Extensive contributions were provided by Ada Core Technologies Inc.      --
@@ -58,19 +48,6 @@
 
    procedure Discard_Node (N : Node_Or_Entity_Id);
    pragma Inline (Discard_Node);
-<<<<<<< HEAD
-   --  This is a dummy procedure that simply returns and does nothing.
-   --  It is used when a function returning a Node_Id value is called
-   --  for its side effect (e.g. a call to Make to construct a node)
-   --  but the Node_Id value is not required.
-
-   procedure Discard_List (L : List_Id);
-   pragma Inline (Discard_List);
-   --  This is a dummy procedure that simply returns and does nothing.
-   --  It is used when a function returning a Node_Id value is called
-   --  for its side effect (e.g. a call to the pareser to parse a list
-   --  of compilation units), but the List_Id value is not required.
-=======
    --  This is a dummy procedure that simply returns and does nothing. It is
    --  used when a function returning a Node_Id value is called for its side
    --  effect (e.g. a call to Make to construct a node) but the Node_Id value
@@ -82,7 +59,6 @@
    --  used when a function returning a Node_Id value is called for its side
    --  effect (e.g. a call to the pareser to parse a list of compilation
    --  units), but the List_Id value is not required.
->>>>>>> 751ff693
 
    function Make_Byte_Aligned_Attribute_Reference
      (Sloc           : Source_Ptr;
@@ -160,8 +136,6 @@
    --  Construct a Linker_Section pragma for entity Ent, using string Sec as
    --  the section name. Loc is the Sloc value to use in building the pragma.
 
-<<<<<<< HEAD
-=======
    function Make_Pragma
      (Sloc                         : Source_Ptr;
       Chars                        : Name_Id;
@@ -170,7 +144,6 @@
    --  A convenient form of Make_Pragma not requiring a Pragma_Identifier
    --  argument (this argument is built from the value given for Chars).
 
->>>>>>> 751ff693
    function Make_Raise_Constraint_Error
      (Sloc      : Source_Ptr;
       Condition : Node_Id := Empty;

--- conflicted
+++ resolved
@@ -6,11 +6,7 @@
 --                                                                          --
 --                                 S p e c                                  --
 --                                                                          --
-<<<<<<< HEAD
---          Copyright (C) 1992-2005 Free Software Foundation, Inc.          --
-=======
 --          Copyright (C) 1992-2007, Free Software Foundation, Inc.         --
->>>>>>> 751ff693
 --                                                                          --
 -- GNAT is free software;  you can  redistribute it  and/or modify it under --
 -- terms of the  GNU General Public License as published  by the Free Soft- --
@@ -254,14 +250,8 @@
    --  before locking to avoid unnecessary inefficiencies when we unlock.
 
    procedure Unlock;
-<<<<<<< HEAD
-   --  Unlocks the name table to allow use of the 10 extra names and 1000
-   --  extra characters reserved by the Lock call. See gnat1drv for details of
-   --  the need for this.
-=======
    --  Unlocks the name table to allow use of the extra space reserved by the
    --  call to Lock. See gnat1drv for details of the need for this.
->>>>>>> 751ff693
 
    function Length_Of_Name (Id : Name_Id) return Nat;
    pragma Inline (Length_Of_Name);
@@ -406,8 +396,6 @@
    --  Like Write_Name, except that the name written is the decoded name, as
    --  described for Get_Decoded_Name_String, and the resulting value stored
    --  in Name_Len and Name_Buffer is the decoded name.
-<<<<<<< HEAD
-=======
 
    ------------------------------
    -- File and Unit Name Types --
@@ -471,7 +459,6 @@
    --  No_Name, or invalid an appropriate string is written (<Error_Name>,
    --  <No_Name>, <invalid name>). Unlike Write_Name, this call does not affect
    --  the contents of Name_Buffer or Name_Len.
->>>>>>> 751ff693
 
    ---------------------------
    -- Table Data Structures --

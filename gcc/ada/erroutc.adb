------------------------------------------------------------------------------
--                                                                          --
--                         GNAT COMPILER COMPONENTS                         --
--                                                                          --
--                              E R R O U T C                               --
--                                                                          --
--                                 B o d y                                  --
--                                                                          --
<<<<<<< HEAD
--          Copyright (C) 1992-2006, Free Software Foundation, Inc.         --
=======
--          Copyright (C) 1992-2007, Free Software Foundation, Inc.         --
>>>>>>> 60a98cce
--                                                                          --
-- GNAT is free software;  you can  redistribute it  and/or modify it under --
-- terms of the  GNU General Public License as published  by the Free Soft- --
-- ware  Foundation;  either version 2,  or (at your option) any later ver- --
-- sion.  GNAT is distributed in the hope that it will be useful, but WITH- --
-- OUT ANY WARRANTY;  without even the  implied warranty of MERCHANTABILITY --
-- or FITNESS FOR A PARTICULAR PURPOSE.  See the GNU General Public License --
-- for  more details.  You should have  received  a copy of the GNU General --
-- Public License  distributed with GNAT;  see file COPYING.  If not, write --
-- to  the  Free Software Foundation,  51  Franklin  Street,  Fifth  Floor, --
-- Boston, MA 02110-1301, USA.                                              --
--                                                                          --
-- GNAT was originally developed  by the GNAT team at  New York University. --
-- Extensive contributions were provided by Ada Core Technologies Inc.      --
--                                                                          --
------------------------------------------------------------------------------

--  Warning! Error messages can be generated during Gigi processing by direct
--  calls to error message routines, so it is essential that the processing
--  in this body be consistent with the requirements for the Gigi processing
--  environment, and that in particular, no disallowed table expansion is
--  allowed to occur.

with Casing;   use Casing;
with Debug;    use Debug;
with Err_Vars; use Err_Vars;
with Namet;    use Namet;
with Opt;      use Opt;
with Output;   use Output;
with Sinput;   use Sinput;
with Snames;   use Snames;
with Targparm; use Targparm;
with Uintp;    use Uintp;

package body Erroutc is

   ---------------
   -- Add_Class --
   ---------------

   procedure Add_Class is
   begin
      if Class_Flag then
         Class_Flag := False;
         Set_Msg_Char (''');
         Get_Name_String (Name_Class);
         Set_Casing (Identifier_Casing (Flag_Source), Mixed_Case);
         Set_Msg_Name_Buffer;
      end if;
   end Add_Class;

   ----------------------
   -- Buffer_Ends_With --
   ----------------------

   function Buffer_Ends_With (S : String) return Boolean is
      Len : constant Natural := S'Length;
   begin
      return
        Msglen > Len
          and then Msg_Buffer (Msglen - Len) = ' '
          and then Msg_Buffer (Msglen - Len + 1 .. Msglen) = S;
   end Buffer_Ends_With;

   -------------------
   -- Buffer_Remove --
   -------------------

   procedure Buffer_Remove (S : String) is
   begin
      if Buffer_Ends_With (S) then
         Msglen := Msglen - S'Length;
      end if;
   end Buffer_Remove;

   -----------------------------
   -- Check_Duplicate_Message --
   -----------------------------

   procedure Check_Duplicate_Message (M1, M2 : Error_Msg_Id) is
      L1, L2 : Error_Msg_Id;
      N1, N2 : Error_Msg_Id;

      procedure Delete_Msg (Delete, Keep : Error_Msg_Id);
      --  Called to delete message Delete, keeping message Keep. Marks
      --  all messages of Delete with deleted flag set to True, and also
      --  makes sure that for the error messages that are retained the
      --  preferred message is the one retained (we prefer the shorter
      --  one in the case where one has an Instance tag). Note that we
      --  always know that Keep has at least as many continuations as
      --  Delete (since we always delete the shorter sequence).

      ----------------
      -- Delete_Msg --
      ----------------

      procedure Delete_Msg (Delete, Keep : Error_Msg_Id) is
         D, K : Error_Msg_Id;

      begin
         D := Delete;
         K := Keep;

         loop
            Errors.Table (D).Deleted := True;

            --  Adjust error message count

            if Errors.Table (D).Warn or Errors.Table (D).Style then
               Warnings_Detected := Warnings_Detected - 1;
            else
               Total_Errors_Detected := Total_Errors_Detected - 1;

               if Errors.Table (D).Serious then
                  Serious_Errors_Detected := Serious_Errors_Detected - 1;
               end if;
            end if;

            --  Substitute shorter of the two error messages

            if Errors.Table (K).Text'Length > Errors.Table (D).Text'Length then
               Errors.Table (K).Text := Errors.Table (D).Text;
            end if;

            D := Errors.Table (D).Next;
            K := Errors.Table (K).Next;

            if D = No_Error_Msg or else not Errors.Table (D).Msg_Cont then
               return;
            end if;
         end loop;
      end Delete_Msg;

   --  Start of processing for Check_Duplicate_Message

   begin
      --  Both messages must be non-continuation messages and not deleted

      if Errors.Table (M1).Msg_Cont
        or else Errors.Table (M2).Msg_Cont
        or else Errors.Table (M1).Deleted
        or else Errors.Table (M2).Deleted
      then
         return;
      end if;

      --  Definitely not equal if message text does not match

      if not Same_Error (M1, M2) then
         return;
      end if;

      --  Same text. See if all continuations are also identical

      L1 := M1;
      L2 := M2;

      loop
         N1 := Errors.Table (L1).Next;
         N2 := Errors.Table (L2).Next;

         --  If M1 continuations have run out, we delete M1, either the
         --  messages have the same number of continuations, or M2 has
         --  more and we prefer the one with more anyway.

         if N1 = No_Error_Msg or else not Errors.Table (N1).Msg_Cont then
            Delete_Msg (M1, M2);
            return;

         --  If M2 continuatins have run out, we delete M2

         elsif N2 = No_Error_Msg or else not Errors.Table (N2).Msg_Cont then
            Delete_Msg (M2, M1);
            return;

         --  Otherwise see if continuations are the same, if not, keep both
         --  sequences, a curious case, but better to keep everything!

         elsif not Same_Error (N1, N2) then
            return;

         --  If continuations are the same, continue scan

         else
            L1 := N1;
            L2 := N2;
         end if;
      end loop;
   end Check_Duplicate_Message;

   ------------------------
   -- Compilation_Errors --
   ------------------------

   function Compilation_Errors return Boolean is
   begin
      return Total_Errors_Detected /= 0
        or else (Warnings_Detected /= 0
                  and then Warning_Mode = Treat_As_Error);
   end Compilation_Errors;

   ------------------
   -- Debug_Output --
   ------------------

   procedure Debug_Output (N : Node_Id) is
   begin
      if Debug_Flag_1 then
         Write_Str ("*** following error message posted on node id = #");
         Write_Int (Int (N));
         Write_Str (" ***");
         Write_Eol;
      end if;
   end Debug_Output;

   ----------
   -- dmsg --
   ----------

   procedure dmsg (Id : Error_Msg_Id) is
      E : Error_Msg_Object renames Errors.Table (Id);

   begin
      w ("Dumping error message, Id = ", Int (Id));
      w ("  Text     = ", E.Text.all);
      w ("  Next     = ", Int (E.Next));
      w ("  Sfile    = ", Int (E.Sfile));

      Write_Str
        ("  Sptr     = ");
      Write_Location (E.Sptr);
      Write_Eol;

      Write_Str
        ("  Optr     = ");
      Write_Location (E.Optr);
      Write_Eol;

      w ("  Line     = ", Int (E.Line));
      w ("  Col      = ", Int (E.Col));
      w ("  Warn     = ", E.Warn);
      w ("  Style    = ", E.Style);
      w ("  Serious  = ", E.Serious);
      w ("  Uncond   = ", E.Uncond);
      w ("  Msg_Cont = ", E.Msg_Cont);
      w ("  Deleted  = ", E.Deleted);

      Write_Eol;
   end dmsg;

   ------------------
   -- Get_Location --
   ------------------

   function Get_Location (E : Error_Msg_Id) return Source_Ptr is
   begin
      return Errors.Table (E).Sptr;
   end Get_Location;

   ----------------
   -- Get_Msg_Id --
   ----------------

   function Get_Msg_Id return Error_Msg_Id is
   begin
      return Cur_Msg;
   end Get_Msg_Id;

   -----------------------
   -- Output_Error_Msgs --
   -----------------------

   procedure Output_Error_Msgs (E : in out Error_Msg_Id) is
      P : Source_Ptr;
      T : Error_Msg_Id;
      S : Error_Msg_Id;

      Flag_Num   : Pos;
      Mult_Flags : Boolean := False;

   begin
      S := E;

      --  Skip deleted messages at start

      if Errors.Table (S).Deleted then
         Set_Next_Non_Deleted_Msg (S);
      end if;

      --  Figure out if we will place more than one error flag on this line

      T := S;
      while T /= No_Error_Msg
        and then Errors.Table (T).Line = Errors.Table (E).Line
        and then Errors.Table (T).Sfile = Errors.Table (E).Sfile
      loop
         if Errors.Table (T).Sptr > Errors.Table (E).Sptr then
            Mult_Flags := True;
         end if;

         Set_Next_Non_Deleted_Msg (T);
      end loop;

      --  Output the error flags. The circuit here makes sure that the tab
      --  characters in the original line are properly accounted for. The
      --  eight blanks at the start are to match the line number.

      if not Debug_Flag_2 then
         Write_Str ("        ");
         P := Line_Start (Errors.Table (E).Sptr);
         Flag_Num := 1;

         --  Loop through error messages for this line to place flags

         T := S;
         while T /= No_Error_Msg
           and then Errors.Table (T).Line = Errors.Table (E).Line
           and then Errors.Table (T).Sfile = Errors.Table (E).Sfile
         loop
            --  Loop to output blanks till current flag position

            while P < Errors.Table (T).Sptr loop
               if Source_Text (Errors.Table (T).Sfile) (P) = ASCII.HT then
                  Write_Char (ASCII.HT);
               else
                  Write_Char (' ');
               end if;

               P := P + 1;
            end loop;

            --  Output flag (unless already output, this happens if more
            --  than one error message occurs at the same flag position).

            if P = Errors.Table (T).Sptr then
               if (Flag_Num = 1 and then not Mult_Flags)
                 or else Flag_Num > 9
               then
                  Write_Char ('|');
               else
                  Write_Char (Character'Val (Character'Pos ('0') + Flag_Num));
               end if;

               P := P + 1;
            end if;

            Set_Next_Non_Deleted_Msg (T);
            Flag_Num := Flag_Num + 1;
         end loop;

         Write_Eol;
      end if;

      --  Now output the error messages

      T := S;
      while T /= No_Error_Msg
        and then Errors.Table (T).Line = Errors.Table (E).Line
        and then Errors.Table (T).Sfile = Errors.Table (E).Sfile
      loop
         Write_Str ("        >>> ");
         Output_Msg_Text (T);

         if Debug_Flag_2 then
            while Column < 74 loop
               Write_Char (' ');
            end loop;

            Write_Str (" <<<");
         end if;

         Write_Eol;
         Set_Next_Non_Deleted_Msg (T);
      end loop;

      E := T;
   end Output_Error_Msgs;

   ------------------------
   -- Output_Line_Number --
   ------------------------

   procedure Output_Line_Number (L : Logical_Line_Number) is
      D     : Int;       -- next digit
      C     : Character; -- next character
      Z     : Boolean;   -- flag for zero suppress
      N, M  : Int;       -- temporaries

   begin
      if L = No_Line_Number then
         Write_Str ("        ");

      else
         Z := False;
         N := Int (L);

         M := 100_000;
         while M /= 0 loop
            D := Int (N / M);
            N := N rem M;
            M := M / 10;

            if D = 0 then
               if Z then
                  C := '0';
               else
                  C := ' ';
               end if;
            else
               Z := True;
               C := Character'Val (D + 48);
            end if;

            Write_Char (C);
         end loop;

         Write_Str (". ");
      end if;
   end Output_Line_Number;

   ---------------------
   -- Output_Msg_Text --
   ---------------------

   procedure Output_Msg_Text (E : Error_Msg_Id) is
      Offs : constant Nat := Column - 1;
      --  Offset to start of message, used for continuations

      Max : Integer;
      --  Maximum characters to output on next line

      Length : Nat;
      --  Maximum total length of lines

   begin
      if Error_Msg_Line_Length = 0 then
         Length := Nat'Last;
      else
         Length := Error_Msg_Line_Length;
      end if;

      Max := Integer (Length - Column + 1);

      if Errors.Table (E).Warn then
         Write_Str ("warning: ");
         Max := Max - 9;

      elsif Errors.Table (E).Style then
         null;

      elsif Opt.Unique_Error_Tag then
         Write_Str ("error: ");
         Max := Max - 7;
      end if;

      --  Here we have to split the message up into multiple lines

      declare
         Txt   : constant String_Ptr := Errors.Table (E).Text;
         Len   : constant Natural    := Txt'Length;
         Ptr   : Natural;
         Split : Natural;
         Start : Natural;

      begin
         Ptr := 1;
         loop
            --  Make sure we do not have ludicrously small line

            Max := Integer'Max (Max, 20);

            --  If remaining text fits, output it respecting LF and we are done

            if Len - Ptr < Max then
               for J in Ptr .. Len loop
                  if Txt (J) = ASCII.LF then
                     Write_Eol;
                     Write_Spaces (Offs);
                  else
                     Write_Char (Txt (J));
                  end if;
               end loop;

               return;

            --  Line does not fit

            else
               Start := Ptr;

               --  First scan forward looing for a hard end of line

               for Scan in Ptr .. Ptr + Max - 1 loop
                  if Txt (Scan) = ASCII.LF then
                     Split := Scan - 1;
                     Ptr := Scan + 1;
                     goto Continue;
                  end if;
               end loop;

               --  Otherwise scan backwards looking for a space

               for Scan in reverse Ptr .. Ptr + Max - 1 loop
                  if Txt (Scan) = ' ' then
                     Split := Scan - 1;
                     Ptr := Scan + 1;
                     goto Continue;
                  end if;
               end loop;

               --  If we fall through, no space, so split line arbitrarily

               Split := Ptr + Max - 1;
               Ptr := Split + 1;
            end if;

         <<Continue>>
            if Start <= Split then
               Write_Line (Txt (Start .. Split));
               Write_Spaces (Offs);
            end if;

            Max := Integer (Length - Column + 1);
         end loop;
      end;
   end Output_Msg_Text;

   --------------------
   -- Purge_Messages --
   --------------------

   procedure Purge_Messages (From : Source_Ptr; To : Source_Ptr) is
      E : Error_Msg_Id;

      function To_Be_Purged (E : Error_Msg_Id) return Boolean;
      --  Returns True for a message that is to be purged. Also adjusts
      --  error counts appropriately.

      ------------------
      -- To_Be_Purged --
      ------------------

      function To_Be_Purged (E : Error_Msg_Id) return Boolean is
      begin
         if E /= No_Error_Msg
           and then Errors.Table (E).Sptr > From
           and then Errors.Table (E).Sptr < To
         then
            if Errors.Table (E).Warn or Errors.Table (E).Style then
               Warnings_Detected := Warnings_Detected - 1;
            else
               Total_Errors_Detected := Total_Errors_Detected - 1;

               if Errors.Table (E).Serious then
                  Serious_Errors_Detected := Serious_Errors_Detected - 1;
               end if;
            end if;

            return True;

         else
            return False;
         end if;
      end To_Be_Purged;

   --  Start of processing for Purge_Messages

   begin
      while To_Be_Purged (First_Error_Msg) loop
         First_Error_Msg := Errors.Table (First_Error_Msg).Next;
      end loop;

      E := First_Error_Msg;
      while E /= No_Error_Msg loop
         while To_Be_Purged (Errors.Table (E).Next) loop
            Errors.Table (E).Next :=
              Errors.Table (Errors.Table (E).Next).Next;
         end loop;

         E := Errors.Table (E).Next;
      end loop;
   end Purge_Messages;

   ----------------
   -- Same_Error --
   ----------------

   function Same_Error (M1, M2 : Error_Msg_Id) return Boolean is
      Msg1 : constant String_Ptr := Errors.Table (M1).Text;
      Msg2 : constant String_Ptr := Errors.Table (M2).Text;

      Msg2_Len : constant Integer := Msg2'Length;
      Msg1_Len : constant Integer := Msg1'Length;

   begin
      return
        Msg1.all = Msg2.all
          or else
            (Msg1_Len - 10 > Msg2_Len
               and then
             Msg2.all = Msg1.all (1 .. Msg2_Len)
               and then
             Msg1 (Msg2_Len + 1 .. Msg2_Len + 10) = ", instance")
          or else
            (Msg2_Len - 10 > Msg1_Len
               and then
             Msg1.all = Msg2.all (1 .. Msg1_Len)
               and then
             Msg2 (Msg1_Len + 1 .. Msg1_Len + 10) = ", instance");
   end Same_Error;

   -------------------
   -- Set_Msg_Blank --
   -------------------

   procedure Set_Msg_Blank is
   begin
      if Msglen > 0
        and then Msg_Buffer (Msglen) /= ' '
        and then Msg_Buffer (Msglen) /= '('
        and then Msg_Buffer (Msglen) /= '-'
        and then not Manual_Quote_Mode
      then
         Set_Msg_Char (' ');
      end if;
   end Set_Msg_Blank;

   -------------------------------
   -- Set_Msg_Blank_Conditional --
   -------------------------------

   procedure Set_Msg_Blank_Conditional is
   begin
      if Msglen > 0
        and then Msg_Buffer (Msglen) /= ' '
        and then Msg_Buffer (Msglen) /= '('
        and then Msg_Buffer (Msglen) /= '"'
        and then not Manual_Quote_Mode
      then
         Set_Msg_Char (' ');
      end if;
   end Set_Msg_Blank_Conditional;

   ------------------
   -- Set_Msg_Char --
   ------------------

   procedure Set_Msg_Char (C : Character) is
   begin

      --  The check for message buffer overflow is needed to deal with cases
      --  where insertions get too long (in particular a child unit name can
      --  be very long).

      if Msglen < Max_Msg_Length then
         Msglen := Msglen + 1;
         Msg_Buffer (Msglen) := C;
      end if;
   end Set_Msg_Char;

   ---------------------------------
   -- Set_Msg_Insertion_File_Name --
   ---------------------------------

   procedure Set_Msg_Insertion_File_Name is
   begin
      if Error_Msg_File_1 = No_File then
         null;

      elsif Error_Msg_File_1 = Error_File_Name then
         Set_Msg_Blank;
         Set_Msg_Str ("<error>");

      else
         Set_Msg_Blank;
         Get_Name_String (Error_Msg_File_1);
         Set_Msg_Quote;
         Set_Msg_Name_Buffer;
         Set_Msg_Quote;
      end if;

<<<<<<< HEAD
      --  The following assignments ensure that the second and third percent
      --  insertion characters will correspond to the Error_Msg_Name_2 and
      --  Error_Msg_Name_3 as required. We suppress possible validity checks in
      --  case operating in -gnatVa mode, and Error_Msg_Name_2/3 is not needed
      --  and has not been set.
=======
      --  The following assignments ensure that the second and third {
      --  insertion characters will correspond to the Error_Msg_File_2 and
      --  Error_Msg_File_3 values and We suppress possible validity checks in
      --  case operating in -gnatVa mode, and Error_Msg_File_2 or
      --  Error_Msg_File_3 is not needed and has not been set.
>>>>>>> 60a98cce

      declare
         pragma Suppress (Range_Check);
      begin
<<<<<<< HEAD
         Error_Msg_Name_1 := Error_Msg_Name_2;
         Error_Msg_Name_2 := Error_Msg_Name_3;
=======
         Error_Msg_File_1 := Error_Msg_File_2;
         Error_Msg_File_2 := Error_Msg_File_3;
>>>>>>> 60a98cce
      end;
   end Set_Msg_Insertion_File_Name;

   -----------------------------------
   -- Set_Msg_Insertion_Line_Number --
   -----------------------------------

   procedure Set_Msg_Insertion_Line_Number (Loc, Flag : Source_Ptr) is
      Sindex_Loc  : Source_File_Index;
      Sindex_Flag : Source_File_Index;

   begin
      Set_Msg_Blank;

      if Loc = No_Location then
         Set_Msg_Str ("at unknown location");

      elsif Loc = System_Location then
         Set_Msg_Str ("in package System");
         Set_Msg_Insertion_Run_Time_Name;

      elsif Loc = Standard_Location then
         Set_Msg_Str ("in package Standard");

      elsif Loc = Standard_ASCII_Location then
         Set_Msg_Str ("in package Standard.ASCII");

      else
         --  Add "at file-name:" if reference is to other than the source
         --  file in which the error message is placed. Note that we check
         --  full file names, rather than just the source indexes, to
         --  deal with generic instantiations from the current file.

         Sindex_Loc  := Get_Source_File_Index (Loc);
         Sindex_Flag := Get_Source_File_Index (Flag);

         if Full_File_Name (Sindex_Loc) /= Full_File_Name (Sindex_Flag) then
            Set_Msg_Str ("at ");
            Get_Name_String
              (Reference_Name (Get_Source_File_Index (Loc)));
            Set_Msg_Name_Buffer;
            Set_Msg_Char (':');

         --  If in current file, add text "at line "

         else
            Set_Msg_Str ("at line ");
         end if;

         --  Output line number for reference

         Set_Msg_Int (Int (Get_Logical_Line_Number (Loc)));

         --  Deal with the instantiation case. We may have a reference to,
         --  e.g. a type, that is declared within a generic template, and
         --  what we are really referring to is the occurrence in an instance.
         --  In this case, the line number of the instantiation is also of
         --  interest, and we add a notation:

         --    , instance at xxx

         --  where xxx is a line number output using this same routine (and
         --  the recursion can go further if the instantiation is itself in
         --  a generic template).

         --  The flag location passed to us in this situation is indeed the
         --  line number within the template, but as described in Sinput.L
         --  (file sinput-l.ads, section "Handling Generic Instantiations")
         --  we can retrieve the location of the instantiation itself from
         --  this flag location value.

         --  Note: this processing is suppressed if Suppress_Instance_Location
         --  is set True. This is used to prevent redundant annotations of the
         --  location of the instantiation in the case where we are placing
         --  the messages on the instantiation in any case.

         if Instantiation (Sindex_Loc) /= No_Location
           and then not Suppress_Instance_Location
         then
            Set_Msg_Str (", instance ");
            Set_Msg_Insertion_Line_Number (Instantiation (Sindex_Loc), Flag);
         end if;
      end if;
   end Set_Msg_Insertion_Line_Number;

   ----------------------------
   -- Set_Msg_Insertion_Name --
   ----------------------------

   procedure Set_Msg_Insertion_Name is
   begin
      if Error_Msg_Name_1 = No_Name then
         null;

      elsif Error_Msg_Name_1 = Error_Name then
         Set_Msg_Blank;
         Set_Msg_Str ("<error>");

      else
         Set_Msg_Blank_Conditional;
         Get_Unqualified_Decoded_Name_String (Error_Msg_Name_1);

         --  Remove %s or %b at end. These come from unit names. If the
         --  caller wanted the (unit) or (body), then they would have used
         --  the $ insertion character. Certainly no error message should
         --  ever have %b or %s explicitly occurring.

         if Name_Len > 2
           and then Name_Buffer (Name_Len - 1) = '%'
           and then (Name_Buffer (Name_Len) = 'b'
                       or else
                     Name_Buffer (Name_Len) = 's')
         then
            Name_Len := Name_Len - 2;
         end if;

         --  Remove upper case letter at end, again, we should not be getting
         --  such names, and what we hope is that the remainder makes sense.

         if Name_Len > 1
           and then Name_Buffer (Name_Len) in 'A' .. 'Z'
         then
            Name_Len := Name_Len - 1;
         end if;

         --  If operator name or character literal name, just print it as is
         --  Also print as is if it ends in a right paren (case of x'val(nnn))

         if Name_Buffer (1) = '"'
           or else Name_Buffer (1) = '''
           or else Name_Buffer (Name_Len) = ')'
         then
            Set_Msg_Name_Buffer;

         --  Else output with surrounding quotes in proper casing mode

         else
            Set_Casing (Identifier_Casing (Flag_Source), Mixed_Case);
            Set_Msg_Quote;
            Set_Msg_Name_Buffer;
            Set_Msg_Quote;
         end if;
      end if;

      --  The following assignments ensure that the second and third percent
      --  insertion characters will correspond to the Error_Msg_Name_2 and
      --  Error_Msg_Name_3 as required. We suppress possible validity checks in
      --  case operating in -gnatVa mode, and Error_Msg_Name_1/2 is not needed
      --  and has not been set.

      declare
         pragma Suppress (Range_Check);
      begin
         Error_Msg_Name_1 := Error_Msg_Name_2;
         Error_Msg_Name_2 := Error_Msg_Name_3;
      end;
   end Set_Msg_Insertion_Name;

   ------------------------------------
   -- Set_Msg_Insertion_Name_Literal --
   ------------------------------------

   procedure Set_Msg_Insertion_Name_Literal is
   begin
      if Error_Msg_Name_1 = No_Name then
         null;

      elsif Error_Msg_Name_1 = Error_Name then
         Set_Msg_Blank;
         Set_Msg_Str ("<error>");

      else
         Set_Msg_Blank;
         Get_Name_String (Error_Msg_Name_1);
         Set_Msg_Quote;
         Set_Msg_Name_Buffer;
         Set_Msg_Quote;
      end if;

      --  The following assignments ensure that the second and third % or %%
      --  insertion characters will correspond to the Error_Msg_Name_2 and
      --  Error_Msg_Name_3 values and We suppress possible validity checks in
      --  case operating in -gnatVa mode, and Error_Msg_Name_2 or
      --  Error_Msg_Name_3 is not needed and has not been set.

      declare
         pragma Suppress (Range_Check);
      begin
         Error_Msg_Name_1 := Error_Msg_Name_2;
         Error_Msg_Name_2 := Error_Msg_Name_3;
      end;
   end Set_Msg_Insertion_Name_Literal;

   -------------------------------------
   -- Set_Msg_Insertion_Reserved_Name --
   -------------------------------------

   procedure Set_Msg_Insertion_Reserved_Name is
   begin
      Set_Msg_Blank_Conditional;
      Get_Name_String (Error_Msg_Name_1);
      Set_Msg_Quote;
      Set_Casing (Keyword_Casing (Flag_Source), All_Lower_Case);
      Set_Msg_Name_Buffer;
      Set_Msg_Quote;
   end Set_Msg_Insertion_Reserved_Name;

   -------------------------------------
   -- Set_Msg_Insertion_Reserved_Word --
   -------------------------------------

   procedure Set_Msg_Insertion_Reserved_Word
     (Text : String;
      J    : in out Integer)
   is
   begin
      Set_Msg_Blank_Conditional;
      Name_Len := 0;

      while J <= Text'Last and then Text (J) in 'A' .. 'Z' loop
         Name_Len := Name_Len + 1;
         Name_Buffer (Name_Len) := Text (J);
         J := J + 1;
      end loop;

      --  Here is where we make the special exception for RM

      if Name_Len = 2 and then Name_Buffer (1 .. 2) = "RM" then
         Set_Msg_Name_Buffer;

      --  Not RM: case appropriately and add surrounding quotes

      else
         Set_Casing (Keyword_Casing (Flag_Source), All_Lower_Case);
         Set_Msg_Quote;
         Set_Msg_Name_Buffer;
         Set_Msg_Quote;
      end if;
   end Set_Msg_Insertion_Reserved_Word;

   -------------------------------------
   -- Set_Msg_Insertion_Run_Time_Name --
   -------------------------------------

   procedure Set_Msg_Insertion_Run_Time_Name is
   begin
      if Targparm.Run_Time_Name_On_Target /= No_Name then
         Set_Msg_Blank_Conditional;
         Set_Msg_Char ('(');
         Get_Name_String (Targparm.Run_Time_Name_On_Target);
         Set_Casing (Mixed_Case);
         Set_Msg_Str (Name_Buffer (1 .. Name_Len));
         Set_Msg_Char (')');
      end if;
   end Set_Msg_Insertion_Run_Time_Name;

   ----------------------------
   -- Set_Msg_Insertion_Uint --
   ----------------------------

   procedure Set_Msg_Insertion_Uint is
   begin
      Set_Msg_Blank;
      UI_Image (Error_Msg_Uint_1);

      for J in 1 .. UI_Image_Length loop
         Set_Msg_Char (UI_Image_Buffer (J));
      end loop;

      --  The following assignment ensures that a second carret insertion
      --  character will correspond to the Error_Msg_Uint_2 parameter. We
      --  suppress possible validity checks in case operating in -gnatVa mode,
      --  and Error_Msg_Uint_2 is not needed and has not been set.

      declare
         pragma Suppress (Range_Check);
      begin
         Error_Msg_Uint_1 := Error_Msg_Uint_2;
      end;
   end Set_Msg_Insertion_Uint;

   -----------------
   -- Set_Msg_Int --
   -----------------

   procedure Set_Msg_Int (Line : Int) is
   begin
      if Line > 9 then
         Set_Msg_Int (Line / 10);
      end if;

      Set_Msg_Char (Character'Val (Character'Pos ('0') + (Line rem 10)));
   end Set_Msg_Int;

   -------------------------
   -- Set_Msg_Name_Buffer --
   -------------------------

   procedure Set_Msg_Name_Buffer is
   begin
      for J in 1 .. Name_Len loop
         Set_Msg_Char (Name_Buffer (J));
      end loop;
   end Set_Msg_Name_Buffer;

   -------------------
   -- Set_Msg_Quote --
   -------------------

   procedure Set_Msg_Quote is
   begin
      if not Manual_Quote_Mode then
         Set_Msg_Char ('"');
      end if;
   end Set_Msg_Quote;

   -----------------
   -- Set_Msg_Str --
   -----------------

   procedure Set_Msg_Str (Text : String) is
   begin
      for J in Text'Range loop
         Set_Msg_Char (Text (J));
      end loop;
   end Set_Msg_Str;

   ------------------------------
   -- Set_Next_Non_Deleted_Msg --
   ------------------------------

   procedure Set_Next_Non_Deleted_Msg (E : in out Error_Msg_Id) is
   begin
      if E = No_Error_Msg then
         return;

      else
         loop
            E := Errors.Table (E).Next;
            exit when E = No_Error_Msg or else not Errors.Table (E).Deleted;
         end loop;
      end if;
   end Set_Next_Non_Deleted_Msg;

   ------------------------------
   -- Set_Specific_Warning_Off --
   ------------------------------

<<<<<<< HEAD
   procedure Set_Specific_Warning_Off (Loc : Source_Ptr; Msg : String) is
=======
   procedure Set_Specific_Warning_Off
     (Loc    : Source_Ptr;
      Msg    : String;
      Config : Boolean)
   is
>>>>>>> 60a98cce
      pragma Assert (Msg'First = 1);

      Pattern : String  := Msg;
      Patlen  : Natural := Msg'Length;

      Star_Start : Boolean;
      Star_End   : Boolean;

   begin
      if Pattern (1) = '*' then
         Star_Start := True;
         Pattern (1 .. Patlen - 1) := Pattern (2 .. Patlen);
         Patlen := Patlen - 1;
      else
         Star_Start := False;
      end if;

      if Pattern (Patlen) = '*' then
         Star_End := True;
         Patlen := Patlen - 1;
      else
         Star_End := False;
      end if;

<<<<<<< HEAD
      Specific_Warnings.Increment_Last;
      Specific_Warnings.Table (Specific_Warnings.Last) :=
        (Start      => Loc,
         Msg        => new String'(Msg),
         Pattern    => new String'(Pattern (1 .. Patlen)),
         Patlen     => Patlen,
         Stop       => Source_Last (Current_Source_File),
         Open       => True,
         Used       => False,
         Star_Start => Star_Start,
         Star_End   => Star_End);
=======
      Specific_Warnings.Append
        ((Start      => Loc,
          Msg        => new String'(Msg),
          Pattern    => new String'(Pattern (1 .. Patlen)),
          Patlen     => Patlen,
          Stop       => Source_Last (Current_Source_File),
          Open       => True,
          Used       => False,
          Star_Start => Star_Start,
          Star_End   => Star_End,
          Config     => Config));
>>>>>>> 60a98cce
   end Set_Specific_Warning_Off;

   -----------------------------
   -- Set_Specific_Warning_On --
   -----------------------------

   procedure Set_Specific_Warning_On
     (Loc : Source_Ptr;
      Msg : String;
      Err : out Boolean)
   is
   begin
      for J in 1 .. Specific_Warnings.Last loop
         declare
            SWE : Specific_Warning_Entry renames Specific_Warnings.Table (J);
         begin
            if Msg = SWE.Msg.all
              and then Loc > SWE.Start
              and then SWE.Open
              and then Get_Source_File_Index (SWE.Start) =
                       Get_Source_File_Index (Loc)
            then
               SWE.Stop := Loc;
               SWE.Open := False;
               Err := False;
<<<<<<< HEAD
=======

               --  If a config pragma is specifically cancelled, consider
               --  that it is no longer active as a configuration pragma.

               SWE.Config := False;
>>>>>>> 60a98cce
               return;
            end if;
         end;
      end loop;

      Err := True;
   end Set_Specific_Warning_On;

   ---------------------------
   -- Set_Warnings_Mode_Off --
   ---------------------------

   procedure Set_Warnings_Mode_Off (Loc : Source_Ptr) is
   begin
      --  Don't bother with entries from instantiation copies, since we
      --  will already have a copy in the template, which is what matters

      if Instantiation (Get_Source_File_Index (Loc)) /= No_Location then
         return;
      end if;

      --  If last entry in table already covers us, this is a redundant
      --  pragma Warnings (Off) and can be ignored. This also handles the
      --  case where all warnings are suppressed by command line switch.

      if Warnings.Last >= Warnings.First
        and then Warnings.Table (Warnings.Last).Start <= Loc
        and then Loc <= Warnings.Table (Warnings.Last).Stop
      then
         return;

      --  Otherwise establish a new entry, extending from the location of
      --  the pragma to the end of the current source file. This ending
      --  point will be adjusted by a subsequent pragma Warnings (On).

      else
         Warnings.Increment_Last;
         Warnings.Table (Warnings.Last).Start := Loc;
         Warnings.Table (Warnings.Last).Stop :=
           Source_Last (Current_Source_File);
      end if;
   end Set_Warnings_Mode_Off;

   --------------------------
   -- Set_Warnings_Mode_On --
   --------------------------

   procedure Set_Warnings_Mode_On (Loc : Source_Ptr) is
   begin
      --  Don't bother with entries from instantiation copies, since we
      --  will already have a copy in the template, which is what matters

      if Instantiation (Get_Source_File_Index (Loc)) /= No_Location then
         return;
      end if;

      --  Nothing to do unless command line switch to suppress all warnings
      --  is off, and the last entry in the warnings table covers this
      --  pragma Warnings (On), in which case adjust the end point.

      if (Warnings.Last >= Warnings.First
           and then Warnings.Table (Warnings.Last).Start <= Loc
           and then Loc <= Warnings.Table (Warnings.Last).Stop)
        and then Warning_Mode /= Suppress
      then
         Warnings.Table (Warnings.Last).Stop := Loc;
      end if;
   end Set_Warnings_Mode_On;

   ------------------------------------
   -- Test_Style_Warning_Serious_Msg --
   ------------------------------------

   procedure Test_Style_Warning_Serious_Msg (Msg : String) is
   begin
      if Msg (Msg'First) = '\' then
         return;
      end if;

      Is_Serious_Error := True;
      Is_Warning_Msg   := False;

      Is_Style_Msg :=
        (Msg'Length > 7
           and then Msg (Msg'First .. Msg'First + 6) = "(style)");

      for J in Msg'Range loop
         if Msg (J) = '?'
           and then (J = Msg'First or else Msg (J - 1) /= ''')
         then
            Is_Warning_Msg := True;

         elsif Msg (J) = '<'
           and then (J = Msg'First or else Msg (J - 1) /= ''')
         then
            Is_Warning_Msg := Error_Msg_Warn;

         elsif Msg (J) = '|'
           and then (J = Msg'First or else Msg (J - 1) /= ''')
         then
            Is_Serious_Error := False;
         end if;
      end loop;

      if Is_Warning_Msg or else Is_Style_Msg then
         Is_Serious_Error := False;
      end if;
   end Test_Style_Warning_Serious_Msg;

   --------------------------------
   -- Validate_Specific_Warnings --
   --------------------------------

   procedure Validate_Specific_Warnings (Eproc : Error_Msg_Proc) is
   begin
      for J in Specific_Warnings.First .. Specific_Warnings.Last loop
         declare
            SWE : Specific_Warning_Entry renames Specific_Warnings.Table (J);
         begin
<<<<<<< HEAD
            if SWE.Start /= No_Location then
=======
            if not SWE.Config then
>>>>>>> 60a98cce
               if SWE.Open then
                  Eproc.all
                    ("?pragma Warnings Off with no matching Warnings On",
                     SWE.Start);
               elsif not SWE.Used then
                  Eproc.all
                    ("?no warning suppressed by this pragma", SWE.Start);
               end if;
            end if;
         end;
      end loop;
   end Validate_Specific_Warnings;

   -------------------------------------
   -- Warning_Specifically_Suppressed --
   -------------------------------------

   function Warning_Specifically_Suppressed
     (Loc : Source_Ptr;
      Msg : String_Ptr) return Boolean
   is
      pragma Assert (Msg'First = 1);

      Msglen : constant Natural := Msg'Length;
      Patlen : Natural;
      --  Length of message

      Pattern : String_Ptr;
      --  Pattern itself, excluding initial and final *

      Star_Start : Boolean;
      Star_End   : Boolean;
      --  Indications of * at start and end of original pattern

      Msgp : Natural;
      Patp : Natural;
      --  Scan pointers for message and pattern

   begin
      --  Loop through specific warning suppression entries

      for J in Specific_Warnings.First .. Specific_Warnings.Last loop
         declare
            SWE : Specific_Warning_Entry renames Specific_Warnings.Table (J);

         begin
<<<<<<< HEAD
            --  See if location is in range

            if SWE.Start = No_Location
              or else (SWE.Start <= Loc and then Loc <= SWE.Stop)
            then
=======
            --  Pragma applies if it is a configuration pragma, or if the
            --  location is in range of a specific non-configuration pragma.

            if SWE.Config
              or else (SWE.Start <= Loc and then Loc <= SWE.Stop)
            then
               --  Check if message matches, dealing with * patterns

>>>>>>> 60a98cce
               Patlen     := SWE.Patlen;
               Pattern    := SWE.Pattern;
               Star_Start := SWE.Star_Start;
               Star_End   := SWE.Star_End;

               --  Loop through possible starting positions in Msg

               Outer : for M in 1 .. 1 + (Msglen - Patlen) loop

                  --  See if pattern matches string starting at Msg (J)

                  Msgp := M;
                  Patp := 1;
                  Inner : loop

                     --  If pattern exhausted, then match if we are at end
                     --  of message, or if pattern ended with an asterisk,
                     --  otherwise match failure at this position.

                     if Patp > Patlen then
                        if Msgp > Msglen or else Star_End then
                           SWE.Used := True;
                           return True;
                        else
                           exit Inner;
                        end if;

                        --  Otherwise if message exhausted (and we still have
                        --  pattern characters left), then match failure here.

                     elsif Msgp > Msglen then
                        exit Inner;
                     end if;

                     --  Here we have pattern and message characters left

                     --  Handle "*" pattern match

                     if Patp < Patlen - 1 and then
                       Pattern (Patp .. Patp + 2) = """*"""
                     then
                        Patp := Patp + 3;

                        --  Must have " and at least three chars in msg or we
                        --  have no match at this position.

                        exit Inner when Msg (Msgp) /= '"';
                        Msgp := Msgp + 1;

                        --  Scan out " string " in message

                        Scan : loop
                           exit Inner when Msgp = Msglen;
                           Msgp := Msgp + 1;
                           exit Scan when Msg (Msgp - 1) = '"';
                        end loop Scan;

                     --  If not "*" case, just compare character

                     else
                        exit Inner when Pattern (Patp) /= Msg (Msgp);
                        Patp := Patp + 1;
                        Msgp := Msgp + 1;
                     end if;
                  end loop Inner;

                  --  Advance to next position if star at end of original
                  --  pattern, otherwise no more match attempts are possible

                  exit Outer when not Star_Start;
               end loop Outer;
            end if;
         end;
      end loop;

      return False;
   end Warning_Specifically_Suppressed;

   -------------------------
   -- Warnings_Suppressed --
   -------------------------

   function Warnings_Suppressed (Loc : Source_Ptr) return Boolean is
   begin
      --  Loop through table of ON/OFF warnings

      for J in Warnings.First .. Warnings.Last loop
         if Warnings.Table (J).Start <= Loc
           and then Loc <= Warnings.Table (J).Stop
         then
            return True;
         end if;
      end loop;

      return False;
   end Warnings_Suppressed;

end Erroutc;<|MERGE_RESOLUTION|>--- conflicted
+++ resolved
@@ -6,11 +6,7 @@
 --                                                                          --
 --                                 B o d y                                  --
 --                                                                          --
-<<<<<<< HEAD
---          Copyright (C) 1992-2006, Free Software Foundation, Inc.         --
-=======
 --          Copyright (C) 1992-2007, Free Software Foundation, Inc.         --
->>>>>>> 60a98cce
 --                                                                          --
 -- GNAT is free software;  you can  redistribute it  and/or modify it under --
 -- terms of the  GNU General Public License as published  by the Free Soft- --
@@ -692,30 +688,17 @@
          Set_Msg_Quote;
       end if;
 
-<<<<<<< HEAD
-      --  The following assignments ensure that the second and third percent
-      --  insertion characters will correspond to the Error_Msg_Name_2 and
-      --  Error_Msg_Name_3 as required. We suppress possible validity checks in
-      --  case operating in -gnatVa mode, and Error_Msg_Name_2/3 is not needed
-      --  and has not been set.
-=======
       --  The following assignments ensure that the second and third {
       --  insertion characters will correspond to the Error_Msg_File_2 and
       --  Error_Msg_File_3 values and We suppress possible validity checks in
       --  case operating in -gnatVa mode, and Error_Msg_File_2 or
       --  Error_Msg_File_3 is not needed and has not been set.
->>>>>>> 60a98cce
 
       declare
          pragma Suppress (Range_Check);
       begin
-<<<<<<< HEAD
-         Error_Msg_Name_1 := Error_Msg_Name_2;
-         Error_Msg_Name_2 := Error_Msg_Name_3;
-=======
          Error_Msg_File_1 := Error_Msg_File_2;
          Error_Msg_File_2 := Error_Msg_File_3;
->>>>>>> 60a98cce
       end;
    end Set_Msg_Insertion_File_Name;
 
@@ -1064,15 +1047,11 @@
    -- Set_Specific_Warning_Off --
    ------------------------------
 
-<<<<<<< HEAD
-   procedure Set_Specific_Warning_Off (Loc : Source_Ptr; Msg : String) is
-=======
    procedure Set_Specific_Warning_Off
      (Loc    : Source_Ptr;
       Msg    : String;
       Config : Boolean)
    is
->>>>>>> 60a98cce
       pragma Assert (Msg'First = 1);
 
       Pattern : String  := Msg;
@@ -1097,19 +1076,6 @@
          Star_End := False;
       end if;
 
-<<<<<<< HEAD
-      Specific_Warnings.Increment_Last;
-      Specific_Warnings.Table (Specific_Warnings.Last) :=
-        (Start      => Loc,
-         Msg        => new String'(Msg),
-         Pattern    => new String'(Pattern (1 .. Patlen)),
-         Patlen     => Patlen,
-         Stop       => Source_Last (Current_Source_File),
-         Open       => True,
-         Used       => False,
-         Star_Start => Star_Start,
-         Star_End   => Star_End);
-=======
       Specific_Warnings.Append
         ((Start      => Loc,
           Msg        => new String'(Msg),
@@ -1121,7 +1087,6 @@
           Star_Start => Star_Start,
           Star_End   => Star_End,
           Config     => Config));
->>>>>>> 60a98cce
    end Set_Specific_Warning_Off;
 
    -----------------------------
@@ -1147,14 +1112,11 @@
                SWE.Stop := Loc;
                SWE.Open := False;
                Err := False;
-<<<<<<< HEAD
-=======
 
                --  If a config pragma is specifically cancelled, consider
                --  that it is no longer active as a configuration pragma.
 
                SWE.Config := False;
->>>>>>> 60a98cce
                return;
             end if;
          end;
@@ -1274,11 +1236,7 @@
          declare
             SWE : Specific_Warning_Entry renames Specific_Warnings.Table (J);
          begin
-<<<<<<< HEAD
-            if SWE.Start /= No_Location then
-=======
             if not SWE.Config then
->>>>>>> 60a98cce
                if SWE.Open then
                   Eproc.all
                     ("?pragma Warnings Off with no matching Warnings On",
@@ -1325,13 +1283,6 @@
             SWE : Specific_Warning_Entry renames Specific_Warnings.Table (J);
 
          begin
-<<<<<<< HEAD
-            --  See if location is in range
-
-            if SWE.Start = No_Location
-              or else (SWE.Start <= Loc and then Loc <= SWE.Stop)
-            then
-=======
             --  Pragma applies if it is a configuration pragma, or if the
             --  location is in range of a specific non-configuration pragma.
 
@@ -1340,7 +1291,6 @@
             then
                --  Check if message matches, dealing with * patterns
 
->>>>>>> 60a98cce
                Patlen     := SWE.Patlen;
                Pattern    := SWE.Pattern;
                Star_Start := SWE.Star_Start;

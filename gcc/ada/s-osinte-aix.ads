------------------------------------------------------------------------------
--                                                                          --
--                 GNAT RUN-TIME LIBRARY (GNARL) COMPONENTS                 --
--                                                                          --
--                   S Y S T E M . O S _ I N T E R F A C E                  --
--                                                                          --
--                                  S p e c                                 --
--                                                                          --
--             Copyright (C) 1991-1994, Florida State University            --
--          Copyright (C) 1995-2006, Free Software Foundation, Inc.         --
--                                                                          --
-- GNARL is free software; you can  redistribute it  and/or modify it under --
-- terms of the  GNU General Public License as published  by the Free Soft- --
-- ware  Foundation;  either version 2,  or (at your option) any later ver- --
-- sion. GNARL is distributed in the hope that it will be useful, but WITH- --
-- OUT ANY WARRANTY;  without even the  implied warranty of MERCHANTABILITY --
-- or FITNESS FOR A PARTICULAR PURPOSE.  See the GNU General Public License --
-- for  more details.  You should have  received  a copy of the GNU General --
-- Public License  distributed with GNARL; see file COPYING.  If not, write --
-- to  the  Free Software Foundation,  51  Franklin  Street,  Fifth  Floor, --
-- Boston, MA 02110-1301, USA.                                              --
--                                                                          --
-- As a special exception,  if other files  instantiate  generics from this --
-- unit, or you link  this unit with other files  to produce an executable, --
-- this  unit  does not  by itself cause  the resulting  executable  to  be --
-- covered  by the  GNU  General  Public  License.  This exception does not --
-- however invalidate  any other reasons why  the executable file  might be --
-- covered by the  GNU Public License.                                      --
--                                                                          --
-- GNARL was developed by the GNARL team at Florida State University.       --
-- Extensive contributions were provided by Ada Core Technologies, Inc.     --
--                                                                          --
------------------------------------------------------------------------------

--  This is a AIX (Native THREADS) version of this package

--  This package encapsulates all direct interfaces to OS services that are
--  needed by children of System.

--  PLEASE DO NOT add any with-clauses to this package or remove the pragma
--  Preelaborate. This package is designed to be a bottom-level (leaf) package.

with Interfaces.C;
with Unchecked_Conversion;

package System.OS_Interface is
   pragma Preelaborate;

   pragma Linker_Options ("-lpthreads");
   pragma Linker_Options ("-lc_r");

   subtype int            is Interfaces.C.int;
   subtype short          is Interfaces.C.short;
   subtype long           is Interfaces.C.long;
   subtype unsigned       is Interfaces.C.unsigned;
   subtype unsigned_short is Interfaces.C.unsigned_short;
   subtype unsigned_long  is Interfaces.C.unsigned_long;
   subtype unsigned_char  is Interfaces.C.unsigned_char;
   subtype plain_char     is Interfaces.C.plain_char;
   subtype size_t         is Interfaces.C.size_t;

   -----------
   -- Errno --
   -----------

   function errno return int;
   pragma Import (C, errno, "__get_errno");

   EAGAIN    : constant := 11;
   EINTR     : constant := 4;
   EINVAL    : constant := 22;
   ENOMEM    : constant := 12;
   ETIMEDOUT : constant := 78;

   -------------
   -- Signals --
   -------------

   Max_Interrupt : constant := 63;
   type Signal is new int range 0 .. Max_Interrupt;
   for Signal'Size use int'Size;

   SIGHUP      : constant := 1; --  hangup
   SIGINT      : constant := 2; --  interrupt (rubout)
   SIGQUIT     : constant := 3; --  quit (ASCD FS)
   SIGILL      : constant := 4; --  illegal instruction (not reset)
   SIGTRAP     : constant := 5; --  trace trap (not reset)
   SIGIOT      : constant := 6; --  IOT instruction
   SIGABRT     : constant := 6; --  used by abort, replace SIGIOT in the future
   SIGEMT      : constant := 7; --  EMT instruction
   SIGFPE      : constant := 8; --  floating point exception
   SIGKILL     : constant := 9; --  kill (cannot be caught or ignored)
   SIGBUS      : constant := 10; --  bus error
   SIGSEGV     : constant := 11; --  segmentation violation
   SIGSYS      : constant := 12; --  bad argument to system call
   SIGPIPE     : constant := 13; --  write on a pipe with no one to read it
   SIGALRM     : constant := 14; --  alarm clock
   SIGTERM     : constant := 15; --  software termination signal from kill
   SIGUSR1     : constant := 30; --  user defined signal 1
   SIGUSR2     : constant := 31; --  user defined signal 2
   SIGCLD      : constant := 20; --  alias for SIGCHLD
   SIGCHLD     : constant := 20; --  child status change
   SIGPWR      : constant := 29; --  power-fail restart
   SIGWINCH    : constant := 28; --  window size change
   SIGURG      : constant := 16; --  urgent condition on IO channel
   SIGPOLL     : constant := 23; --  pollable event occurred
   SIGIO       : constant := 23; --  I/O possible (Solaris SIGPOLL alias)
   SIGSTOP     : constant := 17; --  stop (cannot be caught or ignored)
   SIGTSTP     : constant := 18; --  user stop requested from tty
   SIGCONT     : constant := 19; --  stopped process has been continued
   SIGTTIN     : constant := 21; --  background tty read attempted
   SIGTTOU     : constant := 22; --  background tty write attempted
   SIGVTALRM   : constant := 34; --  virtual timer expired
   SIGPROF     : constant := 32; --  profiling timer expired
   SIGXCPU     : constant := 24; --  CPU time limit exceeded
   SIGXFSZ     : constant := 25; --  filesize limit exceeded
   SIGWAITING  : constant := 39; --  m:n scheduling

   --  The following signals are AIX specific

   SIGMSG      : constant := 27; -- input data is in the ring buffer
   SIGDANGER   : constant := 33; -- system crash imminent
   SIGMIGRATE  : constant := 35; -- migrate process
   SIGPRE      : constant := 36; -- programming exception
   SIGVIRT     : constant := 37; -- AIX virtual time alarm
   SIGALRM1    : constant := 38; -- m:n condition variables
   SIGCPUFAIL  : constant := 59; -- Predictive De-configuration of Processors
   SIGKAP      : constant := 60; -- keep alive poll from native keyboard
   SIGGRANT    : constant := SIGKAP; -- monitor mode granted
   SIGRETRACT  : constant := 61; -- monitor mode should be relinguished
   SIGSOUND    : constant := 62; -- sound control has completed
   SIGSAK      : constant := 63; -- secure attention key

   SIGADAABORT : constant := SIGTERM;
   --  Note: on other targets, we usually use SIGABRT, but on AIX, it appears
   --  that SIGABRT can't be used in sigwait(), so we use SIGTERM.

   type Signal_Set is array (Natural range <>) of Signal;

<<<<<<< HEAD
   Unmasked    : constant Signal_Set :=
     (SIGTRAP, SIGTTIN, SIGTTOU, SIGTSTP, SIGPROF);
   Reserved    : constant Signal_Set :=
     (SIGABRT, SIGKILL, SIGSTOP, SIGALRM1, SIGWAITING, SIGCPUFAIL);
=======
   Unmasked : constant Signal_Set :=
                (SIGTRAP, SIGTTIN, SIGTTOU, SIGTSTP, SIGPROF);
   Reserved : constant Signal_Set :=
                (SIGABRT, SIGKILL, SIGSTOP, SIGALRM1, SIGWAITING, SIGCPUFAIL);
>>>>>>> 1177f497

   type sigset_t is private;

   function sigaddset (set : access sigset_t; sig : Signal) return int;
   pragma Import (C, sigaddset, "sigaddset");

   function sigdelset (set : access sigset_t; sig : Signal) return int;
   pragma Import (C, sigdelset, "sigdelset");

   function sigfillset (set : access sigset_t) return int;
   pragma Import (C, sigfillset, "sigfillset");

   function sigismember (set : access sigset_t; sig : Signal) return int;
   pragma Import (C, sigismember, "sigismember");

   function sigemptyset (set : access sigset_t) return int;
   pragma Import (C, sigemptyset, "sigemptyset");

   type struct_sigaction is record
      sa_handler : System.Address;
      sa_mask    : sigset_t;
      sa_flags   : int;
   end record;
   pragma Convention (C, struct_sigaction);
   type struct_sigaction_ptr is access all struct_sigaction;

   SA_SIGINFO  : constant := 16#0100#;

   SIG_BLOCK   : constant := 0;
   SIG_UNBLOCK : constant := 1;
   SIG_SETMASK : constant := 2;

   SIG_DFL : constant := 0;
   SIG_IGN : constant := 1;

   function sigaction
     (sig  : Signal;
      act  : struct_sigaction_ptr;
      oact : struct_sigaction_ptr) return int;
   pragma Import (C, sigaction, "sigaction");

   ----------
   -- Time --
   ----------

   Time_Slice_Supported : constant Boolean := False;
   --  Indicates wether time slicing is supported

   type timespec is private;

   type clockid_t is private;

   CLOCK_REALTIME : constant clockid_t;

   function clock_gettime
     (clock_id : clockid_t;
      tp       : access timespec) return int;
   --  AIX threads don't have clock_gettime, so use gettimeofday() instead

   function To_Duration (TS : timespec) return Duration;
   pragma Inline (To_Duration);

   function To_Timespec (D : Duration) return timespec;
   pragma Inline (To_Timespec);

   type struct_timezone is record
      tz_minuteswest : int;
      tz_dsttime     : int;
   end record;
   pragma Convention (C, struct_timezone);
   type struct_timezone_ptr is access all struct_timezone;

   type struct_timeval is private;
   --  This is needed on systems that do not have clock_gettime() but do have
   --  gettimeofday().

   function To_Duration (TV : struct_timeval) return Duration;
   pragma Inline (To_Duration);

   function To_Timeval (D : Duration) return struct_timeval;
   pragma Inline (To_Timeval);

   -------------------------
   -- Priority Scheduling --
   -------------------------

   SCHED_FIFO  : constant := 1;
   SCHED_RR    : constant := 2;
   SCHED_OTHER : constant := 0;

   function To_Target_Priority
     (Prio : System.Any_Priority) return Interfaces.C.int;
<<<<<<< HEAD
   --  Maps System.Any_Priority to a POSIX priority.
=======
   --  Maps System.Any_Priority to a POSIX priority
>>>>>>> 1177f497

   -------------
   -- Process --
   -------------

   type pid_t is private;

   function kill (pid : pid_t; sig : Signal) return int;
   pragma Import (C, kill, "kill");

   function getpid return pid_t;
   pragma Import (C, getpid, "getpid");

   ---------
   -- LWP --
   ---------

   function lwp_self return System.Address;
   pragma Import (C, lwp_self, "thread_self");

   -------------
   -- Threads --
   -------------

   type Thread_Body is access
     function (arg : System.Address) return System.Address;

   function Thread_Body_Access is new
     Unchecked_Conversion (System.Address, Thread_Body);

   type pthread_t           is private;
   subtype Thread_Id        is pthread_t;

   type pthread_mutex_t     is limited private;
   type pthread_cond_t      is limited private;
   type pthread_attr_t      is limited private;
   type pthread_mutexattr_t is limited private;
   type pthread_condattr_t  is limited private;
   type pthread_key_t       is private;

   PTHREAD_CREATE_DETACHED : constant := 1;

   PTHREAD_SCOPE_PROCESS : constant := 1;
   PTHREAD_SCOPE_SYSTEM  : constant := 0;

   -----------
   -- Stack --
   -----------

   Stack_Base_Available : constant Boolean := False;
   --  Indicates wether the stack base is available on this target

   function Get_Stack_Base (thread : pthread_t) return Address;
   pragma Inline (Get_Stack_Base);
   --  Returns the stack base of the specified thread. Only call this function
   --  when Stack_Base_Available is True.

   function Get_Page_Size return size_t;
   function Get_Page_Size return Address;
   pragma Import (C, Get_Page_Size, "getpagesize");
   --  Returns the size of a page, or 0 if this is not relevant on this target

   PROT_NONE  : constant := 0;
   PROT_READ  : constant := 1;
   PROT_WRITE : constant := 2;
   PROT_EXEC  : constant := 4;
   PROT_ALL   : constant := PROT_READ + PROT_WRITE + PROT_EXEC;

   PROT_ON    : constant := PROT_READ;
   PROT_OFF   : constant := PROT_ALL;

   function mprotect (addr : Address; len : size_t; prot : int) return int;
   pragma Import (C, mprotect);

   ---------------------------------------
   -- Nonstandard Thread Initialization --
   ---------------------------------------

   --  Though not documented, pthread_init *must* be called before any other
   --  pthread call.

   procedure pthread_init;
   pragma Import (C, pthread_init, "pthread_init");

   -------------------------
   -- POSIX.1c  Section 3 --
   -------------------------

   function sigwait
     (set : access sigset_t;
      sig : access Signal) return int;
   pragma Import (C, sigwait, "sigwait");

   function pthread_kill
     (thread : pthread_t;
      sig    : Signal) return int;
   pragma Import (C, pthread_kill, "pthread_kill");

   function pthread_sigmask
     (how  : int;
      set  : access sigset_t;
      oset : access sigset_t) return int;
   pragma Import (C, pthread_sigmask, "sigthreadmask");

   --------------------------
   -- POSIX.1c  Section 11 --
   --------------------------

   function pthread_mutexattr_init
     (attr : access pthread_mutexattr_t) return int;
   pragma Import (C, pthread_mutexattr_init, "pthread_mutexattr_init");

   function pthread_mutexattr_destroy
     (attr : access pthread_mutexattr_t) return int;
   pragma Import (C, pthread_mutexattr_destroy, "pthread_mutexattr_destroy");

   function pthread_mutex_init
     (mutex : access pthread_mutex_t;
      attr  : access pthread_mutexattr_t) return int;
   pragma Import (C, pthread_mutex_init, "pthread_mutex_init");

   function pthread_mutex_destroy (mutex : access pthread_mutex_t) return int;
   pragma Import (C, pthread_mutex_destroy, "pthread_mutex_destroy");

   function pthread_mutex_lock (mutex : access pthread_mutex_t) return int;
   pragma Import (C, pthread_mutex_lock, "pthread_mutex_lock");

   function pthread_mutex_unlock (mutex : access pthread_mutex_t) return int;
   pragma Import (C, pthread_mutex_unlock, "pthread_mutex_unlock");

   function pthread_condattr_init
     (attr : access pthread_condattr_t) return int;
   pragma Import (C, pthread_condattr_init, "pthread_condattr_init");

   function pthread_condattr_destroy
     (attr : access pthread_condattr_t) return int;
   pragma Import (C, pthread_condattr_destroy, "pthread_condattr_destroy");

   function pthread_cond_init
     (cond : access pthread_cond_t;
      attr : access pthread_condattr_t) return int;
   pragma Import (C, pthread_cond_init, "pthread_cond_init");

   function pthread_cond_destroy (cond : access pthread_cond_t) return int;
   pragma Import (C, pthread_cond_destroy, "pthread_cond_destroy");

   function pthread_cond_signal (cond : access pthread_cond_t) return int;
   pragma Import (C, pthread_cond_signal, "pthread_cond_signal");

   function pthread_cond_wait
     (cond  : access pthread_cond_t;
      mutex : access pthread_mutex_t) return int;
   pragma Import (C, pthread_cond_wait, "pthread_cond_wait");

   function pthread_cond_timedwait
     (cond    : access pthread_cond_t;
      mutex   : access pthread_mutex_t;
      abstime : access timespec) return int;
   pragma Import (C, pthread_cond_timedwait, "pthread_cond_timedwait");

   Relative_Timed_Wait : constant Boolean := False;
   --  pthread_cond_timedwait requires an absolute delay time

   --------------------------
   -- POSIX.1c  Section 13 --
   --------------------------

   PTHREAD_PRIO_PROTECT : constant := 2;

   function PTHREAD_PRIO_INHERIT return int;
   --  Return value of C macro PTHREAD_PRIO_INHERIT. This function is needed
   --  since the value is different between AIX versions.

   function pthread_mutexattr_setprotocol
     (attr     : access pthread_mutexattr_t;
      protocol : int) return int;
   pragma Import (C, pthread_mutexattr_setprotocol);

   function pthread_mutexattr_setprioceiling
     (attr        : access pthread_mutexattr_t;
      prioceiling : int) return int;
   pragma Import (C, pthread_mutexattr_setprioceiling);

   type Array_5_Int is array (0 .. 5) of int;
   type struct_sched_param is record
      sched_priority : int;
      sched_policy   : int;
      sched_reserved : Array_5_Int;
   end record;

   function pthread_setschedparam
     (thread : pthread_t;
      policy : int;
      param  : access struct_sched_param) return int;
   pragma Import (C, pthread_setschedparam, "pthread_setschedparam");

   function pthread_attr_setscope
     (attr            : access pthread_attr_t;
      contentionscope : int) return int;
   pragma Import (C, pthread_attr_setscope, "pthread_attr_setscope");

   function pthread_attr_setinheritsched
     (attr            : access pthread_attr_t;
      inheritsched : int) return int;
   pragma Import (C, pthread_attr_setinheritsched);

   function pthread_attr_setschedpolicy
     (attr   : access pthread_attr_t;
      policy : int) return int;
   pragma Import (C, pthread_attr_setschedpolicy);

   function pthread_attr_setschedparam
     (attr        : access pthread_attr_t;
      sched_param : int) return int;
   pragma Import (C, pthread_attr_setschedparam);

   function sched_yield return int;
   --  AIX have a nonstandard sched_yield

   --------------------------
   -- P1003.1c  Section 16 --
   --------------------------

   function pthread_attr_init (attributes : access pthread_attr_t) return int;
   pragma Import (C, pthread_attr_init, "pthread_attr_init");

   function pthread_attr_destroy
     (attributes : access pthread_attr_t) return int;
   pragma Import (C, pthread_attr_destroy, "pthread_attr_destroy");

   function pthread_attr_setdetachstate
     (attr        : access pthread_attr_t;
      detachstate : int) return int;
   pragma Import (C, pthread_attr_setdetachstate);

   function pthread_attr_setstacksize
     (attr      : access pthread_attr_t;
      stacksize : size_t) return int;
   pragma Import (C, pthread_attr_setstacksize);

   function pthread_create
     (thread        : access pthread_t;
      attributes    : access pthread_attr_t;
      start_routine : Thread_Body;
      arg           : System.Address)
     return int;
   pragma Import (C, pthread_create, "pthread_create");

   procedure pthread_exit (status : System.Address);
   pragma Import (C, pthread_exit, "pthread_exit");

   function pthread_self return pthread_t;
   pragma Import (C, pthread_self, "pthread_self");

   --------------------------
   -- POSIX.1c  Section 17 --
   --------------------------

   function pthread_setspecific
     (key   : pthread_key_t;
      value : System.Address) return int;
   pragma Import (C, pthread_setspecific, "pthread_setspecific");

   function pthread_getspecific (key : pthread_key_t) return System.Address;
   pragma Import (C, pthread_getspecific, "pthread_getspecific");

   type destructor_pointer is access
      procedure (arg : System.Address);

   function pthread_key_create
     (key        : access pthread_key_t;
      destructor : destructor_pointer) return int;
   pragma Import (C, pthread_key_create, "pthread_key_create");

private
   type sigset_t is record
      losigs : unsigned_long;
      hisigs : unsigned_long;
   end record;
   pragma Convention (C_Pass_By_Copy, sigset_t);

   type pid_t is new int;

   type time_t is new long;

   type timespec is record
      tv_sec  : time_t;
      tv_nsec : long;
   end record;
   pragma Convention (C, timespec);

   type clockid_t is new int;
   CLOCK_REALTIME : constant clockid_t := 0;

   type struct_timeval is record
      tv_sec  : long;
      tv_usec : long;
   end record;
   pragma Convention (C, struct_timeval);

   type pthread_attr_t is new System.Address;
   pragma Convention (C, pthread_attr_t);
   --  typedef struct __pt_attr        *pthread_attr_t;

   type pthread_condattr_t is new System.Address;
   pragma Convention (C, pthread_condattr_t);
   --  typedef struct __pt_attr        *pthread_condattr_t;

   type pthread_mutexattr_t is new System.Address;
   pragma Convention (C, pthread_mutexattr_t);
   --  typedef struct __pt_attr        *pthread_mutexattr_t;

   type pthread_t is new System.Address;
   pragma Convention (C, pthread_t);
   --  typedef void    *pthread_t;

   type ptq_queue;
   type ptq_queue_ptr is access all ptq_queue;

   type ptq_queue is record
      ptq_next : ptq_queue_ptr;
      ptq_prev : ptq_queue_ptr;
   end record;

   type Array_3_Int is array (0 .. 3) of int;
   type pthread_mutex_t is record
        link        : ptq_queue;
        ptmtx_lock  : int;
        ptmtx_flags : long;
        protocol    : int;
        prioceiling : int;
        ptmtx_owner : pthread_t;
        mtx_id      : int;
        attr        : pthread_attr_t;
        mtx_kind    : int;
        lock_cpt    : int;
        reserved    : Array_3_Int;
   end record;
   pragma Convention (C, pthread_mutex_t);
   type pthread_mutex_t_ptr is access pthread_mutex_t;

   type pthread_cond_t is record
      link         : ptq_queue;
      ptcv_lock    : int;
      ptcv_flags   : long;
      ptcv_waiters : ptq_queue;
      cv_id        : int;
      attr         : pthread_attr_t;
      mutex        : pthread_mutex_t_ptr;
      cptwait      : int;
      reserved     : int;
   end record;
   pragma Convention (C, pthread_cond_t);

   type pthread_key_t is new unsigned;

end System.OS_Interface;<|MERGE_RESOLUTION|>--- conflicted
+++ resolved
@@ -137,17 +137,10 @@
 
    type Signal_Set is array (Natural range <>) of Signal;
 
-<<<<<<< HEAD
-   Unmasked    : constant Signal_Set :=
-     (SIGTRAP, SIGTTIN, SIGTTOU, SIGTSTP, SIGPROF);
-   Reserved    : constant Signal_Set :=
-     (SIGABRT, SIGKILL, SIGSTOP, SIGALRM1, SIGWAITING, SIGCPUFAIL);
-=======
    Unmasked : constant Signal_Set :=
                 (SIGTRAP, SIGTTIN, SIGTTOU, SIGTSTP, SIGPROF);
    Reserved : constant Signal_Set :=
                 (SIGABRT, SIGKILL, SIGSTOP, SIGALRM1, SIGWAITING, SIGCPUFAIL);
->>>>>>> 1177f497
 
    type sigset_t is private;
 
@@ -240,11 +233,7 @@
 
    function To_Target_Priority
      (Prio : System.Any_Priority) return Interfaces.C.int;
-<<<<<<< HEAD
-   --  Maps System.Any_Priority to a POSIX priority.
-=======
    --  Maps System.Any_Priority to a POSIX priority
->>>>>>> 1177f497
 
    -------------
    -- Process --

------------------------------------------------------------------------------
--                                                                          --
--                        GNAT RUN-TIME COMPONENTS                          --
--                                                                          --
--                             T A R G P A R M                              --
--                                                                          --
--                                 S p e c                                  --
--                                                                          --
<<<<<<< HEAD
--          Copyright (C) 1999-2006, Free Software Foundation, Inc.         --
=======
--          Copyright (C) 1999-2007, Free Software Foundation, Inc.         --
>>>>>>> 751ff693
--                                                                          --
-- GNAT is free software;  you can  redistribute it  and/or modify it under --
-- terms of the  GNU General Public License as published  by the Free Soft- --
-- ware  Foundation;  either version 2,  or (at your option) any later ver- --
-- sion.  GNAT is distributed in the hope that it will be useful, but WITH- --
-- OUT ANY WARRANTY;  without even the  implied warranty of MERCHANTABILITY --
-- or FITNESS FOR A PARTICULAR PURPOSE.  See the GNU General Public License --
-- for  more details.  You should have  received  a copy of the GNU General --
-- Public License  distributed with GNAT;  see file COPYING.  If not, write --
-- to  the  Free Software Foundation,  51  Franklin  Street,  Fifth  Floor, --
-- Boston, MA 02110-1301, USA.                                              --
--                                                                          --
-- As a special exception,  if other files  instantiate  generics from this --
-- unit, or you link  this unit with other files  to produce an executable, --
-- this  unit  does not  by itself cause  the resulting  executable  to  be --
-- covered  by the  GNU  General  Public  License.  This exception does not --
-- however invalidate  any other reasons why  the executable file  might be --
-- covered by the  GNU Public License.                                      --
--                                                                          --
-- GNAT was originally developed  by the GNAT team at  New York University. --
-- Extensive contributions were provided by Ada Core Technologies Inc.      --
--                                                                          --
------------------------------------------------------------------------------

--  This package obtains parameters from the target runtime version of System,
--  to indicate parameters relevant to the target environment.

--  Is it right for this to be modified GPL???

--  Conceptually, these parameters could be obtained using rtsfind, but
--  we do not do this for four reasons:

--    1. Compiling System for every compilation wastes time

--    2. This compilation impedes debugging by adding extra compile steps

--    3. There are recursion problems coming from compiling System itself
--        or any of its children.

--    4. The binder also needs the parameters, and we do not want to have
--        to drag a lot of front end stuff into the binder.

--  For all these reasons, we read in the source of System, and then scan
--  it at the text level to extract the parameter values.

--  Note however, that later on, when the ali file is written, we make sure
--  that the System file is at least parsed, so that the checksum is properly
--  computed and set in the ali file. This partially negates points 1 and 2
--  above although just parsing is quick and does not impact debugging much.

--  The parameters acquired by this routine from system.ads fall into four
--  categories:

--     1. Configuration pragmas, that must appear at the start of the file.
--        Any such pragmas automatically apply to any unit compiled in the
--        presence of this system file. Only a limited set of such pragmas
--        may appear as documented in the corresponding section below,

--     2. Target parameters. These are boolean constants that are defined
--        in the private part of the package giving fixed information
--        about the target architecture, and the capabilities of the
--        code generator and run-time library.

--     3. Identification information. This is an optional string constant
--        that gives the name of the run-time library configuration. This
--        line may be ommitted for a version of system.ads to be used with
--        the full Ada 95 run time.

--     4. Other characterisitics of package System. At the current time the
--        only item in this category is whether type Address is private.

with Rident; use Rident;
<<<<<<< HEAD
=======
with Namet;  use Namet;
>>>>>>> 751ff693
with Types;  use Types;

package Targparm is

   ---------------------------
   -- Configuration Pragmas --
   ---------------------------

   --  The following switches get set if the corresponding configuration
   --  pragma is scanned from the source of system.ads. No other pragmas
   --  are permitted to appear at the start of the system.ads source file.

   --  If a pragma Discard_Names appears, then Opt.Global_Discard_Names is
   --  set to True to indicate that all units must be compiled in this mode.

   --  If a pragma Locking_Policy appears, then Opt.Locking_Policy is set
   --  to the first character of the policy name, and Opt.Locking_Policy_Sloc
   --  is set to System_Location.

   --  If a pragma Normalize_Scalars appears, then Opt.Normalize_Scalars
   --  is set True, as well as Opt.Init_Or_Norm_Scalars.

   --  If a pragma Queuing_Policy appears, then Opt.Queuing_Policy is set
   --  to the first character of the policy name, and Opt.Queuing_Policy_Sloc
   --  is set to System_Location.

   --  If a pragma Task_Dispatching_Policy appears, then the flag
   --  Opt.Task_Dispatching_Policy is set to the first character of the
   --  policy name, and Opt.Task_Dispatching_Policy_Sloc is set to
   --  System_Location.

   --  If a pragma Polling (On) appears, then the flag Opt.Polling_Required
   --  is set to True.

   --  If a pragma Detect_Blocking appears, then the flag Opt.Detect_Blocking
   --  is set to True.

   --  if a pragma Suppress_Exception_Locations appears, then the flag
   --  Opt.Exception_Locations_Suppressed is set to True.

   --  If a pragma Profile with a valid profile argument appears, then
   --  the appropriate restrictions and policy flags are set.

   --  The only other pragma allowed is a pragma Restrictions that specifies
   --  a restriction that will be imposed on all units in the partition. Note
   --  that in this context, only one restriction can be specified in a single
   --  pragma, and the pragma must appear on its own on a single source line.

   --  If package System contains exactly the line "type Address is private;"
   --  then the flag Opt.Address_Is_Private is set True, otherwise this flag
   --  is set False.

   Restrictions_On_Target : Restrictions_Info := No_Restrictions;
   --  Records restrictions specified by system.ads. Only the Set and Value
   --  members are modified. The Violated and Count fields are never modified.
   --  Note that entries can be set either by a pragma Restrictions or by
   --  a pragma Profile.

   -------------------
   -- Run Time Name --
   -------------------

   --  This parameter should be regarded as read only by all clients of
   --  of package. The only way they get modified is by calling the
   --  Get_Target_Parameters routine which reads the values from a provided
   --  text buffer containing the source of the system package.

   --  The corresponding string constant is placed immediately at the start
   --  of the private part of system.ads if is present, e.g. in the form:

   --    Run_Time_Name : constant String := "Zero Footprint Run Time";

   --  the corresponding messages will look something like

   --    xxx not supported (Zero Footprint Run Time)

   Run_Time_Name_On_Target : Name_Id := No_Name;
   --  Set to appropriate names table entry Id value if a Run_Time_Name
   --  string constant is defined in system.ads. This name is used only
   --  for the configurable run-time case, and is used to parametrize
   --  messages that complain about non-supported run-time features.
   --  The name should contain only letters A-Z, digits 1-9, spaces,
   --  and underscores.

   --------------------------
   -- Executable Extension --
   --------------------------

   Executable_Extension_On_Target : Name_Id := No_Name;
<<<<<<< HEAD
   --  Executable extension on the target.
   --  This name is useful for setting the executable extension in a
   --  dynamic way, e.g. depending on the run-time used, rather than
   --  using a configure-time macro as done by Get_Target_Executable_Suffix.
   --  If not set (No_Name), use GNAT.OS_Lib.Get_Target_Executable_Suffix.
=======
   --  Executable extension on the target. This name is useful for setting
   --  the executable extension in a dynamic way, e.g. depending on the
   --  run time used, rather than using a configure-time macro as done by
   --  Get_Target_Executable_Suffix. If not set (No_Name), instead use
   --  System.OS_Lib.Get_Target_Executable_Suffix.
>>>>>>> 751ff693

   -----------------------
   -- Target Parameters --
   -----------------------

   --  The following parameters correspond to the variables defined in the
   --  private part of System (without the terminating _On_Target). Note
   --  that it is required that all parameters defined here be specified
   --  in the target specific version of system.ads. Thus, to add a new
   --  parameter, add it to all system*.ads files. (There is a defaulting
   --  mechanism, but we don't normally take advantage of it, as explained
   --  below.)

   --  The default values here are used if no value is found in system.ads.
   --  This should normally happen if the special version of system.ads used
   --  by the compiler itself is in use or if the value is only relevant to
   --  a particular target (e.g. OpenVMS, AAMP). The default values are
   --  suitable for use in normal environments. This approach allows the
   --  possibility of new versions of the compiler (possibly with new system
   --  parameters added) being used to compile older versions of the compiler
   --  sources, as well as avoiding duplicating values in all system-*.ads
   --  files for flags that are used on a few platforms only.

   --  All these parameters should be regarded as read only by all clients
   --  of the package. The only way they get modified is by calling the
   --  Get_Target_Parameters routine which reads the values from a provided
   --  text buffer containing the source of the system package.

<<<<<<< HEAD
   --  The default values here are used if no value is found in system.ads.
   --  This should normally happen only if the special version of system.ads
   --  used by the compiler itself is in use. The default values are suitable
   --  for use by the compiler itself in normal environments. This approach
   --  allows the possibility of new versions of the compiler (possibly with
   --  new system parameters added) being used to compile older versions of
   --  the compiler sources. This is not guaranteed to work, but often will
   --  and by setting appropriate default values, we make it more likely that
   --  this can succeed.

   Compiler_System_Version : Boolean := True;
   --  This is set False in all target dependent versions of System. In the
   --  compiler default version, it is omitted entirely, meaning that the
   --  above default value of True will be set. If the flag is False, then
   --  the scanning circuits in the body of this package do an error check to
   --  ensure that all parameters other than this one are specified and not
   --  defaulted. If the parameter is set True, then this check is omitted,
   --  and any parameters not present in system.ads are left set to their
   --  default value as described above.

=======
>>>>>>> 751ff693
   ----------------------------
   -- Special Target Control --
   ----------------------------

   --  The great majority of GNAT ports are based on GCC. The switches in
   --  This section indicate the use of some non-standard target back end
   --  or other special targetting requirements.

   AAMP_On_Target : Boolean := False;
   --  Set to True if target is AAMP

   OpenVMS_On_Target : Boolean := False;
   --  Set to True if target is OpenVMS
<<<<<<< HEAD
=======

   type Virtual_Machine_Kind is (No_VM, JVM_Target, CLI_Target);
   VM_Target : Virtual_Machine_Kind := No_VM;
   --  Kind of virtual machine targetted
>>>>>>> 751ff693

   -------------------------------
   -- Backend Arithmetic Checks --
   -------------------------------

   --  Divide and overflow checks are either done in the front end or
   --  back end. The front end will generate checks when required unless
   --  the corresponding parameter here is set to indicate that the back
   --  end will generate the required checks (or that the checks are
   --  automatically performed by the hardware in an appropriate form).

   Backend_Divide_Checks_On_Target : Boolean := False;
   --  Set True if the back end generates divide checks, or if the hardware
   --  checks automatically. Set False if the front end must generate the
   --  required tests using explicit expanded code.

   Backend_Overflow_Checks_On_Target : Boolean := False;
   --  Set True if the back end generates arithmetic overflow checks, or if
   --  the hardware checks automatically. Set False if the front end must
   --  generate the required tests using explicit expanded code.

   -----------------------------------
   -- Control of Exception Handling --
   -----------------------------------

   --  GNAT implements three methods of implementing exceptions:

   --    Front-End Longjmp/Setjmp Exceptions

   --      This approach uses longjmp/setjmp to handle exceptions. It
   --      uses less storage, and can often propagate exceptions faster,
   --      at the expense of (sometimes considerable) overhead in setting
   --      up an exception handler. This approach is available on all
   --      targets, and is the default where it is the only approach.

   --      The generation of the setjmp and longjmp calls is handled by
   --      the front end of the compiler (this includes gigi in the case
   --      of the standard GCC back end). It does not use any back end
   --      suport (such as the GCC3 exception handling mechanism). When
   --      this approach is used, the compiler generates special exception
   --      handlers for handling cleanups when an exception is raised.

   --    Front-End Zero Cost Exceptions

   --      This approach uses separate exception tables. These use extra
   --      storage, and exception propagation can be quite slow, but there
   --      is no overhead in setting up an exception handler (it is to this
   --      latter operation that the phrase zero-cost refers). This approach
   --      is only available on some targets, and is the default where it is
   --      available.

   --      The generation of the exception tables is handled by the front
   --      end of the compiler. It does not use any back end support (such
   --      as the GCC3 exception handling mechanism). When this approach
   --      is used, the compiler generates special exception handlers for
   --      handling cleanups when an exception is raised.

   --    Back-End Zero Cost Exceptions

   --      With this approach, the back end handles the generation and
   --      handling of exceptions. For example, the GCC3 exception handling
   --      mechanisms are used in this mode. The front end simply generates
   --      code for explicit exception handlers, and AT END cleanup handlers
   --      are simply passed unchanged to the backend for generating cleanups
   --      both in the exceptional and non-exceptional cases.

   --      As the name implies, this approach generally uses a zero-cost
   --      mechanism with tables, but the tables are generated by the back
   --      end. However, since the back-end is entirely responsible for the
   --      handling of exceptions, another mechanism might be used. In the
   --      case of GCC3 for instance, it might be the case that the compiler
   --      is configured for setjmp/longjmp handling, then everything will
   --      work correctly. However, it is definitely preferred that the
   --      back end provide zero cost exception handling.

   --    Controlling the selection of methods

   --      On most implementations, back-end zero-cost exceptions are used.
   --      Otherwise, Front-End Longjmp/Setjmp approach is used.
   --      Note that there is a requirement that all Ada units in a partition
   --      be compiled with the same exception model.

   --    Control of Available Methods and Defaults

   --      The following switches specify whether ZCX is available, and
   --      whether it is enabled by default.

   ZCX_By_Default_On_Target : Boolean := False;
   --  Indicates if zero cost exceptions are active by default. If this
   --  variable is False, then the only possible exception method is the
   --  front-end setjmp/longjmp approach, and this is the default. If
   --  this variable is True, then GCC ZCX is used.

   GCC_ZCX_Support_On_Target  : Boolean := False;
   --  Indicates that the target supports GCC Exceptions

   ------------------------------------
   -- Run-Time Library Configuration --
   ------------------------------------

   --  In configurable run-time mode, the system run-time may not support
   --  the full Ada language. The effect of setting this switch is to let
   --  the compiler know that it is not surprising (i.e. the system is not
   --  misconfigured) if run-time library units or entities within units are
   --  not present in the run-time.

   Configurable_Run_Time_On_Target : Boolean := False;
   --  Indicates that the system.ads file is for a configurable run-time
   --
   --  This has some specific effects as follows
   --
   --    The binder generates the gnat_argc/argv/envp variables in the
   --    binder file instead of being imported from the run-time library.
   --    If Command_Line_Args_On_Target is set to False, then the
   --    generation of these variables is suppressed completely.
   --
   --    The binder generates the gnat_exit_status variable in the binder
   --    file instead of being imported from the run-time library. If
   --    Exit_Status_Supported_On_Target is set to False, then the
   --    generation of this variable is suppressed entirely.
   --
   --    The routine __gnat_break_start is defined within the binder file
   --    instead of being imported from the run-time library.
   --
   --    The variable __gnat_exit_status is generated within the binder file
   --    instead of being imported from the run-time library.

   Suppress_Standard_Library_On_Target : Boolean := False;
   --  If this flag is True, then the standard library is not included by
   --  default in the executable (see unit System.Standard_Library in file
   --  s-stalib.ads for details of what this includes). This is for example
   --  set True for the zero foot print case, where these files should not
   --  be included by default.
   --
   --  This flag has some other related effects:
   --
   --    The generation of global variables in the bind file is suppressed,
   --    with the exception of the priority of the environment task, which
   --    is needed by the Ravenscar run-time.
   --
   --    The calls to __gnat_initialize and __gnat_finalize are omitted
   --
   --    All finalization and initialization (controlled types) is omitted
   --
   --    The routine __gnat_handler_installed is not imported

   Preallocated_Stacks_On_Target : Boolean := False;
   --  If this flag is True, then the expander preallocates all task stacks
   --  at compile time. If the flag is False, then task stacks are not pre-
   --  allocated, and task stack allocation is the responsibility of the
   --  run-time (which typically delegates the task to the underlying
   --  operating system environment).

   ---------------------
   -- Duration Format --
   ---------------------

   --  By default, type Duration is a 64-bit fixed-point type with a delta
   --  and small of 10**(-9) (i.e. it is a count in nanoseconds. This flag
   --  allows that standard format to be modified.

   Duration_32_Bits_On_Target : Boolean := False;
   --  If True, then Duration is represented in 32 bits and the delta and
   --  small values are set to 20.0*(10**(-3)) (i.e. it is a count in units
   --  of 20 milliseconds.

   ------------------------------------
   -- Back-End Code Generation Flags --
   ------------------------------------

   --  These flags indicate possible limitations in what the code generator
   --  can handle. They will all be True for a full run-time, but one or more
   --  of these may be false for a configurable run-time, and if a feature is
   --  used at the source level, and the corresponding flag is false, then an
   --  error message will be issued saying the feature is not supported.

   Support_64_Bit_Divides_On_Target : Boolean := True;
   --  If True, the back end supports 64-bit divide operations. If False, then
   --  the source program may not contain 64-bit divide operations. This is
   --  specifically useful in the zero foot-print case, where the issue is
   --  whether there is a hardware divide instruction for 64-bits so that
   --  no run-time support is required. It should always be set True if the
   --  necessary run-time support is present.

   Support_Aggregates_On_Target : Boolean := True;
   --  In the general case, the use of aggregates may generate calls
   --  to run-time routines in the C library, including memset, memcpy,
   --  memmove, and bcopy. This flag is set to True if these routines
   --  are available. If any of these routines is not available, then
   --  this flag is False, and the use of aggregates is not permitted.

   Support_Composite_Assign_On_Target : Boolean := True;
   --  The assignment of composite objects other than small records and
   --  arrays whose size is 64-bits or less and is set by an explicit
   --  size clause may generate calls to memcpy, memmove, and bcopy.
   --  If versions of all these routines are available, then this flag
   --  is set to True. If any of these routines is not available, then
   --  the flag is set False, and composite assignments are not allowed.

   Support_Composite_Compare_On_Target : Boolean := True;
   --  If this flag is True, then the back end supports bit-wise comparison
   --  of composite objects for equality, either generating inline code or
   --  calling appropriate (and available) run-time routines. If this flag
   --  is False, then the back end does not provide this support, and the
   --  front end uses component by component comparison for composites.

   Support_Long_Shifts_On_Target : Boolean := True;
   --  If True, the back end supports 64-bit shift operations. If False, then
   --  the source program may not contain explicit 64-bit shifts. In addition,
   --  the code generated for packed arrays will avoid the use of long shifts.
<<<<<<< HEAD
=======

   --------------------
   -- Indirect Calls --
   --------------------

   Always_Compatible_Rep_On_Target : Boolean := True;
   --  If True, the Can_Use_Internal_Rep flag (see Einfo) is set to False in
   --  all cases. This corresponds to the traditional code generation
   --  strategy. False allows the front end to choose a policy that partly or
   --  entirely eliminates dynamically generated trampolines.
>>>>>>> 751ff693

   -------------------------------
   -- Control of Stack Checking --
   -------------------------------

   --  GNAT provides two methods of implementing exceptions:

   --    GCC Probing Mechanism

   --      This approach uses the standard GCC mechanism for
   --      stack checking. The method assumes that accessing
   --      storage immediately beyond the end of the stack
   --      will result in a trap that is converted to a storage
   --      error by the runtime system. This mechanism has
   --      minimal overhead, but requires complex hardware,
   --      operating system and run-time support. Probing is
   --      the default method where it is available. The stack
   --      size for the environment task depends on the operating
   --      system and cannot be set in a system-independent way.

   --   GCC Stack-limit Mechanism

   --      This approach uses the GCC stack limits mechanism.
   --      It relies on comparing the stack pointer with the
   --      values of a global symbol. If the check fails, a
   --      trap is explicitly generated. The advantage is
   --      that the mechanism requires no memory protection,
   --      but operating system and run-time support are
   --      needed to manage the per-task values of the symbol.
   --      This is the default method after probing where it
   --      is available.

   --   GNAT Stack-limit Checking

   --      This method relies on comparing the stack pointer
   --      with per-task stack limits. If the check fails, an
   --      exception is explicitly raised. The advantage is
   --      that the method requires no extra system dependent
   --      runtime support and can be used on systems without
   --      memory protection as well, but at the cost of more
   --      overhead for doing the check. This is the fallback
   --      method if the above two are not supported.

   Stack_Check_Probes_On_Target : Boolean := False;
   --  Indicates if the GCC probing mechanism is used

<<<<<<< HEAD
   Stack_Check_Probes_On_Target : Boolean := False;
   --  Indicates if stack check probes are used, as opposed to the standard
   --  target independent comparison method.

=======
   Stack_Check_Limits_On_Target : Boolean := False;
   --  Indicates if the GCC stack-limit mechanism is used

   --  Both flags cannot be simultaneously set to True. If neither
   --  is, the target independent fallback method is used.

>>>>>>> 751ff693
   Stack_Check_Default_On_Target : Boolean := False;
   --  Indicates if stack checking is on by default

   ----------------------------
   -- Command Line Arguments --
   ----------------------------

   --  For most ports of GNAT, command line arguments are supported. The
   --  following flag is set to False for targets that do not support
   --  command line arguments (VxWorks and AAMP). Note that support of
   --  command line arguments is not required on such targets (RM A.15(13)).

   Command_Line_Args_On_Target : Boolean := True;
   --  Set False if no command line arguments on target. Note that if this
   --  is False in with Configurable_Run_Time_On_Target set to True, then
   --  this causes suppression of generation of the argv/argc variables
   --  used to record command line arguments.

   --  Similarly, most ports support the use of an exit status, but AAMP
   --  is an exception (as allowed by RM A.15(18-20))

   Exit_Status_Supported_On_Target : Boolean := True;
   --  Set False if returning of an exit status is not supported on target.
   --  Note that if this False in with Configurable_Run_Time_On_Target
   --  set to True, then this causes suppression of the gnat_exit_status
   --  variable used to record the exit status.

   -----------------------
   -- Main Program Name --
   -----------------------

   --  When the binder generates the main program to be used to create the
   --  executable, the main program name is main by default (to match the
   --  usual Unix practice). If this parameter is set to True, then the
   --  name is instead by default taken from the actual Ada main program
   --  name (just the name of the child if the main program is a child unit).
   --  In either case, this value can be overridden using -M name.

   Use_Ada_Main_Program_Name_On_Target : Boolean := False;
   --  Set True to use the Ada main program name as the main name

   ----------------------------------------------
   -- Boolean-Valued Floating-Point Attributes --
   ----------------------------------------------

   --  The constants below give the values for representation oriented
   --  floating-point attributes that are the same for all float types
   --  on the target. These are all boolean values.

   --  A value is only True if the target reliably supports the corresponding
   --  feature. Reliably here means that support is guaranteed for all
   --  possible settings of the relevant compiler switches (like -mieee),
   --  since we cannot control the user setting of those switches.

   --  The attributes cannot dependent on the current setting of compiler
   --  switches, since the values must be static and consistent throughout
   --  the partition. We probably should add such consistency checks in future,
   --  but for now we don't do this.

   --  Note: the compiler itself does not use floating-point, so the
   --  settings of the defaults here are not really relevant.

   --  Note: in some cases, proper support of some of these floating point
   --  features may require a specific switch (e.g. -mieee on the Alpha)
   --  to be used to obtain full RM compliant support.

   Denorm_On_Target : Boolean := False;
   --  Set to False on targets that do not reliably support denormals

   Machine_Rounds_On_Target : Boolean := True;
   --  Set to False for targets where S'Machine_Rounds is False

   Machine_Overflows_On_Target : Boolean := False;
   --  Set to True for targets where S'Machine_Overflows is True

   Signed_Zeros_On_Target : Boolean := True;
   --  Set to False on targets that do not reliably support signed zeros

   -------------------------------------------
   -- Boolean-Valued Fixed-Point Attributes --
   -------------------------------------------

   Fractional_Fixed_Ops_On_Target : Boolean := False;
   --  Set to True for targets that support fixed-by-fixed multiplication
   --  and division for fixed-point types with a small value equal to
   --  2 ** (-(T'Object_Size - 1)) and whose values have an absolute
   --  value less than 1.0.

<<<<<<< HEAD
   --------------------------------------------------------------
   -- Handling of Unconstrained Values Returned from Functions --
   --------------------------------------------------------------

   --  Functions that return variable length objects, notably unconstrained
   --  arrays are a special case, because there is no simple obvious way of
   --  implementing this feature. Furthermore, this capability is not present
   --  in C++ or C, so typically the system ABI does not handle this case.

   --  GNAT uses two different approaches

   --    The Secondary Stack

   --      The secondary stack is a special storage pool that is used for
   --      this purpose. The called function places the result on the
   --      secondary stack, and the caller uses or copies the value from
   --      the secondary stack, and pops the secondary stack after the
   --      value is consumed. The secondary stack is outside the system
   --      ABI, and the important point is that although generally it is
   --      handled in a stack like manner corresponding to the subprogram
   --      call structure, a return from a function does NOT pop the stack.

   --    DSP (Depressed Stack Pointer)

   --      Some targets permit the implementation of a function call/return
   --      protocol in which the function does not pop the main stack pointer
   --      on return, but rather returns with the stack pointer depressed.
   --      This is not generally permitted by any ABI, but for at least some
   --      targets, the implementation of alloca provides a model for this
   --      approach. If return-with-DSP is implemented, then functions that
   --      return variable length objects do it by returning with the stack
   --      pointer depressed, and the returned object is a pointer to the
   --      area within the stack frame of the called procedure that contains
   --      the returned value. The caller must then pop the main stack when
   --      this value is consumed.

   Functions_Return_By_DSP_On_Target : Boolean := False;
   --  Set to True if target permits functions to return with using the
   --  DSP (depressed stack pointer) approach.

=======
>>>>>>> 751ff693
   -----------------
   -- Data Layout --
   -----------------

   --  Normally when using the GCC backend, Gigi and GCC perform much of the
   --  data layout using the standard layout capabilities of GCC. If the
   --  parameter Backend_Layout is set to False, then the front end must
   --  perform all data layout. For further details see the package Layout.

   Frontend_Layout_On_Target : Boolean := False;
   --  Set True if front end does layout

   -----------------
   -- Subprograms --
   -----------------

   --  These subprograms are used to initialize the target parameter values
   --  from the system.ads file. Note that this is only done once, so if more
   --  than one call is made to either routine, the second and subsequent
   --  calls are ignored.

   procedure Get_Target_Parameters
     (System_Text  : Source_Buffer_Ptr;
      Source_First : Source_Ptr;
      Source_Last  : Source_Ptr);
   --  Called at the start of execution to obtain target parameters from
   --  the source of package System. The parameters provide the source
   --  text to be scanned (in System_Text (Source_First .. Source_Last)).

   procedure Get_Target_Parameters;
   --  This version reads in system.ads using Osint. The idea is that the
   --  caller uses the first version if they have to read system.ads anyway
   --  (e.g. the compiler) and uses this simpler interface if system.ads is
   --  not otherwise needed.

end Targparm;<|MERGE_RESOLUTION|>--- conflicted
+++ resolved
@@ -6,11 +6,7 @@
 --                                                                          --
 --                                 S p e c                                  --
 --                                                                          --
-<<<<<<< HEAD
---          Copyright (C) 1999-2006, Free Software Foundation, Inc.         --
-=======
 --          Copyright (C) 1999-2007, Free Software Foundation, Inc.         --
->>>>>>> 751ff693
 --                                                                          --
 -- GNAT is free software;  you can  redistribute it  and/or modify it under --
 -- terms of the  GNU General Public License as published  by the Free Soft- --
@@ -83,10 +79,7 @@
 --        only item in this category is whether type Address is private.
 
 with Rident; use Rident;
-<<<<<<< HEAD
-=======
 with Namet;  use Namet;
->>>>>>> 751ff693
 with Types;  use Types;
 
 package Targparm is
@@ -176,19 +169,11 @@
    --------------------------
 
    Executable_Extension_On_Target : Name_Id := No_Name;
-<<<<<<< HEAD
-   --  Executable extension on the target.
-   --  This name is useful for setting the executable extension in a
-   --  dynamic way, e.g. depending on the run-time used, rather than
-   --  using a configure-time macro as done by Get_Target_Executable_Suffix.
-   --  If not set (No_Name), use GNAT.OS_Lib.Get_Target_Executable_Suffix.
-=======
    --  Executable extension on the target. This name is useful for setting
    --  the executable extension in a dynamic way, e.g. depending on the
    --  run time used, rather than using a configure-time macro as done by
    --  Get_Target_Executable_Suffix. If not set (No_Name), instead use
    --  System.OS_Lib.Get_Target_Executable_Suffix.
->>>>>>> 751ff693
 
    -----------------------
    -- Target Parameters --
@@ -217,29 +202,6 @@
    --  Get_Target_Parameters routine which reads the values from a provided
    --  text buffer containing the source of the system package.
 
-<<<<<<< HEAD
-   --  The default values here are used if no value is found in system.ads.
-   --  This should normally happen only if the special version of system.ads
-   --  used by the compiler itself is in use. The default values are suitable
-   --  for use by the compiler itself in normal environments. This approach
-   --  allows the possibility of new versions of the compiler (possibly with
-   --  new system parameters added) being used to compile older versions of
-   --  the compiler sources. This is not guaranteed to work, but often will
-   --  and by setting appropriate default values, we make it more likely that
-   --  this can succeed.
-
-   Compiler_System_Version : Boolean := True;
-   --  This is set False in all target dependent versions of System. In the
-   --  compiler default version, it is omitted entirely, meaning that the
-   --  above default value of True will be set. If the flag is False, then
-   --  the scanning circuits in the body of this package do an error check to
-   --  ensure that all parameters other than this one are specified and not
-   --  defaulted. If the parameter is set True, then this check is omitted,
-   --  and any parameters not present in system.ads are left set to their
-   --  default value as described above.
-
-=======
->>>>>>> 751ff693
    ----------------------------
    -- Special Target Control --
    ----------------------------
@@ -253,13 +215,10 @@
 
    OpenVMS_On_Target : Boolean := False;
    --  Set to True if target is OpenVMS
-<<<<<<< HEAD
-=======
 
    type Virtual_Machine_Kind is (No_VM, JVM_Target, CLI_Target);
    VM_Target : Virtual_Machine_Kind := No_VM;
    --  Kind of virtual machine targetted
->>>>>>> 751ff693
 
    -------------------------------
    -- Backend Arithmetic Checks --
@@ -470,8 +429,6 @@
    --  If True, the back end supports 64-bit shift operations. If False, then
    --  the source program may not contain explicit 64-bit shifts. In addition,
    --  the code generated for packed arrays will avoid the use of long shifts.
-<<<<<<< HEAD
-=======
 
    --------------------
    -- Indirect Calls --
@@ -482,7 +439,6 @@
    --  all cases. This corresponds to the traditional code generation
    --  strategy. False allows the front end to choose a policy that partly or
    --  entirely eliminates dynamically generated trampolines.
->>>>>>> 751ff693
 
    -------------------------------
    -- Control of Stack Checking --
@@ -529,19 +485,12 @@
    Stack_Check_Probes_On_Target : Boolean := False;
    --  Indicates if the GCC probing mechanism is used
 
-<<<<<<< HEAD
-   Stack_Check_Probes_On_Target : Boolean := False;
-   --  Indicates if stack check probes are used, as opposed to the standard
-   --  target independent comparison method.
-
-=======
    Stack_Check_Limits_On_Target : Boolean := False;
    --  Indicates if the GCC stack-limit mechanism is used
 
    --  Both flags cannot be simultaneously set to True. If neither
    --  is, the target independent fallback method is used.
 
->>>>>>> 751ff693
    Stack_Check_Default_On_Target : Boolean := False;
    --  Indicates if stack checking is on by default
 
@@ -630,49 +579,6 @@
    --  2 ** (-(T'Object_Size - 1)) and whose values have an absolute
    --  value less than 1.0.
 
-<<<<<<< HEAD
-   --------------------------------------------------------------
-   -- Handling of Unconstrained Values Returned from Functions --
-   --------------------------------------------------------------
-
-   --  Functions that return variable length objects, notably unconstrained
-   --  arrays are a special case, because there is no simple obvious way of
-   --  implementing this feature. Furthermore, this capability is not present
-   --  in C++ or C, so typically the system ABI does not handle this case.
-
-   --  GNAT uses two different approaches
-
-   --    The Secondary Stack
-
-   --      The secondary stack is a special storage pool that is used for
-   --      this purpose. The called function places the result on the
-   --      secondary stack, and the caller uses or copies the value from
-   --      the secondary stack, and pops the secondary stack after the
-   --      value is consumed. The secondary stack is outside the system
-   --      ABI, and the important point is that although generally it is
-   --      handled in a stack like manner corresponding to the subprogram
-   --      call structure, a return from a function does NOT pop the stack.
-
-   --    DSP (Depressed Stack Pointer)
-
-   --      Some targets permit the implementation of a function call/return
-   --      protocol in which the function does not pop the main stack pointer
-   --      on return, but rather returns with the stack pointer depressed.
-   --      This is not generally permitted by any ABI, but for at least some
-   --      targets, the implementation of alloca provides a model for this
-   --      approach. If return-with-DSP is implemented, then functions that
-   --      return variable length objects do it by returning with the stack
-   --      pointer depressed, and the returned object is a pointer to the
-   --      area within the stack frame of the called procedure that contains
-   --      the returned value. The caller must then pop the main stack when
-   --      this value is consumed.
-
-   Functions_Return_By_DSP_On_Target : Boolean := False;
-   --  Set to True if target permits functions to return with using the
-   --  DSP (depressed stack pointer) approach.
-
-=======
->>>>>>> 751ff693
    -----------------
    -- Data Layout --
    -----------------

------------------------------------------------------------------------------
--                                                                          --
--                 GNAT RUN-TIME LIBRARY (GNARL) COMPONENTS                 --
--                                                                          --
--                   S Y S T E M . O S _ I N T E R F A C E                  --
--                                                                          --
--                                  B o d y                                 --
--                                                                          --
<<<<<<< HEAD
--          Copyright (C) 1999-2006, Free Software Foundation, Inc.         --
=======
--          Copyright (C) 1999-2007, Free Software Foundation, Inc.         --
>>>>>>> 60a98cce
--                                                                          --
-- GNARL is free software; you can  redistribute it  and/or modify it under --
-- terms of the  GNU General Public License as published  by the Free Soft- --
-- ware  Foundation;  either version 2,  or (at your option) any later ver- --
-- sion. GNARL is distributed in the hope that it will be useful, but WITH- --
-- OUT ANY WARRANTY;  without even the  implied warranty of MERCHANTABILITY --
-- or FITNESS FOR A PARTICULAR PURPOSE.  See the GNU General Public License --
-- for  more details.  You should have  received  a copy of the GNU General --
-- Public License  distributed with GNARL; see file COPYING.  If not, write --
-- to  the  Free Software Foundation,  51  Franklin  Street,  Fifth  Floor, --
-- Boston, MA 02110-1301, USA.                                              --
--                                                                          --
-- As a special exception,  if other files  instantiate  generics from this --
-- unit, or you link  this unit with other files  to produce an executable, --
-- this  unit  does not  by itself cause  the resulting  executable  to  be --
-- covered  by the  GNU  General  Public  License.  This exception does not --
-- however invalidate  any other reasons why  the executable file  might be --
-- covered by the  GNU Public License.                                      --
--                                                                          --
-- GNARL was developed by the GNARL team at Florida State University.       --
-- Extensive contributions were provided by Ada Core Technologies, Inc.     --
--                                                                          --
------------------------------------------------------------------------------

--  This is a LynxOS (Native) version of this package

pragma Polling (Off);
--  Turn off polling, we do not want ATC polling to take place during
--  tasking operations. It causes infinite loops and other problems.

package body System.OS_Interface is

   use Interfaces.C;

   -------------------
   -- clock_gettime --
   -------------------

   function clock_gettime
     (clock_id : clockid_t;
      tp       : access timespec)
      return     int
   is
      function clock_gettime_base
        (clock_id : clockid_t;
         tp       : access timespec)
         return     int;
      pragma Import (C, clock_gettime_base, "clock_gettime");

   begin
      if clock_gettime_base (clock_id, tp) /= 0 then
         return errno;
      end if;

      return 0;
   end clock_gettime;

   -----------------
   -- To_Duration --
   -----------------

   function To_Duration (TS : timespec) return Duration is
   begin
      return Duration (TS.tv_sec) + Duration (TS.tv_nsec) / 10#1#E9;
   end To_Duration;

   ------------------------
   -- To_Target_Priority --
   ------------------------

   function To_Target_Priority
     (Prio : System.Any_Priority) return Interfaces.C.int
   is
   begin
      return Interfaces.C.int (Prio);
   end To_Target_Priority;

   ------------------------
   -- To_Target_Priority --
   ------------------------

   function To_Target_Priority
     (Prio : System.Any_Priority) return Interfaces.C.int
   is
   begin
      return Interfaces.C.int (Prio);
   end To_Target_Priority;

   -----------------
   -- To_Timespec --
   -----------------

   function To_Timespec (D : Duration) return timespec is
      S : time_t;
      F : Duration;

   begin
      S := time_t (Long_Long_Integer (D));
      F := D - Duration (S);

      --  If F has negative value due to a round-up, adjust for positive F
      --  value.

      if F < 0.0 then
         S := S - 1;
         F := F + 1.0;
      end if;

      return timespec'(tv_sec => S,
        tv_nsec => long (Long_Long_Integer (F * 10#1#E9)));
   end To_Timespec;

   -------------------------
   -- POSIX.1c  Section 3 --
   -------------------------

   function sigwait
     (set :  access sigset_t;
      sig :  access Signal)
      return int
   is
      function sigwait_base
        (set   : access sigset_t;
         value : System.Address)
         return  Signal;
      pragma Import (C, sigwait_base, "sigwait");

   begin
      sig.all := sigwait_base (set, Null_Address);

      if sig.all = -1 then
         return errno;
      end if;

      return 0;
   end sigwait;

   --------------------------
   -- POSIX.1c  Section 11 --
   --------------------------

   --  For all the following functions, LynxOS threads has the POSIX Draft 4
   --  begavior; it sets errno but the standard Posix requires it to be
   --  returned.

   function pthread_mutexattr_init
     (attr : access pthread_mutexattr_t)
      return int
   is
      function pthread_mutexattr_create
        (attr : access pthread_mutexattr_t)
         return int;
      pragma Import (C, pthread_mutexattr_create, "pthread_mutexattr_create");

   begin
      if pthread_mutexattr_create (attr) /= 0 then
         return errno;
      end if;

      return 0;
   end pthread_mutexattr_init;

   function pthread_mutexattr_destroy
     (attr : access pthread_mutexattr_t)
      return int
   is
      function pthread_mutexattr_delete
        (attr : access pthread_mutexattr_t)
         return int;
      pragma Import (C, pthread_mutexattr_delete, "pthread_mutexattr_delete");

   begin
      if pthread_mutexattr_delete (attr) /= 0 then
         return errno;
      end if;

      return 0;
   end pthread_mutexattr_destroy;

   function pthread_mutex_init
     (mutex : access pthread_mutex_t;
      attr  : access pthread_mutexattr_t)
      return  int
   is
      function pthread_mutex_init_base
        (mutex : access pthread_mutex_t;
         attr  : pthread_mutexattr_t)
         return  int;
      pragma Import (C, pthread_mutex_init_base, "pthread_mutex_init");

   begin
      if pthread_mutex_init_base (mutex, attr.all) /= 0 then
         return errno;
      end if;

      return 0;
   end pthread_mutex_init;

   function pthread_mutex_destroy
     (mutex : access pthread_mutex_t)
      return  int
   is
      function pthread_mutex_destroy_base
        (mutex : access pthread_mutex_t)
         return  int;
      pragma Import (C, pthread_mutex_destroy_base, "pthread_mutex_destroy");

   begin
      if pthread_mutex_destroy_base (mutex) /= 0 then
         return errno;
      end if;

      return 0;
   end pthread_mutex_destroy;

   function pthread_mutex_lock
     (mutex : access pthread_mutex_t)
      return  int
   is
      function pthread_mutex_lock_base
        (mutex : access pthread_mutex_t)
         return  int;
      pragma Import (C, pthread_mutex_lock_base, "pthread_mutex_lock");

   begin
      if pthread_mutex_lock_base (mutex) /= 0 then
         return errno;
      end if;

      return 0;
   end pthread_mutex_lock;

   function pthread_mutex_unlock
     (mutex : access pthread_mutex_t)
      return  int
   is
      function pthread_mutex_unlock_base
        (mutex : access pthread_mutex_t)
         return  int;
      pragma Import (C, pthread_mutex_unlock_base, "pthread_mutex_unlock");

   begin
      if pthread_mutex_unlock_base (mutex) /= 0 then
         return errno;
      end if;

      return 0;
   end pthread_mutex_unlock;

   function pthread_condattr_init
     (attr : access pthread_condattr_t)
      return int
   is
      function pthread_condattr_create
        (attr : access pthread_condattr_t)
         return int;
      pragma Import (C, pthread_condattr_create, "pthread_condattr_create");

   begin
      if pthread_condattr_create (attr) /= 0 then
         return errno;
      end if;

      return 0;
   end pthread_condattr_init;

   function pthread_condattr_destroy
     (attr : access pthread_condattr_t)
      return int
   is
      function pthread_condattr_delete
        (attr : access pthread_condattr_t)
         return int;
      pragma Import (C, pthread_condattr_delete, "pthread_condattr_delete");

   begin
      if pthread_condattr_delete (attr) /= 0 then
         return errno;
      end if;

      return 0;
   end pthread_condattr_destroy;

   function pthread_cond_init
     (cond : access pthread_cond_t;
      attr : access pthread_condattr_t)
      return int
   is
      function pthread_cond_init_base
        (cond : access pthread_cond_t;
         attr : pthread_condattr_t)
         return int;
      pragma Import (C, pthread_cond_init_base, "pthread_cond_init");

   begin
      if pthread_cond_init_base (cond, attr.all) /= 0 then
         return errno;
      end if;

      return 0;
   end pthread_cond_init;

   function pthread_cond_destroy
     (cond : access pthread_cond_t)
      return int
   is
      function pthread_cond_destroy_base
        (cond : access pthread_cond_t)
         return int;
      pragma Import (C, pthread_cond_destroy_base, "pthread_cond_destroy");

   begin
      if pthread_cond_destroy_base (cond) /= 0 then
         return errno;
      end if;

      return 0;
   end pthread_cond_destroy;

   function pthread_cond_signal
     (cond : access pthread_cond_t)
      return int
   is
      function pthread_cond_signal_base
        (cond : access pthread_cond_t)
         return int;
      pragma Import (C, pthread_cond_signal_base, "pthread_cond_signal");

   begin
      if pthread_cond_signal_base (cond) /= 0 then
         return errno;
      end if;

      return 0;
   end pthread_cond_signal;

   function pthread_cond_wait
     (cond  : access pthread_cond_t;
      mutex : access pthread_mutex_t)
      return  int
   is
      function pthread_cond_wait_base
        (cond  : access pthread_cond_t;
         mutex : access pthread_mutex_t)
         return  int;
      pragma Import (C, pthread_cond_wait_base, "pthread_cond_wait");

   begin
      if pthread_cond_wait_base (cond, mutex) /= 0 then
         return errno;
      end if;

      return 0;
   end pthread_cond_wait;

   function pthread_cond_timedwait
     (cond    : access pthread_cond_t;
      mutex   : access pthread_mutex_t;
      reltime : access timespec) return int
   is
      function pthread_cond_timedwait_base
        (cond    : access pthread_cond_t;
         mutex   : access pthread_mutex_t;
         reltime : access timespec) return int;
      pragma Import (C, pthread_cond_timedwait_base, "pthread_cond_timedwait");

   begin
      if pthread_cond_timedwait_base (cond, mutex, reltime) /= 0 then
         if errno = EAGAIN then
            return ETIMEDOUT;
         end if;

         return errno;
      end if;

      return 0;
   end pthread_cond_timedwait;

   --------------------------
   -- POSIX.1c  Section 13 --
   --------------------------

   function pthread_setschedparam
     (thread : pthread_t;
      policy : int;
      param  : access struct_sched_param)
      return   int
   is
      function pthread_setscheduler
        (thread : pthread_t;
         policy : int;
         prio   : int)
         return   int;
      pragma Import (C, pthread_setscheduler, "pthread_setscheduler");

   begin
      if pthread_setscheduler (thread, policy, param.sched_priority) = -1 then
         return errno;
      end if;

      return 0;
   end pthread_setschedparam;

   function pthread_mutexattr_setprotocol
     (attr     : access pthread_mutexattr_t;
      protocol : int)
      return     int
   is
      pragma Unreferenced (attr, protocol);
   begin
      return 0;
   end pthread_mutexattr_setprotocol;

   function pthread_mutexattr_setprioceiling
     (attr        : access pthread_mutexattr_t;
      prioceiling : int)
      return        int
   is
      pragma Unreferenced (attr, prioceiling);
   begin
      return 0;
   end pthread_mutexattr_setprioceiling;

   function pthread_attr_setscope
     (attr            : access pthread_attr_t;
      contentionscope : int)
      return            int
   is
      pragma Unreferenced (attr, contentionscope);
   begin
      return 0;
   end pthread_attr_setscope;

   function sched_yield return int is
      procedure pthread_yield;
      pragma Import (C, pthread_yield, "pthread_yield");

   begin
      pthread_yield;
      return 0;
   end sched_yield;

   -----------------------------
   --  P1003.1c - Section 16  --
   -----------------------------

   function pthread_attr_setdetachstate
     (attr        : access pthread_attr_t;
      detachstate : int)
      return        int
   is
      pragma Unreferenced (attr, detachstate);
   begin
      return 0;
   end pthread_attr_setdetachstate;

   function pthread_create
     (thread        : access pthread_t;
      attributes    : access pthread_attr_t;
      start_routine : Thread_Body;
      arg           : System.Address)
      return          int
   is
      --  The LynxOS pthread_create doesn't seems to work.
      --  Workaround : We're using st_new instead.
      --
      --   function pthread_create_base
      --     (thread        : access pthread_t;
      --      attributes    : pthread_attr_t;
      --      start_routine : Thread_Body;
      --      arg           : System.Address)
      --      return          int;
      --   pragma Import (C, pthread_create_base, "pthread_create");

      St : aliased st_t := attributes.st;

      function st_new
        (start_routine : Thread_Body;
         arg           : System.Address;
         attributes    : access st_t;
         thread        : access pthread_t)
         return          int;
      pragma Import (C, st_new, "st_new");

   begin
      --  Following code would be used if above commented function worked

      --   if pthread_create_base
      --        (thread, attributes.all, start_routine, arg) /= 0 then

      if st_new (start_routine, arg, St'Access, thread) /= 0 then
         return errno;
      end if;

      return 0;
   end pthread_create;

   function pthread_detach (thread : pthread_t) return int is
      aliased_thread : aliased pthread_t := thread;

      function pthread_detach_base (thread : access pthread_t) return int;
      pragma Import (C, pthread_detach_base, "pthread_detach");

   begin
      if pthread_detach_base (aliased_thread'Access) /= 0 then
         return errno;
      end if;

      return 0;
   end pthread_detach;

   --------------------------
   -- POSIX.1c  Section 17 --
   --------------------------

   function pthread_setspecific
     (key   : pthread_key_t;
      value : System.Address)
      return  int
   is
      function pthread_setspecific_base
        (key   : pthread_key_t;
         value : System.Address)
         return  int;
      pragma Import (C, pthread_setspecific_base, "pthread_setspecific");

   begin
      if pthread_setspecific_base (key, value) /= 0 then
         return errno;
      end if;

      return 0;
   end pthread_setspecific;

   function pthread_getspecific (key : pthread_key_t) return System.Address is
      procedure pthread_getspecific_base
        (key   : pthread_key_t;
         value : access System.Address);
      pragma Import (C, pthread_getspecific_base, "pthread_getspecific");

      value : aliased System.Address := System.Null_Address;

   begin
      pthread_getspecific_base (key, value'Unchecked_Access);
      return value;
   end pthread_getspecific;

   function Get_Stack_Base (thread : pthread_t) return Address is
      pragma Warnings (Off, thread);

   begin
      return Null_Address;
   end Get_Stack_Base;

   function pthread_key_create
     (key        : access pthread_key_t;
      destructor : destructor_pointer)
      return       int
   is
      function pthread_keycreate
        (key        : access pthread_key_t;
         destructor : destructor_pointer)
         return       int;
      pragma Import (C, pthread_keycreate, "pthread_keycreate");

   begin
      if pthread_keycreate (key, destructor) /= 0 then
         return errno;
      end if;

      return 0;
   end pthread_key_create;

   procedure pthread_init is
   begin
      null;
   end pthread_init;

end System.OS_Interface;<|MERGE_RESOLUTION|>--- conflicted
+++ resolved
@@ -6,11 +6,7 @@
 --                                                                          --
 --                                  B o d y                                 --
 --                                                                          --
-<<<<<<< HEAD
---          Copyright (C) 1999-2006, Free Software Foundation, Inc.         --
-=======
 --          Copyright (C) 1999-2007, Free Software Foundation, Inc.         --
->>>>>>> 60a98cce
 --                                                                          --
 -- GNARL is free software; you can  redistribute it  and/or modify it under --
 -- terms of the  GNU General Public License as published  by the Free Soft- --
@@ -88,17 +84,6 @@
       return Interfaces.C.int (Prio);
    end To_Target_Priority;
 
-   ------------------------
-   -- To_Target_Priority --
-   ------------------------
-
-   function To_Target_Priority
-     (Prio : System.Any_Priority) return Interfaces.C.int
-   is
-   begin
-      return Interfaces.C.int (Prio);
-   end To_Target_Priority;
-
    -----------------
    -- To_Timespec --
    -----------------

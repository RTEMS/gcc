\input texinfo   @c -*-texinfo-*-
@c %**start of header

@c oooooooooooooooooooooooooooooooooooooooooooooooooooooooooooooooooooooooooooo
@c                                                                            o
@c                           GNAT DOCUMENTATION                               o
@c                                                                            o
@c                     G N A T   C O D I N G   S T Y L E                      o
@c                                                                            o
@c   GNAT is maintained by Ada Core Technologies Inc (http://www.gnat.com).   o
@c                                                                            o
@c oooooooooooooooooooooooooooooooooooooooooooooooooooooooooooooooooooooooooooo

@setfilename gnat-style.info

@copying
Copyright @copyright{} 1992-2008, Free Software Foundation, Inc.

Permission is granted to copy, distribute and/or modify this document
under the terms of the GNU Free Documentation License, Version 1.2 or
any later version published by the Free Software Foundation; with no
Invariant Sections, with no Front-Cover Texts and with no Back-Cover
Texts.  A copy of the license is included in the section entitled
``GNU Free Documentation License''.
@end copying

@settitle GNAT Coding Style
@setchapternewpage odd

@include gcc-common.texi

@dircategory Software development
@direntry
* gnat-style: (gnat-style).      GNAT Coding Style
@end direntry

@macro syntax{element}
@t{\element\}
@end macro
@c %**end of header

@titlepage
@titlefont{GNAT Coding Style:}
@sp 1
@title @hfill A Guide for GNAT Developers
<<<<<<< HEAD
@subtitle GNAT, The GNU Ada 95 Compiler
=======
@subtitle GNAT, The GNU Ada Compiler
>>>>>>> 42bae686
@versionsubtitle
@author Ada Core Technologies, Inc.
@page
@vskip 0pt plus 1filll

@insertcopying
@end titlepage

@raisesections

@node    Top,       General,         , (dir)
@comment node-name, next,    previous, up

@ifnottex
@noindent
GNAT Coding Style@*
A Guide for GNAT Developers
@sp 2
@noindent
GNAT, The GNU Ada Compiler@*

@noindent
@insertcopying
@end ifnottex


@menu
* General::
* Lexical Elements::
* Declarations and Types::
* Expressions and Names::
* Statements::
* Subprograms::
* Packages::
* Program Structure::
* GNU Free Documentation License::
* Index::
@end menu

@c  -------------------------------------------------------------------------
@node    General, Lexical Elements, Top, Top
@section General
@c  -------------------------------------------------------------------------

@noindent
Most of GNAT is written in Ada using a consistent style to ensure
readability of the code.  This document has been written to help
maintain this consistent style, while having a large group of developers
work on the compiler.

For the coding style in the C parts of the compiler and run time,
see the GNU Coding Guidelines.

This document is structured after the @cite{Ada Reference Manual}.
Those familiar with that document should be able to quickly
lookup style rules for particular constructs.


@c  -------------------------------------------------------------------------
@node    Lexical Elements, Declarations and Types, General, Top
@section Lexical Elements
@c  -------------------------------------------------------------------------
@cindex Lexical elements

@subsection Character Set and Separators
@c  -------------------------------------------------------------------------
@cindex Character set
@cindex ASCII
@cindex Separators
@cindex End-of-line
@cindex Line length
@cindex Indentation

@itemize @bullet
@item
The character set used should be plain 7-bit ASCII@.
The only separators allowed are space and the end-of-line sequence.
No other control character or format effector (such as @code{HT},
@code{VT}, @code{FF})
should be used.
The normal end-of-line sequence is used, which may be
@code{LF}, @code{CR/LF} or @code{CR},
depending on the host system.  An optional @code{SUB}
(@code{16#1A#}) may be present as the
last character in the file on hosts using that character as file terminator.

@item
Files that are checked in or distributed should be in host format.

@item
A line should never be longer than 79 characters, not counting the line
separator.

@item
Lines must not have trailing blanks.

@item
Indentation is 3 characters per level for @code{if} statements, loops, and
@code{case} statements.
For exact information on required spacing between lexical
elements, see file @file{style.adb}.
@cindex @file{style.adb} file
@end itemize


@subsection Identifiers
@c  -------------------------------------------------------------------------
@itemize @bullet
@cindex Identifiers

@item
Identifiers will start with an upper case letter, and each letter following
an underscore will be upper case.
@cindex Casing (for identifiers)
Short acronyms may be all upper case.
All other letters are lower case.
An exception is for identifiers matching a foreign language.  In particular,
we use all lower case where appropriate for C@.

@item
Use underscores to separate words in an identifier.
@cindex Underscores

@item Try to limit your use of abbreviations in identifiers.
It is ok to make a few abbreviations, explain what they mean, and then
use them frequently, but don't use lots of obscure abbreviations.  An
example is the @code{ALI} word which stands for Ada Library
Information and is by convention always written in upper-case when
used in entity names.

@smallexample @c adanocomment
       procedure Find_ALI_Files;
@end smallexample

@item
Don't use the variable name @code{I}, use @code{J} instead; @code{I} is too
easily confused with @code{1} in some fonts.  Similarly don't use the
variable @code{O}, which is too easily mistaken for the number @code{0}.
@end itemize

@subsection Numeric Literals
@c  -------------------------------------------------------------------------
@cindex Numeric literals

@itemize @bullet
@item
Numeric literals should include underscores where helpful for
readability.
@cindex Underscores

@smallexample
      1_000_000
      16#8000_000#
      3.14159_26535_89793_23846
@end smallexample
@end itemize

@subsection Reserved Words
@c  -------------------------------------------------------------------------
@cindex Reserved words

@itemize @bullet
@item
Reserved words use all lower case.
@cindex Casing (for reserved words)

@smallexample @c adanocomment
       return else
@end smallexample

@item
The words @code{Access}, @code{Delta} and @code{Digits} are
capitalized when used as @syntax{attribute_designator}.
@end itemize

@subsection Comments
@c  -------------------------------------------------------------------------
@cindex Comments

@itemize @bullet
@item
A comment starts with @code{--} followed by two spaces.
The only exception to this rule (i.e.@: one space is tolerated) is when the
comment ends with a single space followed by @code{--}.
It is also acceptable to have only one space between @code{--} and the start
of the comment when the comment is at the end of a line,
after some Ada code.

@item
Every sentence in a comment should start with an upper-case letter (including
the first letter of the comment).
@cindex Casing (in comments)

@item
When declarations are commented with ``hanging'' comments, i.e.@:
comments after the declaration, there is no blank line before the
comment, and if it is absolutely necessary to have blank lines within
the comments, e.g. to make paragraph separations within a single comment,
these blank lines @emph{do} have a @code{--} (unlike the
normal rule, which is to use entirely blank lines for separating
comment paragraphs).  The comment starts at same level of indentation
as code it is commenting.
@cindex Blank lines (in comments)
@cindex Indentation

@smallexample @c adanocomment
       z : Integer;
       --  Integer value for storing value of z
       --
       --  The previous line was a blank line.
@end smallexample

@item
Comments that are dubious or incomplete, or that comment on possibly
wrong or incomplete code, should be preceded or followed by @code{???}@.

@item
Comments in a subprogram body must generally be surrounded by blank lines.
An exception is a comment that follows a line containing a single keyword
(@code{begin}, @code{else}, @code{loop}):

@smallexample @c adanocomment
@group
       begin
          --  Comment for the next statement

          A := 5;

          --  Comment for the B statement

          B := 6;
       end;
@end group
@end smallexample

@item
In sequences of statements, comments at the end of the lines should be
aligned.
@cindex Alignment (in comments)

@smallexample @c adanocomment
        My_Identifier := 5;      --  First comment
        Other_Id := 6;           --  Second comment
@end smallexample

@item
Short comments that fit on a single line are @emph{not} ended with a
period.  Comments taking more than a line are punctuated in the normal
manner.

@item
Comments should focus on @emph{why} instead of @emph{what}.
Descriptions of what subprograms do go with the specification.

@item
Comments describing a subprogram spec should specifically mention the
formal argument names.  General rule: write a comment that does not
depend on the names of things.  The names are supplementary, not
sufficient, as comments.

@item
@emph{Do not} put two spaces after periods in comments.
@end itemize

@c  -------------------------------------------------------------------------
@node    Declarations and Types, Expressions and Names, Lexical Elements,Top
@section Declarations and Types
@c  -------------------------------------------------------------------------
@cindex Declarations and Types

@itemize @bullet
@item
In entity declarations, colons must be surrounded by spaces.  Colons
should be aligned.
@cindex Alignment (in declarations)

@smallexample @c adanocomment
        Entity1   : Integer;
        My_Entity : Integer;
@end smallexample

@item
Declarations should be grouped in a logical order.
Related groups of declarations may be preceded by a header comment.

@item
All local subprograms in a subprogram or package body should be declared
before the first local subprogram body.

@item
Do not declare local entities that hide global entities.
@cindex Hiding of outer entities

@item
Do not declare multiple variables in one declaration that spans lines.
Start a new declaration on each line, instead.

@item
The @syntax{defining_identifier}s of global declarations serve as
comments of a sort.  So don't choose terse names, but look for names
that give useful information instead.

@item
Local names can be shorter, because they are used only within
one context, where comments explain their purpose.

@end itemize


@c  -------------------------------------------------------------------------
@node    Expressions and Names, Statements, Declarations and Types, Top
@section Expressions and Names
@c  -------------------------------------------------------------------------
@cindex Expressions and names

@itemize @bullet

@item
Every operator must be surrounded by spaces. An exception is that
this rule does not apply to the exponentiation operator, for which
there are no specific layout rules. The reason for this exception
is that sometimes it makes clearer reading to leave out the spaces
around exponentiation.
@cindex Operators

@smallexample @c adanocomment
       E := A * B**2 + 3 * (C - D);
@end smallexample

@item
Use parentheses where they clarify the intended association of operands
with operators:
@cindex Parenthesization of expressions
@smallexample @c adanocomment
       (A / B) * C
@end smallexample
@end itemize

@c  -------------------------------------------------------------------------
@node    Statements, Subprograms, Expressions and Names, Top
@section Statements
@c  -------------------------------------------------------------------------
@cindex Statements

@subsection Simple and Compound Statements
@c  -------------------------------------------------------------------------
@cindex Simple and compound statements

@itemize @bullet
@item
Use only one statement or label per line.
@item
A longer @syntax{sequence_of_statements} may be divided in logical
groups or separated from surrounding code using a blank line.
@end itemize

@subsection If Statements
@c  -------------------------------------------------------------------------
@cindex @code{if} statement

@itemize @bullet
@item
When the @code{if}, @code{elsif} or @code{else} keywords fit on the
same line with the condition and the @code{then} keyword, then the
statement is formatted as follows:
@cindex Alignment (in an @code{if} statement)

@smallexample @c adanocomment
@group
        if @var{condition} then
           ...
        elsif @var{condition} then
           ...
        else
           ...
        end if;
@end group
@end smallexample

@noindent
When the above layout is not possible, @code{then} should be aligned
with @code{if}, and conditions should preferably be split before an
@code{and} or @code{or} keyword a follows:

@smallexample @c adanocomment
@group
        if @var{long_condition_that_has_to_be_split}
          and then @var{continued_on_the_next_line}
        then
           ...
        end if;
@end group
@end smallexample

@noindent
The @code{elsif}, @code{else} and @code{end if} always line up with
the @code{if} keyword.  The preferred location for splitting the line
is before @code{and} or @code{or}.  The continuation of a condition is
indented with two spaces or as many as needed to make nesting clear.
As an exception, if conditions are closely related either of the
following is allowed:

@smallexample
@group
     if x = lakdsjfhlkashfdlkflkdsalkhfsalkdhflkjdsahf
          or else
        x = asldkjhalkdsjfhhfd
          or else
        x = asdfadsfadsf
     then
       ...
     end if;
@end group

@group
     if x = lakdsjfhlkashfdlkflkdsalkhfsalkdhflkjdsahf or else
        x = asldkjhalkdsjfhhfd                         or else
        x = asdfadsfadsf
     then
       ...
     end if;
@end group
@end smallexample

@item
Conditions should use short-circuit forms (@code{and then},
@code{or else}), except when the operands are boolean variables
or boolean constants.
@cindex Short-circuit forms

@item
Complex conditions in @code{if} statements are indented two characters:
@cindex Indentation (in @code{if} statements)

@smallexample @c adanocomment
@group
      if @var{this_complex_condition}
        and then @var{that_other_one}
        and then @var{one_last_one}
      then
         ...
      end if;
@end group
@end smallexample

@noindent
There are some cases where complex conditionals can be laid out
in manners that do not follow these rules to preserve better
parallelism between branches, e.g.

@smallexample @c adanocomment
@group
      if xyz.abc (gef) = 'c'
           or else
         xyz.abc (gef) = 'x'
      then
         ...
      end if;
@end group
@end smallexample


@item
Every @code{if} block is preceded and followed by a blank line, except
where it begins or ends a @syntax{sequence_of_statements}.
@cindex Blank lines (in an @code{if} statement)

@smallexample @c adanocomment
@group
        A := 5;

        if A = 5 then
           null;
        end if;

        A := 6;
@end group
@end smallexample
@end itemize

@subsection Case Statements
@cindex @code{case} statements

@itemize @bullet
@item
Layout is as below.  For long @code{case} statements, the extra indentation
can be saved by aligning the @code{when} clauses with the opening @code{case}.

@smallexample @c adanocomment
@group
       case @var{expression} is
          when @var{condition} =>
             ...
          when @var{condition} =>
             ...
       end case;
@end group
@end smallexample
@end itemize

@subsection Loop Statements
@cindex Loop statements

@itemize @bullet
@noindent
When possible, have @code{for} or @code{while} on one line with the
condition and the @code{loop} keyword.

@smallexample @c adanocomment
@group
       for J in S'Range loop
          ...
       end loop;
@end group
@end smallexample

@noindent
If the condition is too long, split the condition (see ``If
statements'' above) and align @code{loop} with the @code{for} or
@code{while} keyword.
@cindex Alignment (in a loop statement)

@smallexample @c adanocomment
@group
      while @var{long_condition_that_has_to_be_split}
        and then @var{continued_on_the_next_line}
      loop
         ...
      end loop;
@end group
@end smallexample

@noindent
If the @syntax{loop_statement} has an identifier, it is laid out as follows:

@smallexample @c adanocomment
@group
      Outer : while not @var{condition} loop
         ...
      end Outer;
@end group
@end smallexample
@end itemize

@subsection Block Statements
@cindex Block statement

@itemize @bullet
@item
The @code{declare} (optional), @code{begin} and @code{end} words
are aligned, except when the @syntax{block_statement} is named.  There
is a blank line before the @code{begin} keyword:
@cindex Alignment (in a block statement)

@smallexample @c adanocomment
@group
      Some_Block : declare
         ...

      begin
         ...
      end Some_Block;
@end group
@end smallexample

@end itemize

@c  -------------------------------------------------------------------------
@node    Subprograms, Packages, Statements, Top
@section Subprograms
@c  -------------------------------------------------------------------------
@cindex Subprograms

@subsection Subprogram Declarations
@c  -------------------------------------------------------------------------
@itemize @bullet

@item
Do not write the @code{in} for parameters.

@smallexample @c adanocomment
      function Length (S : String) return Integer;
@end smallexample

@item
When the declaration line for a procedure or a function is too long to fit
the entire declaration (including the keyword procedure or function) on a
single line, then fold it, putting a single parameter on a line, aligning
the colons, as in:

@smallexample @c adanocomment
@group
     procedure Set_Heading
        (Source : String;
         Count  : Natural;
         Pad    : Character := Space;
         Fill   : Boolean   := True);
@end group
@end smallexample

@noindent
In the case of a function, if the entire spec does not fit on one line, then
the return may appear after the last parameter, as in:

@smallexample @c adanocomment
@group
      function Head
        (Source : String;
         Count  : Natural;
         Pad    : Character := Space) return String;
@end group
@end smallexample

@noindent
Or it may appear on its own as a separate line. This form is preferred when
putting the return on the same line as the last parameter would result in
an overlong line. The return type may optionally be aligned with the types
of the parameters (usually we do this aligning if it results only in a small
number of extra spaces, and otherwise we don't attempt to align). So two
alternative forms for the above spec are:

@smallexample @c adanocomment
@group
      function Head
        (Source : String;
         Count  : Natural;
         Pad    : Character := Space)
         return   String;

      function Head
        (Source : String;
         Count  : Natural;
         Pad    : Character := Space)
         return String;
@end group
@end smallexample

@end itemize

@subsection Subprogram Bodies
@c  -------------------------------------------------------------------------
@cindex Subprogram bodies

@itemize @bullet
@item
Function and procedure bodies should usually be sorted alphabetically. Do
not attempt to sort them in some logical order by functionality. For a
sequence of subprogram specs, a general alphabetical sorting is also
usually appropriate, but occasionally it makes sense to group by major
function, with appropriate headers.

@item
All subprograms have a header giving the function name, with the following
format:

@smallexample @c adanocomment
@group
      -----------------
      -- My_Function --
      -----------------

      procedure My_Function is
      begin
        ...
      end My_Function;
@end group
@end smallexample

@noindent
Note that the name in the header is preceded by a single space,
not two spaces as for other comments. These headers are used on
nested subprograms as well as outer level subprograms. They may
also be used as headers for sections of comments, or collections
of declarations that are related.

@item
Every subprogram body must have a preceding @syntax{subprogram_declaration}.

@item
@cindex Blank lines (in subprogram bodies)
A sequence of declarations may optionally be separated from the following
begin by a blank line.  Just as we optionally allow blank lines in general
between declarations, this blank line should be present only if it improves
readability. Generally we avoid this blank line if the declarative part is
small (one or two lines) and the body has no blank lines, and we include it
if the declarative part is long or if the body has blank lines.

@item
If the declarations in a subprogram contain at least one nested
subprogram body, then just before the @code{begin} of the enclosing
subprogram, there is a comment line and a blank line:

@smallexample @c adanocomment
@group
    --  Start of processing for @var{Enclosing_Subprogram}

    begin
      ...
    end @var{Enclosing_Subprogram};
@end group
@end smallexample

@item
When nested subprograms are present, variables that are referenced by any
nested subprogram should precede the nested subprogram specs. For variables
that are not referenced by nested procedures, the declarations can either also
be before any of the nested subprogram specs (this is the old style, more
generally used). Or then can come just before the begin, with a header. The
following example shows the two possible styles:

@smallexample @c adanocomment
@group
    procedure Style1 is
       Var_Referenced_In_Nested      : Integer;
       Var_Referenced_Only_In_Style1 : Integer;

       proc Nested;
       --  Comments ...


       ------------
       -- Nested --
       ------------

       procedure Nested is
       begin
          ...
       end Nested;

    --  Start of processing for Style1

    begin
       ...
    end Style1;

@end group

@group
    procedure Style2 is
       Var_Referenced_In_Nested : Integer;

       proc Nested;
       --  Comments ...

       ------------
       -- Nested --
       ------------

       procedure Nested is
       begin
          ...
       end Nested;

       --  Local variables

       Var_Referenced_Only_In_Style2 : Integer;

    --  Start of processing for Style2

    begin
       ...
    end Style2;

@end group
@end smallexample

@noindent
For new code, we generally prefer Style2, but we do not insist on
modifying all legacy occurrences of Style1, which is still much
more common in the sources.

@end itemize


@c  -------------------------------------------------------------------------
@node    Packages, Program Structure, Subprograms, Top
@section Packages and Visibility Rules
@c  -------------------------------------------------------------------------
@cindex Packages

@itemize @bullet
@item
All program units and subprograms have their name at the end:

@smallexample @c adanocomment
@group
      package P is
         ...
      end P;
@end group
@end smallexample

@item
We will use the style of @code{use}-ing @code{with}-ed packages, with
the context clauses looking like:
@cindex @code{use} clauses

@smallexample @c adanocomment
@group
      with A; use A;
      with B; use B;
@end group
@end smallexample

@item
Names declared in the visible part of packages should be
unique, to prevent name clashes when the packages are @code{use}d.
@cindex Name clash avoidance

@smallexample @c adanocomment
@group
      package Entity is
         type Entity_Kind is ...;
         ...
      end Entity;
@end group
@end smallexample

@item
After the file header comment, the context clause and unit specification
should be the first thing in a @syntax{program_unit}.

@item
Preelaborate, Pure and Elaborate_Body pragmas should be added right after the
package name, indented an extra level and using the parameterless form:

@smallexample @c adanocomment
@group
      package Preelaborate_Package is
         pragma Preelaborate;
         ...
      end Preelaborate_Package;
@end group
@end smallexample

@end itemize

@c  -------------------------------------------------------------------------
@node    Program Structure, GNU Free Documentation License, Packages, Top
@section Program Structure and Compilation Issues
@c  -------------------------------------------------------------------------
@cindex Program structure

@itemize @bullet
@item
Every GNAT source file must be compiled with the @option{-gnatg}
switch to check the coding style.
(Note that you should look at
@file{style.adb} to see the lexical rules enforced by
@option{-gnatg}).
@cindex @option{-gnatg} option (to gcc)
@cindex @file{style.adb} file

@item
Each source file should contain only one compilation unit.

@item
Filenames should be 8 or fewer characters, followed by the @code{.adb}
extension for a body or @code{.ads} for a spec.
@cindex File name length

@item
Unit names should be distinct when ``krunch''ed to 8 characters
(see @file{krunch.ads}) and the filenames should match the unit name,
except that they are all lower case.
@cindex @file{krunch.ads} file
@end itemize


@c **********************************
@c * GNU Free Documentation License *
@c **********************************
@include fdl.texi
@c GNU Free Documentation License
@cindex GNU Free Documentation License

@node Index,,GNU Free Documentation License, Top
@unnumberedsec Index

@printindex cp

@contents

@bye<|MERGE_RESOLUTION|>--- conflicted
+++ resolved
@@ -43,11 +43,7 @@
 @titlefont{GNAT Coding Style:}
 @sp 1
 @title @hfill A Guide for GNAT Developers
-<<<<<<< HEAD
-@subtitle GNAT, The GNU Ada 95 Compiler
-=======
 @subtitle GNAT, The GNU Ada Compiler
->>>>>>> 42bae686
 @versionsubtitle
 @author Ada Core Technologies, Inc.
 @page

------------------------------------------------------------------------------
--                                                                          --
--                         GNAT RUN-TIME COMPONENTS                         --
--                                                                          --
--                       A D A . S T O R A G E _ I O                        --
--                                                                          --
--                                 B o d y                                  --
--                                                                          --
<<<<<<< HEAD
--          Copyright (C) 1992-2005, Free Software Foundation, Inc.         --
=======
--          Copyright (C) 1992-2007, Free Software Foundation, Inc.         --
>>>>>>> 751ff693
--                                                                          --
-- GNAT is free software;  you can  redistribute it  and/or modify it under --
-- terms of the  GNU General Public License as published  by the Free Soft- --
-- ware  Foundation;  either version 2,  or (at your option) any later ver- --
-- sion.  GNAT is distributed in the hope that it will be useful, but WITH- --
-- OUT ANY WARRANTY;  without even the  implied warranty of MERCHANTABILITY --
-- or FITNESS FOR A PARTICULAR PURPOSE.  See the GNU General Public License --
-- for  more details.  You should have  received  a copy of the GNU General --
-- Public License  distributed with GNAT;  see file COPYING.  If not, write --
-- to  the  Free Software Foundation,  51  Franklin  Street,  Fifth  Floor, --
-- Boston, MA 02110-1301, USA.                                              --
--                                                                          --
-- As a special exception,  if other files  instantiate  generics from this --
-- unit, or you link  this unit with other files  to produce an executable, --
-- this  unit  does not  by itself cause  the resulting  executable  to  be --
-- covered  by the  GNU  General  Public  License.  This exception does not --
-- however invalidate  any other reasons why  the executable file  might be --
-- covered by the  GNU Public License.                                      --
--                                                                          --
-- GNAT was originally developed  by the GNAT team at  New York University. --
-- Extensive contributions were provided by Ada Core Technologies Inc.      --
--                                                                          --
------------------------------------------------------------------------------

<<<<<<< HEAD
with Unchecked_Conversion;
=======
with Ada.Unchecked_Conversion;
>>>>>>> 751ff693

package body Ada.Storage_IO is

   type Buffer_Ptr is access all Buffer_Type;
   type Elmt_Ptr   is access all Element_Type;

<<<<<<< HEAD
   function To_Buffer_Ptr is new Unchecked_Conversion (Elmt_Ptr, Buffer_Ptr);
=======
   function To_Buffer_Ptr is
     new Ada.Unchecked_Conversion (Elmt_Ptr, Buffer_Ptr);
>>>>>>> 751ff693

   ----------
   -- Read --
   ----------

   procedure Read (Buffer : Buffer_Type; Item : out Element_Type) is
   begin
      To_Buffer_Ptr (Item'Unrestricted_Access).all := Buffer;
   end Read;

   -----------
   -- Write --
   -----------

   procedure Write (Buffer : out Buffer_Type; Item : Element_Type) is
   begin
      Buffer := To_Buffer_Ptr (Item'Unrestricted_Access).all;
   end Write;

end Ada.Storage_IO;<|MERGE_RESOLUTION|>--- conflicted
+++ resolved
@@ -6,11 +6,7 @@
 --                                                                          --
 --                                 B o d y                                  --
 --                                                                          --
-<<<<<<< HEAD
---          Copyright (C) 1992-2005, Free Software Foundation, Inc.         --
-=======
 --          Copyright (C) 1992-2007, Free Software Foundation, Inc.         --
->>>>>>> 751ff693
 --                                                                          --
 -- GNAT is free software;  you can  redistribute it  and/or modify it under --
 -- terms of the  GNU General Public License as published  by the Free Soft- --
@@ -35,23 +31,15 @@
 --                                                                          --
 ------------------------------------------------------------------------------
 
-<<<<<<< HEAD
-with Unchecked_Conversion;
-=======
 with Ada.Unchecked_Conversion;
->>>>>>> 751ff693
 
 package body Ada.Storage_IO is
 
    type Buffer_Ptr is access all Buffer_Type;
    type Elmt_Ptr   is access all Element_Type;
 
-<<<<<<< HEAD
-   function To_Buffer_Ptr is new Unchecked_Conversion (Elmt_Ptr, Buffer_Ptr);
-=======
    function To_Buffer_Ptr is
      new Ada.Unchecked_Conversion (Elmt_Ptr, Buffer_Ptr);
->>>>>>> 751ff693
 
    ----------
    -- Read --

------------------------------------------------------------------------------
--                                                                          --
--                         GNAT COMPILER COMPONENTS                         --
--                                                                          --
--                               E R R O U T                                --
--                                                                          --
--                                 B o d y                                  --
--                                                                          --
--          Copyright (C) 1992-2010, Free Software Foundation, Inc.         --
--                                                                          --
-- GNAT is free software;  you can  redistribute it  and/or modify it under --
-- terms of the  GNU General Public License as published  by the Free Soft- --
-- ware  Foundation;  either version 3,  or (at your option) any later ver- --
-- sion.  GNAT is distributed in the hope that it will be useful, but WITH- --
-- OUT ANY WARRANTY;  without even the  implied warranty of MERCHANTABILITY --
-- or FITNESS FOR A PARTICULAR PURPOSE.  See the GNU General Public License --
-- for  more details.  You should have  received  a copy of the GNU General --
-- Public License  distributed with GNAT; see file COPYING3.  If not, go to --
-- http://www.gnu.org/licenses for a complete copy of the license.          --
--                                                                          --
-- GNAT was originally developed  by the GNAT team at  New York University. --
-- Extensive contributions were provided by Ada Core Technologies Inc.      --
--                                                                          --
------------------------------------------------------------------------------

--  Warning! Error messages can be generated during Gigi processing by direct
--  calls to error message routines, so it is essential that the processing
--  in this body be consistent with the requirements for the Gigi processing
--  environment, and that in particular, no disallowed table expansion is
--  allowed to occur.

with Atree;    use Atree;
with Casing;   use Casing;
with Csets;    use Csets;
with Debug;    use Debug;
with Einfo;    use Einfo;
with Erroutc;  use Erroutc;
with Fname;    use Fname;
with Gnatvsn;  use Gnatvsn;
with Hostparm; use Hostparm;
with Lib;      use Lib;
with Opt;      use Opt;
with Nlists;   use Nlists;
with Output;   use Output;
with Scans;    use Scans;
with Sem_Aux;  use Sem_Aux;
with Sinput;   use Sinput;
with Sinfo;    use Sinfo;
with Snames;   use Snames;
with Stand;    use Stand;
with Stylesw;  use Stylesw;
with Uname;    use Uname;

package body Errout is

   Errors_Must_Be_Ignored : Boolean := False;
   --  Set to True by procedure Set_Ignore_Errors (True), when calls to error
   --  message procedures should be ignored (when parsing irrelevant text in
   --  sources being preprocessed).

   Finalize_Called : Boolean := False;
   --  Set True if the Finalize routine has been called

   Warn_On_Instance : Boolean;
   --  Flag set true for warning message to be posted on instance

   ------------------------------------
   -- Table of Non-Instance Messages --
   ------------------------------------

   --  This table contains an entry for every error message processed by the
   --  Error_Msg routine that is not posted on generic (or inlined) instance.
   --  As explained in further detail in the Error_Msg procedure body, this
   --  table is used to avoid posting redundant messages on instances.

   type NIM_Record is record
      Msg : String_Ptr;
      Loc : Source_Ptr;
   end record;
   --  Type used to store text and location of one message

   package Non_Instance_Msgs is new Table.Table (
     Table_Component_Type => NIM_Record,
     Table_Index_Type     => Int,
     Table_Low_Bound      => 1,
     Table_Initial        => 100,
     Table_Increment      => 100,
     Table_Name           => "Non_Instance_Msgs");

   -----------------------
   -- Local Subprograms --
   -----------------------

   procedure Error_Msg_Internal
     (Msg      : String;
      Sptr     : Source_Ptr;
      Optr     : Source_Ptr;
      Msg_Cont : Boolean);
   --  This is the low level routine used to post messages after dealing with
   --  the issue of messages placed on instantiations (which get broken up
   --  into separate calls in Error_Msg). Sptr is the location on which the
   --  flag will be placed in the output. In the case where the flag is on
   --  the template, this points directly to the template, not to one of the
   --  instantiation copies of the template. Optr is the original location
   --  used to flag the error, and this may indeed point to an instantiation
   --  copy. So typically we can see Optr pointing to the template location
   --  in an instantiation copy when Sptr points to the source location of
   --  the actual instantiation (i.e the line with the new). Msg_Cont is
   --  set true if this is a continuation message.

   function No_Warnings (N : Node_Or_Entity_Id) return Boolean;
   --  Determines if warnings should be suppressed for the given node

   function OK_Node (N : Node_Id) return Boolean;
   --  Determines if a node is an OK node to place an error message on (return
   --  True) or if the error message should be suppressed (return False). A
   --  message is suppressed if the node already has an error posted on it,
   --  or if it refers to an Etype that has an error posted on it, or if
   --  it references an Entity that has an error posted on it.

   procedure Output_Source_Line
     (L     : Physical_Line_Number;
      Sfile : Source_File_Index;
      Errs  : Boolean);
   --  Outputs text of source line L, in file S, together with preceding line
   --  number, as described above for Output_Line_Number. The Errs parameter
   --  indicates if there are errors attached to the line, which forces
   --  listing on, even in the presence of pragma List (Off).

   procedure Set_Msg_Insertion_Column;
   --  Handle column number insertion (@ insertion character)

   procedure Set_Msg_Insertion_Node;
   --  Handle node (name from node) insertion (& insertion character)

   procedure Set_Msg_Insertion_Type_Reference (Flag : Source_Ptr);
   --  Handle type reference (right brace insertion character). Flag is the
   --  location of the flag, which is provided for the internal call to
   --  Set_Msg_Insertion_Line_Number,

   procedure Set_Msg_Insertion_Unit_Name (Suffix : Boolean := True);
   --  Handle unit name insertion ($ insertion character). Depending on Boolean
   --  parameter Suffix, (spec) or (body) is appended after the unit name.

   procedure Set_Msg_Node (Node : Node_Id);
   --  Add the sequence of characters for the name associated with the
   --  given node to the current message.

   procedure Set_Msg_Text (Text : String; Flag : Source_Ptr);
   --  Add a sequence of characters to the current message. The characters may
   --  be one of the special insertion characters (see documentation in spec).
   --  Flag is the location at which the error is to be posted, which is used
   --  to determine whether or not the # insertion needs a file name. The
   --  variables Msg_Buffer, Msglen, Is_Style_Msg, Is_Warning_Msg, and
   --  Is_Unconditional_Msg are set on return.

   procedure Set_Posted (N : Node_Id);
   --  Sets the Error_Posted flag on the given node, and all its parents
   --  that are subexpressions and then on the parent non-subexpression
   --  construct that contains the original expression (this reduces the
   --  number of cascaded messages). Note that this call only has an effect
   --  for a serious error. For a non-serious error, it has no effect.

   procedure Set_Qualification (N : Nat; E : Entity_Id);
   --  Outputs up to N levels of qualification for the given entity. For
   --  example, the entity A.B.C.D will output B.C. if N = 2.

   function Special_Msg_Delete
     (Msg : String;
      N   : Node_Or_Entity_Id;
      E   : Node_Or_Entity_Id) return Boolean;
   --  This function is called from Error_Msg_NEL, passing the message Msg,
   --  node N on which the error is to be posted, and the entity or node E
   --  to be used for an & insertion in the message if any. The job of this
   --  procedure is to test for certain cascaded messages that we would like
   --  to suppress. If the message is to be suppressed then we return True.
   --  If the message should be generated (the normal case) False is returned.

   procedure Unwind_Internal_Type (Ent : in out Entity_Id);
   --  This procedure is given an entity id for an internal type, i.e. a type
   --  with an internal name. It unwinds the type to try to get to something
   --  reasonably printable, generating prefixes like "subtype of", "access
   --  to", etc along the way in the buffer. The value in Ent on return is the
   --  final name to be printed. Hopefully this is not an internal name, but in
   --  some internal name cases, it is an internal name, and has to be printed
   --  anyway (although in this case the message has been killed if possible).
   --  The global variable Class_Flag is set to True if the resulting entity
   --  should have 'Class appended to its name (see Add_Class procedure), and
   --  is otherwise unchanged.

   procedure VMS_Convert;
   --  This procedure has no effect if called when the host is not OpenVMS. If
   --  the host is indeed OpenVMS, then the error message stored in Msg_Buffer
   --  is scanned for appearances of switch names which need converting to
   --  corresponding VMS qualifier names. See Gnames/Vnames table in Errout
   --  spec for precise definition of the conversion that is performed by this
   --  routine in OpenVMS mode.

   -----------------------
   -- Change_Error_Text --
   -----------------------

   procedure Change_Error_Text (Error_Id : Error_Msg_Id; New_Msg : String) is
      Save_Next : Error_Msg_Id;
      Err_Id    : Error_Msg_Id := Error_Id;

   begin
      Set_Msg_Text (New_Msg, Errors.Table (Error_Id).Sptr);
      Errors.Table (Error_Id).Text := new String'(Msg_Buffer (1 .. Msglen));

      --  If in immediate error message mode, output modified error message now
      --  This is just a bit tricky, because we want to output just a single
      --  message, and the messages we modified is already linked in. We solve
      --  this by temporarily resetting its forward pointer to empty.

      if Debug_Flag_OO then
         Save_Next := Errors.Table (Error_Id).Next;
         Errors.Table (Error_Id).Next := No_Error_Msg;
         Write_Eol;
         Output_Source_Line
           (Errors.Table (Error_Id).Line, Errors.Table (Error_Id).Sfile, True);
         Output_Error_Msgs (Err_Id);
         Errors.Table (Error_Id).Next := Save_Next;
      end if;
   end Change_Error_Text;

   ------------------------
   -- Compilation_Errors --
   ------------------------

   function Compilation_Errors return Boolean is
   begin
      if not Finalize_Called then
         raise Program_Error;
      else
         return Erroutc.Compilation_Errors;
      end if;
   end Compilation_Errors;

   ---------------
   -- Error_Msg --
   ---------------

   --  Error_Msg posts a flag at the given location, except that if the
   --  Flag_Location points within a generic template and corresponds to an
   --  instantiation of this generic template, then the actual message will be
   --  posted on the generic instantiation, along with additional messages
   --  referencing the generic declaration.

   procedure Error_Msg (Msg : String; Flag_Location : Source_Ptr) is
      Sindex : Source_File_Index;
      --  Source index for flag location

      Orig_Loc : Source_Ptr;
      --  Original location of Flag_Location (i.e. location in original
      --  template in instantiation case, otherwise unchanged).

   begin
      --  It is a fatal error to issue an error message when scanning from the
      --  internal source buffer (see Sinput for further documentation)

      pragma Assert (Sinput.Source /= Internal_Source_Ptr);

      --  Return if all errors are to be ignored

      if Errors_Must_Be_Ignored then
         return;
      end if;

      --  If we already have messages, and we are trying to place a message at
      --  No_Location or in package Standard, then just ignore the attempt
      --  since we assume that what is happening is some cascaded junk. Note
      --  that this is safe in the sense that proceeding will surely bomb.

      if Flag_Location < First_Source_Ptr
        and then Total_Errors_Detected > 0
      then
         return;
      end if;

      --  Start of processing for new message

      Sindex := Get_Source_File_Index (Flag_Location);
      Test_Style_Warning_Serious_Msg (Msg);
      Orig_Loc := Original_Location (Flag_Location);

      --  If the current location is in an instantiation, the issue arises of
      --  whether to post the message on the template or the instantiation.

      --  The way we decide is to see if we have posted the same message on
      --  the template when we compiled the template (the template is always
      --  compiled before any instantiations). For this purpose, we use a
      --  separate table of messages. The reason we do this is twofold:

      --     First, the messages can get changed by various processing
      --     including the insertion of tokens etc, making it hard to
      --     do the comparison.

      --     Second, we will suppress a warning on a template if it is not in
      --     the current extended source unit. That's reasonable and means we
      --     don't want the warning on the instantiation here either, but it
      --     does mean that the main error table would not in any case include
      --     the message.

      if Flag_Location = Orig_Loc then
         Non_Instance_Msgs.Append ((new String'(Msg), Flag_Location));
         Warn_On_Instance := False;

      --  Here we have an instance message

      else
         --  Delete if debug flag off, and this message duplicates a message
         --  already posted on the corresponding template

         if not Debug_Flag_GG then
            for J in Non_Instance_Msgs.First .. Non_Instance_Msgs.Last loop
               if Msg = Non_Instance_Msgs.Table (J).Msg.all
                 and then Non_Instance_Msgs.Table (J).Loc = Orig_Loc
               then
                  return;
               end if;
            end loop;
         end if;

         --  No duplicate, so error/warning will be posted on instance

         Warn_On_Instance := Is_Warning_Msg;
      end if;

      --  Ignore warning message that is suppressed for this location. Note
      --  that style checks are not considered warning messages for this
      --  purpose.

      if Is_Warning_Msg and then Warnings_Suppressed (Orig_Loc) then
         return;

      --  For style messages, check too many messages so far

      elsif Is_Style_Msg
        and then Maximum_Messages /= 0
        and then Warnings_Detected >= Maximum_Messages
      then
         return;
      end if;

      --  The idea at this stage is that we have two kinds of messages

      --  First, we have those messages that are to be placed as requested at
      --  Flag_Location. This includes messages that have nothing to do with
      --  generics, and also messages placed on generic templates that reflect
      --  an error in the template itself. For such messages we simply call
      --  Error_Msg_Internal to place the message in the requested location.

      if Instantiation (Sindex) = No_Location then
         Error_Msg_Internal (Msg, Flag_Location, Flag_Location, False);
         return;
      end if;

      --  If we are trying to flag an error in an instantiation, we may have
      --  a generic contract violation. What we generate in this case is:

      --     instantiation error at ...
      --     original error message

      --  or

      --     warning: in instantiation at
      --     warning: original warning message

      --  All these messages are posted at the location of the top level
      --  instantiation. If there are nested instantiations, then the
      --  instantiation error message can be repeated, pointing to each
      --  of the relevant instantiations.

      --  Note: the instantiation mechanism is also shared for inlining of
      --  subprogram bodies when front end inlining is done. In this case the
      --  messages have the form:

      --     in inlined body at ...
      --     original error message

      --  or

      --     warning: in inlined body at
      --     warning: original warning message

      --  OK, here we have an instantiation error, and we need to generate the
      --  error on the instantiation, rather than on the template.

      declare
         Actual_Error_Loc : Source_Ptr;
         --  Location of outer level instantiation in instantiation case, or
         --  just a copy of Flag_Location in the normal case. This is the
         --  location where all error messages will actually be posted.

         Save_Error_Msg_Sloc : constant Source_Ptr := Error_Msg_Sloc;
         --  Save possible location set for caller's message. We need to use
         --  Error_Msg_Sloc for the location of the instantiation error but we
         --  have to preserve a possible original value.

         X : Source_File_Index;

         Msg_Cont_Status : Boolean;
         --  Used to label continuation lines in instantiation case with
         --  proper Msg_Cont status.

      begin
         --  Loop to find highest level instantiation, where all error
         --  messages will be placed.

         X := Sindex;
         loop
            Actual_Error_Loc := Instantiation (X);
            X := Get_Source_File_Index (Actual_Error_Loc);
            exit when Instantiation (X) = No_Location;
         end loop;

         --  Since we are generating the messages at the instantiation point in
         --  any case, we do not want the references to the bad lines in the
         --  instance to be annotated with the location of the instantiation.

         Suppress_Instance_Location := True;
         Msg_Cont_Status := False;

         --  Loop to generate instantiation messages

         Error_Msg_Sloc := Flag_Location;
         X := Get_Source_File_Index (Flag_Location);
         while Instantiation (X) /= No_Location loop

            --  Suppress instantiation message on continuation lines

            if Msg (Msg'First) /= '\' then

               --  Case of inlined body

               if Inlined_Body (X) then
                  if Is_Warning_Msg or else Is_Style_Msg then
                     Error_Msg_Internal
                       ("?in inlined body #",
                        Actual_Error_Loc, Flag_Location, Msg_Cont_Status);

                  else
                     Error_Msg_Internal
                       ("error in inlined body #",
                        Actual_Error_Loc, Flag_Location, Msg_Cont_Status);
                  end if;

               --  Case of generic instantiation

               else
                  if Is_Warning_Msg or else Is_Style_Msg then
                     Error_Msg_Internal
                       ("?in instantiation #",
                        Actual_Error_Loc, Flag_Location, Msg_Cont_Status);

                  else
                     Error_Msg_Internal
                       ("instantiation error #",
                        Actual_Error_Loc, Flag_Location, Msg_Cont_Status);
                  end if;
               end if;
            end if;

            Error_Msg_Sloc := Instantiation (X);
            X := Get_Source_File_Index (Error_Msg_Sloc);
            Msg_Cont_Status := True;
         end loop;

         Suppress_Instance_Location := False;
         Error_Msg_Sloc := Save_Error_Msg_Sloc;

         --  Here we output the original message on the outer instantiation

         Error_Msg_Internal
           (Msg, Actual_Error_Loc, Flag_Location, Msg_Cont_Status);
      end;
   end Error_Msg;

   ------------------
   -- Error_Msg_AP --
   ------------------

   procedure Error_Msg_AP (Msg : String) is
      S1 : Source_Ptr;
      C  : Character;

   begin
      --  If we had saved the Scan_Ptr value after scanning the previous
      --  token, then we would have exactly the right place for putting
      --  the flag immediately at hand. However, that would add at least
      --  two instructions to a Scan call *just* to service the possibility
      --  of an Error_Msg_AP call. So instead we reconstruct that value.

      --  We have two possibilities, start with Prev_Token_Ptr and skip over
      --  the current token, which is made harder by the possibility that this
      --  token may be in error, or start with Token_Ptr and work backwards.
      --  We used to take the second approach, but it's hard because of
      --  comments, and harder still because things that look like comments
      --  can appear inside strings. So now we take the first approach.

      --  Note: in the case where there is no previous token, Prev_Token_Ptr
      --  is set to Source_First, which is a reasonable position for the
      --  error flag in this situation.

      S1 := Prev_Token_Ptr;
      C := Source (S1);

      --  If the previous token is a string literal, we need a special approach
      --  since there may be white space inside the literal and we don't want
      --  to stop on that white space.

      --  Note: since this is an error recovery issue anyway, it is not worth
      --  worrying about special UTF_32 line terminator characters here.

      if Prev_Token = Tok_String_Literal then
         loop
            S1 := S1 + 1;

            if Source (S1) = C then
               S1 := S1 + 1;
               exit when Source (S1) /= C;
            elsif Source (S1) in Line_Terminator then
               exit;
            end if;
         end loop;

      --  Character literal also needs special handling

      elsif Prev_Token = Tok_Char_Literal then
         S1 := S1 + 3;

      --  Otherwise we search forward for the end of the current token, marked
      --  by a line terminator, white space, a comment symbol or if we bump
      --  into the following token (i.e. the current token).

      --  Again, it is not worth worrying about UTF_32 special line terminator
      --  characters in this context, since this is only for error recovery.

      else
         while Source (S1) not in Line_Terminator
           and then Source (S1) /= ' '
           and then Source (S1) /= ASCII.HT
           and then (Source (S1) /= '-' or else Source (S1 + 1) /= '-')
           and then S1 /= Token_Ptr
         loop
            S1 := S1 + 1;
         end loop;
      end if;

      --  S1 is now set to the location for the flag

      Error_Msg (Msg, S1);
   end Error_Msg_AP;

   ------------------
   -- Error_Msg_BC --
   ------------------

   procedure Error_Msg_BC (Msg : String) is
   begin
      --  If we are at end of file, post the flag after the previous token

      if Token = Tok_EOF then
         Error_Msg_AP (Msg);

      --  If we are at start of file, post the flag at the current token

      elsif Token_Ptr = Source_First (Current_Source_File) then
         Error_Msg_SC (Msg);

      --  If the character before the current token is a space or a horizontal
      --  tab, then we place the flag on this character (in the case of a tab
      --  we would really like to place it in the "last" character of the tab
      --  space, but that it too much trouble to worry about).

      elsif Source (Token_Ptr - 1) = ' '
         or else Source (Token_Ptr - 1) = ASCII.HT
      then
         Error_Msg (Msg, Token_Ptr - 1);

      --  If there is no space or tab before the current token, then there is
      --  no room to place the flag before the token, so we place it on the
      --  token instead (this happens for example at the start of a line).

      else
         Error_Msg (Msg, Token_Ptr);
      end if;
   end Error_Msg_BC;

   -------------------
   -- Error_Msg_CRT --
   -------------------

   procedure Error_Msg_CRT (Feature : String; N : Node_Id) is
      CNRT : constant String := " not allowed in no run time mode";
      CCRT : constant String := " not supported by configuration>";

      S : String (1 .. Feature'Length + 1 + CCRT'Length);
      L : Natural;

   begin
      S (1) := '|';
      S (2 .. Feature'Length + 1) := Feature;
      L := Feature'Length + 2;

      if No_Run_Time_Mode then
         S (L .. L + CNRT'Length - 1) := CNRT;
         L := L + CNRT'Length - 1;

      else pragma Assert (Configurable_Run_Time_Mode);
         S (L .. L + CCRT'Length - 1) := CCRT;
         L := L + CCRT'Length - 1;
      end if;

      Error_Msg_N (S (1 .. L), N);
      Configurable_Run_Time_Violations := Configurable_Run_Time_Violations + 1;
   end Error_Msg_CRT;

   -----------------
   -- Error_Msg_F --
   -----------------

   procedure Error_Msg_F (Msg : String; N : Node_Id) is
   begin
      Error_Msg_NEL (Msg, N, N, Sloc (First_Node (N)));
   end Error_Msg_F;

   ------------------
   -- Error_Msg_FE --
   ------------------

   procedure Error_Msg_FE
     (Msg : String;
      N   : Node_Id;
      E   : Node_Or_Entity_Id)
   is
   begin
      Error_Msg_NEL (Msg, N, E, Sloc (First_Node (N)));
   end Error_Msg_FE;

   ------------------------
   -- Error_Msg_Internal --
   ------------------------

   procedure Error_Msg_Internal
     (Msg      : String;
      Sptr     : Source_Ptr;
      Optr     : Source_Ptr;
      Msg_Cont : Boolean)
   is
      Next_Msg : Error_Msg_Id;
      --  Pointer to next message at insertion point

      Prev_Msg : Error_Msg_Id;
      --  Pointer to previous message at insertion point

      Temp_Msg : Error_Msg_Id;

      procedure Handle_Serious_Error;
      --  Internal procedure to do all error message handling for a serious
      --  error message, other than bumping the error counts and arranging
      --  for the message to be output.

      --------------------------
      -- Handle_Serious_Error --
      --------------------------

      procedure Handle_Serious_Error is
      begin
         --  Turn off code generation if not done already

         if Operating_Mode = Generate_Code then
            Operating_Mode := Check_Semantics;
            Expander_Active := False;
         end if;

         --  Set the fatal error flag in the unit table unless we are in
         --  Try_Semantics mode. This stops the semantics from being performed
         --  if we find a serious error. This is skipped if we are currently
         --  dealing with the configuration pragma file.

         if not Try_Semantics and then Current_Source_Unit /= No_Unit then
            Set_Fatal_Error (Get_Source_Unit (Sptr));
         end if;
      end Handle_Serious_Error;

   --  Start of processing for Error_Msg_Internal

   begin
      if Raise_Exception_On_Error /= 0 then
         raise Error_Msg_Exception;
      end if;

      Continuation := Msg_Cont;
      Continuation_New_Line := False;
      Suppress_Message := False;
      Kill_Message := False;
      Set_Msg_Text (Msg, Sptr);

      --  Kill continuation if parent message killed

      if Continuation and Last_Killed then
         return;
      end if;

      --  Return without doing anything if message is suppressed

      if Suppress_Message
        and then not All_Errors_Mode
        and then not Is_Warning_Msg
        and then Msg (Msg'Last) /= '!'
      then
         if not Continuation then
            Last_Killed := True;
         end if;

         return;
      end if;

      --  Return without doing anything if message is killed and this is not
      --  the first error message. The philosophy is that if we get a weird
      --  error message and we already have had a message, then we hope the
      --  weird message is a junk cascaded message

      if Kill_Message
        and then not All_Errors_Mode
        and then Total_Errors_Detected /= 0
      then
         if not Continuation then
            Last_Killed := True;
         end if;

         return;
      end if;

      --  Special check for warning message to see if it should be output

      if Is_Warning_Msg then

         --  Immediate return if warning message and warnings are suppressed

         if Warnings_Suppressed (Optr) or else Warnings_Suppressed (Sptr) then
            Cur_Msg := No_Error_Msg;
            return;
         end if;

         --  If the flag location is in the main extended source unit then for
         --  sure we want the warning since it definitely belongs

         if In_Extended_Main_Source_Unit (Sptr) then
            null;

         --  If the flag location is not in the main extended source unit, then
         --  we want to eliminate the warning, unless it is in the extended
         --  main code unit and we want warnings on the instance.

         elsif In_Extended_Main_Code_Unit (Sptr) and then Warn_On_Instance then
            null;

         --  Keep warning if debug flag G set

         elsif Debug_Flag_GG then
            null;

         --  Keep warning if message text ends in !!

         elsif Msg (Msg'Last) = '!' and then Msg (Msg'Last - 1) = '!' then
            null;

         --  Here is where we delete a warning from a with'ed unit

         else
            Cur_Msg := No_Error_Msg;

            if not Continuation then
               Last_Killed := True;
            end if;

            return;
         end if;
      end if;

      --  If message is to be ignored in special ignore message mode, this is
      --  where we do this special processing, bypassing message output.

      if Ignore_Errors_Enable > 0 then
         if Is_Serious_Error then
            Handle_Serious_Error;
         end if;

         return;
      end if;

      --  If error message line length set, and this is a continuation message
      --  then all we do is to append the text to the text of the last message
      --  with a comma space separator (eliminating a possible (style) or
      --  info prefix).

      if Error_Msg_Line_Length /= 0
        and then Continuation
      then
         Cur_Msg := Errors.Last;

         declare
            Oldm : String_Ptr := Errors.Table (Cur_Msg).Text;
            Newm : String (1 .. Oldm'Last + 2 + Msglen);
            Newl : Natural;
            M    : Natural;

         begin
            --  First copy old message to new one and free it

            Newm (Oldm'Range) := Oldm.all;
            Newl := Oldm'Length;
            Free (Oldm);

            --  Remove (style) or info: at start of message

            if Msglen > 8 and then Msg_Buffer (1 .. 8) = "(style) " then
               M := 9;

            elsif Msglen > 6 and then Msg_Buffer (1 .. 6) = "info: " then
               M := 7;

            else
               M := 1;
            end if;

            --  Now deal with separation between messages. Normally this is
            --  simply comma space, but there are some special cases.

            --  If continuation new line, then put actual NL character in msg

            if Continuation_New_Line then
               Newl := Newl + 1;
               Newm (Newl) := ASCII.LF;

            --  If continuation message is enclosed in parentheses, then
            --  special treatment (don't need a comma, and we want to combine
            --  successive parenthetical remarks into a single one with
            --  separating commas).

            elsif Msg_Buffer (M) = '(' and then Msg_Buffer (Msglen) = ')' then

               --  Case where existing message ends in right paren, remove
               --  and separate parenthetical remarks with a comma.

               if Newm (Newl) = ')' then
                  Newm (Newl) := ',';
                  Msg_Buffer (M) := ' ';

               --  Case where we are adding new parenthetical comment

               else
                  Newl := Newl + 1;
                  Newm (Newl) := ' ';
               end if;

            --  Case where continuation not in parens and no new line

            else
               Newm (Newl + 1 .. Newl + 2) := ", ";
               Newl := Newl + 2;
            end if;

            --  Append new message

            Newm (Newl + 1 .. Newl + Msglen - M + 1) :=
              Msg_Buffer (M .. Msglen);
            Newl := Newl + Msglen - M + 1;
            Errors.Table (Cur_Msg).Text := new String'(Newm (1 .. Newl));
         end;

         return;
      end if;

      --  Otherwise build error message object for new message

      Errors.Append
        ((Text     => new String'(Msg_Buffer (1 .. Msglen)),
          Next     => No_Error_Msg,
          Prev     => No_Error_Msg,
          Sptr     => Sptr,
          Optr     => Optr,
          Sfile    => Get_Source_File_Index (Sptr),
          Line     => Get_Physical_Line_Number (Sptr),
          Col      => Get_Column_Number (Sptr),
          Warn     => Is_Warning_Msg,
          Style    => Is_Style_Msg,
          Serious  => Is_Serious_Error,
          Uncond   => Is_Unconditional_Msg,
          Msg_Cont => Continuation,
          Deleted  => False));
      Cur_Msg := Errors.Last;

      --  If immediate errors mode set, output error message now. Also output
      --  now if the -d1 debug flag is set (so node number message comes out
      --  just before actual error message)

      if Debug_Flag_OO or else Debug_Flag_1 then
         Write_Eol;
         Output_Source_Line
           (Errors.Table (Cur_Msg).Line, Errors.Table (Cur_Msg).Sfile, True);
         Temp_Msg := Cur_Msg;
         Output_Error_Msgs (Temp_Msg);

      --  If not in immediate errors mode, then we insert the message in the
      --  error chain for later output by Finalize. The messages are sorted
      --  first by unit (main unit comes first), and within a unit by source
      --  location (earlier flag location first in the chain).

      else
         --  First a quick check, does this belong at the very end of the chain
         --  of error messages. This saves a lot of time in the normal case if
         --  there are lots of messages.

         if Last_Error_Msg /= No_Error_Msg
           and then Errors.Table (Cur_Msg).Sfile =
                    Errors.Table (Last_Error_Msg).Sfile
           and then (Sptr > Errors.Table (Last_Error_Msg).Sptr
                       or else
                          (Sptr = Errors.Table (Last_Error_Msg).Sptr
                             and then
                               Optr > Errors.Table (Last_Error_Msg).Optr))
         then
            Prev_Msg := Last_Error_Msg;
            Next_Msg := No_Error_Msg;

         --  Otherwise do a full sequential search for the insertion point

         else
            Prev_Msg := No_Error_Msg;
            Next_Msg := First_Error_Msg;
            while Next_Msg /= No_Error_Msg loop
               exit when
                 Errors.Table (Cur_Msg).Sfile < Errors.Table (Next_Msg).Sfile;

               if Errors.Table (Cur_Msg).Sfile =
                    Errors.Table (Next_Msg).Sfile
               then
                  exit when Sptr < Errors.Table (Next_Msg).Sptr
                              or else
                                (Sptr = Errors.Table (Next_Msg).Sptr
                                   and then
                                 Optr < Errors.Table (Next_Msg).Optr);
               end if;

               Prev_Msg := Next_Msg;
               Next_Msg := Errors.Table (Next_Msg).Next;
            end loop;
         end if;

         --  Now we insert the new message in the error chain. The insertion
         --  point for the message is after Prev_Msg and before Next_Msg.

         --  The possible insertion point for the new message is after Prev_Msg
         --  and before Next_Msg. However, this is where we do a special check
         --  for redundant parsing messages, defined as messages posted on the
         --  same line. The idea here is that probably such messages are junk
         --  from the parser recovering. In full errors mode, we don't do this
         --  deletion, but otherwise such messages are discarded at this stage.

         if Prev_Msg /= No_Error_Msg
           and then Errors.Table (Prev_Msg).Line =
                                             Errors.Table (Cur_Msg).Line
           and then Errors.Table (Prev_Msg).Sfile =
                                             Errors.Table (Cur_Msg).Sfile
           and then Compiler_State = Parsing
           and then not All_Errors_Mode
         then
            --  Don't delete unconditional messages and at this stage, don't
            --  delete continuation lines (we attempted to delete those earlier
            --  if the parent message was deleted.

            if not Errors.Table (Cur_Msg).Uncond
              and then not Continuation
            then
               --  Don't delete if prev msg is warning and new msg is an error.
               --  This is because we don't want a real error masked by a
               --  warning. In all other cases (that is parse errors for the
               --  same line that are not unconditional) we do delete the
               --  message. This helps to avoid junk extra messages from
               --  cascaded parsing errors

               if not (Errors.Table (Prev_Msg).Warn
                         or else
                       Errors.Table (Prev_Msg).Style)
                 or else
                      (Errors.Table (Cur_Msg).Warn
                         or else
                       Errors.Table (Cur_Msg).Style)
               then
                  --  All tests passed, delete the message by simply returning
                  --  without any further processing.

                  if not Continuation then
                     Last_Killed := True;
                  end if;

                  return;
               end if;
            end if;
         end if;

         --  Come here if message is to be inserted in the error chain

         if not Continuation then
            Last_Killed := False;
         end if;

         if Prev_Msg = No_Error_Msg then
            First_Error_Msg := Cur_Msg;
         else
            Errors.Table (Prev_Msg).Next := Cur_Msg;
         end if;

         Errors.Table (Cur_Msg).Next := Next_Msg;

         if Next_Msg = No_Error_Msg then
            Last_Error_Msg := Cur_Msg;
         end if;
      end if;

      --  Bump appropriate statistics count

      if Errors.Table (Cur_Msg).Warn or else Errors.Table (Cur_Msg).Style then
         Warnings_Detected := Warnings_Detected + 1;

      else
         Total_Errors_Detected := Total_Errors_Detected + 1;

         if Errors.Table (Cur_Msg).Serious then
            Serious_Errors_Detected := Serious_Errors_Detected + 1;
            Handle_Serious_Error;
         end if;
      end if;

      --  If too many warnings turn off warnings
<<<<<<< HEAD

      if Maximum_Messages /= 0 then
         if Warnings_Detected = Maximum_Messages then
            Warning_Mode := Suppress;
         end if;

         --  If too many errors abandon compilation

=======

      if Maximum_Messages /= 0 then
         if Warnings_Detected = Maximum_Messages then
            Warning_Mode := Suppress;
         end if;

         --  If too many errors abandon compilation

>>>>>>> 03d20231
         if Total_Errors_Detected = Maximum_Messages then
            raise Unrecoverable_Error;
         end if;
      end if;
   end Error_Msg_Internal;

   -----------------
   -- Error_Msg_N --
   -----------------

   procedure Error_Msg_N (Msg : String; N : Node_Or_Entity_Id) is
   begin
      Error_Msg_NEL (Msg, N, N, Sloc (N));
   end Error_Msg_N;

   ------------------
   -- Error_Msg_NE --
   ------------------

   procedure Error_Msg_NE
     (Msg : String;
      N   : Node_Or_Entity_Id;
      E   : Node_Or_Entity_Id)
   is
   begin
      Error_Msg_NEL (Msg, N, E, Sloc (N));
   end Error_Msg_NE;

   -------------------
   -- Error_Msg_NEL --
   -------------------

   procedure Error_Msg_NEL
     (Msg           : String;
      N             : Node_Or_Entity_Id;
      E             : Node_Or_Entity_Id;
      Flag_Location : Source_Ptr)
   is
   begin
      if Special_Msg_Delete (Msg, N, E) then
         return;
      end if;

      Test_Style_Warning_Serious_Msg (Msg);

      --  Special handling for warning messages

      if Is_Warning_Msg then

         --  Suppress if no warnings set for either entity or node

         if No_Warnings (N) or else No_Warnings (E) then

            --  Disable any continuation messages as well

            Last_Killed := True;
            return;
         end if;

         --  Suppress if inside loop that is known to be null or is probably
         --  null (case where loop executes only if invalid values present).
         --  In either case warnings in the loop are likely to be junk.

         declare
            P : Node_Id;

         begin
            P := Parent (N);
            while Present (P) loop
               if Nkind (P) = N_Loop_Statement
                 and then Suppress_Loop_Warnings (P)
               then
                  return;
               end if;

               P := Parent (P);
            end loop;
         end;
      end if;

      --  Test for message to be output

      if All_Errors_Mode
        or else Msg (Msg'Last) = '!'
        or else Is_Warning_Msg
        or else OK_Node (N)
        or else (Msg (Msg'First) = '\' and then not Last_Killed)
      then
         Debug_Output (N);
         Error_Msg_Node_1 := E;
         Error_Msg (Msg, Flag_Location);

      else
         Last_Killed := True;
      end if;

      if not (Is_Warning_Msg or Is_Style_Msg) then
         Set_Posted (N);
      end if;
   end Error_Msg_NEL;

   ------------------
   -- Error_Msg_NW --
   ------------------

   procedure Error_Msg_NW
     (Eflag : Boolean;
      Msg   : String;
      N     : Node_Or_Entity_Id)
   is
   begin
      if Eflag
        and then In_Extended_Main_Source_Unit (N)
        and then Comes_From_Source (N)
      then
         Error_Msg_NEL (Msg, N, N, Sloc (N));
      end if;
   end Error_Msg_NW;

   -----------------
   -- Error_Msg_S --
   -----------------

   procedure Error_Msg_S (Msg : String) is
   begin
      Error_Msg (Msg, Scan_Ptr);
   end Error_Msg_S;

   ------------------
   -- Error_Msg_SC --
   ------------------

   procedure Error_Msg_SC (Msg : String) is
   begin
      --  If we are at end of file, post the flag after the previous token

      if Token = Tok_EOF then
         Error_Msg_AP (Msg);

      --  For all other cases the message is posted at the current token
      --  pointer position

      else
         Error_Msg (Msg, Token_Ptr);
      end if;
   end Error_Msg_SC;

   ------------------
   -- Error_Msg_SP --
   ------------------

   procedure Error_Msg_SP (Msg : String) is
   begin
      --  Note: in the case where there is no previous token, Prev_Token_Ptr
      --  is set to Source_First, which is a reasonable position for the
      --  error flag in this situation

      Error_Msg (Msg, Prev_Token_Ptr);
   end Error_Msg_SP;

   --------------
   -- Finalize --
   --------------

   procedure Finalize (Last_Call : Boolean) is
      Cur : Error_Msg_Id;
      Nxt : Error_Msg_Id;
      F   : Error_Msg_Id;

      procedure Delete_Warning (E : Error_Msg_Id);
      --  Delete a message if not already deleted and adjust warning count

      --------------------
      -- Delete_Warning --
      --------------------

      procedure Delete_Warning (E : Error_Msg_Id) is
      begin
         if not Errors.Table (E).Deleted then
            Errors.Table (E).Deleted := True;
            Warnings_Detected := Warnings_Detected - 1;
         end if;
      end Delete_Warning;

   --  Start of message for Finalize

   begin
      --  Set Prev pointers

      Cur := First_Error_Msg;
      while Cur /= No_Error_Msg loop
         Nxt := Errors.Table (Cur).Next;
         exit when Nxt = No_Error_Msg;
         Errors.Table (Nxt).Prev := Cur;
         Cur := Nxt;
      end loop;

      --  Eliminate any duplicated error messages from the list. This is
      --  done after the fact to avoid problems with Change_Error_Text.

      Cur := First_Error_Msg;
      while Cur /= No_Error_Msg loop
         Nxt := Errors.Table (Cur).Next;

         F := Nxt;
         while F /= No_Error_Msg
           and then Errors.Table (F).Sptr = Errors.Table (Cur).Sptr
         loop
            Check_Duplicate_Message (Cur, F);
            F := Errors.Table (F).Next;
         end loop;

         Cur := Nxt;
      end loop;

      --  Mark any messages suppressed by specific warnings as Deleted

      Cur := First_Error_Msg;
      while Cur /= No_Error_Msg loop
         if not Errors.Table (Cur).Deleted
           and then Warning_Specifically_Suppressed
                      (Errors.Table (Cur).Sptr, Errors.Table (Cur).Text)
         then
            Delete_Warning (Cur);

            --  If this is a continuation, delete previous messages

            F := Cur;
            while Errors.Table (F).Msg_Cont loop
               F := Errors.Table (F).Prev;
               Delete_Warning (F);
            end loop;

            --  Delete any following continuations

            F := Cur;
            loop
               F := Errors.Table (F).Next;
               exit when F = No_Error_Msg;
               exit when not Errors.Table (F).Msg_Cont;
               Delete_Warning (F);
            end loop;
         end if;

         Cur := Errors.Table (Cur).Next;
      end loop;

      Finalize_Called := True;

      --  Check consistency of specific warnings (may add warnings). We only
      --  do this on the last call, after all possible warnings are posted.

      if Last_Call then
         Validate_Specific_Warnings (Error_Msg'Access);
      end if;
   end Finalize;

   ----------------
   -- First_Node --
   ----------------

   function First_Node (C : Node_Id) return Node_Id is
      L        : constant Source_Ptr        := Sloc (Original_Node (C));
      Sfile    : constant Source_File_Index := Get_Source_File_Index (L);
      Earliest : Node_Id;
      Eloc     : Source_Ptr;

      function Test_Earlier (N : Node_Id) return Traverse_Result;
      --  Function applied to every node in the construct

      procedure Search_Tree_First is new Traverse_Proc (Test_Earlier);
      --  Create traversal procedure

      ------------------
      -- Test_Earlier --
      ------------------

      function Test_Earlier (N : Node_Id) return Traverse_Result is
         Loc : constant Source_Ptr := Sloc (Original_Node (N));

      begin
         --  Check for earlier. The tests for being in the same file ensures
         --  against strange cases of foreign code somehow being present. We
         --  don't want wild placement of messages if that happens, so it is
         --  best to just ignore this situation.

         if Loc < Eloc
           and then Get_Source_File_Index (Loc) = Sfile
         then
            Earliest := Original_Node (N);
            Eloc     := Loc;
         end if;

         return OK_Orig;
      end Test_Earlier;

   --  Start of processing for First_Node

   begin
      Earliest := Original_Node (C);
      Eloc := Sloc (Earliest);
      Search_Tree_First (Original_Node (C));
      return Earliest;
   end First_Node;

   ----------------
   -- First_Sloc --
   ----------------

   function First_Sloc (N : Node_Id) return Source_Ptr is
      SI : constant Source_File_Index := Source_Index (Get_Source_Unit (N));
      SF : constant Source_Ptr        := Source_First (SI);
      F  : Node_Id;
      S  : Source_Ptr;

   begin
      F := First_Node (N);
      S := Sloc (F);

      --  The following circuit is a bit subtle. When we have parenthesized
      --  expressions, then the Sloc will not record the location of the paren,
      --  but we would like to post the flag on the paren. So what we do is to
      --  crawl up the tree from the First_Node, adjusting the Sloc value for
      --  any parentheses we know are present. Yes, we know this circuit is not
      --  100% reliable (e.g. because we don't record all possible paren level
      --  values), but this is only for an error message so it is good enough.

      Node_Loop : loop
         Paren_Loop : for J in 1 .. Paren_Count (F) loop

            --  We don't look more than 12 characters behind the current
            --  location, and in any case not past the front of the source.

            Search_Loop : for K in 1 .. 12 loop
               exit Search_Loop when S = SF;

               if Source_Text (SI) (S - 1) = '(' then
                  S := S - 1;
                  exit Search_Loop;

               elsif Source_Text (SI) (S - 1) <= ' ' then
                  S := S - 1;

               else
                  exit Search_Loop;
               end if;
            end loop Search_Loop;
         end loop Paren_Loop;

         exit Node_Loop when F = N;
         F := Parent (F);
         exit Node_Loop when Nkind (F) not in N_Subexpr;
      end loop Node_Loop;

      return S;
   end First_Sloc;

   ----------------
   -- Initialize --
   ----------------

   procedure Initialize is
   begin
      Errors.Init;
      First_Error_Msg := No_Error_Msg;
      Last_Error_Msg := No_Error_Msg;
      Serious_Errors_Detected := 0;
      Total_Errors_Detected := 0;
      Warnings_Detected := 0;
      Cur_Msg := No_Error_Msg;
      List_Pragmas.Init;

      --  Initialize warnings table, if all warnings are suppressed, supply an
      --  initial dummy entry covering all possible source locations.

      Warnings.Init;
      Specific_Warnings.Init;

      if Warning_Mode = Suppress then
         Warnings.Append
           ((Start => Source_Ptr'First, Stop => Source_Ptr'Last));
      end if;
   end Initialize;

   -----------------
   -- No_Warnings --
   -----------------

   function No_Warnings (N : Node_Or_Entity_Id) return Boolean is
   begin
      if Error_Posted (N) then
         return True;

      elsif Nkind (N) in N_Entity and then Has_Warnings_Off (N) then
         return True;

      elsif Is_Entity_Name (N)
        and then Present (Entity (N))
        and then Has_Warnings_Off (Entity (N))
      then
         return True;

      else
         return False;
      end if;
   end No_Warnings;

   -------------
   -- OK_Node --
   -------------

   function OK_Node (N : Node_Id) return Boolean is
      K : constant Node_Kind := Nkind (N);

   begin
      if Error_Posted (N) then
         return False;

      elsif K in N_Has_Etype
        and then Present (Etype (N))
        and then Error_Posted (Etype (N))
      then
         return False;

      elsif (K in N_Op
              or else K = N_Attribute_Reference
              or else K = N_Character_Literal
              or else K = N_Expanded_Name
              or else K = N_Identifier
              or else K = N_Operator_Symbol)
        and then Present (Entity (N))
        and then Error_Posted (Entity (N))
      then
         return False;
      else
         return True;
      end if;
   end OK_Node;

   ---------------------
   -- Output_Messages --
   ---------------------

   procedure Output_Messages is
      E        : Error_Msg_Id;
      Err_Flag : Boolean;

      procedure Write_Error_Summary;
      --  Write error summary

      procedure Write_Header (Sfile : Source_File_Index);
      --  Write header line (compiling or checking given file)

      procedure Write_Max_Errors;
      --  Write message if max errors reached

      -------------------------
      -- Write_Error_Summary --
      -------------------------

      procedure Write_Error_Summary is
      begin
         --  Extra blank line if error messages or source listing were output

         if Total_Errors_Detected + Warnings_Detected > 0
           or else Full_List
         then
            Write_Eol;
         end if;

         --  Message giving number of lines read and number of errors detected.
         --  This normally goes to Standard_Output. The exception is when brief
         --  mode is not set, verbose mode (or full list mode) is set, and
         --  there are errors. In this case we send the message to standard
         --  error to make sure that *something* appears on standard error in
         --  an error situation.

         --  Formerly, only the "# errors" suffix was sent to stderr, whereas
         --  "# lines:" appeared on stdout. This caused problems on VMS when
         --  the stdout buffer was flushed, giving an extra line feed after
         --  the prefix.

         if Total_Errors_Detected + Warnings_Detected /= 0
           and then not Brief_Output
           and then (Verbose_Mode or Full_List)
         then
            Set_Standard_Error;
         end if;

         --  Message giving total number of lines

         Write_Str (" ");
         Write_Int (Num_Source_Lines (Main_Source_File));

         if Num_Source_Lines (Main_Source_File) = 1 then
            Write_Str (" line: ");
         else
            Write_Str (" lines: ");
         end if;

         if Total_Errors_Detected = 0 then
            Write_Str ("No errors");

         elsif Total_Errors_Detected = 1 then
            Write_Str ("1 error");

         else
            Write_Int (Total_Errors_Detected);
            Write_Str (" errors");
         end if;

         if Warnings_Detected /= 0 then
            Write_Str (", ");
            Write_Int (Warnings_Detected);
            Write_Str (" warning");

            if Warnings_Detected /= 1 then
               Write_Char ('s');
            end if;

            if Warning_Mode = Treat_As_Error then
               Write_Str (" (treated as error");

               if Warnings_Detected /= 1 then
                  Write_Char ('s');
               end if;

               Write_Char (')');
            end if;
         end if;

         Write_Eol;
         Set_Standard_Output;
      end Write_Error_Summary;

      ------------------
      -- Write_Header --
      ------------------

      procedure Write_Header (Sfile : Source_File_Index) is
      begin
         if Verbose_Mode or Full_List then
            if Original_Operating_Mode = Generate_Code then
               Write_Str ("Compiling: ");
            else
               Write_Str ("Checking: ");
            end if;

            Write_Name (Full_File_Name (Sfile));

            if not Debug_Flag_7 then
               Write_Str (" (source file time stamp: ");
               Write_Time_Stamp (Sfile);
               Write_Char (')');
            end if;

            Write_Eol;
         end if;
      end Write_Header;

      ----------------------
      -- Write_Max_Errors --
      ----------------------

      procedure Write_Max_Errors is
      begin
         if Maximum_Messages /= 0 then
            if Warnings_Detected >= Maximum_Messages then
               Set_Standard_Error;
               Write_Line ("maximum number of warnings output");
               Write_Line ("any further warnings suppressed");
               Set_Standard_Output;
            end if;

            --  If too many errors print message

            if Total_Errors_Detected >= Maximum_Messages then
               Set_Standard_Error;
               Write_Line ("fatal error: maximum number of errors detected");
               Set_Standard_Output;
            end if;
         end if;
      end Write_Max_Errors;

   --  Start of processing for Output_Messages

   begin
      --  Error if Finalize has not been called

      if not Finalize_Called then
         raise Program_Error;
      end if;

      --  Reset current error source file if the main unit has a pragma
      --  Source_Reference. This ensures outputting the proper name of
      --  the source file in this situation.

      if Main_Source_File = No_Source_File
        or else Num_SRef_Pragmas (Main_Source_File) /= 0
      then
         Current_Error_Source_File := No_Source_File;
      end if;

      --  Brief Error mode

      if Brief_Output or (not Full_List and not Verbose_Mode) then
         Set_Standard_Error;

         E := First_Error_Msg;
         while E /= No_Error_Msg loop
            if not Errors.Table (E).Deleted and then not Debug_Flag_KK then
               if Full_Path_Name_For_Brief_Errors then
                  Write_Name (Full_Ref_Name (Errors.Table (E).Sfile));
               else
                  Write_Name (Reference_Name (Errors.Table (E).Sfile));
               end if;

               Write_Char (':');
               Write_Int (Int (Physical_To_Logical
                                (Errors.Table (E).Line,
                                 Errors.Table (E).Sfile)));
               Write_Char (':');

               if Errors.Table (E).Col < 10 then
                  Write_Char ('0');
               end if;

               Write_Int (Int (Errors.Table (E).Col));
               Write_Str (": ");
               Output_Msg_Text (E);
               Write_Eol;
            end if;

            E := Errors.Table (E).Next;
         end loop;

         Set_Standard_Output;
      end if;

      --  Full source listing case

      if Full_List then
         List_Pragmas_Index := 1;
         List_Pragmas_Mode := True;
         E := First_Error_Msg;

         --  Normal case, to stdout (copyright notice already output)

         if Full_List_File_Name = null then
            if not Debug_Flag_7 then
               Write_Eol;
            end if;

         --  Output to file

         else
            Create_List_File_Access.all (Full_List_File_Name.all);
            Set_Special_Output (Write_List_Info_Access.all'Access);

            --  Write copyright notice to file

            if not Debug_Flag_7 then
               Write_Str ("GNAT ");
               Write_Str (Gnat_Version_String);
               Write_Eol;
               Write_Str ("Copyright 1992-" &
                          Current_Year &
                          ", Free Software Foundation, Inc.");
               Write_Eol;
            end if;
         end if;

         --  First list extended main source file units with errors

         for U in Main_Unit .. Last_Unit loop
            if In_Extended_Main_Source_Unit (Cunit_Entity (U))

              --  If debug flag d.m is set, only the main source is listed

              and then (U = Main_Unit or else not Debug_Flag_Dot_M)

              --  If the unit of the entity does not come from source, it is
              --  an implicit subprogram declaration for a child subprogram.
              --  Do not emit errors for it, they are listed with the body.

              and then
                (No (Cunit_Entity (U))
                   or else Comes_From_Source (Cunit_Entity (U))
                   or else not Is_Subprogram (Cunit_Entity (U)))
            then
               declare
                  Sfile : constant Source_File_Index := Source_Index (U);

               begin
                  Write_Eol;
                  Write_Header (Sfile);
                  Write_Eol;

                  --  Normally, we don't want an "error messages from file"
                  --  message when listing the entire file, so we set the
                  --  current source file as the current error source file.
                  --  However, the old style of doing things was to list this
                  --  message if pragma Source_Reference is present, even for
                  --  the main unit. Since the purpose of the -gnatd.m switch
                  --  is to duplicate the old behavior, we skip the reset if
                  --  this debug flag is set.

                  if not Debug_Flag_Dot_M then
                     Current_Error_Source_File := Sfile;
                  end if;

                  for N in 1 .. Last_Source_Line (Sfile) loop
                     while E /= No_Error_Msg
                       and then Errors.Table (E).Deleted
                     loop
                        E := Errors.Table (E).Next;
                     end loop;

                     Err_Flag :=
                       E /= No_Error_Msg
                         and then Errors.Table (E).Line = N
                         and then Errors.Table (E).Sfile = Sfile;

                     Output_Source_Line (N, Sfile, Err_Flag);

                     if Err_Flag then
                        Output_Error_Msgs (E);

                        if not Debug_Flag_2 then
                           Write_Eol;
                        end if;
                     end if;
                  end loop;
               end;
            end if;
         end loop;

         --  Then output errors, if any, for subsidiary units not in the
         --  main extended unit.

         --  Note: if debug flag d.m set, include errors for any units other
         --  than the main unit in the extended source unit (e.g. spec and
         --  subunits for a body).

         while E /= No_Error_Msg
           and then (not In_Extended_Main_Source_Unit (Errors.Table (E).Sptr)
                       or else
                        (Debug_Flag_Dot_M
                          and then Get_Source_Unit
                                     (Errors.Table (E).Sptr) /= Main_Unit))
         loop
            if Errors.Table (E).Deleted then
               E := Errors.Table (E).Next;

            else
               Write_Eol;
               Output_Source_Line
                 (Errors.Table (E).Line, Errors.Table (E).Sfile, True);
               Output_Error_Msgs (E);
            end if;
         end loop;

         --  If output to file, write extra copy of error summary to the
         --  output file, and then close it.

         if Full_List_File_Name /= null then
            Write_Error_Summary;
            Write_Max_Errors;
            Close_List_File_Access.all;
            Cancel_Special_Output;
         end if;
      end if;

      --  Verbose mode (error lines only with error flags). Normally this is
      --  ignored in full list mode, unless we are listing to a file, in which
      --  case we still generate -gnatv output to standard output.

      if Verbose_Mode
        and then (not Full_List or else Full_List_File_Name /= null)
      then
         Write_Eol;
         Write_Header (Main_Source_File);
         E := First_Error_Msg;

         --  Loop through error lines

         while E /= No_Error_Msg loop
            if Errors.Table (E).Deleted then
               E := Errors.Table (E).Next;
            else
               Write_Eol;
               Output_Source_Line
                 (Errors.Table (E).Line, Errors.Table (E).Sfile, True);
               Output_Error_Msgs (E);
            end if;
         end loop;
      end if;

      --  Output error summary if verbose or full list mode

      if Verbose_Mode or else Full_List then
         Write_Error_Summary;
      end if;

      Write_Max_Errors;

      if Warning_Mode = Treat_As_Error then
         Total_Errors_Detected := Total_Errors_Detected + Warnings_Detected;
         Warnings_Detected := 0;
      end if;
   end Output_Messages;

   ------------------------
   -- Output_Source_Line --
   ------------------------

   procedure Output_Source_Line
     (L     : Physical_Line_Number;
      Sfile : Source_File_Index;
      Errs  : Boolean)
   is
      S : Source_Ptr;
      C : Character;

      Line_Number_Output : Boolean := False;
      --  Set True once line number is output

      Empty_Line : Boolean := True;
      --  Set False if line includes at least one character

   begin
      if Sfile /= Current_Error_Source_File then
         Write_Str ("==============Error messages for ");

         case Sinput.File_Type (Sfile) is
            when Sinput.Src =>
               Write_Str ("source");

            when Sinput.Config =>
               Write_Str ("configuration pragmas");

            when Sinput.Def =>
               Write_Str ("symbol definition");

            when Sinput.Preproc =>
               Write_Str ("preprocessing data");
         end case;

         Write_Str (" file: ");
         Write_Name (Full_File_Name (Sfile));
         Write_Eol;

         if Num_SRef_Pragmas (Sfile) > 0 then
            Write_Str ("--------------Line numbers from file: ");
            Write_Name (Full_Ref_Name (Sfile));
            Write_Str (" (starting at line ");
            Write_Int (Int (First_Mapped_Line (Sfile)));
            Write_Char (')');
            Write_Eol;
         end if;

         Current_Error_Source_File := Sfile;
      end if;

      if Errs or List_Pragmas_Mode then
         Output_Line_Number (Physical_To_Logical (L, Sfile));
         Line_Number_Output := True;
      end if;

      S := Line_Start (L, Sfile);

      loop
         C := Source_Text (Sfile) (S);
         exit when C = ASCII.LF or else C = ASCII.CR or else C = EOF;

         --  Deal with matching entry in List_Pragmas table

         if Full_List
           and then List_Pragmas_Index <= List_Pragmas.Last
           and then S = List_Pragmas.Table (List_Pragmas_Index).Ploc
         then
            case List_Pragmas.Table (List_Pragmas_Index).Ptyp is
               when Page =>
                  Write_Char (C);

                  --  Ignore if on line with errors so that error flags
                  --  get properly listed with the error line .

                  if not Errs then
                     Write_Char (ASCII.FF);
                  end if;

               when List_On =>
                  List_Pragmas_Mode := True;

                  if not Line_Number_Output then
                     Output_Line_Number (Physical_To_Logical (L, Sfile));
                     Line_Number_Output := True;
                  end if;

                  Write_Char (C);

               when List_Off =>
                  Write_Char (C);
                  List_Pragmas_Mode := False;
            end case;

            List_Pragmas_Index := List_Pragmas_Index + 1;

         --  Normal case (no matching entry in List_Pragmas table)

         else
            if Errs or List_Pragmas_Mode then
               Write_Char (C);
            end if;
         end if;

         Empty_Line := False;
         S := S + 1;
      end loop;

      --  If we have output a source line, then add the line terminator, with
      --  training spaces preserved (so we output the line exactly as input).

      if Line_Number_Output then
         if Empty_Line then
            Write_Eol;
         else
            Write_Eol_Keep_Blanks;
         end if;
      end if;
   end Output_Source_Line;

   -----------------------------
   -- Remove_Warning_Messages --
   -----------------------------

   procedure Remove_Warning_Messages (N : Node_Id) is

      function Check_For_Warning (N : Node_Id) return Traverse_Result;
      --  This function checks one node for a possible warning message

      function Check_All_Warnings is new Traverse_Func (Check_For_Warning);
      --  This defines the traversal operation

      -----------------------
      -- Check_For_Warning --
      -----------------------

      function Check_For_Warning (N : Node_Id) return Traverse_Result is
         Loc : constant Source_Ptr := Sloc (N);
         E   : Error_Msg_Id;

         function To_Be_Removed (E : Error_Msg_Id) return Boolean;
         --  Returns True for a message that is to be removed. Also adjusts
         --  warning count appropriately.

         -------------------
         -- To_Be_Removed --
         -------------------

         function To_Be_Removed (E : Error_Msg_Id) return Boolean is
         begin
            if E /= No_Error_Msg

               --  Don't remove if location does not match

               and then Errors.Table (E).Optr = Loc

               --  Don't remove if not warning/info message. Note that we do
               --  not remove style messages here. They are warning messages
               --  but not ones we want removed in this context.

               and then Errors.Table (E).Warn

               --  Don't remove unconditional messages

               and then not Errors.Table (E).Uncond
            then
               Warnings_Detected := Warnings_Detected - 1;
               return True;

            --  No removal required

            else
               return False;
            end if;
         end To_Be_Removed;

      --  Start of processing for Check_For_Warnings

      begin
         while To_Be_Removed (First_Error_Msg) loop
            First_Error_Msg := Errors.Table (First_Error_Msg).Next;
         end loop;

         if First_Error_Msg = No_Error_Msg then
            Last_Error_Msg := No_Error_Msg;
         end if;

         E := First_Error_Msg;
         while E /= No_Error_Msg loop
            while To_Be_Removed (Errors.Table (E).Next) loop
               Errors.Table (E).Next :=
                 Errors.Table (Errors.Table (E).Next).Next;

               if Errors.Table (E).Next = No_Error_Msg then
                  Last_Error_Msg := E;
               end if;
            end loop;

            E := Errors.Table (E).Next;
         end loop;

         if Nkind (N) = N_Raise_Constraint_Error
           and then Original_Node (N) /= N
           and then No (Condition (N))
         then
            --  Warnings may have been posted on subexpressions of the original
            --  tree. We place the original node back on the tree to remove
            --  those warnings, whose sloc do not match those of any node in
            --  the current tree. Given that we are in unreachable code, this
            --  modification to the tree is harmless.

            declare
               Status : Traverse_Final_Result;

            begin
               if Is_List_Member (N) then
                  Set_Condition (N, Original_Node (N));
                  Status := Check_All_Warnings (Condition (N));
               else
                  Rewrite (N, Original_Node (N));
                  Status := Check_All_Warnings (N);
               end if;

               return Status;
            end;

         else
            return OK;
         end if;
      end Check_For_Warning;

   --  Start of processing for Remove_Warning_Messages

   begin
      if Warnings_Detected /= 0 then
         declare
            Discard : Traverse_Final_Result;
            pragma Warnings (Off, Discard);

         begin
            Discard := Check_All_Warnings (N);
         end;
      end if;
   end Remove_Warning_Messages;

   procedure Remove_Warning_Messages (L : List_Id) is
      Stat : Node_Id;
   begin
      if Is_Non_Empty_List (L) then
         Stat := First (L);
         while Present (Stat) loop
            Remove_Warning_Messages (Stat);
            Next (Stat);
         end loop;
      end if;
   end Remove_Warning_Messages;

   ---------------------------
   -- Set_Identifier_Casing --
   ---------------------------

   procedure Set_Identifier_Casing
     (Identifier_Name : System.Address;
      File_Name       : System.Address)
   is
      Ident : constant Big_String_Ptr := To_Big_String_Ptr (Identifier_Name);
      File  : constant Big_String_Ptr := To_Big_String_Ptr (File_Name);
      Flen  : Natural;

      Desired_Case : Casing_Type := Mixed_Case;
      --  Casing required for result. Default value of Mixed_Case is used if
      --  for some reason we cannot find the right file name in the table.

   begin
      --  Get length of file name

      Flen := 0;
      while File (Flen + 1) /= ASCII.NUL loop
         Flen := Flen + 1;
      end loop;

      --  Loop through file names to find matching one. This is a bit slow, but
      --  we only do it in error situations so it is not so terrible. Note that
      --  if the loop does not exit, then the desired case will be left set to
      --  Mixed_Case, this can happen if the name was not in canonical form,
      --  and gets canonicalized on VMS. Possibly we could fix this by
<<<<<<< HEAD
      --  unconditinally canonicalizing these names ???
=======
      --  unconditionally canonicalizing these names ???
>>>>>>> 03d20231

      for J in 1 .. Last_Source_File loop
         Get_Name_String (Full_Debug_Name (J));

         if Name_Len = Flen
           and then Name_Buffer (1 .. Name_Len) = String (File (1 .. Flen))
         then
            Desired_Case := Identifier_Casing (J);
            exit;
         end if;
      end loop;

      --  Copy identifier as given to Name_Buffer

      for J in Name_Buffer'Range loop
         Name_Buffer (J) := Ident (J);

         if Name_Buffer (J) = ASCII.NUL then
            Name_Len := J - 1;
            exit;
         end if;
      end loop;

      Set_Casing (Desired_Case);
   end Set_Identifier_Casing;

   -----------------------
   -- Set_Ignore_Errors --
   -----------------------

   procedure Set_Ignore_Errors (To : Boolean) is
   begin
      Errors_Must_Be_Ignored := To;
   end Set_Ignore_Errors;

   ------------------------------
   -- Set_Msg_Insertion_Column --
   ------------------------------

   procedure Set_Msg_Insertion_Column is
   begin
      if RM_Column_Check then
         Set_Msg_Str (" in column ");
         Set_Msg_Int (Int (Error_Msg_Col) + 1);
      end if;
   end Set_Msg_Insertion_Column;

   ----------------------------
   -- Set_Msg_Insertion_Node --
   ----------------------------

   procedure Set_Msg_Insertion_Node is
      K : Node_Kind;

   begin
      Suppress_Message :=
        Error_Msg_Node_1 = Error
          or else Error_Msg_Node_1 = Any_Type;

      if Error_Msg_Node_1 = Empty then
         Set_Msg_Blank_Conditional;
         Set_Msg_Str ("<empty>");

      elsif Error_Msg_Node_1 = Error then
         Set_Msg_Blank;
         Set_Msg_Str ("<error>");

      elsif Error_Msg_Node_1 = Standard_Void_Type then
         Set_Msg_Blank;
         Set_Msg_Str ("procedure name");

      else
         Set_Msg_Blank_Conditional;

         --  Output name

         K := Nkind (Error_Msg_Node_1);

         --  If we have operator case, skip quotes since name of operator
         --  itself will supply the required quotations. An operator can be an
         --  applied use in an expression or an explicit operator symbol, or an
         --  identifier whose name indicates it is an operator.

         if K in N_Op
           or else K = N_Operator_Symbol
           or else K = N_Defining_Operator_Symbol
           or else ((K = N_Identifier or else K = N_Defining_Identifier)
                       and then Is_Operator_Name (Chars (Error_Msg_Node_1)))
         then
            Set_Msg_Node (Error_Msg_Node_1);

         --  Normal case, not an operator, surround with quotes

         else
            Set_Msg_Quote;
            Set_Qualification (Error_Msg_Qual_Level, Error_Msg_Node_1);
            Set_Msg_Node (Error_Msg_Node_1);
            Set_Msg_Quote;
         end if;
      end if;

      --  The following assignment ensures that a second ampersand insertion
      --  character will correspond to the Error_Msg_Node_2 parameter. We
      --  suppress possible validity checks in case operating in -gnatVa mode,
      --  and Error_Msg_Node_2 is not needed and has not been set.

      declare
         pragma Suppress (Range_Check);
      begin
         Error_Msg_Node_1 := Error_Msg_Node_2;
      end;
   end Set_Msg_Insertion_Node;

   --------------------------------------
   -- Set_Msg_Insertion_Type_Reference --
   --------------------------------------

   procedure Set_Msg_Insertion_Type_Reference (Flag : Source_Ptr) is
      Ent : Entity_Id;

   begin
      Set_Msg_Blank;

      if Error_Msg_Node_1 = Standard_Void_Type then
         Set_Msg_Str ("package or procedure name");
         return;

      elsif Error_Msg_Node_1 = Standard_Exception_Type then
         Set_Msg_Str ("exception name");
         return;

      elsif     Error_Msg_Node_1 = Any_Access
        or else Error_Msg_Node_1 = Any_Array
        or else Error_Msg_Node_1 = Any_Boolean
        or else Error_Msg_Node_1 = Any_Character
        or else Error_Msg_Node_1 = Any_Composite
        or else Error_Msg_Node_1 = Any_Discrete
        or else Error_Msg_Node_1 = Any_Fixed
        or else Error_Msg_Node_1 = Any_Integer
        or else Error_Msg_Node_1 = Any_Modular
        or else Error_Msg_Node_1 = Any_Numeric
        or else Error_Msg_Node_1 = Any_Real
        or else Error_Msg_Node_1 = Any_Scalar
        or else Error_Msg_Node_1 = Any_String
      then
         Get_Unqualified_Decoded_Name_String (Chars (Error_Msg_Node_1));
         Set_Msg_Name_Buffer;
         return;

      elsif Error_Msg_Node_1 = Universal_Real then
         Set_Msg_Str ("type universal real");
         return;

      elsif Error_Msg_Node_1 = Universal_Integer then
         Set_Msg_Str ("type universal integer");
         return;

      elsif Error_Msg_Node_1 = Universal_Fixed then
         Set_Msg_Str ("type universal fixed");
         return;
      end if;

      --  Special case of anonymous array

      if Nkind (Error_Msg_Node_1) in N_Entity
        and then Is_Array_Type (Error_Msg_Node_1)
        and then Present (Related_Array_Object (Error_Msg_Node_1))
      then
         Set_Msg_Str ("type of ");
         Set_Msg_Node (Related_Array_Object (Error_Msg_Node_1));
         Set_Msg_Str (" declared");
         Set_Msg_Insertion_Line_Number
           (Sloc (Related_Array_Object (Error_Msg_Node_1)), Flag);
         return;
      end if;

      --  If we fall through, it is not a special case, so first output
      --  the name of the type, preceded by private for a private type

      if Is_Private_Type (Error_Msg_Node_1) then
         Set_Msg_Str ("private type ");
      else
         Set_Msg_Str ("type ");
      end if;

      Ent := Error_Msg_Node_1;

      if Is_Internal_Name (Chars (Ent)) then
         Unwind_Internal_Type (Ent);
      end if;

      --  Types in Standard are displayed as "Standard.name"

      if Sloc (Ent) <= Standard_Location then
         Set_Msg_Quote;
         Set_Msg_Str ("Standard.");
         Set_Msg_Node (Ent);
         Add_Class;
         Set_Msg_Quote;

      --  Types in other language defined units are displayed as
      --  "package-name.type-name"

      elsif
        Is_Predefined_File_Name (Unit_File_Name (Get_Source_Unit (Ent)))
      then
         Get_Unqualified_Decoded_Name_String
           (Unit_Name (Get_Source_Unit (Ent)));
         Name_Len := Name_Len - 2;
         Set_Msg_Quote;
         Set_Casing (Mixed_Case);
         Set_Msg_Name_Buffer;
         Set_Msg_Char ('.');
         Set_Casing (Mixed_Case);
         Set_Msg_Node (Ent);
         Add_Class;
         Set_Msg_Quote;

      --  All other types display as "type name" defined at line xxx
      --  possibly qualified if qualification is requested.

      else
         Set_Msg_Quote;
         Set_Qualification (Error_Msg_Qual_Level, Ent);
         Set_Msg_Node (Ent);
         Add_Class;

         --  If Ent is an anonymous subprogram type, there is no name to print,
         --  so remove enclosing quotes.

         if Buffer_Ends_With ("""") then
            Buffer_Remove ("""");
         else
            Set_Msg_Quote;
         end if;
      end if;

      --  If the original type did not come from a predefined file, add the
      --  location where the type was defined.

      if Sloc (Error_Msg_Node_1) > Standard_Location
        and then
          not Is_Predefined_File_Name
                (Unit_File_Name (Get_Source_Unit (Error_Msg_Node_1)))
      then
         Set_Msg_Str (" defined");
         Set_Msg_Insertion_Line_Number (Sloc (Error_Msg_Node_1), Flag);

      --  If it did come from a predefined file, deal with the case where
      --  this was a file with a generic instantiation from elsewhere.

      else
         if Sloc (Error_Msg_Node_1) > Standard_Location then
            declare
               Iloc : constant Source_Ptr :=
                        Instantiation_Location (Sloc (Error_Msg_Node_1));

            begin
               if Iloc /= No_Location
                 and then not Suppress_Instance_Location
               then
                  Set_Msg_Str (" from instance");
                  Set_Msg_Insertion_Line_Number (Iloc, Flag);
               end if;
            end;
         end if;
      end if;
   end Set_Msg_Insertion_Type_Reference;

   ---------------------------------
   -- Set_Msg_Insertion_Unit_Name --
   ---------------------------------

   procedure Set_Msg_Insertion_Unit_Name (Suffix : Boolean := True) is
   begin
      if Error_Msg_Unit_1 = No_Unit_Name then
         null;

      elsif Error_Msg_Unit_1 = Error_Unit_Name then
         Set_Msg_Blank;
         Set_Msg_Str ("<error>");

      else
         Get_Unit_Name_String (Error_Msg_Unit_1, Suffix);
         Set_Msg_Blank;
         Set_Msg_Quote;
         Set_Msg_Name_Buffer;
         Set_Msg_Quote;
      end if;

      --  The following assignment ensures that a second percent insertion
      --  character will correspond to the Error_Msg_Unit_2 parameter. We
      --  suppress possible validity checks in case operating in -gnatVa mode,
      --  and Error_Msg_Unit_2 is not needed and has not been set.

      declare
         pragma Suppress (Range_Check);
      begin
         Error_Msg_Unit_1 := Error_Msg_Unit_2;
      end;
   end Set_Msg_Insertion_Unit_Name;

   ------------------
   -- Set_Msg_Node --
   ------------------

   procedure Set_Msg_Node (Node : Node_Id) is
      Ent : Entity_Id;
      Nam : Name_Id;

   begin
      if Nkind (Node) = N_Designator then
         Set_Msg_Node (Name (Node));
         Set_Msg_Char ('.');
         Set_Msg_Node (Identifier (Node));
         return;

      elsif Nkind (Node) = N_Defining_Program_Unit_Name then
         Set_Msg_Node (Name (Node));
         Set_Msg_Char ('.');
         Set_Msg_Node (Defining_Identifier (Node));
         return;

      elsif Nkind (Node) = N_Selected_Component then
         Set_Msg_Node (Prefix (Node));
         Set_Msg_Char ('.');
         Set_Msg_Node (Selector_Name (Node));
         return;
      end if;

      --  The only remaining possibilities are identifiers, defining
      --  identifiers, pragmas, and pragma argument associations.

      if Nkind (Node) = N_Pragma then
         Nam := Pragma_Name (Node);

      --  The other cases have Chars fields, and we want to test for possible
      --  internal names, which generally represent something gone wrong. An
      --  exception is the case of internal type names, where we try to find a
      --  reasonable external representation for the external name

      elsif Is_Internal_Name (Chars (Node))
        and then
          ((Is_Entity_Name (Node)
                          and then Present (Entity (Node))
                          and then Is_Type (Entity (Node)))
              or else
           (Nkind (Node) = N_Defining_Identifier and then Is_Type (Node)))
      then
         if Nkind (Node) = N_Identifier then
            Ent := Entity (Node);
         else
            Ent := Node;
         end if;

         --  If the type is the designated type of an access_to_subprogram,
         --  there is no name to provide in the call.

         if Ekind (Ent) = E_Subprogram_Type then
            return;
         else
            Unwind_Internal_Type (Ent);
            Nam := Chars (Ent);
         end if;

      --  If not internal name, just use name in Chars field

      else
         Nam := Chars (Node);
      end if;

      --  At this stage, the name to output is in Nam

      Get_Unqualified_Decoded_Name_String (Nam);

      --  Remove trailing upper case letters from the name (useful for
      --  dealing with some cases of internal names.

      while Name_Len > 1 and then Name_Buffer (Name_Len) in 'A' .. 'Z' loop
         Name_Len := Name_Len  - 1;
      end loop;

      --  If we have any of the names from standard that start with the
      --  characters "any " (e.g. Any_Type), then kill the message since
      --  almost certainly it is a junk cascaded message.

      if Name_Len > 4
        and then Name_Buffer (1 .. 4) = "any "
      then
         Kill_Message := True;
      end if;

      --  Now we have to set the proper case. If we have a source location
      --  then do a check to see if the name in the source is the same name
      --  as the name in the Names table, except for possible differences
      --  in case, which is the case when we can copy from the source.

      declare
         Src_Loc : constant Source_Ptr := Sloc (Node);
         Sbuffer : Source_Buffer_Ptr;
         Ref_Ptr : Integer;
         Src_Ptr : Source_Ptr;

      begin
         Ref_Ptr := 1;
         Src_Ptr := Src_Loc;

         --  For standard locations, always use mixed case

         if Src_Loc <= No_Location
           or else Sloc (Node) <= No_Location
         then
            Set_Casing (Mixed_Case);

         else
            --  Determine if the reference we are dealing with corresponds to
            --  text at the point of the error reference. This will often be
            --  the case for simple identifier references, and is the case
            --  where we can copy the spelling from the source.

            Sbuffer := Source_Text (Get_Source_File_Index (Src_Loc));

            while Ref_Ptr <= Name_Len loop
               exit when
                 Fold_Lower (Sbuffer (Src_Ptr)) /=
                 Fold_Lower (Name_Buffer (Ref_Ptr));
               Ref_Ptr := Ref_Ptr + 1;
               Src_Ptr := Src_Ptr + 1;
            end loop;

            --  If we get through the loop without a mismatch, then output the
            --  name the way it is spelled in the source program

            if Ref_Ptr > Name_Len then
               Src_Ptr := Src_Loc;

               for J in 1 .. Name_Len loop
                  Name_Buffer (J) := Sbuffer (Src_Ptr);
                  Src_Ptr := Src_Ptr + 1;
               end loop;

            --  Otherwise set the casing using the default identifier casing

            else
               Set_Casing (Identifier_Casing (Flag_Source), Mixed_Case);
            end if;
         end if;
      end;

      Set_Msg_Name_Buffer;
      Add_Class;
   end Set_Msg_Node;

   ------------------
   -- Set_Msg_Text --
   ------------------

   procedure Set_Msg_Text (Text : String; Flag : Source_Ptr) is
      C : Character;   -- Current character
      P : Natural;     -- Current index;

   begin
      Manual_Quote_Mode := False;
      Is_Unconditional_Msg := False;
      Msglen := 0;
      Flag_Source := Get_Source_File_Index (Flag);

      P := Text'First;
      while P <= Text'Last loop
         C := Text (P);
         P := P + 1;

         --  Check for insertion character or sequence

         case C is
            when '%' =>
               if P <= Text'Last and then Text (P) = '%' then
                  P := P + 1;
                  Set_Msg_Insertion_Name_Literal;
               else
                  Set_Msg_Insertion_Name;
               end if;

            when '$' =>
               if P <= Text'Last and then Text (P) = '$' then
                  P := P + 1;
                  Set_Msg_Insertion_Unit_Name (Suffix => False);

               else
                  Set_Msg_Insertion_Unit_Name;
               end if;

            when '{' =>
               Set_Msg_Insertion_File_Name;

            when '}' =>
               Set_Msg_Insertion_Type_Reference (Flag);

            when '*' =>
               Set_Msg_Insertion_Reserved_Name;

            when '&' =>
               Set_Msg_Insertion_Node;

            when '#' =>
               Set_Msg_Insertion_Line_Number (Error_Msg_Sloc, Flag);

            when '\' =>
               Continuation := True;

               if Text (P) = '\' then
                  Continuation_New_Line := True;
                  P := P + 1;
               end if;

            when '@' =>
               Set_Msg_Insertion_Column;

            when '>' =>
               Set_Msg_Insertion_Run_Time_Name;

            when '^' =>
               Set_Msg_Insertion_Uint;

            when '`' =>
               Manual_Quote_Mode := not Manual_Quote_Mode;
               Set_Msg_Char ('"');

            when '!' =>
               Is_Unconditional_Msg := True;

            when '?' =>
               null; -- already dealt with

            when '<' =>
               null; -- already dealt with

            when '|' =>
               null; -- already dealt with

            when ''' =>
               Set_Msg_Char (Text (P));
               P := P + 1;

            when '~' =>
               Set_Msg_Str (Error_Msg_String (1 .. Error_Msg_Strlen));

            --  Upper case letter

            when 'A' .. 'Z' =>

               --  Start of reserved word if two or more

               if P <= Text'Last and then Text (P) in 'A' .. 'Z' then
                  P := P - 1;
                  Set_Msg_Insertion_Reserved_Word (Text, P);

               --  Single upper case letter is just inserted

               else
                  Set_Msg_Char (C);
               end if;

            --  Normal character with no special treatment

            when others =>
               Set_Msg_Char (C);
         end case;
      end loop;

      VMS_Convert;
   end Set_Msg_Text;

   ----------------
   -- Set_Posted --
   ----------------

   procedure Set_Posted (N : Node_Id) is
      P : Node_Id;

   begin
      if Is_Serious_Error then

         --  We always set Error_Posted on the node itself

         Set_Error_Posted (N);

         --  If it is a subexpression, then set Error_Posted on parents up to
         --  and including the first non-subexpression construct. This helps
         --  avoid cascaded error messages within a single expression.

         P := N;
         loop
            P := Parent (P);
            exit when No (P);
            Set_Error_Posted (P);
            exit when Nkind (P) not in N_Subexpr;
         end loop;

         --  A special check, if we just posted an error on an attribute
         --  definition clause, then also set the entity involved as posted.
         --  For example, this stops complaining about the alignment after
         --  complaining about the size, which is likely to be useless.

         if Nkind (P) = N_Attribute_Definition_Clause then
            if Is_Entity_Name (Name (P)) then
               Set_Error_Posted (Entity (Name (P)));
            end if;
         end if;
      end if;
   end Set_Posted;

   -----------------------
   -- Set_Qualification --
   -----------------------

   procedure Set_Qualification (N : Nat; E : Entity_Id) is
   begin
      if N /= 0 and then Scope (E) /= Standard_Standard then
         Set_Qualification (N - 1, Scope (E));
         Set_Msg_Node (Scope (E));
         Set_Msg_Char ('.');
      end if;
   end Set_Qualification;

   ------------------------
   -- Special_Msg_Delete --
   ------------------------

   --  Is it really right to have all this specialized knowledge in errout?

   function Special_Msg_Delete
     (Msg : String;
      N   : Node_Or_Entity_Id;
      E   : Node_Or_Entity_Id) return Boolean
   is
   begin
      --  Never delete messages in -gnatdO mode

      if Debug_Flag_OO then
         return False;

      --  Processing for "atomic access cannot be guaranteed"

      elsif Msg = "atomic access to & cannot be guaranteed" then

         --  When an atomic object refers to a non-atomic type in the same
         --  scope, we implicitly make the type atomic. In the non-error case
         --  this is surely safe (and in fact prevents an error from occurring
         --  if the type is not atomic by default). But if the object cannot be
         --  made atomic, then we introduce an extra junk message by this
         --  manipulation, which we get rid of here.

         --  We identify this case by the fact that it references a type for
         --  which Is_Atomic is set, but there is no Atomic pragma setting it.

         if Is_Type (E)
           and then Is_Atomic (E)
           and then No (Get_Rep_Pragma (E, Name_Atomic))
         then
            return True;
         end if;

      --  Processing for "Size too small" messages

      elsif Msg = "size for& too small, minimum allowed is ^" then

         --  Suppress "size too small" errors in CodePeer mode, since pragma
         --  Pack is also ignored in this configuration.

         if CodePeer_Mode then
            return True;

         --  When a size is wrong for a frozen type there is no explicit size
         --  clause, and other errors have occurred, suppress the message,
         --  since it is likely that this size error is a cascaded result of
         --  other errors. The reason we eliminate unfrozen types is that
         --  messages issued before the freeze type are for sure OK.

         elsif Is_Frozen (E)
           and then Serious_Errors_Detected > 0
           and then Nkind (N) /= N_Component_Clause
           and then Nkind (Parent (N)) /= N_Component_Clause
           and then
             No (Get_Attribute_Definition_Clause (E, Attribute_Size))
           and then
             No (Get_Attribute_Definition_Clause (E, Attribute_Object_Size))
           and then
             No (Get_Attribute_Definition_Clause (E, Attribute_Value_Size))
         then
            return True;
         end if;
      end if;

      --  All special tests complete, so go ahead with message

      return False;
   end Special_Msg_Delete;

   --------------------------
   -- Unwind_Internal_Type --
   --------------------------

   procedure Unwind_Internal_Type (Ent : in out Entity_Id) is
      Derived : Boolean := False;
      Mchar   : Character;
      Old_Ent : Entity_Id;

   begin
      --  Undo placement of a quote, since we will put it back later

      Mchar := Msg_Buffer (Msglen);

      if Mchar = '"' then
         Msglen := Msglen - 1;
      end if;

      --  The loop here deals with recursive types, we are trying to find a
      --  related entity that is not an implicit type. Note that the check with
      --  Old_Ent stops us from getting "stuck". Also, we don't output the
      --  "type derived from" message more than once in the case where we climb
      --  up multiple levels.

      Find : loop
         Old_Ent := Ent;

         --  Implicit access type, use directly designated type In Ada 2005,
         --  the designated type may be an anonymous access to subprogram, in
         --  which case we can only point to its definition.

         if Is_Access_Type (Ent) then
            if Ekind (Ent) = E_Access_Subprogram_Type
              or else Ekind (Ent) = E_Anonymous_Access_Subprogram_Type
              or else Is_Access_Protected_Subprogram_Type (Ent)
            then
               Ent := Directly_Designated_Type (Ent);

               if not Comes_From_Source (Ent) then
                  if Buffer_Ends_With ("type ") then
                     Buffer_Remove ("type ");
                  end if;

                  if Is_Itype (Ent) then
                     declare
                        Assoc : constant Node_Id :=
                                  Associated_Node_For_Itype (Ent);

                     begin
                        if Nkind (Assoc) in N_Subprogram_Specification then

                           --  Anonymous access to subprogram in a signature.
                           --  Indicate the enclosing subprogram.

                           Ent :=
                             Defining_Unit_Name
                               (Associated_Node_For_Itype (Ent));
                           Set_Msg_Str
                             ("access to subprogram declared in profile of ");

                        else
                           Set_Msg_Str ("access to subprogram with profile ");
                        end if;
                     end;
                  end if;

               elsif Ekind (Ent) = E_Function then
                  Set_Msg_Str ("access to function ");
               else
                  Set_Msg_Str ("access to procedure ");
               end if;

               exit Find;

            --  Type is access to object, named or anonymous

            else
               Set_Msg_Str ("access to ");
               Ent := Directly_Designated_Type (Ent);
            end if;

         --  Classwide type

         elsif Is_Class_Wide_Type (Ent) then
            Class_Flag := True;
            Ent := Root_Type (Ent);

         --  Use base type if this is a subtype

         elsif Ent /= Base_Type (Ent) then
            Buffer_Remove ("type ");

            --  Avoid duplication "subtype of subtype of", and also replace
            --  "derived from subtype of" simply by "derived from"

            if not Buffer_Ends_With ("subtype of ")
              and then not Buffer_Ends_With ("derived from ")
            then
               Set_Msg_Str ("subtype of ");
            end if;

            Ent := Base_Type (Ent);

         --  If this is a base type with a first named subtype, use the first
         --  named subtype instead. This is not quite accurate in all cases,
         --  but it makes too much noise to be accurate and add 'Base in all
         --  cases. Note that we only do this is the first named subtype is not
         --  itself an internal name. This avoids the obvious loop (subtype ->
         --  basetype -> subtype) which would otherwise occur!)

         else
            declare
               FST : constant Entity_Id := First_Subtype (Ent);

            begin
               if not Is_Internal_Name (Chars (FST)) then
                  Ent := FST;
                  exit Find;

                  --  Otherwise use root type

               else
                  if not Derived then
                     Buffer_Remove ("type ");

                     --  Test for "subtype of type derived from" which seems
                     --  excessive and is replaced by "type derived from".

                     Buffer_Remove ("subtype of");

                     --  Avoid duplicated "type derived from type derived from"

                     if not Buffer_Ends_With ("type derived from ") then
                        Set_Msg_Str ("type derived from ");
                     end if;

                     Derived := True;
                  end if;
               end if;
            end;

            Ent := Etype (Ent);
         end if;

         --  If we are stuck in a loop, get out and settle for the internal
         --  name after all. In this case we set to kill the message if it is
         --  not the first error message (we really try hard not to show the
         --  dirty laundry of the implementation to the poor user!)

         if Ent = Old_Ent then
            Kill_Message := True;
            exit Find;
         end if;

         --  Get out if we finally found a non-internal name to use

         exit Find when not Is_Internal_Name (Chars (Ent));
      end loop Find;

      if Mchar = '"' then
         Set_Msg_Char ('"');
      end if;
   end Unwind_Internal_Type;

   -----------------
   -- VMS_Convert --
   -----------------

   procedure VMS_Convert is
      P : Natural;
      L : Natural;
      N : Natural;

   begin
      if not OpenVMS then
         return;
      end if;

      P := Msg_Buffer'First;
      loop
         if P >= Msglen then
            return;
         end if;

         if Msg_Buffer (P) = '-' then
            for G in Gnames'Range loop
               L := Gnames (G)'Length;

               --  See if we have "-ggg switch", where ggg is Gnames entry

               if P + L + 7 <= Msglen
                 and then Msg_Buffer (P + 1 .. P + L) = Gnames (G).all
                 and then Msg_Buffer (P + L + 1 .. P + L + 7) = " switch"
               then
                  --  Replace by "/vvv qualifier", where vvv is Vnames entry

                  N := Vnames (G)'Length;
                  Msg_Buffer (P + N + 11 .. Msglen + N - L + 3) :=
                    Msg_Buffer (P + L + 8 .. Msglen);
                  Msg_Buffer (P) := '/';
                  Msg_Buffer (P + 1 .. P + N) := Vnames (G).all;
                  Msg_Buffer (P + N + 1 .. P + N + 10) := " qualifier";
                  P := P + N + 10;
                  Msglen := Msglen + N - L + 3;
                  exit;
               end if;
            end loop;
         end if;

         P := P + 1;
      end loop;
   end VMS_Convert;

end Errout;<|MERGE_RESOLUTION|>--- conflicted
+++ resolved
@@ -1037,7 +1037,6 @@
       end if;
 
       --  If too many warnings turn off warnings
-<<<<<<< HEAD
 
       if Maximum_Messages /= 0 then
          if Warnings_Detected = Maximum_Messages then
@@ -1046,16 +1045,6 @@
 
          --  If too many errors abandon compilation
 
-=======
-
-      if Maximum_Messages /= 0 then
-         if Warnings_Detected = Maximum_Messages then
-            Warning_Mode := Suppress;
-         end if;
-
-         --  If too many errors abandon compilation
-
->>>>>>> 03d20231
          if Total_Errors_Detected = Maximum_Messages then
             raise Unrecoverable_Error;
          end if;
@@ -2155,11 +2144,7 @@
       --  if the loop does not exit, then the desired case will be left set to
       --  Mixed_Case, this can happen if the name was not in canonical form,
       --  and gets canonicalized on VMS. Possibly we could fix this by
-<<<<<<< HEAD
-      --  unconditinally canonicalizing these names ???
-=======
       --  unconditionally canonicalizing these names ???
->>>>>>> 03d20231
 
       for J in 1 .. Last_Source_File loop
          Get_Name_String (Full_Debug_Name (J));

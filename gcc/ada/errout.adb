------------------------------------------------------------------------------
--                                                                          --
--                         GNAT COMPILER COMPONENTS                         --
--                                                                          --
--                               E R R O U T                                --
--                                                                          --
--                                 B o d y                                  --
--                                                                          --
--          Copyright (C) 1992-2006, Free Software Foundation, Inc.         --
--                                                                          --
-- GNAT is free software;  you can  redistribute it  and/or modify it under --
-- terms of the  GNU General Public License as published  by the Free Soft- --
-- ware  Foundation;  either version 2,  or (at your option) any later ver- --
-- sion.  GNAT is distributed in the hope that it will be useful, but WITH- --
-- OUT ANY WARRANTY;  without even the  implied warranty of MERCHANTABILITY --
-- or FITNESS FOR A PARTICULAR PURPOSE.  See the GNU General Public License --
-- for  more details.  You should have  received  a copy of the GNU General --
-- Public License  distributed with GNAT;  see file COPYING.  If not, write --
-- to  the  Free Software Foundation,  51  Franklin  Street,  Fifth  Floor, --
-- Boston, MA 02110-1301, USA.                                              --
--                                                                          --
-- GNAT was originally developed  by the GNAT team at  New York University. --
-- Extensive contributions were provided by Ada Core Technologies Inc.      --
--                                                                          --
------------------------------------------------------------------------------

--  Warning! Error messages can be generated during Gigi processing by direct
--  calls to error message routines, so it is essential that the processing
--  in this body be consistent with the requirements for the Gigi processing
--  environment, and that in particular, no disallowed table expansion is
--  allowed to occur.

with Atree;    use Atree;
with Casing;   use Casing;
with Csets;    use Csets;
with Debug;    use Debug;
with Einfo;    use Einfo;
with Erroutc;  use Erroutc;
with Fname;    use Fname;
with Gnatvsn;  use Gnatvsn;
with Hostparm; use Hostparm;
with Lib;      use Lib;
with Namet;    use Namet;
with Opt;      use Opt;
with Nlists;   use Nlists;
with Output;   use Output;
with Scans;    use Scans;
with Sinput;   use Sinput;
with Sinfo;    use Sinfo;
with Snames;   use Snames;
with Stand;    use Stand;
with Style;
with Uname;    use Uname;

with Unchecked_Conversion;

package body Errout is

   Errors_Must_Be_Ignored : Boolean := False;
   --  Set to True by procedure Set_Ignore_Errors (True), when calls to
   --  error message procedures should be ignored (when parsing irrelevant
   --  text in sources being preprocessed).

   Warn_On_Instance : Boolean;
   --  Flag set true for warning message to be posted on instance

   ------------------------------------
   -- Table of Non-Instance Messages --
   ------------------------------------

   --  This table contains an entry for every error message processed by the
   --  Error_Msg routine that is not posted on generic (or inlined) instance.
   --  As explained in further detail in the Error_Msg procedure body, this
   --  table is used to avoid posting redundant messages on instances.

   type NIM_Record is record
      Msg : String_Ptr;
      Loc : Source_Ptr;
   end record;
   --  Type used to store text and location of one message

   package Non_Instance_Msgs is new Table.Table (
     Table_Component_Type => NIM_Record,
     Table_Index_Type     => Int,
     Table_Low_Bound      => 1,
     Table_Initial        => 100,
     Table_Increment      => 100,
     Table_Name           => "Non_Instance_Msgs");

   -----------------------
   -- Local Subprograms --
   -----------------------

   procedure Error_Msg_Internal
     (Msg      : String;
      Sptr     : Source_Ptr;
      Optr     : Source_Ptr;
      Msg_Cont : Boolean);
   --  This is the low level routine used to post messages after dealing with
   --  the issue of messages placed on instantiations (which get broken up
   --  into separate calls in Error_Msg). Sptr is the location on which the
   --  flag will be placed in the output. In the case where the flag is on
   --  the template, this points directly to the template, not to one of the
   --  instantiation copies of the template. Optr is the original location
   --  used to flag the error, and this may indeed point to an instantiation
   --  copy. So typically we can see Optr pointing to the template location
   --  in an instantiation copy when Sptr points to the source location of
   --  the actual instantiation (i.e the line with the new). Msg_Cont is
   --  set true if this is a continuation message.

   function No_Warnings (N : Node_Or_Entity_Id) return Boolean;
   --  Determines if warnings should be suppressed for the given node

   function OK_Node (N : Node_Id) return Boolean;
   --  Determines if a node is an OK node to place an error message on (return
   --  True) or if the error message should be suppressed (return False). A
   --  message is suppressed if the node already has an error posted on it,
   --  or if it refers to an Etype that has an error posted on it, or if
   --  it references an Entity that has an error posted on it.

   procedure Output_Source_Line
     (L     : Physical_Line_Number;
      Sfile : Source_File_Index;
      Errs  : Boolean);
   --  Outputs text of source line L, in file S, together with preceding line
   --  number, as described above for Output_Line_Number. The Errs parameter
   --  indicates if there are errors attached to the line, which forces
   --  listing on, even in the presence of pragma List (Off).

   procedure Set_Msg_Insertion_Column;
   --  Handle column number insertion (@ insertion character)

   procedure Set_Msg_Insertion_Node;
   --  Handle node (name from node) insertion (& insertion character)

   procedure Set_Msg_Insertion_Type_Reference (Flag : Source_Ptr);
   --  Handle type reference (right brace insertion character). Flag is the
   --  location of the flag, which is provided for the internal call to
   --  Set_Msg_Insertion_Line_Number,

   procedure Set_Msg_Insertion_Unit_Name;
   --  Handle unit name insertion ($ insertion character)

   procedure Set_Msg_Node (Node : Node_Id);
   --  Add the sequence of characters for the name associated with the
   --  given node to the current message.

   procedure Set_Msg_Text (Text : String; Flag : Source_Ptr);
   --  Add a sequence of characters to the current message. The characters may
   --  be one of the special insertion characters (see documentation in spec).
   --  Flag is the location at which the error is to be posted, which is used
   --  to determine whether or not the # insertion needs a file name. The
   --  variables Msg_Buffer, Msglen, Is_Style_Msg, Is_Warning_Msg, and
   --  Is_Unconditional_Msg are set on return.

   procedure Set_Posted (N : Node_Id);
   --  Sets the Error_Posted flag on the given node, and all its parents
   --  that are subexpressions and then on the parent non-subexpression
   --  construct that contains the original expression (this reduces the
   --  number of cascaded messages). Note that this call only has an effect
   --  for a serious error. For a non-serious error, it has no effect.

   procedure Set_Qualification (N : Nat; E : Entity_Id);
   --  Outputs up to N levels of qualification for the given entity. For
   --  example, the entity A.B.C.D will output B.C. if N = 2.

   function Special_Msg_Delete
     (Msg : String;
      N   : Node_Or_Entity_Id;
      E   : Node_Or_Entity_Id) return Boolean;
   --  This function is called from Error_Msg_NEL, passing the message Msg,
   --  node N on which the error is to be posted, and the entity or node E
   --  to be used for an & insertion in the message if any. The job of this
   --  procedure is to test for certain cascaded messages that we would like
   --  to suppress. If the message is to be suppressed then we return True.
   --  If the message should be generated (the normal case) False is returned.

   procedure Unwind_Internal_Type (Ent : in out Entity_Id);
   --  This procedure is given an entity id for an internal type, i.e.
   --  a type with an internal name. It unwinds the type to try to get
   --  to something reasonably printable, generating prefixes like
   --  "subtype of", "access to", etc along the way in the buffer. The
   --  value in Ent on return is the final name to be printed. Hopefully
   --  this is not an internal name, but in some internal name cases, it
   --  is an internal name, and has to be printed anyway (although in this
   --  case the message has been killed if possible). The global variable
   --  Class_Flag is set to True if the resulting entity should have
   --  'Class appended to its name (see Add_Class procedure), and is
   --  otherwise unchanged.

   procedure VMS_Convert;
   --  This procedure has no effect if called when the host is not OpenVMS.
   --  If the host is indeed OpenVMS, then the error message stored in
   --  Msg_Buffer is scanned for appearences of switch names which need
   --  converting to corresponding VMS qualifer names. See Gnames/Vnames
   --  table in Errout spec for precise definition of the conversion that
   --  is performed by this routine in OpenVMS mode.

   -----------------------
   -- Change_Error_Text --
   -----------------------

   procedure Change_Error_Text (Error_Id : Error_Msg_Id; New_Msg : String) is
      Save_Next : Error_Msg_Id;
      Err_Id    : Error_Msg_Id := Error_Id;

   begin
      Set_Msg_Text (New_Msg, Errors.Table (Error_Id).Sptr);
      Errors.Table (Error_Id).Text := new String'(Msg_Buffer (1 .. Msglen));

      --  If in immediate error message mode, output modified error message now
      --  This is just a bit tricky, because we want to output just a single
      --  message, and the messages we modified is already linked in. We solve
      --  this by temporarily resetting its forward pointer to empty.

      if Debug_Flag_OO then
         Save_Next := Errors.Table (Error_Id).Next;
         Errors.Table (Error_Id).Next := No_Error_Msg;
         Write_Eol;
         Output_Source_Line
           (Errors.Table (Error_Id).Line, Errors.Table (Error_Id).Sfile, True);
         Output_Error_Msgs (Err_Id);
         Errors.Table (Error_Id).Next := Save_Next;
      end if;
   end Change_Error_Text;

   ---------------
   -- Error_Msg --
   ---------------

   --  Error_Msg posts a flag at the given location, except that if the
   --  Flag_Location points within a generic template and corresponds
   --  to an instantiation of this generic template, then the actual
   --  message will be posted on the generic instantiation, along with
   --  additional messages referencing the generic declaration.

   procedure Error_Msg (Msg : String; Flag_Location : Source_Ptr) is
      Sindex : Source_File_Index;
      --  Source index for flag location

      Orig_Loc : Source_Ptr;
      --  Original location of Flag_Location (i.e. location in original
      --  template in instantiation case, otherwise unchanged).

   begin
      --  It is a fatal error to issue an error message when scanning from
      --  the internal source buffer (see Sinput for further documentation)

      pragma Assert (Sinput.Source /= Internal_Source_Ptr);

      --  Return if all errors are to be ignored

      if Errors_Must_Be_Ignored then
         return;
      end if;

      --  If we already have messages, and we are trying to place a message
      --  at No_Location or in package Standard, then just ignore the attempt
      --  since we assume that what is happening is some cascaded junk. Note
      --  that this is safe in the sense that proceeding will surely bomb.

      if Flag_Location < First_Source_Ptr
        and then Total_Errors_Detected > 0
      then
         return;
      end if;

      --  Start processing of new message

      Sindex := Get_Source_File_Index (Flag_Location);
      Test_Style_Warning_Serious_Msg (Msg);
      Orig_Loc := Original_Location (Flag_Location);

      --  If the current location is in an instantiation, the issue arises
      --  of whether to post the message on the template or the instantiation.

      --  The way we decide is to see if we have posted the same message
      --  on the template when we compiled the template (the template is
      --  always compiled before any instantiations). For this purpose,
      --  we use a separate table of messages. The reason we do this is
      --  twofold:

      --     First, the messages can get changed by various processing
      --     including the insertion of tokens etc, making it hard to
      --     do the comparison.

      --     Second, we will suppress a warning on a template if it is
      --     not in the current extended source unit. That's reasonable
      --     and means we don't want the warning on the instantiation
      --     here either, but it does mean that the main error table
      --     would not in any case include the message.

      if Flag_Location = Orig_Loc then
         Non_Instance_Msgs.Append ((new String'(Msg), Flag_Location));
         Warn_On_Instance := False;

      --  Here we have an instance message

      else
         --  Delete if debug flag off, and this message duplicates a
         --  message already posted on the corresponding template

         if not Debug_Flag_GG then
            for J in Non_Instance_Msgs.First .. Non_Instance_Msgs.Last loop
               if Msg = Non_Instance_Msgs.Table (J).Msg.all
                 and then Non_Instance_Msgs.Table (J).Loc = Orig_Loc
               then
                  return;
               end if;
            end loop;
         end if;

         --  No duplicate, so error/warning will be posted on instance

         Warn_On_Instance := Is_Warning_Msg;
      end if;

      --  Ignore warning message that is suppressed. Note that style
      --  checks are not considered warning messages for this purpose

      if Is_Warning_Msg and then Warnings_Suppressed (Orig_Loc) then
         return;
      end if;

      --  The idea at this stage is that we have two kinds of messages

      --  First, we have those messages that are to be placed as requested at
      --  Flag_Location. This includes messages that have nothing to do with
      --  generics, and also messages placed on generic templates that reflect
      --  an error in the template itself. For such messages we simply call
      --  Error_Msg_Internal to place the message in the requested location.

      if Instantiation (Sindex) = No_Location then
         Error_Msg_Internal (Msg, Flag_Location, Flag_Location, False);
         return;
      end if;

      --  If we are trying to flag an error in an instantiation, we may have
      --  a generic contract violation. What we generate in this case is:

      --     instantiation error at ...
      --     original error message

      --  or

      --     warning: in instantiation at
      --     warning: original warning message

      --  All these messages are posted at the location of the top level
      --  instantiation. If there are nested instantiations, then the
      --  instantiation error message can be repeated, pointing to each
      --  of the relevant instantiations.

      --  Note: the instantiation mechanism is also shared for inlining
      --  of subprogram bodies when front end inlining is done. In this
      --  case the messages have the form:

      --     in inlined body at ...
      --     original error message

      --  or

      --     warning: in inlined body at
      --     warning: original warning message

      --  OK, this is the case where we have an instantiation error, and
      --  we need to generate the error on the instantiation, rather than
      --  on the template.

      declare
         Actual_Error_Loc : Source_Ptr;
         --  Location of outer level instantiation in instantiation case, or
         --  just a copy of Flag_Location in the normal case. This is the
         --  location where all error messages will actually be posted.

         Save_Error_Msg_Sloc : constant Source_Ptr := Error_Msg_Sloc;
         --  Save possible location set for caller's message. We need to
         --  use Error_Msg_Sloc for the location of the instantiation error
         --  but we have to preserve a possible original value.

         X : Source_File_Index;

         Msg_Cont_Status : Boolean;
         --  Used to label continuation lines in instantiation case with
         --  proper Msg_Cont status.

      begin
         --  Loop to find highest level instantiation, where all error
         --  messages will be placed.

         X := Sindex;
         loop
            Actual_Error_Loc := Instantiation (X);
            X := Get_Source_File_Index (Actual_Error_Loc);
            exit when Instantiation (X) = No_Location;
         end loop;

         --  Since we are generating the messages at the instantiation
         --  point in any case, we do not want the references to the
         --  bad lines in the instance to be annotated with the location
         --  of the instantiation.

         Suppress_Instance_Location := True;
         Msg_Cont_Status := False;

         --  Loop to generate instantiation messages

         Error_Msg_Sloc := Flag_Location;
         X := Get_Source_File_Index (Flag_Location);

         while Instantiation (X) /= No_Location loop

            --  Suppress instantiation message on continuation lines

            if Msg (Msg'First) /= '\' then

               --  Case of inlined body

               if Inlined_Body (X) then
                  if Is_Warning_Msg then
                     Error_Msg_Internal
                       ("?in inlined body #",
                        Actual_Error_Loc, Flag_Location, Msg_Cont_Status);

                  else
                     Error_Msg_Internal
                       ("error in inlined body #",
                        Actual_Error_Loc, Flag_Location, Msg_Cont_Status);
                  end if;

               --  Case of generic instantiation

               else
                  if Is_Warning_Msg then
                     Error_Msg_Internal
                       ("?in instantiation #",
                        Actual_Error_Loc, Flag_Location, Msg_Cont_Status);

                  else
                     Error_Msg_Internal
                       ("instantiation error #",
                        Actual_Error_Loc, Flag_Location, Msg_Cont_Status);
                  end if;
               end if;
            end if;

            Error_Msg_Sloc := Instantiation (X);
            X := Get_Source_File_Index (Error_Msg_Sloc);
            Msg_Cont_Status := True;
         end loop;

         Suppress_Instance_Location := False;
         Error_Msg_Sloc := Save_Error_Msg_Sloc;

         --  Here we output the original message on the outer instantiation

         Error_Msg_Internal
           (Msg, Actual_Error_Loc, Flag_Location, Msg_Cont_Status);
      end;
   end Error_Msg;

   ------------------
   -- Error_Msg_AP --
   ------------------

   procedure Error_Msg_AP (Msg : String) is
      S1 : Source_Ptr;
      C  : Character;

   begin
      --  If we had saved the Scan_Ptr value after scanning the previous
      --  token, then we would have exactly the right place for putting
      --  the flag immediately at hand. However, that would add at least
      --  two instructions to a Scan call *just* to service the possibility
      --  of an Error_Msg_AP call. So instead we reconstruct that value.

      --  We have two possibilities, start with Prev_Token_Ptr and skip over
      --  the current token, which is made harder by the possibility that this
      --  token may be in error, or start with Token_Ptr and work backwards.
      --  We used to take the second approach, but it's hard because of
      --  comments, and harder still because things that look like comments
      --  can appear inside strings. So now we take the first approach.

      --  Note: in the case where there is no previous token, Prev_Token_Ptr
      --  is set to Source_First, which is a reasonable position for the
      --  error flag in this situation.

      S1 := Prev_Token_Ptr;
      C := Source (S1);

      --  If the previous token is a string literal, we need a special approach
      --  since there may be white space inside the literal and we don't want
      --  to stop on that white space.

      --  Note: since this is an error recovery issue anyway, it is not worth
      --  worrying about special UTF_32 line terminator characters here.

      if Prev_Token = Tok_String_Literal then
         loop
            S1 := S1 + 1;

            if Source (S1) = C then
               S1 := S1 + 1;
               exit when Source (S1) /= C;
            elsif Source (S1) in Line_Terminator then
               exit;
            end if;
         end loop;

      --  Character literal also needs special handling

      elsif Prev_Token = Tok_Char_Literal then
         S1 := S1 + 3;

      --  Otherwise we search forward for the end of the current token, marked
      --  by a line terminator, white space, a comment symbol or if we bump
      --  into the following token (i.e. the current token).

      --  Again, it is not worth worrying about UTF_32 special line terminator
      --  characters in this context, since this is only for error recovery.

      else
         while Source (S1) not in Line_Terminator
           and then Source (S1) /= ' '
           and then Source (S1) /= ASCII.HT
           and then (Source (S1) /= '-' or else Source (S1 + 1) /= '-')
           and then S1 /= Token_Ptr
         loop
            S1 := S1 + 1;
         end loop;
      end if;

      --  S1 is now set to the location for the flag

      Error_Msg (Msg, S1);
   end Error_Msg_AP;

   ------------------
   -- Error_Msg_BC --
   ------------------

   procedure Error_Msg_BC (Msg : String) is
   begin
      --  If we are at end of file, post the flag after the previous token

      if Token = Tok_EOF then
         Error_Msg_AP (Msg);

      --  If we are at start of file, post the flag at the current token

      elsif Token_Ptr = Source_First (Current_Source_File) then
         Error_Msg_SC (Msg);

      --  If the character before the current token is a space or a horizontal
      --  tab, then we place the flag on this character (in the case of a tab
      --  we would really like to place it in the "last" character of the tab
      --  space, but that it too much trouble to worry about).

      elsif Source (Token_Ptr - 1) = ' '
         or else Source (Token_Ptr - 1) = ASCII.HT
      then
         Error_Msg (Msg, Token_Ptr - 1);

      --  If there is no space or tab before the current token, then there is
      --  no room to place the flag before the token, so we place it on the
      --  token instead (this happens for example at the start of a line).

      else
         Error_Msg (Msg, Token_Ptr);
      end if;
   end Error_Msg_BC;

   -------------------
   -- Error_Msg_CRT --
   -------------------

   procedure Error_Msg_CRT (Feature : String; N : Node_Id) is
      CNRT : constant String := " not allowed in no run time mode";
      CCRT : constant String := " not supported by configuration>";

      S : String (1 .. Feature'Length + 1 + CCRT'Length);
      L : Natural;

   begin
      S (1) := '|';
      S (2 .. Feature'Length + 1) := Feature;
      L := Feature'Length + 2;

      if No_Run_Time_Mode then
         S (L .. L + CNRT'Length - 1) := CNRT;
         L := L + CNRT'Length - 1;

      else pragma Assert (Configurable_Run_Time_Mode);
         S (L .. L + CCRT'Length - 1) := CCRT;
         L := L + CCRT'Length - 1;
      end if;

      Error_Msg_N (S (1 .. L), N);
      Configurable_Run_Time_Violations := Configurable_Run_Time_Violations + 1;
   end Error_Msg_CRT;

   -----------------
   -- Error_Msg_F --
   -----------------

   procedure Error_Msg_F (Msg : String; N : Node_Id) is
   begin
      Error_Msg_NEL (Msg, N, N, Sloc (First_Node (N)));
   end Error_Msg_F;

   ------------------
   -- Error_Msg_FE --
   ------------------

   procedure Error_Msg_FE
     (Msg : String;
      N   : Node_Id;
      E   : Node_Or_Entity_Id)
   is
   begin
      Error_Msg_NEL (Msg, N, E, Sloc (First_Node (N)));
   end Error_Msg_FE;

   ------------------------
   -- Error_Msg_Internal --
   ------------------------

   procedure Error_Msg_Internal
     (Msg      : String;
      Sptr     : Source_Ptr;
      Optr     : Source_Ptr;
      Msg_Cont : Boolean)
   is
      Next_Msg : Error_Msg_Id;
      --  Pointer to next message at insertion point

      Prev_Msg : Error_Msg_Id;
      --  Pointer to previous message at insertion point

      Temp_Msg : Error_Msg_Id;

      procedure Handle_Serious_Error;
      --  Internal procedure to do all error message handling for a serious
      --  error message, other than bumping the error counts and arranging
      --  for the message to be output.

      --------------------------
      -- Handle_Serious_Error --
      --------------------------

      procedure Handle_Serious_Error is
      begin
         --  Turn off code generation if not done already

         if Operating_Mode = Generate_Code then
            Operating_Mode := Check_Semantics;
            Expander_Active := False;
         end if;

         --  Set the fatal error flag in the unit table unless we are
         --  in Try_Semantics mode. This stops the semantics from being
         --  performed if we find a serious error. This is skipped if we
         --  are currently dealing with the configuration pragma file.

         if not Try_Semantics
           and then Current_Source_Unit /= No_Unit
         then
            Set_Fatal_Error (Get_Source_Unit (Sptr));
         end if;
      end Handle_Serious_Error;

   --  Start of processing for Error_Msg_Internal

   begin
      if Raise_Exception_On_Error /= 0 then
         raise Error_Msg_Exception;
      end if;

      Continuation := Msg_Cont;
      Continuation_New_Line := False;
      Suppress_Message := False;
      Kill_Message := False;
      Set_Msg_Text (Msg, Sptr);

      --  Kill continuation if parent message killed

      if Continuation and Last_Killed then
         return;
      end if;

      --  Return without doing anything if message is suppressed

      if Suppress_Message
        and not All_Errors_Mode
        and not (Msg (Msg'Last) = '!')
        and not Is_Warning_Msg
      then
         if not Continuation then
            Last_Killed := True;
         end if;

         return;
      end if;

      --  Return without doing anything if message is killed and this
      --  is not the first error message. The philosophy is that if we
      --  get a weird error message and we already have had a message,
      --  then we hope the weird message is a junk cascaded message

      if Kill_Message
        and then not All_Errors_Mode
        and then Total_Errors_Detected /= 0
      then
         if not Continuation then
            Last_Killed := True;
         end if;

         return;
      end if;

      --  Special check for warning message to see if it should be output

      if Is_Warning_Msg then

         --  Immediate return if warning message and warnings are suppressed

         if Warnings_Suppressed (Optr)
           or else Warnings_Suppressed (Sptr)
         then
            Cur_Msg := No_Error_Msg;
            return;
         end if;

         --  If the flag location is in the main extended source unit
         --  then for sure we want the warning since it definitely belongs

         if In_Extended_Main_Source_Unit (Sptr) then
            null;

         --  If the flag location is not in the main extended source unit,
         --  then we want to eliminate the warning, unless it is in the
         --  extended main code unit and we want warnings on the instance.

         elsif In_Extended_Main_Code_Unit (Sptr)
           and then Warn_On_Instance
         then
            null;

         --  Keep warning if debug flag G set

         elsif Debug_Flag_GG then
            null;

         --  Here is where we delete a warning from a with'ed unit

         else
            Cur_Msg := No_Error_Msg;

            if not Continuation then
               Last_Killed := True;
            end if;

            return;
         end if;
      end if;

      --  If message is to be ignored in special ignore message mode, this is
      --  where we do this special processing, bypassing message output.

      if Ignore_Errors_Enable > 0 then
         if Is_Serious_Error then
            Handle_Serious_Error;
         end if;

         return;
      end if;

      --  If error message line length set, and this is a continuation message
      --  then all we do is to append the text to the text of the last message
      --  with a comma space separator.

      if Error_Msg_Line_Length /= 0
        and then Continuation
      then
         Cur_Msg := Errors.Last;

         declare
            Oldm : String_Ptr := Errors.Table (Cur_Msg).Text;
            Newm : String (1 .. Oldm'Last + 2 + Msglen);
            Newl : Natural;

         begin
            --  First copy old message to new one and free it

            Newm (Oldm'Range) := Oldm.all;
            Newl := Oldm'Length;
            Free (Oldm);

            --  Now deal with separation between messages. Normally this
            --  is simply comma space, but there are some special cases.

            --  If continuation new line, then put actual NL character in msg

            if Continuation_New_Line then
               Newl := Newl + 1;
               Newm (Newl) := ASCII.LF;

            --  If continuation message is enclosed in parentheses, then
            --  special treatment (don't need a comma, and we want to combine
            --  successive parenthetical remarks into a single one with
            --  separating commas).

            elsif Msg_Buffer (1) = '(' and then Msg_Buffer (Msglen) = ')' then

               --  Case where existing message ends in right paren, remove
               --  and separate parenthetical remarks with a comma.

               if Newm (Newl) = ')' then
                  Newm (Newl) := ',';
                  Msg_Buffer (1) := ' ';

                  --  Case where we are adding new parenthetical comment

               else
                  Newl := Newl + 1;
                  Newm (Newl) := ' ';
               end if;

            --  Case where continuation not in parens and no new line

            else
               Newm (Newl + 1 .. Newl + 2) := ", ";
               Newl := Newl + 2;
            end if;

            --  Append new message

            Newm (Newl + 1 .. Newl + Msglen) := Msg_Buffer (1 .. Msglen);
            Newl := Newl + Msglen;
            Errors.Table (Cur_Msg).Text := new String'(Newm (1 .. Newl));
         end;

         return;
      end if;

      --  Otherwise build error message object for new message

      Errors.Increment_Last;
      Cur_Msg := Errors.Last;
      Errors.Table (Cur_Msg).Text     := new String'(Msg_Buffer (1 .. Msglen));
      Errors.Table (Cur_Msg).Next     := No_Error_Msg;
      Errors.Table (Cur_Msg).Sptr     := Sptr;
      Errors.Table (Cur_Msg).Optr     := Optr;
      Errors.Table (Cur_Msg).Sfile    := Get_Source_File_Index (Sptr);
      Errors.Table (Cur_Msg).Line     := Get_Physical_Line_Number (Sptr);
      Errors.Table (Cur_Msg).Col      := Get_Column_Number (Sptr);
      Errors.Table (Cur_Msg).Warn     := Is_Warning_Msg;
      Errors.Table (Cur_Msg).Style    := Is_Style_Msg;
      Errors.Table (Cur_Msg).Serious  := Is_Serious_Error;
      Errors.Table (Cur_Msg).Uncond   := Is_Unconditional_Msg
                                           or Is_Warning_Msg;
      Errors.Table (Cur_Msg).Msg_Cont := Continuation;
      Errors.Table (Cur_Msg).Deleted  := False;

      --  If immediate errors mode set, output error message now. Also output
      --  now if the -d1 debug flag is set (so node number message comes out
      --  just before actual error message)

      if Debug_Flag_OO or else Debug_Flag_1 then
         Write_Eol;
         Output_Source_Line
           (Errors.Table (Cur_Msg).Line, Errors.Table (Cur_Msg).Sfile, True);
         Temp_Msg := Cur_Msg;
         Output_Error_Msgs (Temp_Msg);

      --  If not in immediate errors mode, then we insert the message in the
      --  error chain for later output by Finalize. The messages are sorted
      --  first by unit (main unit comes first), and within a unit by source
      --  location (earlier flag location first in the chain).

      else
         --  First a quick check, does this belong at the very end of the chain
         --  of error messages. This saves a lot of time in the normal case if
         --  there are lots of messages.

         if Last_Error_Msg /= No_Error_Msg
           and then Errors.Table (Cur_Msg).Sfile =
                    Errors.Table (Last_Error_Msg).Sfile
           and then (Sptr > Errors.Table (Last_Error_Msg).Sptr
                       or else
                          (Sptr = Errors.Table (Last_Error_Msg).Sptr
                             and then
                               Optr > Errors.Table (Last_Error_Msg).Optr))
         then
            Prev_Msg := Last_Error_Msg;
            Next_Msg := No_Error_Msg;

         --  Otherwise do a full sequential search for the insertion point

         else
            Prev_Msg := No_Error_Msg;
            Next_Msg := First_Error_Msg;
            while Next_Msg /= No_Error_Msg loop
               exit when
                 Errors.Table (Cur_Msg).Sfile < Errors.Table (Next_Msg).Sfile;

               if Errors.Table (Cur_Msg).Sfile =
                    Errors.Table (Next_Msg).Sfile
               then
                  exit when Sptr < Errors.Table (Next_Msg).Sptr
                              or else
                                (Sptr = Errors.Table (Next_Msg).Sptr
                                   and then
                                 Optr < Errors.Table (Next_Msg).Optr);
               end if;

               Prev_Msg := Next_Msg;
               Next_Msg := Errors.Table (Next_Msg).Next;
            end loop;
         end if;

         --  Now we insert the new message in the error chain. The insertion
         --  point for the message is after Prev_Msg and before Next_Msg.

         --  The possible insertion point for the new message is after Prev_Msg
         --  and before Next_Msg. However, this is where we do a special check
         --  for redundant parsing messages, defined as messages posted on the
         --  same line. The idea here is that probably such messages are junk
         --  from the parser recovering. In full errors mode, we don't do this
         --  deletion, but otherwise such messages are discarded at this stage.

         if Prev_Msg /= No_Error_Msg
           and then Errors.Table (Prev_Msg).Line =
                                             Errors.Table (Cur_Msg).Line
           and then Errors.Table (Prev_Msg).Sfile =
                                             Errors.Table (Cur_Msg).Sfile
           and then Compiler_State = Parsing
           and then not All_Errors_Mode
         then
            --  Don't delete unconditional messages and at this stage,
            --  don't delete continuation lines (we attempted to delete
            --  those earlier if the parent message was deleted.

            if not Errors.Table (Cur_Msg).Uncond
              and then not Continuation
            then
               --  Don't delete if prev msg is warning and new msg is an error.
               --  This is because we don't want a real error masked by a
               --  warning. In all other cases (that is parse errors for the
               --  same line that are not unconditional) we do delete the
               --  message. This helps to avoid junk extra messages from
               --  cascaded parsing errors

               if not (Errors.Table (Prev_Msg).Warn
                         or
                       Errors.Table (Prev_Msg).Style)
                 or else
                       (Errors.Table (Cur_Msg).Warn
                         or
                        Errors.Table (Cur_Msg).Style)
               then
                  --  All tests passed, delete the message by simply returning
                  --  without any further processing.

                  if not Continuation then
                     Last_Killed := True;
                  end if;

                  return;
               end if;
            end if;
         end if;

         --  Come here if message is to be inserted in the error chain

         if not Continuation then
            Last_Killed := False;
         end if;

         if Prev_Msg = No_Error_Msg then
            First_Error_Msg := Cur_Msg;
         else
            Errors.Table (Prev_Msg).Next := Cur_Msg;
         end if;

         Errors.Table (Cur_Msg).Next := Next_Msg;

         if Next_Msg = No_Error_Msg then
            Last_Error_Msg := Cur_Msg;
         end if;
      end if;

      --  Bump appropriate statistics count

      if Errors.Table (Cur_Msg).Warn
        or else Errors.Table (Cur_Msg).Style
      then
         Warnings_Detected := Warnings_Detected + 1;
      else
         Total_Errors_Detected := Total_Errors_Detected + 1;

         if Errors.Table (Cur_Msg).Serious then
            Serious_Errors_Detected := Serious_Errors_Detected + 1;
            Handle_Serious_Error;
         end if;
      end if;

      --  Terminate if max errors reached

      if Total_Errors_Detected + Warnings_Detected = Maximum_Errors then
         raise Unrecoverable_Error;
      end if;
   end Error_Msg_Internal;

   -----------------
   -- Error_Msg_N --
   -----------------

   procedure Error_Msg_N (Msg : String; N : Node_Or_Entity_Id) is
   begin
      Error_Msg_NEL (Msg, N, N, Sloc (N));
   end Error_Msg_N;

   ------------------
   -- Error_Msg_NE --
   ------------------

   procedure Error_Msg_NE
     (Msg : String;
      N   : Node_Or_Entity_Id;
      E   : Node_Or_Entity_Id)
   is
   begin
      Error_Msg_NEL (Msg, N, E, Sloc (N));
   end Error_Msg_NE;

   -------------------
   -- Error_Msg_NEL --
   -------------------

   procedure Error_Msg_NEL
     (Msg           : String;
      N             : Node_Or_Entity_Id;
      E             : Node_Or_Entity_Id;
      Flag_Location : Source_Ptr)
   is
   begin
      if Special_Msg_Delete (Msg, N, E) then
         return;
      end if;

      Test_Style_Warning_Serious_Msg (Msg);

      --  Special handling for warning messages

      if Is_Warning_Msg then

         --  Suppress if no warnings set for either entity or node

         if No_Warnings (N) or else No_Warnings (E) then
            return;
         end if;

         --  Suppress if inside loop that is known to be null

         declare
            P : Node_Id;

         begin
            P := Parent (N);
            while Present (P) loop
               if Nkind (P) = N_Loop_Statement and then Is_Null_Loop (P) then
                  return;
               end if;

               P := Parent (P);
            end loop;
         end;
      end if;

      --  Test for message to be output

      if All_Errors_Mode
        or else Msg (Msg'Last) = '!'
        or else Is_Warning_Msg
        or else OK_Node (N)
        or else (Msg (Msg'First) = '\' and not Last_Killed)
      then
         Debug_Output (N);
         Error_Msg_Node_1 := E;
         Error_Msg (Msg, Flag_Location);

      else
         Last_Killed := True;
      end if;

      if not Is_Warning_Msg and then not Is_Style_Msg then
         Set_Posted (N);
      end if;
   end Error_Msg_NEL;

   ------------------
   -- Error_Msg_NW --
   ------------------

   procedure Error_Msg_NW
     (Eflag : Boolean;
      Msg   : String;
      N     : Node_Or_Entity_Id)
   is
   begin
      if Eflag
        and then In_Extended_Main_Source_Unit (N)
        and then Comes_From_Source (N)
      then
         Error_Msg_NEL (Msg, N, N, Sloc (N));
      end if;
   end Error_Msg_NW;

   -----------------
   -- Error_Msg_S --
   -----------------

   procedure Error_Msg_S (Msg : String) is
   begin
      Error_Msg (Msg, Scan_Ptr);
   end Error_Msg_S;

   ------------------
   -- Error_Msg_SC --
   ------------------

   procedure Error_Msg_SC (Msg : String) is
   begin
      --  If we are at end of file, post the flag after the previous token

      if Token = Tok_EOF then
         Error_Msg_AP (Msg);

      --  For all other cases the message is posted at the current token
      --  pointer position

      else
         Error_Msg (Msg, Token_Ptr);
      end if;
   end Error_Msg_SC;

   ------------------
   -- Error_Msg_SP --
   ------------------

   procedure Error_Msg_SP (Msg : String) is
   begin
      --  Note: in the case where there is no previous token, Prev_Token_Ptr
      --  is set to Source_First, which is a reasonable position for the
      --  error flag in this situation

      Error_Msg (Msg, Prev_Token_Ptr);
   end Error_Msg_SP;

   --------------
   -- Finalize --
   --------------

   procedure Finalize is
      Cur      : Error_Msg_Id;
      Nxt      : Error_Msg_Id;
      E, F     : Error_Msg_Id;
      Err_Flag : Boolean;

      procedure Write_Error_Summary;
      --  Write error summary

      procedure Write_Header (Sfile : Source_File_Index);
      --  Write header line (compiling or checking given file)

      procedure Write_Max_Errors;
      --  Write message if max errors reached

      -------------------------
      -- Write_Error_Summary --
      -------------------------

      procedure Write_Error_Summary is
      begin
         --  Extra blank line if error messages or source listing were output

         if Total_Errors_Detected + Warnings_Detected > 0
           or else Full_List
         then
            Write_Eol;
         end if;

         --  Message giving number of lines read and number of errors detected.
         --  This normally goes to Standard_Output. The exception is when brief
         --  mode is not set, verbose mode (or full list mode) is set, and
         --  there are errors. In this case we send the message to standard
         --  error to make sure that *something* appears on standard error in
         --  an error situation.

         --  Formerly, only the "# errors" suffix was sent to stderr, whereas
         --  "# lines:" appeared on stdout. This caused problems on VMS when
         --  the stdout buffer was flushed, giving an extra line feed after
         --  the prefix.

         if Total_Errors_Detected + Warnings_Detected /= 0
           and then not Brief_Output
           and then (Verbose_Mode or Full_List)
         then
            Set_Standard_Error;
         end if;

         --  Message giving total number of lines

         Write_Str (" ");
         Write_Int (Num_Source_Lines (Main_Source_File));

         if Num_Source_Lines (Main_Source_File) = 1 then
            Write_Str (" line: ");
         else
            Write_Str (" lines: ");
         end if;

         if Total_Errors_Detected = 0 then
            Write_Str ("No errors");

         elsif Total_Errors_Detected = 1 then
            Write_Str ("1 error");

         else
            Write_Int (Total_Errors_Detected);
            Write_Str (" errors");
         end if;

         if Warnings_Detected /= 0 then
            Write_Str (", ");
            Write_Int (Warnings_Detected);
            Write_Str (" warning");

            if Warnings_Detected /= 1 then
               Write_Char ('s');
            end if;

            if Warning_Mode = Treat_As_Error then
               Write_Str (" (treated as error");

               if Warnings_Detected /= 1 then
                  Write_Char ('s');
               end if;

               Write_Char (')');
            end if;
         end if;

         Write_Eol;
         Set_Standard_Output;
      end Write_Error_Summary;

      ------------------
      -- Write_Header --
      ------------------

      procedure Write_Header (Sfile : Source_File_Index) is
      begin
         if Verbose_Mode or Full_List then
            if Original_Operating_Mode = Generate_Code then
               Write_Str ("Compiling: ");
            else
               Write_Str ("Checking: ");
            end if;

            Write_Name (Full_File_Name (Sfile));

            if not Debug_Flag_7 then
               Write_Str (" (source file time stamp: ");
               Write_Time_Stamp (Sfile);
               Write_Char (')');
            end if;

            Write_Eol;
         end if;
      end Write_Header;

      ----------------------
      -- Write_Max_Errors --
      ----------------------

      procedure Write_Max_Errors is
      begin
         if Maximum_Errors /= 0
           and then Total_Errors_Detected + Warnings_Detected = Maximum_Errors
         then
            Set_Standard_Error;
            Write_Str ("fatal error: maximum errors reached");
            Write_Eol;
            Set_Standard_Output;
         end if;
      end Write_Max_Errors;

   --  Start of processing for Finalize

   begin
      --  Reset current error source file if the main unit has a pragma
      --  Source_Reference. This ensures outputting the proper name of
      --  the source file in this situation.

      if Main_Source_File = No_Source_File or else
        Num_SRef_Pragmas (Main_Source_File) /= 0
      then
         Current_Error_Source_File := No_Source_File;
      end if;

      --  Eliminate any duplicated error messages from the list. This is
      --  done after the fact to avoid problems with Change_Error_Text.

      Cur := First_Error_Msg;
      while Cur /= No_Error_Msg loop
         Nxt := Errors.Table (Cur).Next;

         F := Nxt;
         while F /= No_Error_Msg
           and then Errors.Table (F).Sptr = Errors.Table (Cur).Sptr
         loop
            Check_Duplicate_Message (Cur, F);
            F := Errors.Table (F).Next;
         end loop;

         Cur := Nxt;
      end loop;

      --  Mark any messages suppressed by specific warnings as Deleted

      Cur := First_Error_Msg;
      while Cur /= No_Error_Msg loop
         if Warning_Specifically_Suppressed
             (Errors.Table (Cur).Sptr,
              Errors.Table (Cur).Text)
         then
            Errors.Table (Cur).Deleted := True;
            Warnings_Detected := Warnings_Detected - 1;
         end if;

         Cur := Errors.Table (Cur).Next;
      end loop;

      --  Check consistency of specific warnings (may add warnings)

      Validate_Specific_Warnings (Error_Msg'Access);

      --  Brief Error mode

      if Brief_Output or (not Full_List and not Verbose_Mode) then
         Set_Standard_Error;

         E := First_Error_Msg;
         while E /= No_Error_Msg loop
            if not Errors.Table (E).Deleted and then not Debug_Flag_KK then
               if Full_Path_Name_For_Brief_Errors then
                  Write_Name (Full_Ref_Name (Errors.Table (E).Sfile));
               else
                  Write_Name (Reference_Name (Errors.Table (E).Sfile));
               end if;

               Write_Char (':');
               Write_Int (Int (Physical_To_Logical
                                (Errors.Table (E).Line,
                                 Errors.Table (E).Sfile)));
               Write_Char (':');

               if Errors.Table (E).Col < 10 then
                  Write_Char ('0');
               end if;

               Write_Int (Int (Errors.Table (E).Col));
               Write_Str (": ");
               Output_Msg_Text (E);
               Write_Eol;
            end if;

            E := Errors.Table (E).Next;
         end loop;

         Set_Standard_Output;
      end if;

      --  Full source listing case

      if Full_List then
         List_Pragmas_Index := 1;
         List_Pragmas_Mode := True;
         E := First_Error_Msg;

         --  Normal case, to stdout (copyright notice already output)

         if Full_List_File_Name = null then
            if not Debug_Flag_7 then
               Write_Eol;
            end if;

         --  Output to file

         else
            Create_List_File_Access.all (Full_List_File_Name.all);
            Set_Special_Output (Write_List_Info_Access.all'Access);

            --  Write copyright notice to file

            if not Debug_Flag_7 then
               Write_Str ("GNAT ");
               Write_Str (Gnat_Version_String);
               Write_Eol;
               Write_Str ("Copyright 1992-" &
                          Current_Year &
                          ", Free Software Foundation, Inc.");
               Write_Eol;
            end if;
         end if;

         --  First list extended main source file units with errors

         --  Note: if debug flag d.m is set, only the main source is listed

         for U in Main_Unit .. Last_Unit loop
            if In_Extended_Main_Source_Unit (Cunit_Entity (U))
              and then (U = Main_Unit or else not Debug_Flag_Dot_M)
            then
               declare
                  Sfile : constant Source_File_Index := Source_Index (U);

               begin
                  Write_Eol;
                  Write_Header (Sfile);
                  Write_Eol;

                  --  Normally, we don't want an "error messages from file"
                  --  message when listing the entire file, so we set the
                  --  current source file as the current error source file.
                  --  However, the old style of doing things was to list this
                  --  message if pragma Source_Reference is present, even for
                  --  the main unit. Since the purpose of the -gnatd.m switch
                  --  is to duplicate the old behavior, we skip the reset if
                  --  this debug flag is set.

                  if not Debug_Flag_Dot_M then
                     Current_Error_Source_File := Sfile;
                  end if;

                  for N in 1 .. Last_Source_Line (Sfile) loop
                     while E /= No_Error_Msg
                       and then Errors.Table (E).Deleted
                     loop
                        E := Errors.Table (E).Next;
                     end loop;

                     Err_Flag :=
                       E /= No_Error_Msg
                         and then Errors.Table (E).Line = N
                         and then Errors.Table (E).Sfile = Sfile;

                     Output_Source_Line (N, Sfile, Err_Flag);

                     if Err_Flag then
                        Output_Error_Msgs (E);

                        if not Debug_Flag_2 then
                           Write_Eol;
                        end if;
                     end if;
                  end loop;
               end;
            end if;
         end loop;

         --  Then output errors, if any, for subsidiary units not in the
         --  main extended unit.

         --  Note: if debug flag d.m set, include errors for any units other
         --  than the main unit in the extended source unit (e.g. spec and
         --  subunits for a body).

         while E /= No_Error_Msg
           and then (not In_Extended_Main_Source_Unit (Errors.Table (E).Sptr)
                       or else
                        (Debug_Flag_Dot_M
                          and then Get_Source_Unit
                                     (Errors.Table (E).Sptr) /= Main_Unit))
         loop
            if Errors.Table (E).Deleted then
               E := Errors.Table (E).Next;

            else
               Write_Eol;
               Output_Source_Line
                 (Errors.Table (E).Line, Errors.Table (E).Sfile, True);
               Output_Error_Msgs (E);
            end if;
         end loop;

         --  If output to file, write extra copy of error summary to the
         --  output file, and then close it.

         if Full_List_File_Name /= null then
            Write_Error_Summary;
            Write_Max_Errors;
            Close_List_File_Access.all;
            Cancel_Special_Output;
         end if;
      end if;

      --  Verbose mode (error lines only with error flags). Normally this is
      --  ignored in full list mode, unless we are listing to a file, in which
      --  case we still generate -gnatv output to standard output.

      if Verbose_Mode
        and then (not Full_List or else Full_List_File_Name /= null)
      then
         Write_Eol;
         Write_Header (Main_Source_File);
         E := First_Error_Msg;

         --  Loop through error lines

         while E /= No_Error_Msg loop
            if Errors.Table (E).Deleted then
               E := Errors.Table (E).Next;
            else
               Write_Eol;
               Output_Source_Line
                 (Errors.Table (E).Line, Errors.Table (E).Sfile, True);
               Output_Error_Msgs (E);
            end if;
         end loop;
      end if;

      --  Output error summary if verbose or full list mode

      if Verbose_Mode or else Full_List then
         Write_Error_Summary;
      end if;

      Write_Max_Errors;

      if Warning_Mode = Treat_As_Error then
         Total_Errors_Detected := Total_Errors_Detected + Warnings_Detected;
         Warnings_Detected := 0;
      end if;
   end Finalize;

   ----------------
   -- First_Node --
   ----------------

   function First_Node (C : Node_Id) return Node_Id is
      L        : constant Source_Ptr        := Sloc (Original_Node (C));
      Sfile    : constant Source_File_Index := Get_Source_File_Index (L);
      Earliest : Node_Id;
      Eloc     : Source_Ptr;
      Discard  : Traverse_Result;

      pragma Warnings (Off, Discard);

      function Test_Earlier (N : Node_Id) return Traverse_Result;
      --  Function applied to every node in the construct

      function Search_Tree_First is new Traverse_Func (Test_Earlier);
      --  Create traversal function

      ------------------
      -- Test_Earlier --
      ------------------

      function Test_Earlier (N : Node_Id) return Traverse_Result is
         Loc : constant Source_Ptr := Sloc (Original_Node (N));

      begin
         --  Check for earlier. The tests for being in the same file ensures
         --  against strange cases of foreign code somehow being present. We
         --  don't want wild placement of messages if that happens, so it is
         --  best to just ignore this situation.

         if Loc < Eloc
           and then Get_Source_File_Index (Loc) = Sfile
         then
            Earliest := Original_Node (N);
            Eloc     := Loc;
         end if;

         return OK_Orig;
      end Test_Earlier;

   --  Start of processing for First_Node

   begin
      Earliest := Original_Node (C);
      Eloc := Sloc (Earliest);
      Discard := Search_Tree_First (Original_Node (C));
      return Earliest;
   end First_Node;

   ----------------
   -- First_Sloc --
   ----------------

   function First_Sloc (N : Node_Id) return Source_Ptr is
      SI : constant Source_File_Index := Source_Index (Get_Source_Unit (N));
      SF : constant Source_Ptr        := Source_First (SI);
      F  : Node_Id;
      S  : Source_Ptr;

   begin
      F := First_Node (N);
      S := Sloc (F);

      --  The following circuit is a bit subtle. When we have parenthesized
      --  expressions, then the Sloc will not record the location of the
      --  paren, but we would like to post the flag on the paren. So what
      --  we do is to crawl up the tree from the First_Node, adjusting the
      --  Sloc value for any parentheses we know are present. Yes, we know
      --  this circuit is not 100% reliable (e.g. because we don't record
      --  all possible paren level valoues), but this is only for an error
      --  message so it is good enough.

      Node_Loop : loop
         Paren_Loop : for J in 1 .. Paren_Count (F) loop

            --  We don't look more than 12 characters behind the current
            --  location, and in any case not past the front of the source.

            Search_Loop : for K in 1 .. 12 loop
               exit Search_Loop when S = SF;

               if Source_Text (SI) (S - 1) = '(' then
                  S := S - 1;
                  exit Search_Loop;

               elsif Source_Text (SI) (S - 1) <= ' ' then
                  S := S - 1;

               else
                  exit Search_Loop;
               end if;
            end loop Search_Loop;
         end loop Paren_Loop;

         exit Node_Loop when F = N;
         F := Parent (F);
         exit Node_Loop when Nkind (F) not in N_Subexpr;
      end loop Node_Loop;

      return S;
   end First_Sloc;

   ----------------
   -- Initialize --
   ----------------

   procedure Initialize is
   begin
      Errors.Init;
      First_Error_Msg := No_Error_Msg;
      Last_Error_Msg := No_Error_Msg;
      Serious_Errors_Detected := 0;
      Total_Errors_Detected := 0;
      Warnings_Detected := 0;
      Cur_Msg := No_Error_Msg;
      List_Pragmas.Init;

      --  Initialize warnings table, if all warnings are suppressed, supply
      --  an initial dummy entry covering all possible source locations.

      Warnings.Init;
      Specific_Warnings.Init;

      if Warning_Mode = Suppress then
         Warnings.Increment_Last;
         Warnings.Table (Warnings.Last).Start := Source_Ptr'First;
         Warnings.Table (Warnings.Last).Stop  := Source_Ptr'Last;
      end if;
   end Initialize;

   -----------------
   -- No_Warnings --
   -----------------

   function No_Warnings (N : Node_Or_Entity_Id) return Boolean is
   begin
      if Error_Posted (N) then
         return True;

      elsif Nkind (N) in N_Entity and then Warnings_Off (N) then
         return True;

      elsif Is_Entity_Name (N)
        and then Present (Entity (N))
        and then Warnings_Off (Entity (N))
      then
         return True;

      else
         return False;
      end if;
   end No_Warnings;

   -------------
   -- OK_Node --
   -------------

   function OK_Node (N : Node_Id) return Boolean is
      K : constant Node_Kind := Nkind (N);

   begin
      if Error_Posted (N) then
         return False;

      elsif K in N_Has_Etype
        and then Present (Etype (N))
        and then Error_Posted (Etype (N))
      then
         return False;

      elsif (K in N_Op
              or else K = N_Attribute_Reference
              or else K = N_Character_Literal
              or else K = N_Expanded_Name
              or else K = N_Identifier
              or else K = N_Operator_Symbol)
        and then Present (Entity (N))
        and then Error_Posted (Entity (N))
      then
         return False;
      else
         return True;
      end if;
   end OK_Node;

   ------------------------
   -- Output_Source_Line --
   ------------------------

   procedure Output_Source_Line
     (L     : Physical_Line_Number;
      Sfile : Source_File_Index;
      Errs  : Boolean)
   is
      S : Source_Ptr;
      C : Character;

      Line_Number_Output : Boolean := False;
      --  Set True once line number is output

   begin
      if Sfile /= Current_Error_Source_File then
         Write_Str ("==============Error messages for ");

         case Sinput.File_Type (Sfile) is
            when Sinput.Src =>
               Write_Str ("source");

            when Sinput.Config =>
               Write_Str ("configuration pragmas");

            when Sinput.Def =>
               Write_Str ("symbol definition");

            when Sinput.Preproc =>
               Write_Str ("preprocessing data");
         end case;

         Write_Str (" file: ");
         Write_Name (Full_File_Name (Sfile));
         Write_Eol;

         if Num_SRef_Pragmas (Sfile) > 0 then
            Write_Str ("--------------Line numbers from file: ");
            Write_Name (Full_Ref_Name (Sfile));
            Write_Str (" (starting at line ");
            Write_Int (Int (First_Mapped_Line (Sfile)));
            Write_Char (')');
            Write_Eol;
         end if;

         Current_Error_Source_File := Sfile;
      end if;

      if Errs or List_Pragmas_Mode then
         Output_Line_Number (Physical_To_Logical (L, Sfile));
         Line_Number_Output := True;
      end if;

      S := Line_Start (L, Sfile);

      loop
         C := Source_Text (Sfile) (S);
         exit when C = ASCII.LF or else C = ASCII.CR or else C = EOF;

         --  Deal with matching entry in List_Pragmas table

         if Full_List
           and then List_Pragmas_Index <= List_Pragmas.Last
           and then S = List_Pragmas.Table (List_Pragmas_Index).Ploc
         then
            case List_Pragmas.Table (List_Pragmas_Index).Ptyp is
               when Page =>
                  Write_Char (C);

                  --  Ignore if on line with errors so that error flags
                  --  get properly listed with the error line .

                  if not Errs then
                     Write_Char (ASCII.FF);
                  end if;

               when List_On =>
                  List_Pragmas_Mode := True;

                  if not Line_Number_Output then
                     Output_Line_Number (Physical_To_Logical (L, Sfile));
                     Line_Number_Output := True;
                  end if;

                  Write_Char (C);

               when List_Off =>
                  Write_Char (C);
                  List_Pragmas_Mode := False;
            end case;

            List_Pragmas_Index := List_Pragmas_Index + 1;

         --  Normal case (no matching entry in List_Pragmas table)

         else
            if Errs or List_Pragmas_Mode then
               Write_Char (C);
            end if;
         end if;

         S := S + 1;
      end loop;

      if Line_Number_Output then
         Write_Eol;
      end if;
   end Output_Source_Line;

   -----------------------------
   -- Remove_Warning_Messages --
   -----------------------------

   procedure Remove_Warning_Messages (N : Node_Id) is

      function Check_For_Warning (N : Node_Id) return Traverse_Result;
      --  This function checks one node for a possible warning message

      function Check_All_Warnings is new
        Traverse_Func (Check_For_Warning);
      --  This defines the traversal operation

      -----------------------
      -- Check_For_Warning --
      -----------------------

      function Check_For_Warning (N : Node_Id) return Traverse_Result is
         Loc : constant Source_Ptr := Sloc (N);
         E   : Error_Msg_Id;

         function To_Be_Removed (E : Error_Msg_Id) return Boolean;
         --  Returns True for a message that is to be removed. Also adjusts
         --  warning count appropriately.

         -------------------
         -- To_Be_Removed --
         -------------------

         function To_Be_Removed (E : Error_Msg_Id) return Boolean is
         begin
            if E /= No_Error_Msg
              and then Errors.Table (E).Optr = Loc
              and then (Errors.Table (E).Warn or Errors.Table (E).Style)
            then
               Warnings_Detected := Warnings_Detected - 1;
               return True;
            else
               return False;
            end if;
         end To_Be_Removed;

      --  Start of processing for Check_For_Warnings

      begin
         while To_Be_Removed (First_Error_Msg) loop
            First_Error_Msg := Errors.Table (First_Error_Msg).Next;
         end loop;

         if First_Error_Msg = No_Error_Msg then
            Last_Error_Msg := No_Error_Msg;
         end if;

         E := First_Error_Msg;
         while E /= No_Error_Msg loop
            while To_Be_Removed (Errors.Table (E).Next) loop
               Errors.Table (E).Next :=
                 Errors.Table (Errors.Table (E).Next).Next;

               if Errors.Table (E).Next = No_Error_Msg then
                  Last_Error_Msg := E;
               end if;
            end loop;

            E := Errors.Table (E).Next;
         end loop;

         if Nkind (N) = N_Raise_Constraint_Error
           and then Original_Node (N) /= N
           and then No (Condition (N))
         then
            --  Warnings may have been posted on subexpressions of
            --  the original tree. We place the original node back
            --  on the tree to remove those warnings, whose sloc
            --  do not match those of any node in the current tree.
            --  Given that we are in unreachable code, this modification
            --  to the tree is harmless.

            declare
               Status : Traverse_Result;

            begin
               if Is_List_Member (N) then
                  Set_Condition (N, Original_Node (N));
                  Status := Check_All_Warnings (Condition (N));
               else
                  Rewrite (N, Original_Node (N));
                  Status := Check_All_Warnings (N);
               end if;

               return Status;
            end;

         else
            return OK;
         end if;
      end Check_For_Warning;

   --  Start of processing for Remove_Warning_Messages

   begin
      if Warnings_Detected /= 0 then
         declare
            Discard : Traverse_Result;
            pragma Warnings (Off, Discard);

         begin
            Discard := Check_All_Warnings (N);
         end;
      end if;
   end Remove_Warning_Messages;

   procedure Remove_Warning_Messages (L : List_Id) is
      Stat : Node_Id;
   begin
      if Is_Non_Empty_List (L) then
         Stat := First (L);

         while Present (Stat) loop
            Remove_Warning_Messages (Stat);
            Next (Stat);
         end loop;
      end if;
   end Remove_Warning_Messages;

   ---------------------------
   -- Set_Identifier_Casing --
   ---------------------------

   procedure Set_Identifier_Casing
     (Identifier_Name : System.Address;
      File_Name       : System.Address)
   is
      type Big_String is array (Positive) of Character;
      type Big_String_Ptr is access all Big_String;

      function To_Big_String_Ptr is new Unchecked_Conversion
        (System.Address, Big_String_Ptr);

      Ident : constant Big_String_Ptr := To_Big_String_Ptr (Identifier_Name);
      File  : constant Big_String_Ptr := To_Big_String_Ptr (File_Name);
      Flen  : Natural;

      Desired_Case : Casing_Type := Mixed_Case;
      --  Casing required for result. Default value of Mixed_Case is used if
      --  for some reason we cannot find the right file name in the table.

   begin
      --  Get length of file name

      Flen := 0;
      while File (Flen + 1) /= ASCII.NUL loop
         Flen := Flen + 1;
      end loop;

      --  Loop through file names to find matching one. This is a bit slow,
      --  but we only do it in error situations so it is not so terrible.
      --  Note that if the loop does not exit, then the desired case will
      --  be left set to Mixed_Case, this can happen if the name was not
      --  in canonical form, and gets canonicalized on VMS. Possibly we
      --  could fix this by unconditinally canonicalizing these names ???

      for J in 1 .. Last_Source_File loop
         Get_Name_String (Full_Debug_Name (J));

         if Name_Len = Flen
           and then Name_Buffer (1 .. Name_Len) = String (File (1 .. Flen))
         then
            Desired_Case := Identifier_Casing (J);
            exit;
         end if;
      end loop;

      --  Copy identifier as given to Name_Buffer

      for J in Name_Buffer'Range loop
         Name_Buffer (J) := Ident (J);

         if Name_Buffer (J) = ASCII.Nul then
            Name_Len := J - 1;
            exit;
         end if;
      end loop;

      Set_Casing (Desired_Case);
   end Set_Identifier_Casing;

   -----------------------
   -- Set_Ignore_Errors --
   -----------------------

   procedure Set_Ignore_Errors (To : Boolean) is
   begin
      Errors_Must_Be_Ignored := To;
   end Set_Ignore_Errors;

   ------------------------------
   -- Set_Msg_Insertion_Column --
   ------------------------------

   procedure Set_Msg_Insertion_Column is
   begin
      if Style.RM_Column_Check then
         Set_Msg_Str (" in column ");
         Set_Msg_Int (Int (Error_Msg_Col) + 1);
      end if;
   end Set_Msg_Insertion_Column;

   ----------------------------
   -- Set_Msg_Insertion_Node --
   ----------------------------

   procedure Set_Msg_Insertion_Node is
      K : Node_Kind;

   begin
      Suppress_Message :=
        Error_Msg_Node_1 = Error
          or else Error_Msg_Node_1 = Any_Type;

      if Error_Msg_Node_1 = Empty then
         Set_Msg_Blank_Conditional;
         Set_Msg_Str ("<empty>");

      elsif Error_Msg_Node_1 = Error then
         Set_Msg_Blank;
         Set_Msg_Str ("<error>");

      elsif Error_Msg_Node_1 = Standard_Void_Type then
         Set_Msg_Blank;
         Set_Msg_Str ("procedure name");

      else
         Set_Msg_Blank_Conditional;

         --  Output name

         K := Nkind (Error_Msg_Node_1);

         --  If we have operator case, skip quotes since name of operator
         --  itself will supply the required quotations. An operator can be
         --  an applied use in an expression or an explicit operator symbol,
         --  or an identifier whose name indicates it is an operator.

         if K in N_Op
           or else K = N_Operator_Symbol
           or else K = N_Defining_Operator_Symbol
           or else ((K = N_Identifier or else K = N_Defining_Identifier)
                       and then Is_Operator_Name (Chars (Error_Msg_Node_1)))
         then
            Set_Msg_Node (Error_Msg_Node_1);

         --  Normal case, not an operator, surround with quotes

         else
            Set_Msg_Quote;
            Set_Qualification (Error_Msg_Qual_Level, Error_Msg_Node_1);
            Set_Msg_Node (Error_Msg_Node_1);
            Set_Msg_Quote;
         end if;
      end if;

      --  The following assignment ensures that a second ampersand insertion
      --  character will correspond to the Error_Msg_Node_2 parameter. We
      --  suppress possible validity checks in case operating in -gnatVa mode,
      --  and Error_Msg_Node_2 is not needed and has not been set.

      declare
         pragma Suppress (Range_Check);
      begin
         Error_Msg_Node_1 := Error_Msg_Node_2;
      end;
   end Set_Msg_Insertion_Node;

   --------------------------------------
   -- Set_Msg_Insertion_Type_Reference --
   --------------------------------------

   procedure Set_Msg_Insertion_Type_Reference (Flag : Source_Ptr) is
      Ent : Entity_Id;

   begin
      Set_Msg_Blank;

      if Error_Msg_Node_1 = Standard_Void_Type then
         Set_Msg_Str ("package or procedure name");
         return;

      elsif Error_Msg_Node_1 = Standard_Exception_Type then
         Set_Msg_Str ("exception name");
         return;

      elsif     Error_Msg_Node_1 = Any_Access
        or else Error_Msg_Node_1 = Any_Array
        or else Error_Msg_Node_1 = Any_Boolean
        or else Error_Msg_Node_1 = Any_Character
        or else Error_Msg_Node_1 = Any_Composite
        or else Error_Msg_Node_1 = Any_Discrete
        or else Error_Msg_Node_1 = Any_Fixed
        or else Error_Msg_Node_1 = Any_Integer
        or else Error_Msg_Node_1 = Any_Modular
        or else Error_Msg_Node_1 = Any_Numeric
        or else Error_Msg_Node_1 = Any_Real
        or else Error_Msg_Node_1 = Any_Scalar
        or else Error_Msg_Node_1 = Any_String
      then
         Get_Unqualified_Decoded_Name_String (Chars (Error_Msg_Node_1));
         Set_Msg_Name_Buffer;
         return;

      elsif Error_Msg_Node_1 = Universal_Real then
         Set_Msg_Str ("type universal real");
         return;

      elsif Error_Msg_Node_1 = Universal_Integer then
         Set_Msg_Str ("type universal integer");
         return;

      elsif Error_Msg_Node_1 = Universal_Fixed then
         Set_Msg_Str ("type universal fixed");
         return;
      end if;

      --  Special case of anonymous array

      if Nkind (Error_Msg_Node_1) in N_Entity
        and then Is_Array_Type (Error_Msg_Node_1)
        and then Present (Related_Array_Object (Error_Msg_Node_1))
      then
         Set_Msg_Str ("type of ");
         Set_Msg_Node (Related_Array_Object (Error_Msg_Node_1));
         Set_Msg_Str (" declared");
         Set_Msg_Insertion_Line_Number
           (Sloc (Related_Array_Object (Error_Msg_Node_1)), Flag);
         return;
      end if;

      --  If we fall through, it is not a special case, so first output
      --  the name of the type, preceded by private for a private type

      if Is_Private_Type (Error_Msg_Node_1) then
         Set_Msg_Str ("private type ");
      else
         Set_Msg_Str ("type ");
      end if;

      Ent := Error_Msg_Node_1;

      if Is_Internal_Name (Chars (Ent)) then
         Unwind_Internal_Type (Ent);
      end if;

      --  Types in Standard are displayed as "Standard.name"

      if Sloc (Ent) <= Standard_Location then
         Set_Msg_Quote;
         Set_Msg_Str ("Standard.");
         Set_Msg_Node (Ent);
         Add_Class;
         Set_Msg_Quote;

      --  Types in other language defined units are displayed as
      --  "package-name.type-name"

      elsif
        Is_Predefined_File_Name (Unit_File_Name (Get_Source_Unit (Ent)))
      then
         Get_Unqualified_Decoded_Name_String
           (Unit_Name (Get_Source_Unit (Ent)));
         Name_Len := Name_Len - 2;
         Set_Msg_Quote;
         Set_Casing (Mixed_Case);
         Set_Msg_Name_Buffer;
         Set_Msg_Char ('.');
         Set_Casing (Mixed_Case);
         Set_Msg_Node (Ent);
         Add_Class;
         Set_Msg_Quote;

      --  All other types display as "type name" defined at line xxx
      --  possibly qualified if qualification is requested.

      else
         Set_Msg_Quote;
         Set_Qualification (Error_Msg_Qual_Level, Ent);
         Set_Msg_Node (Ent);
         Add_Class;

         --  If Ent is an anonymous subprogram type, there is no name
         --  to print, so remove enclosing quotes.

         if Buffer_Ends_With ("""") then
            Buffer_Remove ("""");
         else
            Set_Msg_Quote;
         end if;
      end if;

      --  If the original type did not come from a predefined
      --  file, add the location where the type was defined.

      if Sloc (Error_Msg_Node_1) > Standard_Location
        and then
          not Is_Predefined_File_Name
                (Unit_File_Name (Get_Source_Unit (Error_Msg_Node_1)))
      then
         Set_Msg_Str (" defined");
         Set_Msg_Insertion_Line_Number (Sloc (Error_Msg_Node_1), Flag);

      --  If it did come from a predefined file, deal with the case where
      --  this was a file with a generic instantiation from elsewhere.

      else
         if Sloc (Error_Msg_Node_1) > Standard_Location then
            declare
               Iloc : constant Source_Ptr :=
                        Instantiation_Location (Sloc (Error_Msg_Node_1));

            begin
               if Iloc /= No_Location
                 and then not Suppress_Instance_Location
               then
                  Set_Msg_Str (" from instance");
                  Set_Msg_Insertion_Line_Number (Iloc, Flag);
               end if;
            end;
         end if;
      end if;
   end Set_Msg_Insertion_Type_Reference;

   ---------------------------------
   -- Set_Msg_Insertion_Unit_Name --
   ---------------------------------

   procedure Set_Msg_Insertion_Unit_Name is
   begin
      if Error_Msg_Unit_1 = No_Name then
         null;

      elsif Error_Msg_Unit_1 = Error_Name then
         Set_Msg_Blank;
         Set_Msg_Str ("<error>");

      else
         Get_Unit_Name_String (Error_Msg_Unit_1);
         Set_Msg_Blank;
         Set_Msg_Quote;
         Set_Msg_Name_Buffer;
         Set_Msg_Quote;
      end if;

      --  The following assignment ensures that a second percent insertion
      --  character will correspond to the Error_Msg_Unit_2 parameter. We
      --  suppress possible validity checks in case operating in -gnatVa mode,
      --  and Error_Msg_Unit_2 is not needed and has not been set.

      declare
         pragma Suppress (Range_Check);
      begin
         Error_Msg_Unit_1 := Error_Msg_Unit_2;
      end;
   end Set_Msg_Insertion_Unit_Name;

   ------------------
   -- Set_Msg_Node --
   ------------------

   procedure Set_Msg_Node (Node : Node_Id) is
      Ent : Entity_Id;
      Nam : Name_Id;

   begin
      if Nkind (Node) = N_Designator then
         Set_Msg_Node (Name (Node));
         Set_Msg_Char ('.');
         Set_Msg_Node (Identifier (Node));
         return;

      elsif Nkind (Node) = N_Defining_Program_Unit_Name then
         Set_Msg_Node (Name (Node));
         Set_Msg_Char ('.');
         Set_Msg_Node (Defining_Identifier (Node));
         return;

      elsif Nkind (Node) = N_Selected_Component then
         Set_Msg_Node (Prefix (Node));
         Set_Msg_Char ('.');
         Set_Msg_Node (Selector_Name (Node));
         return;
      end if;

      --  The only remaining possibilities are identifiers, defining
      --  identifiers, pragmas, and pragma argument associations, i.e.
      --  nodes that have a Chars field.

      --  Internal names generally represent something gone wrong. An exception
      --  is the case of internal type names, where we try to find a reasonable
      --  external representation for the external name

      if Is_Internal_Name (Chars (Node))
        and then
          ((Is_Entity_Name (Node)
                          and then Present (Entity (Node))
                          and then Is_Type (Entity (Node)))
              or else
           (Nkind (Node) = N_Defining_Identifier and then Is_Type (Node)))
      then
         if Nkind (Node) = N_Identifier then
            Ent := Entity (Node);
         else
            Ent := Node;
         end if;

         --  If the type is the designated type of an access_to_subprogram,
         --  there is no name to provide in the call.

         if Ekind (Ent) = E_Subprogram_Type then
            return;
         else
            Unwind_Internal_Type (Ent);
            Nam := Chars (Ent);
         end if;

      else
         Nam := Chars (Node);
      end if;

      --  At this stage, the name to output is in Nam

      Get_Unqualified_Decoded_Name_String (Nam);

      --  Remove trailing upper case letters from the name (useful for
      --  dealing with some cases of internal names.

      while Name_Len > 1 and then Name_Buffer (Name_Len) in 'A' .. 'Z' loop
         Name_Len := Name_Len  - 1;
      end loop;

      --  If we have any of the names from standard that start with the
      --  characters "any " (e.g. Any_Type), then kill the message since
      --  almost certainly it is a junk cascaded message.

      if Name_Len > 4
        and then Name_Buffer (1 .. 4) = "any "
      then
         Kill_Message := True;
      end if;

      --  Now we have to set the proper case. If we have a source location
      --  then do a check to see if the name in the source is the same name
      --  as the name in the Names table, except for possible differences
      --  in case, which is the case when we can copy from the source.

      declare
         Src_Loc : constant Source_Ptr := Sloc (Error_Msg_Node_1);
         Sbuffer : Source_Buffer_Ptr;
         Ref_Ptr : Integer;
         Src_Ptr : Source_Ptr;

      begin
         Ref_Ptr := 1;
         Src_Ptr := Src_Loc;

         --  For standard locations, always use mixed case

         if Src_Loc <= No_Location
           or else Sloc (Node) <= No_Location
         then
            Set_Casing (Mixed_Case);

         else
            --  Determine if the reference we are dealing with corresponds
            --  to text at the point of the error reference. This will often
            --  be the case for simple identifier references, and is the case
            --  where we can copy the spelling from the source.

            Sbuffer := Source_Text (Get_Source_File_Index (Src_Loc));

            while Ref_Ptr <= Name_Len loop
               exit when
                 Fold_Lower (Sbuffer (Src_Ptr)) /=
                 Fold_Lower (Name_Buffer (Ref_Ptr));
               Ref_Ptr := Ref_Ptr + 1;
               Src_Ptr := Src_Ptr + 1;
            end loop;

            --  If we get through the loop without a mismatch, then output
            --  the name the way it is spelled in the source program

            if Ref_Ptr > Name_Len then
               Src_Ptr := Src_Loc;

               for J in 1 .. Name_Len loop
                  Name_Buffer (J) := Sbuffer (Src_Ptr);
                  Src_Ptr := Src_Ptr + 1;
               end loop;

            --  Otherwise set the casing using the default identifier casing

            else
               Set_Casing (Identifier_Casing (Flag_Source), Mixed_Case);
            end if;
         end if;
      end;

      Set_Msg_Name_Buffer;
      Add_Class;
   end Set_Msg_Node;

   ------------------
   -- Set_Msg_Text --
   ------------------

   procedure Set_Msg_Text (Text : String; Flag : Source_Ptr) is
      C : Character;         -- Current character
      P : Natural;           -- Current index;

   begin
      Manual_Quote_Mode := False;
      Is_Unconditional_Msg := False;
      Msglen := 0;
      Flag_Source := Get_Source_File_Index (Flag);
      P := Text'First;

      while P <= Text'Last loop
         C := Text (P);
         P := P + 1;

         --  Check for insertion character

         case C is
            when '%' =>
               Set_Msg_Insertion_Name;

            when '$' =>
               Set_Msg_Insertion_Unit_Name;

            when '{' =>
               Set_Msg_Insertion_File_Name;

            when '}' =>
               Set_Msg_Insertion_Type_Reference (Flag);

            when '*' =>
               Set_Msg_Insertion_Reserved_Name;

            when '&' =>
               Set_Msg_Insertion_Node;

            when '#' =>
               Set_Msg_Insertion_Line_Number (Error_Msg_Sloc, Flag);

            when '\' =>
               Continuation := True;

               if Text (P) = '\' then
                  Continuation_New_Line := True;
                  P := P + 1;
               end if;

            when '@' =>
               Set_Msg_Insertion_Column;

            when '>' =>
               Set_Msg_Insertion_Run_Time_Name;

            when '^' =>
               Set_Msg_Insertion_Uint;

            when '`' =>
               Manual_Quote_Mode := not Manual_Quote_Mode;
               Set_Msg_Char ('"');

            when '!' =>
               Is_Unconditional_Msg := True;

            when '?' =>
               null; -- already dealt with

            when '<' =>
               null; -- already dealt with

            when '|' =>
               null; -- already dealt with

            when ''' =>
               Set_Msg_Char (Text (P));
               P := P + 1;

            when '~' =>
               Set_Msg_Str (Error_Msg_String (1 .. Error_Msg_Strlen));

            --  Upper case letter

            when 'A' .. 'Z' =>

               --  Start of reserved word if two or more

               if P <= Text'Last and then Text (P) in 'A' .. 'Z' then
                  P := P - 1;
                  Set_Msg_Insertion_Reserved_Word (Text, P);

               --  Single upper case letter is just inserted

               else
                  Set_Msg_Char (C);
               end if;

            --  Normal character with no special treatment

            when others =>
               Set_Msg_Char (C);
         end case;
      end loop;

      VMS_Convert;
   end Set_Msg_Text;

   ----------------
   -- Set_Posted --
   ----------------

   procedure Set_Posted (N : Node_Id) is
      P : Node_Id;

   begin
      if Is_Serious_Error then

         --  We always set Error_Posted on the node itself

         Set_Error_Posted (N);

         --  If it is a subexpression, then set Error_Posted on parents
         --  up to and including the first non-subexpression construct. This
         --  helps avoid cascaded error messages within a single expression.

         P := N;
         loop
            P := Parent (P);
            exit when No (P);
            Set_Error_Posted (P);
            exit when Nkind (P) not in N_Subexpr;
         end loop;

         --  A special check, if we just posted an error on an attribute
         --  definition clause, then also set the entity involved as posted.
         --  For example, this stops complaining about the alignment after
         --  complaining about the size, which is likely to be useless.

         if Nkind (P) = N_Attribute_Definition_Clause then
            if Is_Entity_Name (Name (P)) then
               Set_Error_Posted (Entity (Name (P)));
            end if;
         end if;
      end if;
   end Set_Posted;

   -----------------------
   -- Set_Qualification --
   -----------------------

   procedure Set_Qualification (N : Nat; E : Entity_Id) is
   begin
      if N /= 0 and then Scope (E) /= Standard_Standard then
         Set_Qualification (N - 1, Scope (E));
         Set_Msg_Node (Scope (E));
         Set_Msg_Char ('.');
      end if;
   end Set_Qualification;

   ------------------------
   -- Special_Msg_Delete --
   ------------------------

   function Special_Msg_Delete
     (Msg : String;
      N   : Node_Or_Entity_Id;
      E   : Node_Or_Entity_Id) return Boolean
   is
   begin
      --  Never delete messages in -gnatdO mode

      if Debug_Flag_OO then
         return False;

      --  When an atomic object refers to a non-atomic type in the same
      --  scope, we implicitly make the type atomic. In the non-error
      --  case this is surely safe (and in fact prevents an error from
      --  occurring if the type is not atomic by default). But if the
      --  object cannot be made atomic, then we introduce an extra junk
      --  message by this manipulation, which we get rid of here.

      --  We identify this case by the fact that it references a type for
      --  which Is_Atomic is set, but there is no Atomic pragma setting it.

      elsif Msg = "atomic access to & cannot be guaranteed"
        and then Is_Type (E)
        and then Is_Atomic (E)
        and then No (Get_Rep_Pragma (E, Name_Atomic))
      then
         return True;

      --  When a size is wrong for a frozen type there is no explicit
      --  size clause, and other errors have occurred, suppress the
      --  message, since it is likely that this size error is a cascaded
      --  result of other errors. The reason we eliminate unfrozen types
      --  is that messages issued before the freeze type are for sure OK.

      elsif Msg = "size for& too small, minimum allowed is ^"
        and then Is_Frozen (E)
        and then Serious_Errors_Detected > 0
        and then Nkind (N) /= N_Component_Clause
        and then Nkind (Parent (N)) /= N_Component_Clause
        and then
          No (Get_Attribute_Definition_Clause (E, Attribute_Size))
        and then
          No (Get_Attribute_Definition_Clause (E, Attribute_Object_Size))
        and then
          No (Get_Attribute_Definition_Clause (E, Attribute_Value_Size))
      then
         return True;

      --  All special tests complete, so go ahead with message

      else
         return False;
      end if;
   end Special_Msg_Delete;

   --------------------------
   -- Unwind_Internal_Type --
   --------------------------

   procedure Unwind_Internal_Type (Ent : in out Entity_Id) is
      Derived : Boolean := False;
      Mchar   : Character;
      Old_Ent : Entity_Id;

   begin
      --  Undo placement of a quote, since we will put it back later

      Mchar := Msg_Buffer (Msglen);

      if Mchar = '"' then
         Msglen := Msglen - 1;
      end if;

      --  The loop here deals with recursive types, we are trying to
      --  find a related entity that is not an implicit type. Note
      --  that the check with Old_Ent stops us from getting "stuck".
      --  Also, we don't output the "type derived from" message more
      --  than once in the case where we climb up multiple levels.

      loop
         Old_Ent := Ent;

         --  Implicit access type, use directly designated type
         --  In Ada 2005, the designated type may be an anonymous access to
         --  subprogram, in which case we can only point to its definition.

         if Is_Access_Type (Ent) then
            if Ekind (Ent) = E_Access_Subprogram_Type
              or else Ekind (Ent) = E_Anonymous_Access_Subprogram_Type
<<<<<<< HEAD
              or else Ekind (Ent) = E_Access_Protected_Subprogram_Type
=======
              or else Is_Access_Protected_Subprogram_Type (Ent)
>>>>>>> 1177f497
            then
               Ent := Directly_Designated_Type (Ent);

               if not Comes_From_Source (Ent) then
                  if Buffer_Ends_With ("type ") then
                     Buffer_Remove ("type ");
                  end if;

                  Set_Msg_Str ("access to subprogram with profile ");

               elsif Ekind (Ent) = E_Function then
                  Set_Msg_Str ("access to function ");
               else
                  Set_Msg_Str ("access to procedure ");
               end if;
               exit;

            --  Type is access to object, named or anonymous

            else
               Set_Msg_Str ("access to ");
               Ent := Directly_Designated_Type (Ent);
            end if;

         --  Classwide type

         elsif Is_Class_Wide_Type (Ent) then
            Class_Flag := True;
            Ent := Root_Type (Ent);

         --  Use base type if this is a subtype

         elsif Ent /= Base_Type (Ent) then
            Buffer_Remove ("type ");

            --  Avoid duplication "subtype of subtype of", and also replace
            --  "derived from subtype of" simply by "derived from"

            if not Buffer_Ends_With ("subtype of ")
              and then not Buffer_Ends_With ("derived from ")
            then
               Set_Msg_Str ("subtype of ");
            end if;

            Ent := Base_Type (Ent);

         --  If this is a base type with a first named subtype, use the
         --  first named subtype instead. This is not quite accurate in
         --  all cases, but it makes too much noise to be accurate and
         --  add 'Base in all cases. Note that we only do this is the
         --  first named subtype is not itself an internal name. This
         --  avoids the obvious loop (subtype->basetype->subtype) which
         --  would otherwise occur!)

         elsif Present (Freeze_Node (Ent))
           and then Present (First_Subtype_Link (Freeze_Node (Ent)))
           and then
             not Is_Internal_Name
                   (Chars (First_Subtype_Link (Freeze_Node (Ent))))
         then
            Ent := First_Subtype_Link (Freeze_Node (Ent));

         --  Otherwise use root type

         else
            if not Derived then
               Buffer_Remove ("type ");

               --  Test for "subtype of type derived from" which seems
               --  excessive and is replaced by simply "type derived from"

               Buffer_Remove ("subtype of");

               --  Avoid duplication "type derived from type derived from"

               if not Buffer_Ends_With ("type derived from ") then
                  Set_Msg_Str ("type derived from ");
               end if;

               Derived := True;
            end if;

            Ent := Etype (Ent);
         end if;

         --  If we are stuck in a loop, get out and settle for the internal
         --  name after all. In this case we set to kill the message if it
         --  is not the first error message (we really try hard not to show
         --  the dirty laundry of the implementation to the poor user!)

         if Ent = Old_Ent then
            Kill_Message := True;
            exit;
         end if;

         --  Get out if we finally found a non-internal name to use

         exit when not Is_Internal_Name (Chars (Ent));
      end loop;

      if Mchar = '"' then
         Set_Msg_Char ('"');
      end if;
   end Unwind_Internal_Type;

   -----------------
   -- VMS_Convert --
   -----------------

   procedure VMS_Convert is
      P : Natural;
      L : Natural;
      N : Natural;

   begin
      if not OpenVMS then
         return;
      end if;

      P := Msg_Buffer'First;
      loop
         if P >= Msglen then
            return;
         end if;

         if Msg_Buffer (P) = '-' then
            for G in Gnames'Range loop
               L := Gnames (G)'Length;

               --  See if we have "-ggg switch", where ggg is Gnames entry

               if P + L + 7 <= Msglen
                 and then Msg_Buffer (P + 1 .. P + L) = Gnames (G).all
                 and then Msg_Buffer (P + L + 1 .. P + L + 7) = " switch"
               then
                  --  Replace by "/vvv qualifier", where vvv is Vnames entry

                  N := Vnames (G)'Length;
                  Msg_Buffer (P + N + 11 .. Msglen + N - L + 3) :=
                    Msg_Buffer (P + L + 8 .. Msglen);
                  Msg_Buffer (P) := '/';
                  Msg_Buffer (P + 1 .. P + N) := Vnames (G).all;
                  Msg_Buffer (P + N + 1 .. P + N + 10) := " qualifier";
                  P := P + N + 10;
                  Msglen := Msglen + N - L + 3;
                  exit;
               end if;
            end loop;
         end if;

         P := P + 1;
      end loop;
   end VMS_Convert;

end Errout;<|MERGE_RESOLUTION|>--- conflicted
+++ resolved
@@ -2706,11 +2706,7 @@
          if Is_Access_Type (Ent) then
             if Ekind (Ent) = E_Access_Subprogram_Type
               or else Ekind (Ent) = E_Anonymous_Access_Subprogram_Type
-<<<<<<< HEAD
-              or else Ekind (Ent) = E_Access_Protected_Subprogram_Type
-=======
               or else Is_Access_Protected_Subprogram_Type (Ent)
->>>>>>> 1177f497
             then
                Ent := Directly_Designated_Type (Ent);
 

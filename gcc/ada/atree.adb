--- conflicted
+++ resolved
@@ -6,11 +6,7 @@
 --                                                                          --
 --                                 B o d y                                  --
 --                                                                          --
-<<<<<<< HEAD
---          Copyright (C) 1992-2005, Free Software Foundation, Inc.         --
-=======
 --          Copyright (C) 1992-2006, Free Software Foundation, Inc.         --
->>>>>>> c355071f
 --                                                                          --
 -- GNAT is free software;  you can  redistribute it  and/or modify it under --
 -- terms of the  GNU General Public License as published  by the Free Soft- --
@@ -2685,15 +2681,12 @@
          return Nodes.Table (N + 4).Field9;
       end Field27;
 
-<<<<<<< HEAD
-=======
       function Field28 (N : Node_Id) return Union_Id is
       begin
          pragma Assert (Nkind (N) in N_Entity);
          return Nodes.Table (N + 4).Field10;
       end Field28;
 
->>>>>>> c355071f
       function Node1 (N : Node_Id) return Node_Id is
       begin
          pragma Assert (N in Nodes.First .. Nodes.Last);
@@ -2856,15 +2849,12 @@
          return Node_Id (Nodes.Table (N + 4).Field9);
       end Node27;
 
-<<<<<<< HEAD
-=======
       function Node28 (N : Node_Id) return Node_Id is
       begin
          pragma Assert (Nkind (N) in N_Entity);
          return Node_Id (Nodes.Table (N + 4).Field10);
       end Node28;
 
->>>>>>> c355071f
       function List1 (N : Node_Id) return List_Id is
       begin
          pragma Assert (N in Nodes.First .. Nodes.Last);
@@ -3017,26 +3007,16 @@
          end if;
       end Elist23;
 
-<<<<<<< HEAD
-      function Elist24 (N : Node_Id) return Elist_Id is
-         pragma Assert (Nkind (N) in N_Entity);
-         Value : constant Union_Id := Nodes.Table (N + 4).Field6;
-=======
       function Elist25 (N : Node_Id) return Elist_Id is
          pragma Assert (Nkind (N) in N_Entity);
          Value : constant Union_Id := Nodes.Table (N + 4).Field7;
->>>>>>> c355071f
       begin
          if Value = 0 then
             return No_Elist;
          else
             return Elist_Id (Value);
          end if;
-<<<<<<< HEAD
-      end Elist24;
-=======
       end Elist25;
->>>>>>> c355071f
 
       function Name1 (N : Node_Id) return Name_Id is
       begin
@@ -4679,15 +4659,12 @@
          Nodes.Table (N + 4).Field9 := Val;
       end Set_Field27;
 
-<<<<<<< HEAD
-=======
       procedure Set_Field28 (N : Node_Id; Val : Union_Id) is
       begin
          pragma Assert (Nkind (N) in N_Entity);
          Nodes.Table (N + 4).Field10 := Val;
       end Set_Field28;
 
->>>>>>> c355071f
       procedure Set_Node1 (N : Node_Id; Val : Node_Id) is
       begin
          pragma Assert (N in Nodes.First .. Nodes.Last);
@@ -4850,15 +4827,12 @@
          Nodes.Table (N + 4).Field9 := Union_Id (Val);
       end Set_Node27;
 
-<<<<<<< HEAD
-=======
       procedure Set_Node28 (N : Node_Id; Val : Node_Id) is
       begin
          pragma Assert (Nkind (N) in N_Entity);
          Nodes.Table (N + 4).Field10 := Union_Id (Val);
       end Set_Node28;
 
->>>>>>> c355071f
       procedure Set_List1 (N : Node_Id; Val : List_Id) is
       begin
          pragma Assert (N in Nodes.First .. Nodes.Last);
@@ -4958,19 +4932,11 @@
          Nodes.Table (N + 3).Field10 := Union_Id (Val);
       end Set_Elist23;
 
-<<<<<<< HEAD
-      procedure Set_Elist24 (N : Node_Id; Val : Elist_Id) is
-      begin
-         pragma Assert (Nkind (N) in N_Entity);
-         Nodes.Table (N + 4).Field6 := Union_Id (Val);
-      end Set_Elist24;
-=======
       procedure Set_Elist25 (N : Node_Id; Val : Elist_Id) is
       begin
          pragma Assert (Nkind (N) in N_Entity);
          Nodes.Table (N + 4).Field7 := Union_Id (Val);
       end Set_Elist25;
->>>>>>> c355071f
 
       procedure Set_Name1 (N : Node_Id; Val : Name_Id) is
       begin

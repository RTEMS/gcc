------------------------------------------------------------------------------
--                                                                          --
--                         GNAT COMPILER COMPONENTS                         --
--                                                                          --
--                                S I N F O                                 --
--                                                                          --
--                                 S p e c                                  --
--                                                                          --
<<<<<<< HEAD
--          Copyright (C) 1992-2005, Free Software Foundation, Inc.         --
=======
--          Copyright (C) 1992-2005 Free Software Foundation, Inc.          --
>>>>>>> 8c044a9c
--                                                                          --
-- GNAT is free software;  you can  redistribute it  and/or modify it under --
-- terms of the  GNU General Public License as published  by the Free Soft- --
-- ware  Foundation;  either version 2,  or (at your option) any later ver- --
-- sion.  GNAT is distributed in the hope that it will be useful, but WITH- --
-- OUT ANY WARRANTY;  without even the  implied warranty of MERCHANTABILITY --
-- or FITNESS FOR A PARTICULAR PURPOSE.  See the GNU General Public License --
-- for  more details.  You should have  received  a copy of the GNU General --
-- Public License  distributed with GNAT;  see file COPYING.  If not, write --
-- to  the  Free Software Foundation,  51  Franklin  Street,  Fifth  Floor, --
-- Boston, MA 02110-1301, USA.                                              --
--                                                                          --
-- As a special exception,  if other files  instantiate  generics from this --
-- unit, or you link  this unit with other files  to produce an executable, --
-- this  unit  does not  by itself cause  the resulting  executable  to  be --
-- covered  by the  GNU  General  Public  License.  This exception does not --
-- however invalidate  any other reasons why  the executable file  might be --
-- covered by the  GNU Public License.                                      --
--                                                                          --
-- GNAT was originally developed  by the GNAT team at  New York University. --
-- Extensive contributions were provided by Ada Core Technologies Inc.      --
--                                                                          --
------------------------------------------------------------------------------

--  This package defines the structure of the abstract syntax tree. The Tree
--  package provides a basic tree structure. Sinfo describes how this
--  structure is used to represent the syntax of an Ada program.

--  Note: the grammar used here is taken from Version 5.95 of the RM, dated
--  November 1994. The grammar in the RM is followed very closely in the tree
--  design, and is repeated as part of this source file.

--  The tree contains not only the full syntactic representation of the
--  program, but also the results of semantic analysis. In particular, the
--  nodes for defining identifiers, defining character literals and defining
--  operator symbols, collectively referred to as entities, represent what
--  would normally be regarded as the symbol table information. In addition
--  a number of the tree nodes contain semantic information.

--  WARNING: There is a C version of this package. Any changes to this
--  source file must be properly reflected in this C header file sinfo.h
--  which is created automatically from sinfo.ads using xsinfo.adb.

with Types;  use Types;
with Uintp;  use Uintp;
with Urealp; use Urealp;

package Sinfo is

   ---------------------------------
   -- Making Changes to This File --
   ---------------------------------

   --  If changes are made to this file, a number of related steps must be
   --  carried out to ensure consistency. First, if a field access function
   --  is added, it appears in seven places:

   --    The documentation associated with the node
   --    The spec of the access function in sinfo.ads
   --    The body of the access function in sinfo.adb
   --    The pragma Inline at the end of sinfo.ads for the access function
   --    The spec of the set procedure in sinfo.ads
   --    The body of the set procedure in sinfo.adb
   --    The pragma Inline at the end of sinfo.ads for the set procedure

   --  The field chosen must be consistent in all places, and, for a node
   --  that is a subexpression, must not overlap any of the standard
   --  expression fields.

   --  In addition, if any of the standard expression fields is changed, then
   --  the utiliy program which creates the Treeprs spec (in file treeprs.ads)
   --  must be updated appropriately, since it special cases expression fields.

   --  If a new tree node is added, then the following changes are made

   --    Add it to the documentation in the appropriate place
   --    Add its fields to this documentation section
   --    Define it in the appropriate classification in Node_Kind
   --    In the body (sinfo), add entries to the access functions for all
   --     its fields (except standard expression fields) to include the new
   --     node in the checks.
   --    Add an appropriate section to the case statement in sprint.adb
   --    Add an appropriate section to the case statement in sem.adb
   --    Add an appropraite section to the case statement in exp_util.adb
   --     (Insert_Actions procedure)
   --    For a subexpression, add an appropriate sections to the case
   --     statement in sem_eval.adb
   --    For a subexpression, add an appropriate sections to the case
   --     statement in sem_res.adb

   --  Finally, four utility programs must be run:

   --    Run CSinfo to check that you have made the changes consistently.
   --     It checks most of the rules given above, with clear error messages.
   --     This utility reads sinfo.ads and sinfo.adb and generates a report
   --     to standard output.

   --    Run XSinfo to create a-sinfo.h, the corresponding C header. This
   --     utility reads sinfo.ads and generates a-sinfo.h. Note that it
   --     does not need to read sinfo.adb, since the contents of the body
   --     are algorithmically determinable from the spec.

   --    Run XTreeprs to create treeprs.ads, an updated version of
   --     the module that is used to drive the tree print routine. This
   --     utility reads (but does not modify) treeprs.adt, the template
   --     that provides the basic structure of the file, and then fills
   --     in the data from the comments in sinfo.ads.

   --    Run XNmake to create nmake.ads and nmake.adb, the package body
   --     and spec of the Nmake package which contains functions for
   --     constructing nodes.

   --  Note: sometime we could write a utility that actually generated the
   --  body of sinfo from the spec instead of simply checking it, since, as
   --  noted above, the contents of the body can be determined from the spec.

   --------------------------------
   -- Implicit Nodes in the Tree --
   --------------------------------

   --  Generally the structure of the tree very closely follows the grammar
   --  as defined in the RM. However, certain nodes are omitted to save
   --  space and simplify semantic processing. Two general classes of such
   --  omitted nodes are as follows:

   --   If the only possibilities for a non-terminal are one or more other
   --   non terminals (i.e. the rule is a "skinny" rule), then usually the
   --   corresponding node is omitted from the tree, and the target construct
   --   appears directly. For example, a real type definition is either a
   --   floating point definition or a fixed point definition. No explicit
   --   node appears for real type definition. Instead either the floating
   --   point definition or fixed point definition appears directly.

   --   If a non-terminal corresponds to a list of some other non-terminal
   --   (possibly with separating punctuation), then usually it is omitted
   --   from the tree, and a list of components appears instead. For
   --   example, sequence of statements does not appear explicitly in the
   --   tree. Instead a list of statements appears directly.

   --  Some additional cases of omitted nodes occur and are documented
   --  individually. In particular, many nodes are omitted in the tree
   --  generated for an expression.

   -------------------------------------------
   -- Handling of Defining Identifier Lists --
   -------------------------------------------

   --  In several declarative forms in the syntax, lists of defining
   --  identifiers appear (object declarations, component declarations,
   --  number declarations etc.)

   --  The semantics of such statements are equivalent to a series of
   --  identical declarations of single defining identifiers (except that
   --  conformance checks require the same grouping of identifiers in the
   --  parameter case).

   --  To simplify semantic processing, the parser breaks down such multiple
   --  declaration cases into sequences of single declarations, duplicating
   --  type and initialization information as required. The flags More_Ids
   --  and Prev_Ids are used to record the original form of the source in
   --  the case where the original source used a list of names, More_Ids
   --  being set on all but the last name and Prev_Ids being set on all
   --  but the first name. These flags are used to reconstruct the original
   --  source (e.g. in the Sprint package), and also are included in the
   --  conformance checks, but otherwise have no semantic significance.

   --  Note: the reason that we use More_Ids and Prev_Ids rather than
   --  First_Name and Last_Name flags is so that the flags are off in the
   --  normal one identifier case, which minimizes tree print output.

   -----------------------
   -- Use of Node Lists --
   -----------------------

   --  With a few exceptions, if a construction of the form {non-terminal}
   --  appears in the tree, lists are used in the corresponding tree node
   --  (see package Nlists for handling of node lists). In this case a field
   --  of the parent node points to a list of nodes for the non-terminal. The
   --  field name for such fields has a plural name which always ends in "s".
   --  For example, a case statement has a field Alternatives pointing to a
   --  list of case statement alternative nodes.

   --  Only fields pointing to lists have names ending in "s", so generally
   --  the structure is strongly typed, fields not ending in s point to
   --  single nodes, and fields ending in s point to lists.

   --  The following example shows how a traversal of a list is written. We
   --  suppose here that Stmt points to a N_Case_Statement node which has
   --  a list field called Alternatives:

   --   Alt := First (Alternatives (Stmt));
   --   while Present (Alt) loop
   --      ..
   --      -- processing for case statement alternative Alt
   --      ..
   --      Alt := Next (Alt);
   --   end loop;

   --  The Present function tests for Empty, which in this case signals the
   --  end of the list. First returns Empty immediately if the list is empty.
   --  Present is defined in Atree, First and Next are defined in Nlists.

   --  The exceptions to this rule occur with {DEFINING_IDENTIFIERS} in all
   --  contexts, which is handled as described in the previous section, and
   --  with {,library_unit_NAME} in the N_With_Clause mode, which is handled
   --  using the First_Name and Last_Name flags, as further detailed in the
   --  description of the N_With_Clause node.

   -------------
   -- Pragmas --
   -------------

   --  Pragmas can appear in many different context, but are not included
   --  in the grammar. Still they must appear in the tree, so they can be
   --  properly processed.

   --  Two approaches are used. In some cases, an extra field is defined
   --  in an appropriate node that contains a list of pragmas appearing
   --  in the expected context. For example pragmas can appear before an
   --  Accept_Alternative in a Selective_Accept_Statement, and these pragmas
   --  appear in the Pragmas_Before field of the N_Accept_Alternative node.

   --  The other approach is to simply allow pragmas to appear in syntactic
   --  lists where the grammar (of course) does not include the possibility.
   --  For example, the Variants field of an N_Variant_Part node points to
   --  a list that can contain both N_Pragma and N_Variant nodes.

   --  To make processing easier in the latter case, the Nlists package
   --  provides a set of routines (First_Non_Pragma, Last_Non_Pragma,
   --  Next_Non_Pragma, Prev_Non_Pragma) that allow such lists to be
   --  handled ignoring all pragmas.

   --  In the case of the variants list, we can either write:

   --      Variant := First (Variants (N));
   --      while Present (Variant) loop
   --         ...
   --         Variant := Next (Variant);
   --      end loop;

   --  or

   --      Variant := First_Non_Pragma (Variants (N));
   --      while Present (Variant) loop
   --         ...
   --         Variant := Next_Non_Pragma (Variant);
   --      end loop;

   --  In the first form of the loop, Variant can either be an N_Pragma or
   --  an N_Variant node. In the second form, Variant can only be N_Variant
   --  since all pragmas are skipped.

   ---------------------
   -- Optional Fields --
   ---------------------

   --  Fields which correspond to a section of the syntax enclosed in square
   --  brackets are generally omitted (and the corresponding field set to
   --  Empty for a node, or No_List for a list). The documentation of such
   --  fields notes these cases. One exception to this rule occurs in the
   --  case of possibly empty statement sequences (such as the sequence of
   --  statements in an entry call alternative). Such cases appear in the
   --  syntax rules as [SEQUENCE_OF_STATEMENTS] and the fields corresponding
   --  to such optional statement sequences always contain an empty list (not
   --  No_List) if no statements are present.

   --  Note: the utility program that constructs the body and spec of the
   --  Nmake package relies on the format of the comments to determine if
   --  a field should have a default value in the corresponding make routine.
   --  The rule is that if the first line of the description of the field
   --  contains the string "(set to xxx if", then a default value of xxx is
   --  provided for this field in the corresponding Make_yyy routine.

   -----------------------------------
   -- Note on Body/Spec Terminology --
   -----------------------------------

   --  In informal discussions about Ada, it is customary to refer to package
   --  and subprogram specs and bodies. However, this is not technically
   --  correct, what is normally referred to as a spec or specification is in
   --  fact a package declaration or subprogram declaration. We are careful
   --  in GNAT to use the correct terminology and in particular, the full
   --  word specification is never used as an incorrect substitute for
   --  declaration. The structure and terminology used in the tree also
   --  reflects the grammar and thus uses declaration and specification in
   --  the technically correct manner.

   --  However, there are contexts in which the informal terminology is
   --  useful. We have the word "body" to refer to the Interp_Etype declared by
   --  the declaration of a unit body, and in some contexts we need a
   --  similar term to refer to the entity declared by the package or
   --  subprogram declaration, and simply using declaration can be confusing
   --  since the body also has a declaration.

   --  An example of such a context is the link between the package body
   --  and its declaration. With_Declaration is confusing, since
   --  the package body itself is a declaration.

   --  To deal with this problem, we reserve the informal term Spec, i.e.
   --  the popular abbreviation used in this context, to refer to the entity
   --  declared by the package or subprogram declaration. So in the above
   --  example case, the field in the body is called With_Spec.

   --  Another important context for the use of the word Spec is in error
   --  messages, where a hyper-correct use of declaration would be confusing
   --  to a typical Ada programmer, and even for an expert programmer can
   --  cause confusion since the body has a declaration as well.

   --  So, to summarize:

   --     Declaration    always refers to the syntactic entity that is called
   --                    a declaration. In particular, subprogram declaration
   --                    and package declaration are used to describe the
   --                    syntactic entity that includes the semicolon.

   --     Specification  always refers to the syntactic entity that is called
   --                    a specification. In particular, the terms procedure
   --                    specification, function specification, package
   --                    specification, subprogram specification always refer
   --                    to the syntactic entity that has no semicolon.

   --     Spec           is an informal term, used to refer to the entity
   --                    that is declared by a task declaration, protected
   --                    declaration, generic declaration, subprogram
   --                    declaration or package declaration.

   --  This convention is followed throughout the GNAT documentation
   --  both internal and external, and in all error message text.

   ------------------------
   -- Internal Use Nodes --
   ------------------------

   --  These are Node_Kind settings used in the internal implementation
   --  which are not logically part of the specification.

   --  N_Unused_At_Start
   --  Completely unused entry at the start of the enumeration type. This
   --  is inserted so that no legitimate value is zero, which helps to get
   --  better debugging behavior, since zero is a likely uninitialized value).

   --  N_Unused_At_End
   --  Completely unused entry at the end of the enumeration type. This is
   --  handy so that arrays with Node_Kind as the index type have an extra
   --  entry at the end (see for example the use of the Pchar_Pos_Array in
   --  Treepr, where the extra entry provides the limit value when dealing
   --  with the last used entry in the array).

   -----------------------------------------
   -- Note on the settings of Sloc fields --
   -----------------------------------------

   --  The Sloc field of nodes that come from the source is set by the
   --  parser. For internal nodes, and nodes generated during expansion
   --  the Sloc is usually set in the call to the constructor for the node.
   --  In general the Sloc value chosen for an internal node is the Sloc of
   --  the source node whose processing is responsible for the expansion. For
   --  example, the Sloc of an inherited primitive operation is the Sloc of
   --  the corresponding derived type declaration.

   --  For the nodes of a generic instantiation, the Sloc value is encoded
   --  to represent both the original Sloc in the generic unit, and the Sloc
   --  of the instantiation itself. See Sinput.ads for details.

   --  Subprogram instances create two callable entities: one is the visible
   --  subprogram instance, and the other is an anonymous subprogram nested
   --  within a wrapper package that contains the renamings for the actuals.
   --  Both of these entities have the Sloc of the defining entity in the
   --  instantiation node. This simplifies some ASIS queries.

   -----------------------
   -- Field Definitions --
   -----------------------

   --  In the following node definitions, all fields, both syntactic and
   --  semantic, are documented. The one exception is in the case of entities
   --  (defining indentifiers, character literals and operator symbols),
   --  where the usage of the fields depends on the entity kind. Entity
   --  fields are fully documented in the separate package Einfo.

   --  In the node definitions, three common sets of fields are abbreviated
   --  to save both space in the documentation, and also space in the string
   --  (defined in Tree_Print_Strings) used to print trees. The following
   --  abbreviations are used:

   --  Note: the utility program that creates the Treeprs spec (in the file
   --  xtreeprs.adb) knows about the special fields here, so it must be
   --  modified if any change is made to these fields.

   --    "plus fields for binary operator"
   --       Chars                    (Name1)      Name_Id for the operator
   --       Left_Opnd                (Node2)      left operand expression
   --       Right_Opnd               (Node3)      right operand expression
   --       Entity                   (Node4-Sem)  defining entity for operator
   --       Associated_Node          (Node4-Sem)  for generic processing
   --       Do_Overflow_Check        (Flag17-Sem) set if overflow check needed
   --       Has_Private_View         (Flag11-Sem) set in generic units.

   --    "plus fields for unary operator"
   --       Chars                    (Name1)      Name_Id for the operator
   --       Right_Opnd               (Node3)      right operand expression
   --       Entity                   (Node4-Sem)  defining entity for operator
   --       Associated_Node          (Node4-Sem)  for generic processing
   --       Do_Overflow_Check        (Flag17-Sem) set if overflow check needed
   --       Has_Private_View         (Flag11-Sem) set in generic units.

   --    "plus fields for expression"
   --       Paren_Count                           number of parentheses levels
   --       Etype                    (Node5-Sem)  type of the expression
   --       Is_Overloaded            (Flag5-Sem)  >1 type interpretation exists
   --       Is_Static_Expression     (Flag6-Sem)  set for static expression
   --       Raises_Constraint_Error  (Flag7-Sem)  evaluation raises CE
   --       Must_Not_Freeze          (Flag8-Sem)  set if must not freeze
   --       Do_Range_Check           (Flag9-Sem)  set if a range check needed
   --       Assignment_OK            (Flag15-Sem) set if modification is OK
   --       Is_Controlling_Actual    (Flag16-Sem) set for controlling argument

   --  Note: see under (EXPRESSION) for further details on the use of
   --  the Paren_Count field to record the number of parentheses levels.

   --  Node_Kind is the type used in the Nkind field to indicate the node
   --  kind. The actual definition of this type is given later (the reason
   --  for this is that we want the descriptions ordered by logical chapter
   --  in the RM, but the type definition is reordered to facilitate the
   --  definition of some subtype ranges. The individual descriptions of
   --  the nodes show how the various fields are used in each node kind,
   --  as well as providing logical names for the fields. Functions and
   --  procedures are provided for accessing and setting these fields
   --  using these logical names.

   -----------------------
   -- Gigi Restrictions --
   -----------------------

   --  The tree passed to Gigi is more restricted than the general tree form.
   --  For example, as a result of expansion, most of the tasking nodes can
   --  never appear. For each node to which either a complete or partial
   --  restriction applies, a note entitled "Gigi restriction" appears which
   --  documents the restriction.

   --  Note that most of these restrictions apply only to trees generated when
   --  code is being generated, since they involved expander actions that
   --  destroy the tree.

   ------------------------
   -- Common Flag Fields --
   ------------------------

   --  The following flag fields appear in all nodes

   --  Analyzed
   --    This flag is used to indicate that a node (and all its children
   --    have been analyzed. It is used to avoid reanalysis of a node that
   --    has already been analyzed, both for efficiency and functional
   --    correctness reasons.

   --  Error_Posted
   --    This flag is used to avoid multiple error messages being posted
   --    on or referring to the same node. This flag is set if an error
   --    message refers to a node or is posted on its source location,
   --    and has the effect of inhibiting further messages involving
   --    this same node.

   --  Comes_From_Source
   --    This flag is on for any nodes built by the scanner or parser from
   --    the source program, and off for any nodes built by the analyzer or
   --    expander. It indicates that a node comes from the original source.
   --    This flag is defined in Atree.

   --  Has_Dynamic_Length_Check and Has_Dynamic_Range_Check also appear on
   --  all nodes. They are fully described in the next section.

   ------------------------------------
   -- Description of Semantic Fields --
   ------------------------------------

   --  The meaning of the syntactic fields is generally clear from their
   --  names without any further description, since the names are chosen
   --  to correspond very closely to the syntax in the reference manual.
   --  This section describes the usage of the semantic fields, which are
   --  used to contain additional information determined during semantic
   --  analysis.

   --  ABE_Is_Certain (Flag18-Sem)
   --    This flag is set in an instantiation node or a call node is
   --    determined to be sure to raise an ABE. This is used to trigger
   --    special handling of such cases, particularly in the instantiation
   --    case where we avoid instantiating the body if this flag is set.
   --    This flag is also present in an N_Formal_Package_Declaration_Node
   --    since formal package declarations are treated like instantiations,
   --    but it is always set to False in this context.

   --  Accept_Handler_Records (List5-Sem)
   --    This field is present only in an N_Accept_Alternative node. It is
   --    used to temporarily hold the exception handler records from an
   --    accept statement in a selective accept. These exception handlers
   --    will eventually be placed in the Handler_Records list of the
   --    procedure built for this accept (see Expand_N_Selective_Accept
   --    procedure in Exp_Ch9 for further details).

   --  Access_Types_To_Process (Elist2-Sem)
   --    Present in N_Freeze_Entity nodes for Incomplete or private types.
   --    Contains the list of access types which may require specific
   --    treatment when the nature of the type completion is completely
   --    known. An example of such treatement is the generation of the
   --    associated_final_chain.

   --  Actions (List1-Sem)
   --    This field contains a sequence of actions that are associated
   --    with the node holding the field. See the individual node types
   --    for details of how this field is used, as well as the description
   --    of the specific use for a particular node type.

   --  Activation_Chain_Entity (Node3-Sem)
   --    This is used in tree nodes representing task activators (blocks,
   --    subprogram bodies, package declarations, and task bodies). It is
   --    initially Empty, and then gets set to point to the entity for the
   --    declared Activation_Chain variable when the first task is declared.
   --    When tasks are declared in the corresponding declarative region
   --    this entity is located by name (its name is always _Chain) and
   --    the declared tasks are added to the chain.

   --  Acts_As_Spec (Flag4-Sem)
   --    A flag set in the N_Subprogram_Body node for a subprogram body
   --    which is acting as its own spec. This flag also appears in the
   --    compilation unit node at the library level for such a subprogram
   --    (see further description in spec of Lib package).

   --  Aggregate_Bounds (Node3-Sem)
   --    Present in array N_Aggregate nodes. If the aggregate contains
   --    component associations this field points to an N_Range node whose
   --    bounds give the lowest and highest discrete choice values. If the
   --    named aggregate contains a dynamic or null choice this field is
   --    empty. If the aggregate contains positional elements this field
   --    points to an N_Integer_Literal node giving the number of positional
   --    elements. Note that if the aggregate contains positional elements
   --    and an other choice the N_Integer_Literal only accounts for the
   --    number of positional elements.

   --  All_Others (Flag11-Sem)
   --    Present in an N_Others_Choice node. This flag is set in the case
   --    of an others exception where all exceptions are to be caught, even
   --    those that are not normally handled (in particular the tasking abort
   --    signal). This is used for translation of the at end handler into
   --    a normal exception handler.

   --  Assignment_OK (Flag15-Sem)
   --    This flag is set in a subexpression node for an object, indicating
   --    that the associated object can be modified, even if this would not
   --    normally be permissible (either by direct assignment, or by being
   --    passed as an out or in-out parameter). This is used by the expander
   --    for a number of purposes, including initialzation of constants and
   --    limited type objects (such as tasks), setting discriminant fields,
   --    setting tag values, etc. N_Object_Declaration nodes also have this
   --    flag defined. Here it is used to indicate that an initialization
   --    expression is valid, even where it would normally not be allowed
   --    (e.g. where the type involved is limited).

   --  Associated_Node (Node4-Sem)
   --    Present in nodes that can denote an entity: identifiers, character
   --    literals, operator symbols, expanded names, operator nodes, and
   --    attribute reference nodes (all these nodes have an Entity field).
   --    This field is also present in N_Aggregate, N_Selected_Component,
   --    and N_Extension_Aggregate nodes. This field is used in generic
   --    processing to create links between the generic template and the
   --    generic copy. See Sem_Ch12.Get_Associated_Node for full details.
   --    Note that this field overlaps Entity, which is fine, since, as
   --    explained in Sem_Ch12, the normal function of Entity is not
   --    required at the point where the Associated_Node is set. Note
   --    also, that in generic templates, this means that the Entity field
   --    does not necessarily point to an Entity. Since the back end is
   --    expected to ignore generic templates, this is harmless.

   --  At_End_Proc (Node1)
   --    This field is present in an N_Handled_Sequence_Of_Statements node.
   --    It contains an identifier reference for the cleanup procedure to
   --    be called. See description of this node for further details.

   --  Backwards_OK (Flag6-Sem)
   --    A flag present in the N_Assignment_Statement node. It is used only
   --    if the type being assigned is an array type, and is set if analysis
   --    determines that it is definitely safe to do the copy backwards, i.e.
   --    starting at the highest addressed element. Note that if neither of
   --    the flags Forwards_OK or Backwards_OK is set, it means that the
   --    front end could not determine that either direction is definitely
   --    safe, and a runtime check is required.

   --  Body_To_Inline (Node3-Sem)
   --    present in subprogram declarations. Denotes analyzed but unexpanded
   --    body of subprogram, to be used when inlining calls. Present when the
   --    subprogram has an Inline pragma and inlining is enabled. If the
   --    declaration is completed by a renaming_as_body, and the renamed en-
   --    tity is a subprogram, the Body_To_Inline is the name of that entity,
   --    which is used directly in later calls to the original subprogram.

   --  Body_Required (Flag13-Sem)
   --    A flag that appears in the N_Compilation_Unit node indicating that
   --    the corresponding unit requires a body. For the package case, this
   --    indicates that a completion is required. In Ada 95, if the flag
   --    is not set for the package case, then a body may not be present.
   --    In Ada 83, if the flag is not set for the package case, then a
   --    body is optional. For a subprogram declaration, the flag is set
   --    except in the case where a pragma Import or Interface applies,
   --    in which case no body is permitted (in Ada 83 or Ada 95).

   --  By_Ref (Flag5-Sem)
   --    A flag present in the N_Return_Statement_Node. It is set when the
   --    returned expression is already allocated on the secondary stack
   --    and thus the result is passed by reference rather than copied
   --    another time.

   --  Check_Address_Alignment (Flag11-Sem)
   --    A flag present in N_Attribute_Definition clause for a 'Address
   --    attribute definition. This flag is set if a dynamic check should
   --    be generated at the freeze point for the entity to which this
   --    address clause applies. The reason that we need this flag is that
   --    we want to check for range checks being suppressed at the point
   --    where the attribute definition clause is given, rather than
   --    testing this at the freeze point.

   --  Compile_Time_Known_Aggregate (Flag18-Sem)
   --    Present in N_Aggregate nodes. Set for aggregates which can be
   --    fully evaluated at compile time without raising constraint error.
   --    Such aggregates can be passed as is to Gigi without any expansion.
   --    See Sem_Aggr for the specific conditions under which an aggregate
   --    has this flag set. See also the flag Static_Processing_OK.

   --  Condition_Actions (List3-Sem)
   --    This field appears in else-if nodes and in the iteration scheme
   --    node for while loops. This field is only used during semantic
   --    processing to temporarily hold actions inserted into the tree.
   --    In the tree passed to gigi, the condition actions field is always
   --    set to No_List. For details on how this field is used, see the
   --    routine Insert_Actions in package Exp_Util, and also the expansion
   --    routines for the relevant nodes.

   --  Controlling_Argument (Node1-Sem)
   --    This field is set in procedure and function call nodes if the call
   --    is a dispatching call (it is Empty for a non-dispatching call).
   --    It indicates the source of the controlling tag for the call. For
   --    Procedure calls, the Controlling_Argument is one of the actuals.
   --    For a function that has a dispatching result, it is an entity in
   --    the context of the call that can provide a tag, or else it is the
   --    tag of the root type of the class. It can also specify a tag
   --    directly rather than being a tagged object. The latter is needed
   --    by the implementations of AI-239 and AI-260.

   --  Conversion_OK (Flag14-Sem)
   --    A flag set on type conversion nodes to indicate that the conversion
   --    is to be considered as being valid, even though it is the case that
   --    the conversion is not valid Ada. This is used for the Enum_Rep,
   --    Fixed_Value and Integer_Value attributes, for internal conversions
   --    done for fixed-point operations, and for certain conversions for
   --    calls to initialization procedures. If Conversion_OK is set, then
   --    Etype must be set (the analyzer assumes that Etype has been set).
   --    For the case of fixed-point operands, it also indicates that the
   --    conversion is to be a direct conversion of the underlying integer
   --    result, with no regard to the small operand.

   --  Corresponding_Body (Node5-Sem)
   --    This field is set in subprogram declarations, package declarations,
   --    entry declarations of protected types, and in generic units. It
   --    points to the defining entity for the corresponding body (NOT the
   --    node for the body itself).

   --  Corresponding_Formal_Spec (Node3-Sem)
   --  This field is set in subprogram renaming declarations, where it points
   --  to the defining entity for a formal subprogram in the case where the
   --  renaming corresponds to a generic formal subprogram association in an
   --  instantiation. The field is Empty if the renaming does not correspond
   --  to such a formal association.

   --  Corresponding_Generic_Association (Node5-Sem)
   --    This field is defined for object declarations and object renaming
   --    declarations. It is set for the declarations within an instance that
   --    map generic formals to their actuals.  If set, the field points to
   --    a generic_association which is the original parent of the expression
   --    or name appearing in the declaration. This simplifies ASIS queries.

   --  Corresponding_Integer_Value (Uint4-Sem)
   --    This field is set in real literals of fixed-point types (it is not
   --    used for floating-point types). It contains the integer value used
   --    to represent the fixed-point value. It is also set on the universal
   --    real literals used to represent bounds of fixed-point base types
   --    and their first named subtypes.

   --  Corresponding_Spec (Node5-Sem)
   --    This field is set in subprogram, package, task, and protected body
   --    nodes, where it points to the defining entity in the corresponding
   --    spec. The attribute is also set in N_With_Clause nodes, where
   --    it points to the defining entity for the with'ed spec, and in
   --    a subprogram renaming declaration when it is a Renaming_As_Body.
   --    The field is Empty if there is no corresponding spec, as in the
   --    case of a subprogram body that serves as its own spec.

   --  Corresponding_Stub (Node3-Sem)
   --    This field is present in an N_Subunit node. It holds the node in
   --    the parent unit that is the stub declaration for the subunit. it is
   --    set when analysis of the stub forces loading of the proper body. If
   --    expansion of the proper body creates new declarative nodes, they are
   --    inserted at the point of the corresponding_stub.

   --  Dcheck_Function (Node5-Sem)
   --    This field is present in an N_Variant node, It references the entity
   --    for the discriminant checking function for the variant.

   --  Debug_Statement (Node3)
   --    This field is present in an N_Pragma node. It is used only for
   --    a Debug pragma or pragma Assert with a second parameter. The
   --    parameter is of the form of an expression, as required by the
   --    pragma syntax, but is actually a procedure call. To simplify
   --    semantic processing, the parser creates a copy of the argument
   --    rearranged into a procedure call statement and places it in the
   --    Debug_Statement field. Note that this field is considered a
   --    syntactic field, since it is created by the parser.

   --  Default_Expression (Node5-Sem)
   --    This field is Empty if there is no default expression. If there
   --    is a simple default expression (one with no side effects), then
   --    this field simply contains a copy of the Expression field (both
   --    point to the tree for the default expression). Default_Expression
   --    is used for conformance checking.

   --  Delay_Finalize_Attach (Flag14-Sem)
   --    This flag is present in an N_Object_Declaration node. If it is set,
   --    then in the case of a controlled type being declared and initialized,
   --    the normal code for attaching the result to the appropriate local
   --    finalization list is suppressed. This is used for functions that
   --    return controlled types without using the secondary stack, where
   --    it is the caller who must do the attachment.

   --  Discr_Check_Funcs_Built (Flag11-Sem)
   --    This flag is present in N_Full_Type_Declaration nodes. It is set when
   --    discriminant checking functions are constructed. The purpose is to
   --    avoid attempting to set these functions more than once.

   --  Do_Accessibility_Check (Flag13-Sem)
   --    This flag is set on N_Parameter_Specification nodes to indicate
   --    that an accessibility check is required for the parameter. It is
   --    not yet decided who takes care of this check (TBD ???).

   --  Do_Discriminant_Check (Flag13-Sem)
   --    This flag is set on N_Selected_Component nodes to indicate that a
   --    discriminant check is required using the discriminant check routine
   --    associated with the selector. The actual check is generated by the
   --    expander when processing selected components.

   --  Do_Division_Check (Flag13-Sem)
   --    This flag is set on a division operator (/ mod rem) to indicate
   --    that a zero divide check is required. The actual check is dealt
   --    with by the backend (all the front end does is to set the flag).

   --  Do_Length_Check (Flag4-Sem)
   --    This flag is set in an N_Assignment_Statement, N_Op_And, N_Op_Or,
   --    N_Op_Xor, or N_Type_Conversion node to indicate that a length check
   --    is required. It is not determined who deals with this flag (???).

   --  Do_Overflow_Check (Flag17-Sem)
   --    This flag is set on an operator where an overflow check is required
   --    on the operation. The actual check is dealt with by the backend
   --    (all the front end does is to set the flag). The other cases where
   --    this flag is used is on a Type_Conversion node and for attribute
   --    reference nodes. For a type conversion, it means that the conversion
   --    is from one base type to another, and the value may not fit in the
   --    target base type. See also the description of Do_Range_Check for
   --    this case. The only attribute references which use this flag are
   --    Pred and Succ, where it means that the result should be checked
   --    for going outside the base range.

   --  Do_Range_Check (Flag9-Sem)
   --    This flag is set on an expression which appears in a context where
   --    a range check is required. The target type is clear from the
   --    context. The contexts in which this flag can appear are limited to
   --    the following.

   --      Right side of an assignment. In this case the target type is
   --      taken from the left side of the assignment, which is referenced
   --      by the Name of the N_Assignment_Statement node.

   --      Subscript expressions in an indexed component. In this case the
   --      target type is determined from the type of the array, which is
   --      referenced by the Prefix of the N_Indexed_Component node.

   --      Argument expression for a parameter, appearing either directly
   --      in the Parameter_Associations list of a call or as the Expression
   --      of an N_Parameter_Association node that appears in this list. In
   --      either case, the check is against the type of the formal. Note
   --      that the flag is relevant only in IN and IN OUT parameters, and
   --      will be ignored for OUT parameters, where no check is required
   --      in the call, and if a check is required on the return, it is
   --      generated explicitly with a type conversion.

   --      Initialization expression for the initial value in an object
   --      declaration. In this case the Do_Range_Check flag is set on
   --      the initialization expression, and the check is against the
   --      range of the type of the object being declared.

   --      The expression of a type conversion. In this case the range check
   --      is against the target type of the conversion. See also the use of
   --      Do_Overflow_Check on a type conversion. The distinction is that
   --      the overflow check protects against a value that is outside the
   --      range of the target base type, whereas a range check checks that
   --      the resulting value (which is a value of the base type of the
   --      target type), satisfies the range constraint of the target type.

   --    Note: when a range check is required in contexts other than those
   --    listed above (e.g. in a return statement), an additional type
   --    conversion node is introduced to represent the required check.

   --  Do_Storage_Check (Flag17-Sem)
   --    This flag is set in an N_Allocator node to indicate that a storage
   --    check is required for the allocation, or in an N_Subprogram_Body
   --    node to indicate that a stack check is required in the subprogram
   --    prolog. The N_Allocator case is handled by the routine that expands
   --    the call to the runtime routine. The N_Subprogram_Body case is
   --    handled by the backend, and all the semantics does is set the flag.

   --  Do_Tag_Check (Flag13-Sem)
   --    This flag is set on an N_Assignment_Statement, N_Function_Call,
   --    N_Procedure_Call_Statement, N_Type_Conversion or N_Return_Statememt
   --    node to indicate that the tag check can be suppressed. It is not
   --    yet decided how this flag is used (TBD ???).

   --  Elaborate_Present (Flag4-Sem)
   --    This flag is set in the N_With_Clause node to indicate that a
   --    pragma Elaborate pragma appears for the with'ed units.

   --  Elaborate_All_Present (Flag14-Sem)
   --    This flag is set in the N_With_Clause node to indicate that a
   --    pragma Elaborate_All pragma appears for the with'ed units.

   --  Elaboration_Boolean (Node2-Sem)
   --    This field is present in function and procedure specification
   --    nodes. If set, it points to the entity for a Boolean flag that
   --    must be tested for certain calls to check for access before
   --    elaboration. See body of Sem_Elab for further details. This
   --    field is Empty if no elaboration boolean is required.

   --  Else_Actions (List3-Sem)
   --    This field is present in conditional expression nodes. During code
   --    expansion we use the Insert_Actions procedure (in Exp_Util) to insert
   --    actions at an appropriate place in the tree to get elaborated at the
   --    right time. For conditional expressions, we have to be sure that the
   --    actions for the Else branch are only elaborated if the condition is
   --    False. The Else_Actions field is used as a temporary parking place
   --    for these actions. The final tree is always rewritten to eliminate
   --    the need for this field, so in the tree passed to Gigi, this field
   --    is always set to No_List.

   --  Enclosing_Variant (Node2-Sem)
   --    This field is present in the N_Variant node and identifies the
   --    Node_Id corresponding to the immediately enclosing variant when
   --    the variant is nested, and N_Empty otherwise. Set during semantic
   --    processing of the variant part of a record type.

   --  Entity (Node4-Sem)
   --    Appears in all direct names (identifier, character literal,
   --    operator symbol), as well as expanded names, and attributes that
   --    denote entities, such as 'Class. Points to the entity for the
   --    corresponding defining occurrence. Set after name resolution.
   --    In the case of identifiers in a WITH list, the corresponding
   --    defining occurrence is in a separately compiled file, and this
   --    pointer must be set using the library Load procedure. Note that
   --    during name resolution, the value in Entity may be temporarily
   --    incorrect (e.g. during overload resolution, Entity is initially
   --    set to the first possible correct interpretation, and then later
   --    modified if necessary to contain the correct value after resolution).
   --    Note that this field overlaps Associated_Node, which is used during
   --    generic processing (see Sem_Ch12 for details). Note also that in
   --    generic templates, this means that the Entity field does not always
   --    point to an Entity. Since the back end is expected to ignore
   --    generic templates, this is harmless.

   --  Entity_Or_Associated_Node (Node4-Sem)
   --    A synonym for both Entity and Associated_Node. Used by convention
   --    in the code when referencing this field in cases where it is not
   --    known whether the field contains an Entity or an Associated_Node.

   --  Etype (Node5-Sem)
   --    Appears in all expression nodes, all direct names, and all
   --    entities. Points to the entity for the related type. Set after
   --    type resolution. Normally this is the actual subtype of the
   --    expression. However, in certain contexts such as the right side
   --    of an assignment, subscripts, arguments to calls, returned value
   --    in a function, initial value etc. it is the desired target type.
   --    In the event that this is different from the actual type, the
   --    Do_Range_Check flag will be set if a range check is required.
   --    Note: if the Is_Overloaded flag is set, then Etype points to
   --    an essentially arbitrary choice from the possible set of types.

   --  Exception_Junk (Flag7-Sem)
   --    This flag is set in a various nodes appearing in a statement
   --    sequence to indicate that the corresponding node is an artifact
   --    of the generated code for exception handling, and should be
   --    ignored when analyzing the control flow of the relevant sequence
   --    of statements (e.g. to check that it does not end with a bad
   --    return statement).

   --  Expansion_Delayed (Flag11-Sem)
   --    Set on aggregates and extension aggregates that need a top-down
   --    rather than bottom up expansion. Typically aggregate expansion
   --    happens bottom up. For nested aggregates the expansion is delayed
   --    until the enclosing aggregate itself is expanded, e.g. in the context
   --    of a declaration. To delay it we set this flag. This is done to
   --    avoid creating a temporary for each level of a nested aggregates,
   --    and also to prevent the premature generation of constraint checks.
   --    This is also a requirement if we want to generate the proper
   --    attachment to the internal finalization lists (for record with
   --    controlled components). Top down expansion of aggregates is also
   --    used for in-place array aggregate assignment or initialization.
   --    When the full context is known, the target of the assignment or
   --    initialization is used to generate the left-hand side of individual
   --    assignment to each sub-component.

   --  First_Inlined_Subprogram (Node3-Sem)
   --    Present in the N_Compilation_Unit node for the main program. Points
   --    to a chain of entities for subprograms that are to be inlined. The
   --    Next_Inlined_Subprogram field of these entities is used as a link
   --    pointer with Empty marking the end of the list. This field is Empty
   --    if there are no inlined subprograms or inlining is not active.

   --  First_Named_Actual (Node4-Sem)
   --    Present in procedure call statement and function call nodes, and
   --    also in Intrinsic nodes. Set during semantic analysis to point to
   --    the first named parameter where parameters are ordered by declaration
   --    order (as opposed to the actual order in the call which may be
   --    different due to named associations). Note: this field points to the
   --    explicit actual parameter itself, not the N_Parameter_Association
   --    node (its parent).

   --  First_Real_Statement (Node2-Sem)
   --    Present in N_Handled_Sequence_Of_Statements node. Normally set to
   --    Empty. Used only when declarations are moved into the statement
   --    part of a construct as a result of wrapping an AT END handler that
   --    is required to cover the declarations. In this case, this field is
   --    used to remember the location in the statements list of the first
   --    real statement, i.e. the statement that used to be first in the
   --    statement list before the declarations were prepended.

   --  First_Subtype_Link (Node5-Sem)
   --    Present in N_Freeze_Entity node for an anonymous base type that
   --    is implicitly created by the declaration of a first subtype. It
   --    points to the entity for the first subtype.

   --  Float_Truncate (Flag11-Sem)
   --    A flag present in type conversion nodes. This is used for float
   --    to integer conversions where truncation is required rather than
   --    rounding. Note that Gigi does not handle type conversions from real
   --    to integer with rounding (see Expand_N_Type_Conversion).

   --  Forwards_OK (Flag5-Sem)
   --    A flag present in the N_Assignment_Statement node. It is used only
   --    if the type being assigned is an array type, and is set if analysis
   --    determines that it is definitely safe to do the copy forwards, i.e.
   --    starting at the lowest addressed element. Note that if neither of
   --    the flags Forwards_OK or Backwards_OK is set, it means that the
   --    front end could not determine that either direction is definitely
   --    safe, and a runtime check is required.

   --  From_At_Mod (Flag4-Sem)
   --    This flag is set on the attribute definition clause node that is
   --    generated by a transformation of an at mod phrase in a record
   --    representation clause. This is used to give slightly different
   --    (Ada 83 compatible) semantics to such a clause, namely it is
   --    used to specify a minimum acceptable alignment for the base type
   --    and all subtypes. In Ada 95 terms, the actual alignment of the
   --    base type and all subtypes must be a multiple of the given value,
   --    and the representation clause is considered to be type specific
   --    instead of subtype specific.

   --  From_Default (Flag6-Sem)
   --    This flag is set on the subprogram renaming declaration created in
   --    an instance for a formal subprogram, when the formal is declared
   --    with a box, and there is no explicit actual. If the flag is present,
   --    the declaration is treated as an implicit reference to the formal in
   --    the ali file.

   --  Generic_Parent (Node5-Sem)
   --    Generic_parent is defined on declaration nodes that are instances.
   --    The value of Generic_Parent is the generic entity from which the
   --    instance is obtained. Generic_Parent is also defined for the renaming
   --    declarations and object declarations created for the actuals in an
   --    instantiation. The generic parent of such a declaration is the
   --    corresponding generic association in the Instantiation node.

   --  Generic_Parent_Type (Node4-Sem)
   --    Generic_Parent_Type is defined on Subtype_Declaration nodes for
   --    the actuals of formal private and derived types. Within the instance,
   --    the operations on the actual are those inherited from the parent.
   --    For a formal private type, the parent type is the generic type
   --    itself. The Generic_Parent_Type is also used in an instance to
   --    determine whether a private operation overrides an inherited one.

   --  Handler_List_Entry (Node2-Sem)
   --    This field is present in N_Object_Declaration nodes. It is set only
   --    for the Handler_Record entry generated for an exception in zero cost
   --    exception handling mode. It references the corresponding item in the
   --    handler list, and is used to delete this entry if the corresponding
   --    handler is deleted during optimization. For further details on why
   --    this is required, see Exp_Ch11.Remove_Handler_Entries.

   --  Has_Dynamic_Length_Check (Flag10-Sem)
   --    This flag is present on all nodes. It is set to indicate that one
   --    of the routines in unit Checks has generated a length check action
   --    which has been inserted at the flagged node. This is used to avoid
   --    the generation of duplicate checks.

   --  Has_Dynamic_Range_Check (Flag12-Sem)
   --    This flag is present on all nodes. It is set to indicate that one
   --    of the routines in unit Checks has generated a range check action
   --    which has been inserted at the flagged node. This is used to avoid
   --    the generation of duplicate checks.

   --  Has_No_Elaboration_Code (Flag17-Sem)
   --    A flag that appears in the N_Compilation_Unit node to indicate
   --    whether or not elaboration code is present for this unit. It is
   --    initially set true for subprogram specs and bodies and for all
   --    generic units and false for non-generic package specs and bodies.
   --    Gigi may set the flag in the non-generic package case if it
   --    determines that no elaboration code is generated. Note that this
   --    flag is not related to the Is_Preelaborated status, there can be
   --    preelaborated packages that generate elaboration code, and non-
   --    preelaborated packages which do not generate elaboration code.

   --  Has_Priority_Pragma (Flag6-Sem)
   --    A flag present in N_Subprogram_Body, N_Task_Definition and
   --    N_Protected_Definition nodes to flag the presence of either
   --    a Priority or Interrupt_Priority pragma in the declaration
   --    sequence (public or private in the task and protected cases)

   --  Has_Private_View (Flag11-Sem)
   --    A flag present in generic nodes that have an entity, to indicate
   --    that the node has a private type. Used to exchange private
   --    and full declarations if the visibility at instantiation is
   --    different from the visibility at generic definition.

   --  Has_Storage_Size_Pragma (Flag5-Sem)
   --    A flag present in an N_Task_Definition node to flag the presence
   --    of a Storage_Size pragma

   --  Has_Task_Info_Pragma (Flag7-Sem)
   --    A flag present in an N_Task_Definition node to flag the presence
   --    of a Task_Info pragma. Used to detect duplicate pragmas.

   --  Has_Task_Name_Pragma (Flag8-Sem)
   --    A flag present in N_Task_Definition nodes to flag the presence
   --    of a Task_Name pragma in the declaration sequence for the task.

   --  Has_Wide_Character (Flag11-Sem)
   --    Present in string literals, set if any wide character (i.e. a
   --    character code outside the Character range) appears in the string.

   --  Hidden_By_Use_Clause (Elist4-Sem)
   --     An entity list present in use clauses that appear within
   --     instantiations. For the resolution of local entities, entities
   --     introduced by these use clauses have priority over global ones,
   --     and outer entities must be explicitly hidden/restored on exit.

   --  Implicit_With (Flag16-Sem)
   --    This flag is set in the N_With_Clause node that is implicitly
   --    generated for runtime units that are loaded by the expander, and
   --    also for package System, if it is loaded implicitly by a use of
   --    the 'Address or 'Tag attribute

   --  Includes_Infinities (Flag11-Sem)
   --    This flag is present in N_Range nodes. It is set for the range
   --    of unconstrained float types defined in Standard, which include
   --    not only the given range of values, but also legtitimately can
   --    include infinite values. This flag is false for any float type
   --    for which an explicit range is given by the programmer, even if
   --    that range is identical to the range for float.

   --  Instance_Spec (Node5-Sem)
   --    This field is present in generic instantiation nodes, and also in
   --    formal package declaration nodes (formal package declarations are
   --    treated in a manner very similar to package instantiations). It
   --    points to the node for the spec of the instance, inserted as part
   --    of the semantic processing for instantiations in Sem_Ch12.

   --  Is_Asynchronous_Call_Block (Flag7-Sem)
   --    A flag set in a Block_Statement node to indicate that it is the
   --    expansion of an asynchronous entry call. Such a block needs a
   --    cleanup handler to assure that the call is cancelled.

   --  Is_Component_Left_Opnd  (Flag13-Sem)
   --  Is_Component_Right_Opnd (Flag14-Sem)
   --    Present in concatenation nodes, to indicate that the corresponding
   --    operand is of the component type of the result. Used in resolving
   --    concatenation nodes in instances.

   --  Is_Controlling_Actual (Flag16-Sem)
   --    This flag is set on in an expression that is a controlling argument
   --    in a dispatching call. It is off in all other cases. See Sem_Disp
   --    for details of its use.

   --  Is_In_Discriminant_Check (Flag11-Sem)
   --    This flag is present in a selected component, and is used to
   --    indicate that the reference occurs within a discriminant check.
   --    The significance is that optimizations based on assuming that
   --    the discriminant check has a correct value cannot be performed
   --    in this case (or the disriminant check may be optimized away!)

   --  Is_Machine_Number (Flag11-Sem)
   --    This flag is set in an N_Real_Literal node to indicate that the
   --    value is a machine number. This avoids some unnecessary cases
   --    of converting real literals to machine numbers.

   --  Is_Null_Loop (Flag16-Sem)
   --    This flag is set in an N_Loop_Statement node if the corresponding
   --    loop can be determined to be null at compile time. This is used to
   --    suppress any warnings that would otherwise be issued inside the
   --    loop since they are probably not useful.

   --  Is_Overloaded (Flag5-Sem)
   --    A flag present in all expression nodes. Used temporarily during
   --    overloading determination. The setting of this flag is not
   --    relevant once overloading analysis is complete.

   --  Is_Power_Of_2_For_Shift (Flag13-Sem)
   --    A flag present only in N_Op_Expon nodes. It is set when the
   --    exponentiation is of the forma 2 ** N, where the type of N is
   --    an unsigned integral subtype whose size does not exceed the size
   --    of Standard_Integer (i.e. a type that can be safely converted to
   --    Natural), and the exponentiation appears as the right operand of
   --    an integer multiplication or an integer division where the dividend
   --    is unsigned. It is also required that overflow checking is off for
   --    both the exponentiation and the multiply/divide node. If this set
   --    of conditions holds, and the flag is set, then the division or
   --    multiplication can be (and is) converted to a shift.

   --  Is_Overloaded (Flag5-Sem)
   --    A flag present in all expression nodes. Used temporarily during
   --    overloading determination. The setting of this flag is not
   --    relevant once overloading analysis is complete.

   --  Is_Protected_Subprogram_Body (Flag7-Sem)
   --    A flag set in a Subprogram_Body block to indicate that it is the
   --    implemenation of a protected subprogram. Such a body needs a
   --    cleanup handler to make sure that the associated protected object
   --    is unlocked when the subprogram completes.

   --  Is_Static_Expression (Flag6-Sem)
   --    Indicates that an expression is a static expression (RM 4.9). See
   --    spec of package Sem_Eval for full details on the use of this flag.

   --  Is_Subprogram_Descriptor (Flag16-Sem)
   --    Present in N_Object_Declaration, and set only for the object
   --    declaration generated for a subprogram descriptor in fast exception
   --    mode. See Exp_Ch11 for details of use.

   --  Is_Task_Allocation_Block (Flag6-Sem)
   --    A flag set in a Block_Statement node to indicate that it is the
   --    expansion of a task allocator, or the allocator of an object
   --    containing tasks. Such a block requires a cleanup handler to call
   --    Expunge_Unactivted_Tasks to complete any tasks that have been
   --    allocated but not activated when the allocator completes abnormally.

   --  Is_Task_Master (Flag5-Sem)
   --    A flag set in a Subprogram_Body, Block_Statement or Task_Body node
   --    to indicate that the construct is a task master (i.e. has declared
   --    tasks or declares an access to a task type).

   --  Itype (Node1-Sem)
   --    Used in N_Itype_Reference node to reference an itype for which it
   --    is important to ensure that it is defined. See description of this
   --    node for further details.

   --  Kill_Range_Check (Flag11-Sem)
   --    Used in an N_Unchecked_Type_Conversion node to indicate that the
   --    result should not be subjected to range checks. This is used for
   --    the implementation of Normalize_Scalars.

   --  Label_Construct (Node2-Sem)
   --    Used in an N_Implicit_Label_Declaration node. Refers to an N_Label,
   --    N_Block_Statement or N_Loop_Statement node to which the label
   --    declaration applies. This is not currently used in the compiler
   --    itself, but it is useful in the implementation of ASIS queries.

   --  Library_Unit (Node4-Sem)
   --    In a stub node, the Library_Unit field points to the compilation unit
   --    node of the corresponding subunit.
   --
   --    In a with clause node, the Library_Unit field points to the spec
   --    of the with'ed unit.
   --
   --    In a compilation unit node, the use of this field depends on
   --    the unit type:
   --
   --     For a subprogram body, the Library_Unit field points to the
   --     compilation unit node of the corresponding spec, unless
   --     Acts_As_Spec is set, in which case it points to itself.
   --
   --     For a package body, the Library_Unit field points to the
   --     compilation unit node of the corresponding spec.
   --
   --     For a subprogram spec to which pragma Inline applies, the
   --     Library_Unit field points to the compilation unit node of
   --     the corresponding body, if inlining is active.
   --
   --     For a generic declaration, the Library_Unit field points
   --     to the compilation unit node of the corresponding generic body.
   --
   --     For a subunit, the Library_Unit field points to the compilation
   --     unit node of the parent body.
   --
   --    Note that this field is not used to hold the parent pointer for a
   --    child unit (which might in any case need to use it for some other
   --    purpose as described above). Instead for a child unit, implicit
   --    with's are generated for all parents.

   --  Loop_Actions (List2-Sem)
   --    A list present in Component_Association nodes in array aggregates.
   --    Used to collect actions that must be executed within the loop because
   --    they may need to be evaluated anew each time through.

   --  Limited_View_Installed (Flag18-Sem)
   --    Present in With_Clauses and in package specifications. If set on a
   --    with_clause, it indicates that this clause has created the current
   --    limited view of the designated package. On a package specification,
   --    it indicates that the limited view has already been created because
   --    the package is mentioned in a limited_with_clause in the closure of
   --    the unit being compiled.

   --  Must_Be_Byte_Aligned (Flag14-Sem)
   --    This flag is present in N_Attribute_Reference nodes. It can be set
   --    only for the Address and Unrestricted_Access attributes. If set it
   --    means that the object for which the address/access is given must be
   --    on a byte (more accurately a storage unit) boundary. If necessary,
   --    a copy of the object is to be made before taking the address (this
   --    copy is in the current scope on the stack frame). This is used for
   --    certain cases of code generated by the expander that passes
   --    parameters by address.
   --
   --    The reason the copy is not made by the front end is that the back
   --    end has more information about type layout and may be able to (but
   --    is not guaranteed to) prevent making unnecessary copies.

   --  Must_Not_Freeze (Flag8-Sem)
   --    A flag present in all expression nodes. Normally expressions cause
   --    freezing as described in the RM. If this flag is set, then this
   --    is inhibited. This is used by the analyzer and expander to label
   --    nodes that are created by semantic analysis or expansion and which
   --    must not cause freezing even though they normally would. This flag
   --    is also present in an N_Subtype_Indication node, since we also use
   --    these in calls to Freeze_Expression.

   --  Next_Entity (Node2-Sem)
   --    Present in defining identifiers, defining character literals and
   --    defining operator symbols (i.e. in all entities). The entities of
   --    a scope are chained, and this field is used as the forward pointer
   --    for this list. See Einfo for further details.

   --  Next_Named_Actual (Node4-Sem)
   --    Present in parameter association node. Set during semantic
   --    analysis to point to the next named parameter, where parameters
   --    are ordered by declaration order (as opposed to the actual order
   --    in the call, which may be different due to named associations).
   --    Not that this field points to the explicit actual parameter itself,
   --    not to the N_Parameter_Association node (its parent).

   --  Next_Rep_Item (Node4-Sem)
   --    Present in pragma nodes and attribute definition nodes. Used to
   --    link representation items that apply to an entity. See description
   --    of First_Rep_Item field in Einfo for full details.

   --  Next_Use_Clause (Node3-Sem)
   --    While use clauses are active during semantic processing, they
   --    are chained from the scope stack entry, using Next_Use_Clause
   --    as a link pointer, with Empty marking the end of the list. The
   --    head pointer is in the scope stack entry (First_Use_Clause). At
   --    the end of semantic processing (i.e. when Gigi sees the tree,
   --    the contents of this field is undefined and should not be read).

   --  No_Ctrl_Actions (Flag7-Sem)
   --    Present in N_Assignment_Statement to indicate that no finalize nor
   --    nor adjust should take place on this assignment eventhough the rhs
   --    is controlled. This is used in init procs and aggregate expansions
   --    where the generated assignments are more initialisations than real
   --    assignments.

   --  No_Elaboration_Check (Flag14-Sem)
   --    Present in N_Function_Call and N_Procedure_Call_Statement. Indicates
   --    that no elaboration check is needed on the call, because it appears
   --    in the context of a local Suppress pragma. This is used on calls
   --    within task bodies, where the actual elaboration checks are applied
   --    after analysis, when the local scope stack is not present.

   --  No_Entities_Ref_In_Spec (Flag8-Sem)
   --    Present in N_With_Clause nodes. Set if the with clause is on the
   --    package or subprogram spec where the main unit is the corresponding
   --    body, and no entities of the with'ed unit are referenced by the spec
   --    (an entity may still be referenced in the body, so this flag is used
   --    to generate the proper message (see Sem_Util.Check_Unused_Withs for
   --    full details)

   --  No_Initialization (Flag13-Sem)
   --    Present in N_Object_Declaration & N_Allocator to indicate
   --    that the object must not be initialized (by Initialize or a
   --    call to an init proc). This is needed for controlled aggregates.
   --    When the Object declaration has an expression, this flag means
   --    that this expression should not be taken into account (needed
   --    for in place initialization with aggregates)

   --  No_Truncation (Flag17-Sem)
   --    Present in N_Unchecked_Type_Conversion node. This flag has an effect
   --    only if the RM_Size of the source is greater than the RM_Size of the
   --    target for scalar operands. Normally in such a case we truncate some
   --    higher order bits of the source, and then sign/zero extend the result
   --    to form the output value. But if this flag is set, then we do not do
   --    any truncation, so for example, if an 8 bit input is converted to a
   --    5 bit result which is in fact stored in 8 bits, then the high order
   --    three bits of the target result will be copied from the source. This
   --    is used for properly setting out of range values for use by pragmas
   --    Initialize_Scalars and Normalize_Scalars.

   --  Original_Discriminant (Node2-Sem)
   --    Present in identifiers. Used in references to discriminants that
   --    appear in generic units. Because the names of the discriminants
   --    may be different in an instance, we use this field to recover the
   --    position of the discriminant in the original type, and replace it
   --    with the discriminant at the same position in the instantiated type.

   --  Original_Entity (Node2-Sem)
   --    Present in numeric literals. Used to denote the named number that
   --    has been constant-folded into the given literal. If literal is from
   --    source, or the result of some other constant-folding operation, then
   --    Original_Entity is empty. This field is needed to handle properly
   --    named numbers in generic units, where the Associated_Node field
   --    interferes with the Entity field, making it impossible to preserve
   --    the original entity at the point of instantiation (ASIS problem).

   --  Others_Discrete_Choices (List1-Sem)
   --    When a case statement or variant is analyzed, the semantic checks
   --    determine the actual list of choices that correspond to an others
   --    choice. This list is materialized for later use by the expander
   --    and the Others_Discrete_Choices field of an N_Others_Choice node
   --    points to this materialized list of choices, which is in standard
   --    format for a list of discrete choices, except that of course it
   --    cannot contain an N_Others_Choice entry.

   --  Parameter_List_Truncated (Flag17-Sem)
   --    Present in N_Function_Call and N_Procedure_Call_Statement nodes.
   --    Set (for OpenVMS ports of GNAT only) if the parameter list is
   --    truncated as a result of a First_Optional_Parameter specification
   --    in an Import_Function, Import_Procedure, or Import_Valued_Procedure
   --    pragma. The truncation is done by the expander by removing trailing
   --    parameters from the argument list, in accordance with the set of
   --    rules allowing such parameter removal. In particular, parameters
   --    can be removed working from the end of the parameter list backwards
   --    up to and including the entry designated by First_Optional_Parameter
   --    in the Import pragma. Parameters can be removed if they are implicit
   --    and the default value is a known-at-compile-time value, including
   --    the use of the Null_Parameter attribute, or if explicit parameter
   --    values are present that match the corresponding defaults.

   --  Parent_Spec (Node4-Sem)
   --    For a library unit that is a child unit spec (package or subprogram
   --    declaration, generic declaration or instantiation, or library level
   --    rename, this field points to the compilation unit node for the parent
   --    package specification. This field is Empty for library bodies (the
   --    parent spec in this case can be found from the corresponding spec).

   --  Present_Expr (Uint3-Sem)
   --    Present in an N_Variant node. This has a meaningful value only after
   --    Gigi has back annotated the tree with representation information.
   --    At this point, it contains a reference to a gcc expression that
   --    depends on the values of one or more discriminants. Give a set of
   --    discriminant values, this expression evaluates to False (zero) if
   --    variant is not present, and True (non-zero) if it is present. See
   --    unit Repinfo for further details on gigi back annotation. This
   --    field is used during ASIS processing (data decomposition annex)
   --    to determine if a field is present or not.

   --  Print_In_Hex (Flag13-Sem)
   --    Set on an N_Integer_Literal node to indicate that the value should
   --    be printed in hexadecimal in the sprint listing. Has no effect on
   --    legality or semantics of program, only on the displayed output.
   --    This is used to clarify output from the packed array cases.

   --  Procedure_To_Call (Node4-Sem)
   --    Present in N_Allocator, N_Free_Statement, and N_Return_Statement
   --    nodes. References the entity for the declaration of the procedure
   --    to be called to accomplish the required operation (i.e. for the
   --    Allocate procedure in the case of N_Allocator and N_Return_Statement
   --    (for allocating the return value), and for the Deallocate procedure
   --    in the case of N_Free_Statement.

   --  Raises_Constraint_Error (Flag7-Sem)
   --    Set on an expression whose evaluation will definitely fail a
   --    constraint error check. In the case of static expressions, this
   --    flag must be set accurately (and if it is set, the expression is
   --    typically illegal unless it appears as a non-elaborated branch of
   --    a short-circuit form). For a non-static expression, this flag may
   --    be set whenever an expression (e.g. an aggregate) is known to raise
   --    constraint error. If set, the expression definitely will raise CE
   --    if elaborated at runtime. If not set, the expression may or may
   --    not raise CE. In other words, on static expressions, the flag is
   --    set accurately, on non-static expressions it is set conservatively.

   --  Redundant_Use (Flag13-Sem)
   --    A flag present in nodes that can appear as an operand in a use
   --    clause or use type clause (identifiers, expanded names, attribute
   --    references). Set to indicate that a use is redundant (and therefore
   --    need not be undone on scope exit).

   --  Return_Type (Node2-Sem)
   --    Present in N_Return_Statement node. For a procedure, this is set
   --    to Standard_Void_Type. For a function it references the entity
   --    for the returned type.

   --  Rounded_Result (Flag18-Sem)
   --    Present in N_Type_Conversion, N_Op_Divide and N_Op_Multiply nodes.
   --    Used in the fixed-point cases to indicate that the result must be
   --    rounded as a result of the use of the 'Round attribute. Also used
   --    for integer N_Op_Divide nodes to indicate that the result should
   --    be rounded to the nearest integer (breaking ties away from zero),
   --    rather than truncated towards zero as usual. These rounded integer
   --    operations are the result of expansion of rounded fixed-point
   --    divide, conversion and multiplication operations.

   --  Scope (Node3-Sem)
   --    Present in defining identifiers, defining character literals and
   --    defining operator symbols (i.e. in all entities). The entities of
   --    a scope all use this field to reference the corresponding scope
   --    entity. See Einfo for further details.

   --  Shift_Count_OK (Flag4-Sem)
   --    A flag present in shift nodes to indicate that the shift count is
   --    known to be in range, i.e. is in the range from zero to word length
   --    minus one. If this flag is not set, then the shift count may be
   --    outside this range, i.e. larger than the word length, and the code
   --    must ensure that such shift counts give the appropriate result.

   --  Source_Type (Node1-Sem)
   --    Used in an N_Validate_Unchecked_Conversion node to point to the
   --    source type entity for the unchecked conversion instantiation
   --    which gigi must do size validation for.

   --  Static_Processing_OK (Flag4-Sem)
   --    Present in N_Aggregate nodes. When the Compile_Time_Known_Aggregate
   --    flag is set, the full value of the aggregate can be determined at
   --    compile time and the aggregate can be passed as is to the back-end.
   --    In this event it is irrelevant whether this flag is set or not.
   --    However, if the Compile_Time_Known_Aggregate flag is not set but
   --    Static_Processing_OK is set, the aggregate can (but need not) be
   --    converted into a compile time known aggregate by the expander.
   --    See Sem_Aggr for the specific conditions under which an aggregate
   --    has its Static_Processing_OK flag set.

   --  Storage_Pool (Node1-Sem)
   --    Present in N_Allocator, N_Free_Statement and N_Return_Statement
   --    nodes. References the entity for the storage pool to be used for
   --    the allocate or free call or for the allocation of the returned
   --    value from a function. Empty indicates that the global default
   --    default pool is to be used. Note that in the case of a return
   --    statement, this field is set only if the function returns a
   --    value of a type whose size is not known at compile time on the
   --    secondary stack. It is never set on targets for which the target
   --    parameter Targparm.Functions_Return_By_DSP_On_Target is True.

   --  Target_Type (Node2-Sem)
   --    Used in an N_Validate_Unchecked_Conversion node to point to the
   --    target type entity for the unchecked conversion instantiation
   --    which gigi must do size validation for.

   --  Then_Actions (List3-Sem)
   --    This field is present in conditional expression nodes. During code
   --    expansion we use the Insert_Actions procedure (in Exp_Util) to insert
   --    actions at an appropriate place in the tree to get elaborated at the
   --    right time. For conditional expressions, we have to be sure that the
   --    actions for the Then branch are only elaborated if the condition is
   --    True. The Then_Actions field is used as a temporary parking place
   --    for these actions. The final tree is always rewritten to eliminate
   --    the need for this field, so in the tree passed to Gigi, this field
   --    is always set to No_List.

   --  Treat_Fixed_As_Integer (Flag14-Sem)
   --    This flag appears in operator nodes for divide, multiply, mod and
   --    rem on fixed-point operands. It indicates that the operands are
   --    to be treated as integer values, ignoring small values. This flag
   --    is only set as a result of expansion of fixed-point operations.
   --    Typically a fixed-point multplication in the source generates
   --    subsidiary multiplication and division operations that work with
   --    the underlying integer values and have this flag set. Note that
   --    this flag is not needed on other arithmetic operations (add, neg,
   --    subtract etc) since in these cases it is always the case that fixed
   --    is treated as integer. The Etype field MUST be set if this flag
   --    is set. The analyzer knows to leave such nodes alone, and whoever
   --    makes them must set the correct Etype value.

   --  TSS_Elist (Elist3-Sem)
   --    Present in N_Freeze_Entity nodes. Holds an element list containing
   --    entries for each TSS (type support subprogram) associated with the
   --    frozen type. The elements of the list are the entities for the
   --    subprograms (see package Exp_TSS for further details). Set to
   --    No_Elist if there are no type support subprograms for the type
   --    or if the freeze node is not for a type.

   --  Unreferenced_In_Spec (Flag7-Sem)
   --    Present in N_With_Clause nodes. Set if the with clause is on the
   --    package or subprogram spec where the main unit is the corresponding
   --    body, and is not referenced by the spec (it may still be referenced
   --    by the body, so this flag is used to generate the proper message
   --    (see Sem_Util.Check_Unused_Withs for details)

   --  Was_Originally_Stub (Flag13-Sem)
   --    This flag is set in the node for a proper body that replaces a
   --    stub. During the analysis procedure, stubs in some situations
   --    get rewritten by the corresponding bodies, and we set this flag
   --    to remember that this happened. Note that it is not good enough
   --    to rely on the use of Original_Node here because of the case of
   --    nested instantiations where the substituted node can be copied.

   --  Zero_Cost_Handling (Flag5-Sem)
   --    This flag is set in all handled sequence of statement and exception
   --    handler nodes if eceptions are to be handled using the zero-cost
   --    mechanism (see Ada.Exceptions and System.Exceptions in files
   --    a-except.ads/adb and s-except.ads for full details). What gigi
   --    needs to do for such a handler is simply to put the code in the
   --    handler somewhere. The front end has generated all necessary labels.

   --------------------------------------------------
   -- Note on Use of End_Label and End_Span Fields --
   --------------------------------------------------

   --  Several constructs have end lines:

   --    Loop Statement             end loop [loop_IDENTIFIER];
   --    Package Specification      end [[PARENT_UNIT_NAME .] IDENTIFIER]
   --    Task Definition            end [task_IDENTIFIER]
   --    Protected Definition       end [protected_IDENTIFIER]
   --    Protected Body             end [protected_IDENTIFIER]

   --    Block Statement            end [block_IDENTIFIER];
   --    Subprogram Body            end [DESIGNATOR];
   --    Package Body               end [[PARENT_UNIT_NAME .] IDENTIFIER];
   --    Task Body                  end [task_IDENTIFIER];
   --    Accept Statement           end [entry_IDENTIFIER]];
   --    Entry Body                 end [entry_IDENTIFIER];

   --    If Statement               end if;
   --    Case Statement             end case;

   --    Record Definition          end record;
   --    Enumeration Definition     );

   --  The End_Label and End_Span fields are used to mark the locations
   --  of these lines, and also keep track of the label in the case where
   --  a label is present.

   --  For the first group above, the End_Label field of the corresponding
   --  node is used to point to the label identifier. In the case where
   --  there is no label in the source, the parser supplies a dummy
   --  identifier (with Comes_From_Source set to False), and the Sloc
   --  of this dummy identifier marks the location of the token following
   --  the END token.

   --  For the second group, the use of End_Label is similar, but the
   --  End_Label is found in the N_Handled_Sequence_Of_Statements node.
   --  This is done simply because in some cases there is no room in
   --  the parent node.

   --  For the third group, there is never any label, and instead of
   --  using End_Label, we use the End_Span field which gives the
   --  location of the token following END, relative to the starting
   --  Sloc of the construct, i.e. add Sloc (Node) + End_Span (Node)
   --  to get the Sloc of the IF or CASE following the End_Label.

   --  The record definition case is handled specially, we treat it
   --  as though it required an optional label which is never present,
   --  and so the parser always builds a dummy identifier with Comes
   --  From Source set False. The reason we do this, rather than using
   --  End_Span in this case, is that we want to generate a cross-ref
   --  entry for the end of a record, since it represents a scope for
   --  name declaration purposes.

   --  The enumeration definition case is handled in an exactly similar
   --  manner, building a dummy identifier to get a cross-reference.

   --  Note: the reason we store the difference as a Uint, instead of
   --  storing the Source_Ptr value directly, is that Source_Ptr values
   --  cannot be distinguished from other types of values, and we count
   --  on all general use fields being self describing. To make things
   --  easier for clients, note that we provide function End_Location,
   --  and procedure Set_End_Location to allow access to the logical
   --  value (which is the Source_Ptr value for the end token).

   ---------------------
   -- Syntactic Nodes --
   ---------------------

      ---------------------
      -- 2.3  Identifier --
      ---------------------

      --  IDENTIFIER ::= IDENTIFIER_LETTER {[UNDERLINE] LETTER_OR_DIGIT}
      --  LETTER_OR_DIGIT ::= IDENTIFIER_LETTER | DIGIT

      --  An IDENTIFIER shall not be a reserved word

      --  In the Ada grammar identifiers are the bottom level tokens which
      --  have very few semantics. Actual program identifiers are direct
      --  names. If we were being 100% honest with the grammar, then we would
      --  have a node called N_Direct_Name which would point to an identifier.
      --  However, that's too many extra nodes, so we just use the N_Identifier
      --  node directly as a direct name, and it contains the expression fields
      --  and Entity field that correspond to its use as a direct name. In
      --  those few cases where identifiers appear in contexts where they are
      --  not direct names (pragmas, pragma argument associations, attribute
      --  references and attribute definition clauses), the Chars field of the
      --  node contains the Name_Id for the identifier name.

      --  Note: in GNAT, a reserved word can be treated as an identifier
      --  in two cases. First, an incorrect use of a reserved word as an
      --  identifier is diagnosed and then treated as a normal identifier.
      --  Second, an attribute designator of the form of a reserved word
      --  (access, delta, digits, range) is treated as an identifier.

      --  Note: The set of letters that is permitted in an identifier depends
      --  on the character set in use. See package Csets for full details.

      --  N_Identifier
      --  Sloc points to identifier
      --  Chars (Name1) contains the Name_Id for the identifier
      --  Entity (Node4-Sem)
      --  Associated_Node (Node4-Sem)
      --  Original_Discriminant (Node2-Sem)
      --  Redundant_Use (Flag13-Sem)
      --  Has_Private_View (Flag11-Sem) (set in generic units)
      --  plus fields for expression

      --------------------------
      -- 2.4  Numeric Literal --
      --------------------------

      --  NUMERIC_LITERAL ::= DECIMAL_LITERAL | BASED_LITERAL

      ----------------------------
      -- 2.4.1  Decimal Literal --
      ----------------------------

      --  DECIMAL_LITERAL ::= NUMERAL [.NUMERAL] [EXPONENT]

      --  NUMERAL ::= DIGIT {[UNDERLINE] DIGIT}

      --  EXPONENT ::= E [+] NUMERAL | E - NUMERAL

      --  Decimal literals appear in the tree as either integer literal nodes
      --  or real literal nodes, depending on whether a period is present.

      --  Note: literal nodes appear as a result of direct use of literals
      --  in the source program, and also as the result of evaluating
      --  expressions at compile time. In the latter case, it is possible
      --  to construct real literals that have no syntactic representation
      --  using the standard literal format. Such literals are listed by
      --  Sprint using the notation [numerator / denominator].

      --  Note: the value of an integer literal node created by the front end
      --  is never outside the range of values of the base type. However, it
      --  can be the case that the value is outside the range of the
      --  particular subtype. This happens in the case of integer overflows
      --  with checks suppressed.

      --  N_Integer_Literal
      --  Sloc points to literal
      --  Original_Entity (Node2-Sem) If not Empty, holds Named_Number that
      --  has been constant-folded into its literal value.
      --  Intval (Uint3) contains integer value of literal
      --  plus fields for expression
      --  Print_In_Hex (Flag13-Sem)

      --  N_Real_Literal
      --  Sloc points to literal
      --  Original_Entity (Node2-Sem) If not Empty, holds Named_Number that
      --  has been constant-folded into its literal value.
      --  Realval (Ureal3) contains real value of literal
      --  Corresponding_Integer_Value (Uint4-Sem)
      --  Is_Machine_Number (Flag11-Sem)
      --  plus fields for expression

      --------------------------
      -- 2.4.2  Based Literal --
      --------------------------

      --  BASED_LITERAL ::=
      --   BASE # BASED_NUMERAL [.BASED_NUMERAL] # [EXPONENT]

      --  BASE ::= NUMERAL

      --  BASED_NUMERAL ::=
      --    EXTENDED_DIGIT {[UNDERLINE] EXTENDED_DIGIT}

      --  EXTENDED_DIGIT ::= DIGIT | A | B | C | D | E | F

      --  Based literals appear in the tree as either integer literal nodes
      --  or real literal nodes, depending on whether a period is present.

      ----------------------------
      -- 2.5  Character Literal --
      ----------------------------

      --  CHARACTER_LITERAL ::= ' GRAPHIC_CHARACTER '

      --  N_Character_Literal
      --  Sloc points to literal
      --  Chars (Name1) contains the Name_Id for the identifier
      --  Char_Literal_Value (Uint2) contains the literal value
      --  Entity (Node4-Sem)
      --  Associated_Node (Node4-Sem)
      --  Has_Private_View (Flag11-Sem) set in generic units.
      --  plus fields for expression

      --  Note: the Entity field will be missing (and set to Empty) for
      --  character literals whose type is Standard.Wide_Character or
      --  Standard.Character or a type derived from one of these two.
      --  In this case the character literal stands for its own coding.
      --  The reason we take this irregular short cut is to avoid the
      --  need to build lots of junk defining character literal nodes.

      -------------------------
      -- 2.6  String Literal --
      -------------------------

      --  STRING LITERAL ::= "{STRING_ELEMENT}"

      --  A STRING_ELEMENT is either a pair of quotation marks ("), or a
      --  single GRAPHIC_CHARACTER other than a quotation mark.

      --  N_String_Literal
      --  Sloc points to literal
      --  Strval (Str3) contains Id of string value
      --  Has_Wide_Character (Flag11-Sem)
      --  plus fields for expression

      ------------------
      -- 2.7  Comment --
      ------------------

      --  A COMMENT starts with two adjacent hyphens and extends up to the
      --  end of the line. A COMMENT may appear on any line of a program.

      --  Comments are skipped by the scanner and do not appear in the tree.
      --  It is possible to reconstruct the position of comments with respect
      --  to the elements of the tree by using the source position (Sloc)
      --  pointers that appear in every tree node.

      -----------------
      -- 2.8  Pragma --
      -----------------

      --  PRAGMA ::= pragma IDENTIFIER
      --    [(PRAGMA_ARGUMENT_ASSOCIATION {, PRAGMA_ARGUMENT_ASSOCIATION})];

      --  Note that a pragma may appear in the tree anywhere a declaration
      --  or a statement may appear, as well as in some other situations
      --  which are explicitly documented.

      --  N_Pragma
      --  Sloc points to PRAGMA
      --  Chars (Name1) identifier name from pragma identifier
      --  Pragma_Argument_Associations (List2) (set to No_List if none)
      --  Debug_Statement (Node3) (set to Empty if not Debug, Assert)
      --  Next_Rep_Item (Node4-Sem)

      --  Note: we should have a section on what pragmas are passed on to
      --  the back end to be processed. This section should note that pragma
      --  Psect_Object is always converted to Common_Object, but there are
      --  undoubtedly many other similar notes required ???

      --------------------------------------
      -- 2.8  Pragma Argument Association --
      --------------------------------------

      --  PRAGMA_ARGUMENT_ASSOCIATION ::=
      --    [pragma_argument_IDENTIFIER =>] NAME
      --  | [pragma_argument_IDENTIFIER =>] EXPRESSION

      --  N_Pragma_Argument_Association
      --  Sloc points to first token in association
      --  Chars (Name1) (set to No_Name if no pragma argument identifier)
      --  Expression (Node3)

      ------------------------
      -- 2.9  Reserved Word --
      ------------------------

      --  Reserved words are parsed by the scanner, and returned as the
      --  corresponding token types (e.g. PACKAGE is returned as Tok_Package)

      ----------------------------
      -- 3.1  Basic Declaration --
      ----------------------------

      --  BASIC_DECLARATION ::=
      --    TYPE_DECLARATION          | SUBTYPE_DECLARATION
      --  | OBJECT_DECLARATION        | NUMBER_DECLARATION
      --  | SUBPROGRAM_DECLARATION    | ABSTRACT_SUBPROGRAM_DECLARATION
      --  | PACKAGE_DECLARATION       | RENAMING_DECLARATION
      --  | EXCEPTION_DECLARATION     | GENERIC_DECLARATION
      --  | GENERIC_INSTANTIATION

      --  Basic declaration also includes IMPLICIT_LABEL_DECLARATION
      --  see further description in section on semantic nodes.

      --  Also, in the tree that is constructed, a pragma may appear
      --  anywhere that a declaration may appear.

      ------------------------------
      -- 3.1  Defining Identifier --
      ------------------------------

      --  DEFINING_IDENTIFIER ::= IDENTIFIER

      --  A defining identifier is an entity, which has additional fields
      --  depending on the setting of the Ekind field. These additional
      --  fields are defined (and access subprograms declared) in package
      --  Einfo.

      --  Note: N_Defining_Identifier is an extended node whose fields are
      --  deliberate layed out to match the layout of fields in an ordinary
      --  N_Identifier node allowing for easy alteration of an identifier
      --  node into a defining identifier node. For details, see procedure
      --  Sinfo.CN.Change_Identifier_To_Defining_Identifier.

      --  N_Defining_Identifier
      --  Sloc points to identifier
      --  Chars (Name1) contains the Name_Id for the identifier
      --  Next_Entity (Node2-Sem)
      --  Scope (Node3-Sem)
      --  Etype (Node5-Sem)

      -----------------------------
      -- 3.2.1  Type Declaration --
      -----------------------------

      --  TYPE_DECLARATION ::=
      --    FULL_TYPE_DECLARATION
      --  | INCOMPLETE_TYPE_DECLARATION
      --  | PRIVATE_TYPE_DECLARATION
      --  | PRIVATE_EXTENSION_DECLARATION

      ----------------------------------
      -- 3.2.1  Full Type Declaration --
      ----------------------------------

      --  FULL_TYPE_DECLARATION ::=
      --    type DEFINING_IDENTIFIER [KNOWN_DISCRIMINANT_PART]
      --      is TYPE_DEFINITION;
      --  | TASK_TYPE_DECLARATION
      --  | PROTECTED_TYPE_DECLARATION

      --  The full type declaration node is used only for the first case. The
      --  second case (concurrent type declaration), is represented directly
      --  by a task type declaration or a protected type declaration.

      --  N_Full_Type_Declaration
      --  Sloc points to TYPE
      --  Defining_Identifier (Node1)
      --  Discriminant_Specifications (List4) (set to No_List if none)
      --  Type_Definition (Node3)
      --  Discr_Check_Funcs_Built (Flag11-Sem)

      ----------------------------
      -- 3.2.1  Type Definition --
      ----------------------------

      --  TYPE_DEFINITION ::=
      --    ENUMERATION_TYPE_DEFINITION  | INTEGER_TYPE_DEFINITION
      --  | REAL_TYPE_DEFINITION         | ARRAY_TYPE_DEFINITION
      --  | RECORD_TYPE_DEFINITION       | ACCESS_TYPE_DEFINITION
      --  | DERIVED_TYPE_DEFINITION      | INTERFACE_TYPE_DEFINITION

      --------------------------------
      -- 3.2.2  Subtype Declaration --
      --------------------------------

      --  SUBTYPE_DECLARATION ::=
      --    subtype DEFINING_IDENTIFIER is [NULL_EXCLUSION] SUBTYPE_INDICATION;

      --  The subtype indication field is set to Empty for subtypes
      --  declared in package Standard (Positive, Natural).

      --  N_Subtype_Declaration
      --  Sloc points to SUBTYPE
      --  Defining_Identifier (Node1)
      --  Null_Exclusion_Present (Flag11)
      --  Subtype_Indication (Node5)
      --  Generic_Parent_Type (Node4-Sem) (set for an actual derived type).
      --  Exception_Junk (Flag7-Sem)

      -------------------------------
      -- 3.2.2  Subtype Indication --
      -------------------------------

      --  SUBTYPE_INDICATION ::= SUBTYPE_MARK [CONSTRAINT]

      --  Note: if no constraint is present, the subtype indication appears
      --  directly in the tree as a subtype mark. The N_Subtype_Indication
      --  node is used only if a constraint is present.

      --  Note: [For Ada 2005 (AI-231)]: Because Ada 2005 extends this rule
      --  with the null-exclusion part (see AI-231), we had to introduce a new
      --  attribute in all the parents of subtype_indication nodes to indicate
      --  if the null-exclusion is present.

      --  Note: the reason that this node has expression fields is that a
      --  subtype indication can appear as an operand of a membership test.

      --  N_Subtype_Indication
      --  Sloc points to first token of subtype mark
      --  Subtype_Mark (Node4)
      --  Constraint (Node3)
      --  Etype (Node5-Sem)
      --  Must_Not_Freeze (Flag8-Sem)

      --  Note: Etype is a copy of the Etype field of the Subtype_Mark. The
      --  reason for this redundancy is so that in a list of array index types,
      --  the Etype can be uniformly accessed to determine the subscript type.
      --  This means that no Itype is constructed for the actual subtype that
      --  is created by the subtype indication. If such an Itype is required,
      --  it is constructed in the context in which the indication appears.

      -------------------------
      -- 3.2.2  Subtype Mark --
      -------------------------

      --  SUBTYPE_MARK ::= subtype_NAME

      -----------------------
      -- 3.2.2  Constraint --
      -----------------------

      --  CONSTRAINT ::= SCALAR_CONSTRAINT | COMPOSITE_CONSTRAINT

      ------------------------------
      -- 3.2.2  Scalar Constraint --
      ------------------------------

      --  SCALAR_CONSTRAINT ::=
      --    RANGE_CONSTRAINT | DIGITS_CONSTRAINT | DELTA_CONSTRAINT

      ---------------------------------
      -- 3.2.2  Composite Constraint --
      ---------------------------------

      --  COMPOSITE_CONSTRAINT ::=
      --    INDEX_CONSTRAINT | DISCRIMINANT_CONSTRAINT

      -------------------------------
      -- 3.3.1  Object Declaration --
      -------------------------------

      --  OBJECT_DECLARATION ::=
      --    DEFINING_IDENTIFIER_LIST : [aliased] [constant]
      --      [NULL_EXCLUSION] SUBTYPE_INDICATION [:= EXPRESSION];
      --  | DEFINING_IDENTIFIER_LIST : [aliased] [constant]
      --      ACCESS_DEFINITION [:= EXPRESSION];
      --  | DEFINING_IDENTIFIER_LIST : [aliased] [constant]
      --      ARRAY_TYPE_DEFINITION [:= EXPRESSION];
      --  | SINGLE_TASK_DECLARATION
      --  | SINGLE_PROTECTED_DECLARATION

      --  Note: aliased is not permitted in Ada 83 mode

      --  The N_Object_Declaration node is only for the first two cases.
      --  Single task declaration is handled by P_Task (9.1)
      --  Single protected declaration is handled by P_protected (9.5)

      --  Although the syntax allows multiple identifiers in the list, the
      --  semantics is as though successive declarations were given with
      --  identical type definition and expression components. To simplify
      --  semantic processing, the parser represents a multiple declaration
      --  case as a sequence of single declarations, using the More_Ids and
      --  Prev_Ids flags to preserve the original source form as described
      --  in the section on "Handling of Defining Identifier Lists".

      --  Note: if a range check is required for the initialization
      --  expression then the Do_Range_Check flag is set in the Expression,
      --  with the check being done against the type given by the object
      --  definition, which is also the Etype of the defining identifier.

      --  Note: the contents of the Expression field must be ignored (i.e.
      --  treated as though it were Empty) if No_Initialization is set True.

      --  Note: the back end places some restrictions on the form of the
      --  Expression field. If the object being declared is Atomic, then
      --  the Expression may not have the form of an aggregate (since this
      --  might cause the back end to generate separate assignments). It
      --  also cannot be a reference to an object marked as a true constant
      --  (Is_True_Constant flag set), where the object is itself initalized
      --  with an aggregate. If necessary the front end must generate an
      --  extra temporary (with Is_True_Constant set False), and initialize
      --  this temporary as required (the temporary itself is not atomic).

      --  Note: there is not node kind for object definition. Instead, the
      --  corresponding field holds a subtype indication, an array type
      --  definition, or (Ada 2005, AI-406) an access definition.

      --  N_Object_Declaration
      --  Sloc points to first identifier
      --  Defining_Identifier (Node1)
      --  Aliased_Present (Flag4) set if ALIASED appears
      --  Constant_Present (Flag17) set if CONSTANT appears
      --  Null_Exclusion_Present (Flag11)
      --  Object_Definition (Node4) subtype indic./array type def./ access def.
      --  Expression (Node3) (set to Empty if not present)
      --  Handler_List_Entry (Node2-Sem)
      --  Corresponding_Generic_Association (Node5-Sem)
      --  More_Ids (Flag5) (set to False if no more identifiers in list)
      --  Prev_Ids (Flag6) (set to False if no previous identifiers in list)
      --  No_Initialization (Flag13-Sem)
      --  Assignment_OK (Flag15-Sem)
      --  Exception_Junk (Flag7-Sem)
      --  Delay_Finalize_Attach (Flag14-Sem)
      --  Is_Subprogram_Descriptor (Flag16-Sem)

      -------------------------------------
      -- 3.3.1  Defining Identifier List --
      -------------------------------------

      --  DEFINING_IDENTIFIER_LIST ::=
      --    DEFINING_IDENTIFIER {, DEFINING_IDENTIFIER}

      -------------------------------
      -- 3.3.2  Number Declaration --
      -------------------------------

      --  NUMBER_DECLARATION ::=
      --    DEFINING_IDENTIFIER_LIST : constant := static_EXPRESSION;

      --  Although the syntax allows multiple identifiers in the list, the
      --  semantics is as though successive declarations were given with
      --  identical expressions. To simplify semantic processing, the parser
      --  represents a multiple declaration case as a sequence of single
      --  declarations, using the More_Ids and Prev_Ids flags to preserve
      --  the original source form as described in the section on "Handling
      --  of Defining Identifier Lists".

      --  N_Number_Declaration
      --  Sloc points to first identifier
      --  Defining_Identifier (Node1)
      --  Expression (Node3)
      --  More_Ids (Flag5) (set to False if no more identifiers in list)
      --  Prev_Ids (Flag6) (set to False if no previous identifiers in list)

      ----------------------------------
      -- 3.4  Derived Type Definition --
      ----------------------------------

      --  DERIVED_TYPE_DEFINITION ::=
      --    [abstract] [limited] new [NULL_EXCLUSION] parent_SUBTYPE_INDICATION
      --    [[and INTERFACE_LIST] RECORD_EXTENSION_PART]

   --  Note: ABSTRACT, LIMITED and record extension part are not permitted
   --  in Ada 83 mode

      --  Note: a record extension part is required if ABSTRACT is present

      --  N_Derived_Type_Definition
      --  Sloc points to NEW
      --  Abstract_Present (Flag4)
      --  Null_Exclusion_Present (Flag11) (set to False if not present)
      --  Subtype_Indication (Node5)
      --  Record_Extension_Part (Node3) (set to Empty if not present)
      --  Limited_Present (Flag17)
      --  Task_Present (Flag5) set in task interfaces
      --  Protected_Present (Flag6) set in protected interfaces
      --  Synchronized_Present (Flag7) set in interfaces
      --  Interface_List (List2) (set to No_List if none)
      --  Interface_Present (Flag16) set in abstract interfaces

   --  Note: Task_Present, Protected_Present, Synchronized_Present,
   --        Interface_List, and Interface_Present are used for abstract
   --        interfaces (see comments for INTERFACE_TYPE_DEFINITION).

      ---------------------------
      -- 3.5  Range Constraint --
      ---------------------------

      --  RANGE_CONSTRAINT ::= range RANGE

      --  N_Range_Constraint
      --  Sloc points to RANGE
      --  Range_Expression (Node4)

      ----------------
      -- 3.5  Range --
      ----------------

      --  RANGE ::=
      --    RANGE_ATTRIBUTE_REFERENCE
      --  | SIMPLE_EXPRESSION .. SIMPLE_EXPRESSION

      --  Note: the case of a range given as a range attribute reference
      --  appears directly in the tree as an attribute reference.

      --  Note: the field name for a reference to a range is Range_Expression
      --  rather than Range, because range is a reserved keyword in Ada!

      --  Note: the reason that this node has expression fields is that a
      --  range can appear as an operand of a membership test. The Etype
      --  field is the type of the range (we do NOT construct an implicit
      --  subtype to represent the range exactly).

      --  N_Range
      --  Sloc points to ..
      --  Low_Bound (Node1)
      --  High_Bound (Node2)
      --  Includes_Infinities (Flag11)
      --  plus fields for expression

      --  Note: if the range appears in a context, such as a subtype
      --  declaration, where range checks are required on one or both of
      --  the expression fields, then type conversion nodes are inserted
      --  to represent the required checks.

      ----------------------------------------
      -- 3.5.1  Enumeration Type Definition --
      ----------------------------------------

      --  ENUMERATION_TYPE_DEFINITION ::=
      --    (ENUMERATION_LITERAL_SPECIFICATION
      --      {, ENUMERATION_LITERAL_SPECIFICATION})

      --  Note: the Literals field in the node described below is null for
      --  the case of the standard types CHARACTER and WIDE_CHARACTER, for
      --  which special processing handles these types as special cases.

      --  N_Enumeration_Type_Definition
      --  Sloc points to left parenthesis
      --  Literals (List1) (Empty for CHARACTER or WIDE_CHARACTER)
      --  End_Label (Node4) (set to Empty if internally generated record)

      ----------------------------------------------
      -- 3.5.1  Enumeration Literal Specification --
      ----------------------------------------------

      --  ENUMERATION_LITERAL_SPECIFICATION ::=
      --    DEFINING_IDENTIFIER | DEFINING_CHARACTER_LITERAL

      ---------------------------------------
      -- 3.5.1  Defining Character Literal --
      ---------------------------------------

      --  DEFINING_CHARACTER_LITERAL ::= CHARACTER_LITERAL

      --  A defining character literal is an entity, which has additional
      --  fields depending on the setting of the Ekind field. These
      --  additional fields are defined (and access subprograms declared)
      --  in package Einfo.

      --  Note: N_Defining_Character_Literal is an extended node whose fields
      --  are deliberate layed out to match the layout of fields in an ordinary
      --  N_Character_Literal node allowing for easy alteration of a character
      --  literal node into a defining character literal node. For details, see
      --  Sinfo.CN.Change_Character_Literal_To_Defining_Character_Literal.

      --  N_Defining_Character_Literal
      --  Sloc points to literal
      --  Chars (Name1) contains the Name_Id for the identifier
      --  Next_Entity (Node2-Sem)
      --  Scope (Node3-Sem)
      --  Etype (Node5-Sem)

      ------------------------------------
      -- 3.5.4  Integer Type Definition --
      ------------------------------------

      --  Note: there is an error in this rule in the latest version of the
      --  grammar, so we have retained the old rule pending clarification.

      --  INTEGER_TYPE_DEFINITION ::=
      --    SIGNED_INTEGER_TYPE_DEFINITION
      --  | MODULAR_TYPE_DEFINITION

      -------------------------------------------
      -- 3.5.4  Signed Integer Type Definition --
      -------------------------------------------

      --  SIGNED_INTEGER_TYPE_DEFINITION ::=
      --    range static_SIMPLE_EXPRESSION .. static_SIMPLE_EXPRESSION

      --  Note: the Low_Bound and High_Bound fields are set to Empty
      --  for integer types defined in package Standard.

      --  N_Signed_Integer_Type_Definition
      --  Sloc points to RANGE
      --  Low_Bound (Node1)
      --  High_Bound (Node2)

      ------------------------------------
      -- 3.5.4  Modular Type Definition --
      ------------------------------------

      --  MODULAR_TYPE_DEFINITION ::= mod static_EXPRESSION

      --  N_Modular_Type_Definition
      --  Sloc points to MOD
      --  Expression (Node3)

      ---------------------------------
      -- 3.5.6  Real Type Definition --
      ---------------------------------

      --  REAL_TYPE_DEFINITION ::=
      --    FLOATING_POINT_DEFINITION | FIXED_POINT_DEFINITION

      --------------------------------------
      -- 3.5.7  Floating Point Definition --
      --------------------------------------

      --  FLOATING_POINT_DEFINITION ::=
      --    digits static_SIMPLE_EXPRESSION [REAL_RANGE_SPECIFICATION]

      --  Note: The Digits_Expression and Real_Range_Specifications fields
      --  are set to Empty for floating-point types declared in Standard.

      --  N_Floating_Point_Definition
      --  Sloc points to DIGITS
      --  Digits_Expression (Node2)
      --  Real_Range_Specification (Node4) (set to Empty if not present)

      -------------------------------------
      -- 3.5.7  Real Range Specification --
      -------------------------------------

      --  REAL_RANGE_SPECIFICATION ::=
      --    range static_SIMPLE_EXPRESSION .. static_SIMPLE_EXPRESSION

      --  N_Real_Range_Specification
      --  Sloc points to RANGE
      --  Low_Bound (Node1)
      --  High_Bound (Node2)

      -----------------------------------
      -- 3.5.9  Fixed Point Definition --
      -----------------------------------

      --  FIXED_POINT_DEFINITION ::=
      --    ORDINARY_FIXED_POINT_DEFINITION | DECIMAL_FIXED_POINT_DEFINITION

      --------------------------------------------
      -- 3.5.9  Ordinary Fixed Point Definition --
      --------------------------------------------

      --  ORDINARY_FIXED_POINT_DEFINITION ::=
      --    delta static_EXPRESSION REAL_RANGE_SPECIFICATION

      --  Note: In Ada 83, the EXPRESSION must be a SIMPLE_EXPRESSION

      --  N_Ordinary_Fixed_Point_Definition
      --  Sloc points to DELTA
      --  Delta_Expression (Node3)
      --  Real_Range_Specification (Node4)

      -------------------------------------------
      -- 3.5.9  Decimal Fixed Point Definition --
      -------------------------------------------

      --  DECIMAL_FIXED_POINT_DEFINITION ::=
      --    delta static_EXPRESSION
      --      digits static_EXPRESSION [REAL_RANGE_SPECIFICATION]

      --  Note: decimal types are not permitted in Ada 83 mode

      --  N_Decimal_Fixed_Point_Definition
      --  Sloc points to DELTA
      --  Delta_Expression (Node3)
      --  Digits_Expression (Node2)
      --  Real_Range_Specification (Node4) (set to Empty if not present)

      ------------------------------
      -- 3.5.9  Digits Constraint --
      ------------------------------

      --  DIGITS_CONSTRAINT ::=
      --    digits static_EXPRESSION [RANGE_CONSTRAINT]

      --  Note: in Ada 83, the EXPRESSION must be a SIMPLE_EXPRESSION
      --  Note: in Ada 95, reduced accuracy subtypes are obsolescent

      --  N_Digits_Constraint
      --  Sloc points to DIGITS
      --  Digits_Expression (Node2)
      --  Range_Constraint (Node4) (set to Empty if not present)

      --------------------------------
      -- 3.6  Array Type Definition --
      --------------------------------

      --  ARRAY_TYPE_DEFINITION ::=
      --    UNCONSTRAINED_ARRAY_DEFINITION | CONSTRAINED_ARRAY_DEFINITION

      -----------------------------------------
      -- 3.6  Unconstrained Array Definition --
      -----------------------------------------

      --  UNCONSTRAINED_ARRAY_DEFINITION ::=
      --    array (INDEX_SUBTYPE_DEFINITION {, INDEX_SUBTYPE_DEFINITION}) of
      --      COMPONENT_DEFINITION

      --  Note: dimensionality of array is indicated by number of entries in
      --  the Subtype_Marks list, which has one entry for each dimension.

      --  N_Unconstrained_Array_Definition
      --  Sloc points to ARRAY
      --  Subtype_Marks (List2)
      --  Component_Definition (Node4)

      -----------------------------------
      -- 3.6  Index Subtype Definition --
      -----------------------------------

      --  INDEX_SUBTYPE_DEFINITION ::= SUBTYPE_MARK range <>

      --  There is no explicit node in the tree for an index subtype
      --  definition since the N_Unconstrained_Array_Definition node
      --  incorporates the type marks which appear in this context.

      ---------------------------------------
      -- 3.6  Constrained Array Definition --
      ---------------------------------------

      --  CONSTRAINED_ARRAY_DEFINITION ::=
      --    array (DISCRETE_SUBTYPE_DEFINITION
      --      {, DISCRETE_SUBTYPE_DEFINITION})
      --        of COMPONENT_DEFINITION

      --  Note: dimensionality of array is indicated by number of entries
      --  in the Discrete_Subtype_Definitions list, which has one entry
      --  for each dimension.

      --  N_Constrained_Array_Definition
      --  Sloc points to ARRAY
      --  Discrete_Subtype_Definitions (List2)
      --  Component_Definition (Node4)

      --------------------------------------
      -- 3.6  Discrete Subtype Definition --
      --------------------------------------

      --  DISCRETE_SUBTYPE_DEFINITION ::=
      --    discrete_SUBTYPE_INDICATION | RANGE

      -------------------------------
      -- 3.6  Component Definition --
      -------------------------------

      --  COMPONENT_DEFINITION ::=
      --    [aliased] [NULL_EXCLUSION] SUBTYPE_INDICATION | ACCESS_DEFINITION

      --  Note: although the syntax does not permit a component definition to
      --  be an anonymous array (and the parser will diagnose such an attempt
      --  with an appropriate message), it is possible for anonymous arrays
      --  to appear as component definitions. The semantics and back end handle
      --  this case properly, and the expander in fact generates such cases.
      --  Access_Definition is an optional field that gives support to
      --  Ada 2005 (AI-230). The parser generates nodes that have either the
      --  Subtype_Indication field or else the Access_Definition field.

      --  N_Component_Definition
      --  Sloc points to ALIASED, ACCESS or to first token of subtype mark
      --  Aliased_Present (Flag4)
      --  Null_Exclusion_Present (Flag11)
      --  Subtype_Indication (Node5) (set to Empty if not present)
      --  Access_Definition (Node3) (set to Empty if not present)

      -----------------------------
      -- 3.6.1  Index Constraint --
      -----------------------------

      --  INDEX_CONSTRAINT ::= (DISCRETE_RANGE {, DISCRETE_RANGE})

      --  It is not in general possible to distinguish between discriminant
      --  constraints and index constraints at parse time, since a simple
      --  name could be either the subtype mark of a discrete range, or an
      --  expression in a discriminant association with no name. Either
      --  entry appears simply as the name, and the semantic parse must
      --  distinguish between the two cases. Thus we use a common tree
      --  node format for both of these constraint types.

      --  See Discriminant_Constraint for format of node

      ---------------------------
      -- 3.6.1  Discrete Range --
      ---------------------------

      --  DISCRETE_RANGE ::= discrete_SUBTYPE_INDICATION | RANGE

      ----------------------------
      -- 3.7  Discriminant Part --
      ----------------------------

      --  DISCRIMINANT_PART ::=
      --    UNKNOWN_DISCRIMINANT_PART | KNOWN_DISCRIMINANT_PART

      ------------------------------------
      -- 3.7  Unknown Discriminant Part --
      ------------------------------------

      --  UNKNOWN_DISCRIMINANT_PART ::= (<>)

      --  Note: unknown discriminant parts are not permitted in Ada 83 mode

      --  There is no explicit node in the tree for an unknown discriminant
      --  part. Instead the Unknown_Discriminants_Present flag is set in the
      --  parent node.

      ----------------------------------
      -- 3.7  Known Discriminant Part --
      ----------------------------------

      --  KNOWN_DISCRIMINANT_PART ::=
      --    (DISCRIMINANT_SPECIFICATION {; DISCRIMINANT_SPECIFICATION})

      -------------------------------------
      -- 3.7  Discriminant Specification --
      -------------------------------------

      --  DISCRIMINANT_SPECIFICATION ::=
      --    DEFINING_IDENTIFIER_LIST : [NULL_EXCLUSION] SUBTYPE_MARK
      --      [:= DEFAULT_EXPRESSION]
      --  | DEFINING_IDENTIFIER_LIST : ACCESS_DEFINITION
      --      [:= DEFAULT_EXPRESSION]

      --  Although the syntax allows multiple identifiers in the list, the
      --  semantics is as though successive specifications were given with
      --  identical type definition and expression components. To simplify
      --  semantic processing, the parser represents a multiple declaration
      --  case as a sequence of single specifications, using the More_Ids and
      --  Prev_Ids flags to preserve the original source form as described
      --  in the section on "Handling of Defining Identifier Lists".

      --  N_Discriminant_Specification
      --  Sloc points to first identifier
      --  Defining_Identifier (Node1)
      --  Null_Exclusion_Present (Flag11)
      --  Discriminant_Type (Node5) subtype mark or access parameter definition
      --  Expression (Node3) (set to Empty if no default expression)
      --  More_Ids (Flag5) (set to False if no more identifiers in list)
      --  Prev_Ids (Flag6) (set to False if no previous identifiers in list)

      -----------------------------
      -- 3.7  Default Expression --
      -----------------------------

      --  DEFAULT_EXPRESSION ::= EXPRESSION

      ------------------------------------
      -- 3.7.1  Discriminant Constraint --
      ------------------------------------

      --  DISCRIMINANT_CONSTRAINT ::=
      --    (DISCRIMINANT_ASSOCIATION {, DISCRIMINANT_ASSOCIATION})

      --  It is not in general possible to distinguish between discriminant
      --  constraints and index constraints at parse time, since a simple
      --  name could be either the subtype mark of a discrete range, or an
      --  expression in a discriminant association with no name. Either
      --  entry appears simply as the name, and the semantic parse must
      --  distinguish between the two cases. Thus we use a common tree
      --  node format for both of these constraint types.

      --  N_Index_Or_Discriminant_Constraint
      --  Sloc points to left paren
      --  Constraints (List1) points to list of discrete ranges or
      --    discriminant associations

      -------------------------------------
      -- 3.7.1  Discriminant Association --
      -------------------------------------

      --  DISCRIMINANT_ASSOCIATION ::=
      --    [discriminant_SELECTOR_NAME
      --      {| discriminant_SELECTOR_NAME} =>] EXPRESSION

      --  Note: a discriminant association that has no selector name list
      --  appears directly as an expression in the tree.

      --  N_Discriminant_Association
      --  Sloc points to first token of discriminant association
      --  Selector_Names (List1) (always non-empty, since if no selector
      --   names are present, this node is not used, see comment above)
      --  Expression (Node3)

      ---------------------------------
      -- 3.8  Record Type Definition --
      ---------------------------------

      --  RECORD_TYPE_DEFINITION ::=
      --    [[abstract] tagged] [limited] RECORD_DEFINITION

      --  Note: ABSTRACT, TAGGED, LIMITED are not permitted in Ada 83 mode

      --  There is no explicit node in the tree for a record type definition.
      --  Instead the flags for Tagged_Present and Limited_Present appear in
      --  the N_Record_Definition node for a record definition appearing in
      --  the context of a record type definition.

      ----------------------------
      -- 3.8  Record Definition --
      ----------------------------

      --  RECORD_DEFINITION ::=
      --    record
      --      COMPONENT_LIST
      --    end record
      --  | null record

      --  Note: the Abstract_Present, Tagged_Present and Limited_Present
      --  flags appear only for a record definition appearing in a record
      --  type definition.

      --  Note: the NULL RECORD case is not permitted in Ada 83

      --  N_Record_Definition
      --  Sloc points to RECORD or NULL
      --  End_Label (Node4) (set to Empty if internally generated record)
      --  Abstract_Present (Flag4)
      --  Tagged_Present (Flag15)
      --  Limited_Present (Flag17)
      --  Component_List (Node1) empty in null record case
      --  Null_Present (Flag13) set in null record case
      --  Task_Present (Flag5) set in task interfaces
      --  Protected_Present (Flag6) set in protected interfaces
      --  Synchronized_Present (Flag7) set in interfaces
      --  Interface_Present (Flag16) set in abstract interfaces
      --  Interface_List (List2) (set to No_List if none)

      --  Note: Task_Present, Protected_Present, Synchronized _Present,
      --        Interface_List and Interface_Present are used for abstract
      --        interfaces (see comments for INTERFACE_TYPE_DEFINITION).

      -------------------------
      -- 3.8  Component List --
      -------------------------

      --  COMPONENT_LIST ::=
      --    COMPONENT_ITEM {COMPONENT_ITEM}
      --  | {COMPONENT_ITEM} VARIANT_PART
      --  | null;

      --  N_Component_List
      --  Sloc points to first token of component list
      --  Component_Items (List3)
      --  Variant_Part (Node4) (set to Empty if no variant part)
      --  Null_Present (Flag13)

      -------------------------
      -- 3.8  Component Item --
      -------------------------

      --  COMPONENT_ITEM ::= COMPONENT_DECLARATION | REPRESENTATION_CLAUSE

      --  Note: A component item can also be a pragma, and in the tree
      --  that is obtained after semantic processing, a component item
      --  can be an N_Null node resulting from a non-recognized pragma.

      --------------------------------
      -- 3.8  Component Declaration --
      --------------------------------

      --  COMPONENT_DECLARATION ::=
      --    DEFINING_IDENTIFIER_LIST : COMPONENT_DEFINITION
      --      [:= DEFAULT_EXPRESSION]

      --  Note: although the syntax does not permit a component definition to
      --  be an anonymous array (and the parser will diagnose such an attempt
      --  with an appropriate message), it is possible for anonymous arrays
      --  to appear as component definitions. The semantics and back end handle
      --  this case properly, and the expander in fact generates such cases.

      --  Although the syntax allows multiple identifiers in the list, the
      --  semantics is as though successive declarations were given with the
      --  same component definition and expression components. To simplify
      --  semantic processing, the parser represents a multiple declaration
      --  case as a sequence of single declarations, using the More_Ids and
      --  Prev_Ids flags to preserve the original source form as described
      --  in the section on "Handling of Defining Identifier Lists".

      --  N_Component_Declaration
      --  Sloc points to first identifier
      --  Defining_Identifier (Node1)
      --  Component_Definition (Node4)
      --  Expression (Node3) (set to Empty if no default expression)
      --  More_Ids (Flag5) (set to False if no more identifiers in list)
      --  Prev_Ids (Flag6) (set to False if no previous identifiers in list)

      -------------------------
      -- 3.8.1  Variant Part --
      -------------------------

      --  VARIANT_PART ::=
      --    case discriminant_DIRECT_NAME is
      --      VARIANT
      --      {VARIANT}
      --    end case;

      --  Note: the variants list can contain pragmas as well as variants.
      --  In a properly formed program there is at least one variant.

      --  N_Variant_Part
      --  Sloc points to CASE
      --  Name (Node2)
      --  Variants (List1)

      --------------------
      -- 3.8.1  Variant --
      --------------------

      --  VARIANT ::=
      --    when DISCRETE_CHOICE_LIST =>
      --      COMPONENT_LIST

      --  N_Variant
      --  Sloc points to WHEN
      --  Discrete_Choices (List4)
      --  Component_List (Node1)
      --  Enclosing_Variant (Node2-Sem)
      --  Present_Expr (Uint3-Sem)
      --  Dcheck_Function (Node5-Sem)

      ---------------------------------
      -- 3.8.1  Discrete Choice List --
      ---------------------------------

      --  DISCRETE_CHOICE_LIST ::= DISCRETE_CHOICE {| DISCRETE_CHOICE}

      ----------------------------
      -- 3.8.1  Discrete Choice --
      ----------------------------

      --  DISCRETE_CHOICE ::= EXPRESSION | DISCRETE_RANGE | others

      --  Note: in Ada 83 mode, the expression must be a simple expression

      --  The only choice that appears explicitly is the OTHERS choice, as
      --  defined here. Other cases of discrete choice (expression and
      --  discrete range) appear directly. This production is also used
      --  for the OTHERS possibility of an exception choice.

      --  Note: in accordance with the syntax, the parser does not check that
      --  OTHERS appears at the end on its own in a choice list context. This
      --  is a semantic check.

      --  N_Others_Choice
      --  Sloc points to OTHERS
      --  Others_Discrete_Choices (List1-Sem)
      --  All_Others (Flag11-Sem)

      ----------------------------------
      -- 3.9.1  Record Extension Part --
      ----------------------------------

      --  RECORD_EXTENSION_PART ::= with RECORD_DEFINITION

      --  Note: record extension parts are not permitted in Ada 83 mode

      --------------------------------------
      -- 3.9.4  Interface Type Definition --
      --------------------------------------

      --  INTERFACE_TYPE_DEFINITION ::=
      --    [limited | task | protected | synchronized]
      --    interface [interface_list]

      --  Note: Interfaces are implemented with N_Record_Definition and
      --        N_Derived_Type_Definition nodes because most of the support
      --        for the analysis of abstract types has been reused to
      --        analyze abstract interfaces.

      ----------------------------------
      -- 3.10  Access Type Definition --
      ----------------------------------

      --  ACCESS_TYPE_DEFINITION ::=
      --    ACCESS_TO_OBJECT_DEFINITION
      --  | ACCESS_TO_SUBPROGRAM_DEFINITION

      --------------------------
      -- 3.10  Null Exclusion --
      --------------------------

      --  NULL_EXCLUSION ::= not null

      ---------------------------------------
      -- 3.10  Access To Object Definition --
      ---------------------------------------

      --  ACCESS_TO_OBJECT_DEFINITION ::=
      --    [NULL_EXCLUSION] access [GENERAL_ACCESS_MODIFIER]
      --    SUBTYPE_INDICATION

      --  N_Access_To_Object_Definition
      --  Sloc points to ACCESS
      --  All_Present (Flag15)
      --  Null_Exclusion_Present (Flag11)
      --  Subtype_Indication (Node5)
      --  Constant_Present (Flag17)

      -----------------------------------
      -- 3.10  General Access Modifier --
      -----------------------------------

      --  GENERAL_ACCESS_MODIFIER ::= all | constant

      --  Note: general access modifiers are not permitted in Ada 83 mode

      --  There is no explicit node in the tree for general access modifier.
      --  Instead the All_Present or Constant_Present flags are set in the
      --  parent node.

      -------------------------------------------
      -- 3.10  Access To Subprogram Definition --
      -------------------------------------------

      --  ACCESS_TO_SUBPROGRAM_DEFINITION
      --    [NULL_EXCLUSION] access [protected] procedure PARAMETER_PROFILE
      --  | [NULL_EXCLUSION] access [protected] function
      --    PARAMETER_AND_RESULT_PROFILE

      --  Note: access to subprograms are not permitted in Ada 83 mode

      --  N_Access_Function_Definition
      --  Sloc points to ACCESS
      --  Null_Exclusion_Present (Flag11)
      --  Protected_Present (Flag6)
      --  Parameter_Specifications (List3) (set to No_List if no formal part)
      --  Result_Definition (Node4) result subtype (subtype mark or access def)

      --  N_Access_Procedure_Definition
      --  Sloc points to ACCESS
      --  Null_Exclusion_Present (Flag11)
      --  Protected_Present (Flag6)
      --  Parameter_Specifications (List3) (set to No_List if no formal part)

      -----------------------------
      -- 3.10  Access Definition --
      -----------------------------

      --  ACCESS_DEFINITION ::=
      --    [NULL_EXCLUSION] access [GENERAL_ACCESS_MODIFIER] SUBTYPE_MARK
      --  | ACCESS_TO_SUBPROGRAM_DEFINITION

      --  Note: access to subprograms are an Ada 2005 (AI-254) extension

      --  N_Access_Definition
      --  Sloc points to ACCESS
      --  Null_Exclusion_Present (Flag11)
      --  All_Present (Flag15)
      --  Constant_Present (Flag17)
      --  Subtype_Mark (Node4)
      --  Access_To_Subprogram_Definition (Node3) (set to Empty if not present)

      -----------------------------------------
      -- 3.10.1  Incomplete Type Declaration --
      -----------------------------------------

      --  INCOMPLETE_TYPE_DECLARATION ::=
      --    type DEFINING_IDENTIFIER [DISCRIMINANT_PART] [IS TAGGED];

      --  N_Incomplete_Type_Declaration
      --  Sloc points to TYPE
      --  Defining_Identifier (Node1)
      --  Discriminant_Specifications (List4) (set to No_List if no
      --   discriminant part, or if the discriminant part is an
      --   unknown discriminant part)
      --  Unknown_Discriminants_Present (Flag13) set if (<>) discriminant
      --  Tagged_Present (Flag15)

      ----------------------------
      -- 3.11  Declarative Part --
      ----------------------------

      --  DECLARATIVE_PART ::= {DECLARATIVE_ITEM}

      --  Note: although the parser enforces the syntactic requirement that
      --  a declarative part can contain only declarations, the semantic
      --  processing may add statements to the list of actions in a
      --  declarative part, so the code generator should be prepared
      --  to accept a statement in this position.

      ----------------------------
      -- 3.11  Declarative Item --
      ----------------------------

      --  DECLARATIVE_ITEM ::= BASIC_DECLARATIVE_ITEM | BODY

      ----------------------------------
      -- 3.11  Basic Declarative Item --
      ----------------------------------

      --  BASIC_DECLARATIVE_ITEM ::=
      --    BASIC_DECLARATION | REPRESENTATION_CLAUSE | USE_CLAUSE

      ----------------
      -- 3.11  Body --
      ----------------

      --  BODY ::= PROPER_BODY | BODY_STUB

      -----------------------
      -- 3.11  Proper Body --
      -----------------------

      --  PROPER_BODY ::=
      --    SUBPROGRAM_BODY | PACKAGE_BODY | TASK_BODY | PROTECTED_BODY

      ---------------
      -- 4.1  Name --
      ---------------

      --  NAME ::=
      --    DIRECT_NAME        | EXPLICIT_DEREFERENCE
      --  | INDEXED_COMPONENT  | SLICE
      --  | SELECTED_COMPONENT | ATTRIBUTE_REFERENCE
      --  | TYPE_CONVERSION    | FUNCTION_CALL
      --  | CHARACTER_LITERAL

      ----------------------
      -- 4.1  Direct Name --
      ----------------------

      --  DIRECT_NAME ::= IDENTIFIER | OPERATOR_SYMBOL

      -----------------
      -- 4.1  Prefix --
      -----------------

      --  PREFIX ::= NAME | IMPLICIT_DEREFERENCE

      -------------------------------
      -- 4.1  Explicit Dereference --
      -------------------------------

      --  EXPLICIT_DEREFERENCE ::= NAME . all

      --  N_Explicit_Dereference
      --  Sloc points to ALL
      --  Prefix (Node3)
      --  plus fields for expression

      -------------------------------
      -- 4.1  Implicit Dereference --
      -------------------------------

      --  IMPLICIT_DEREFERENCE ::= NAME

      ------------------------------
      -- 4.1.1  Indexed Component --
      ------------------------------

      --  INDEXED_COMPONENT ::= PREFIX (EXPRESSION {, EXPRESSION})

      --  Note: the parser may generate this node in some situations where it
      --  should be a function call. The semantic  pass must correct this
      --  misidentification (which is inevitable at the parser level).

      --  N_Indexed_Component
      --  Sloc contains a copy of the Sloc value of the Prefix
      --  Prefix (Node3)
      --  Expressions (List1)
      --  plus fields for expression

      --  Note: if any of the subscripts requires a range check, then the
      --  Do_Range_Check flag is set on the corresponding expression, with
      --  the index type being determined from the type of the Prefix, which
      --  references the array being indexed.

      --  Note: in a fully analyzed and expanded indexed component node, and
      --  hence in any such node that gigi sees, if the prefix is an access
      --  type, then an explicit dereference operation has been inserted.

      ------------------
      -- 4.1.2  Slice --
      ------------------

      --  SLICE ::= PREFIX (DISCRETE_RANGE)

      --  Note: an implicit subtype is created to describe the resulting
      --  type, so that the bounds of this type are the bounds of the slice.

      --  N_Slice
      --  Sloc points to first token of prefix
      --  Prefix (Node3)
      --  Discrete_Range (Node4)
      --  plus fields for expression

      -------------------------------
      -- 4.1.3  Selected Component --
      -------------------------------

      --  SELECTED_COMPONENT ::= PREFIX . SELECTOR_NAME

      --  Note: selected components that are semantically expanded names get
      --  changed during semantic processing into the separate N_Expanded_Name
      --  node. See description of this node in the section on semantic nodes.

      --  N_Selected_Component
      --  Sloc points to period
      --  Prefix (Node3)
      --  Selector_Name (Node2)
      --  Associated_Node (Node4-Sem)
      --  Do_Discriminant_Check (Flag13-Sem)
      --  Is_In_Discriminant_Check (Flag11-Sem)
      --  plus fields for expression

      --------------------------
      -- 4.1.3  Selector Name --
      --------------------------

      --  SELECTOR_NAME ::= IDENTIFIER | CHARACTER_LITERAL | OPERATOR_SYMBOL

      --------------------------------
      -- 4.1.4  Attribute Reference --
      --------------------------------

      --  ATTRIBUTE_REFERENCE ::= PREFIX ' ATTRIBUTE_DESIGNATOR

      --  Note: the syntax is quite ambiguous at this point. Consider:

      --    A'Length (X)  X is part of the attribute designator
      --    A'Pos (X)     X is an explicit actual parameter of function A'Pos
      --    A'Class (X)   X is the expression of a type conversion

      --  It would be possible for the parser to distinguish these cases
      --  by looking at the attribute identifier. However, that would mean
      --  more work in introducing new implementation defined attributes,
      --  and also it would mean that special processing for attributes
      --  would be scattered around, instead of being centralized in the
      --  semantic routine that handles an N_Attribute_Reference node.
      --  Consequently, the parser in all the above cases stores the
      --  expression (X in these examples) as a single element list in
      --  in the Expressions field of the N_Attribute_Reference node.

      --  Similarly, for attributes like Max which take two arguments,
      --  we store the two arguments as a two element list in the
      --  Expressions field. Of course it is clear at parse time that
      --  this case is really a function call with an attribute as the
      --  prefix, but it turns out to be convenient to handle the two
      --  argument case in a similar manner to the one argument case,
      --  and indeed in general the parser will accept any number of
      --  expressions in this position and store them as a list in the
      --  attribute reference node. This allows for future addition of
      --  attributes that take more than two arguments.

      --  Note: named associates are not permitted in function calls where
      --  the function is an attribute (see RM 6.4(3)) so it is legitimate
      --  to skip the normal subprogram argument processing.

      --  Note: for the attributes whose designators are technically keywords,
      --  i.e. digits, access, delta, range, the Attribute_Name field contains
      --  the corresponding name, even though no identifier is involved.

      --  Note: the generated code may contain stream attributes applied to
      --  limited types for which no stream routines exist officially. In such
      --  case, the result is to use the stream attribute for the underlying
      --  full type, or in the case of a protected type, the components
      --  (including any disriminants) are merely streamed in order.

      --  See Exp_Attr for a complete description of which attributes are
      --  passed onto Gigi, and which are handled entirely by the front end.

      --  Gigi restriction: For the Pos attribute, the prefix cannot be
      --  a non-standard enumeration type or a nonzero/zero semantics
      --  boolean type, so the value is simply the stored representation.

      --  Note: In generated code, the Address and Unrestricted_Access
      --  attributes can be applied to any expression, and the meaning is
      --  to create an object containing the value (the object is in the
      --  current stack frame), and pass the address of this value. If the
      --  Must_Be_Byte_Aligned flag is set, then the object whose address
      --  is taken must be on a byte (storage unit) boundary, and if it is
      --  not (or may not be), then the generated code must create a copy
      --  that is byte aligned, and pass the address of this copy.

      --  N_Attribute_Reference
      --  Sloc points to apostrophe
      --  Prefix (Node3)
      --  Attribute_Name (Name2) identifier name from attribute designator
      --  Expressions (List1) (set to No_List if no associated expressions)
      --  Entity (Node4-Sem) used if the attribute yields a type
      --  Associated_Node (Node4-Sem)
      --  Do_Overflow_Check (Flag17-Sem)
      --  Redundant_Use (Flag13-Sem)
      --  Must_Be_Byte_Aligned (Flag14)
      --  plus fields for expression

      ---------------------------------
      -- 4.1.4  Attribute Designator --
      ---------------------------------

      --  ATTRIBUTE_DESIGNATOR ::=
      --    IDENTIFIER [(static_EXPRESSION)]
      --  | access | delta | digits

      --  There is no explicit node in the tree for an attribute designator.
      --  Instead the Attribute_Name and Expressions fields of the parent
      --  node (N_Attribute_Reference node) hold the information.

      --  Note: if ACCESS, DELTA or DIGITS appears in an attribute
      --  designator, then they are treated as identifiers internally
      --  rather than the keywords of the same name.

      --------------------------------------
      -- 4.1.4  Range Attribute Reference --
      --------------------------------------

      --  RANGE_ATTRIBUTE_REFERENCE ::= PREFIX ' RANGE_ATTRIBUTE_DESIGNATOR

      --  A range attribute reference is represented in the tree using the
      --  normal N_Attribute_Reference node.

      ---------------------------------------
      -- 4.1.4  Range Attribute Designator --
      ---------------------------------------

      --  RANGE_ATTRIBUTE_DESIGNATOR ::= Range [(static_EXPRESSION)]

      --  A range attribute designator is represented in the tree using the
      --  normal N_Attribute_Reference node.

      --------------------
      -- 4.3  Aggregate --
      --------------------

      --  AGGREGATE ::=
      --    RECORD_AGGREGATE | EXTENSION_AGGREGATE | ARRAY_AGGREGATE

      -----------------------------
      -- 4.3.1  Record Aggregate --
      -----------------------------

      --  RECORD_AGGREGATE ::= (RECORD_COMPONENT_ASSOCIATION_LIST)

      --  N_Aggregate
      --  Sloc points to left parenthesis
      --  Expressions (List1) (set to No_List if none or null record case)
      --  Component_Associations (List2) (set to No_List if none)
      --  Null_Record_Present (Flag17)
      --  Aggregate_Bounds (Node3-Sem)
      --  Associated_Node (Node4-Sem)
      --  Static_Processing_OK (Flag4-Sem)
      --  Compile_Time_Known_Aggregate (Flag18-Sem)
      --  Expansion_Delayed (Flag11-Sem)
      --  plus fields for expression

      --  Note: this structure is used for both record and array aggregates
      --  since the two cases are not separable by the parser. The parser
      --  makes no attempt to enforce consistency here, so it is up to the
      --  semantic phase to make sure that the aggregate is consistent (i.e.
      --  that it is not a "half-and-half" case that mixes record and array
      --  syntax. In particular, for a record aggregate, the expressions
      --  field will be set if there are positional associations.

      --  Note: gigi/gcc can handle array aggregates correctly providing that
      --  they are entirely positional, and the array subtype involved has a
      --  known at compile time length and is not bit packed, or a convention
      --  Fortran array with more than one dimension. If these conditions
      --  are not met, then the front end must translate the aggregate into
      --  an appropriate set  of assignments into a temporary.

      --  Note: for the record aggregate case, gigi/gcc can handle all cases
      --  of record aggregates, including those for packed, and rep-claused
      --  records, and also variant records, providing that there are no
      --  variable length fields whose size is not known at runtime, and
      --  providing that the aggregate is presented in fully named form.

      ----------------------------------------------
      -- 4.3.1  Record Component Association List --
      ----------------------------------------------

      --  RECORD_COMPONENT_ASSOCIATION_LIST ::=
      --     RECORD_COMPONENT_ASSOCIATION {, RECORD_COMPONENT_ASSOCIATION}
      --   | null record

      --  There is no explicit node in the tree for a record component
      --  association list. Instead the Null_Record_Present flag is set in
      --  the parent node for the NULL RECORD case.

      ------------------------------------------------------
      -- 4.3.1  Record Component Association (also 4.3.3) --
      ------------------------------------------------------

      --  RECORD_COMPONENT_ASSOCIATION ::=
      --    [COMPONENT_CHOICE_LIST =>] EXPRESSION

      --  N_Component_Association
      --  Sloc points to first selector name
      --  Choices (List1)
      --  Loop_Actions (List2-Sem)
      --  Expression (Node3)
      --  Box_Present (Flag15)

      --  Note: this structure is used for both record component associations
      --  and array component associations, since the two cases aren't always
      --  separable by the parser. The choices list may represent either a
      --  list of selector names in the record aggregate case, or a list of
      --  discrete choices in the array aggregate case or an N_Others_Choice
      --  node (which appears as a singleton list). Box_Present gives support
      --  to Ada 2005 (AI-287).

      -----------------------------------
      -- 4.3.1  Commponent Choice List --
      -----------------------------------

      --  COMPONENT_CHOICE_LIST ::=
      --    component_SELECTOR_NAME {| component_SELECTOR_NAME}
      --  | others

      --  The entries of a component choice list appear in the Choices list
      --  of the associated N_Component_Association, as either selector
      --  names, or as an N_Others_Choice node.

      --------------------------------
      -- 4.3.2  Extension Aggregate --
      --------------------------------

      --  EXTENSION_AGGREGATE ::=
      --    (ANCESTOR_PART with RECORD_COMPONENT_ASSOCIATION_LIST)

      --  Note: extension aggregates are not permitted in Ada 83 mode

      --  N_Extension_Aggregate
      --  Sloc points to left parenthesis
      --  Ancestor_Part (Node3)
      --  Associated_Node (Node4-Sem)
      --  Expressions (List1) (set to No_List if none or null record case)
      --  Component_Associations (List2) (set to No_List if none)
      --  Null_Record_Present (Flag17)
      --  Expansion_Delayed (Flag11-Sem)
      --  plus fields for expression

      --------------------------
      -- 4.3.2  Ancestor Part --
      --------------------------

      --  ANCESTOR_PART ::= EXPRESSION | SUBTYPE_MARK

      ----------------------------
      -- 4.3.3  Array Aggregate --
      ----------------------------

      --  ARRAY_AGGREGATE ::=
      --    POSITIONAL_ARRAY_AGGREGATE | NAMED_ARRAY_AGGREGATE

      ---------------------------------------
      -- 4.3.3  Positional Array Aggregate --
      ---------------------------------------

      --  POSITIONAL_ARRAY_AGGREGATE ::=
      --    (EXPRESSION, EXPRESSION {, EXPRESSION})
      --  | (EXPRESSION {, EXPRESSION}, others => EXPRESSION)

      --  See Record_Aggregate (4.3.1) for node structure

      ----------------------------------
      -- 4.3.3  Named Array Aggregate --
      ----------------------------------

      --  NAMED_ARRAY_AGGREGATE ::=
      --  | (ARRAY_COMPONENT_ASSOCIATION {, ARRAY_COMPONENT_ASSOCIATION})

      --  See Record_Aggregate (4.3.1) for node structure

      ----------------------------------------
      -- 4.3.3  Array Component Association --
      ----------------------------------------

      --  ARRAY_COMPONENT_ASSOCIATION ::=
      --    DISCRETE_CHOICE_LIST => EXPRESSION

      --  See Record_Component_Association (4.3.1) for node structure

      --------------------------------------------------
      -- 4.4  Expression/Relation/Term/Factor/Primary --
      --------------------------------------------------

      --  EXPRESSION ::=
      --    RELATION {and RELATION} | RELATION {and then RELATION}
      --  | RELATION {or RELATION}  | RELATION {or else RELATION}
      --  | RELATION {xor RELATION}

      --  RELATION ::=
      --    SIMPLE_EXPRESSION [RELATIONAL_OPERATOR SIMPLE_EXPRESSION]
      --  | SIMPLE_EXPRESSION [not] in RANGE
      --  | SIMPLE_EXPRESSION [not] in SUBTYPE_MARK

      --  SIMPLE_EXPRESSION ::=
      --    [UNARY_ADDING_OPERATOR] TERM {BINARY_ADDING_OPERATOR TERM}

      --  TERM ::= FACTOR {MULTIPLYING_OPERATOR FACTOR}

      --  FACTOR ::= PRIMARY [** PRIMARY] | abs PRIMARY | not PRIMARY

      --  No nodes are generated for any of these constructs. Instead, the
      --  node for the operator appears directly. When we refer to an
      --  expression in this description, we mean any of the possible
      --  consistuent components of an expression (e.g. identifier is
      --  an example of an expression).

      ------------------
      -- 4.4  Primary --
      ------------------

      --  PRIMARY ::=
      --    NUMERIC_LITERAL  | null
      --  | STRING_LITERAL   | AGGREGATE
      --  | NAME             | QUALIFIED_EXPRESSION
      --  | ALLOCATOR        | (EXPRESSION)

      --  Usually there is no explicit node in the tree for primary. Instead
      --  the constituent (e.g. AGGREGATE) appears directly. There are two
      --  exceptions. First, there is an explicit node for a null primary.

      --  N_Null
      --  Sloc points to NULL
      --  plus fields for expression

      --  Second, the case of (EXPRESSION) is handled specially. Ada requires
      --  that the parser keep track of which subexpressions are enclosed
      --  in parentheses, and how many levels of parentheses are used. This
      --  information is required for optimization purposes, and also for
      --  some semantic checks (e.g. (((1))) in a procedure spec does not
      --  conform with ((((1)))) in the body).

      --  The parentheses are recorded by keeping a Paren_Count field in every
      --  subexpression node (it is actually present in all nodes, but only
      --  used in subexpression nodes). This count records the number of
      --  levels of parentheses. If the number of levels in the source exceeds
      --  the maximum accomodated by this count, then the count is simply left
      --  at the maximum value. This means that there are some pathalogical
      --  cases of failure to detect conformance failures (e.g. an expression
      --  with 500 levels of parens will conform with one with 501 levels),
      --  but we do not need to lose sleep over this.

      --  Historical note: in versions of GNAT prior to 1.75, there was a node
      --  type N_Parenthesized_Expression used to accurately record unlimited
      --  numbers of levels of parentheses. However, it turned out to be a
      --  real nuisance to have to take into account the possible presence of
      --  this node during semantic analysis, since basically parentheses have
      --  zero relevance to semantic analysis.

      --  Note: the level of parentheses always present in things like
      --  aggregates does not count, only the parentheses in the primary
      --  (EXPRESSION) affect the setting of the Paren_Count field.

      --  2nd Note: the contents of the Expression field must be ignored (i.e.
      --  treated as though it were Empty) if No_Initialization is set True.

      --------------------------------------
      -- 4.5  Short Circuit Control Forms --
      --------------------------------------

      --  EXPRESSION ::=
      --    RELATION {and then RELATION} | RELATION {or else RELATION}

      --  Gigi restriction: For both these control forms, the operand and
      --  result types are always Standard.Boolean. The expander inserts the
      --  required conversion operations where needed to ensure this is the
      --  case.

      --  N_And_Then
      --  Sloc points to AND of AND THEN
      --  Left_Opnd (Node2)
      --  Right_Opnd (Node3)
      --  Actions (List1-Sem)
      --  plus fields for expression

      --  N_Or_Else
      --  Sloc points to OR of OR ELSE
      --  Left_Opnd (Node2)
      --  Right_Opnd (Node3)
      --  Actions (List1-Sem)
      --  plus fields for expression

      --  Note: The Actions field is used to hold actions associated with
      --  the right hand operand. These have to be treated specially since
      --  they are not unconditionally executed. See Insert_Actions for a
      --  more detailed description of how these actions are handled.

      ---------------------------
      -- 4.5  Membership Tests --
      ---------------------------

      --  RELATION ::=
      --    SIMPLE_EXPRESSION [not] in RANGE
      --  | SIMPLE_EXPRESSION [not] in SUBTYPE_MARK

      --  Note: although the grammar above allows only a range or a
      --  subtype mark, the parser in fact will accept any simple
      --  expression in place of a subtype mark. This means that the
      --  semantic analyzer must be prepared to deal with, and diagnose
      --  a simple expression other than a name for the right operand.
      --  This simplifies error recovery in the parser.

      --  N_In
      --  Sloc points to IN
      --  Left_Opnd (Node2)
      --  Right_Opnd (Node3)
      --  plus fields for expression

      --  N_Not_In
      --  Sloc points to NOT of NOT IN
      --  Left_Opnd (Node2)
      --  Right_Opnd (Node3)
      --  plus fields for expression

      --------------------
      -- 4.5  Operators --
      --------------------

      --  LOGICAL_OPERATOR             ::=  and | or  | xor

      --  RELATIONAL_OPERATOR          ::=  =   | /=  | <   | <= | > | >=

      --  BINARY_ADDING_OPERATOR       ::=  +   |  -  | &

      --  UNARY_ADDING_OPERATOR        ::=  +   |  -

      --  MULTIPLYING_OPERATOR         ::=  *   |  /  | mod | rem

      --  HIGHEST_PRECEDENCE_OPERATOR  ::=  **  | abs | not

      --  Sprint syntax if Treat_Fixed_As_Integer is set:

      --     x #* y
      --     x #/ y
      --     x #mod y
      --     x #rem y

      --  Gigi restriction: For * / mod rem with fixed-point operands, Gigi
      --  will only be given nodes with the Treat_Fixed_As_Integer flag set.
      --  All handling of smalls for multiplication and division is handled
      --  by the front end (mod and rem result only from expansion). Gigi
      --  thus never needs to worry about small values (for other operators
      --  operating on fixed-point, e.g. addition, the small value does not
      --  have any semantic effect anyway, these are always integer operations.

      --  Gigi restriction: For all operators taking Boolean operands, the
      --  type is always Standard.Boolean. The expander inserts the required
      --  conversion operations where needed to ensure this is the case.

      --  N_Op_And
      --  Sloc points to AND
      --  Do_Length_Check (Flag4-Sem)
      --  plus fields for binary operator
      --  plus fields for expression

      --  N_Op_Or
      --  Sloc points to OR
      --  Do_Length_Check (Flag4-Sem)
      --  plus fields for binary operator
      --  plus fields for expression

      --  N_Op_Xor
      --  Sloc points to XOR
      --  Do_Length_Check (Flag4-Sem)
      --  plus fields for binary operator
      --  plus fields for expression

      --  N_Op_Eq
      --  Sloc points to =
      --  plus fields for binary operator
      --  plus fields for expression

      --  N_Op_Ne
      --  Sloc points to /=
      --  plus fields for binary operator
      --  plus fields for expression

      --  N_Op_Lt
      --  Sloc points to <
      --  plus fields for binary operator
      --  plus fields for expression

      --  N_Op_Le
      --  Sloc points to <=
      --  plus fields for binary operator
      --  plus fields for expression

      --  N_Op_Gt
      --  Sloc points to >
      --  plus fields for binary operator
      --  plus fields for expression

      --  N_Op_Ge
      --  Sloc points to >=
      --  plus fields for binary operator
      --  plus fields for expression

      --  N_Op_Add
      --  Sloc points to + (binary)
      --  plus fields for binary operator
      --  plus fields for expression

      --  N_Op_Subtract
      --  Sloc points to - (binary)
      --  plus fields for binary operator
      --  plus fields for expression

      --  N_Op_Concat
      --  Sloc points to &
      --  Is_Component_Left_Opnd (Flag13-Sem)
      --  Is_Component_Right_Opnd (Flag14-Sem)
      --  plus fields for binary operator
      --  plus fields for expression

      --  N_Op_Multiply
      --  Sloc points to *
      --  Treat_Fixed_As_Integer (Flag14-Sem)
      --  Rounded_Result (Flag18-Sem)
      --  plus fields for binary operator
      --  plus fields for expression

      --  N_Op_Divide
      --  Sloc points to /
      --  Treat_Fixed_As_Integer (Flag14-Sem)
      --  Do_Division_Check (Flag13-Sem)
      --  Rounded_Result (Flag18-Sem)
      --  plus fields for binary operator
      --  plus fields for expression

      --  N_Op_Mod
      --  Sloc points to MOD
      --  Treat_Fixed_As_Integer (Flag14-Sem)
      --  Do_Division_Check (Flag13-Sem)
      --  plus fields for binary operator
      --  plus fields for expression

      --  N_Op_Rem
      --  Sloc points to REM
      --  Treat_Fixed_As_Integer (Flag14-Sem)
      --  Do_Division_Check (Flag13-Sem)
      --  plus fields for binary operator
      --  plus fields for expression

      --  N_Op_Expon
      --  Is_Power_Of_2_For_Shift (Flag13-Sem)
      --  Sloc points to **
      --  plus fields for binary operator
      --  plus fields for expression

      --  N_Op_Plus
      --  Sloc points to + (unary)
      --  plus fields for unary operator
      --  plus fields for expression

      --  N_Op_Minus
      --  Sloc points to - (unary)
      --  plus fields for unary operator
      --  plus fields for expression

      --  N_Op_Abs
      --  Sloc points to ABS
      --  plus fields for unary operator
      --  plus fields for expression

      --  N_Op_Not
      --  Sloc points to NOT
      --  plus fields for unary operator
      --  plus fields for expression

      --  See also shift operators in section B.2

      --  Note on fixed-point operations passed to Gigi: For adding operators,
      --  the semantics is to treat these simply as integer operations, with
      --  the small values being ignored (the bounds are already stored in
      --  units of small, so that constraint checking works as usual). For the
      --  case of multiply/divide/rem/mod operations, Gigi will only see fixed
      --  point operands if the Treat_Fixed_As_Integer flag is set and will
      --  thus treat these nodes in identical manner, ignoring small values.

      --------------------------
      -- 4.6  Type Conversion --
      --------------------------

      --  TYPE_CONVERSION ::=
      --    SUBTYPE_MARK (EXPRESSION) | SUBTYPE_MARK (NAME)

      --  In the (NAME) case, the name is stored as the expression

      --  Note: the parser never generates a type conversion node, since it
      --  looks like an indexed component which is generated by preference.
      --  The semantic pass must correct this misidentification.

      --  Gigi handles conversions that involve no change in the root type,
      --  and also all conversions from integer to floating-point types.
      --  Conversions from floating-point to integer are only handled in
      --  the case where Float_Truncate flag set. Other conversions from
      --  floating-point to integer (involving rounding) and all conversions
      --  involving fixed-point types are handled by the expander.

      --  Sprint syntax if Float_Truncate set: X^(Y)
      --  Sprint syntax if Conversion_OK set X?(Y)
      --  Sprint syntax if both flags set X?^(Y)

      --  Note: If either the operand or result type is fixed-point, Gigi will
      --  only see a type conversion node with Conversion_OK set. The front end
      --  takes care of all handling of small's for fixed-point conversions.

      --  N_Type_Conversion
      --  Sloc points to first token of subtype mark
      --  Subtype_Mark (Node4)
      --  Expression (Node3)
      --  Do_Tag_Check (Flag13-Sem)
      --  Do_Length_Check (Flag4-Sem)
      --  Do_Overflow_Check (Flag17-Sem)
      --  Float_Truncate (Flag11-Sem)
      --  Rounded_Result (Flag18-Sem)
      --  Conversion_OK (Flag14-Sem)
      --  plus fields for expression

      --  Note: if a range check is required, then the Do_Range_Check flag
      --  is set in the Expression with the check being done against the
      --  target type range (after the base type conversion, if any).

      -------------------------------
      -- 4.7  Qualified Expression --
      -------------------------------

      --  QUALIFIED_EXPRESSION ::=
      --    SUBTYPE_MARK ' (EXPRESSION) | SUBTYPE_MARK ' AGGREGATE

      --  Note: the parentheses in the (EXPRESSION) case are deemed to enclose
      --  the expression, so the Expression field of this node always points
      --  to a parenthesized expression in this case (i.e. Paren_Count will
      --  always be non-zero for the referenced expression if it is not an
      --  aggregate).

      --  N_Qualified_Expression
      --  Sloc points to apostrophe
      --  Subtype_Mark (Node4)
      --  Expression (Node3) expression or aggregate
      --  plus fields for expression

      --------------------
      -- 4.8  Allocator --
      --------------------

      --  ALLOCATOR ::=
      --    new [NULL_EXCLUSION] SUBTYPE_INDICATION | new QUALIFIED_EXPRESSION

      --  Sprint syntax (when storage pool present)
      --    new xxx (storage_pool = pool)

      --  N_Allocator
      --  Sloc points to NEW
      --  Expression (Node3) subtype indication or qualified expression
      --  Null_Exclusion_Present (Flag11)
      --  Storage_Pool (Node1-Sem)
      --  Procedure_To_Call (Node4-Sem)
      --  No_Initialization (Flag13-Sem)
      --  Do_Storage_Check (Flag17-Sem)
      --  plus fields for expression

      ---------------------------------
      -- 5.1  Sequence Of Statements --
      ---------------------------------

      --  SEQUENCE_OF_STATEMENTS ::= STATEMENT {STATEMENT}

      --  Note: Although the parser will not accept a declaration as a
      --  statement, the semantic analyzer may insert declarations (e.g.
      --  declarations of implicit types needed for execution of other
      --  statements) into a sequence of statements, so the code genmerator
      --  should be prepared to accept a declaration where a statement is
      --  expected. Note also that pragmas can appear as statements.

      --------------------
      -- 5.1  Statement --
      --------------------

      --  STATEMENT ::=
      --    {LABEL} SIMPLE_STATEMENT | {LABEL} COMPOUND_STATEMENT

      --  There is no explicit node in the tree for a statement. Instead, the
      --  individual statement appears directly. Labels are treated  as a
      --  kind of statement, i.e. they are linked into a statement list at
      --  the point they appear, so the labeled statement appears following
      --  the label or labels in the statement list.

      ---------------------------
      -- 5.1  Simple Statement --
      ---------------------------

      --  SIMPLE_STATEMENT ::=      NULL_STATEMENT
      --  | ASSIGNMENT_STATEMENT  | EXIT_STATEMENT
      --  | GOTO_STATEMENT        | PROCEDURE_CALL_STATEMENT
      --  | RETURN_STATEMENT      | ENTRY_CALL_STATEMENT
      --  | REQUEUE_STATEMENT     | DELAY_STATEMENT
      --  | ABORT_STATEMENT       | RAISE_STATEMENT
      --  | CODE_STATEMENT

      -----------------------------
      -- 5.1  Compound Statement --
      -----------------------------

      --  COMPOUND_STATEMENT ::=
      --    IF_STATEMENT         | CASE_STATEMENT
      --  | LOOP_STATEMENT       | BLOCK_STATEMENT
      --  | ACCEPT_STATEMENT     | SELECT_STATEMENT

      -------------------------
      -- 5.1  Null Statement --
      -------------------------

      --  NULL_STATEMENT ::= null;

      --  N_Null_Statement
      --  Sloc points to NULL

      ----------------
      -- 5.1  Label --
      ----------------

      --  LABEL ::= <<label_STATEMENT_IDENTIFIER>>

      --  Note that the occurrence of a label is not a defining identifier,
      --  but rather a referencing occurrence. The defining occurrence is
      --  in the implicit label declaration which occurs in the innermost
      --  enclosing block.

      --  N_Label
      --  Sloc points to <<
      --  Identifier (Node1) direct name of statement identifier
      --  Exception_Junk (Flag7-Sem)

      -------------------------------
      -- 5.1  Statement Identifier --
      -------------------------------

      --  STATEMENT_INDENTIFIER ::= DIRECT_NAME

      --  The IDENTIFIER of a STATEMENT_IDENTIFIER shall be an identifier
      --  (not an OPERATOR_SYMBOL)

      -------------------------------
      -- 5.2  Assignment Statement --
      -------------------------------

      --  ASSIGNMENT_STATEMENT ::=
      --    variable_NAME := EXPRESSION;

      --  N_Assignment_Statement
      --  Sloc points to :=
      --  Name (Node2)
      --  Expression (Node3)
      --  Do_Tag_Check (Flag13-Sem)
      --  Do_Length_Check (Flag4-Sem)
      --  Forwards_OK (Flag5-Sem)
      --  Backwards_OK (Flag6-Sem)
      --  No_Ctrl_Actions (Flag7-Sem)

      --  Note: if a range check is required, then the Do_Range_Check flag
      --  is set in the Expression (right hand side), with the check being
      --  done against the type of the Name (left hand side).

      --  Note: the back end places some restrictions on the form of the
      --  Expression field. If the object being assigned to is Atomic, then
      --  the Expression may not have the form of an aggregate (since this
      --  might cause the back end to generate separate assignments). It
      --  also cannot be a reference to an object marked as a true constant
      --  (Is_True_Constant flag set), where the object is itself initalized
      --  with an aggregate. If necessary the front end must generate an
      --  extra temporary (with Is_True_Constant set False), and initialize
      --  this temporary as required (the temporary itself is not atomic).

      -----------------------
      -- 5.3  If Statement --
      -----------------------

      --  IF_STATEMENT ::=
      --    if CONDITION then
      --      SEQUENCE_OF_STATEMENTS
      --    {elsif CONDITION then
      --      SEQUENCE_OF_STATEMENTS}
      --    [else
      --      SEQUENCE_OF_STATEMENTS]
      --    end if;

      --  Gigi restriction: This expander ensures that the type of the
      --  Condition fields is always Standard.Boolean, even if the type
      --  in the source is some non-standard boolean type.

      --  N_If_Statement
      --  Sloc points to IF
      --  Condition (Node1)
      --  Then_Statements (List2)
      --  Elsif_Parts (List3) (set to No_List if none present)
      --  Else_Statements (List4) (set to No_List if no else part present)
      --  End_Span (Uint5) (set to No_Uint if expander generated)

      --  N_Elsif_Part
      --  Sloc points to ELSIF
      --  Condition (Node1)
      --  Then_Statements (List2)
      --  Condition_Actions (List3-Sem)

      --------------------
      -- 5.3  Condition --
      --------------------

      --  CONDITION ::= boolean_EXPRESSION

      -------------------------
      -- 5.4  Case Statement --
      -------------------------

      --  CASE_STATEMENT ::=
      --    case EXPRESSION is
      --      CASE_STATEMENT_ALTERNATIVE
      --      {CASE_STATEMENT_ALTERNATIVE}
      --    end case;

      --  Note: the Alternatives can contain pragmas. These only occur at
      --  the start of the list, since any pragmas occurring after the first
      --  alternative are absorbed into the corresponding statement sequence.

      --  N_Case_Statement
      --  Sloc points to CASE
      --  Expression (Node3)
      --  Alternatives (List4)
      --  End_Span (Uint5) (set to No_Uint if expander generated)

      -------------------------------------
      -- 5.4  Case Statement Alternative --
      -------------------------------------

      --  CASE_STATEMENT_ALTERNATIVE ::=
      --    when DISCRETE_CHOICE_LIST =>
      --      SEQUENCE_OF_STATEMENTS

      --  N_Case_Statement_Alternative
      --  Sloc points to WHEN
      --  Discrete_Choices (List4)
      --  Statements (List3)

      -------------------------
      -- 5.5  Loop Statement --
      -------------------------

      --  LOOP_STATEMENT ::=
      --    [loop_STATEMENT_IDENTIFIER :]
      --      [ITERATION_SCHEME] loop
      --        SEQUENCE_OF_STATEMENTS
      --      end loop [loop_IDENTIFIER];

      --  Note: The occurrence of a loop label is not a defining identifier
      --  but rather a referencing occurrence. The defining occurrence is in
      --  the implicit label declaration which occurs in the innermost
      --  enclosing block.

      --  Note: there is always a loop statement identifier present in
      --  the tree, even if none was given in the source. In the case where
      --  no loop identifier is given in the source, the parser creates
      --  a name of the form _Loop_n, where n is a decimal integer (the
      --  two underlines ensure that the loop names created in this manner
      --  do not conflict with any user defined identifiers), and the flag
      --  Has_Created_Identifier is set to True. The only exception to the
      --  rule that all loop statement nodes have identifiers occurs for
      --  loops constructed by the expander, and the semantic analyzer will
      --  create and supply dummy loop identifiers in these cases.

      --  N_Loop_Statement
      --  Sloc points to LOOP
      --  Identifier (Node1) loop identifier (set to Empty if no identifier)
      --  Iteration_Scheme (Node2) (set to Empty if no iteration scheme)
      --  Statements (List3)
      --  End_Label (Node4)
      --  Has_Created_Identifier (Flag15)
      --  Is_Null_Loop (Flag16)

      --------------------------
      -- 5.5 Iteration Scheme --
      --------------------------

      --  ITERATION_SCHEME ::=
      --    while CONDITION | for LOOP_PARAMETER_SPECIFICATION

      --  Gigi restriction: This expander ensures that the type of the
      --  Condition field is always Standard.Boolean, even if the type
      --  in the source is some non-standard boolean type.

      --  N_Iteration_Scheme
      --  Sloc points to WHILE or FOR
      --  Condition (Node1) (set to Empty if FOR case)
      --  Condition_Actions (List3-Sem)
      --  Loop_Parameter_Specification (Node4) (set to Empty if WHILE case)

      ---------------------------------------
      -- 5.5  Loop parameter specification --
      ---------------------------------------

      --  LOOP_PARAMETER_SPECIFICATION ::=
      --    DEFINING_IDENTIFIER in [reverse] DISCRETE_SUBTYPE_DEFINITION

      --  N_Loop_Parameter_Specification
      --  Sloc points to first identifier
      --  Defining_Identifier (Node1)
      --  Reverse_Present (Flag15)
      --  Discrete_Subtype_Definition (Node4)

      --------------------------
      -- 5.6  Block Statement --
      --------------------------

      --  BLOCK_STATEMENT ::=
      --    [block_STATEMENT_IDENTIFIER:]
      --      [declare
      --        DECLARATIVE_PART]
      --      begin
      --        HANDLED_SEQUENCE_OF_STATEMENTS
      --      end [block_IDENTIFIER];

      --  Note that the occurrence of a block identifier is not a defining
      --  identifier, but rather a referencing occurrence. The defining
      --  occurrence is in the implicit label declaration which occurs in
      --  the innermost enclosing block.

      --  Note: there is always a block statement identifier present in
      --  the tree, even if none was given in the source. In the case where
      --  no block identifier is given in the source, the parser creates
      --  a name of the form _Block_n, where n is a decimal integer (the
      --  two underlines ensure that the block names created in this manner
      --  do not conflict with any user defined identifiers), and the flag
      --  Has_Created_Identifier is set to True. The only exception to the
      --  rule that all loop statement nodes have identifiers occurs for
      --  blocks constructed by the expander, and the semantic analyzer
      --  creates and supplies dummy names for the blocks).

      --  N_Block_Statement
      --  Sloc points to DECLARE or BEGIN
      --  Identifier (Node1) block direct name (set to Empty if not present)
      --  Declarations (List2) (set to No_List if no DECLARE part)
      --  Handled_Statement_Sequence (Node4)
      --  Is_Task_Master (Flag5-Sem)
      --  Activation_Chain_Entity (Node3-Sem)
      --  Has_Created_Identifier (Flag15)
      --  Is_Task_Allocation_Block (Flag6)
      --  Is_Asynchronous_Call_Block (Flag7)

      -------------------------
      -- 5.7  Exit Statement --
      -------------------------

      --  EXIT_STATEMENT ::= exit [loop_NAME] [when CONDITION];

      --  Gigi restriction: This expander ensures that the type of the
      --  Condition field is always Standard.Boolean, even if the type
      --  in the source is some non-standard boolean type.

      --  N_Exit_Statement
      --  Sloc points to EXIT
      --  Name (Node2) (set to Empty if no loop name present)
      --  Condition (Node1) (set to Empty if no when part present)

      -------------------------
      -- 5.9  Goto Statement --
      -------------------------

      --  GOTO_STATEMENT ::= goto label_NAME;

      --  N_Goto_Statement
      --  Sloc points to GOTO
      --  Name (Node2)
      --  Exception_Junk (Flag7-Sem)

      ---------------------------------
      -- 6.1  Subprogram Declaration --
      ---------------------------------

      --  SUBPROGRAM_DECLARATION ::= SUBPROGRAM_SPECIFICATION;

      --  N_Subprogram_Declaration
      --  Sloc points to FUNCTION or PROCEDURE
      --  Specification (Node1)
      --  Body_To_Inline (Node3-Sem)
      --  Corresponding_Body (Node5-Sem)
      --  Parent_Spec (Node4-Sem)

      ------------------------------------------
      -- 6.1  Abstract Subprogram Declaration --
      ------------------------------------------

      --  ABSTRACT_SUBPROGRAM_DECLARATION ::=
      --    SUBPROGRAM_SPECIFICATION is abstract;

      --  N_Abstract_Subprogram_Declaration
      --  Sloc points to ABSTRACT
      --  Specification (Node1)

      -----------------------------------
      -- 6.1  Subprogram Specification --
      -----------------------------------

      --  SUBPROGRAM_SPECIFICATION ::=
      --    [[not] overriding]
      --    procedure DEFINING_PROGRAM_UNIT_NAME PARAMETER_PROFILE
      --  | [[not] overriding]
      --    function DEFINING_DESIGNATOR PARAMETER_AND_RESULT_PROFILE

      --  Note: there are no separate nodes for the profiles, instead the
      --  information appears directly in the following nodes.

      --  N_Function_Specification
      --  Sloc points to FUNCTION
      --  Defining_Unit_Name (Node1) (the designator)
      --  Elaboration_Boolean (Node2-Sem)
      --  Parameter_Specifications (List3) (set to No_List if no formal part)
      --  Null_Exclusion_Present (Flag11)
      --  Result_Definition (Node4) for result subtype
      --  Generic_Parent (Node5-Sem)
      --  Must_Override (Flag14) set if overriding indicator present
      --  Must_Not_Override (Flag15) set if not_overriding indicator present

      --  N_Procedure_Specification
      --  Sloc points to PROCEDURE
      --  Defining_Unit_Name (Node1)
      --  Elaboration_Boolean (Node2-Sem)
      --  Parameter_Specifications (List3) (set to No_List if no formal part)
      --  Generic_Parent (Node5-Sem)
      --  Null_Present (Flag13) set for null procedure case (Ada 2005 feature)
      --  Must_Override (Flag14) set if overriding indicator present
      --  Must_Not_Override (Flag15) set if not_overriding indicator present

      --  Note: overriding indicator is an Ada 2005 feature

      ---------------------
      -- 6.1  Designator --
      ---------------------

      --  DESIGNATOR ::=
      --    [PARENT_UNIT_NAME .] IDENTIFIER | OPERATOR_SYMBOL

      --  Designators that are simply identifiers or operator symbols appear
      --  directly in the tree in this form. The following node is used only
      --  in the case where the designator has a parent unit name component.

      --  N_Designator
      --  Sloc points to period
      --  Name (Node2) holds the parent unit name. Note that this is always
      --   non-Empty, since this node is only used for the case where a
      --   parent library unit package name is present.
      --  Identifier (Node1)

      --  Note that the identifier can also be an operator symbol here

      ------------------------------
      -- 6.1  Defining Designator --
      ------------------------------

      --  DEFINING_DESIGNATOR ::=
      --    DEFINING_PROGRAM_UNIT_NAME | DEFINING_OPERATOR_SYMBOL

      -------------------------------------
      -- 6.1  Defining Program Unit Name --
      -------------------------------------

      --  DEFINING_PROGRAM_UNIT_NAME ::=
      --    [PARENT_UNIT_NAME .] DEFINING_IDENTIFIER

      --  The parent unit name is present only in the case of a child unit
      --  name (permissible only for Ada 95 for a library level unit, i.e.
      --  a unit at scope level one). If no such name is present, the defining
      --  program unit name is represented simply as the defining identifier.
      --  In the child unit case, the following node is used to represent the
      --  child unit name.

      --  N_Defining_Program_Unit_Name
      --  Sloc points to period
      --  Name (Node2) holds the parent unit name. Note that this is always
      --   non-Empty, since this node is only used for the case where a
      --   parent unit name is present.
      --  Defining_Identifier (Node1)

      --------------------------
      -- 6.1  Operator Symbol --
      --------------------------

      --  OPERATOR_SYMBOL ::= STRING_LITERAL

      --  Note: the fields of the N_Operator_Symbol node are laid out to
      --  match the corresponding fields of an N_Character_Literal node. This
      --  allows easy conversion of the operator symbol node into a character
      --  literal node in the case where a string constant of the form of an
      --  operator symbol is scanned out as such, but turns out semantically
      --  to be a string literal that is not an operator. For details see
      --  Sinfo.CN.Change_Operator_Symbol_To_String_Literal.

      --  N_Operator_Symbol
      --  Sloc points to literal
      --  Chars (Name1) contains the Name_Id for the operator symbol
      --  Strval (Str3) Id of string value. This is used if the operator
      --   symbol turns out to be a normal string after all.
      --  Entity (Node4-Sem)
      --  Associated_Node (Node4-Sem)
      --  Has_Private_View (Flag11-Sem) set in generic units.
      --  Etype (Node5-Sem)

      --  Note: the Strval field may be set to No_String for generated
      --  operator symbols that are known not to be string literals
      --  semantically.

      -----------------------------------
      -- 6.1  Defining Operator Symbol --
      -----------------------------------

      --  DEFINING_OPERATOR_SYMBOL ::= OPERATOR_SYMBOL

      --  A defining operator symbol is an entity, which has additional
      --  fields depending on the setting of the Ekind field. These
      --  additional fields are defined (and access subprograms declared)
      --  in package Einfo.

      --  Note: N_Defining_Operator_Symbol is an extended node whose fields
      --  are deliberately layed out to match the layout of fields in an
      --  ordinary N_Operator_Symbol node allowing for easy alteration of
      --  an operator symbol node into a defining operator symbol node.
      --  See Sinfo.CN.Change_Operator_Symbol_To_Defining_Operator_Symbol
      --  for further details.

      --  N_Defining_Operator_Symbol
      --  Sloc points to literal
      --  Chars (Name1) contains the Name_Id for the operator symbol
      --  Next_Entity (Node2-Sem)
      --  Scope (Node3-Sem)
      --  Etype (Node5-Sem)

      ----------------------------
      -- 6.1  Parameter Profile --
      ----------------------------

      --  PARAMETER_PROFILE ::= [FORMAL_PART]

      ---------------------------------------
      -- 6.1  Parameter and Result Profile --
      ---------------------------------------

      --  PARAMETER_AND_RESULT_PROFILE ::=
      --    [FORMAL_PART] return [NULL_EXCLUSION] SUBTYPE_MARK
      --  | [FORMAL_PART] return ACCESS_DEFINITION

      --  There is no explicit node in the tree for a parameter and result
      --  profile. Instead the information appears directly in the parent.

      ----------------------
      -- 6.1  Formal part --
      ----------------------

      --  FORMAL_PART ::=
      --    (PARAMETER_SPECIFICATION {; PARAMETER_SPECIFICATION})

      ----------------------------------
      -- 6.1  Parameter specification --
      ----------------------------------

      --  PARAMETER_SPECIFICATION ::=
      --    DEFINING_IDENTIFIER_LIST : MODE [NULL_EXCLUSION] SUBTYPE_MARK
      --      [:= DEFAULT_EXPRESSION]
      --  | DEFINING_IDENTIFIER_LIST : ACCESS_DEFINITION
      --      [:= DEFAULT_EXPRESSION]

      --  Although the syntax allows multiple identifiers in the list, the
      --  semantics is as though successive specifications were given with
      --  identical type definition and expression components. To simplify
      --  semantic processing, the parser represents a multiple declaration
      --  case as a sequence of single Specifications, using the More_Ids and
      --  Prev_Ids flags to preserve the original source form as described
      --  in the section on "Handling of Defining Identifier Lists".

      --  N_Parameter_Specification
      --  Sloc points to first identifier
      --  Defining_Identifier (Node1)
      --  In_Present (Flag15)
      --  Out_Present (Flag17)
      --  Null_Exclusion_Present (Flag11)
      --  Parameter_Type (Node2) subtype mark or access definition
      --  Expression (Node3) (set to Empty if no default expression present)
      --  Do_Accessibility_Check (Flag13-Sem)
      --  More_Ids (Flag5) (set to False if no more identifiers in list)
      --  Prev_Ids (Flag6) (set to False if no previous identifiers in list)
      --  Default_Expression (Node5-Sem)

      ---------------
      -- 6.1  Mode --
      ---------------

      --  MODE ::= [in] | in out | out

      --  There is no explicit node in the tree for the Mode. Instead the
      --  In_Present and Out_Present flags are set in the parent node to
      --  record the presence of keywords specifying the mode.

      --------------------------
      -- 6.3  Subprogram Body --
      --------------------------

      --  SUBPROGRAM_BODY ::=
      --    SUBPROGRAM_SPECIFICATION is
      --      DECLARATIVE_PART
      --    begin
      --      HANDLED_SEQUENCE_OF_STATEMENTS
      --    end [DESIGNATOR];

      --  N_Subprogram_Body
      --  Sloc points to FUNCTION or PROCEDURE
      --  Specification (Node1)
      --  Declarations (List2)
      --  Handled_Statement_Sequence (Node4)
      --  Activation_Chain_Entity (Node3-Sem)
      --  Corresponding_Spec (Node5-Sem)
      --  Acts_As_Spec (Flag4-Sem)
      --  Bad_Is_Detected (Flag15) used only by parser
      --  Do_Storage_Check (Flag17-Sem)
      --  Has_Priority_Pragma (Flag6-Sem)
      --  Is_Protected_Subprogram_Body (Flag7-Sem)
      --  Is_Task_Master (Flag5-Sem)
      --  Was_Originally_Stub (Flag13-Sem)

      -----------------------------------
      -- 6.4  Procedure Call Statement --
      -----------------------------------

      --  PROCEDURE_CALL_STATEMENT ::=
      --    procedure_NAME; | procedure_PREFIX ACTUAL_PARAMETER_PART;

      --  Note: the reason that a procedure call has expression fields is
      --  that it semantically resembles an expression, e.g. overloading is
      --  allowed and a type is concocted for semantic processing purposes.
      --  Certain of these fields, such as Parens are not relevant, but it
      --  is easier to just supply all of them together!

      --  N_Procedure_Call_Statement
      --  Sloc points to first token of name or prefix
      --  Name (Node2) stores name or prefix
      --  Parameter_Associations (List3) (set to No_List if no
      --   actual parameter part)
      --  First_Named_Actual (Node4-Sem)
      --  Controlling_Argument (Node1-Sem) (set to Empty if not dispatching)
      --  Do_Tag_Check (Flag13-Sem)
      --  No_Elaboration_Check (Flag14-Sem)
      --  Parameter_List_Truncated (Flag17-Sem)
      --  ABE_Is_Certain (Flag18-Sem)
      --  plus fields for expression

      --  If any IN parameter requires a range check, then the corresponding
      --  argument expression has the Do_Range_Check flag set, and the range
      --  check is done against the formal type. Note that this argument
      --  expression may appear directly in the Parameter_Associations list,
      --  or may be a descendent of an N_Parameter_Association node that
      --  appears in this list.

      ------------------------
      -- 6.4  Function Call --
      ------------------------

      --  FUNCTION_CALL ::=
      --    function_NAME | function_PREFIX ACTUAL_PARAMETER_PART

      --  Note: the parser may generate an indexed component node or simply
      --  a name node instead of a function call node. The semantic pass must
      --  correct this misidentification.

      --  N_Function_Call
      --  Sloc points to first token of name or prefix
      --  Name (Node2) stores name or prefix
      --  Parameter_Associations (List3) (set to No_List if no
      --   actual parameter part)
      --  First_Named_Actual (Node4-Sem)
      --  Controlling_Argument (Node1-Sem) (set to Empty if not dispatching)
      --  Do_Tag_Check (Flag13-Sem)
      --  No_Elaboration_Check (Flag14-Sem)
      --  Parameter_List_Truncated (Flag17-Sem)
      --  ABE_Is_Certain (Flag18-Sem)
      --  plus fields for expression

      --------------------------------
      -- 6.4  Actual Parameter Part --
      --------------------------------

      --  ACTUAL_PARAMETER_PART ::=
      --    (PARAMETER_ASSOCIATION {,PARAMETER_ASSOCIATION})

      --------------------------------
      -- 6.4  Parameter Association --
      --------------------------------

      --  PARAMETER_ASSOCIATION ::=
      --    [formal_parameter_SELECTOR_NAME =>] EXPLICIT_ACTUAL_PARAMETER

      --  Note: the N_Parameter_Association node is built only if a formal
      --  parameter selector name is present, otherwise the parameter
      --  association appears in the tree simply as the node for the
      --  explicit actual parameter.

      --  N_Parameter_Association
      --  Sloc points to formal parameter
      --  Selector_Name (Node2) (always non-Empty, since this node is
      --   only used if a formal parameter selector name is present)
      --  Explicit_Actual_Parameter (Node3)
      --  Next_Named_Actual (Node4-Sem)

      ---------------------------
      -- 6.4  Actual Parameter --
      ---------------------------

      --  EXPLICIT_ACTUAL_PARAMETER ::= EXPRESSION | variable_NAME

      ---------------------------
      -- 6.5  Return Statement --
      ---------------------------

      --  RETURN_STATEMENT ::= return [EXPRESSION];

      --  N_Return_Statement
      --  Sloc points to RETURN
      --  Expression (Node3) (set to Empty if no expression present)
      --  Storage_Pool (Node1-Sem)
      --  Procedure_To_Call (Node4-Sem)
      --  Do_Tag_Check (Flag13-Sem)
      --  Return_Type (Node2-Sem)
      --  By_Ref (Flag5-Sem)

      --  Note: if a range check is required, then Do_Range_Check is set
      --  on the Expression. The range check is against Return_Type.

      ------------------------------
      -- 7.1  Package Declaration --
      ------------------------------

      --  PACKAGE_DECLARATION ::= PACKAGE_SPECIFICATION;

      --  Note: the activation chain entity for a package spec is used for
      --  all tasks declared in the package spec, or in the package body.

      --  N_Package_Declaration
      --  Sloc points to PACKAGE
      --  Specification (Node1)
      --  Corresponding_Body (Node5-Sem)
      --  Parent_Spec (Node4-Sem)
      --  Activation_Chain_Entity (Node3-Sem)

      --------------------------------
      -- 7.1  Package Specification --
      --------------------------------

      --  PACKAGE_SPECIFICATION ::=
      --    package DEFINING_PROGRAM_UNIT_NAME is
      --      {BASIC_DECLARATIVE_ITEM}
      --    [private
      --      {BASIC_DECLARATIVE_ITEM}]
      --    end [[PARENT_UNIT_NAME .] IDENTIFIER]

      --  N_Package_Specification
      --  Sloc points to PACKAGE
      --  Defining_Unit_Name (Node1)
      --  Visible_Declarations (List2)
      --  Private_Declarations (List3) (set to No_List if no private
      --   part present)
      --  End_Label (Node4)
      --  Generic_Parent (Node5-Sem)
      --  Limited_View_Installed (Flag18-Sem)

      -----------------------
      -- 7.1  Package Body --
      -----------------------

      --  PACKAGE_BODY ::=
      --    package body DEFINING_PROGRAM_UNIT_NAME is
      --      DECLARATIVE_PART
      --    [begin
      --      HANDLED_SEQUENCE_OF_STATEMENTS]
      --    end [[PARENT_UNIT_NAME .] IDENTIFIER];

      --  N_Package_Body
      --  Sloc points to PACKAGE
      --  Defining_Unit_Name (Node1)
      --  Declarations (List2)
      --  Handled_Statement_Sequence (Node4) (set to Empty if no HSS present)
      --  Corresponding_Spec (Node5-Sem)
      --  Was_Originally_Stub (Flag13-Sem)

      --  Note: if a source level package does not contain a handled sequence
      --  of statements, then the parser supplies a dummy one with a null
      --  sequence of statements. Comes_From_Source will be False in this
      --  constructed sequence. The reason we need this is for the End_Label
      --  field in the HSS.

      -----------------------------------
      -- 7.4  Private Type Declaration --
      -----------------------------------

      --  PRIVATE_TYPE_DECLARATION ::=
      --    type DEFINING_IDENTIFIER [DISCRIMINANT_PART]
      --      is [[abstract] tagged] [limited] private;

      --  Note: TAGGED is not permitted in Ada 83 mode

      --  N_Private_Type_Declaration
      --  Sloc points to TYPE
      --  Defining_Identifier (Node1)
      --  Discriminant_Specifications (List4) (set to No_List if no
      --   discriminant part)
      --  Unknown_Discriminants_Present (Flag13) set if (<>) discriminant
      --  Abstract_Present (Flag4)
      --  Tagged_Present (Flag15)
      --  Limited_Present (Flag17)

      ----------------------------------------
      -- 7.4  Private Extension Declaration --
      ----------------------------------------

      --  PRIVATE_EXTENSION_DECLARATION ::=
      --    type DEFINING_IDENTIFIER [DISCRIMINANT_PART] is
      --      [abstract] [limited] new ancestor_SUBTYPE_INDICATION
      --      [and INTERFACE_LIST] with private;

   --  Note: LIMITED, and private extension declarations are not allowed
   --        in Ada 83 mode.

      --  N_Private_Extension_Declaration
      --  Sloc points to TYPE
      --  Defining_Identifier (Node1)
      --  Discriminant_Specifications (List4) (set to No_List if no
      --   discriminant part)
      --  Unknown_Discriminants_Present (Flag13) set if (<>) discriminant
      --  Abstract_Present (Flag4)
      --  Limited_Present (Flag17)
      --  Subtype_Indication (Node5)
      --  Interface_List (List2) (set to No_List if none)

      ---------------------
      -- 8.4  Use Clause --
      ---------------------

      --  USE_CLAUSE ::= USE_PACKAGE_CLAUSE | USE_TYPE_CLAUSE

      -----------------------------
      -- 8.4  Use Package Clause --
      -----------------------------

      --  USE_PACKAGE_CLAUSE ::= use package_NAME {, package_NAME};

      --  N_Use_Package_Clause
      --  Sloc points to USE
      --  Names (List2)
      --  Next_Use_Clause (Node3-Sem)
      --  Hidden_By_Use_Clause (Elist4-Sem)

      --------------------------
      -- 8.4  Use Type Clause --
      --------------------------

      --  USE_TYPE_CLAUSE ::= use type SUBTYPE_MARK {, SUBTYPE_MARK};

      --  Note: use type clause is not permitted in Ada 83 mode

      --  N_Use_Type_Clause
      --  Sloc points to USE
      --  Subtype_Marks (List2)
      --  Next_Use_Clause (Node3-Sem)
      --  Hidden_By_Use_Clause (Elist4-Sem)

      -------------------------------
      -- 8.5  Renaming Declaration --
      -------------------------------

      --  RENAMING_DECLARATION ::=
      --    OBJECT_RENAMING_DECLARATION
      --  | EXCEPTION_RENAMING_DECLARATION
      --  | PACKAGE_RENAMING_DECLARATION
      --  | SUBPROGRAM_RENAMING_DECLARATION
      --  | GENERIC_RENAMING_DECLARATION

      --------------------------------------
      -- 8.5  Object Renaming Declaration --
      --------------------------------------

      --  OBJECT_RENAMING_DECLARATION ::=
      --    DEFINING_IDENTIFIER : SUBTYPE_MARK renames object_NAME;
      --  | DEFINING_IDENTIFIER : ACCESS_DEFINITION renames object_NAME;

      --  Note: Access_Definition is an optional field that gives support to
      --  Ada 2005 (AI-230). The parser generates nodes that have either the
      --  Subtype_Indication field or else the Access_Definition field.

      --  N_Object_Renaming_Declaration
      --  Sloc points to first identifier
      --  Defining_Identifier (Node1)
      --  Subtype_Mark (Node4) (set to Empty if not present)
      --  Access_Definition (Node3) (set to Empty if not present)
      --  Name (Node2)
      --  Corresponding_Generic_Association (Node5-Sem)

      -----------------------------------------
      -- 8.5  Exception Renaming Declaration --
      -----------------------------------------

      --  EXCEPTION_RENAMING_DECLARATION ::=
      --    DEFINING_IDENTIFIER : exception renames exception_NAME;

      --  N_Exception_Renaming_Declaration
      --  Sloc points to first identifier
      --  Defining_Identifier (Node1)
      --  Name (Node2)

      ---------------------------------------
      -- 8.5  Package Renaming Declaration --
      ---------------------------------------

      --  PACKAGE_RENAMING_DECLARATION ::=
      --    package DEFINING_PROGRAM_UNIT_NAME renames package_NAME;

      --  N_Package_Renaming_Declaration
      --  Sloc points to PACKAGE
      --  Defining_Unit_Name (Node1)
      --  Name (Node2)
      --  Parent_Spec (Node4-Sem)

      ------------------------------------------
      -- 8.5  Subprogram Renaming Declaration --
      ------------------------------------------

      --  SUBPROGRAM_RENAMING_DECLARATION ::=
      --    SUBPROGRAM_SPECIFICATION renames callable_entity_NAME;

      --  N_Subprogram_Renaming_Declaration
      --  Sloc points to RENAMES
      --  Specification (Node1)
      --  Name (Node2)
      --  Parent_Spec (Node4-Sem)
      --  Corresponding_Spec (Node5-Sem)
      --  Corresponding_Formal_Spec (Node3-Sem)
      --  From_Default (Flag6-Sem)

      -----------------------------------------
      -- 8.5.5  Generic Renaming Declaration --
      -----------------------------------------

      --  GENERIC_RENAMING_DECLARATION ::=
      --    generic package DEFINING_PROGRAM_UNIT_NAME
      --      renames generic_package_NAME
      --  | generic procedure DEFINING_PROGRAM_UNIT_NAME
      --      renames generic_procedure_NAME
      --  | generic function DEFINING_PROGRAM_UNIT_NAME
      --      renames generic_function_NAME

      --  N_Generic_Package_Renaming_Declaration
      --  Sloc points to GENERIC
      --  Defining_Unit_Name (Node1)
      --  Name (Node2)
      --  Parent_Spec (Node4-Sem)

      --  N_Generic_Procedure_Renaming_Declaration
      --  Sloc points to GENERIC
      --  Defining_Unit_Name (Node1)
      --  Name (Node2)
      --  Parent_Spec (Node4-Sem)

      --  N_Generic_Function_Renaming_Declaration
      --  Sloc points to GENERIC
      --  Defining_Unit_Name (Node1)
      --  Name (Node2)
      --  Parent_Spec (Node4-Sem)

      --------------------------------
      -- 9.1  Task Type Declaration --
      --------------------------------

      --  TASK_TYPE_DECLARATION ::=
      --    task type DEFINING_IDENTIFIER [KNOWN_DISCRIMINANT_PART]
      --      [is [new INTERFACE_LIST with] TASK_DEFINITITION];

      --  N_Task_Type_Declaration
      --  Sloc points to TASK
      --  Defining_Identifier (Node1)
      --  Discriminant_Specifications (List4) (set to No_List if no
      --   discriminant part)
      --  Interface_List (List2) (set to No_List if none)
      --  Task_Definition (Node3) (set to Empty if not present)
      --  Corresponding_Body (Node5-Sem)

      ----------------------------------
      -- 9.1  Single Task Declaration --
      ----------------------------------

      --  SINGLE_TASK_DECLARATION ::=
      --    task DEFINING_IDENTIFIER
      --      [is [new INTERFACE_LIST with] TASK_DEFINITITION];

      --  N_Single_Task_Declaration
      --  Sloc points to TASK
      --  Defining_Identifier (Node1)
      --  Interface_List (List2) (set to No_List if none)
      --  Task_Definition (Node3) (set to Empty if not present)

      --------------------------
      -- 9.1  Task Definition --
      --------------------------

      --  TASK_DEFINITION ::=
      --      {TASK_ITEM}
      --    [private
      --      {TASK_ITEM}]
      --    end [task_IDENTIFIER]

      --  Note: as a result of semantic analysis, the list of task items can
      --  include implicit type declarations resulting from entry families.

      --  N_Task_Definition
      --  Sloc points to first token of task definition
      --  Visible_Declarations (List2)
      --  Private_Declarations (List3) (set to No_List if no private part)
      --  End_Label (Node4)
      --  Has_Priority_Pragma (Flag6-Sem)
      --  Has_Storage_Size_Pragma (Flag5-Sem)
      --  Has_Task_Info_Pragma (Flag7-Sem)
      --  Has_Task_Name_Pragma (Flag8-Sem)

      --------------------
      -- 9.1  Task Item --
      --------------------

      --  TASK_ITEM ::= ENTRY_DECLARATION | REPRESENTATION_CLAUSE

      --------------------
      -- 9.1  Task Body --
      --------------------

      --  TASK_BODY ::=
      --    task body task_DEFINING_IDENTIFIER is
      --      DECLARATIVE_PART
      --    begin
      --      HANDLED_SEQUENCE_OF_STATEMENTS
      --    end [task_IDENTIFIER];

      --  Gigi restriction: This node never appears

      --  N_Task_Body
      --  Sloc points to TASK
      --  Defining_Identifier (Node1)
      --  Declarations (List2)
      --  Handled_Statement_Sequence (Node4)
      --  Is_Task_Master (Flag5-Sem)
      --  Activation_Chain_Entity (Node3-Sem)
      --  Corresponding_Spec (Node5-Sem)
      --  Was_Originally_Stub (Flag13-Sem)

      -------------------------------------
      -- 9.4  Protected Type Declaration --
      -------------------------------------

      --  PROTECTED_TYPE_DECLARATION ::=
      --    protected type DEFINING_IDENTIFIER [KNOWN_DISCRIMINANT_PART]
      --      is [new INTERFACE_LIST with] PROTECTED_DEFINITION;

      --  Note: protected type declarations are not permitted in Ada 83 mode

      --  N_Protected_Type_Declaration
      --  Sloc points to PROTECTED
      --  Defining_Identifier (Node1)
      --  Discriminant_Specifications (List4) (set to No_List if no
      --   discriminant part)
      --  Interface_List (List2) (set to No_List if none)
      --  Protected_Definition (Node3)
      --  Corresponding_Body (Node5-Sem)

      ---------------------------------------
      -- 9.4  Single Protected Declaration --
      ---------------------------------------

      --  SINGLE_PROTECTED_DECLARATION ::=
      --    protected DEFINING_IDENTIFIER
      --      is [new INTERFACE_LIST with] PROTECTED_DEFINITION;

      --  Note: single protected declarations are not allowed in Ada 83 mode

      --  N_Single_Protected_Declaration
      --  Sloc points to PROTECTED
      --  Defining_Identifier (Node1)
      --  Interface_List (List2) (set to No_List if none)
      --  Protected_Definition (Node3)

      -------------------------------
      -- 9.4  Protected Definition --
      -------------------------------

      --  PROTECTED_DEFINITION ::=
      --      {PROTECTED_OPERATION_DECLARATION}
      --    [private
      --      {PROTECTED_ELEMENT_DECLARATION}]
      --    end [protected_IDENTIFIER]

      --  N_Protected_Definition
      --  Sloc points to first token of protected definition
      --  Visible_Declarations (List2)
      --  Private_Declarations (List3) (set to No_List if no private part)
      --  End_Label (Node4)
      --  Has_Priority_Pragma (Flag6-Sem)

      ------------------------------------------
      -- 9.4  Protected Operation Declaration --
      ------------------------------------------

      --  PROTECTED_OPERATION_DECLARATION ::=
      --    SUBPROGRAM_DECLARATION
      --  | ENTRY_DECLARATION
      --  | REPRESENTATION_CLAUSE

      ----------------------------------------
      -- 9.4  Protected Element Declaration --
      ----------------------------------------

      --  PROTECTED_ELEMENT_DECLARATION ::=
      --    PROTECTED_OPERATION_DECLARATION | COMPONENT_DECLARATION

      -------------------------
      -- 9.4  Protected Body --
      -------------------------

      --  PROTECTED_BODY ::=
      --    protected body DEFINING_IDENTIFIER is
      --      {PROTECTED_OPERATION_ITEM}
      --    end [protected_IDENTIFIER];

      --  Note: protected bodies are not allowed in Ada 83 mode

      --  Gigi restriction: This node never appears

      --  N_Protected_Body
      --  Sloc points to PROTECTED
      --  Defining_Identifier (Node1)
      --  Declarations (List2) protected operation items (and pragmas)
      --  End_Label (Node4)
      --  Corresponding_Spec (Node5-Sem)
      --  Was_Originally_Stub (Flag13-Sem)

      -----------------------------------
      -- 9.4  Protected Operation Item --
      -----------------------------------

      --  PROTECTED_OPERATION_ITEM ::=
      --    SUBPROGRAM_DECLARATION
      --  | SUBPROGRAM_BODY
      --  | ENTRY_BODY
      --  | REPRESENTATION_CLAUSE

      ------------------------------
      -- 9.5.2  Entry Declaration --
      ------------------------------

      --  ENTRY_DECLARATION ::=
      --    [[not] overriding]
      --    entry DEFINING_IDENTIFIER
      --      [(DISCRETE_SUBTYPE_DEFINITION)] PARAMETER_PROFILE;

      --  N_Entry_Declaration
      --  Sloc points to ENTRY
      --  Defining_Identifier (Node1)
      --  Discrete_Subtype_Definition (Node4) (set to Empty if not present)
      --  Parameter_Specifications (List3) (set to No_List if no formal part)
      --  Corresponding_Body (Node5-Sem)
      --  Must_Override (Flag14) set if overriding indicator present
      --  Must_Not_Override (Flag15) set if not_overriding indicator present

      --  Note: overriding indicator is an Ada 2005 feature

      -----------------------------
      -- 9.5.2  Accept statement --
      -----------------------------

      --  ACCEPT_STATEMENT ::=
      --    accept entry_DIRECT_NAME
      --      [(ENTRY_INDEX)] PARAMETER_PROFILE [do
      --        HANDLED_SEQUENCE_OF_STATEMENTS
      --    end [entry_IDENTIFIER]];

      --  Gigi restriction: This node never appears

      --  Note: there are no explicit declarations allowed in an accept
      --  statement. However, the implicit declarations for any statement
      --  identifiers (labels and block/loop identifiers) are declarations
      --  that belong logically to the accept statement, and that is why
      --  there is a Declarations field in this node.

      --  N_Accept_Statement
      --  Sloc points to ACCEPT
      --  Entry_Direct_Name (Node1)
      --  Entry_Index (Node5) (set to Empty if not present)
      --  Parameter_Specifications (List3) (set to No_List if no formal part)
      --  Handled_Statement_Sequence (Node4)
      --  Declarations (List2) (set to No_List if no declarations)

      ------------------------
      -- 9.5.2  Entry Index --
      ------------------------

      --  ENTRY_INDEX ::= EXPRESSION

      -----------------------
      -- 9.5.2  Entry Body --
      -----------------------

      --  ENTRY_BODY ::=
      --    entry DEFINING_IDENTIFIER ENTRY_BODY_FORMAL_PART ENTRY_BARRIER is
      --      DECLARATIVE_PART
      --    begin
      --      HANDLED_SEQUENCE_OF_STATEMENTS
      --    end [entry_IDENTIFIER];

      --  ENTRY_BARRIER ::= when CONDITION

      --  Note: we store the CONDITION of the ENTRY_BARRIER in the node for
      --  the ENTRY_BODY_FORMAL_PART to avoid the N_Entry_Body node getting
      --  too full (it would otherwise have too many fields)

      --  Gigi restriction: This node never appears

      --  N_Entry_Body
      --  Sloc points to ENTRY
      --  Defining_Identifier (Node1)
      --  Entry_Body_Formal_Part (Node5)
      --  Declarations (List2)
      --  Handled_Statement_Sequence (Node4)
      --  Activation_Chain_Entity (Node3-Sem)

      -----------------------------------
      -- 9.5.2  Entry Body Formal Part --
      -----------------------------------

      --  ENTRY_BODY_FORMAL_PART ::=
      --    [(ENTRY_INDEX_SPECIFICATION)] PARAMETER_PROFILE

      --  Note that an entry body formal part node is present even if it is
      --  empty. This reflects the grammar, in which it is the components of
      --  the entry body formal part that are optional, not the entry body
      --  formal part itself. Also this means that the barrier condition
      --  always has somewhere to be stored.

      --  Gigi restriction: This node never appears

      --  N_Entry_Body_Formal_Part
      --  Sloc points to first token
      --  Entry_Index_Specification (Node4) (set to Empty if not present)
      --  Parameter_Specifications (List3) (set to No_List if no formal part)
      --  Condition (Node1) from entry barrier of entry body

      --------------------------
      -- 9.5.2  Entry Barrier --
      --------------------------

      --  ENTRY_BARRIER ::= when CONDITION

      --------------------------------------
      -- 9.5.2  Entry Index Specification --
      --------------------------------------

      --  ENTRY_INDEX_SPECIFICATION ::=
      --    for DEFINING_IDENTIFIER in DISCRETE_SUBTYPE_DEFINITION

      --  Gigi restriction: This node never appears

      --  N_Entry_Index_Specification
      --  Sloc points to FOR
      --  Defining_Identifier (Node1)
      --  Discrete_Subtype_Definition (Node4)

      ---------------------------------
      -- 9.5.3  Entry Call Statement --
      ---------------------------------

      --  ENTRY_CALL_STATEMENT ::= entry_NAME [ACTUAL_PARAMETER_PART];

      --  The parser may generate a procedure call for this construct. The
      --  semantic pass must correct this misidentification where needed.

      --  Gigi restriction: This node never appears

      --  N_Entry_Call_Statement
      --  Sloc points to first token of name
      --  Name (Node2)
      --  Parameter_Associations (List3) (set to No_List if no
      --   actual parameter part)
      --  First_Named_Actual (Node4-Sem)

      ------------------------------
      -- 9.5.4  Requeue Statement --
      ------------------------------

      --  REQUEUE_STATEMENT ::= requeue entry_NAME [with abort];

      --  Note: requeue statements are not permitted in Ada 83 mode

      --  Gigi restriction: This node never appears

      --  N_Requeue_Statement
      --  Sloc points to REQUEUE
      --  Name (Node2)
      --  Abort_Present (Flag15)

      --------------------------
      -- 9.6  Delay Statement --
      --------------------------

      --  DELAY_STATEMENT ::=
      --    DELAY_UNTIL_STATEMENT
      --  | DELAY_RELATIVE_STATEMENT

      --------------------------------
      -- 9.6  Delay Until Statement --
      --------------------------------

      --  DELAY_UNTIL_STATEMENT ::= delay until delay_EXPRESSION;

      --  Note: delay until statements are not permitted in Ada 83 mode

      --  Gigi restriction: This node never appears

      --  N_Delay_Until_Statement
      --  Sloc points to DELAY
      --  Expression (Node3)

      -----------------------------------
      -- 9.6  Delay Relative Statement --
      -----------------------------------

      --  DELAY_RELATIVE_STATEMENT ::= delay delay_EXPRESSION;

      --  Gigi restriction: This node never appears

      --  N_Delay_Relative_Statement
      --  Sloc points to DELAY
      --  Expression (Node3)

      ---------------------------
      -- 9.7  Select Statement --
      ---------------------------

      --  SELECT_STATEMENT ::=
      --    SELECTIVE_ACCEPT
      --  | TIMED_ENTRY_CALL
      --  | CONDITIONAL_ENTRY_CALL
      --  | ASYNCHRONOUS_SELECT

      -----------------------------
      -- 9.7.1  Selective Accept --
      -----------------------------

      --  SELECTIVE_ACCEPT ::=
      --    select
      --      [GUARD]
      --        SELECT_ALTERNATIVE
      --    {or
      --      [GUARD]
      --        SELECT_ALTERNATIVE}
      --    [else
      --      SEQUENCE_OF_STATEMENTS]
      --    end select;

      --  Gigi restriction: This node never appears

      --  Note: the guard expression, if present, appears in the node for
      --  the select alternative.

      --  N_Selective_Accept
      --  Sloc points to SELECT
      --  Select_Alternatives (List1)
      --  Else_Statements (List4) (set to No_List if no else part)

      ------------------
      -- 9.7.1  Guard --
      ------------------

      --  GUARD ::= when CONDITION =>

      --  As noted above, the CONDITION that is part of a GUARD is included
      --  in the node for the select alernative for convenience.

      -------------------------------
      -- 9.7.1  Select Alternative --
      -------------------------------

      --  SELECT_ALTERNATIVE ::=
      --    ACCEPT_ALTERNATIVE
      --  | DELAY_ALTERNATIVE
      --  | TERMINATE_ALTERNATIVE

      -------------------------------
      -- 9.7.1  Accept Alternative --
      -------------------------------

      --  ACCEPT_ALTERNATIVE ::=
      --    ACCEPT_STATEMENT [SEQUENCE_OF_STATEMENTS]

      --  Gigi restriction: This node never appears

      --  N_Accept_Alternative
      --  Sloc points to ACCEPT
      --  Accept_Statement (Node2)
      --  Condition (Node1) from the guard (set to Empty if no guard present)
      --  Statements (List3) (set to Empty_List if no statements)
      --  Pragmas_Before (List4) pragmas before alt (set to No_List if none)
      --  Accept_Handler_Records (List5-Sem)

      ------------------------------
      -- 9.7.1  Delay Alternative --
      ------------------------------

      --  DELAY_ALTERNATIVE ::=
      --    DELAY_STATEMENT [SEQUENCE_OF_STATEMENTS]

      --  Gigi restriction: This node never appears

      --  N_Delay_Alternative
      --  Sloc points to DELAY
      --  Delay_Statement (Node2)
      --  Condition (Node1) from the guard (set to Empty if no guard present)
      --  Statements (List3) (set to Empty_List if no statements)
      --  Pragmas_Before (List4) pragmas before alt (set to No_List if none)

      ----------------------------------
      -- 9.7.1  Terminate Alternative --
      ----------------------------------

      --  TERMINATE_ALTERNATIVE ::= terminate;

      --  Gigi restriction: This node never appears

      --  N_Terminate_Alternative
      --  Sloc points to TERMINATE
      --  Condition (Node1) from the guard (set to Empty if no guard present)
      --  Pragmas_Before (List4) pragmas before alt (set to No_List if none)
      --  Pragmas_After (List5) pragmas after alt (set to No_List if none)

      -----------------------------
      -- 9.7.2  Timed Entry Call --
      -----------------------------

      --  TIMED_ENTRY_CALL ::=
      --    select
      --      ENTRY_CALL_ALTERNATIVE
      --    or
      --      DELAY_ALTERNATIVE
      --    end select;

      --  Gigi restriction: This node never appears

      --  N_Timed_Entry_Call
      --  Sloc points to SELECT
      --  Entry_Call_Alternative (Node1)
      --  Delay_Alternative (Node4)

      -----------------------------------
      -- 9.7.2  Entry Call Alternative --
      -----------------------------------

      --  ENTRY_CALL_ALTERNATIVE ::=
      --    PROCEDURE_OR_ENTRY_CALL [SEQUENCE_OF_STATEMENTS]

      --  PROCEDURE_OR_ENTRY_CALL ::=
      --    PROCEDURE_CALL_STATEMENT | ENTRY_CALL_STATEMENT

      --  Gigi restriction: This node never appears

      --  N_Entry_Call_Alternative
      --  Sloc points to first token of entry call statement
      --  Entry_Call_Statement (Node1)
      --  Statements (List3) (set to Empty_List if no statements)
      --  Pragmas_Before (List4) pragmas before alt (set to No_List if none)

      -----------------------------------
      -- 9.7.3  Conditional Entry Call --
      -----------------------------------

      --  CONDITIONAL_ENTRY_CALL ::=
      --    select
      --      ENTRY_CALL_ALTERNATIVE
      --    else
      --      SEQUENCE_OF_STATEMENTS
      --    end select;

      --  Gigi restriction: This node never appears

      --  N_Conditional_Entry_Call
      --  Sloc points to SELECT
      --  Entry_Call_Alternative (Node1)
      --  Else_Statements (List4)

      --------------------------------
      -- 9.7.4  Asynchronous Select --
      --------------------------------

      --  ASYNCHRONOUS_SELECT ::=
      --    select
      --      TRIGGERING_ALTERNATIVE
      --    then abort
      --      ABORTABLE_PART
      --    end select;

      --  Note: asynchronous select is not permitted in Ada 83 mode

      --  Gigi restriction: This node never appears

      --  N_Asynchronous_Select
      --  Sloc points to SELECT
      --  Triggering_Alternative (Node1)
      --  Abortable_Part (Node2)

      -----------------------------------
      -- 9.7.4  Triggering Alternative --
      -----------------------------------

      --  TRIGGERING_ALTERNATIVE ::=
      --    TRIGGERING_STATEMENT [SEQUENCE_OF_STATEMENTS]

      --  Gigi restriction: This node never appears

      --  N_Triggering_Alternative
      --  Sloc points to first token of triggering statement
      --  Triggering_Statement (Node1)
      --  Statements (List3) (set to Empty_List if no statements)
      --  Pragmas_Before (List4) pragmas before alt (set to No_List if none)

      ---------------------------------
      -- 9.7.4  Triggering Statement --
      ---------------------------------

      --  TRIGGERING_STATEMENT ::= PROCEDURE_OR_ENTRY_CALL | DELAY_STATEMENT

      ---------------------------
      -- 9.7.4  Abortable Part --
      ---------------------------

      --  ABORTABLE_PART ::= SEQUENCE_OF_STATEMENTS

      --  Gigi restriction: This node never appears

      --  N_Abortable_Part
      --  Sloc points to ABORT
      --  Statements (List3)

      --------------------------
      -- 9.8  Abort Statement --
      --------------------------

      --  ABORT_STATEMENT ::= abort task_NAME {, task_NAME};

      --  Gigi restriction: This node never appears

      --  N_Abort_Statement
      --  Sloc points to ABORT
      --  Names (List2)

      -------------------------
      -- 10.1.1  Compilation --
      -------------------------

      --  COMPILATION ::= {COMPILATION_UNIT}

      --  There is no explicit node in the tree for a compilation, since in
      --  general the compiler is processing only a single compilation unit
      --  at a time. It is possible to parse multiple units in syntax check
      --  only mode, but they the trees are discarded in any case.

      ------------------------------
      -- 10.1.1  Compilation Unit --
      ------------------------------

      --  COMPILATION_UNIT ::=
      --    CONTEXT_CLAUSE LIBRARY_ITEM
      --  | CONTEXT_CLAUSE SUBUNIT

      --  The N_Compilation_Unit node itself respresents the above syntax.
      --  However, there are two additional items not reflected in the above
      --  syntax. First we have the global declarations that are added by the
      --  code generator. These are outer level declarations (so they cannot
      --  be represented as being inside the units). An example is the wrapper
      --  subprograms that are created to do ABE checking. As always a list of
      --  declarations can contain actions as well (i.e. statements), and such
      --  statements are executed as part of the elaboration of the unit. Note
      --  that all such declarations are elaborated before the library unit.

      --  Similarly, certain actions need to be elaborated at the completion
      --  of elaboration of the library unit (notably the statement that sets
      --  the Boolean flag indicating that elaboration is complete).

      --  The third item not reflected in the syntax is pragmas that appear
      --  after the compilation unit. As always pragmas are a problem since
      --  they are not part of the formal syntax, but can be stuck into the
      --  source following a set of ad hoc rules, and we have to find an ad
      --  hoc way of sticking them into the tree. For pragmas that appear
      --  before the library unit, we just consider them to be part of the
      --  context clause, and pragmas can appear in the Context_Items list
      --  of the compilation unit. However, pragmas can also appear after
      --  the library item.

      --  To deal with all these problems, we create an auxiliary node for
      --  a compilation unit, referenced from the N_Compilation_Unit node
      --  that contains these three items.

      --  N_Compilation_Unit
      --  Sloc points to first token of defining unit name
      --  Library_Unit (Node4-Sem) corresponding/parent spec/body
      --  Context_Items (List1) context items and pragmas preceding unit
      --  Private_Present (Flag15) set if library unit has private keyword
      --  Unit (Node2) library item or subunit
      --  Aux_Decls_Node (Node5) points to the N_Compilation_Unit_Aux node
      --  Has_No_Elaboration_Code (Flag17-Sem)
      --  Body_Required (Flag13-Sem) set for spec if body is required
      --  Acts_As_Spec (Flag4-Sem) flag for subprogram body with no spec
      --  First_Inlined_Subprogram (Node3-Sem)

      --  N_Compilation_Unit_Aux
      --  Sloc is a copy of the Sloc from the N_Compilation_Unit node
      --  Declarations (List2) (set to No_List if no global declarations)
      --  Actions (List1) (set to No_List if no actions)
      --  Pragmas_After (List5) pragmas after unit (set to No_List if none)
      --  Config_Pragmas (List4) config pragmas (set to Empty_List if none)

      --------------------------
      -- 10.1.1  Library Item --
      --------------------------

      --  LIBRARY_ITEM ::=
      --    [private] LIBRARY_UNIT_DECLARATION
      --  | LIBRARY_UNIT_BODY
      --  | [private] LIBRARY_UNIT_RENAMING_DECLARATION

      --  Note: PRIVATE is not allowed in Ada 83 mode

      --  There is no explicit node in the tree for library item, instead
      --  the declaration or body, and the flag for private if present,
      --  appear in the N_Compilation_Unit clause.

      ----------------------------------------
      -- 10.1.1  Library Unit Declararation --
      ----------------------------------------

      --  LIBRARY_UNIT_DECLARATION ::=
      --    SUBPROGRAM_DECLARATION | PACKAGE_DECLARATION
      --  | GENERIC_DECLARATION    | GENERIC_INSTANTIATION

      -------------------------------------------------
      -- 10.1.1  Library Unit Renaming Declararation --
      -------------------------------------------------

      --  LIBRARY_UNIT_RENAMING_DECLARATION ::=
      --    PACKAGE_RENAMING_DECLARATION
      --  | GENERIC_RENAMING_DECLARATION
      --  | SUBPROGRAM_RENAMING_DECLARATION

      -------------------------------
      -- 10.1.1  Library unit body --
      -------------------------------

      --  LIBRARY_UNIT_BODY ::= SUBPROGRAM_BODY | PACKAGE_BODY

      ------------------------------
      -- 10.1.1  Parent Unit Name --
      ------------------------------

      --  PARENT_UNIT_NAME ::= NAME

      ----------------------------
      -- 10.1.2  Context clause --
      ----------------------------

      --  CONTEXT_CLAUSE ::= {CONTEXT_ITEM}

      --  The context clause can include pragmas, and any pragmas that appear
      --  before the context clause proper (i.e. all configuration pragmas,
      --  also appear at the front of this list).

      --------------------------
      -- 10.1.2  Context_Item --
      --------------------------

      --  CONTEXT_ITEM ::= WITH_CLAUSE | USE_CLAUSE  | WITH_TYPE_CLAUSE

      -------------------------
      -- 10.1.2  With clause --
      -------------------------

      --  WITH_CLAUSE ::=
      --    with library_unit_NAME {,library_unit_NAME};

      --  A separate With clause is built for each name, so that we have
      --  a Corresponding_Spec field for each with'ed spec. The flags
      --  First_Name and Last_Name are used to reconstruct the exact
      --  source form. When a list of names appears in one with clause,
      --  the first name in the list has First_Name set, and the last
      --  has Last_Name set. If the with clause has only one name, then
      --  both of the flags First_Name and Last_Name are set in this name.

      --  Note: in the case of implicit with's that are installed by the
      --  Rtsfind routine, Implicit_With is set, and the Sloc is typically
      --  set to Standard_Location, but it is incorrect to test the Sloc
      --  to find out if a with clause is implicit, test the flag instead.

      --  N_With_Clause
      --  Sloc points to first token of library unit name
      --  Name (Node2)
      --  Library_Unit (Node4-Sem)
      --  Corresponding_Spec (Node5-Sem)
      --  First_Name (Flag5) (set to True if first name or only one name)
      --  Last_Name (Flag6) (set to True if last name or only one name)
      --  Context_Installed (Flag13-Sem)
      --  Elaborate_Present (Flag4-Sem)
      --  Elaborate_All_Present (Flag14-Sem)
      --  Private_Present (Flag15) set if with_clause has private keyword
      --  Implicit_With (Flag16-Sem)
      --  Limited_Present (Flag17)  set if LIMITED is present
      --  Limited_View_Installed (Flag18-Sem)
      --  Unreferenced_In_Spec (Flag7-Sem)
      --  No_Entities_Ref_In_Spec (Flag8-Sem)

      --  Note: Limited_Present and Limited_View_Installed give support to
      --        Ada 2005 (AI-50217).
      --  Similarly, Private_Present gives support to AI-50262.

      ----------------------
      -- With_Type clause --
      ----------------------

      --  This is a GNAT extension, used to implement mutually recursive
      --  types declared in different packages.

      --  WITH_TYPE_CLAUSE ::=
      --    with type type_NAME is access | with type type_NAME is tagged

      --  N_With_Type_Clause
      --  Sloc points to first token of type name
      --  Name (Node2)
      --  Tagged_Present (Flag15)

      ---------------------
      -- 10.2  Body stub --
      ---------------------

      --  BODY_STUB ::=
      --    SUBPROGRAM_BODY_STUB
      --  | PACKAGE_BODY_STUB
      --  | TASK_BODY_STUB
      --  | PROTECTED_BODY_STUB

      ----------------------------------
      -- 10.1.3  Subprogram Body Stub --
      ----------------------------------

      --  SUBPROGRAM_BODY_STUB ::=
      --    SUBPROGRAM_SPECIFICATION is separate;

      --  N_Subprogram_Body_Stub
      --  Sloc points to FUNCTION or PROCEDURE
      --  Specification (Node1)
      --  Library_Unit (Node4-Sem) points to the subunit
      --  Corresponding_Body (Node5-Sem)

      -------------------------------
      -- 10.1.3  Package Body Stub --
      -------------------------------

      --  PACKAGE_BODY_STUB ::=
      --    package body DEFINING_IDENTIFIER is separate;

      --  N_Package_Body_Stub
      --  Sloc points to PACKAGE
      --  Defining_Identifier (Node1)
      --  Library_Unit (Node4-Sem) points to the subunit
      --  Corresponding_Body (Node5-Sem)

      ----------------------------
      -- 10.1.3  Task Body Stub --
      ----------------------------

      --  TASK_BODY_STUB ::=
      --    task body DEFINING_IDENTIFIER is separate;

      --  N_Task_Body_Stub
      --  Sloc points to TASK
      --  Defining_Identifier (Node1)
      --  Library_Unit (Node4-Sem) points to the subunit
      --  Corresponding_Body (Node5-Sem)

      ---------------------------------
      -- 10.1.3  Protected Body Stub --
      ---------------------------------

      --  PROTECTED_BODY_STUB ::=
      --    protected body DEFINING_IDENTIFIER is separate;

      --  Note: protected body stubs are not allowed in Ada 83 mode

      --  N_Protected_Body_Stub
      --  Sloc points to PROTECTED
      --  Defining_Identifier (Node1)
      --  Library_Unit (Node4-Sem) points to the subunit
      --  Corresponding_Body (Node5-Sem)

      ---------------------
      -- 10.1.3  Subunit --
      ---------------------

      --  SUBUNIT ::= separate (PARENT_UNIT_NAME) PROPER_BODY

      --  N_Subunit
      --  Sloc points to SEPARATE
      --  Name (Node2) is the name of the parent unit
      --  Proper_Body (Node1) is the subunit body
      --  Corresponding_Stub (Node3-Sem) is the stub declaration for the unit.

      ---------------------------------
      -- 11.1  Exception Declaration --
      ---------------------------------

      --  EXCEPTION_DECLARATION ::= DEFINING_IDENTIFIER_LIST : exception;

      --  For consistency with object declarations etc, the parser converts
      --  the case of multiple identifiers being declared to a series of
      --  declarations in which the expression is copied, using the More_Ids
      --  and Prev_Ids flags to remember the souce form as described in the
      --  section on "Handling of Defining Identifier Lists".

      --  N_Exception_Declaration
      --  Sloc points to EXCEPTION
      --  Defining_Identifier (Node1)
      --  Expression (Node3-Sem)
      --  More_Ids (Flag5) (set to False if no more identifiers in list)
      --  Prev_Ids (Flag6) (set to False if no previous identifiers in list)

      ------------------------------------------
      -- 11.2  Handled Sequence Of Statements --
      ------------------------------------------

      --  HANDLED_SEQUENCE_OF_STATEMENTS ::=
      --      SEQUENCE_OF_STATEMENTS
      --    [exception
      --      EXCEPTION_HANDLER
      --      {EXCEPTION_HANDLER}]
      --    [at end
      --      cleanup_procedure_call (param, param, param, ...);]

      --  The AT END phrase is a GNAT extension to provide for cleanups. It is
      --  used only internally currently, but is considered to be syntactic.
      --  At the moment, the only cleanup action allowed is a single call to
      --  a parameterless procedure, and the Identifier field of the node is
      --  the procedure to be called. Also there is a current restriction
      --  that exception handles and a cleanup cannot be present in the same
      --  frame, so at least one of Exception_Handlers or the Identifier must
      --  be missing.

      --  Actually, more accurately, this restriction applies to the original
      --  source program. In the expanded tree, if the At_End_Proc field is
      --  present, then there will also be an exception handler of the form:

      --     when all others =>
      --        cleanup;
      --        raise;

      --  where cleanup is the procedure to be generated. The reason we do
      --  this is so that the front end can handle the necessary entries in
      --  the exception tables, and other exception handler actions required
      --  as part of the normal handling for exception handlers.

      --  The AT END cleanup handler protects only the sequence of statements
      --  (not the associated declarations of the parent), just like exception
      --  handlers. The big difference is that the cleanup procedure is called
      --  on either a normal or an abnormal exit from the statement sequence.

      --  Note: the list of Exception_Handlers can contain pragmas as well
      --  as actual handlers. In practice these pragmas can only occur at
      --  the start of the list, since any pragmas occurring later on will
      --  be included in the statement list of the corresponding handler.

      --  Note: although in the Ada syntax, the sequence of statements in
      --  a handled sequence of statements can only contain statements, we
      --  allow free mixing of declarations and statements in the resulting
      --  expanded tree. This is for example used to deal with the case of
      --  a cleanup procedure that must handle declarations as well as the
      --  statements of a block.

      --  N_Handled_Sequence_Of_Statements
      --  Sloc points to first token of first statement
      --  Statements (List3)
      --  End_Label (Node4) (set to Empty if expander generated)
      --  Exception_Handlers (List5) (set to No_List if none present)
      --  At_End_Proc (Node1) (set to Empty if no clean up procedure)
      --  First_Real_Statement (Node2-Sem)
      --  Zero_Cost_Handling (Flag5-Sem)

      --  Note: the parent always contains a Declarations field which contains
      --  declarations associated with the handled sequence of statements. This
      --  is true even in the case of an accept statement (see description of
      --  the N_Accept_Statement node).

      --  End_Label refers to the containing construct

      -----------------------------
      -- 11.2  Exception Handler --
      -----------------------------

      --  EXCEPTION_HANDLER ::=
      --    when [CHOICE_PARAMETER_SPECIFICATION :]
      --      EXCEPTION_CHOICE {| EXCEPTION_CHOICE} =>
      --        SEQUENCE_OF_STATEMENTS

      --  Note: choice parameter specification is not allowed in Ada 83 mode

      --  N_Exception_Handler
      --  Sloc points to WHEN
      --  Choice_Parameter (Node2) (set to Empty if not present)
      --  Exception_Choices (List4)
      --  Statements (List3)
      --  Zero_Cost_Handling (Flag5-Sem)

      ------------------------------------------
      -- 11.2  Choice parameter specification --
      ------------------------------------------

      --  CHOICE_PARAMETER_SPECIFICATION ::= DEFINING_IDENTIFIER

      ----------------------------
      -- 11.2  Exception Choice --
      ----------------------------

      --  EXCEPTION_CHOICE ::= exception_NAME | others

      --  Except in the case of OTHERS, no explicit node appears in the tree
      --  for exception choice. Instead the exception name appears directly.
      --  An OTHERS choice is represented by a N_Others_Choice node (see
      --  section 3.8.1.

      --  Note: for the exception choice created for an at end handler, the
      --  exception choice is an N_Others_Choice node with All_Others set.

      ---------------------------
      -- 11.3  Raise Statement --
      ---------------------------

      --  RAISE_STATEMENT ::= raise [exception_NAME];

      --  In Ada 2005, we have

      --  RAISE_STATEMENT ::= raise; | raise exception_NAME [with EXPRESSION];

      --  N_Raise_Statement
      --  Sloc points to RAISE
      --  Name (Node2) (set to Empty if no exception name present)
      --  Expression (Node3) (set to Empty if no expression present)

      -------------------------------
      -- 12.1  Generic Declaration --
      -------------------------------

      --  GENERIC_DECLARATION ::=
      --    GENERIC_SUBPROGRAM_DECLARATION | GENERIC_PACKAGE_DECLARATION

      ------------------------------------------
      -- 12.1  Generic Subprogram Declaration --
      ------------------------------------------

      --  GENERIC_SUBPROGRAM_DECLARATION ::=
      --    GENERIC_FORMAL_PART SUBPROGRAM_SPECIFICATION;

      --  Note: Generic_Formal_Declarations can include pragmas

      --  N_Generic_Subprogram_Declaration
      --  Sloc points to GENERIC
      --  Specification (Node1) subprogram specification
      --  Corresponding_Body (Node5-Sem)
      --  Generic_Formal_Declarations (List2) from generic formal part
      --  Parent_Spec (Node4-Sem)

      ---------------------------------------
      -- 12.1  Generic Package Declaration --
      ---------------------------------------

      --  GENERIC_PACKAGE_DECLARATION ::=
      --    GENERIC_FORMAL_PART PACKAGE_SPECIFICATION;

      --  Note: when we do generics right, the Activation_Chain_Entity entry
      --  for this node can be removed (since the expander won't see generic
      --  units any more)???.

      --  Note: Generic_Formal_Declarations can include pragmas

      --  N_Generic_Package_Declaration
      --  Sloc points to GENERIC
      --  Specification (Node1) package specification
      --  Corresponding_Body (Node5-Sem)
      --  Generic_Formal_Declarations (List2) from generic formal part
      --  Parent_Spec (Node4-Sem)
      --  Activation_Chain_Entity (Node3-Sem)

      -------------------------------
      -- 12.1  Generic Formal Part --
      -------------------------------

      --  GENERIC_FORMAL_PART ::=
      --    generic {GENERIC_FORMAL_PARAMETER_DECLARATION | USE_CLAUSE}

      ------------------------------------------------
      -- 12.1  Generic Formal Parameter Declaration --
      ------------------------------------------------

      --  GENERIC_FORMAL_PARAMETER_DECLARATION ::=
      --    FORMAL_OBJECT_DECLARATION
      --  | FORMAL_TYPE_DECLARATION
      --  | FORMAL_SUBPROGRAM_DECLARATION
      --  | FORMAL_PACKAGE_DECLARATION

      ---------------------------------
      -- 12.3  Generic Instantiation --
      ---------------------------------

      --  GENERIC_INSTANTIATION ::=
      --    package DEFINING_PROGRAM_UNIT_NAME is
      --      new generic_package_NAME [GENERIC_ACTUAL_PART];
      --  | [[not] overriding]
      --    procedure DEFINING_PROGRAM_UNIT_NAME is
      --      new generic_procedure_NAME [GENERIC_ACTUAL_PART];
      --  | [[not] overriding]
      --    function DEFINING_DESIGNATOR is
      --      new generic_function_NAME [GENERIC_ACTUAL_PART];

      --  N_Package_Instantiation
      --  Sloc points to PACKAGE
      --  Defining_Unit_Name (Node1)
      --  Name (Node2)
      --  Generic_Associations (List3) (set to No_List if no
      --   generic actual part)
      --  Parent_Spec (Node4-Sem)
      --  Instance_Spec (Node5-Sem)
      --  ABE_Is_Certain (Flag18-Sem)

      --  N_Procedure_Instantiation
      --  Sloc points to PROCEDURE
      --  Defining_Unit_Name (Node1)
      --  Name (Node2)
      --  Parent_Spec (Node4-Sem)
      --  Generic_Associations (List3) (set to No_List if no
      --   generic actual part)
      --  Instance_Spec (Node5-Sem)
      --  Must_Override (Flag14) set if overriding indicator present
      --  Must_Not_Override (Flag15) set if not_overriding indicator present
      --  ABE_Is_Certain (Flag18-Sem)

      --  N_Function_Instantiation
      --  Sloc points to FUNCTION
      --  Defining_Unit_Name (Node1)
      --  Name (Node2)
      --  Generic_Associations (List3) (set to No_List if no
      --   generic actual part)
      --  Parent_Spec (Node4-Sem)
      --  Instance_Spec (Node5-Sem)
      --  Must_Override (Flag14) set if overriding indicator present
      --  Must_Not_Override (Flag15) set if not_overriding indicator present
      --  ABE_Is_Certain (Flag18-Sem)

      --  Note: overriding indicator is an Ada 2005 feature

      ------------------------------
      -- 12.3 Generic Actual Part --
      ------------------------------

      --  GENERIC_ACTUAL_PART ::=
      --    (GENERIC_ASSOCIATION {, GENERIC_ASSOCIATION})

      -------------------------------
      -- 12.3  Generic Association --
      -------------------------------

      --  GENERIC_ASSOCIATION ::=
      --    [generic_formal_parameter_SELECTOR_NAME =>]
      --      EXPLICIT_GENERIC_ACTUAL_PARAMETER

      --  Note: unlike the procedure call case, a generic association node
      --  is generated for every association, even if no formal is present.
      --  In this case the parser will leave the Selector_Name field set
      --  to Empty, to be filled in later by the semantic pass.

      --  N_Generic_Association
      --  Sloc points to first token of generic association
      --  Selector_Name (Node2) (set to Empty if no formal
      --   parameter selector name)
      --  Explicit_Generic_Actual_Parameter (Node1)

      ---------------------------------------------
      -- 12.3  Explicit Generic Actual Parameter --
      ---------------------------------------------

      --  EXPLICIT_GENERIC_ACTUAL_PARAMETER ::=
      --    EXPRESSION      | variable_NAME   | subprogram_NAME
      --  | entry_NAME      | SUBTYPE_MARK    | package_instance_NAME

      -------------------------------------
      -- 12.4  Formal Object Declaration --
      -------------------------------------

      --  FORMAL_OBJECT_DECLARATION ::=
      --    DEFINING_IDENTIFIER_LIST :
      --      MODE SUBTYPE_MARK [:= DEFAULT_EXPRESSION];

      --  Although the syntax allows multiple identifiers in the list, the
      --  semantics is as though successive declarations were given with
      --  identical type definition and expression components. To simplify
      --  semantic processing, the parser represents a multiple declaration
      --  case as a sequence of single declarations, using the More_Ids and
      --  Prev_Ids flags to preserve the original source form as described
      --  in the section on "Handling of Defining Identifier Lists".

      --  N_Formal_Object_Declaration
      --  Sloc points to first identifier
      --  Defining_Identifier (Node1)
      --  In_Present (Flag15)
      --  Out_Present (Flag17)
      --  Subtype_Mark (Node4)
      --  Expression (Node3) (set to Empty if no default expression)
      --  More_Ids (Flag5) (set to False if no more identifiers in list)
      --  Prev_Ids (Flag6) (set to False if no previous identifiers in list)

      -----------------------------------
      -- 12.5  Formal Type Declaration --
      -----------------------------------

      --  FORMAL_TYPE_DECLARATION ::=
      --    type DEFINING_IDENTIFIER [DISCRIMINANT_PART]
      --      is FORMAL_TYPE_DEFINITION;

      --  N_Formal_Type_Declaration
      --  Sloc points to TYPE
      --  Defining_Identifier (Node1)
      --  Formal_Type_Definition (Node3)
      --  Discriminant_Specifications (List4) (set to No_List if no
      --   discriminant part)
      --  Unknown_Discriminants_Present (Flag13) set if (<>) discriminant

      ----------------------------------
      -- 12.5  Formal type definition --
      ----------------------------------

      --  FORMAL_TYPE_DEFINITION ::=
      --    FORMAL_PRIVATE_TYPE_DEFINITION
      --  | FORMAL_DERIVED_TYPE_DEFINITION
      --  | FORMAL_DISCRETE_TYPE_DEFINITION
      --  | FORMAL_SIGNED_INTEGER_TYPE_DEFINITION
      --  | FORMAL_MODULAR_TYPE_DEFINITION
      --  | FORMAL_FLOATING_POINT_DEFINITION
      --  | FORMAL_ORDINARY_FIXED_POINT_DEFINITION
      --  | FORMAL_DECIMAL_FIXED_POINT_DEFINITION
      --  | FORMAL_ARRAY_TYPE_DEFINITION
      --  | FORMAL_ACCESS_TYPE_DEFINITION
      --  | FORMAL_INTERFACE_TYPE_DEFINITION

      ---------------------------------------------
      -- 12.5.1  Formal Private Type Definition --
      ---------------------------------------------

      --  FORMAL_PRIVATE_TYPE_DEFINITION ::=
      --    [[abstract] tagged] [limited] private

      --  Note: TAGGED is not allowed in Ada 83 mode

      --  N_Formal_Private_Type_Definition
      --  Sloc points to PRIVATE
      --  Abstract_Present (Flag4)
      --  Tagged_Present (Flag15)
      --  Limited_Present (Flag17)

      --------------------------------------------
      -- 12.5.1  Formal Derived Type Definition --
      --------------------------------------------

      --  FORMAL_DERIVED_TYPE_DEFINITION ::=
      --    [abstract] new SUBTYPE_MARK [[and INTERFACE_LIST] with private]
      --  Note: this construct is not allowed in Ada 83 mode

      --  N_Formal_Derived_Type_Definition
      --  Sloc points to NEW
      --  Subtype_Mark (Node4)
      --  Private_Present (Flag15)
      --  Abstract_Present (Flag4)
      --  Interface_List (List2) (set to No_List if none)

      ---------------------------------------------
      -- 12.5.2  Formal Discrete Type Definition --
      ---------------------------------------------

      --  FORMAL_DISCRETE_TYPE_DEFINITION ::= (<>)

      --  N_Formal_Discrete_Type_Definition
      --  Sloc points to (

      ---------------------------------------------------
      -- 12.5.2  Formal Signed Integer Type Definition --
      ---------------------------------------------------

      --  FORMAL_SIGNED_INTEGER_TYPE_DEFINITION ::= range <>

      --  N_Formal_Signed_Integer_Type_Definition
      --  Sloc points to RANGE

      --------------------------------------------
      -- 12.5.2  Formal Modular Type Definition --
      --------------------------------------------

      --  FORMAL_MODULAR_TYPE_DEFINITION ::= mod <>

      --  N_Formal_Modular_Type_Definition
      --  Sloc points to MOD

      ----------------------------------------------
      -- 12.5.2  Formal Floating Point Definition --
      ----------------------------------------------

      --  FORMAL_FLOATING_POINT_DEFINITION ::= digits <>

      --  N_Formal_Floating_Point_Definition
      --  Sloc points to DIGITS

      ----------------------------------------------------
      -- 12.5.2  Formal Ordinary Fixed Point Definition --
      ----------------------------------------------------

      --  FORMAL_ORDINARY_FIXED_POINT_DEFINITION ::= delta <>

      --  N_Formal_Ordinary_Fixed_Point_Definition
      --  Sloc points to DELTA

      ---------------------------------------------------
      -- 12.5.2  Formal Decimal Fixed Point Definition --
      ---------------------------------------------------

      --  FORMAL_DECIMAL_FIXED_POINT_DEFINITION ::= delta <> digits <>

      --  Note: formal decimal fixed point definition not allowed in Ada 83

      --  N_Formal_Decimal_Fixed_Point_Definition
      --  Sloc points to DELTA

      ------------------------------------------
      -- 12.5.3  Formal Array Type Definition --
      ------------------------------------------

      --  FORMAL_ARRAY_TYPE_DEFINITION ::= ARRAY_TYPE_DEFINITION

      -------------------------------------------
      -- 12.5.4  Formal Access Type Definition --
      -------------------------------------------

      --  FORMAL_ACCESS_TYPE_DEFINITION ::= ACCESS_TYPE_DEFINITION

      ----------------------------------------------
      -- 12.5.5  Formal Interface Type Definition --
      ----------------------------------------------

      --  FORMAL_INTERFACE_TYPE_DEFINITION ::= INTERFACE_TYPE_DEFINITION

      -----------------------------------------
      -- 12.6  Formal Subprogram Declaration --
      -----------------------------------------

      --  FORMAL_SUBPROGRAM_DECLARATION ::=
      --    FORMAL_CONCRETE_SUBPROGRAM_DECLARATION
      --  | FORMAL_ABSTRACT_SUBPROGRAM_DECLARATION

      --------------------------------------------------
      -- 12.6  Formal Concrete Subprogram Declaration --
      --------------------------------------------------

      --  FORMAL_CONCRETE_SUBPROGRAM_DECLARATION ::=
      --    with SUBPROGRAM_SPECIFICATION [is SUBPROGRAM_DEFAULT];

      --  N_Formal_Concrete_Subprogram_Declaration
      --  Sloc points to WITH
      --  Specification (Node1)
      --  Default_Name (Node2) (set to Empty if no subprogram default)
      --  Box_Present (Flag15)

      --  Note: if no subprogram default is present, then Name is set
      --  to Empty, and Box_Present is False.

      --------------------------------------------------
      -- 12.6  Formal Abstract Subprogram Declaration --
      --------------------------------------------------

      --  FORMAL_ABSTRACT_SUBPROGRAM_DECLARATION ::=
      --    with SUBPROGRAM_SPECIFICATION is abstract [SUBPROGRAM_DEFAULT];

      --  N_Formal_Abstract_Subprogram_Declaration
      --  Sloc points to WITH
      --  Specification (Node1)
      --  Default_Name (Node2) (set to Empty if no subprogram default)
      --  Box_Present (Flag15)

      --  Note: if no subprogram default is present, then Name is set
      --  to Empty, and Box_Present is False.

      ------------------------------
      -- 12.6  Subprogram Default --
      ------------------------------

      --  SUBPROGRAM_DEFAULT ::= DEFAULT_NAME | <>

      --  There is no separate node in the tree for a subprogram default.
      --  Instead the parent (N_Formal_Concrete_Subprogram_Declaration
      --  or N_Formal_Abstract_Subprogram_Declaration) node contains the
      --  default name or box indication, as needed.

      ------------------------
      -- 12.6  Default Name --
      ------------------------

      --  DEFAULT_NAME ::= NAME

      --------------------------------------
      -- 12.7  Formal Package Declaration --
      --------------------------------------

      --  FORMAL_PACKAGE_DECLARATION ::=
      --    with package DEFINING_IDENTIFIER
      --      is new generic_package_NAME FORMAL_PACKAGE_ACTUAL_PART;

      --  Note: formal package declarations not allowed in Ada 83 mode

      --  N_Formal_Package_Declaration
      --  Sloc points to WITH
      --  Defining_Identifier (Node1)
      --  Name (Node2)
      --  Generic_Associations (List3) (set to No_List if (<>) case or
      --   empty generic actual part)
      --  Box_Present (Flag15)
      --  Instance_Spec (Node5-Sem)
      --  ABE_Is_Certain (Flag18-Sem)

      --------------------------------------
      -- 12.7  Formal Package Actual Part --
      --------------------------------------

      --  FORMAL_PACKAGE_ACTUAL_PART ::=
      --    (<>) | [GENERIC_ACTUAL_PART]

      --  There is no explicit node in the tree for a formal package
      --  actual part. Instead the information appears in the parent node
      --  (i.e. the formal package declaration node itself).

      ---------------------------------
      -- 13.1  Representation clause --
      ---------------------------------

      --  REPRESENTATION_CLAUSE ::=
      --    ATTRIBUTE_DEFINITION_CLAUSE
      --  | ENUMERATION_REPRESENTATION_CLAUSE
      --  | RECORD_REPRESENTATION_CLAUSE
      --  | AT_CLAUSE

      ----------------------
      -- 13.1  Local Name --
      ----------------------

      --  LOCAL_NAME :=
      --    DIRECT_NAME
      --  | DIRECT_NAME'ATTRIBUTE_DESIGNATOR
      --  | library_unit_NAME

      --  The construct DIRECT_NAME'ATTRIBUTE_DESIGNATOR appears in the tree
      --  as an attribute reference, which has essentially the same form.

      ---------------------------------------
      -- 13.3  Attribute definition clause --
      ---------------------------------------

      --  ATTRIBUTE_DEFINITION_CLAUSE ::=
      --    for LOCAL_NAME'ATTRIBUTE_DESIGNATOR use EXPRESSION;
      --  | for LOCAL_NAME'ATTRIBUTE_DESIGNATOR use NAME;

      --  In Ada 83, the expression must be a simple expression and the
      --  local name must be a direct name.

      --  Note: the only attribute definition clause that is processed by
      --  gigi is an address clause. For all other cases, the information
      --  is extracted by the front end and either results in setting entity
      --  information, e.g. Esize for the Size clause, or in appropriate
      --  expansion actions (e.g. in the case of Storage_Size).

      --  For an address clause, Gigi constructs the appropriate addressing
      --  code. It also ensures that no aliasing optimizations are made
      --  for the object for which the address clause appears.

      --  Note: for an address clause used to achieve an overlay:

      --    A : Integer;
      --    B : Integer;
      --    for B'Address use A'Address;

      --  the above rule means that Gigi will ensure that no optimizations
      --  will be made for B that would violate the implementation advice
      --  of RM 13.3(19). However, this advice applies only to B and not
      --  to A, which seems unfortunate. The GNAT front end will mark the
      --  object A as volatile to also prevent unwanted optimization
      --  assumptions based on no aliasing being made for B.

      --  N_Attribute_Definition_Clause
      --  Sloc points to FOR
      --  Name (Node2) the local name
      --  Chars (Name1) the identifier name from the attribute designator
      --  Expression (Node3) the expression or name
      --  Next_Rep_Item (Node4-Sem)
      --  From_At_Mod (Flag4-Sem)
      --  Check_Address_Alignment (Flag11-Sem)

      ---------------------------------------------
      -- 13.4  Enumeration representation clause --
      ---------------------------------------------

      --  ENUMERATION_REPRESENTATION_CLAUSE ::=
      --    for first_subtype_LOCAL_NAME use ENUMERATION_AGGREGATE;

      --  In Ada 83, the name must be a direct name

      --  N_Enumeration_Representation_Clause
      --  Sloc points to FOR
      --  Identifier (Node1) direct name
      --  Array_Aggregate (Node3)
      --  Next_Rep_Item (Node4-Sem)

      ---------------------------------
      -- 13.4  Enumeration aggregate --
      ---------------------------------

      --  ENUMERATION_AGGREGATE ::= ARRAY_AGGREGATE

      ------------------------------------------
      -- 13.5.1  Record representation clause --
      ------------------------------------------

      --  RECORD_REPRESENTATION_CLAUSE ::=
      --    for first_subtype_LOCAL_NAME use
      --      record [MOD_CLAUSE]
      --        {COMPONENT_CLAUSE}
      --      end record;

      --  Gigi restriction: Mod_Clause is always Empty (if present it is
      --  replaced by a corresponding Alignment attribute definition clause).

      --  Note: Component_Clauses can include pragmas

      --  N_Record_Representation_Clause
      --  Sloc points to FOR
      --  Identifier (Node1) direct name
      --  Mod_Clause (Node2) (set to Empty if no mod clause present)
      --  Component_Clauses (List3)
      --  Next_Rep_Item (Node4-Sem)

      ------------------------------
      -- 13.5.1  Component clause --
      ------------------------------

      --  COMPONENT_CLAUSE ::=
      --    component_LOCAL_NAME at POSITION
      --      range FIRST_BIT .. LAST_BIT;

      --  N_Component_Clause
      --  Sloc points to AT
      --  Component_Name (Node1) points to Name or Attribute_Reference
      --  Position (Node2)
      --  First_Bit (Node3)
      --  Last_Bit (Node4)

      ----------------------
      -- 13.5.1  Position --
      ----------------------

      --  POSITION ::= static_EXPRESSION

      -----------------------
      -- 13.5.1  First_Bit --
      -----------------------

      --  FIRST_BIT ::= static_SIMPLE_EXPRESSION

      ----------------------
      -- 13.5.1  Last_Bit --
      ----------------------

      --  LAST_BIT ::= static_SIMPLE_EXPRESSION

      --------------------------
      -- 13.8  Code statement --
      --------------------------

      --  CODE_STATEMENT ::= QUALIFIED_EXPRESSION;

      --  Note: in GNAT, the qualified expression has the form

      --    Asm_Insn'(Asm (...));

      --      or

      --    Asm_Insn'(Asm_Volatile (...))

      --  See package System.Machine_Code in file s-maccod.ads for details
      --  on the allowed parameters to Asm[_Volatile]. There are two ways
      --  this node can arise, as a code statement, in which case the
      --  expression is the qualified expression, or as a result of the
      --  expansion of an intrinsic call to the Asm or Asm_Input procedure.

      --  N_Code_Statement
      --  Sloc points to first token of the expression
      --  Expression (Node3)

      --  Note: package Exp_Code contains an abstract functional interface
      --  for use by Gigi in accessing the data from N_Code_Statement nodes.

      ------------------------
      -- 13.12  Restriction --
      ------------------------

      --  RESTRICTION ::=
      --    restriction_IDENTIFIER
      --  | restriction_parameter_IDENTIFIER => EXPRESSION

      --  There is no explicit node for restrictions. Instead the restriction
      --  appears in normal pragma syntax as a pragma argument association,
      --  which has the same syntactic form.

      --------------------------
      -- B.2  Shift Operators --
      --------------------------

      --  Calls to the intrinsic shift functions are converted to one of
      --  the following shift nodes, which have the form of normal binary
      --  operator names. Note that for a given shift operation, one node
      --  covers all possible types, as for normal operators.

      --  Note: it is perfectly permissible for the expander to generate
      --  shift operation nodes directly, in which case they will be analyzed
      --  and parsed in the usual manner.

      --  Sprint syntax: shift-function-name!(expr, count)

      --  Note: the Left_Opnd field holds the first argument (the value to
      --  be shifted). The Right_Opnd field holds the second argument (the
      --  shift count). The Chars field is the name of the intrinsic function.

      --  N_Op_Rotate_Left
      --  Sloc points to the function name
      --  plus fields for binary operator
      --  plus fields for expression
      --  Shift_Count_OK (Flag4-Sem)

      --  N_Op_Rotate_Right
      --  Sloc points to the function name
      --  plus fields for binary operator
      --  plus fields for expression
      --  Shift_Count_OK (Flag4-Sem)

      --  N_Op_Shift_Left
      --  Sloc points to the function name
      --  plus fields for binary operator
      --  plus fields for expression
      --  Shift_Count_OK (Flag4-Sem)

      --  N_Op_Shift_Right_Arithmetic
      --  Sloc points to the function name
      --  plus fields for binary operator
      --  plus fields for expression
      --  Shift_Count_OK (Flag4-Sem)

      --  N_Op_Shift_Right
      --  Sloc points to the function name
      --  plus fields for binary operator
      --  plus fields for expression
      --  Shift_Count_OK (Flag4-Sem)

   --------------------------
   -- Obsolescent Features --
   --------------------------

      --  The syntax descriptions and tree nodes for obsolescent features are
      --  grouped together, corresponding to their location in appendix I in
      --  the RM. However, parsing and semantic analysis for these constructs
      --  is located in an appropriate chapter (see individual notes).

      ---------------------------
      -- J.3  Delta Constraint --
      ---------------------------

      --  Note: the parse routine for this construct is located in section
      --  3.5.9 of Par-Ch3, and semantic analysis is in Sem_Ch3, which is
      --  where delta constraint logically belongs.

      --  DELTA_CONSTRAINT ::= DELTA static_EXPRESSION [RANGE_CONSTRAINT]

      --  N_Delta_Constraint
      --  Sloc points to DELTA
      --  Delta_Expression (Node3)
      --  Range_Constraint (Node4) (set to Empty if not present)

      --------------------
      -- J.7  At Clause --
      --------------------

      --  AT_CLAUSE ::= for DIRECT_NAME use at EXPRESSION;

      --  Note: the parse routine for this construct is located in Par-Ch13,
      --  and the semantic analysis is in Sem_Ch13, where at clause logically
      --  belongs if it were not obsolescent.

      --  Note: in Ada 83 the expression must be a simple expression

      --  Gigi restriction: This node never appears, it is rewritten as an
      --  address attribute definition clause.

      --  N_At_Clause
      --  Sloc points to FOR
      --  Identifier (Node1)
      --  Expression (Node3)

      ---------------------
      -- J.8  Mod clause --
      ---------------------

      --  MOD_CLAUSE ::= at mod static_EXPRESSION;

      --  Note: the parse routine for this construct is located in Par-Ch13,
      --  and the semantic analysis is in Sem_Ch13, where mod clause logically
      --  belongs if it were not obsolescent.

      --  Note: in Ada 83, the expression must be a simple expression

      --  Gigi restriction: this node never appears. It is replaced
      --  by a corresponding Alignment attribute definition clause.

      --  Note: pragmas can appear before and after the MOD_CLAUSE since
      --  its name has "clause" in it. This is rather strange, but is quite
      --  definitely specified. The pragmas before are collected in the
      --  Pragmas_Before field of the mod clause node itself, and pragmas
      --  after are simply swallowed up in the list of component clauses.

      --  N_Mod_Clause
      --  Sloc points to AT
      --  Expression (Node3)
      --  Pragmas_Before (List4) Pragmas before mod clause (No_List if none)

   --------------------
   -- Semantic Nodes --
   --------------------

   --  These semantic nodes are used to hold additional semantic information.
   --  They are inserted into the tree as a result of semantic processing.
   --  Although there are no legitimate source syntax constructions that
   --  correspond directly to these nodes, we need a source syntax for the
   --  reconstructed tree printed by Sprint, and the node descriptions here
   --  show this syntax.

      ----------------------------
      -- Conditional Expression --
      ----------------------------

      --  This node is used to represent an expression corresponding to the
      --  C construct (condition ? then-expression : else_expression), where
      --  Expressions is a three element list, whose first expression is the
      --  condition, and whose second and third expressions are the then and
      --  else expressions respectively.

      --  Note: the Then_Actions and Else_Actions fields are always set to
      --  No_List in the tree passed to Gigi. These fields are used only
      --  for temporary processing purposes in the expander.

      --  Sprint syntax: (if expr then expr else expr)

      --  N_Conditional_Expression
      --  Sloc points to related node
      --  Expressions (List1)
      --  Then_Actions (List2-Sem)
      --  Else_Actions (List3-Sem)
      --  plus fields for expression

      --  Note: in the case where a debug source file is generated, the Sloc
      --  for this node points to the IF keyword in the Sprint file output.

      -------------------
      -- Expanded_Name --
      -------------------

      --  The N_Expanded_Name node is used to represent a selected component
      --  name that has been resolved to an expanded name. The semantic phase
      --  replaces N_Selected_Component nodes that represent names by the use
      --  of this node, leaving the N_Selected_Component node used only when
      --  the prefix is a record or protected type.

      --  The fields of the N_Expanded_Name node are layed out identically
      --  to those of the N_Selected_Component node, allowing conversion of
      --  an expanded name node to a selected component node to be done
      --  easily, see Sinfo.CN.Change_Selected_Component_To_Expanded_Name.

      --  There is no special sprint syntax for an expanded name

      --  N_Expanded_Name
      --  Sloc points to the period
      --  Chars (Name1) copy of Chars field of selector name
      --  Prefix (Node3)
      --  Selector_Name (Node2)
      --  Entity (Node4-Sem)
      --  Associated_Node (Node4-Sem)
      --  Redundant_Use (Flag13-Sem)
      --  Has_Private_View (Flag11-Sem) set in generic units.
      --  plus fields for expression

      --------------------
      -- Free Statement --
      --------------------

      --  The N_Free_Statement node is generated as a result of a call to an
      --  instantiation of Unchecked_Deallocation. The instantiation of this
      --  generic is handled specially and generates this node directly.

      --  Sprint syntax: free expression

      --  N_Free_Statement
      --  Sloc is copied from the unchecked deallocation call
      --  Expression (Node3) argument to unchecked deallocation call
      --  Storage_Pool (Node1-Sem)
      --  Procedure_To_Call (Node4-Sem)

      --  Note: in the case where a debug source file is generated, the Sloc
      --  for this node points to the FREE keyword in the Sprint file output.

      -------------------
      -- Freeze Entity --
      -------------------

      --  This node marks the point in a declarative part at which an entity
      --  declared therein becomes frozen. The expander places initialization
      --  procedures for types at those points. Gigi uses the freezing point
      --  to elaborate entities that may depend on previous private types.

      --  See the section in Einfo "Delayed Freezing and Elaboration" for
      --  a full description of the use of this node.

      --  The Entity field points back to the entity for the type (whose
      --  Freeze_Node field points back to this freeze node).

      --  The Actions field contains a list of declarations and statements
      --  generated by the expander which are associated with the freeze
      --  node, and are elaborated as though the freeze node were replaced
      --  by this sequence of actions.

      --  Note: the Sloc field in the freeze node references a construct
      --  associated with the freezing point. This is used for posting
      --  messages in some error/warning situations, e.g. the case where
      --  a primitive operation of a tagged type is declared too late.

      --  Sprint syntax: freeze entity-name [
      --                   freeze actions
      --                 ]

      --  N_Freeze_Entity
      --  Sloc points near freeze point (see above special note)
      --  Entity (Node4-Sem)
      --  Access_Types_To_Process (Elist2-Sem) (set to No_Elist if none)
      --  TSS_Elist (Elist3-Sem) (set to No_Elist if no associated TSS's)
      --  Actions (List1) (set to No_List if no freeze actions)
      --  First_Subtype_Link (Node5-Sem) (set to Empty if no link)

      --  The Actions field holds actions associated with the freeze. These
      --  actions are elaborated at the point where the type is frozen.

      --  Note: in the case where a debug source file is generated, the Sloc
      --  for this node points to the FREEZE keyword in the Sprint file output.

      --------------------------------
      -- Implicit Label Declaration --
      --------------------------------

      --  An implicit label declaration is created for every occurrence of a
      --  label on a statement or a label on a block or loop. It is chained
      --  in the declarations of the innermost enclosing block as specified
      --  in RM section 5.1 (3).

      --  The Defining_Identifier is the actual identifier for the
      --  statement identifier. Note that the occurrence of the label
      --  is a reference, NOT the defining occurrence. The defining
      --  occurrence occurs at the head of the innermost enclosing
      --  block, and is represented by this node.

      --  Note: from the grammar, this might better be called an implicit
      --  statement identifier declaration, but the term we choose seems
      --  friendlier, since at least informally statement identifiers are
      --  called labels in both cases (i.e. when used in labels, and when
      --  used as the identifiers of blocks and loops).

      --  Note: although this is logically a semantic node, since it does
      --  not correspond directly to a source syntax construction, these
      --  nodes are actually created by the parser in a post pass done just
      --  after parsing is complete, before semantic analysis is started (see
      --  the Par.Labl subunit in file par-labl.adb).

      --  Sprint syntax: labelname : label;

      --  N_Implicit_Label_Declaration
      --  Sloc points to the << of the label
      --  Defining_Identifier (Node1)
      --  Label_Construct (Node2-Sem)

      --  Note: in the case where a debug source file is generated, the Sloc
      --  for this node points to the label name in the generated declaration.

      ---------------------
      -- Itype_Reference --
      ---------------------

      --  This node is used to create a reference to an Itype. The only
      --  purpose is to make sure that the Itype is defined if this is the
      --  first reference.

      --  A typical use of this node is when an Itype is to be referenced in
      --  two branches of an if statement. In this case it is important that
      --  the first use of the Itype not be inside the conditional, since
      --  then it might not be defined if the wrong branch of the if is
      --  taken in the case where the definition generates elaboration code.

      --  The Itype field points to the referenced Itype

      --  sprint syntax: reference itype-name

      --  N_Itype_Reference
      --  Sloc points to the node generating the reference
      --  Itype (Node1-Sem)

      --  Note: in the case where a debug source file is generated, the Sloc
      --  for this node points to the REFERENCE keyword in the file output.

      ---------------------
      -- Raise_xxx_Error --
      ---------------------

      --  One of these nodes is created during semantic analysis to replace
      --  a node for an expression that is determined to definitely raise
      --  the corresponding exception.

      --  The N_Raise_xxx_Error node may also stand alone in place
      --  of a declaration or statement, in which case it simply causes
      --  the exception to be raised (i.e. it is equivalent to a raise
      --  statement that raises the corresponding exception). This use
      --  is distinguished by the fact that the Etype in this case is
      --  Standard_Void_Type, In the subexprssion case, the Etype is the
      --  same as the type of the subexpression which it replaces.

      --  If Condition is empty, then the raise is unconditional. If the
      --  Condition field is non-empty, it is a boolean expression which
      --  is first evaluated, and the exception is raised only if the
      --  value of the expression is True. In the unconditional case, the
      --  creation of this node is usually accompanied by a warning message
      --  error. The creation of this node will usually be accompanied by a
      --  message (unless it appears within the right operand of a short
      --  circuit form whose left argument is static and decisively
      --  eliminates elaboration of the raise operation.

      --  The exception is generated with a message that contains the
      --  file name and line number, and then appended text. The Reason
      --  code shows the text to be added. The Reason code is an element
      --  of the type Types.RT_Exception_Code, and indicates both the
      --  message to be added, and the exception to be raised (which must
      --  match the node type). The value is stored by storing a Uint which
      --  is the Pos value of the enumeration element in this type.

      --  Gigi restriction: This expander ensures that the type of the
      --  Condition field is always Standard.Boolean, even if the type
      --  in the source is some non-standard boolean type.

      --  Sprint syntax: [xxx_error "msg"]
      --             or: [xxx_error when condition "msg"]

      --  N_Raise_Constraint_Error
      --  Sloc references related construct
      --  Condition (Node1) (set to Empty if no condition)
      --  Reason (Uint3)
      --  plus fields for expression

      --  N_Raise_Program_Error
      --  Sloc references related construct
      --  Condition (Node1) (set to Empty if no condition)
      --  Reason (Uint3)
      --  plus fields for expression

      --  N_Raise_Storage_Error
      --  Sloc references related construct
      --  Condition (Node1) (set to Empty if no condition)
      --  Reason (Uint3)
      --  plus fields for expression

      --  Note: Sloc is copied from the expression generating the exception.
      --  In the case where a debug source file is generated, the Sloc for
      --  this node points to the left bracket in the Sprint file output.

      ---------------
      -- Reference --
      ---------------

      --  For a number of purposes, we need to construct references to objects.
      --  These references are subsequently treated as normal access values.
      --  An example is the construction of the parameter block passed to a
      --  task entry. The N_Reference node is provided for this purpose. It is
      --  similar in effect to the use of the Unrestricted_Access attribute,
      --  and like Unrestricted_Access can be applied to objects which would
      --  not be valid prefixes for the Unchecked_Access attribute (e.g.
      --  objects which are not aliased, and slices). In addition it can be
      --  applied to composite type values as well as objects, including string
      --  values and aggregates.

      --  Note: we use the Prefix field for this expression so that the
      --  resulting node can be treated using common code with the attribute
      --  nodes for the 'Access and related attributes. Logically it would make
      --  more sense to call it an Expression field, but then we would have to
      --  special case the treatment of the N_Reference node.

      --  Sprint syntax: prefix'reference

      --  N_Reference
      --  Sloc is copied from the expression
      --  Prefix (Node3)
      --  plus fields for expression

      --  Note: in the case where a debug source file is generated, the Sloc
      --  for this node points to the quote in the Sprint file output.

      ---------------------
      -- Subprogram_Info --
      ---------------------

      --  This node generates the appropriate Subprogram_Info value for a
      --  given procedure. See Ada.Exceptions for further details

      --  Sprint syntax: subprog'subprogram_info

      --  N_Subprogram_Info
      --  Sloc points to the entity for the procedure
      --  Identifier (Node1) identifier referencing the procedure
      --  Etype (Node5-Sem) type (always set to Ada.Exceptions.Code_Loc

      --  Note: in the case where a debug source file is generated, the Sloc
      --  for this node points to the quote in the Sprint file output.

      --------------------------
      -- Unchecked Expression --
      --------------------------

      --  An unchecked expression is one that must be analyzed and resolved
      --  with all checks off, regardless of the current setting of scope
      --  suppress flags.

      --  Sprint syntax: `(expression)

      --  Note: this node is always removed from the tree (and replaced by
      --  its constituent expression) on completion of analysis, so it only
      --  appears in intermediate trees, and will never be seen by Gigi.

      --  N_Unchecked_Expression
      --  Sloc is a copy of the Sloc of the expression
      --  Expression (Node3)
      --  plus fields for expression

      --  Note: in the case where a debug source file is generated, the Sloc
      --  for this node points to the back quote in the Sprint file output.

      -------------------------------
      -- Unchecked Type Conversion --
      -------------------------------

      --  An unchecked type conversion node represents the semantic action
      --  corresponding to a call to an instantiation of Unchecked_Conversion.
      --  It is generated as a result of actual use of Unchecked_Conversion
      --  and also the expander generates unchecked type conversion nodes
      --  directly for expansion of complex semantic actions.

      --  Note: an unchecked type conversion is a variable as far as the
      --  semantics are concerned, which is convenient for the expander.
      --  This does not change what Ada source programs are legal, since
      --  clearly a function call to an instantiation of Unchecked_Conversion
      --  is not a variable in any case.

      --  Sprint syntax: subtype-mark!(expression)

      --  N_Unchecked_Type_Conversion
      --  Sloc points to related node in source
      --  Subtype_Mark (Node4)
      --  Expression (Node3)
      --  Kill_Range_Check (Flag11-Sem)
      --  No_Truncation (Flag17-Sem)
      --  plus fields for expression

      --  Note: in the case where a debug source file is generated, the Sloc
      --  for this node points to the exclamation in the Sprint file output.

      -----------------------------------
      -- Validate_Unchecked_Conversion --
      -----------------------------------

      --  The front end does most of the validation of unchecked conversion,
      --  including checking sizes (this is done after the back end is called
      --  to take advantage of back-annotation of calculated sizes).

      --  The front end also deals with specific cases that are not allowed
      --  e.g. involving unconstrained array types.

      --  For the case of the standard gigi backend, this means that all
      --  checks are done in the front-end.

      --  However, in the case of specialized back-ends, notably the JVM
      --  backend for JGNAT, additional requirements and restrictions apply
      --  to unchecked conversion, and these are most conveniently performed
      --  in the specialized back-end.

      --  To accommodate this requirement, for such back ends, the following
      --  special node is generated recording an unchecked conversion that
      --  needs to be validated. The back end should post an appropriate
      --  error message if the unchecked conversion is invalid or warrants
      --  a special warning message.

      --  Source_Type and Target_Type point to the entities for the two
      --  types involved in the unchecked conversion instantiation that
      --  is to be validated.

      --  Sprint syntax: validate Unchecked_Conversion (source, target);

      --  N_Validate_Unchecked_Conversion
      --  Sloc points to instantiation (location for warning message)
      --  Source_Type (Node1-Sem)
      --  Target_Type (Node2-Sem)

      --  Note: in the case where a debug source file is generated, the Sloc
      --  for this node points to the VALIDATE keyword in the file output.

   -----------
   -- Empty --
   -----------

   --  Used as the contents of the Nkind field of the dummy Empty node
   --  and in some other situations to indicate an uninitialized value.

   --  N_Empty
   --  Chars (Name1) is set to No_Name

   -----------
   -- Error --
   -----------

   --  Used as the contents of the Nkind field of the dummy Error node.
   --  Has an Etype field, which gets set to Any_Type later on, to help
   --  error recovery (Error_Posted is also set in the Error node).

   --  N_Error
   --  Chars (Name1) is set to Error_Name
   --  Etype (Node5-Sem)

   --------------------------
   -- Node Type Definition --
   --------------------------

   --  The following is the definition of the Node_Kind type. As previously
   --  discussed, this is separated off to allow rearrangement of the order
   --  to facilitiate definition of subtype ranges. The comments show the
   --  subtype classes which apply to each set of node kinds. The first
   --  entry in the comment characterizes the following list of nodes.

   type Node_Kind is (
      N_Unused_At_Start,

      --  N_Representation_Clause

      N_At_Clause,
      N_Component_Clause,
      N_Enumeration_Representation_Clause,
      N_Mod_Clause,
      N_Record_Representation_Clause,

      --  N_Representation_Clause, N_Has_Chars

      N_Attribute_Definition_Clause,

      --  N_Has_Chars

      N_Empty,
      N_Pragma,
      N_Pragma_Argument_Association,

      --  N_Has_Etype

      N_Error,

      --  N_Entity, N_Has_Etype, N_Has_Chars

      N_Defining_Character_Literal,
      N_Defining_Identifier,
      N_Defining_Operator_Symbol,

      --  N_Subexpr, N_Has_Etype, N_Has_Chars, N_Has_Entity

      N_Expanded_Name,

      --  N_Direct_Name, N_Subexpr, N_Has_Etype,
      --  N_Has_Chars, N_Has_Entity

      N_Identifier,
      N_Operator_Symbol,

      --  N_Direct_Name, N_Subexpr, N_Has_Etype,
      --  N_Has_Chars, N_Has_Entity

      N_Character_Literal,

      --  N_Binary_Op, N_Op, N_Subexpr,
      --  N_Has_Etype, N_Has_Chars, N_Has_Entity

      N_Op_Add,
      N_Op_Concat,
      N_Op_Expon,
      N_Op_Subtract,

      --  N_Binary_Op, N_Op, N_Subexpr, N_Has_Treat_Fixed_As_Integer
      --  N_Has_Etype, N_Has_Chars, N_Has_Entity

      N_Op_Divide,
      N_Op_Mod,
      N_Op_Multiply,
      N_Op_Rem,

      --  N_Binary_Op, N_Op, N_Subexpr, N_Has_Etype
      --  N_Has_Entity, N_Has_Chars, N_Op_Boolean

      N_Op_And,

      --  N_Binary_Op, N_Op, N_Subexpr, N_Has_Etype
      --  N_Has_Entity, N_Has_Chars, N_Op_Boolean, N_Op_Compare

      N_Op_Eq,
      N_Op_Ge,
      N_Op_Gt,
      N_Op_Le,
      N_Op_Lt,
      N_Op_Ne,

      --  N_Binary_Op, N_Op, N_Subexpr, N_Has_Etype
      --  N_Has_Entity, N_Has_Chars, N_Op_Boolean

      N_Op_Or,
      N_Op_Xor,

      --  N_Binary_Op, N_Op, N_Subexpr, N_Has_Etype,
      --  N_Op_Shift, N_Has_Chars, N_Has_Entity

      N_Op_Rotate_Left,
      N_Op_Rotate_Right,
      N_Op_Shift_Left,
      N_Op_Shift_Right,
      N_Op_Shift_Right_Arithmetic,

      --  N_Unary_Op, N_Op, N_Subexpr, N_Has_Etype,
      --  N_Has_Chars, N_Has_Entity

      N_Op_Abs,
      N_Op_Minus,
      N_Op_Not,
      N_Op_Plus,

      --  N_Subexpr, N_Has_Etype, N_Has_Entity

      N_Attribute_Reference,

      --  N_Subexpr, N_Has_Etype

      N_And_Then,
      N_Conditional_Expression,
      N_Explicit_Dereference,
      N_Function_Call,
      N_In,
      N_Indexed_Component,
      N_Integer_Literal,
      N_Not_In,
      N_Null,
      N_Or_Else,
      N_Procedure_Call_Statement,
      N_Qualified_Expression,

      --  N_Raise_xxx_Error, N_Subexpr, N_Has_Etype

      N_Raise_Constraint_Error,
      N_Raise_Program_Error,
      N_Raise_Storage_Error,

      --  N_Subexpr, N_Has_Etype

      N_Aggregate,
      N_Allocator,
      N_Extension_Aggregate,
      N_Range,
      N_Real_Literal,
      N_Reference,
      N_Selected_Component,
      N_Slice,
      N_String_Literal,
      N_Subprogram_Info,
      N_Type_Conversion,
      N_Unchecked_Expression,
      N_Unchecked_Type_Conversion,

      --  N_Has_Etype

      N_Subtype_Indication,

      --  N_Declaration

      N_Component_Declaration,
      N_Entry_Declaration,
      N_Formal_Object_Declaration,
      N_Formal_Type_Declaration,
      N_Full_Type_Declaration,
      N_Incomplete_Type_Declaration,
      N_Loop_Parameter_Specification,
      N_Object_Declaration,
      N_Protected_Type_Declaration,
      N_Private_Extension_Declaration,
      N_Private_Type_Declaration,
      N_Subtype_Declaration,

      --  N_Subprogram_Specification, N_Declaration

      N_Function_Specification,
      N_Procedure_Specification,

      --  N_Access_To_Subprogram_Definition

      N_Access_Function_Definition,
      N_Access_Procedure_Definition,

      --  N_Later_Decl_Item

      N_Task_Type_Declaration,

      --  N_Body_Stub, N_Later_Decl_Item

      N_Package_Body_Stub,
      N_Protected_Body_Stub,
      N_Subprogram_Body_Stub,
      N_Task_Body_Stub,

      --  N_Generic_Instantiation, N_Later_Decl_Item

      N_Function_Instantiation,
      N_Package_Instantiation,
      N_Procedure_Instantiation,

      --  N_Unit_Body, N_Later_Decl_Item, N_Proper_Body

      N_Package_Body,
      N_Subprogram_Body,

      --  N_Later_Decl_Item, N_Proper_Body

      N_Protected_Body,
      N_Task_Body,

      --  N_Later_Decl_Item

      N_Implicit_Label_Declaration,
      N_Package_Declaration,
      N_Single_Task_Declaration,
      N_Subprogram_Declaration,
      N_Use_Package_Clause,

      --  N_Generic_Declaration, N_Later_Decl_Item

      N_Generic_Package_Declaration,
      N_Generic_Subprogram_Declaration,

      --  N_Array_Type_Definition

      N_Constrained_Array_Definition,
      N_Unconstrained_Array_Definition,

      --  N_Renaming_Declaration

      N_Exception_Renaming_Declaration,
      N_Object_Renaming_Declaration,
      N_Package_Renaming_Declaration,
      N_Subprogram_Renaming_Declaration,

      --  N_Generic_Renaming_Declarations, N_Renaming_Declaration

      N_Generic_Function_Renaming_Declaration,
      N_Generic_Package_Renaming_Declaration,
      N_Generic_Procedure_Renaming_Declaration,

      --  N_Statement_Other_Than_Procedure_Call

      N_Abort_Statement,
      N_Accept_Statement,
      N_Assignment_Statement,
      N_Asynchronous_Select,
      N_Block_Statement,
      N_Case_Statement,
      N_Code_Statement,
      N_Conditional_Entry_Call,
      N_Delay_Relative_Statement,
      N_Delay_Until_Statement,
      N_Entry_Call_Statement,
      N_Free_Statement,
      N_Goto_Statement,
      N_Loop_Statement,
      N_Null_Statement,
      N_Raise_Statement,
      N_Requeue_Statement,
      N_Return_Statement,
      N_Selective_Accept,
      N_Timed_Entry_Call,

      --  N_Statement_Other_Than_Procedure_Call, N_Has_Condition

      N_Exit_Statement,
      N_If_Statement,

      --  N_Has_Condition

      N_Accept_Alternative,
      N_Delay_Alternative,
      N_Elsif_Part,
      N_Entry_Body_Formal_Part,
      N_Iteration_Scheme,
      N_Terminate_Alternative,

      --  N_Formal_Subprogram_Declaration

      N_Formal_Abstract_Subprogram_Declaration,
      N_Formal_Concrete_Subprogram_Declaration,

      --  Other nodes (not part of any subtype class)

      N_Abortable_Part,
      N_Abstract_Subprogram_Declaration,
      N_Access_Definition,
      N_Access_To_Object_Definition,
      N_Case_Statement_Alternative,
      N_Compilation_Unit,
      N_Compilation_Unit_Aux,
      N_Component_Association,
      N_Component_Definition,
      N_Component_List,
      N_Derived_Type_Definition,
      N_Decimal_Fixed_Point_Definition,
      N_Defining_Program_Unit_Name,
      N_Delta_Constraint,
      N_Designator,
      N_Digits_Constraint,
      N_Discriminant_Association,
      N_Discriminant_Specification,
      N_Enumeration_Type_Definition,
      N_Entry_Body,
      N_Entry_Call_Alternative,
      N_Entry_Index_Specification,
      N_Exception_Declaration,
      N_Exception_Handler,
      N_Floating_Point_Definition,
      N_Formal_Abstract_Subprogram_Declaration,
      N_Formal_Concrete_Subprogram_Declaration,
      N_Formal_Decimal_Fixed_Point_Definition,
      N_Formal_Derived_Type_Definition,
      N_Formal_Discrete_Type_Definition,
      N_Formal_Floating_Point_Definition,
      N_Formal_Modular_Type_Definition,
      N_Formal_Ordinary_Fixed_Point_Definition,
      N_Formal_Package_Declaration,
      N_Formal_Private_Type_Definition,
      N_Formal_Signed_Integer_Type_Definition,
<<<<<<< HEAD
=======
      N_Freeze_Entity,
>>>>>>> 8c044a9c
      N_Generic_Association,
      N_Handled_Sequence_Of_Statements,
      N_Index_Or_Discriminant_Constraint,
      N_Itype_Reference,
      N_Label,
      N_Modular_Type_Definition,
      N_Number_Declaration,
      N_Ordinary_Fixed_Point_Definition,
      N_Others_Choice,
      N_Package_Specification,
      N_Parameter_Association,
      N_Parameter_Specification,
      N_Protected_Definition,
      N_Range_Constraint,
      N_Real_Range_Specification,
      N_Record_Definition,
      N_Signed_Integer_Type_Definition,
      N_Single_Protected_Declaration,
      N_Subunit,
      N_Task_Definition,
      N_Triggering_Alternative,
      N_Use_Type_Clause,
      N_Validate_Unchecked_Conversion,
      N_Variant,
      N_Variant_Part,
      N_With_Clause,
      N_With_Type_Clause,
      N_Unused_At_End);

   for Node_Kind'Size use 8;
   --  The data structures in Atree assume this!

   ----------------------------
   -- Node Class Definitions --
   ----------------------------

   subtype N_Access_To_Subprogram_Definition is Node_Kind range
     N_Access_Function_Definition ..
     N_Access_Procedure_Definition;

   subtype N_Array_Type_Definition is Node_Kind range
     N_Constrained_Array_Definition ..
     N_Unconstrained_Array_Definition;

   subtype N_Binary_Op is Node_Kind range
     N_Op_Add ..
     N_Op_Shift_Right_Arithmetic;

   subtype N_Body_Stub is Node_Kind range
     N_Package_Body_Stub ..
     N_Task_Body_Stub;

   subtype N_Declaration is Node_Kind range
     N_Component_Declaration ..
     N_Procedure_Specification;
   --  Note: this includes all constructs normally thought of as declarations
   --  except those which are separately grouped as later declarations.

   subtype N_Direct_Name is Node_Kind range
     N_Identifier ..
     N_Character_Literal;

   subtype N_Entity is Node_Kind range
     N_Defining_Character_Literal ..
     N_Defining_Operator_Symbol;

   subtype N_Formal_Subprogram_Declaration is Node_Kind range
     N_Formal_Abstract_Subprogram_Declaration ..
     N_Formal_Concrete_Subprogram_Declaration;

   subtype N_Generic_Declaration is Node_Kind range
     N_Generic_Package_Declaration ..
     N_Generic_Subprogram_Declaration;

   subtype N_Generic_Instantiation is Node_Kind range
     N_Function_Instantiation ..
     N_Procedure_Instantiation;

   subtype N_Generic_Renaming_Declaration is Node_Kind range
     N_Generic_Function_Renaming_Declaration ..
     N_Generic_Procedure_Renaming_Declaration;

   subtype N_Has_Chars is Node_Kind range
     N_Attribute_Definition_Clause ..
     N_Op_Plus;

   subtype N_Has_Entity is Node_Kind range
     N_Expanded_Name ..
     N_Attribute_Reference;
   --  Nodes that have Entity fields
   --  Warning: DOES NOT INCLUDE N_Freeze_Entity!

   subtype N_Has_Etype is Node_Kind range
     N_Error ..
     N_Subtype_Indication;

   subtype N_Has_Treat_Fixed_As_Integer is Node_Kind range
      N_Op_Divide ..
      N_Op_Rem;

   subtype N_Later_Decl_Item is Node_Kind range
     N_Task_Type_Declaration ..
     N_Generic_Subprogram_Declaration;
   --  Note: this is Ada 83 relevant only (see Ada 83 RM 3.9 (2)) and
   --  includes only those items which can appear as later declarative
   --  items. This also includes N_Implicit_Label_Declaration which is
   --  not specifically in the grammar but may appear as a valid later
   --  declarative items. It does NOT include N_Pragma which can also
   --  appear among later declarative items. It does however include
   --  N_Protected_Body, which is a bit peculiar, but harmless since
   --  this cannot appear in Ada 83 mode anyway.

   subtype N_Op is Node_Kind range
     N_Op_Add ..
     N_Op_Plus;

   subtype N_Op_Boolean is Node_Kind range
     N_Op_And ..
     N_Op_Xor;
   --  Binary operators which take operands of a boolean type, and yield
   --  a result of a boolean type.

   subtype N_Op_Compare is Node_Kind range
     N_Op_Eq ..
     N_Op_Ne;

   subtype N_Op_Shift is Node_Kind range
     N_Op_Rotate_Left ..
     N_Op_Shift_Right_Arithmetic;

   subtype N_Proper_Body is Node_Kind range
     N_Package_Body ..
     N_Task_Body;

   subtype N_Raise_xxx_Error is Node_Kind range
     N_Raise_Constraint_Error ..
     N_Raise_Storage_Error;

   subtype N_Renaming_Declaration is Node_Kind range
     N_Exception_Renaming_Declaration ..
     N_Generic_Procedure_Renaming_Declaration;

   subtype N_Representation_Clause is Node_Kind range
     N_At_Clause ..
     N_Attribute_Definition_Clause;

   subtype N_Statement_Other_Than_Procedure_Call is Node_Kind range
     N_Abort_Statement ..
     N_If_Statement;
   --  Note that this includes all statement types except for the cases of the
   --  N_Procedure_Call_Statement which is considered to be a subexpression
   --  (since overloading is possible, so it needs to go through the normal
   --  overloading resolution for expressions).

   subtype N_Has_Condition is Node_Kind range
     N_Exit_Statement ..
     N_Terminate_Alternative;
   --  Nodes with condition fields (does not include N_Raise_xxx_Error)

   subtype N_Subexpr is Node_Kind range
     N_Expanded_Name ..
     N_Unchecked_Type_Conversion;
   --  Nodes with expression fields

   subtype N_Subprogram_Specification is Node_Kind range
     N_Function_Specification ..
     N_Procedure_Specification;

   subtype N_Unary_Op is Node_Kind range
     N_Op_Abs ..
     N_Op_Plus;

   subtype N_Unit_Body is Node_Kind range
     N_Package_Body ..
     N_Subprogram_Body;

   ---------------------------
   -- Node Access Functions --
   ---------------------------

   --  The following functions return the contents of the indicated field of
   --  the node referenced by the argument, which is a Node_Id. They provide
   --  logical access to fields in the node which could be accessed using the
   --  Atree.Unchecked_Access package, but the idea is always to use these
   --  higher level routines which preserve strong typing. In debug mode,
   --  these routines check that they are being applied to an appropriate
   --  node, as well as checking that the node is in range.

   function ABE_Is_Certain
     (N : Node_Id) return Boolean;    -- Flag18

   function Abort_Present
     (N : Node_Id) return Boolean;    -- Flag15

   function Abortable_Part
     (N : Node_Id) return Node_Id;    -- Node2

   function Abstract_Present
     (N : Node_Id) return Boolean;    -- Flag4

   function Accept_Handler_Records
     (N : Node_Id) return List_Id;    -- List5

   function Accept_Statement
     (N : Node_Id) return Node_Id;    -- Node2

   function Access_Definition
     (N : Node_Id) return Node_Id;    -- Node3

   function Access_To_Subprogram_Definition
     (N : Node_Id) return Node_Id;    -- Node3

   function Access_Types_To_Process
     (N : Node_Id) return Elist_Id;   -- Elist2

   function Actions
     (N : Node_Id) return List_Id;    -- List1

   function Activation_Chain_Entity
     (N : Node_Id) return Node_Id;    -- Node3

   function Acts_As_Spec
     (N : Node_Id) return Boolean;    -- Flag4

   function Aggregate_Bounds
     (N : Node_Id) return Node_Id;    -- Node3

   function Aliased_Present
     (N : Node_Id) return Boolean;    -- Flag4

   function All_Others
     (N : Node_Id) return Boolean;    -- Flag11

   function All_Present
     (N : Node_Id) return Boolean;    -- Flag15

   function Alternatives
     (N : Node_Id) return List_Id;    -- List4

   function Ancestor_Part
     (N : Node_Id) return Node_Id;    -- Node3

   function Array_Aggregate
     (N : Node_Id) return Node_Id;    -- Node3

   function Assignment_OK
     (N : Node_Id) return Boolean;    -- Flag15

   function Associated_Node
     (N : Node_Id) return Node_Id;    -- Node4

   function At_End_Proc
     (N : Node_Id) return Node_Id;    -- Node1

   function Attribute_Name
     (N : Node_Id) return Name_Id;    -- Name2

   function Aux_Decls_Node
     (N : Node_Id) return Node_Id;    -- Node5

   function Backwards_OK
     (N : Node_Id) return Boolean;    -- Flag6

   function Bad_Is_Detected
     (N : Node_Id) return Boolean;    -- Flag15

   function By_Ref
     (N : Node_Id) return Boolean;    -- Flag5

   function Body_Required
     (N : Node_Id) return Boolean;    -- Flag13

   function Body_To_Inline
     (N : Node_Id) return Node_Id;    -- Node3

   function Box_Present
     (N : Node_Id) return Boolean;    -- Flag15

   function Char_Literal_Value
     (N : Node_Id) return Uint;       -- Uint2

   function Chars
     (N : Node_Id) return Name_Id;    -- Name1

   function Check_Address_Alignment
     (N : Node_Id) return Boolean;    -- Flag11

   function Choice_Parameter
     (N : Node_Id) return Node_Id;    -- Node2

   function Choices
     (N : Node_Id) return List_Id;    -- List1

   function Compile_Time_Known_Aggregate
     (N : Node_Id) return Boolean;    -- Flag18

   function Component_Associations
     (N : Node_Id) return List_Id;    -- List2

   function Component_Clauses
     (N : Node_Id) return List_Id;    -- List3

   function Component_Definition
     (N : Node_Id) return Node_Id;    -- Node4

   function Component_Items
     (N : Node_Id) return List_Id;    -- List3

   function Component_List
     (N : Node_Id) return Node_Id;    -- Node1

   function Component_Name
     (N : Node_Id) return Node_Id;    -- Node1

   function Condition
     (N : Node_Id) return Node_Id;    -- Node1

   function Condition_Actions
     (N : Node_Id) return List_Id;    -- List3

   function Config_Pragmas
     (N : Node_Id) return List_Id;    -- List4

   function Constant_Present
     (N : Node_Id) return Boolean;    -- Flag17

   function Constraint
     (N : Node_Id) return Node_Id;    -- Node3

   function Constraints
     (N : Node_Id) return List_Id;    -- List1

   function Context_Installed
     (N : Node_Id) return Boolean;    -- Flag13

   function Context_Items
     (N : Node_Id) return List_Id;    -- List1

   function Controlling_Argument
     (N : Node_Id) return Node_Id;    -- Node1

   function Conversion_OK
     (N : Node_Id) return Boolean;    -- Flag14

   function Corresponding_Body
     (N : Node_Id) return Node_Id;    -- Node5

   function Corresponding_Formal_Spec
     (N : Node_Id) return Node_Id;    -- Node3

   function Corresponding_Generic_Association
     (N : Node_Id) return Node_Id;    -- Node5

   function Corresponding_Integer_Value
     (N : Node_Id) return Uint;       -- Uint4

   function Corresponding_Spec
     (N : Node_Id) return Node_Id;    -- Node5

   function Corresponding_Stub
     (N : Node_Id) return Node_Id;    -- Node3

   function Dcheck_Function
     (N : Node_Id) return Entity_Id;  -- Node5

   function Debug_Statement
     (N : Node_Id) return Node_Id;    -- Node3

   function Declarations
     (N : Node_Id) return List_Id;    -- List2

   function Default_Expression
     (N : Node_Id) return Node_Id;    -- Node5

   function Default_Name
     (N : Node_Id) return Node_Id;    -- Node2

   function Defining_Identifier
     (N : Node_Id) return Entity_Id;  -- Node1

   function Defining_Unit_Name
     (N : Node_Id) return Node_Id;    -- Node1

   function Delay_Alternative
     (N : Node_Id) return Node_Id;    -- Node4

   function Delay_Finalize_Attach
     (N : Node_Id) return Boolean;    -- Flag14

   function Delay_Statement
     (N : Node_Id) return Node_Id;    -- Node2

   function Delta_Expression
     (N : Node_Id) return Node_Id;    -- Node3

   function Digits_Expression
     (N : Node_Id) return Node_Id;    -- Node2

   function Discr_Check_Funcs_Built
     (N : Node_Id) return Boolean;    -- Flag11

   function Discrete_Choices
     (N : Node_Id) return List_Id;    -- List4

   function Discrete_Range
     (N : Node_Id) return Node_Id;    -- Node4

   function Discrete_Subtype_Definition
     (N : Node_Id) return Node_Id;    -- Node4

   function Discrete_Subtype_Definitions
     (N : Node_Id) return List_Id;    -- List2

   function Discriminant_Specifications
     (N : Node_Id) return List_Id;    -- List4

   function Discriminant_Type
     (N : Node_Id) return Node_Id;    -- Node5

   function Do_Accessibility_Check
     (N : Node_Id) return Boolean;    -- Flag13

   function Do_Discriminant_Check
     (N : Node_Id) return Boolean;    -- Flag13

   function Do_Division_Check
     (N : Node_Id) return Boolean;    -- Flag13

   function Do_Length_Check
     (N : Node_Id) return Boolean;    -- Flag4

   function Do_Overflow_Check
     (N : Node_Id) return Boolean;    -- Flag17

   function Do_Range_Check
     (N : Node_Id) return Boolean;    -- Flag9

   function Do_Storage_Check
     (N : Node_Id) return Boolean;    -- Flag17

   function Do_Tag_Check
     (N : Node_Id) return Boolean;    -- Flag13

   function Elaborate_All_Present
     (N : Node_Id) return Boolean;    -- Flag14

   function Elaborate_Present
     (N : Node_Id) return Boolean;    -- Flag4

   function Elaboration_Boolean
     (N : Node_Id) return Node_Id;    -- Node2

   function Else_Actions
     (N : Node_Id) return List_Id;    -- List3

   function Else_Statements
     (N : Node_Id) return List_Id;    -- List4

   function Elsif_Parts
     (N : Node_Id) return List_Id;    -- List3

   function Enclosing_Variant
     (N : Node_Id) return Node_Id;    -- Node2

   function End_Label
     (N : Node_Id) return Node_Id;    -- Node4

   function End_Span
     (N : Node_Id) return Uint;       -- Uint5

   function Entity
     (N : Node_Id) return Node_Id;    -- Node4

   function Entity_Or_Associated_Node
     (N : Node_Id) return Node_Id;    -- Node4

   function Entry_Body_Formal_Part
     (N : Node_Id) return Node_Id;    -- Node5

   function Entry_Call_Alternative
     (N : Node_Id) return Node_Id;    -- Node1

   function Entry_Call_Statement
     (N : Node_Id) return Node_Id;    -- Node1

   function Entry_Direct_Name
     (N : Node_Id) return Node_Id;    -- Node1

   function Entry_Index
     (N : Node_Id) return Node_Id;    -- Node5

   function Entry_Index_Specification
     (N : Node_Id) return Node_Id;    -- Node4

   function Etype
     (N : Node_Id) return Node_Id;    -- Node5

   function Exception_Choices
     (N : Node_Id) return List_Id;    -- List4

   function Exception_Handlers
     (N : Node_Id) return List_Id;    -- List5

   function Exception_Junk
     (N : Node_Id) return Boolean;    -- Flag7

   function Explicit_Actual_Parameter
     (N : Node_Id) return Node_Id;    -- Node3

   function Expansion_Delayed
     (N : Node_Id) return Boolean;    -- Flag11

   function Explicit_Generic_Actual_Parameter
     (N : Node_Id) return Node_Id;    -- Node1

   function Expression
     (N : Node_Id) return Node_Id;    -- Node3

   function Expressions
     (N : Node_Id) return List_Id;    -- List1

   function First_Bit
     (N : Node_Id) return Node_Id;    -- Node3

   function First_Inlined_Subprogram
     (N : Node_Id) return Entity_Id;  -- Node3

   function First_Name
     (N : Node_Id) return Boolean;    -- Flag5

   function First_Named_Actual
     (N : Node_Id) return Node_Id;    -- Node4

   function First_Real_Statement
     (N : Node_Id) return Node_Id;    -- Node2

   function First_Subtype_Link
     (N : Node_Id) return Entity_Id;  -- Node5

   function Float_Truncate
     (N : Node_Id) return Boolean;    -- Flag11

   function Formal_Type_Definition
     (N : Node_Id) return Node_Id;    -- Node3

   function Forwards_OK
     (N : Node_Id) return Boolean;    -- Flag5

   function From_At_Mod
     (N : Node_Id) return Boolean;    -- Flag4

   function From_Default
     (N : Node_Id) return Boolean;    -- Flag6

   function Generic_Associations
     (N : Node_Id) return List_Id;    -- List3

   function Generic_Formal_Declarations
     (N : Node_Id) return List_Id;    -- List2

   function Generic_Parent
     (N : Node_Id) return Node_Id;    -- Node5

   function Generic_Parent_Type
     (N : Node_Id) return Node_Id;    -- Node4

   function Handled_Statement_Sequence
     (N : Node_Id) return Node_Id;    -- Node4

   function Handler_List_Entry
     (N : Node_Id) return Node_Id;    -- Node2

   function Has_Created_Identifier
     (N : Node_Id) return Boolean;    -- Flag15

   function Has_Dynamic_Length_Check
     (N : Node_Id) return Boolean;    -- Flag10

   function Has_Dynamic_Range_Check
     (N : Node_Id) return Boolean;    -- Flag12

   function Has_No_Elaboration_Code
     (N : Node_Id) return Boolean;    -- Flag17

   function Has_Priority_Pragma
     (N : Node_Id) return Boolean;    -- Flag6

   function Has_Private_View
     (N : Node_Id) return Boolean;    -- Flag11

   function Has_Storage_Size_Pragma
     (N : Node_Id) return Boolean;    -- Flag5

   function Has_Task_Info_Pragma
     (N : Node_Id) return Boolean;    -- Flag7

   function Has_Task_Name_Pragma
     (N : Node_Id) return Boolean;    -- Flag8

   function Has_Wide_Character
     (N : Node_Id) return Boolean;    -- Flag11

   function Hidden_By_Use_Clause
     (N : Node_Id) return Elist_Id;   -- Elist4

   function High_Bound
     (N : Node_Id) return Node_Id;    -- Node2

   function Identifier
     (N : Node_Id) return Node_Id;    -- Node1

   function Interface_List
     (N : Node_Id) return List_Id;    -- List2

   function Interface_Present
     (N : Node_Id) return Boolean;    -- Flag16

   function Implicit_With
     (N : Node_Id) return Boolean;    -- Flag16

   function In_Present
     (N : Node_Id) return Boolean;    -- Flag15

   function Includes_Infinities
     (N : Node_Id) return Boolean;    -- Flag11

   function Instance_Spec
     (N : Node_Id) return Node_Id;    -- Node5

   function Intval
     (N : Node_Id) return Uint;       -- Uint3

   function Is_Asynchronous_Call_Block
     (N : Node_Id) return Boolean;    -- Flag7

   function Is_Component_Left_Opnd
     (N : Node_Id) return Boolean;    -- Flag13

   function Is_Component_Right_Opnd
     (N : Node_Id) return Boolean;    -- Flag14

   function Is_Controlling_Actual
     (N : Node_Id) return Boolean;    -- Flag16

   function Is_In_Discriminant_Check
     (N : Node_Id) return Boolean;    -- Flag11

   function Is_Machine_Number
     (N : Node_Id) return Boolean;    -- Flag11

   function Is_Null_Loop
     (N : Node_Id) return Boolean;    -- Flag16

   function Is_Overloaded
     (N : Node_Id) return Boolean;    -- Flag5

   function Is_Power_Of_2_For_Shift
     (N : Node_Id) return Boolean;    -- Flag13

   function Is_Protected_Subprogram_Body
     (N : Node_Id) return Boolean;    -- Flag7

   function Is_Static_Expression
     (N : Node_Id) return Boolean;    -- Flag6

   function Is_Subprogram_Descriptor
     (N : Node_Id) return Boolean;    -- Flag16

   function Is_Task_Allocation_Block
     (N : Node_Id) return Boolean;    -- Flag6

   function Is_Task_Master
     (N : Node_Id) return Boolean;    -- Flag5

   function Iteration_Scheme
     (N : Node_Id) return Node_Id;    -- Node2

   function Itype
     (N : Node_Id) return Entity_Id;  -- Node1

   function Kill_Range_Check
     (N : Node_Id) return Boolean;    -- Flag11

   function Label_Construct
     (N : Node_Id) return Node_Id;    -- Node2

   function Left_Opnd
     (N : Node_Id) return Node_Id;    -- Node2

   function Last_Bit
     (N : Node_Id) return Node_Id;    -- Node4

   function Last_Name
     (N : Node_Id) return Boolean;    -- Flag6

   function Library_Unit
     (N : Node_Id) return Node_Id;    -- Node4

   function Limited_View_Installed
     (N : Node_Id) return Boolean;    -- Flag18

   function Limited_Present
     (N : Node_Id) return Boolean;    -- Flag17

   function Literals
     (N : Node_Id) return List_Id;    -- List1

   function Loop_Actions
     (N : Node_Id) return List_Id;    -- List2

   function Loop_Parameter_Specification
     (N : Node_Id) return Node_Id;    -- Node4

   function Low_Bound
     (N : Node_Id) return Node_Id;    -- Node1

   function Mod_Clause
     (N : Node_Id) return Node_Id;    -- Node2

   function More_Ids
     (N : Node_Id) return Boolean;    -- Flag5

   function Must_Be_Byte_Aligned
     (N : Node_Id) return Boolean;    -- Flag14

   function Must_Not_Freeze
     (N : Node_Id) return Boolean;    -- Flag8

   function Must_Not_Override
     (N : Node_Id) return Boolean;    -- Flag15

   function Must_Override
     (N : Node_Id) return Boolean;    -- Flag14

   function Name
     (N : Node_Id) return Node_Id;    -- Node2

   function Names
     (N : Node_Id) return List_Id;    -- List2

   function Next_Entity
     (N : Node_Id) return Node_Id;    -- Node2

   function Next_Named_Actual
     (N : Node_Id) return Node_Id;    -- Node4

   function Next_Rep_Item
     (N : Node_Id) return Node_Id;    -- Node4

   function Next_Use_Clause
     (N : Node_Id) return Node_Id;    -- Node3

   function No_Ctrl_Actions
     (N : Node_Id) return Boolean;    -- Flag7

   function No_Elaboration_Check
     (N : Node_Id) return Boolean;    -- Flag14

   function No_Entities_Ref_In_Spec
     (N : Node_Id) return Boolean;    -- Flag8

   function No_Initialization
     (N : Node_Id) return Boolean;    -- Flag13

   function No_Truncation
     (N : Node_Id) return Boolean;    -- Flag17

   function Null_Present
     (N : Node_Id) return Boolean;    -- Flag13

   function Null_Exclusion_Present
     (N : Node_Id) return Boolean;    -- Flag11

   function Null_Record_Present
     (N : Node_Id) return Boolean;    -- Flag17

   function Object_Definition
     (N : Node_Id) return Node_Id;    -- Node4

   function Original_Discriminant
     (N : Node_Id) return Node_Id;    -- Node2

   function Original_Entity
     (N : Node_Id) return Entity_Id;  -- Node2

   function Others_Discrete_Choices
     (N : Node_Id) return List_Id;    -- List1

   function Out_Present
     (N : Node_Id) return Boolean;    -- Flag17

   function Parameter_Associations
     (N : Node_Id) return List_Id;    -- List3

   function Parameter_List_Truncated
     (N : Node_Id) return Boolean;    -- Flag17

   function Parameter_Specifications
     (N : Node_Id) return List_Id;    -- List3

   function Parameter_Type
     (N : Node_Id) return Node_Id;    -- Node2

   function Parent_Spec
     (N : Node_Id) return Node_Id;    -- Node4

   function Position
     (N : Node_Id) return Node_Id;    -- Node2

   function Pragma_Argument_Associations
     (N : Node_Id) return List_Id;    -- List2

   function Pragmas_After
     (N : Node_Id) return List_Id;    -- List5

   function Pragmas_Before
     (N : Node_Id) return List_Id;    -- List4

   function Prefix
     (N : Node_Id) return Node_Id;    -- Node3

   function Present_Expr
     (N : Node_Id) return Uint;       -- Uint3

   function Prev_Ids
     (N : Node_Id) return Boolean;    -- Flag6

   function Print_In_Hex
     (N : Node_Id) return Boolean;    -- Flag13

   function Private_Declarations
     (N : Node_Id) return List_Id;    -- List3

   function Private_Present
     (N : Node_Id) return Boolean;    -- Flag15

   function Procedure_To_Call
     (N : Node_Id) return Node_Id;    -- Node4

   function Proper_Body
     (N : Node_Id) return Node_Id;    -- Node1

   function Protected_Definition
     (N : Node_Id) return Node_Id;    -- Node3

   function Protected_Present
     (N : Node_Id) return Boolean;    -- Flag6

   function Raises_Constraint_Error
     (N : Node_Id) return Boolean;    -- Flag7

   function Range_Constraint
     (N : Node_Id) return Node_Id;    -- Node4

   function Range_Expression
     (N : Node_Id) return Node_Id;    -- Node4

   function Real_Range_Specification
     (N : Node_Id) return Node_Id;    -- Node4

   function Realval
     (N : Node_Id) return Ureal;      -- Ureal3

   function Reason
     (N : Node_Id) return Uint;       -- Uint3

   function Record_Extension_Part
     (N : Node_Id) return Node_Id;    -- Node3

   function Redundant_Use
     (N : Node_Id) return Boolean;    -- Flag13

   function Result_Definition
     (N : Node_Id) return Node_Id;    -- Node4

   function Return_Type
     (N : Node_Id) return Node_Id;    -- Node2

   function Reverse_Present
     (N : Node_Id) return Boolean;    -- Flag15

   function Right_Opnd
     (N : Node_Id) return Node_Id;    -- Node3

   function Rounded_Result
     (N : Node_Id) return Boolean;    -- Flag18

   function Scope
     (N : Node_Id) return Node_Id;    -- Node3

   function Select_Alternatives
     (N : Node_Id) return List_Id;    -- List1

   function Selector_Name
     (N : Node_Id) return Node_Id;    -- Node2

   function Selector_Names
     (N : Node_Id) return List_Id;    -- List1

   function Shift_Count_OK
     (N : Node_Id) return Boolean;    -- Flag4

   function Source_Type
     (N : Node_Id) return Entity_Id;  -- Node1

   function Specification
     (N : Node_Id) return Node_Id;    -- Node1

   function Statements
     (N : Node_Id) return List_Id;    -- List3

   function Static_Processing_OK
     (N : Node_Id) return Boolean;    -- Flag4

   function Storage_Pool
     (N : Node_Id) return Node_Id;    -- Node1

   function Strval
     (N : Node_Id) return String_Id;  -- Str3

   function Subtype_Indication
     (N : Node_Id) return Node_Id;    -- Node5

   function Subtype_Mark
     (N : Node_Id) return Node_Id;    -- Node4

   function Subtype_Marks
     (N : Node_Id) return List_Id;    -- List2

   function Synchronized_Present
     (N : Node_Id) return Boolean;    -- Flag7

   function Tagged_Present
     (N : Node_Id) return Boolean;    -- Flag15

   function Target_Type
     (N : Node_Id) return Entity_Id;  -- Node2

   function Task_Definition
     (N : Node_Id) return Node_Id;    -- Node3

   function Task_Present
     (N : Node_Id) return Boolean;    -- Flag5

   function Then_Actions
     (N : Node_Id) return List_Id;    -- List2

   function Then_Statements
     (N : Node_Id) return List_Id;    -- List2

   function Treat_Fixed_As_Integer
     (N : Node_Id) return Boolean;    -- Flag14

   function Triggering_Alternative
     (N : Node_Id) return Node_Id;    -- Node1

   function Triggering_Statement
     (N : Node_Id) return Node_Id;    -- Node1

   function TSS_Elist
     (N : Node_Id) return Elist_Id;   -- Elist3

   function Type_Definition
     (N : Node_Id) return Node_Id;    -- Node3

   function Unit
     (N : Node_Id) return Node_Id;    -- Node2

   function Unknown_Discriminants_Present
     (N : Node_Id) return Boolean;    -- Flag13

   function Unreferenced_In_Spec
     (N : Node_Id) return Boolean;    -- Flag7

   function Variant_Part
     (N : Node_Id) return Node_Id;    -- Node4

   function Variants
     (N : Node_Id) return List_Id;    -- List1

   function Visible_Declarations
     (N : Node_Id) return List_Id;    -- List2

   function Was_Originally_Stub
     (N : Node_Id) return Boolean;    -- Flag13

   function Zero_Cost_Handling
     (N : Node_Id) return Boolean;    -- Flag5

   --  End functions (note used by xsinfo utility program to end processing)

   ----------------------------
   -- Node Update Procedures --
   ----------------------------

   --  These are the corresponding node update routines, which again provide
   --  a high level logical access with type checking. In addition to setting
   --  the indicated field of the node N to the given Val, in the case of
   --  tree pointers (List1-4), the parent pointer of the Val node is set to
   --  point back to node N. This automates the setting of the parent pointer.

   procedure Set_ABE_Is_Certain
     (N : Node_Id; Val : Boolean := True);    -- Flag18

   procedure Set_Abort_Present
     (N : Node_Id; Val : Boolean := True);    -- Flag15

   procedure Set_Abortable_Part
     (N : Node_Id; Val : Node_Id);            -- Node2

   procedure Set_Abstract_Present
     (N : Node_Id; Val : Boolean := True);    -- Flag4

   procedure Set_Accept_Handler_Records
     (N : Node_Id; Val : List_Id);            -- List5

   procedure Set_Accept_Statement
     (N : Node_Id; Val : Node_Id);            -- Node2

   procedure Set_Access_Definition
     (N : Node_Id; Val : Node_Id);            -- Node3

   procedure Set_Access_To_Subprogram_Definition
     (N : Node_Id; Val : Node_Id);            -- Node3

   procedure Set_Access_Types_To_Process
     (N : Node_Id; Val : Elist_Id);           -- Elist2

   procedure Set_Actions
     (N : Node_Id; Val : List_Id);            -- List1

   procedure Set_Activation_Chain_Entity
     (N : Node_Id; Val : Node_Id);            -- Node3

   procedure Set_Acts_As_Spec
     (N : Node_Id; Val : Boolean := True);    -- Flag4

   procedure Set_Aggregate_Bounds
     (N : Node_Id; Val : Node_Id);            -- Node3

   procedure Set_Aliased_Present
     (N : Node_Id; Val : Boolean := True);    -- Flag4

   procedure Set_All_Others
     (N : Node_Id; Val : Boolean := True);    -- Flag11

   procedure Set_All_Present
     (N : Node_Id; Val : Boolean := True);    -- Flag15

   procedure Set_Alternatives
     (N : Node_Id; Val : List_Id);            -- List4

   procedure Set_Ancestor_Part
     (N : Node_Id; Val : Node_Id);            -- Node3

   procedure Set_Array_Aggregate
     (N : Node_Id; Val : Node_Id);            -- Node3

   procedure Set_Assignment_OK
     (N : Node_Id; Val : Boolean := True);    -- Flag15

   procedure Set_Associated_Node
     (N : Node_Id; Val : Node_Id);            -- Node4

   procedure Set_Attribute_Name
     (N : Node_Id; Val : Name_Id);            -- Name2

   procedure Set_At_End_Proc
     (N : Node_Id; Val : Node_Id);            -- Node1

   procedure Set_Aux_Decls_Node
     (N : Node_Id; Val : Node_Id);            -- Node5

   procedure Set_Backwards_OK
     (N : Node_Id; Val : Boolean := True);    -- Flag6

   procedure Set_Bad_Is_Detected
     (N : Node_Id; Val : Boolean := True);    -- Flag15

   procedure Set_Body_Required
     (N : Node_Id; Val : Boolean := True);    -- Flag13

   procedure Set_Body_To_Inline
     (N : Node_Id; Val : Node_Id);            -- Node3

   procedure Set_Box_Present
     (N : Node_Id; Val : Boolean := True);    -- Flag15

   procedure Set_By_Ref
     (N : Node_Id; Val : Boolean := True);    -- Flag5

   procedure Set_Char_Literal_Value
     (N : Node_Id; Val : Uint);               -- Uint2

   procedure Set_Chars
     (N : Node_Id; Val : Name_Id);            -- Name1

   procedure Set_Check_Address_Alignment
     (N : Node_Id; Val : Boolean := True);    -- Flag11

   procedure Set_Choice_Parameter
     (N : Node_Id; Val : Node_Id);            -- Node2

   procedure Set_Choices
     (N : Node_Id; Val : List_Id);            -- List1

   procedure Set_Compile_Time_Known_Aggregate
     (N : Node_Id; Val : Boolean := True);    -- Flag18

   procedure Set_Component_Associations
     (N : Node_Id; Val : List_Id);            -- List2

   procedure Set_Component_Clauses
     (N : Node_Id; Val : List_Id);            -- List3

   procedure Set_Component_Definition
     (N : Node_Id; Val : Node_Id);            -- Node4

   procedure Set_Component_Items
     (N : Node_Id; Val : List_Id);            -- List3

   procedure Set_Component_List
     (N : Node_Id; Val : Node_Id);            -- Node1

   procedure Set_Component_Name
     (N : Node_Id; Val : Node_Id);            -- Node1

   procedure Set_Condition
     (N : Node_Id; Val : Node_Id);            -- Node1

   procedure Set_Condition_Actions
     (N : Node_Id; Val : List_Id);            -- List3

   procedure Set_Config_Pragmas
     (N : Node_Id; Val : List_Id);            -- List4

   procedure Set_Constant_Present
     (N : Node_Id; Val : Boolean := True);    -- Flag17

   procedure Set_Constraint
     (N : Node_Id; Val : Node_Id);            -- Node3

   procedure Set_Constraints
     (N : Node_Id; Val : List_Id);            -- List1

   procedure Set_Context_Installed
     (N : Node_Id; Val : Boolean := True);    -- Flag13

   procedure Set_Context_Items
     (N : Node_Id; Val : List_Id);            -- List1

   procedure Set_Controlling_Argument
     (N : Node_Id; Val : Node_Id);            -- Node1

   procedure Set_Conversion_OK
     (N : Node_Id; Val : Boolean := True);    -- Flag14

   procedure Set_Corresponding_Body
     (N : Node_Id; Val : Node_Id);            -- Node5

   procedure Set_Corresponding_Formal_Spec
     (N : Node_Id; Val : Node_Id);            -- Node3

   procedure Set_Corresponding_Generic_Association
     (N : Node_Id; Val : Node_Id);            -- Node5

   procedure Set_Corresponding_Integer_Value
     (N : Node_Id; Val : Uint);               -- Uint4

   procedure Set_Corresponding_Spec
     (N : Node_Id; Val : Node_Id);            -- Node5

   procedure Set_Corresponding_Stub
     (N : Node_Id; Val : Node_Id);            -- Node3

   procedure Set_Dcheck_Function
     (N : Node_Id; Val : Entity_Id);          -- Node5

   procedure Set_Debug_Statement
     (N : Node_Id; Val : Node_Id);            -- Node3

   procedure Set_Declarations
     (N : Node_Id; Val : List_Id);            -- List2

   procedure Set_Default_Expression
     (N : Node_Id; Val : Node_Id);            -- Node5

   procedure Set_Default_Name
     (N : Node_Id; Val : Node_Id);            -- Node2

   procedure Set_Defining_Identifier
     (N : Node_Id; Val : Entity_Id);          -- Node1

   procedure Set_Defining_Unit_Name
     (N : Node_Id; Val : Node_Id);            -- Node1

   procedure Set_Delay_Alternative
     (N : Node_Id; Val : Node_Id);            -- Node4

   procedure Set_Delay_Finalize_Attach
     (N : Node_Id; Val : Boolean := True);    -- Flag14

   procedure Set_Delay_Statement
     (N : Node_Id; Val : Node_Id);            -- Node2

   procedure Set_Delta_Expression
     (N : Node_Id; Val : Node_Id);            -- Node3

   procedure Set_Digits_Expression
     (N : Node_Id; Val : Node_Id);            -- Node2

   procedure Set_Discr_Check_Funcs_Built
     (N : Node_Id; Val : Boolean := True);    -- Flag11

   procedure Set_Discrete_Choices
     (N : Node_Id; Val : List_Id);            -- List4

   procedure Set_Discrete_Range
     (N : Node_Id; Val : Node_Id);            -- Node4

   procedure Set_Discrete_Subtype_Definition
     (N : Node_Id; Val : Node_Id);            -- Node4

   procedure Set_Discrete_Subtype_Definitions
     (N : Node_Id; Val : List_Id);            -- List2

   procedure Set_Discriminant_Specifications
     (N : Node_Id; Val : List_Id);            -- List4

   procedure Set_Discriminant_Type
     (N : Node_Id; Val : Node_Id);            -- Node5

   procedure Set_Do_Accessibility_Check
     (N : Node_Id; Val : Boolean := True);    -- Flag13

   procedure Set_Do_Discriminant_Check
     (N : Node_Id; Val : Boolean := True);    -- Flag13

   procedure Set_Do_Division_Check
     (N : Node_Id; Val : Boolean := True);    -- Flag13

   procedure Set_Do_Length_Check
     (N : Node_Id; Val : Boolean := True);    -- Flag4

   procedure Set_Do_Overflow_Check
     (N : Node_Id; Val : Boolean := True);    -- Flag17

   procedure Set_Do_Range_Check
     (N : Node_Id; Val : Boolean := True);    -- Flag9

   procedure Set_Do_Storage_Check
     (N : Node_Id; Val : Boolean := True);    -- Flag17

   procedure Set_Do_Tag_Check
     (N : Node_Id; Val : Boolean := True);    -- Flag13

   procedure Set_Elaborate_All_Present
     (N : Node_Id; Val : Boolean := True);    -- Flag14

   procedure Set_Elaborate_Present
     (N : Node_Id; Val : Boolean := True);    -- Flag4

   procedure Set_Elaboration_Boolean
     (N : Node_Id; Val : Node_Id);            -- Node2

   procedure Set_Else_Actions
     (N : Node_Id; Val : List_Id);            -- List3

   procedure Set_Else_Statements
     (N : Node_Id; Val : List_Id);            -- List4

   procedure Set_Elsif_Parts
     (N : Node_Id; Val : List_Id);            -- List3

   procedure Set_Enclosing_Variant
     (N : Node_Id; Val : Node_Id);            -- Node2

   procedure Set_End_Label
     (N : Node_Id; Val : Node_Id);            -- Node4

   procedure Set_End_Span
     (N : Node_Id; Val : Uint);               -- Uint5

   procedure Set_Entity
     (N : Node_Id; Val : Node_Id);            -- Node4

   procedure Set_Entry_Body_Formal_Part
     (N : Node_Id; Val : Node_Id);            -- Node5

   procedure Set_Entry_Call_Alternative
     (N : Node_Id; Val : Node_Id);            -- Node1

   procedure Set_Entry_Call_Statement
     (N : Node_Id; Val : Node_Id);            -- Node1

   procedure Set_Entry_Direct_Name
     (N : Node_Id; Val : Node_Id);            -- Node1

   procedure Set_Entry_Index
     (N : Node_Id; Val : Node_Id);            -- Node5

   procedure Set_Entry_Index_Specification
     (N : Node_Id; Val : Node_Id);            -- Node4

   procedure Set_Etype
     (N : Node_Id; Val : Node_Id);            -- Node5

   procedure Set_Exception_Choices
     (N : Node_Id; Val : List_Id);            -- List4

   procedure Set_Exception_Handlers
     (N : Node_Id; Val : List_Id);            -- List5

   procedure Set_Exception_Junk
     (N : Node_Id; Val : Boolean := True);    -- Flag7

   procedure Set_Expansion_Delayed
     (N : Node_Id; Val : Boolean := True);    -- Flag11

   procedure Set_Explicit_Actual_Parameter
     (N : Node_Id; Val : Node_Id);            -- Node3

   procedure Set_Explicit_Generic_Actual_Parameter
     (N : Node_Id; Val : Node_Id);            -- Node1

   procedure Set_Expression
     (N : Node_Id; Val : Node_Id);            -- Node3

   procedure Set_Expressions
     (N : Node_Id; Val : List_Id);            -- List1

   procedure Set_First_Bit
     (N : Node_Id; Val : Node_Id);            -- Node3

   procedure Set_First_Inlined_Subprogram
     (N : Node_Id; Val : Entity_Id);          -- Node3

   procedure Set_First_Name
     (N : Node_Id; Val : Boolean := True);    -- Flag5

   procedure Set_First_Named_Actual
     (N : Node_Id; Val : Node_Id);            -- Node4

   procedure Set_First_Real_Statement
     (N : Node_Id; Val : Node_Id);            -- Node2

   procedure Set_First_Subtype_Link
     (N : Node_Id; Val : Entity_Id);          -- Node5

   procedure Set_Float_Truncate
     (N : Node_Id; Val : Boolean := True);    -- Flag11

   procedure Set_Formal_Type_Definition
     (N : Node_Id; Val : Node_Id);            -- Node3

   procedure Set_Forwards_OK
     (N : Node_Id; Val : Boolean := True);    -- Flag5

   procedure Set_From_At_Mod
     (N : Node_Id; Val : Boolean := True);    -- Flag4

   procedure Set_From_Default
     (N : Node_Id; Val : Boolean := True);    -- Flag6

   procedure Set_Generic_Associations
     (N : Node_Id; Val : List_Id);            -- List3

   procedure Set_Generic_Formal_Declarations
     (N : Node_Id; Val : List_Id);            -- List2

   procedure Set_Generic_Parent
     (N : Node_Id; Val : Node_Id);            -- Node5

   procedure Set_Generic_Parent_Type
     (N : Node_Id; Val : Node_Id);            -- Node4

   procedure Set_Handled_Statement_Sequence
     (N : Node_Id; Val : Node_Id);            -- Node4

   procedure Set_Handler_List_Entry
     (N : Node_Id; Val : Node_Id);            -- Node2

   procedure Set_Has_Created_Identifier
     (N : Node_Id; Val : Boolean := True);    -- Flag15

   procedure Set_Has_Dynamic_Length_Check
     (N : Node_Id; Val : Boolean := True);    -- Flag10

   procedure Set_Has_Dynamic_Range_Check
     (N : Node_Id; Val : Boolean := True);    -- Flag12

   procedure Set_Has_No_Elaboration_Code
     (N : Node_Id; Val : Boolean := True);    -- Flag17

   procedure Set_Has_Priority_Pragma
     (N : Node_Id; Val : Boolean := True);    -- Flag6

   procedure Set_Has_Private_View
     (N : Node_Id; Val : Boolean := True);    -- Flag11

   procedure Set_Has_Storage_Size_Pragma
     (N : Node_Id; Val : Boolean := True);    -- Flag5

   procedure Set_Has_Task_Info_Pragma
     (N : Node_Id; Val : Boolean := True);    -- Flag7

   procedure Set_Has_Task_Name_Pragma
     (N : Node_Id; Val : Boolean := True);    -- Flag8

   procedure Set_Has_Wide_Character
     (N : Node_Id; Val : Boolean := True);    -- Flag11

   procedure Set_Hidden_By_Use_Clause
     (N : Node_Id; Val : Elist_Id);           -- Elist4

   procedure Set_High_Bound
     (N : Node_Id; Val : Node_Id);            -- Node2

   procedure Set_Identifier
     (N : Node_Id; Val : Node_Id);            -- Node1

   procedure Set_Interface_List
     (N : Node_Id; Val : List_Id);            -- List2

   procedure Set_Interface_Present
     (N : Node_Id; Val : Boolean := True);    -- Flag16

   procedure Set_Implicit_With
     (N : Node_Id; Val : Boolean := True);    -- Flag16

   procedure Set_In_Present
     (N : Node_Id; Val : Boolean := True);    -- Flag15

   procedure Set_Includes_Infinities
     (N : Node_Id; Val : Boolean := True);    -- Flag11

   procedure Set_Instance_Spec
     (N : Node_Id; Val : Node_Id);            -- Node5

   procedure Set_Intval
     (N : Node_Id; Val : Uint);               -- Uint3

   procedure Set_Is_Asynchronous_Call_Block
     (N : Node_Id; Val : Boolean := True);    -- Flag7

   procedure Set_Is_Component_Left_Opnd
     (N : Node_Id; Val : Boolean := True);    -- Flag13

   procedure Set_Is_Component_Right_Opnd
     (N : Node_Id; Val : Boolean := True);    -- Flag14

   procedure Set_Is_Controlling_Actual
     (N : Node_Id; Val : Boolean := True);    -- Flag16

   procedure Set_Is_In_Discriminant_Check
     (N : Node_Id; Val : Boolean := True);    -- Flag11

   procedure Set_Is_Machine_Number
     (N : Node_Id; Val : Boolean := True);    -- Flag11

   procedure Set_Is_Null_Loop
     (N : Node_Id; Val : Boolean := True);    -- Flag16

   procedure Set_Is_Overloaded
     (N : Node_Id; Val : Boolean := True);    -- Flag5

   procedure Set_Is_Power_Of_2_For_Shift
     (N : Node_Id; Val : Boolean := True);    -- Flag13

   procedure Set_Is_Protected_Subprogram_Body
     (N : Node_Id; Val : Boolean := True);    -- Flag7

   procedure Set_Is_Static_Expression
     (N : Node_Id; Val : Boolean := True);    -- Flag6

   procedure Set_Is_Subprogram_Descriptor
     (N : Node_Id; Val : Boolean := True);    -- Flag16

   procedure Set_Is_Task_Allocation_Block
     (N : Node_Id; Val : Boolean := True);    -- Flag6

   procedure Set_Is_Task_Master
     (N : Node_Id; Val : Boolean := True);    -- Flag5

   procedure Set_Iteration_Scheme
     (N : Node_Id; Val : Node_Id);            -- Node2

   procedure Set_Itype
     (N : Node_Id; Val : Entity_Id);          -- Node1

   procedure Set_Kill_Range_Check
     (N : Node_Id; Val : Boolean := True);    -- Flag11

   procedure Set_Last_Bit
     (N : Node_Id; Val : Node_Id);            -- Node4

   procedure Set_Last_Name
     (N : Node_Id; Val : Boolean := True);    -- Flag6

   procedure Set_Library_Unit
     (N : Node_Id; Val : Node_Id);            -- Node4

   procedure Set_Label_Construct
     (N : Node_Id; Val : Node_Id);            -- Node2

   procedure Set_Left_Opnd
     (N : Node_Id; Val : Node_Id);            -- Node2

   procedure Set_Limited_View_Installed
     (N : Node_Id; Val : Boolean := True);    -- Flag18

   procedure Set_Limited_Present
     (N : Node_Id; Val : Boolean := True);    -- Flag17

   procedure Set_Literals
     (N : Node_Id; Val : List_Id);            -- List1

   procedure Set_Loop_Actions
     (N : Node_Id; Val : List_Id);            -- List2

   procedure Set_Loop_Parameter_Specification
     (N : Node_Id; Val : Node_Id);            -- Node4

   procedure Set_Low_Bound
     (N : Node_Id; Val : Node_Id);            -- Node1

   procedure Set_Mod_Clause
     (N : Node_Id; Val : Node_Id);            -- Node2

   procedure Set_More_Ids
     (N : Node_Id; Val : Boolean := True);    -- Flag5

   procedure Set_Must_Be_Byte_Aligned
     (N : Node_Id; Val : Boolean := True);    -- Flag14

   procedure Set_Must_Not_Freeze
     (N : Node_Id; Val : Boolean := True);    -- Flag8

   procedure Set_Must_Not_Override
     (N : Node_Id; Val : Boolean := True);    -- Flag15

   procedure Set_Must_Override
     (N : Node_Id; Val : Boolean := True);    -- Flag14

   procedure Set_Name
     (N : Node_Id; Val : Node_Id);            -- Node2

   procedure Set_Names
     (N : Node_Id; Val : List_Id);            -- List2

   procedure Set_Next_Entity
     (N : Node_Id; Val : Node_Id);            -- Node2

   procedure Set_Next_Named_Actual
     (N : Node_Id; Val : Node_Id);            -- Node4

   procedure Set_Next_Rep_Item
     (N : Node_Id; Val : Node_Id);            -- Node4

   procedure Set_Next_Use_Clause
     (N : Node_Id; Val : Node_Id);            -- Node3

   procedure Set_No_Ctrl_Actions
     (N : Node_Id; Val : Boolean := True);    -- Flag7

   procedure Set_No_Elaboration_Check
     (N : Node_Id; Val : Boolean := True);    -- Flag14

   procedure Set_No_Entities_Ref_In_Spec
     (N : Node_Id; Val : Boolean := True);    -- Flag8

   procedure Set_No_Initialization
     (N : Node_Id; Val : Boolean := True);    -- Flag13

   procedure Set_No_Truncation
     (N : Node_Id; Val : Boolean := True);    -- Flag17

   procedure Set_Null_Present
     (N : Node_Id; Val : Boolean := True);    -- Flag13

   procedure Set_Null_Exclusion_Present
     (N : Node_Id; Val : Boolean := True);    -- Flag11

   procedure Set_Null_Record_Present
     (N : Node_Id; Val : Boolean := True);    -- Flag17

   procedure Set_Object_Definition
     (N : Node_Id; Val : Node_Id);            -- Node4

   procedure Set_Original_Discriminant
     (N : Node_Id; Val : Node_Id);            -- Node2

   procedure Set_Original_Entity
     (N : Node_Id; Val : Entity_Id);          -- Node2

   procedure Set_Others_Discrete_Choices
     (N : Node_Id; Val : List_Id);            -- List1

   procedure Set_Out_Present
     (N : Node_Id; Val : Boolean := True);    -- Flag17

   procedure Set_Parameter_Associations
     (N : Node_Id; Val : List_Id);            -- List3

   procedure Set_Parameter_List_Truncated
     (N : Node_Id; Val : Boolean := True);    -- Flag17

   procedure Set_Parameter_Specifications
     (N : Node_Id; Val : List_Id);            -- List3

   procedure Set_Parameter_Type
     (N : Node_Id; Val : Node_Id);            -- Node2

   procedure Set_Parent_Spec
     (N : Node_Id; Val : Node_Id);            -- Node4

   procedure Set_Position
     (N : Node_Id; Val : Node_Id);            -- Node2

   procedure Set_Pragma_Argument_Associations
     (N : Node_Id; Val : List_Id);            -- List2

   procedure Set_Pragmas_After
     (N : Node_Id; Val : List_Id);            -- List5

   procedure Set_Pragmas_Before
     (N : Node_Id; Val : List_Id);            -- List4

   procedure Set_Prefix
     (N : Node_Id; Val : Node_Id);            -- Node3

   procedure Set_Present_Expr
     (N : Node_Id; Val : Uint);               -- Uint3

   procedure Set_Prev_Ids
     (N : Node_Id; Val : Boolean := True);    -- Flag6

   procedure Set_Print_In_Hex
     (N : Node_Id; Val : Boolean := True);    -- Flag13

   procedure Set_Private_Declarations
     (N : Node_Id; Val : List_Id);            -- List3

   procedure Set_Private_Present
     (N : Node_Id; Val : Boolean := True);    -- Flag15

   procedure Set_Procedure_To_Call
     (N : Node_Id; Val : Node_Id);            -- Node4

   procedure Set_Proper_Body
     (N : Node_Id; Val : Node_Id);            -- Node1

   procedure Set_Protected_Definition
     (N : Node_Id; Val : Node_Id);            -- Node3

   procedure Set_Protected_Present
     (N : Node_Id; Val : Boolean := True);    -- Flag6

   procedure Set_Raises_Constraint_Error
     (N : Node_Id; Val : Boolean := True);    -- Flag7

   procedure Set_Range_Constraint
     (N : Node_Id; Val : Node_Id);            -- Node4

   procedure Set_Range_Expression
     (N : Node_Id; Val : Node_Id);            -- Node4

   procedure Set_Real_Range_Specification
     (N : Node_Id; Val : Node_Id);            -- Node4

   procedure Set_Realval
     (N : Node_Id; Val : Ureal);              -- Ureal3

   procedure Set_Reason
     (N : Node_Id; Val : Uint);               -- Uint3

   procedure Set_Record_Extension_Part
     (N : Node_Id; Val : Node_Id);            -- Node3

   procedure Set_Redundant_Use
     (N : Node_Id; Val : Boolean := True);    -- Flag13

   procedure Set_Result_Definition
     (N : Node_Id; Val : Node_Id);            -- Node4

   procedure Set_Return_Type
     (N : Node_Id; Val : Node_Id);            -- Node2

   procedure Set_Reverse_Present
     (N : Node_Id; Val : Boolean := True);    -- Flag15

   procedure Set_Right_Opnd
     (N : Node_Id; Val : Node_Id);            -- Node3

   procedure Set_Rounded_Result
     (N : Node_Id; Val : Boolean := True);    -- Flag18

   procedure Set_Scope
     (N : Node_Id; Val : Node_Id);            -- Node3

   procedure Set_Select_Alternatives
     (N : Node_Id; Val : List_Id);            -- List1

   procedure Set_Selector_Name
     (N : Node_Id; Val : Node_Id);            -- Node2

   procedure Set_Selector_Names
     (N : Node_Id; Val : List_Id);            -- List1

   procedure Set_Shift_Count_OK
     (N : Node_Id; Val : Boolean := True);    -- Flag4

   procedure Set_Source_Type
     (N : Node_Id; Val : Entity_Id);          -- Node1

   procedure Set_Specification
     (N : Node_Id; Val : Node_Id);            -- Node1

   procedure Set_Statements
     (N : Node_Id; Val : List_Id);            -- List3

   procedure Set_Static_Processing_OK
     (N : Node_Id; Val : Boolean);            -- Flag4

   procedure Set_Storage_Pool
     (N : Node_Id; Val : Node_Id);            -- Node1

   procedure Set_Strval
     (N : Node_Id; Val : String_Id);          -- Str3

   procedure Set_Subtype_Indication
     (N : Node_Id; Val : Node_Id);            -- Node5

   procedure Set_Subtype_Mark
     (N : Node_Id; Val : Node_Id);            -- Node4

   procedure Set_Subtype_Marks
     (N : Node_Id; Val : List_Id);            -- List2

   procedure Set_Synchronized_Present
     (N : Node_Id; Val : Boolean := True);    -- Flag7

   procedure Set_Tagged_Present
     (N : Node_Id; Val : Boolean := True);    -- Flag15

   procedure Set_Target_Type
     (N : Node_Id; Val : Entity_Id);          -- Node2

   procedure Set_Task_Definition
     (N : Node_Id; Val : Node_Id);            -- Node3

   procedure Set_Task_Present
     (N : Node_Id; Val : Boolean := True);    -- Flag5

   procedure Set_Then_Actions
     (N : Node_Id; Val : List_Id);            -- List2

   procedure Set_Then_Statements
     (N : Node_Id; Val : List_Id);            -- List2

   procedure Set_Treat_Fixed_As_Integer
     (N : Node_Id; Val : Boolean := True);    -- Flag14

   procedure Set_Triggering_Alternative
     (N : Node_Id; Val : Node_Id);            -- Node1

   procedure Set_Triggering_Statement
     (N : Node_Id; Val : Node_Id);            -- Node1

   procedure Set_TSS_Elist
     (N : Node_Id; Val : Elist_Id);           -- Elist3

   procedure Set_Type_Definition
     (N : Node_Id; Val : Node_Id);            -- Node3

   procedure Set_Unit
     (N : Node_Id; Val : Node_Id);            -- Node2

   procedure Set_Unknown_Discriminants_Present
     (N : Node_Id; Val : Boolean := True);    -- Flag13

   procedure Set_Unreferenced_In_Spec
     (N : Node_Id; Val : Boolean := True);    -- Flag7

   procedure Set_Variant_Part
     (N : Node_Id; Val : Node_Id);            -- Node4

   procedure Set_Variants
     (N : Node_Id; Val : List_Id);            -- List1

   procedure Set_Visible_Declarations
     (N : Node_Id; Val : List_Id);            -- List2

   procedure Set_Was_Originally_Stub
     (N : Node_Id; Val : Boolean := True);    -- Flag13

   procedure Set_Zero_Cost_Handling
     (N : Node_Id; Val : Boolean := True);    -- Flag5

   -------------------------
   -- Iterator Procedures --
   -------------------------

   --  The call to Next_xxx (N) is equivalent to N := Next_xxx (N)

   procedure Next_Entity       (N : in out Node_Id);
   procedure Next_Named_Actual (N : in out Node_Id);
   procedure Next_Rep_Item     (N : in out Node_Id);
   procedure Next_Use_Clause   (N : in out Node_Id);

   --------------------------------------
   -- Logical Access to End_Span Field --
   --------------------------------------

   function End_Location (N : Node_Id) return Source_Ptr;
   --  N is an N_If_Statement or N_Case_Statement node, and this
   --  function returns the location of the IF token in the END IF
   --  sequence by translating the value of the End_Span field.

   procedure Set_End_Location (N : Node_Id; S : Source_Ptr);
   --  N is an N_If_Statement or N_Case_Statement node. This procedure
   --  sets the End_Span field to correspond to the given value S. In
   --  other words, End_Span is set to the difference between S and
   --  Sloc (N), the starting location.

   --------------------
   -- Inline Pragmas --
   --------------------

   pragma Inline (ABE_Is_Certain);
   pragma Inline (Abort_Present);
   pragma Inline (Abortable_Part);
   pragma Inline (Abstract_Present);
   pragma Inline (Accept_Handler_Records);
   pragma Inline (Accept_Statement);
   pragma Inline (Access_Definition);
   pragma Inline (Access_To_Subprogram_Definition);
   pragma Inline (Access_Types_To_Process);
   pragma Inline (Actions);
   pragma Inline (Activation_Chain_Entity);
   pragma Inline (Acts_As_Spec);
   pragma Inline (Aggregate_Bounds);
   pragma Inline (Aliased_Present);
   pragma Inline (All_Others);
   pragma Inline (All_Present);
   pragma Inline (Alternatives);
   pragma Inline (Ancestor_Part);
   pragma Inline (Array_Aggregate);
   pragma Inline (Assignment_OK);
   pragma Inline (Associated_Node);
   pragma Inline (At_End_Proc);
   pragma Inline (Attribute_Name);
   pragma Inline (Aux_Decls_Node);
   pragma Inline (Backwards_OK);
   pragma Inline (Bad_Is_Detected);
   pragma Inline (Body_To_Inline);
   pragma Inline (Body_Required);
   pragma Inline (By_Ref);
   pragma Inline (Box_Present);
   pragma Inline (Char_Literal_Value);
   pragma Inline (Chars);
   pragma Inline (Check_Address_Alignment);
   pragma Inline (Choice_Parameter);
   pragma Inline (Choices);
   pragma Inline (Compile_Time_Known_Aggregate);
   pragma Inline (Component_Associations);
   pragma Inline (Component_Clauses);
   pragma Inline (Component_Definition);
   pragma Inline (Component_Items);
   pragma Inline (Component_List);
   pragma Inline (Component_Name);
   pragma Inline (Condition);
   pragma Inline (Condition_Actions);
   pragma Inline (Config_Pragmas);
   pragma Inline (Constant_Present);
   pragma Inline (Constraint);
   pragma Inline (Constraints);
   pragma Inline (Context_Installed);
   pragma Inline (Context_Items);
   pragma Inline (Controlling_Argument);
   pragma Inline (Conversion_OK);
   pragma Inline (Corresponding_Body);
   pragma Inline (Corresponding_Formal_Spec);
   pragma Inline (Corresponding_Generic_Association);
   pragma Inline (Corresponding_Integer_Value);
   pragma Inline (Corresponding_Spec);
   pragma Inline (Corresponding_Stub);
   pragma Inline (Dcheck_Function);
   pragma Inline (Debug_Statement);
   pragma Inline (Declarations);
   pragma Inline (Default_Expression);
   pragma Inline (Default_Name);
   pragma Inline (Defining_Identifier);
   pragma Inline (Defining_Unit_Name);
   pragma Inline (Delay_Alternative);
   pragma Inline (Delay_Finalize_Attach);
   pragma Inline (Delay_Statement);
   pragma Inline (Delta_Expression);
   pragma Inline (Digits_Expression);
   pragma Inline (Discr_Check_Funcs_Built);
   pragma Inline (Discrete_Choices);
   pragma Inline (Discrete_Range);
   pragma Inline (Discrete_Subtype_Definition);
   pragma Inline (Discrete_Subtype_Definitions);
   pragma Inline (Discriminant_Specifications);
   pragma Inline (Discriminant_Type);
   pragma Inline (Do_Accessibility_Check);
   pragma Inline (Do_Discriminant_Check);
   pragma Inline (Do_Length_Check);
   pragma Inline (Do_Division_Check);
   pragma Inline (Do_Overflow_Check);
   pragma Inline (Do_Range_Check);
   pragma Inline (Do_Storage_Check);
   pragma Inline (Do_Tag_Check);
   pragma Inline (Elaborate_Present);
   pragma Inline (Elaborate_All_Present);
   pragma Inline (Elaboration_Boolean);
   pragma Inline (Else_Actions);
   pragma Inline (Else_Statements);
   pragma Inline (Elsif_Parts);
   pragma Inline (Enclosing_Variant);
   pragma Inline (End_Label);
   pragma Inline (End_Span);
   pragma Inline (Entity);
   pragma Inline (Entity_Or_Associated_Node);
   pragma Inline (Entry_Body_Formal_Part);
   pragma Inline (Entry_Call_Alternative);
   pragma Inline (Entry_Call_Statement);
   pragma Inline (Entry_Direct_Name);
   pragma Inline (Entry_Index);
   pragma Inline (Entry_Index_Specification);
   pragma Inline (Etype);
   pragma Inline (Exception_Choices);
   pragma Inline (Exception_Junk);
   pragma Inline (Exception_Handlers);
   pragma Inline (Expansion_Delayed);
   pragma Inline (Explicit_Actual_Parameter);
   pragma Inline (Explicit_Generic_Actual_Parameter);
   pragma Inline (Expression);
   pragma Inline (Expressions);
   pragma Inline (First_Bit);
   pragma Inline (First_Inlined_Subprogram);
   pragma Inline (First_Name);
   pragma Inline (First_Named_Actual);
   pragma Inline (First_Real_Statement);
   pragma Inline (First_Subtype_Link);
   pragma Inline (Float_Truncate);
   pragma Inline (Formal_Type_Definition);
   pragma Inline (Forwards_OK);
   pragma Inline (From_At_Mod);
   pragma Inline (From_Default);
   pragma Inline (Generic_Associations);
   pragma Inline (Generic_Formal_Declarations);
   pragma Inline (Generic_Parent);
   pragma Inline (Generic_Parent_Type);
   pragma Inline (Handled_Statement_Sequence);
   pragma Inline (Handler_List_Entry);
   pragma Inline (Has_Created_Identifier);
   pragma Inline (Has_Dynamic_Length_Check);
   pragma Inline (Has_Dynamic_Range_Check);
   pragma Inline (Has_No_Elaboration_Code);
   pragma Inline (Has_Priority_Pragma);
   pragma Inline (Has_Private_View);
   pragma Inline (Has_Storage_Size_Pragma);
   pragma Inline (Has_Task_Info_Pragma);
   pragma Inline (Has_Task_Name_Pragma);
   pragma Inline (Has_Wide_Character);
   pragma Inline (Hidden_By_Use_Clause);
   pragma Inline (High_Bound);
   pragma Inline (Identifier);
   pragma Inline (Implicit_With);
   pragma Inline (Interface_List);
   pragma Inline (Interface_Present);
   pragma Inline (Includes_Infinities);
   pragma Inline (In_Present);
   pragma Inline (Instance_Spec);
   pragma Inline (Intval);
   pragma Inline (Is_Asynchronous_Call_Block);
   pragma Inline (Is_Component_Left_Opnd);
   pragma Inline (Is_Component_Right_Opnd);
   pragma Inline (Is_Controlling_Actual);
   pragma Inline (Is_In_Discriminant_Check);
   pragma Inline (Is_Machine_Number);
   pragma Inline (Is_Null_Loop);
   pragma Inline (Is_Overloaded);
   pragma Inline (Is_Power_Of_2_For_Shift);
   pragma Inline (Is_Protected_Subprogram_Body);
   pragma Inline (Is_Static_Expression);
   pragma Inline (Is_Subprogram_Descriptor);
   pragma Inline (Is_Task_Allocation_Block);
   pragma Inline (Is_Task_Master);
   pragma Inline (Iteration_Scheme);
   pragma Inline (Itype);
   pragma Inline (Kill_Range_Check);
   pragma Inline (Last_Bit);
   pragma Inline (Last_Name);
   pragma Inline (Library_Unit);
   pragma Inline (Label_Construct);
   pragma Inline (Left_Opnd);
   pragma Inline (Limited_View_Installed);
   pragma Inline (Limited_Present);
   pragma Inline (Literals);
   pragma Inline (Loop_Actions);
   pragma Inline (Loop_Parameter_Specification);
   pragma Inline (Low_Bound);
   pragma Inline (Mod_Clause);
   pragma Inline (More_Ids);
   pragma Inline (Must_Be_Byte_Aligned);
   pragma Inline (Must_Not_Freeze);
   pragma Inline (Must_Not_Override);
   pragma Inline (Must_Override);
   pragma Inline (Name);
   pragma Inline (Names);
   pragma Inline (Next_Entity);
   pragma Inline (Next_Named_Actual);
   pragma Inline (Next_Rep_Item);
   pragma Inline (Next_Use_Clause);
   pragma Inline (No_Ctrl_Actions);
   pragma Inline (No_Elaboration_Check);
   pragma Inline (No_Entities_Ref_In_Spec);
   pragma Inline (No_Initialization);
   pragma Inline (No_Truncation);
   pragma Inline (Null_Present);
   pragma Inline (Null_Exclusion_Present);
   pragma Inline (Null_Record_Present);
   pragma Inline (Object_Definition);
   pragma Inline (Original_Discriminant);
   pragma Inline (Original_Entity);
   pragma Inline (Others_Discrete_Choices);
   pragma Inline (Out_Present);
   pragma Inline (Parameter_Associations);
   pragma Inline (Parameter_Specifications);
   pragma Inline (Parameter_List_Truncated);
   pragma Inline (Parameter_Type);
   pragma Inline (Parent_Spec);
   pragma Inline (Position);
   pragma Inline (Pragma_Argument_Associations);
   pragma Inline (Pragmas_After);
   pragma Inline (Pragmas_Before);
   pragma Inline (Prefix);
   pragma Inline (Present_Expr);
   pragma Inline (Prev_Ids);
   pragma Inline (Print_In_Hex);
   pragma Inline (Private_Declarations);
   pragma Inline (Private_Present);
   pragma Inline (Procedure_To_Call);
   pragma Inline (Proper_Body);
   pragma Inline (Protected_Definition);
   pragma Inline (Protected_Present);
   pragma Inline (Raises_Constraint_Error);
   pragma Inline (Range_Constraint);
   pragma Inline (Range_Expression);
   pragma Inline (Real_Range_Specification);
   pragma Inline (Realval);
   pragma Inline (Reason);
   pragma Inline (Record_Extension_Part);
   pragma Inline (Redundant_Use);
   pragma Inline (Result_Definition);
   pragma Inline (Return_Type);
   pragma Inline (Reverse_Present);
   pragma Inline (Right_Opnd);
   pragma Inline (Rounded_Result);
   pragma Inline (Scope);
   pragma Inline (Select_Alternatives);
   pragma Inline (Selector_Name);
   pragma Inline (Selector_Names);
   pragma Inline (Shift_Count_OK);
   pragma Inline (Source_Type);
   pragma Inline (Specification);
   pragma Inline (Statements);
   pragma Inline (Static_Processing_OK);
   pragma Inline (Storage_Pool);
   pragma Inline (Strval);
   pragma Inline (Subtype_Indication);
   pragma Inline (Subtype_Mark);
   pragma Inline (Subtype_Marks);
   pragma Inline (Synchronized_Present);
   pragma Inline (Tagged_Present);
   pragma Inline (Target_Type);
   pragma Inline (Task_Definition);
   pragma Inline (Task_Present);
   pragma Inline (Then_Actions);
   pragma Inline (Then_Statements);
   pragma Inline (Triggering_Alternative);
   pragma Inline (Triggering_Statement);
   pragma Inline (Treat_Fixed_As_Integer);
   pragma Inline (TSS_Elist);
   pragma Inline (Type_Definition);
   pragma Inline (Unit);
   pragma Inline (Unknown_Discriminants_Present);
   pragma Inline (Unreferenced_In_Spec);
   pragma Inline (Variant_Part);
   pragma Inline (Variants);
   pragma Inline (Visible_Declarations);
   pragma Inline (Was_Originally_Stub);
   pragma Inline (Zero_Cost_Handling);

   pragma Inline (Set_ABE_Is_Certain);
   pragma Inline (Set_Abort_Present);
   pragma Inline (Set_Abortable_Part);
   pragma Inline (Set_Abstract_Present);
   pragma Inline (Set_Accept_Handler_Records);
   pragma Inline (Set_Accept_Statement);
   pragma Inline (Set_Access_Definition);
   pragma Inline (Set_Access_To_Subprogram_Definition);
   pragma Inline (Set_Access_Types_To_Process);
   pragma Inline (Set_Actions);
   pragma Inline (Set_Activation_Chain_Entity);
   pragma Inline (Set_Acts_As_Spec);
   pragma Inline (Set_Aggregate_Bounds);
   pragma Inline (Set_Aliased_Present);
   pragma Inline (Set_All_Others);
   pragma Inline (Set_All_Present);
   pragma Inline (Set_Alternatives);
   pragma Inline (Set_Ancestor_Part);
   pragma Inline (Set_Array_Aggregate);
   pragma Inline (Set_Assignment_OK);
   pragma Inline (Set_Associated_Node);
   pragma Inline (Set_At_End_Proc);
   pragma Inline (Set_Attribute_Name);
   pragma Inline (Set_Aux_Decls_Node);
   pragma Inline (Set_Backwards_OK);
   pragma Inline (Set_Bad_Is_Detected);
   pragma Inline (Set_Body_To_Inline);
   pragma Inline (Set_Body_Required);
   pragma Inline (Set_By_Ref);
   pragma Inline (Set_Box_Present);
   pragma Inline (Set_Char_Literal_Value);
   pragma Inline (Set_Chars);
   pragma Inline (Set_Check_Address_Alignment);
   pragma Inline (Set_Choice_Parameter);
   pragma Inline (Set_Choices);
   pragma Inline (Set_Compile_Time_Known_Aggregate);
   pragma Inline (Set_Component_Associations);
   pragma Inline (Set_Component_Clauses);
   pragma Inline (Set_Component_Definition);
   pragma Inline (Set_Component_Items);
   pragma Inline (Set_Component_List);
   pragma Inline (Set_Component_Name);
   pragma Inline (Set_Condition);
   pragma Inline (Set_Condition_Actions);
   pragma Inline (Set_Config_Pragmas);
   pragma Inline (Set_Constant_Present);
   pragma Inline (Set_Constraint);
   pragma Inline (Set_Constraints);
   pragma Inline (Set_Context_Installed);
   pragma Inline (Set_Context_Items);
   pragma Inline (Set_Controlling_Argument);
   pragma Inline (Set_Conversion_OK);
   pragma Inline (Set_Corresponding_Body);
   pragma Inline (Set_Corresponding_Formal_Spec);
   pragma Inline (Set_Corresponding_Generic_Association);
   pragma Inline (Set_Corresponding_Integer_Value);
   pragma Inline (Set_Corresponding_Spec);
   pragma Inline (Set_Corresponding_Stub);
   pragma Inline (Set_Dcheck_Function);
   pragma Inline (Set_Debug_Statement);
   pragma Inline (Set_Declarations);
   pragma Inline (Set_Default_Expression);
   pragma Inline (Set_Default_Name);
   pragma Inline (Set_Defining_Identifier);
   pragma Inline (Set_Defining_Unit_Name);
   pragma Inline (Set_Delay_Alternative);
   pragma Inline (Set_Delay_Finalize_Attach);
   pragma Inline (Set_Delay_Statement);
   pragma Inline (Set_Delta_Expression);
   pragma Inline (Set_Digits_Expression);
   pragma Inline (Set_Discr_Check_Funcs_Built);
   pragma Inline (Set_Discrete_Choices);
   pragma Inline (Set_Discrete_Range);
   pragma Inline (Set_Discrete_Subtype_Definition);
   pragma Inline (Set_Discrete_Subtype_Definitions);
   pragma Inline (Set_Discriminant_Specifications);
   pragma Inline (Set_Discriminant_Type);
   pragma Inline (Set_Do_Accessibility_Check);
   pragma Inline (Set_Do_Discriminant_Check);
   pragma Inline (Set_Do_Length_Check);
   pragma Inline (Set_Do_Division_Check);
   pragma Inline (Set_Do_Overflow_Check);
   pragma Inline (Set_Do_Range_Check);
   pragma Inline (Set_Do_Storage_Check);
   pragma Inline (Set_Do_Tag_Check);
   pragma Inline (Set_Elaborate_Present);
   pragma Inline (Set_Elaborate_All_Present);
   pragma Inline (Set_Elaboration_Boolean);
   pragma Inline (Set_Else_Actions);
   pragma Inline (Set_Else_Statements);
   pragma Inline (Set_Elsif_Parts);
   pragma Inline (Set_Enclosing_Variant);
   pragma Inline (Set_End_Label);
   pragma Inline (Set_End_Span);
   pragma Inline (Set_Entity);
   pragma Inline (Set_Entry_Body_Formal_Part);
   pragma Inline (Set_Entry_Call_Alternative);
   pragma Inline (Set_Entry_Call_Statement);
   pragma Inline (Set_Entry_Direct_Name);
   pragma Inline (Set_Entry_Index);
   pragma Inline (Set_Entry_Index_Specification);
   pragma Inline (Set_Etype);
   pragma Inline (Set_Exception_Choices);
   pragma Inline (Set_Exception_Junk);
   pragma Inline (Set_Exception_Handlers);
   pragma Inline (Set_Expansion_Delayed);
   pragma Inline (Set_Explicit_Actual_Parameter);
   pragma Inline (Set_Explicit_Generic_Actual_Parameter);
   pragma Inline (Set_Expression);
   pragma Inline (Set_Expressions);
   pragma Inline (Set_First_Bit);
   pragma Inline (Set_First_Inlined_Subprogram);
   pragma Inline (Set_First_Name);
   pragma Inline (Set_First_Named_Actual);
   pragma Inline (Set_First_Real_Statement);
   pragma Inline (Set_First_Subtype_Link);
   pragma Inline (Set_Float_Truncate);
   pragma Inline (Set_Formal_Type_Definition);
   pragma Inline (Set_Forwards_OK);
   pragma Inline (Set_From_At_Mod);
   pragma Inline (Set_From_Default);
   pragma Inline (Set_Generic_Associations);
   pragma Inline (Set_Generic_Formal_Declarations);
   pragma Inline (Set_Generic_Parent);
   pragma Inline (Set_Generic_Parent_Type);
   pragma Inline (Set_Handled_Statement_Sequence);
   pragma Inline (Set_Handler_List_Entry);
   pragma Inline (Set_Has_Created_Identifier);
   pragma Inline (Set_Has_Dynamic_Length_Check);
   pragma Inline (Set_Has_Dynamic_Range_Check);
   pragma Inline (Set_Has_No_Elaboration_Code);
   pragma Inline (Set_Has_Priority_Pragma);
   pragma Inline (Set_Has_Private_View);
   pragma Inline (Set_Has_Storage_Size_Pragma);
   pragma Inline (Set_Has_Task_Info_Pragma);
   pragma Inline (Set_Has_Task_Name_Pragma);
   pragma Inline (Set_Has_Wide_Character);
   pragma Inline (Set_Hidden_By_Use_Clause);
   pragma Inline (Set_High_Bound);
   pragma Inline (Set_Identifier);
   pragma Inline (Set_Implicit_With);
   pragma Inline (Set_Includes_Infinities);
   pragma Inline (Set_Interface_List);
   pragma Inline (Set_Interface_Present);
   pragma Inline (Set_In_Present);
   pragma Inline (Set_Instance_Spec);
   pragma Inline (Set_Intval);
   pragma Inline (Set_Is_Asynchronous_Call_Block);
   pragma Inline (Set_Is_Component_Left_Opnd);
   pragma Inline (Set_Is_Component_Right_Opnd);
   pragma Inline (Set_Is_Controlling_Actual);
   pragma Inline (Set_Is_In_Discriminant_Check);
   pragma Inline (Set_Is_Machine_Number);
   pragma Inline (Set_Is_Null_Loop);
   pragma Inline (Set_Is_Overloaded);
   pragma Inline (Set_Is_Power_Of_2_For_Shift);
   pragma Inline (Set_Is_Protected_Subprogram_Body);
   pragma Inline (Set_Is_Static_Expression);
   pragma Inline (Set_Is_Subprogram_Descriptor);
   pragma Inline (Set_Is_Task_Allocation_Block);
   pragma Inline (Set_Is_Task_Master);
   pragma Inline (Set_Iteration_Scheme);
   pragma Inline (Set_Itype);
   pragma Inline (Set_Kill_Range_Check);
   pragma Inline (Set_Last_Bit);
   pragma Inline (Set_Last_Name);
   pragma Inline (Set_Library_Unit);
   pragma Inline (Set_Label_Construct);
   pragma Inline (Set_Left_Opnd);
   pragma Inline (Set_Limited_View_Installed);
   pragma Inline (Set_Limited_Present);
   pragma Inline (Set_Literals);
   pragma Inline (Set_Loop_Actions);
   pragma Inline (Set_Loop_Parameter_Specification);
   pragma Inline (Set_Low_Bound);
   pragma Inline (Set_Mod_Clause);
   pragma Inline (Set_More_Ids);
   pragma Inline (Set_Must_Be_Byte_Aligned);
   pragma Inline (Set_Must_Not_Freeze);
   pragma Inline (Set_Must_Not_Override);
   pragma Inline (Set_Must_Override);
   pragma Inline (Set_Name);
   pragma Inline (Set_Names);
   pragma Inline (Set_Next_Entity);
   pragma Inline (Set_Next_Named_Actual);
   pragma Inline (Set_Next_Use_Clause);
   pragma Inline (Set_No_Ctrl_Actions);
   pragma Inline (Set_No_Elaboration_Check);
   pragma Inline (Set_No_Entities_Ref_In_Spec);
   pragma Inline (Set_No_Initialization);
   pragma Inline (Set_No_Truncation);
   pragma Inline (Set_Null_Present);
   pragma Inline (Set_Null_Exclusion_Present);
   pragma Inline (Set_Null_Record_Present);
   pragma Inline (Set_Object_Definition);
   pragma Inline (Set_Original_Discriminant);
   pragma Inline (Set_Original_Entity);
   pragma Inline (Set_Others_Discrete_Choices);
   pragma Inline (Set_Out_Present);
   pragma Inline (Set_Parameter_Associations);
   pragma Inline (Set_Parameter_Specifications);
   pragma Inline (Set_Parameter_List_Truncated);
   pragma Inline (Set_Parameter_Type);
   pragma Inline (Set_Parent_Spec);
   pragma Inline (Set_Position);
   pragma Inline (Set_Pragma_Argument_Associations);
   pragma Inline (Set_Pragmas_After);
   pragma Inline (Set_Pragmas_Before);
   pragma Inline (Set_Prefix);
   pragma Inline (Set_Present_Expr);
   pragma Inline (Set_Prev_Ids);
   pragma Inline (Set_Print_In_Hex);
   pragma Inline (Set_Private_Declarations);
   pragma Inline (Set_Private_Present);
   pragma Inline (Set_Procedure_To_Call);
   pragma Inline (Set_Proper_Body);
   pragma Inline (Set_Protected_Definition);
   pragma Inline (Set_Protected_Present);
   pragma Inline (Set_Raises_Constraint_Error);
   pragma Inline (Set_Range_Constraint);
   pragma Inline (Set_Range_Expression);
   pragma Inline (Set_Real_Range_Specification);
   pragma Inline (Set_Realval);
   pragma Inline (Set_Reason);
   pragma Inline (Set_Record_Extension_Part);
   pragma Inline (Set_Redundant_Use);
   pragma Inline (Set_Result_Definition);
   pragma Inline (Set_Return_Type);
   pragma Inline (Set_Reverse_Present);
   pragma Inline (Set_Right_Opnd);
   pragma Inline (Set_Rounded_Result);
   pragma Inline (Set_Scope);
   pragma Inline (Set_Select_Alternatives);
   pragma Inline (Set_Selector_Name);
   pragma Inline (Set_Selector_Names);
   pragma Inline (Set_Shift_Count_OK);
   pragma Inline (Set_Source_Type);
   pragma Inline (Set_Specification);
   pragma Inline (Set_Statements);
   pragma Inline (Set_Static_Processing_OK);
   pragma Inline (Set_Storage_Pool);
   pragma Inline (Set_Strval);
   pragma Inline (Set_Subtype_Indication);
   pragma Inline (Set_Subtype_Mark);
   pragma Inline (Set_Subtype_Marks);
   pragma Inline (Set_Synchronized_Present);
   pragma Inline (Set_Tagged_Present);
   pragma Inline (Set_Target_Type);
   pragma Inline (Set_Task_Definition);
   pragma Inline (Set_Task_Present);
   pragma Inline (Set_Then_Actions);
   pragma Inline (Set_Then_Statements);
   pragma Inline (Set_Triggering_Alternative);
   pragma Inline (Set_Triggering_Statement);
   pragma Inline (Set_Treat_Fixed_As_Integer);
   pragma Inline (Set_TSS_Elist);
   pragma Inline (Set_Type_Definition);
   pragma Inline (Set_Unit);
   pragma Inline (Set_Unknown_Discriminants_Present);
   pragma Inline (Set_Unreferenced_In_Spec);
   pragma Inline (Set_Variant_Part);
   pragma Inline (Set_Variants);
   pragma Inline (Set_Visible_Declarations);
   pragma Inline (Set_Was_Originally_Stub);
   pragma Inline (Set_Zero_Cost_Handling);

end Sinfo;<|MERGE_RESOLUTION|>--- conflicted
+++ resolved
@@ -6,11 +6,7 @@
 --                                                                          --
 --                                 S p e c                                  --
 --                                                                          --
-<<<<<<< HEAD
---          Copyright (C) 1992-2005, Free Software Foundation, Inc.         --
-=======
 --          Copyright (C) 1992-2005 Free Software Foundation, Inc.          --
->>>>>>> 8c044a9c
 --                                                                          --
 -- GNAT is free software;  you can  redistribute it  and/or modify it under --
 -- terms of the  GNU General Public License as published  by the Free Soft- --
@@ -6876,8 +6872,6 @@
       N_Exception_Declaration,
       N_Exception_Handler,
       N_Floating_Point_Definition,
-      N_Formal_Abstract_Subprogram_Declaration,
-      N_Formal_Concrete_Subprogram_Declaration,
       N_Formal_Decimal_Fixed_Point_Definition,
       N_Formal_Derived_Type_Definition,
       N_Formal_Discrete_Type_Definition,
@@ -6887,10 +6881,7 @@
       N_Formal_Package_Declaration,
       N_Formal_Private_Type_Definition,
       N_Formal_Signed_Integer_Type_Definition,
-<<<<<<< HEAD
-=======
       N_Freeze_Entity,
->>>>>>> 8c044a9c
       N_Generic_Association,
       N_Handled_Sequence_Of_Statements,
       N_Index_Or_Discriminant_Constraint,

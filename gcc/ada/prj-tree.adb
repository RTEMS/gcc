--- conflicted
+++ resolved
@@ -6,11 +6,7 @@
 --                                                                          --
 --                                 B o d y                                  --
 --                                                                          --
-<<<<<<< HEAD
---          Copyright (C) 2001-2009, Free Software Foundation, Inc.         --
-=======
 --          Copyright (C) 2001-2010, Free Software Foundation, Inc.         --
->>>>>>> 03d20231
 --                                                                          --
 -- GNAT is free software;  you can  redistribute it  and/or modify it under --
 -- terms of the  GNU General Public License as published  by the Free Soft- --
@@ -28,10 +24,7 @@
 ------------------------------------------------------------------------------
 
 with Osint;   use Osint;
-<<<<<<< HEAD
-=======
 with Prj.Env; use Prj.Env;
->>>>>>> 03d20231
 with Prj.Err;
 
 with Ada.Unchecked_Deallocation;

/****************************************************************************
 *                                                                          *
 *                         GNAT COMPILER COMPONENTS                         *
 *                                                                          *
 *                                 D E C L                                  *
 *                                                                          *
 *                          C Implementation File                           *
 *                                                                          *
 *          Copyright (C) 1992-2007, Free Software Foundation, Inc.         *
 *                                                                          *
 * GNAT is free software;  you can  redistribute it  and/or modify it under *
 * terms of the  GNU General Public License as published  by the Free Soft- *
 * ware  Foundation;  either version 2,  or (at your option) any later ver- *
 * sion.  GNAT is distributed in the hope that it will be useful, but WITH- *
 * OUT ANY WARRANTY;  without even the  implied warranty of MERCHANTABILITY *
 * or FITNESS FOR A PARTICULAR PURPOSE.  See the GNU General Public License *
 * for  more details.  You should have  received  a copy of the GNU General *
 * Public License  distributed with GNAT;  see file COPYING.  If not, write *
 * to  the  Free Software Foundation,  51  Franklin  Street,  Fifth  Floor, *
 * Boston, MA 02110-1301, USA.                                              *
 *                                                                          *
 * GNAT was originally developed  by the GNAT team at  New York University. *
 * Extensive contributions were provided by Ada Core Technologies Inc.      *
 *                                                                          *
 ****************************************************************************/

#include "config.h"
#include "system.h"
#include "coretypes.h"
#include "tm.h"
#include "tree.h"
#include "flags.h"
#include "toplev.h"
#include "convert.h"
#include "ggc.h"
#include "obstack.h"
#include "target.h"
#include "expr.h"

#include "ada.h"
#include "types.h"
#include "atree.h"
#include "elists.h"
#include "namet.h"
#include "nlists.h"
#include "repinfo.h"
#include "snames.h"
#include "stringt.h"
#include "uintp.h"
#include "fe.h"
#include "sinfo.h"
#include "einfo.h"
#include "hashtab.h"
#include "ada-tree.h"
#include "gigi.h"

/* Convention_Stdcall should be processed in a specific way on Windows targets
   only.  The macro below is a helper to avoid having to check for a Windows
   specific attribute throughout this unit.  */

#if TARGET_DLLIMPORT_DECL_ATTRIBUTES
#define Has_Stdcall_Convention(E) (Convention (E) == Convention_Stdcall)
#else
#define Has_Stdcall_Convention(E) (0)
#endif

/* These two variables are used to defer recursively expanding incomplete
   types while we are processing a record or subprogram type.  */

static int defer_incomplete_level = 0;
static struct incomplete
{
  struct incomplete *next;
  tree old_type;
  Entity_Id full_type;
} *defer_incomplete_list = 0;

/* These two variables are used to defer emission of debug information for
   nested incomplete record types  */

static int defer_debug_level = 0;
static tree defer_debug_incomplete_list;

/* A hash table used as to cache the result of annotate_value.  */
static GTY ((if_marked ("tree_int_map_marked_p"), param_is (struct tree_int_map)))
  htab_t annotate_value_cache;

static void copy_alias_set (tree, tree);
static tree substitution_list (Entity_Id, Entity_Id, tree, bool);
static bool allocatable_size_p (tree, bool);
static void prepend_attributes (Entity_Id, struct attrib **);
static tree elaborate_expression (Node_Id, Entity_Id, tree, bool, bool, bool);
static bool is_variable_size (tree);
static tree elaborate_expression_1 (Node_Id, Entity_Id, tree, tree,
				    bool, bool);
static tree make_packable_type (tree);
static tree gnat_to_gnu_field (Entity_Id, tree, int, bool);
static bool same_discriminant_p (Entity_Id, Entity_Id);
static void components_to_record (tree, Node_Id, tree, int, bool, tree *,
                                  bool, bool, bool, bool);
static int compare_field_bitpos (const PTR, const PTR);
static Uint annotate_value (tree);
static void annotate_rep (Entity_Id, tree);
static tree compute_field_positions (tree, tree, tree, tree, unsigned int);
static tree validate_size (Uint, tree, Entity_Id, enum tree_code, bool, bool);
static void set_rm_size (Uint, tree, Entity_Id);
static tree make_type_from_size (tree, tree, bool);
static unsigned int validate_alignment (Uint, Entity_Id, unsigned int);
static void check_ok_for_atomic (tree, Entity_Id, bool);
static int  compatible_signatures_p (tree ftype1, tree ftype2);

/* Given GNAT_ENTITY, an entity in the incoming GNAT tree, return a
   GCC type corresponding to that entity.  GNAT_ENTITY is assumed to
   refer to an Ada type.  */

tree
gnat_to_gnu_type (Entity_Id gnat_entity)
{
  tree gnu_decl;

  /* The back end never attempts to annotate generic types */
  if (Is_Generic_Type (gnat_entity) && type_annotate_only)
     return void_type_node;

  /* Convert the ada entity type into a GCC TYPE_DECL node.  */
  gnu_decl = gnat_to_gnu_entity (gnat_entity, NULL_TREE, 0);
  gcc_assert (TREE_CODE (gnu_decl) == TYPE_DECL);
  return TREE_TYPE (gnu_decl);
}

/* Given GNAT_ENTITY, a GNAT defining identifier node, which denotes some Ada
   entity, this routine returns the equivalent GCC tree for that entity
   (an ..._DECL node) and associates the ..._DECL node with the input GNAT
   defining identifier.

   If GNAT_ENTITY is a variable or a constant declaration, GNU_EXPR gives its
   initial value (in GCC tree form). This is optional for variables.
   For renamed entities, GNU_EXPR gives the object being renamed.

   DEFINITION is nonzero if this call is intended for a definition.  This is
   used for separate compilation where it necessary to know whether an
   external declaration or a definition should be created if the GCC equivalent
   was not created previously.  The value of 1 is normally used for a nonzero
   DEFINITION, but a value of 2 is used in special circumstances, defined in
   the code.  */

tree
gnat_to_gnu_entity (Entity_Id gnat_entity, tree gnu_expr, int definition)
{
  tree gnu_entity_id;
  tree gnu_type = NULL_TREE;
  /* Contains the gnu XXXX_DECL tree node which is equivalent to the input
     GNAT tree. This node will be associated with the GNAT node by calling
     the save_gnu_tree routine at the end of the `switch' statement.  */
  tree gnu_decl = NULL_TREE;
  /* true if we have already saved gnu_decl as a gnat association.  */
  bool saved = false;
  /* Nonzero if we incremented defer_incomplete_level.  */
  bool this_deferred = false;
  /* Nonzero if we incremented defer_debug_level.  */
  bool debug_deferred = false;
  /* Nonzero if we incremented force_global.  */
  bool this_global = false;
  /* Nonzero if we should check to see if elaborated during processing.  */
  bool maybe_present = false;
  /* Nonzero if we made GNU_DECL and its type here.  */
  bool this_made_decl = false;
  struct attrib *attr_list = NULL;
  bool debug_info_p = (Needs_Debug_Info (gnat_entity)
		       || debug_info_level == DINFO_LEVEL_VERBOSE);
  Entity_Kind kind = Ekind (gnat_entity);
  Entity_Id gnat_temp;
  unsigned int esize
    = ((Known_Esize (gnat_entity)
	&& UI_Is_In_Int_Range (Esize (gnat_entity)))
       ? MIN (UI_To_Int (Esize (gnat_entity)),
	      IN (kind, Float_Kind)
	      ? fp_prec_to_size (LONG_DOUBLE_TYPE_SIZE)
	      : IN (kind, Access_Kind) ? POINTER_SIZE * 2
	      : LONG_LONG_TYPE_SIZE)
       : LONG_LONG_TYPE_SIZE);
  tree gnu_size = 0;
  bool imported_p
    = (Is_Imported (gnat_entity) && No (Address_Clause (gnat_entity)));
  unsigned int align = 0;

  /* Since a use of an Itype is a definition, process it as such if it
     is not in a with'ed unit. */

  if (!definition && Is_Itype (gnat_entity)
      && !present_gnu_tree (gnat_entity)
      && In_Extended_Main_Code_Unit (gnat_entity))
    {
      /* Ensure that we are in a subprogram mentioned in the Scope
	 chain of this entity, our current scope is global,
	 or that we encountered a task or entry (where we can't currently
	 accurately check scoping).  */
      if (!current_function_decl
	  || DECL_ELABORATION_PROC_P (current_function_decl))
	{
	  process_type (gnat_entity);
	  return get_gnu_tree (gnat_entity);
	}

      for (gnat_temp = Scope (gnat_entity);
	   Present (gnat_temp); gnat_temp = Scope (gnat_temp))
	{
	  if (Is_Type (gnat_temp))
	    gnat_temp = Underlying_Type (gnat_temp);

	  if (Ekind (gnat_temp) == E_Subprogram_Body)
	    gnat_temp
	      = Corresponding_Spec (Parent (Declaration_Node (gnat_temp)));

	  if (IN (Ekind (gnat_temp), Subprogram_Kind)
	      && Present (Protected_Body_Subprogram (gnat_temp)))
	    gnat_temp = Protected_Body_Subprogram (gnat_temp);

	  if (Ekind (gnat_temp) == E_Entry
	      || Ekind (gnat_temp) == E_Entry_Family
	      || Ekind (gnat_temp) == E_Task_Type
	      || (IN (Ekind (gnat_temp), Subprogram_Kind)
		  && present_gnu_tree (gnat_temp)
		  && (current_function_decl
		      == gnat_to_gnu_entity (gnat_temp, NULL_TREE, 0))))
	    {
	      process_type (gnat_entity);
	      return get_gnu_tree (gnat_entity);
	    }
	}

      /* This abort means the entity "gnat_entity" has an incorrect scope,
	 i.e. that its scope does not correspond to the subprogram in which
	 it is declared */
      gcc_unreachable ();
    }

  /* If this is entity 0, something went badly wrong.  */
  gcc_assert (Present (gnat_entity));

  /* If we've already processed this entity, return what we got last time.
     If we are defining the node, we should not have already processed it.
     In that case, we will abort below when we try to save a new GCC tree for
     this object.   We also need to handle the case of getting a dummy type
     when a Full_View exists.  */

  if (present_gnu_tree (gnat_entity)
      && (!definition || (Is_Type (gnat_entity) && imported_p)))
    {
      gnu_decl = get_gnu_tree (gnat_entity);

      if (TREE_CODE (gnu_decl) == TYPE_DECL
	  && TYPE_IS_DUMMY_P (TREE_TYPE (gnu_decl))
	  && IN (kind, Incomplete_Or_Private_Kind)
	  && Present (Full_View (gnat_entity)))
	{
	  gnu_decl = gnat_to_gnu_entity (Full_View (gnat_entity),
					 NULL_TREE, 0);

	  save_gnu_tree (gnat_entity, NULL_TREE, false);
	  save_gnu_tree (gnat_entity, gnu_decl, false);
	}

      return gnu_decl;
    }

  /* If this is a numeric or enumeral type, or an access type, a nonzero
     Esize must be specified unless it was specified by the programmer.  */
  gcc_assert (!Unknown_Esize (gnat_entity)
	      || Has_Size_Clause (gnat_entity)
	      || (!IN (kind, Numeric_Kind) && !IN (kind, Enumeration_Kind)
		  && (!IN (kind, Access_Kind)
		      || kind == E_Access_Protected_Subprogram_Type
		      || kind == E_Anonymous_Access_Protected_Subprogram_Type
		      || kind == E_Access_Subtype)));

  /* Likewise, RM_Size must be specified for all discrete and fixed-point
     types.  */
  gcc_assert (!IN (kind, Discrete_Or_Fixed_Point_Kind)
	      || !Unknown_RM_Size (gnat_entity));

  /* Get the name of the entity and set up the line number and filename of
     the original definition for use in any decl we make.  */
  gnu_entity_id = get_entity_name (gnat_entity);
  Sloc_to_locus (Sloc (gnat_entity), &input_location);

  /* If we get here, it means we have not yet done anything with this
     entity.  If we are not defining it here, it must be external,
     otherwise we should have defined it already.  */
  gcc_assert (definition || Is_Public (gnat_entity) || type_annotate_only
	      || kind == E_Discriminant || kind == E_Component
	      || kind == E_Label
	      || (kind == E_Constant && Present (Full_View (gnat_entity)))
	      || IN (kind, Type_Kind));

  /* For cases when we are not defining (i.e., we are referencing from
     another compilation unit) Public entities, show we are at global level
     for the purpose of computing scopes.  Don't do this for components or
     discriminants since the relevant test is whether or not the record is
     being defined.  But do this for Imported functions or procedures in
     all cases.  */
  if ((!definition && Is_Public (gnat_entity)
       && !Is_Statically_Allocated (gnat_entity)
       && kind != E_Discriminant && kind != E_Component)
      || (Is_Imported (gnat_entity)
	  && (kind == E_Function || kind == E_Procedure)))
    force_global++, this_global = true;

  /* Handle any attributes directly attached to the entity.  */
  if (Has_Gigi_Rep_Item (gnat_entity))
    prepend_attributes (gnat_entity, &attr_list);

  /* Machine_Attributes on types are expected to be propagated to subtypes.
     The corresponding Gigi_Rep_Items are only attached to the first subtype
     though, so we handle the propagation here.  */
  if (Is_Type (gnat_entity) && Base_Type (gnat_entity) != gnat_entity
      && !Is_First_Subtype (gnat_entity)
      && Has_Gigi_Rep_Item (First_Subtype (Base_Type (gnat_entity))))
    prepend_attributes (First_Subtype (Base_Type (gnat_entity)), &attr_list);

  switch (kind)
    {
    case E_Constant:
      /* If this is a use of a deferred constant, get its full
	 declaration.  */
      if (!definition && Present (Full_View (gnat_entity)))
	{
	  gnu_decl = gnat_to_gnu_entity (Full_View (gnat_entity),
					 gnu_expr, 0);
	  saved = true;
	  break;
	}

      /* If we have an external constant that we are not defining,
	 get the expression that is was defined to represent.  We
	 may throw that expression away later if it is not a
	 constant.
         Do not retrieve the expression if it is an aggregate, because
         in complex instantiation contexts it may not be expanded  */

      if (!definition
	  && Present (Expression (Declaration_Node (gnat_entity)))
	  && !No_Initialization (Declaration_Node (gnat_entity))
          && (Nkind (Expression   (Declaration_Node (gnat_entity)))
	      != N_Aggregate))
	gnu_expr = gnat_to_gnu (Expression (Declaration_Node (gnat_entity)));

      /* Ignore deferred constant definitions; they are processed fully in the
	 front-end.  For deferred constant references, get the full
         definition.  On the other hand, constants that are renamings are
	 handled like variable renamings.  If No_Initialization is set, this is
	 not a deferred constant but a constant whose value is built
	 manually.  */

      if (definition && !gnu_expr
	  && !No_Initialization (Declaration_Node (gnat_entity))
	  && No (Renamed_Object (gnat_entity)))
	{
	  gnu_decl = error_mark_node;
	  saved = true;
          break;
	}
      else if (!definition && IN (kind, Incomplete_Or_Private_Kind)
	       && Present (Full_View (gnat_entity)))
	{
	  gnu_decl =  gnat_to_gnu_entity (Full_View (gnat_entity),
					  NULL_TREE, 0);
	  saved = true;
	  break;
	}

      goto object;

    case E_Exception:
      /* We used to special case VMS exceptions here to directly map them to
	 their associated condition code.  Since this code had to be masked
	 dynamically to strip off the severity bits, this caused trouble in
	 the GCC/ZCX case because the "type" pointers we store in the tables
	 have to be static.  We now don't special case here anymore, and let
	 the regular processing take place, which leaves us with a regular
	 exception data object for VMS exceptions too.  The condition code
	 mapping is taken care of by the front end and the bitmasking by the
	 runtime library.   */
      goto object;

    case E_Discriminant:
    case E_Component:
      {
	/* The GNAT record where the component was defined. */
	Entity_Id gnat_record = Underlying_Type (Scope (gnat_entity));

	/* If the variable is an inherited record component (in the case of
	   extended record types), just return the inherited entity, which
	   must be a FIELD_DECL.  Likewise for discriminants.
	   For discriminants of untagged records which have explicit
	   stored discriminants, return the entity for the corresponding
	   stored discriminant.  Also use Original_Record_Component
	   if the record has a private extension.  */

	if (Present (Original_Record_Component (gnat_entity))
	    && Original_Record_Component (gnat_entity) != gnat_entity)
	  {
	    gnu_decl
	      = gnat_to_gnu_entity (Original_Record_Component (gnat_entity),
				    gnu_expr, definition);
	    saved = true;
	    break;
	  }

	/* If the enclosing record has explicit stored discriminants,
	   then it is an untagged record.  If the Corresponding_Discriminant
	   is not empty then this must be a renamed discriminant and its
	   Original_Record_Component must point to the corresponding explicit
	   stored discriminant (i.e., we should have taken the previous
	   branch).  */

	else if (Present (Corresponding_Discriminant (gnat_entity))
		 && Is_Tagged_Type (gnat_record))
	  {
	    /* A tagged record has no explicit stored discriminants. */

	    gcc_assert (First_Discriminant (gnat_record)
		       == First_Stored_Discriminant (gnat_record));
	    gnu_decl
	      = gnat_to_gnu_entity (Corresponding_Discriminant (gnat_entity),
				    gnu_expr, definition);
	    saved = true;
	    break;
	  }

	else if (Present (CR_Discriminant (gnat_entity))
		 && type_annotate_only)
	  {
	    gnu_decl = gnat_to_gnu_entity (CR_Discriminant (gnat_entity),
					   gnu_expr, definition);
<<<<<<< HEAD
	    saved = 1;
=======
	    saved = true;
>>>>>>> 1177f497
	    break;
	  }

	/* If the enclosing record has explicit stored discriminants,
	   then it is an untagged record. If the Corresponding_Discriminant
	   is not empty then this must be a renamed discriminant and its
	   Original_Record_Component must point to the corresponding explicit
	   stored discriminant (i.e., we should have taken the first
	   branch).  */

	else if (Present (Corresponding_Discriminant (gnat_entity))
		 && (First_Discriminant (gnat_record)
		     != First_Stored_Discriminant (gnat_record)))
	  gcc_unreachable ();

	/* Otherwise, if we are not defining this and we have no GCC type
	   for the containing record, make one for it.  Then we should
	   have made our own equivalent.  */
	else if (!definition && !present_gnu_tree (gnat_record))
	  {
	    /* ??? If this is in a record whose scope is a protected
	       type and we have an Original_Record_Component, use it.
	       This is a workaround for major problems in protected type
	       handling.  */

            Entity_Id Scop = Scope (Scope (gnat_entity));
            if ((Is_Protected_Type (Scop)
                || (Is_Private_Type (Scop)
                     && Present (Full_View (Scop))
                     && Is_Protected_Type (Full_View (Scop))))
		&& Present (Original_Record_Component (gnat_entity)))
	      {
		gnu_decl
		  = gnat_to_gnu_entity (Original_Record_Component
					(gnat_entity),
					gnu_expr, 0);
		saved = true;
		break;
	      }

	    gnat_to_gnu_entity (Scope (gnat_entity), NULL_TREE, 0);
	    gnu_decl = get_gnu_tree (gnat_entity);
	    saved = true;
	    break;
	  }

	else
	  /* Here we have no GCC type and this is a reference rather than a
	     definition. This should never happen. Most likely the cause is a
	     reference before declaration in the gnat tree for gnat_entity.  */
	  gcc_unreachable ();
      }

    case E_Loop_Parameter:
    case E_Out_Parameter:
    case E_Variable:

      /* Simple variables, loop variables, OUT parameters, and exceptions.  */
    object:
      {
	bool used_by_ref = false;
	bool const_flag
	  = ((kind == E_Constant || kind == E_Variable)
	     && !Is_Statically_Allocated (gnat_entity)
	     && Is_True_Constant (gnat_entity)
	     && (((Nkind (Declaration_Node (gnat_entity))
		   == N_Object_Declaration)
		  && Present (Expression (Declaration_Node (gnat_entity))))
		 || Present (Renamed_Object (gnat_entity))));
	bool inner_const_flag = const_flag;
	bool static_p = Is_Statically_Allocated (gnat_entity);
	bool mutable_p = false;
	tree gnu_ext_name = NULL_TREE;
	tree renamed_obj = NULL_TREE;

	if (Present (Renamed_Object (gnat_entity)) && !definition)
	  {
	    if (kind == E_Exception)
	      gnu_expr = gnat_to_gnu_entity (Renamed_Entity (gnat_entity),
					     NULL_TREE, 0);
	    else
	      gnu_expr = gnat_to_gnu (Renamed_Object (gnat_entity));
	  }

	/* Get the type after elaborating the renamed object.  */
	gnu_type = gnat_to_gnu_type (Etype (gnat_entity));

	/* If this is a loop variable, its type should be the base type.
	   This is because the code for processing a loop determines whether
	   a normal loop end test can be done by comparing the bounds of the
	   loop against those of the base type, which is presumed to be the
	   size used for computation.  But this is not correct when the size
	   of the subtype is smaller than the type.  */
	if (kind == E_Loop_Parameter)
	  gnu_type = get_base_type (gnu_type);

	/* Reject non-renamed objects whose types are unconstrained arrays or
	   any object whose type is a dummy type or VOID_TYPE. */

	if ((TREE_CODE (gnu_type) == UNCONSTRAINED_ARRAY_TYPE
	     && No (Renamed_Object (gnat_entity)))
	    || TYPE_IS_DUMMY_P (gnu_type)
	    || TREE_CODE (gnu_type) == VOID_TYPE)
	  {
	    gcc_assert (type_annotate_only);
	    if (this_global)
	      force_global--;
	    return error_mark_node;
	  }

	/* If an alignment is specified, use it if valid.   Note that
	   exceptions are objects but don't have alignments.  We must do this
	   before we validate the size, since the alignment can affect the
	   size.  */
	if (kind != E_Exception && Known_Alignment (gnat_entity))
	  {
	    gcc_assert (Present (Alignment (gnat_entity)));
	    align = validate_alignment (Alignment (gnat_entity), gnat_entity,
					TYPE_ALIGN (gnu_type));
	    gnu_type = maybe_pad_type (gnu_type, NULL_TREE, align,
				       gnat_entity, "PAD", 0, definition, 1);
	  }

	/* If we are defining the object, see if it has a Size value and
	   validate it if so. If we are not defining the object and a Size
	   clause applies, simply retrieve the value. We don't want to ignore
	   the clause and it is expected to have been validated already.  Then
	   get the new type, if any.  */
	if (definition)
	  gnu_size = validate_size (Esize (gnat_entity), gnu_type,
				    gnat_entity, VAR_DECL, false,
				    Has_Size_Clause (gnat_entity));
	else if (Has_Size_Clause (gnat_entity))
	  gnu_size = UI_To_gnu (Esize (gnat_entity), bitsizetype);

	if (gnu_size)
	  {
	    gnu_type
	      = make_type_from_size (gnu_type, gnu_size,
				     Has_Biased_Representation (gnat_entity));

	    if (operand_equal_p (TYPE_SIZE (gnu_type), gnu_size, 0))
	      gnu_size = NULL_TREE;
	  }

	/* If this object has self-referential size, it must be a record with
	   a default value.  We are supposed to allocate an object of the
	   maximum size in this case unless it is a constant with an
	   initializing expression, in which case we can get the size from
	   that.  Note that the resulting size may still be a variable, so
	   this may end up with an indirect allocation.  */

	if (No (Renamed_Object (gnat_entity))
	    && CONTAINS_PLACEHOLDER_P (TYPE_SIZE (gnu_type)))
	  {
	    if (gnu_expr && kind == E_Constant)
	      gnu_size
		= SUBSTITUTE_PLACEHOLDER_IN_EXPR
		  (TYPE_SIZE (TREE_TYPE (gnu_expr)), gnu_expr);

	    /* We may have no GNU_EXPR because No_Initialization is
	       set even though there's an Expression.  */
	    else if (kind == E_Constant
		     && (Nkind (Declaration_Node (gnat_entity))
			 == N_Object_Declaration)
		     && Present (Expression (Declaration_Node (gnat_entity))))
	      gnu_size
		= TYPE_SIZE (gnat_to_gnu_type
			     (Etype
			      (Expression (Declaration_Node (gnat_entity)))));
	    else
	      {
		gnu_size = max_size (TYPE_SIZE (gnu_type), true);
		mutable_p = true;
	      }
	  }

	/* If the size is zero bytes, make it one byte since some linkers have
	   trouble with zero-sized objects.  If the object will have a
	   template, that will make it nonzero so don't bother.  Also avoid
	   doing that for an object renaming or an object with an address
	   clause, as we would lose useful information on the view size
	   (e.g. for null array slices) and we are not allocating the object
	   here anyway.  */
	if (((gnu_size && integer_zerop (gnu_size))
	     || (TYPE_SIZE (gnu_type) && integer_zerop (TYPE_SIZE (gnu_type))))
	    && (!Is_Constr_Subt_For_UN_Aliased (Etype (gnat_entity))
		|| !Is_Array_Type (Etype (gnat_entity)))
	    && !Present (Renamed_Object (gnat_entity))
	    && !Present (Address_Clause (gnat_entity)))
	  gnu_size = bitsize_unit_node;

	/* If this is an atomic object with no specified size and alignment,
	   but where the size of the type is a constant, set the alignment to
	   the lowest power of two greater than the size, or to the
	   biggest meaningful alignment, whichever is smaller.  */

	if (Is_Atomic (gnat_entity) && !gnu_size && align == 0
	    && TREE_CODE (TYPE_SIZE (gnu_type)) == INTEGER_CST)
	  {
	    if (!host_integerp (TYPE_SIZE (gnu_type), 1)
		|| 0 <= compare_tree_int (TYPE_SIZE (gnu_type),
					  BIGGEST_ALIGNMENT))
	      align = BIGGEST_ALIGNMENT;
	    else
	      align = ((unsigned int) 1
		       << (floor_log2 (tree_low_cst
				       (TYPE_SIZE (gnu_type), 1) - 1)
			   + 1));
	  }

	/* If the object is set to have atomic components, find the component
	   type and validate it.

	   ??? Note that we ignore Has_Volatile_Components on objects; it's
	   not at all clear what to do in that case. */

	if (Has_Atomic_Components (gnat_entity))
	  {
	    tree gnu_inner = (TREE_CODE (gnu_type) == ARRAY_TYPE
			      ? TREE_TYPE (gnu_type) : gnu_type);

	    while (TREE_CODE (gnu_inner) == ARRAY_TYPE
		   && TYPE_MULTI_ARRAY_P (gnu_inner))
	      gnu_inner = TREE_TYPE (gnu_inner);

	    check_ok_for_atomic (gnu_inner, gnat_entity, true);
	  }

	/* Now check if the type of the object allows atomic access.  Note
	   that we must test the type, even if this object has size and
	   alignment to allow such access, because we will be going
	   inside the padded record to assign to the object.  We could fix
	   this by always copying via an intermediate value, but it's not
	   clear it's worth the effort.  */
	if (Is_Atomic (gnat_entity))
	  check_ok_for_atomic (gnu_type, gnat_entity, false);

	/* If this is an aliased object with an unconstrained nominal subtype,
	   make a type that includes the template.  */
	if (Is_Constr_Subt_For_UN_Aliased (Etype (gnat_entity))
	    && Is_Array_Type (Etype (gnat_entity))
	    && !type_annotate_only)
	{
	  tree gnu_fat
	    = TREE_TYPE (gnat_to_gnu_type (Base_Type (Etype (gnat_entity))));

	  gnu_type
	    = build_unc_object_type_from_ptr (gnu_fat, gnu_type,
				     concat_id_with_name (gnu_entity_id,
							  "UNC"));
	}

#ifdef MINIMUM_ATOMIC_ALIGNMENT
	/* If the size is a constant and no alignment is specified, force
	   the alignment to be the minimum valid atomic alignment.  The
	   restriction on constant size avoids problems with variable-size
	   temporaries; if the size is variable, there's no issue with
	   atomic access.  Also don't do this for a constant, since it isn't
	   necessary and can interfere with constant replacement.  Finally,
	   do not do it for Out parameters since that creates an
	   size inconsistency with In parameters.  */
	if (align == 0 && MINIMUM_ATOMIC_ALIGNMENT > TYPE_ALIGN (gnu_type)
	    && !FLOAT_TYPE_P (gnu_type)
	    && !const_flag && No (Renamed_Object (gnat_entity))
	    && !imported_p && No (Address_Clause (gnat_entity))
	    && kind != E_Out_Parameter
	    && (gnu_size ? TREE_CODE (gnu_size) == INTEGER_CST
		: TREE_CODE (TYPE_SIZE (gnu_type)) == INTEGER_CST))
	  align = MINIMUM_ATOMIC_ALIGNMENT;
#endif

	/* Make a new type with the desired size and alignment, if needed. */
	gnu_type = maybe_pad_type (gnu_type, gnu_size, align, gnat_entity,
				   "PAD", false, definition, true);

	/* Make a volatile version of this object's type if we are to
	   make the object volatile.  Note that 13.3(19) says that we
	   should treat other types of objects as volatile as well.  */
	if ((Treat_As_Volatile (gnat_entity)
	     || Is_Exported (gnat_entity)
	     || Is_Imported (gnat_entity))
	    && !TYPE_VOLATILE (gnu_type))
	  gnu_type = build_qualified_type (gnu_type,
					   (TYPE_QUALS (gnu_type)
					    | TYPE_QUAL_VOLATILE));

	/* Convert the expression to the type of the object except in the
	   case where the object's type is unconstrained or the object's type
	   is a padded record whose field is of self-referential size.  In
	   the former case, converting will generate unnecessary evaluations
	   of the CONSTRUCTOR to compute the size and in the latter case, we
	   want to only copy the actual data.  */
	if (gnu_expr
	    && TREE_CODE (gnu_type) != UNCONSTRAINED_ARRAY_TYPE
	    && !CONTAINS_PLACEHOLDER_P (TYPE_SIZE (gnu_type))
	    && !(TREE_CODE (gnu_type) == RECORD_TYPE
		 && TYPE_IS_PADDING_P (gnu_type)
		 && (CONTAINS_PLACEHOLDER_P
		     (TYPE_SIZE (TREE_TYPE (TYPE_FIELDS (gnu_type)))))))
	  gnu_expr = convert (gnu_type, gnu_expr);

	/* See if this is a renaming, and handle appropriately depending on
	   what is renamed and in which context.  There are three major
	   cases:

	   1/ This is a constant renaming and we can just make an object
	      with what is renamed as its initial value,

	   2/ We can reuse a stabilized version of what is renamed in place
              of the renaming,

	   3/ If neither 1 or 2 applies, we make the renaming entity a constant
              pointer to what is being renamed.  */

	if (Present (Renamed_Object (gnat_entity)))
	  {
	    /* If the renamed object had padding, strip off the reference
	       to the inner object and reset our type.  */
	    if (TREE_CODE (gnu_expr) == COMPONENT_REF
		&& (TREE_CODE (TREE_TYPE (TREE_OPERAND (gnu_expr, 0)))
		    == RECORD_TYPE)
		&& (TYPE_IS_PADDING_P
		    (TREE_TYPE (TREE_OPERAND (gnu_expr, 0)))))
	      {
		gnu_expr = TREE_OPERAND (gnu_expr, 0);
		gnu_type = TREE_TYPE (gnu_expr);
	      }

	    /* Case 1: If this is a constant renaming, treat it as a normal
	       object whose initial value is what is being renamed.  We cannot
	       do this if the type is unconstrained or class-wide.  */
	    if (const_flag
		&& !TREE_SIDE_EFFECTS (gnu_expr)
		&& TREE_CODE (gnu_type) != UNCONSTRAINED_ARRAY_TYPE
		&& TYPE_MODE (gnu_type) != BLKmode
		&& Ekind (Etype (gnat_entity)) != E_Class_Wide_Type
                && !Is_Array_Type (Etype (gnat_entity)))
	      ;

	    /* Otherwise, see if we can proceed with a stabilized version of
	       the renamed entity or if we need to make a pointer.  */
	    else
	      {
		bool stabilized = false;
		tree maybe_stable_expr = NULL_TREE;

		/* Case 2: If the renaming entity need not be materialized and
		   the renamed expression is something we can stabilize, use
		   that for the renaming.  At the global level, we can only do
		   this if we know no SAVE_EXPRs need be made, because the
		   expression we return might be used in arbitrary conditional
		   branches so we must force the SAVE_EXPRs evaluation
		   immediately and this requires a function context.  */
		if (!Materialize_Entity (gnat_entity)
		    && (!global_bindings_p ()
			|| (staticp (gnu_expr)
			    && !TREE_SIDE_EFFECTS (gnu_expr))))
		  {
		    maybe_stable_expr
		      = maybe_stabilize_reference (gnu_expr, true, false,
						   &stabilized);

		    if (stabilized)
		      {
			gnu_decl = maybe_stable_expr;
			save_gnu_tree (gnat_entity, gnu_decl, true);
			saved = true;
			break;
		      }

		    /* The stabilization failed.  Keep maybe_stable_expr
		       untouched here to let the pointer case below know
		       about that failure.  */
		  }

		/* Case 3: Make this into a constant pointer to the object we
		   are to rename and attach the object to the pointer if it is
		   an lvalue that can be stabilized.

		   From the proper scope, attached objects will be referenced
		   directly instead of indirectly via the pointer to avoid
		   subtle aliasing problems with non addressable entities.
		   They have to be stable because we must not evaluate the
		   variables in the expression every time the renaming is used.
		   They also have to be lvalues because the context in which
		   they are reused sometimes requires so.  We call pointers
		   with an attached object "renaming" pointers.

		   In the rare cases where we cannot stabilize the renamed
		   object, we just make a "bare" pointer, and the renamed
		   entity is always accessed indirectly through it.  */
		{
		  inner_const_flag = TREE_READONLY (gnu_expr);
		  const_flag = true;
		  gnu_type = build_reference_type (gnu_type);

		  /* If a previous attempt at unrestricted stabilization
		     failed, there is no point trying again and we can reuse
		     the result without attaching it to the pointer.  In this
		     case it will only be used as the initializing expression
		     of the pointer and thus needs no special treatment with
		     regard to multiple evaluations.  */
		  if (maybe_stable_expr)
		    ;

		  /* Otherwise, try to stabilize now, restricting to lvalues
		     only, and attach the expression to the pointer if the
		     stabilization succeeds.

		     Note that this might introduce SAVE_EXPRs and we don't
		     check whether we're at the global level or not.  This is
		     fine since we are building a pointer initializer and
		     neither the pointer nor the initializing expression can
		     be accessed before the pointer elaboration has taken
		     place in a correct program.

		     SAVE_EXPRs will be evaluated at the right spots by either
		     create_var_decl->expand_decl_init for the non-global case
		     or build_unit_elab for the global case, and will be
		     attached to the elaboration procedure by the RTL expander
		     in the latter case.  We have no need to force an early
		     evaluation here.  */
		  else
		    {
		      maybe_stable_expr
			= maybe_stabilize_reference (gnu_expr, true, true,
						     &stabilized);

		      if (stabilized)
			renamed_obj = maybe_stable_expr;

		      /* Attaching is actually performed downstream, as soon
			 as we have a VAR_DECL for the pointer we make.  */
		    }

		  gnu_expr
		    = build_unary_op (ADDR_EXPR, gnu_type, maybe_stable_expr);

		  gnu_size = NULL_TREE;
		  used_by_ref = true;
		}
	      }
	  }

	/* If this is an aliased object whose nominal subtype is unconstrained,
	   the object is a record that contains both the template and
	   the object.  If there is an initializer, it will have already
	   been converted to the right type, but we need to create the
	   template if there is no initializer.  */
	else if (definition && TREE_CODE (gnu_type) == RECORD_TYPE
		 && (TYPE_CONTAINS_TEMPLATE_P (gnu_type)
		     /* Beware that padding might have been introduced
			via maybe_pad_type above.  */
		     || (TYPE_IS_PADDING_P (gnu_type)
			 && TREE_CODE (TREE_TYPE (TYPE_FIELDS (gnu_type)))
		            == RECORD_TYPE
			 && TYPE_CONTAINS_TEMPLATE_P
		            (TREE_TYPE (TYPE_FIELDS (gnu_type)))))
		 && !gnu_expr)
	  {
	    tree template_field
	      = TYPE_IS_PADDING_P (gnu_type)
	        ? TYPE_FIELDS (TREE_TYPE (TYPE_FIELDS (gnu_type)))
	        : TYPE_FIELDS (gnu_type);

	    gnu_expr
	      = gnat_build_constructor
	      (gnu_type,
	       tree_cons
	       (template_field,
		build_template (TREE_TYPE (template_field),
				TREE_TYPE (TREE_CHAIN (template_field)),
				NULL_TREE),
		NULL_TREE));
	  }

	/* If this is a pointer and it does not have an initializing
	   expression, initialize it to NULL, unless the object is
           imported.  */
	if (definition
	    && (POINTER_TYPE_P (gnu_type) || TYPE_FAT_POINTER_P (gnu_type))
            && !Is_Imported (gnat_entity) && !gnu_expr)
	  gnu_expr = integer_zero_node;

	/* If we are defining the object and it has an Address clause we must
	   get the address expression from the saved GCC tree for the
	   object if the object has a Freeze_Node.  Otherwise, we elaborate
	   the address expression here since the front-end has guaranteed
	   in that case that the elaboration has no effects.  Note that
	   only the latter mechanism is currently in use.  */
	if (definition && Present (Address_Clause (gnat_entity)))
	  {
	    tree gnu_address
	      = (present_gnu_tree (gnat_entity) ? get_gnu_tree (gnat_entity)
		: gnat_to_gnu (Expression (Address_Clause (gnat_entity))));

	    save_gnu_tree (gnat_entity, NULL_TREE, false);

	    /* Ignore the size.  It's either meaningless or was handled
	       above.  */
	    gnu_size = NULL_TREE;
<<<<<<< HEAD
	    /* The address expression contains a conversion from pointer type
	       to the system__address integer type, which means the address
	       of the underlying object escapes.  We therefore have no other
	       choice than forcing the type of the object being defined to
	       alias everything in order to make type-based alias analysis
	       aware that it will dereference the escaped address.
	       ??? This uncovers problems in ACATS at -O2 with the volatility
	       of the original type: it may not be correctly propagated, thus
	       causing PRE to enter an infinite loop creating value numbers
	       out of volatile expressions.  Disable it for now.  */
	    gnu_type
	      = build_reference_type_for_mode (gnu_type, ptr_mode, false);
=======
	    /* Convert the type of the object to a reference type that can
	       alias everything as per 13.3(19).  */
	    gnu_type
	      = build_reference_type_for_mode (gnu_type, ptr_mode, true);
>>>>>>> 1177f497
	    gnu_address = convert (gnu_type, gnu_address);
	    used_by_ref = true;
	    const_flag = !Is_Public (gnat_entity);

	    /* If we don't have an initializing expression for the underlying
	       variable, the initializing expression for the pointer is the
	       specified address.  Otherwise, we have to make a COMPOUND_EXPR
	       to assign both the address and the initial value.  */
	    if (!gnu_expr)
	      gnu_expr = gnu_address;
	    else
	      gnu_expr
		= build2 (COMPOUND_EXPR, gnu_type,
			  build_binary_op
			  (MODIFY_EXPR, NULL_TREE,
			   build_unary_op (INDIRECT_REF, NULL_TREE,
					   gnu_address),
			   gnu_expr),
			  gnu_address);
	  }

	/* If it has an address clause and we are not defining it, mark it
	   as an indirect object.  Likewise for Stdcall objects that are
	   imported.  */
	if ((!definition && Present (Address_Clause (gnat_entity)))
	    || (Is_Imported (gnat_entity)
		&& Has_Stdcall_Convention (gnat_entity)))
	  {
<<<<<<< HEAD
	    /* See the definition case above for the rationale.  */
	    gnu_type
	      = build_reference_type_for_mode (gnu_type, ptr_mode, false);
=======
	    /* Convert the type of the object to a reference type that can
	       alias everything as per 13.3(19).  */
	    gnu_type
	      = build_reference_type_for_mode (gnu_type, ptr_mode, true);
>>>>>>> 1177f497
	    gnu_size = NULL_TREE;

	    gnu_expr = NULL_TREE;
	    /* No point in taking the address of an initializing expression
	       that isn't going to be used.  */

	    used_by_ref = true;
	  }

	/* If we are at top level and this object is of variable size,
	   make the actual type a hidden pointer to the real type and
	   make the initializer be a memory allocation and initialization.
	   Likewise for objects we aren't defining (presumed to be
	   external references from other packages), but there we do
	   not set up an initialization.

	   If the object's size overflows, make an allocator too, so that
	   Storage_Error gets raised.  Note that we will never free
	   such memory, so we presume it never will get allocated.  */

	if (!allocatable_size_p (TYPE_SIZE_UNIT (gnu_type),
				 global_bindings_p () || !definition
				 || static_p)
	    || (gnu_size
		&& ! allocatable_size_p (gnu_size,
					 global_bindings_p () || !definition
					 || static_p)))
	  {
	    gnu_type = build_reference_type (gnu_type);
	    gnu_size = NULL_TREE;
	    used_by_ref = true;
	    const_flag = true;

	    /* In case this was a aliased object whose nominal subtype is
	       unconstrained, the pointer above will be a thin pointer and
	       build_allocator will automatically make the template.

	       If we have a template initializer only (that we made above),
	       pretend there is none and rely on what build_allocator creates
	       again anyway.  Otherwise (if we have a full initializer), get
	       the data part and feed that to build_allocator.

	       If we are elaborating a mutable object, tell build_allocator to
	       ignore a possibly simpler size from the initializer, if any, as
	       we must allocate the maximum possible size in this case.  */

	    if (definition)
	      {
		tree gnu_alloc_type = TREE_TYPE (gnu_type);

		if (TREE_CODE (gnu_alloc_type) == RECORD_TYPE
		    && TYPE_CONTAINS_TEMPLATE_P (gnu_alloc_type))
		  {
		    gnu_alloc_type
		      = TREE_TYPE (TREE_CHAIN (TYPE_FIELDS (gnu_alloc_type)));

                   if (TREE_CODE (gnu_expr) == CONSTRUCTOR
		       && 1 == VEC_length (constructor_elt,
					    CONSTRUCTOR_ELTS (gnu_expr)))
                     gnu_expr = 0;
                   else
                     gnu_expr
                       = build_component_ref
                         (gnu_expr, NULL_TREE,
                          TREE_CHAIN (TYPE_FIELDS (TREE_TYPE (gnu_expr))),
			  false);
		  }

		if (TREE_CODE (TYPE_SIZE_UNIT (gnu_alloc_type)) == INTEGER_CST
		    && TREE_OVERFLOW (TYPE_SIZE_UNIT (gnu_alloc_type))
		    && !Is_Imported (gnat_entity))
		  post_error ("Storage_Error will be raised at run-time?",
			      gnat_entity);

		gnu_expr = build_allocator (gnu_alloc_type, gnu_expr, gnu_type,
					    0, 0, gnat_entity, mutable_p);
	      }
	    else
	      {
		gnu_expr = NULL_TREE;
		const_flag = false;
	      }
	  }

	/* If this object would go into the stack and has an alignment
	   larger than the default largest alignment, make a variable
	   to hold the "aligning type" with a modified initial value,
	   if any, then point to it and make that the value of this
	   variable, which is now indirect.  */
	if (!global_bindings_p () && !static_p && definition
	    && !imported_p && TYPE_ALIGN (gnu_type) > BIGGEST_ALIGNMENT)
	  {
	    tree gnu_new_type
	      = make_aligning_type (gnu_type, TYPE_ALIGN (gnu_type),
				    TYPE_SIZE_UNIT (gnu_type));
	    tree gnu_new_var;

	    gnu_new_var
	      = create_var_decl (create_concat_name (gnat_entity, "ALIGN"),
				 NULL_TREE, gnu_new_type, NULL_TREE, false,
				 false, false, false, NULL, gnat_entity);

	    if (gnu_expr)
	      add_stmt_with_node
		(build_binary_op (MODIFY_EXPR, NULL_TREE,
				  build_component_ref
				  (gnu_new_var, NULL_TREE,
				   TYPE_FIELDS (gnu_new_type), false),
				  gnu_expr),
		 gnat_entity);

	    gnu_type = build_reference_type (gnu_type);
	    gnu_expr
	      = build_unary_op
		(ADDR_EXPR, gnu_type,
		 build_component_ref (gnu_new_var, NULL_TREE,
				      TYPE_FIELDS (gnu_new_type), false));

	    gnu_size = NULL_TREE;
	    used_by_ref = true;
	    const_flag = true;
	  }

	if (const_flag)
	  gnu_type = build_qualified_type (gnu_type, (TYPE_QUALS (gnu_type)
						      | TYPE_QUAL_CONST));

	/* Convert the expression to the type of the object except in the
	   case where the object's type is unconstrained or the object's type
	   is a padded record whose field is of self-referential size.  In
	   the former case, converting will generate unnecessary evaluations
	   of the CONSTRUCTOR to compute the size and in the latter case, we
	   want to only copy the actual data.  */
	if (gnu_expr
	    && TREE_CODE (gnu_type) != UNCONSTRAINED_ARRAY_TYPE
	    && !CONTAINS_PLACEHOLDER_P (TYPE_SIZE (gnu_type))
	    && !(TREE_CODE (gnu_type) == RECORD_TYPE
		 && TYPE_IS_PADDING_P (gnu_type)
		 && (CONTAINS_PLACEHOLDER_P
		     (TYPE_SIZE (TREE_TYPE (TYPE_FIELDS (gnu_type)))))))
	  gnu_expr = convert (gnu_type, gnu_expr);

	/* If this name is external or there was a name specified, use it,
	   unless this is a VMS exception object since this would conflict
	   with the symbol we need to export in addition.  Don't use the
	   Interface_Name if there is an address clause (see CD30005).  */
	if (!Is_VMS_Exception (gnat_entity)
	    && ((Present (Interface_Name (gnat_entity))
		 && No (Address_Clause (gnat_entity)))
		|| (Is_Public (gnat_entity)
		    && (!Is_Imported (gnat_entity)
			|| Is_Exported (gnat_entity)))))
	  gnu_ext_name = create_concat_name (gnat_entity, 0);

	/* If this is constant initialized to a static constant and the
	   object has an aggregate type, force it to be statically
	   allocated. */
	if (const_flag && gnu_expr && TREE_CONSTANT (gnu_expr)
	    && host_integerp (TYPE_SIZE_UNIT (gnu_type), 1)
	    && (AGGREGATE_TYPE_P (gnu_type)
		&& !(TREE_CODE (gnu_type) == RECORD_TYPE
		     && TYPE_IS_PADDING_P (gnu_type))))
	  static_p = true;

	gnu_decl = create_var_decl (gnu_entity_id, gnu_ext_name, gnu_type,
				    gnu_expr, const_flag,
				    Is_Public (gnat_entity),
				    imported_p || !definition,
				    static_p, attr_list, gnat_entity);
	DECL_BY_REF_P (gnu_decl) = used_by_ref;
	DECL_POINTS_TO_READONLY_P (gnu_decl) = used_by_ref && inner_const_flag;
	if (TREE_CODE (gnu_decl) == VAR_DECL && renamed_obj)
	  {
	    SET_DECL_RENAMED_OBJECT (gnu_decl, renamed_obj);
	    if (global_bindings_p ())
	      {
		DECL_RENAMING_GLOBAL_P (gnu_decl) = 1;
		record_global_renaming_pointer (gnu_decl);
	      }
	  }

	if (definition && DECL_SIZE (gnu_decl)
	    && get_block_jmpbuf_decl ()
	    && (TREE_CODE (DECL_SIZE (gnu_decl)) != INTEGER_CST
		|| (flag_stack_check && !STACK_CHECK_BUILTIN
		    && 0 < compare_tree_int (DECL_SIZE_UNIT (gnu_decl),
					     STACK_CHECK_MAX_VAR_SIZE))))
	  add_stmt_with_node (build_call_1_expr
			      (update_setjmp_buf_decl,
			       build_unary_op (ADDR_EXPR, NULL_TREE,
					       get_block_jmpbuf_decl ())),
			      gnat_entity);

	/* If this is a public constant or we're not optimizing and we're not
	   making a VAR_DECL for it, make one just for export or debugger use.
	   Likewise if the address is taken or if either the object or type is
	   aliased.  Make an external declaration for a reference, unless this
	   is a Standard entity since there no real symbol at the object level
	   for these.  */
	if (TREE_CODE (gnu_decl) == CONST_DECL
	    && (definition || Sloc (gnat_entity) > Standard_Location)
	    && (Is_Public (gnat_entity)
		|| optimize == 0
		|| Address_Taken (gnat_entity)
		|| Is_Aliased (gnat_entity)
		|| Is_Aliased (Etype (gnat_entity))))
	  {
	    tree gnu_corr_var
	      = create_true_var_decl (gnu_entity_id, gnu_ext_name, gnu_type,
				      gnu_expr, true, Is_Public (gnat_entity),
<<<<<<< HEAD
				      false, static_p, NULL, gnat_entity);
=======
				      !definition, static_p, NULL,
				      gnat_entity);
>>>>>>> 1177f497

	    SET_DECL_CONST_CORRESPONDING_VAR (gnu_decl, gnu_corr_var);
	  }

	/* If this is declared in a block that contains a block with an
	   exception handler, we must force this variable in memory to
	   suppress an invalid optimization.  */
	if (Has_Nested_Block_With_Handler (Scope (gnat_entity))
	    && Exception_Mechanism != Back_End_Exceptions)
	  TREE_ADDRESSABLE (gnu_decl) = 1;

	/* Back-annotate the Alignment of the object if not already in the
	   tree.  Likewise for Esize if the object is of a constant size.
	   But if the "object" is actually a pointer to an object, the
	   alignment and size are the same as the type, so don't back-annotate
	   the values for the pointer.  */
	if (!used_by_ref && Unknown_Alignment (gnat_entity))
	  Set_Alignment (gnat_entity,
			 UI_From_Int (DECL_ALIGN (gnu_decl) / BITS_PER_UNIT));

	if (!used_by_ref && Unknown_Esize (gnat_entity)
	    && DECL_SIZE (gnu_decl))
	  {
	    tree gnu_back_size = DECL_SIZE (gnu_decl);

	    if (TREE_CODE (TREE_TYPE (gnu_decl)) == RECORD_TYPE
		&& TYPE_CONTAINS_TEMPLATE_P (TREE_TYPE (gnu_decl)))
	      gnu_back_size
		= TYPE_SIZE (TREE_TYPE (TREE_CHAIN
					(TYPE_FIELDS (TREE_TYPE (gnu_decl)))));

	    Set_Esize (gnat_entity, annotate_value (gnu_back_size));
	  }
      }
      break;

    case E_Void:
      /* Return a TYPE_DECL for "void" that we previously made.  */
      gnu_decl = void_type_decl_node;
      break;

    case E_Enumeration_Type:
      /* A special case, for the types Character and Wide_Character in
         Standard, we do not list all the literals. So if the literals
         are not specified, make this an unsigned type.  */
      if (No (First_Literal (gnat_entity)))
	{
	  gnu_type = make_unsigned_type (esize);
	  TYPE_NAME (gnu_type) = gnu_entity_id;

	  /* Set the TYPE_STRING_FLAG for Ada Character and
	     Wide_Character types. This is needed by the dwarf-2 debug writer to
	     distinguish between unsigned integer types and character types.  */
	  TYPE_STRING_FLAG (gnu_type) = 1;
	  break;
	}

      /* Normal case of non-character type, or non-Standard character type */
      {
	/* Here we have a list of enumeral constants in First_Literal.
	   We make a CONST_DECL for each and build into GNU_LITERAL_LIST
	   the list to be places into TYPE_FIELDS.  Each node in the list
	   is a TREE_LIST node whose TREE_VALUE is the literal name
	   and whose TREE_PURPOSE is the value of the literal.

	   Esize contains the number of bits needed to represent the enumeral
	   type, Type_Low_Bound also points to the first literal and
	   Type_High_Bound points to the last literal.  */

	Entity_Id gnat_literal;
	tree gnu_literal_list = NULL_TREE;

	if (Is_Unsigned_Type (gnat_entity))
	  gnu_type = make_unsigned_type (esize);
	else
	  gnu_type = make_signed_type (esize);

	TREE_SET_CODE (gnu_type, ENUMERAL_TYPE);

	for (gnat_literal = First_Literal (gnat_entity);
	     Present (gnat_literal);
	     gnat_literal = Next_Literal (gnat_literal))
	  {
	    tree gnu_value = UI_To_gnu (Enumeration_Rep (gnat_literal),
					gnu_type);
	    tree gnu_literal
	      = create_var_decl (get_entity_name (gnat_literal), NULL_TREE,
				 gnu_type, gnu_value, true, false, false,
				 false, NULL, gnat_literal);

	    save_gnu_tree (gnat_literal, gnu_literal, false);
	    gnu_literal_list = tree_cons (DECL_NAME (gnu_literal),
					  gnu_value, gnu_literal_list);
	  }

	TYPE_VALUES (gnu_type) = nreverse (gnu_literal_list);

	/* Note that the bounds are updated at the end of this function
	   because to avoid an infinite recursion when we get the bounds of
	   this type, since those bounds are objects of this type.    */
      }
      break;

    case E_Signed_Integer_Type:
    case E_Ordinary_Fixed_Point_Type:
    case E_Decimal_Fixed_Point_Type:
      /* For integer types, just make a signed type the appropriate number
	 of bits.  */
      gnu_type = make_signed_type (esize);
      break;

    case E_Modular_Integer_Type:
      /* For modular types, make the unsigned type of the proper number of
	 bits and then set up the modulus, if required.  */
      {
	enum machine_mode mode;
	tree gnu_modulus;
	tree gnu_high = 0;

	if (Is_Packed_Array_Type (gnat_entity))
	  esize = UI_To_Int (RM_Size (gnat_entity));

	/* Find the smallest mode at least ESIZE bits wide and make a class
	   using that mode.  */

	for (mode = GET_CLASS_NARROWEST_MODE (MODE_INT);
	     GET_MODE_BITSIZE (mode) < esize;
	     mode = GET_MODE_WIDER_MODE (mode))
	  ;

	gnu_type = make_unsigned_type (GET_MODE_BITSIZE (mode));
	TYPE_PACKED_ARRAY_TYPE_P (gnu_type)
	  = Is_Packed_Array_Type (gnat_entity);

	/* Get the modulus in this type.  If it overflows, assume it is because
	   it is equal to 2**Esize.  Note that there is no overflow checking
	   done on unsigned type, so we detect the overflow by looking for
	   a modulus of zero, which is otherwise invalid.  */
	gnu_modulus = UI_To_gnu (Modulus (gnat_entity), gnu_type);

	if (!integer_zerop (gnu_modulus))
	  {
	    TYPE_MODULAR_P (gnu_type) = 1;
	    SET_TYPE_MODULUS (gnu_type, gnu_modulus);
	    gnu_high = fold_build2 (MINUS_EXPR, gnu_type, gnu_modulus,
				    convert (gnu_type, integer_one_node));
	  }

	/* If we have to set TYPE_PRECISION different from its natural value,
	   make a subtype to do do.  Likewise if there is a modulus and
	   it is not one greater than TYPE_MAX_VALUE.  */
	if (TYPE_PRECISION (gnu_type) != esize
	    || (TYPE_MODULAR_P (gnu_type)
		&& !tree_int_cst_equal (TYPE_MAX_VALUE (gnu_type), gnu_high)))
	  {
	    tree gnu_subtype = make_node (INTEGER_TYPE);

	    TYPE_NAME (gnu_type) = create_concat_name (gnat_entity, "UMT");
	    TREE_TYPE (gnu_subtype) = gnu_type;
	    TYPE_MIN_VALUE (gnu_subtype) = TYPE_MIN_VALUE (gnu_type);
	    TYPE_MAX_VALUE (gnu_subtype)
	      = TYPE_MODULAR_P (gnu_type)
		? gnu_high : TYPE_MAX_VALUE (gnu_type);
	    TYPE_PRECISION (gnu_subtype) = esize;
	    TYPE_UNSIGNED (gnu_subtype) = 1;
	    TYPE_EXTRA_SUBTYPE_P (gnu_subtype) = 1;
	    TYPE_PACKED_ARRAY_TYPE_P (gnu_subtype)
	      = Is_Packed_Array_Type (gnat_entity);
	    layout_type (gnu_subtype);

	    gnu_type = gnu_subtype;
	  }
      }
      break;

    case E_Signed_Integer_Subtype:
    case E_Enumeration_Subtype:
    case E_Modular_Integer_Subtype:
    case E_Ordinary_Fixed_Point_Subtype:
    case E_Decimal_Fixed_Point_Subtype:

      /* For integral subtypes, we make a new INTEGER_TYPE.  Note
	 that we do not want to call build_range_type since we would
	 like each subtype node to be distinct.  This will be important
	 when memory aliasing is implemented.

	 The TREE_TYPE field of the INTEGER_TYPE we make points to the
	 parent type; this fact is used by the arithmetic conversion
	 functions.

	 We elaborate the Ancestor_Subtype if it is not in the current
	 unit and one of our bounds is non-static.  We do this to ensure
	 consistent naming in the case where several subtypes share the same
	 bounds by always elaborating the first such subtype first, thus
	 using its name. */

      if (!definition
	  && Present (Ancestor_Subtype (gnat_entity))
	  && !In_Extended_Main_Code_Unit (Ancestor_Subtype (gnat_entity))
	  && (!Compile_Time_Known_Value (Type_Low_Bound (gnat_entity))
	      || !Compile_Time_Known_Value (Type_High_Bound (gnat_entity))))
	gnat_to_gnu_entity (Ancestor_Subtype (gnat_entity),
			    gnu_expr, 0);

      gnu_type = make_node (INTEGER_TYPE);
      if (Is_Packed_Array_Type (gnat_entity))
	{
	  esize = UI_To_Int (RM_Size (gnat_entity));
	  TYPE_PACKED_ARRAY_TYPE_P (gnu_type) = 1;
	}

      TYPE_PRECISION (gnu_type) = esize;
      TREE_TYPE (gnu_type) = get_unpadded_type (Etype (gnat_entity));

      TYPE_MIN_VALUE (gnu_type)
	= convert (TREE_TYPE (gnu_type),
		   elaborate_expression (Type_Low_Bound (gnat_entity),
					 gnat_entity,
					 get_identifier ("L"), definition, 1,
					 Needs_Debug_Info (gnat_entity)));

      TYPE_MAX_VALUE (gnu_type)
	= convert (TREE_TYPE (gnu_type),
		   elaborate_expression (Type_High_Bound (gnat_entity),
					 gnat_entity,
					 get_identifier ("U"), definition, 1,
					 Needs_Debug_Info (gnat_entity)));

      /* One of the above calls might have caused us to be elaborated,
	 so don't blow up if so.  */
      if (present_gnu_tree (gnat_entity))
	{
	  maybe_present = true;
	  break;
	}

      TYPE_BIASED_REPRESENTATION_P (gnu_type)
	= Has_Biased_Representation (gnat_entity);

     /* This should be an unsigned type if the lower bound is constant
	 and non-negative or if the base type is unsigned; a signed type
	 otherwise.    */
      TYPE_UNSIGNED (gnu_type)
	= (TYPE_UNSIGNED (TREE_TYPE (gnu_type))
	   || (TREE_CODE (TYPE_MIN_VALUE (gnu_type)) == INTEGER_CST
	       && TREE_INT_CST_HIGH (TYPE_MIN_VALUE (gnu_type)) >= 0)
	   || TYPE_BIASED_REPRESENTATION_P (gnu_type)
	   || Is_Unsigned_Type (gnat_entity));

      layout_type (gnu_type);

      /* Inherit our alias set from what we're a subtype of.  Subtypes
	 are not different types and a pointer can designate any instance
	 within a subtype hierarchy.  */
      copy_alias_set (gnu_type, TREE_TYPE (gnu_type));

      /* If the type we are dealing with is to represent a packed array,
	 we need to have the bits left justified on big-endian targets
	 and right justified on little-endian targets.  We also need to
	 ensure that when the value is read (e.g. for comparison of two
	 such values), we only get the good bits, since the unused bits
	 are uninitialized.  Both goals are accomplished by wrapping the
	 modular value in an enclosing struct.  */
	if (Is_Packed_Array_Type (gnat_entity))
	{
	  tree gnu_field_type = gnu_type;
	  tree gnu_field;

	  TYPE_RM_SIZE_NUM (gnu_field_type)
	    = UI_To_gnu (RM_Size (gnat_entity), bitsizetype);
	  gnu_type = make_node (RECORD_TYPE);
	  TYPE_NAME (gnu_type) = create_concat_name (gnat_entity, "JM");
	  TYPE_ALIGN (gnu_type) = TYPE_ALIGN (gnu_field_type);
	  TYPE_PACKED (gnu_type) = 1;

	  /* Create a stripped-down declaration of the original type, mainly
	     for debugging.  */
	  create_type_decl (get_entity_name (gnat_entity), gnu_field_type,
			    NULL, true, debug_info_p, gnat_entity);

	  /* Don't notify the field as "addressable", since we won't be taking
	     it's address and it would prevent create_field_decl from making a
	     bitfield.  */
	  gnu_field = create_field_decl (get_identifier ("OBJECT"),
					 gnu_field_type, gnu_type, 1, 0, 0, 0);

	  finish_record_type (gnu_type, gnu_field, false, false);
	  TYPE_JUSTIFIED_MODULAR_P (gnu_type) = 1;
	  SET_TYPE_ADA_SIZE (gnu_type, bitsize_int (esize));

	  copy_alias_set (gnu_type, gnu_field_type);
	}

      break;

    case E_Floating_Point_Type:
      /* If this is a VAX floating-point type, use an integer of the proper
	 size.  All the operations will be handled with ASM statements.  */
      if (Vax_Float (gnat_entity))
	{
	  gnu_type = make_signed_type (esize);
	  TYPE_VAX_FLOATING_POINT_P (gnu_type) = 1;
	  SET_TYPE_DIGITS_VALUE (gnu_type,
				 UI_To_gnu (Digits_Value (gnat_entity),
					    sizetype));
	  break;
	}

      /* The type of the Low and High bounds can be our type if this is
	 a type from Standard, so set them at the end of the function.  */
      gnu_type = make_node (REAL_TYPE);
      TYPE_PRECISION (gnu_type) = fp_size_to_prec (esize);
      layout_type (gnu_type);
      break;

    case E_Floating_Point_Subtype:
      if (Vax_Float (gnat_entity))
	{
	  gnu_type = gnat_to_gnu_type (Etype (gnat_entity));
	  break;
	}

      {
	if (!definition
	    && Present (Ancestor_Subtype (gnat_entity))
	    && !In_Extended_Main_Code_Unit (Ancestor_Subtype (gnat_entity))
	    && (!Compile_Time_Known_Value (Type_Low_Bound (gnat_entity))
		|| !Compile_Time_Known_Value (Type_High_Bound (gnat_entity))))
	  gnat_to_gnu_entity (Ancestor_Subtype (gnat_entity),
			      gnu_expr, 0);

	gnu_type = make_node (REAL_TYPE);
	TREE_TYPE (gnu_type) = get_unpadded_type (Etype (gnat_entity));
	TYPE_PRECISION (gnu_type) = fp_size_to_prec (esize);

	TYPE_MIN_VALUE (gnu_type)
	  = convert (TREE_TYPE (gnu_type),
		     elaborate_expression (Type_Low_Bound (gnat_entity),
					   gnat_entity, get_identifier ("L"),
					   definition, 1,
					   Needs_Debug_Info (gnat_entity)));

	TYPE_MAX_VALUE (gnu_type)
	  = convert (TREE_TYPE (gnu_type),
		     elaborate_expression (Type_High_Bound (gnat_entity),
					   gnat_entity, get_identifier ("U"),
					   definition, 1,
					   Needs_Debug_Info (gnat_entity)));

	/* One of the above calls might have caused us to be elaborated,
	   so don't blow up if so.  */
	if (present_gnu_tree (gnat_entity))
	  {
	    maybe_present = true;
	    break;
	  }

	layout_type (gnu_type);

	/* Inherit our alias set from what we're a subtype of, as for
	   integer subtypes.  */
	copy_alias_set (gnu_type, TREE_TYPE (gnu_type));
      }
    break;

      /* Array and String Types and Subtypes

	 Unconstrained array types are represented by E_Array_Type and
	 constrained array types are represented by E_Array_Subtype.  There
	 are no actual objects of an unconstrained array type; all we have
	 are pointers to that type.

	 The following fields are defined on array types and subtypes:

		Component_Type     Component type of the array.
		Number_Dimensions  Number of dimensions (an int).
		First_Index	   Type of first index.  */

    case E_String_Type:
    case E_Array_Type:
      {
	tree gnu_template_fields = NULL_TREE;
	tree gnu_template_type = make_node (RECORD_TYPE);
	tree gnu_ptr_template = build_pointer_type (gnu_template_type);
	tree gnu_fat_type = make_node (RECORD_TYPE);
	int ndim = Number_Dimensions (gnat_entity);
	int firstdim
	  = (Convention (gnat_entity) == Convention_Fortran) ? ndim - 1 : 0;
	int nextdim
	  = (Convention (gnat_entity) == Convention_Fortran) ? - 1 : 1;
	tree *gnu_index_types = (tree *) alloca (ndim * sizeof (tree *));
	tree *gnu_temp_fields = (tree *) alloca (ndim * sizeof (tree *));
	tree gnu_comp_size = 0;
	tree gnu_max_size = size_one_node;
	tree gnu_max_size_unit;
	int index;
	Entity_Id gnat_ind_subtype;
	Entity_Id gnat_ind_base_subtype;
	tree gnu_template_reference;
	tree tem;

	TYPE_NAME (gnu_template_type)
	  = create_concat_name (gnat_entity, "XUB");
	TYPE_NAME (gnu_fat_type) = create_concat_name (gnat_entity, "XUP");
	TYPE_IS_FAT_POINTER_P (gnu_fat_type) = 1;
	TYPE_READONLY (gnu_template_type) = 1;

	/* Make a node for the array.  If we are not defining the array
	   suppress expanding incomplete types.  */
	gnu_type = make_node (UNCONSTRAINED_ARRAY_TYPE);

	if (!definition)
	  defer_incomplete_level++, this_deferred = true;

	/* Build the fat pointer type.  Use a "void *" object instead of
	   a pointer to the array type since we don't have the array type
	   yet (it will reference the fat pointer via the bounds).  */
	tem = chainon (chainon (NULL_TREE,
				create_field_decl (get_identifier ("P_ARRAY"),
						   ptr_void_type_node,
						   gnu_fat_type, 0, 0, 0, 0)),
		       create_field_decl (get_identifier ("P_BOUNDS"),
					  gnu_ptr_template,
					  gnu_fat_type, 0, 0, 0, 0));

	/* Make sure we can put this into a register.  */
	TYPE_ALIGN (gnu_fat_type) = MIN (BIGGEST_ALIGNMENT, 2 * POINTER_SIZE);
	finish_record_type (gnu_fat_type, tem, false, true);

	/* Build a reference to the template from a PLACEHOLDER_EXPR that
	   is the fat pointer.  This will be used to access the individual
	   fields once we build them.  */
	tem = build3 (COMPONENT_REF, gnu_ptr_template,
		      build0 (PLACEHOLDER_EXPR, gnu_fat_type),
		      TREE_CHAIN (TYPE_FIELDS (gnu_fat_type)), NULL_TREE);
	gnu_template_reference
	  = build_unary_op (INDIRECT_REF, gnu_template_type, tem);
	TREE_READONLY (gnu_template_reference) = 1;

	/* Now create the GCC type for each index and add the fields for
	   that index to the template.  */
	for (index = firstdim, gnat_ind_subtype = First_Index (gnat_entity),
	     gnat_ind_base_subtype
	       = First_Index (Implementation_Base_Type (gnat_entity));
	     index < ndim && index >= 0;
	     index += nextdim,
	     gnat_ind_subtype = Next_Index (gnat_ind_subtype),
	     gnat_ind_base_subtype = Next_Index (gnat_ind_base_subtype))
	  {
	    char field_name[10];
	    tree gnu_ind_subtype
	      = get_unpadded_type (Base_Type (Etype (gnat_ind_subtype)));
	    tree gnu_base_subtype
	      = get_unpadded_type (Etype (gnat_ind_base_subtype));
	    tree gnu_base_min
	      = convert (sizetype, TYPE_MIN_VALUE (gnu_base_subtype));
	    tree gnu_base_max
	      = convert (sizetype, TYPE_MAX_VALUE (gnu_base_subtype));
	    tree gnu_min_field, gnu_max_field, gnu_min, gnu_max;

	    /* Make the FIELD_DECLs for the minimum and maximum of this
	       type and then make extractions of that field from the
	       template.  */
	    sprintf (field_name, "LB%d", index);
	    gnu_min_field = create_field_decl (get_identifier (field_name),
					       gnu_ind_subtype,
					       gnu_template_type, 0, 0, 0, 0);
	    field_name[0] = 'U';
	    gnu_max_field = create_field_decl (get_identifier (field_name),
					       gnu_ind_subtype,
					       gnu_template_type, 0, 0, 0, 0);

	    Sloc_to_locus (Sloc (gnat_entity),
			   &DECL_SOURCE_LOCATION (gnu_min_field));
	    Sloc_to_locus (Sloc (gnat_entity),
			   &DECL_SOURCE_LOCATION (gnu_max_field));
	    gnu_temp_fields[index] = chainon (gnu_min_field, gnu_max_field);

	    /* We can't use build_component_ref here since the template
	       type isn't complete yet.  */
	    gnu_min = build3 (COMPONENT_REF, gnu_ind_subtype,
			      gnu_template_reference, gnu_min_field,
			      NULL_TREE);
	    gnu_max = build3 (COMPONENT_REF, gnu_ind_subtype,
			      gnu_template_reference, gnu_max_field,
			      NULL_TREE);
	    TREE_READONLY (gnu_min) = TREE_READONLY (gnu_max) = 1;

	    /* Make a range type with the new ranges, but using
	       the Ada subtype.  Then we convert to sizetype.  */
	    gnu_index_types[index]
	      = create_index_type (convert (sizetype, gnu_min),
				   convert (sizetype, gnu_max),
				   build_range_type (gnu_ind_subtype,
						     gnu_min, gnu_max));
	    /* Update the maximum size of the array, in elements. */
	    gnu_max_size
	      = size_binop (MULT_EXPR, gnu_max_size,
			    size_binop (PLUS_EXPR, size_one_node,
					size_binop (MINUS_EXPR, gnu_base_max,
						    gnu_base_min)));

	    TYPE_NAME (gnu_index_types[index])
	      = create_concat_name (gnat_entity, field_name);
	  }

	for (index = 0; index < ndim; index++)
	  gnu_template_fields
	    = chainon (gnu_template_fields, gnu_temp_fields[index]);

	/* Install all the fields into the template.  */
	finish_record_type (gnu_template_type, gnu_template_fields,
			    false, false);
	TYPE_READONLY (gnu_template_type) = 1;

	/* Now make the array of arrays and update the pointer to the array
	   in the fat pointer.  Note that it is the first field.  */

	tem = gnat_to_gnu_type (Component_Type (gnat_entity));

	/* Get and validate any specified Component_Size, but if Packed,
	   ignore it since the front end will have taken care of it. */
	gnu_comp_size
	  = validate_size (Component_Size (gnat_entity), tem,
			   gnat_entity,
			   (Is_Bit_Packed_Array (gnat_entity)
			    ? TYPE_DECL : VAR_DECL),
			   true, Has_Component_Size_Clause (gnat_entity));

	if (Has_Atomic_Components (gnat_entity))
	  check_ok_for_atomic (tem, gnat_entity, true);

	/* If the component type is a RECORD_TYPE that has a self-referential
	   size, use the maxium size.  */
	if (!gnu_comp_size && TREE_CODE (tem) == RECORD_TYPE
	    && CONTAINS_PLACEHOLDER_P (TYPE_SIZE (tem)))
	  gnu_comp_size = max_size (TYPE_SIZE (tem), true);

	if (!Is_Bit_Packed_Array (gnat_entity) && gnu_comp_size)
	  {
	    tem = make_type_from_size (tem, gnu_comp_size, false);
	    tem = maybe_pad_type (tem, gnu_comp_size, 0, gnat_entity,
				  "C_PAD", false, definition, true);
	  }

	if (Has_Volatile_Components (gnat_entity))
	  tem = build_qualified_type (tem,
				      TYPE_QUALS (tem) | TYPE_QUAL_VOLATILE);

	/* If Component_Size is not already specified, annotate it with the
	   size of the component.  */
	if (Unknown_Component_Size (gnat_entity))
	  Set_Component_Size (gnat_entity, annotate_value (TYPE_SIZE (tem)));

	gnu_max_size_unit = size_binop (MAX_EXPR, size_zero_node,
					size_binop (MULT_EXPR, gnu_max_size,
						    TYPE_SIZE_UNIT (tem)));
	gnu_max_size = size_binop (MAX_EXPR, bitsize_zero_node,
				   size_binop (MULT_EXPR,
					       convert (bitsizetype,
							gnu_max_size),
					       TYPE_SIZE (tem)));

	for (index = ndim - 1; index >= 0; index--)
	  {
	    tem = build_array_type (tem, gnu_index_types[index]);
	    TYPE_MULTI_ARRAY_P (tem) = (index > 0);

	    /* If the type below this is a multi-array type, then this
	       does not have aliased components.  But we have to make
	       them addressable if it must be passed by reference or
	       if that is the default.  */
	    if ((TREE_CODE (TREE_TYPE (tem)) == ARRAY_TYPE
		 && TYPE_MULTI_ARRAY_P (TREE_TYPE (tem)))
		|| (!Has_Aliased_Components (gnat_entity)
		    && !must_pass_by_ref (TREE_TYPE (tem))
		    && !default_pass_by_ref (TREE_TYPE (tem))))
	      TYPE_NONALIASED_COMPONENT (tem) = 1;
	  }

	/* If an alignment is specified, use it if valid.  But ignore it for
	   types that represent the unpacked base type for packed arrays.  */
	if (No (Packed_Array_Type (gnat_entity))
            && Known_Alignment (gnat_entity))
	  {
	    gcc_assert (Present (Alignment (gnat_entity)));
	    TYPE_ALIGN (tem)
	      = validate_alignment (Alignment (gnat_entity), gnat_entity,
				    TYPE_ALIGN (tem));
	  }

	TYPE_CONVENTION_FORTRAN_P (tem)
	  = (Convention (gnat_entity) == Convention_Fortran);
	TREE_TYPE (TYPE_FIELDS (gnu_fat_type)) = build_pointer_type (tem);

	/* The result type is an UNCONSTRAINED_ARRAY_TYPE that indicates the
	   corresponding fat pointer.  */
	TREE_TYPE (gnu_type) = TYPE_POINTER_TO (gnu_type)
	  = TYPE_REFERENCE_TO (gnu_type) = gnu_fat_type;
	TYPE_MODE (gnu_type) = BLKmode;
	TYPE_ALIGN (gnu_type) = TYPE_ALIGN (tem);
	SET_TYPE_UNCONSTRAINED_ARRAY (gnu_fat_type, gnu_type);

	/* If the maximum size doesn't overflow, use it.  */
	if (TREE_CODE (gnu_max_size) == INTEGER_CST
	    && !TREE_OVERFLOW (gnu_max_size))
	  TYPE_SIZE (tem)
	    = size_binop (MIN_EXPR, gnu_max_size, TYPE_SIZE (tem));
	if (TREE_CODE (gnu_max_size_unit) == INTEGER_CST
	    && !TREE_OVERFLOW (gnu_max_size_unit))
	  TYPE_SIZE_UNIT (tem)
	    = size_binop (MIN_EXPR, gnu_max_size_unit,
			  TYPE_SIZE_UNIT (tem));

	create_type_decl (create_concat_name (gnat_entity, "XUA"),
			  tem, NULL, !Comes_From_Source (gnat_entity),
			  debug_info_p, gnat_entity);

	/* Create a record type for the object and its template and
	   set the template at a negative offset.  */
	tem = build_unc_object_type (gnu_template_type, tem,
				     create_concat_name (gnat_entity, "XUT"));
	DECL_FIELD_OFFSET (TYPE_FIELDS (tem))
	  = size_binop (MINUS_EXPR, size_zero_node,
			byte_position (TREE_CHAIN (TYPE_FIELDS (tem))));
	DECL_FIELD_OFFSET (TREE_CHAIN (TYPE_FIELDS (tem))) = size_zero_node;
	DECL_FIELD_BIT_OFFSET (TREE_CHAIN (TYPE_FIELDS (tem)))
	  = bitsize_zero_node;
	SET_TYPE_UNCONSTRAINED_ARRAY (tem, gnu_type);
	TYPE_OBJECT_RECORD_TYPE (gnu_type) = tem;

	/* Give the thin pointer type a name.  */
	create_type_decl (create_concat_name (gnat_entity, "XUX"),
			  build_pointer_type (tem), NULL,
			  !Comes_From_Source (gnat_entity), debug_info_p,
			  gnat_entity);
      }
      break;

    case E_String_Subtype:
    case E_Array_Subtype:

      /* This is the actual data type for array variables.  Multidimensional
	 arrays are implemented in the gnu tree as arrays of arrays.  Note
	 that for the moment arrays which have sparse enumeration subtypes as
	 index components create sparse arrays, which is obviously space
	 inefficient but so much easier to code for now.

	 Also note that the subtype never refers to the unconstrained
	 array type, which is somewhat at variance with Ada semantics.

	 First check to see if this is simply a renaming of the array
	 type.  If so, the result is the array type.  */

      gnu_type = gnat_to_gnu_type (Etype (gnat_entity));
      if (!Is_Constrained (gnat_entity))
	break;
      else
	{
	  int index;
	  int array_dim = Number_Dimensions (gnat_entity);
	  int first_dim
	    = ((Convention (gnat_entity) == Convention_Fortran)
	       ? array_dim - 1 : 0);
	  int next_dim
	    = (Convention (gnat_entity) == Convention_Fortran) ? -1 : 1;
	  Entity_Id gnat_ind_subtype;
	  Entity_Id gnat_ind_base_subtype;
	  tree gnu_base_type = gnu_type;
	  tree *gnu_index_type = (tree *) alloca (array_dim * sizeof (tree *));
	  tree gnu_comp_size = NULL_TREE;
	  tree gnu_max_size = size_one_node;
	  tree gnu_max_size_unit;
	  bool need_index_type_struct = false;
	  bool max_overflow = false;

	  /* First create the gnu types for each index.  Create types for
	     debugging information to point to the index types if the
	     are not integer types, have variable bounds, or are
	     wider than sizetype.  */

	  for (index = first_dim, gnat_ind_subtype = First_Index (gnat_entity),
	       gnat_ind_base_subtype
	         = First_Index (Implementation_Base_Type (gnat_entity));
	       index < array_dim && index >= 0;
	       index += next_dim,
	       gnat_ind_subtype = Next_Index (gnat_ind_subtype),
	       gnat_ind_base_subtype = Next_Index (gnat_ind_base_subtype))
	    {
	      tree gnu_index_subtype
		= get_unpadded_type (Etype (gnat_ind_subtype));
	      tree gnu_min
		= convert (sizetype, TYPE_MIN_VALUE (gnu_index_subtype));
	      tree gnu_max
		= convert (sizetype, TYPE_MAX_VALUE (gnu_index_subtype));
	      tree gnu_base_subtype
		= get_unpadded_type (Etype (gnat_ind_base_subtype));
	      tree gnu_base_min
		= convert (sizetype, TYPE_MIN_VALUE (gnu_base_subtype));
	      tree gnu_base_max
		= convert (sizetype, TYPE_MAX_VALUE (gnu_base_subtype));
	      tree gnu_base_type = get_base_type (gnu_base_subtype);
	      tree gnu_base_base_min
		= convert (sizetype, TYPE_MIN_VALUE (gnu_base_type));
	      tree gnu_base_base_max
		= convert (sizetype, TYPE_MAX_VALUE (gnu_base_type));
	      tree gnu_high;
	      tree gnu_this_max;

	      /* If the minimum and maximum values both overflow in
		 SIZETYPE, but the difference in the original type
		 does not overflow in SIZETYPE, ignore the overflow
		 indications.  */
	      if ((TYPE_PRECISION (gnu_index_subtype)
		   > TYPE_PRECISION (sizetype)
		   || TYPE_UNSIGNED (gnu_index_subtype)
		      != TYPE_UNSIGNED (sizetype))
		  && TREE_CODE (gnu_min) == INTEGER_CST
		  && TREE_CODE (gnu_max) == INTEGER_CST
		  && TREE_OVERFLOW (gnu_min) && TREE_OVERFLOW (gnu_max)
		  && (!TREE_OVERFLOW
		      (fold_build2 (MINUS_EXPR, gnu_index_subtype,
				    TYPE_MAX_VALUE (gnu_index_subtype),
				    TYPE_MIN_VALUE (gnu_index_subtype)))))
		{
		  TREE_OVERFLOW (gnu_min) = 0;
		  TREE_OVERFLOW (gnu_max) = 0;
		}

	      /* Similarly, if the range is null, use bounds of 1..0 for
		 the sizetype bounds.  */
	      else if ((TYPE_PRECISION (gnu_index_subtype)
			> TYPE_PRECISION (sizetype)
		       || TYPE_UNSIGNED (gnu_index_subtype)
		          != TYPE_UNSIGNED (sizetype))
		       && TREE_CODE (gnu_min) == INTEGER_CST
		       && TREE_CODE (gnu_max) == INTEGER_CST
		       && (TREE_OVERFLOW (gnu_min) || TREE_OVERFLOW (gnu_max))
		       && tree_int_cst_lt (TYPE_MAX_VALUE (gnu_index_subtype),
					   TYPE_MIN_VALUE (gnu_index_subtype)))
		gnu_min = size_one_node, gnu_max = size_zero_node;

	      /* Now compute the size of this bound.  We need to provide
		 GCC with an upper bound to use but have to deal with the
		 "superflat" case.  There are three ways to do this.  If we
		 can prove that the array can never be superflat, we can
		 just use the high bound of the index subtype.  If we can
		 prove that the low bound minus one can't overflow, we
		 can do this as MAX (hb, lb - 1).  Otherwise, we have to use
		 the expression hb >= lb ? hb : lb - 1.  */
	      gnu_high = size_binop (MINUS_EXPR, gnu_min, size_one_node);

	      /* See if the base array type is already flat.  If it is, we
		 are probably compiling an ACVC test, but it will cause the
		 code below to malfunction if we don't handle it specially.  */
	      if (TREE_CODE (gnu_base_min) == INTEGER_CST
		  && TREE_CODE (gnu_base_max) == INTEGER_CST
		  && !TREE_OVERFLOW (gnu_base_min)
		  && !TREE_OVERFLOW (gnu_base_max)
		  && tree_int_cst_lt (gnu_base_max, gnu_base_min))
		gnu_high = size_zero_node, gnu_min = size_one_node;

	      /* If gnu_high is now an integer which overflowed, the array
                 cannot be superflat.  */
	      else if (TREE_CODE (gnu_high) == INTEGER_CST
		       && TREE_OVERFLOW (gnu_high))
		gnu_high = gnu_max;
	      else if (TYPE_UNSIGNED (gnu_base_subtype)
		       || TREE_CODE (gnu_high) == INTEGER_CST)
		gnu_high = size_binop (MAX_EXPR, gnu_max, gnu_high);
	      else
		gnu_high
		  = build_cond_expr
		    (sizetype, build_binary_op (GE_EXPR, integer_type_node,
						gnu_max, gnu_min),
		     gnu_max, gnu_high);

	      gnu_index_type[index]
		= create_index_type (gnu_min, gnu_high, gnu_index_subtype);

	      /* Also compute the maximum size of the array.  Here we
		 see if any constraint on the index type of the base type
		 can be used in the case of self-referential bound on
		 the index type of the subtype.  We look for a non-"infinite"
		 and non-self-referential bound from any type involved and
		 handle each bound separately.  */

	      if ((TREE_CODE (gnu_min) == INTEGER_CST
		   && !TREE_OVERFLOW (gnu_min)
		   && !operand_equal_p (gnu_min, gnu_base_base_min, 0))
		  || !CONTAINS_PLACEHOLDER_P (gnu_min)
		  || !(TREE_CODE (gnu_base_min) == INTEGER_CST
		       && !TREE_OVERFLOW (gnu_base_min)))
		gnu_base_min = gnu_min;

	      if ((TREE_CODE (gnu_max) == INTEGER_CST
		   && !TREE_OVERFLOW (gnu_max)
		   && !operand_equal_p (gnu_max, gnu_base_base_max, 0))
		  || !CONTAINS_PLACEHOLDER_P (gnu_max)
		  || !(TREE_CODE (gnu_base_max) == INTEGER_CST
		       && !TREE_OVERFLOW (gnu_base_max)))
		gnu_base_max = gnu_max;

	      if ((TREE_CODE (gnu_base_min) == INTEGER_CST
		   && TREE_OVERFLOW (gnu_base_min))
		  || operand_equal_p (gnu_base_min, gnu_base_base_min, 0)
		  || (TREE_CODE (gnu_base_max) == INTEGER_CST
		      && TREE_OVERFLOW (gnu_base_max))
		  || operand_equal_p (gnu_base_max, gnu_base_base_max, 0))
		max_overflow = true;

	      gnu_base_min = size_binop (MAX_EXPR, gnu_base_min, gnu_min);
	      gnu_base_max = size_binop (MIN_EXPR, gnu_base_max, gnu_max);

	      gnu_this_max
		= size_binop (MAX_EXPR,
			      size_binop (PLUS_EXPR, size_one_node,
					  size_binop (MINUS_EXPR, gnu_base_max,
						      gnu_base_min)),
			      size_zero_node);

	      if (TREE_CODE (gnu_this_max) == INTEGER_CST
		  && TREE_OVERFLOW (gnu_this_max))
		max_overflow = true;

	      gnu_max_size
		= size_binop (MULT_EXPR, gnu_max_size, gnu_this_max);

	      if (!integer_onep (TYPE_MIN_VALUE (gnu_index_subtype))
		  || (TREE_CODE (TYPE_MAX_VALUE (gnu_index_subtype))
		      != INTEGER_CST)
		  || TREE_CODE (gnu_index_subtype) != INTEGER_TYPE
		  || (TREE_TYPE (gnu_index_subtype)
		      && (TREE_CODE (TREE_TYPE (gnu_index_subtype))
			  != INTEGER_TYPE))
		  || TYPE_BIASED_REPRESENTATION_P (gnu_index_subtype)
		  || (TYPE_PRECISION (gnu_index_subtype)
		      > TYPE_PRECISION (sizetype)))
		need_index_type_struct = true;
	    }

	  /* Then flatten: create the array of arrays.  */

	  gnu_type = gnat_to_gnu_type (Component_Type (gnat_entity));

	  /* One of the above calls might have caused us to be elaborated,
	     so don't blow up if so.  */
	  if (present_gnu_tree (gnat_entity))
	    {
	      maybe_present = true;
	      break;
	    }

	  /* Get and validate any specified Component_Size, but if Packed,
	     ignore it since the front end will have taken care of it. */
	  gnu_comp_size
	    = validate_size (Component_Size (gnat_entity), gnu_type,
			     gnat_entity,
			     (Is_Bit_Packed_Array (gnat_entity)
			      ? TYPE_DECL : VAR_DECL),
			     true, Has_Component_Size_Clause (gnat_entity));

	  /* If the component type is a RECORD_TYPE that has a self-referential
	     size, use the maxium size.  */
	  if (!gnu_comp_size && TREE_CODE (gnu_type) == RECORD_TYPE
	      && CONTAINS_PLACEHOLDER_P (TYPE_SIZE (gnu_type)))
	    gnu_comp_size = max_size (TYPE_SIZE (gnu_type), true);

	  if (!Is_Bit_Packed_Array (gnat_entity) && gnu_comp_size)
	    {
	      gnu_type = make_type_from_size (gnu_type, gnu_comp_size, false);
	      gnu_type = maybe_pad_type (gnu_type, gnu_comp_size, 0,
					 gnat_entity, "C_PAD", false,
					 definition, true);
	    }

	  if (Has_Volatile_Components (Base_Type (gnat_entity)))
	    gnu_type = build_qualified_type (gnu_type,
					     (TYPE_QUALS (gnu_type)
					      | TYPE_QUAL_VOLATILE));

	  gnu_max_size_unit = size_binop (MULT_EXPR, gnu_max_size,
					  TYPE_SIZE_UNIT (gnu_type));
	  gnu_max_size = size_binop (MULT_EXPR,
				     convert (bitsizetype, gnu_max_size),
				     TYPE_SIZE (gnu_type));

	  for (index = array_dim - 1; index >= 0; index --)
	    {
	      gnu_type = build_array_type (gnu_type, gnu_index_type[index]);
	      TYPE_MULTI_ARRAY_P (gnu_type) = (index > 0);

	      /* If the type below this is a multi-array type, then this
		 does not have aliased components.  But we have to make
		 them addressable if it must be passed by reference or
		 if that is the default.  */
	      if ((TREE_CODE (TREE_TYPE (gnu_type)) == ARRAY_TYPE
		   && TYPE_MULTI_ARRAY_P (TREE_TYPE (gnu_type)))
		  || (!Has_Aliased_Components (gnat_entity)
		      && !must_pass_by_ref (TREE_TYPE (gnu_type))
		      && !default_pass_by_ref (TREE_TYPE (gnu_type))))
		TYPE_NONALIASED_COMPONENT (gnu_type) = 1;
	    }

	  /* If we are at file level and this is a multi-dimensional array, we
	     need to make a variable corresponding to the stride of the
	     inner dimensions.   */
	  if (global_bindings_p () && array_dim > 1)
	    {
	      tree gnu_str_name = get_identifier ("ST");
	      tree gnu_arr_type;

	      for (gnu_arr_type = TREE_TYPE (gnu_type);
		   TREE_CODE (gnu_arr_type) == ARRAY_TYPE;
		   gnu_arr_type = TREE_TYPE (gnu_arr_type),
		   gnu_str_name = concat_id_with_name (gnu_str_name, "ST"))
		{
		  tree eltype = TREE_TYPE (gnu_arr_type);

		  TYPE_SIZE (gnu_arr_type)
		    = elaborate_expression_1 (gnat_entity, gnat_entity,
					      TYPE_SIZE (gnu_arr_type),
					      gnu_str_name, definition, 0);

		  /* ??? For now, store the size as a multiple of the
		     alignment of the element type in bytes so that we
		     can see the alignment from the tree.  */
		  TYPE_SIZE_UNIT (gnu_arr_type)
		    = build_binary_op
		      (MULT_EXPR, sizetype,
		       elaborate_expression_1
		       (gnat_entity, gnat_entity,
			build_binary_op (EXACT_DIV_EXPR, sizetype,
					 TYPE_SIZE_UNIT (gnu_arr_type),
					 size_int (TYPE_ALIGN (eltype)
						   / BITS_PER_UNIT)),
			concat_id_with_name (gnu_str_name, "A_U"),
			definition, 0),
		       size_int (TYPE_ALIGN (eltype) / BITS_PER_UNIT));
		}
	    }

	  /* If we need to write out a record type giving the names of
	     the bounds, do it now.  */
	  if (need_index_type_struct && debug_info_p)
	    {
	      tree gnu_bound_rec_type = make_node (RECORD_TYPE);
	      tree gnu_field_list = NULL_TREE;
	      tree gnu_field;

	      TYPE_NAME (gnu_bound_rec_type)
		= create_concat_name (gnat_entity, "XA");

	      for (index = array_dim - 1; index >= 0; index--)
		{
		  tree gnu_type_name
		    = TYPE_NAME (TYPE_INDEX_TYPE (gnu_index_type[index]));

		  if (TREE_CODE (gnu_type_name) == TYPE_DECL)
		    gnu_type_name = DECL_NAME (gnu_type_name);

		  gnu_field = create_field_decl (gnu_type_name,
						 integer_type_node,
						 gnu_bound_rec_type,
						 0, NULL_TREE, NULL_TREE, 0);
		  TREE_CHAIN (gnu_field) = gnu_field_list;
		  gnu_field_list = gnu_field;
		}

	      finish_record_type (gnu_bound_rec_type, gnu_field_list,
				  false, false);
	    }

	  TYPE_CONVENTION_FORTRAN_P (gnu_type)
	    = (Convention (gnat_entity) == Convention_Fortran);
	  TYPE_PACKED_ARRAY_TYPE_P (gnu_type)
	    = Is_Packed_Array_Type (gnat_entity);

	  /* If our size depends on a placeholder and the maximum size doesn't
	     overflow, use it.  */
	  if (CONTAINS_PLACEHOLDER_P (TYPE_SIZE (gnu_type))
	      && !(TREE_CODE (gnu_max_size) == INTEGER_CST
		   && TREE_OVERFLOW (gnu_max_size))
	      && !(TREE_CODE (gnu_max_size_unit) == INTEGER_CST
		   && TREE_OVERFLOW (gnu_max_size_unit))
	      && !max_overflow)
	    {
	      TYPE_SIZE (gnu_type) = size_binop (MIN_EXPR, gnu_max_size,
						 TYPE_SIZE (gnu_type));
	      TYPE_SIZE_UNIT (gnu_type)
		= size_binop (MIN_EXPR, gnu_max_size_unit,
			      TYPE_SIZE_UNIT (gnu_type));
	    }

	  /* Set our alias set to that of our base type.  This gives all
	     array subtypes the same alias set.  */
	  copy_alias_set (gnu_type, gnu_base_type);
	}

      /* If this is a packed type, make this type the same as the packed
	 array type, but do some adjusting in the type first.   */

      if (Present (Packed_Array_Type (gnat_entity)))
	{
	  Entity_Id gnat_index;
	  tree gnu_inner_type;

	  /* First finish the type we had been making so that we output
	     debugging information for it  */
	  gnu_type
	    = build_qualified_type (gnu_type,
				    (TYPE_QUALS (gnu_type)
				     | (TYPE_QUAL_VOLATILE
					* Treat_As_Volatile (gnat_entity))));
	  gnu_decl = create_type_decl (gnu_entity_id, gnu_type, attr_list,
				       !Comes_From_Source (gnat_entity),
				       debug_info_p, gnat_entity);
	  if (!Comes_From_Source (gnat_entity))
	    DECL_ARTIFICIAL (gnu_decl) = 1;

	  /* Save it as our equivalent in case the call below elaborates
	     this type again.  */
	  save_gnu_tree (gnat_entity, gnu_decl, false);

	  gnu_decl = gnat_to_gnu_entity (Packed_Array_Type (gnat_entity),
					 NULL_TREE, 0);
	  this_made_decl = true;
	  gnu_inner_type = gnu_type = TREE_TYPE (gnu_decl);
	  save_gnu_tree (gnat_entity, NULL_TREE, false);

	  while (TREE_CODE (gnu_inner_type) == RECORD_TYPE
		 && (TYPE_JUSTIFIED_MODULAR_P (gnu_inner_type)
		     || TYPE_IS_PADDING_P (gnu_inner_type)))
	    gnu_inner_type = TREE_TYPE (TYPE_FIELDS (gnu_inner_type));

	  /* We need to point the type we just made to our index type so
	     the actual bounds can be put into a template.  */

	  if ((TREE_CODE (gnu_inner_type) == ARRAY_TYPE
	       && !TYPE_ACTUAL_BOUNDS (gnu_inner_type))
	      || (TREE_CODE (gnu_inner_type) == INTEGER_TYPE
		  && !TYPE_HAS_ACTUAL_BOUNDS_P (gnu_inner_type)))
	    {
	      if (TREE_CODE (gnu_inner_type) == INTEGER_TYPE)
		{
		  /* The TYPE_ACTUAL_BOUNDS field is also used for the modulus.
		     If it is, we need to make another type.  */
		  if (TYPE_MODULAR_P (gnu_inner_type))
		    {
		      tree gnu_subtype;

		      gnu_subtype = make_node (INTEGER_TYPE);

		      TREE_TYPE (gnu_subtype) = gnu_inner_type;
		      TYPE_MIN_VALUE (gnu_subtype)
			= TYPE_MIN_VALUE (gnu_inner_type);
		      TYPE_MAX_VALUE (gnu_subtype)
			= TYPE_MAX_VALUE (gnu_inner_type);
		      TYPE_PRECISION (gnu_subtype)
			= TYPE_PRECISION (gnu_inner_type);
		      TYPE_UNSIGNED (gnu_subtype)
			= TYPE_UNSIGNED (gnu_inner_type);
		      TYPE_EXTRA_SUBTYPE_P (gnu_subtype) = 1;
		      layout_type (gnu_subtype);

		      gnu_inner_type = gnu_subtype;
		    }

		  TYPE_HAS_ACTUAL_BOUNDS_P (gnu_inner_type) = 1;
		}

	      SET_TYPE_ACTUAL_BOUNDS (gnu_inner_type, NULL_TREE);

	      for (gnat_index = First_Index (gnat_entity);
		   Present (gnat_index); gnat_index = Next_Index (gnat_index))
		SET_TYPE_ACTUAL_BOUNDS
		  (gnu_inner_type,
		   tree_cons (NULL_TREE,
			      get_unpadded_type (Etype (gnat_index)),
			      TYPE_ACTUAL_BOUNDS (gnu_inner_type)));

	      if (Convention (gnat_entity) != Convention_Fortran)
		SET_TYPE_ACTUAL_BOUNDS
		  (gnu_inner_type,
		   nreverse (TYPE_ACTUAL_BOUNDS (gnu_inner_type)));

	      if (TREE_CODE (gnu_type) == RECORD_TYPE
		  && TYPE_JUSTIFIED_MODULAR_P (gnu_type))
		TREE_TYPE (TYPE_FIELDS (gnu_type)) = gnu_inner_type;
	    }
	}

      /* Abort if packed array with no packed array type field set. */
      else
	gcc_assert (!Is_Packed (gnat_entity));

      break;

    case E_String_Literal_Subtype:
      /* Create the type for a string literal. */
      {
        Entity_Id gnat_full_type
	  = (IN (Ekind (Etype (gnat_entity)), Private_Kind)
	     && Present (Full_View (Etype (gnat_entity)))
	     ? Full_View (Etype (gnat_entity)) : Etype (gnat_entity));
	tree gnu_string_type = get_unpadded_type (gnat_full_type);
	tree gnu_string_array_type
	  = TREE_TYPE (TREE_TYPE (TYPE_FIELDS (TREE_TYPE (gnu_string_type))));
	tree gnu_string_index_type
	  = get_base_type (TREE_TYPE (TYPE_INDEX_TYPE
				      (TYPE_DOMAIN (gnu_string_array_type))));
	tree gnu_lower_bound
	  = convert (gnu_string_index_type,
		     gnat_to_gnu (String_Literal_Low_Bound (gnat_entity)));
	int length = UI_To_Int (String_Literal_Length (gnat_entity));
	tree gnu_length = ssize_int (length - 1);
	tree gnu_upper_bound
	  = build_binary_op (PLUS_EXPR, gnu_string_index_type,
			     gnu_lower_bound,
			     convert (gnu_string_index_type, gnu_length));
	tree gnu_range_type
	  = build_range_type (gnu_string_index_type,
			      gnu_lower_bound, gnu_upper_bound);
	tree gnu_index_type
	  = create_index_type (convert (sizetype,
					TYPE_MIN_VALUE (gnu_range_type)),
			       convert (sizetype,
					TYPE_MAX_VALUE (gnu_range_type)),
			       gnu_range_type);

	gnu_type
	  = build_array_type (gnat_to_gnu_type (Component_Type (gnat_entity)),
			      gnu_index_type);
	copy_alias_set (gnu_type,  gnu_string_type);
      }
      break;

    /* Record Types and Subtypes

       The following fields are defined on record types:

		Has_Discriminants	True if the record has discriminants
                First_Discriminant      Points to head of list of discriminants
		First_Entity		Points to head of list of fields
		Is_Tagged_Type		True if the record is tagged

       Implementation of Ada records and discriminated records:

       A record type definition is transformed into the equivalent of a C
       struct definition.  The fields that are the discriminants which are
       found in the Full_Type_Declaration node and the elements of the
       Component_List found in the Record_Type_Definition node.  The
       Component_List can be a recursive structure since each Variant of
       the Variant_Part of the Component_List has a Component_List.

       Processing of a record type definition comprises starting the list of
       field declarations here from the discriminants and the calling the
       function components_to_record to add the rest of the fields from the
       component list and return the gnu type node. The function
       components_to_record will call itself recursively as it traverses
       the tree.  */

    case E_Record_Type:
      if (Has_Complex_Representation (gnat_entity))
	{
	  gnu_type
	    = build_complex_type
	      (get_unpadded_type
	       (Etype (Defining_Entity
		       (First (Component_Items
			       (Component_List
				(Type_Definition
				 (Declaration_Node (gnat_entity)))))))));

	  break;
	}

      {
        Node_Id full_definition = Declaration_Node (gnat_entity);
        Node_Id record_definition = Type_Definition (full_definition);
	Entity_Id gnat_field;
        tree gnu_field;
	tree gnu_field_list = NULL_TREE;
	tree gnu_get_parent;
	int packed = (Is_Packed (gnat_entity) ? 1
		      : (Component_Alignment (gnat_entity)
			 == Calign_Storage_Unit) ? -1
		      : 0);
	bool has_rep = Has_Specified_Layout (gnat_entity);
	bool all_rep = has_rep;
	bool is_extension
	  = (Is_Tagged_Type (gnat_entity)
	     && Nkind (record_definition) == N_Derived_Type_Definition);

	/* See if all fields have a rep clause.  Stop when we find one
	   that doesn't.  */
	for (gnat_field = First_Entity (gnat_entity);
	     Present (gnat_field) && all_rep;
	     gnat_field = Next_Entity (gnat_field))
	  if ((Ekind (gnat_field) == E_Component
	       || Ekind (gnat_field) == E_Discriminant)
	      && No (Component_Clause (gnat_field)))
	    all_rep = false;

	/* If this is a record extension, go a level further to find the
	   record definition.  Also, verify we have a Parent_Subtype.  */
	if (is_extension)
	  {
	    if (!type_annotate_only
		|| Present (Record_Extension_Part (record_definition)))
	      record_definition = Record_Extension_Part (record_definition);

	    gcc_assert (type_annotate_only
			|| Present (Parent_Subtype (gnat_entity)));
	  }

	/* Make a node for the record.  If we are not defining the record,
	   suppress expanding incomplete types.  */
	gnu_type = make_node (tree_code_for_record_type (gnat_entity));
	TYPE_NAME (gnu_type) = gnu_entity_id;
	/* ??? We should have create_type_decl like in the E_Record_Subtype
	   case below.  Unfortunately this would cause GNU_TYPE to be marked
	   as visited, thus precluding the subtrees of the type that will be
	   built below from being marked as visited when the real TYPE_DECL
	   is eventually created.  A solution could be to devise a special
	   version of the function under the name create_type_stub_decl.  */
	TYPE_STUB_DECL (gnu_type)
	  = build_decl (TYPE_DECL, NULL_TREE, gnu_type);
	TYPE_ALIGN (gnu_type) = 0;
	TYPE_PACKED (gnu_type) = packed || has_rep;

	if (!definition)
	  defer_incomplete_level++, this_deferred = true;

	/* If both a size and rep clause was specified, put the size in
	   the record type now so that it can get the proper mode.  */
	if (has_rep && Known_Esize (gnat_entity))
	  TYPE_SIZE (gnu_type) = UI_To_gnu (Esize (gnat_entity), sizetype);

	/* Always set the alignment here so that it can be used to
	   set the mode, if it is making the alignment stricter.  If
	   it is invalid, it will be checked again below.  If this is to
	   be Atomic, choose a default alignment of a word unless we know
	   the size and it's smaller.  */
	if (Known_Alignment (gnat_entity))
	  TYPE_ALIGN (gnu_type)
	    = validate_alignment (Alignment (gnat_entity), gnat_entity, 0);
	else if (Is_Atomic (gnat_entity))
	  TYPE_ALIGN (gnu_type)
	    = (esize >= BITS_PER_WORD ? BITS_PER_WORD
	       : 1 << (floor_log2 (esize - 1) + 1));

	/* If we have a Parent_Subtype, make a field for the parent.  If
	   this record has rep clauses, force the position to zero.  */
	if (Present (Parent_Subtype (gnat_entity)))
	  {
	    Entity_Id gnat_parent = Parent_Subtype (gnat_entity);
	    tree gnu_parent;

	    /* A major complexity here is that the parent subtype will
	       reference our discriminants in its Discriminant_Constraint
	       list.  But those must reference the parent component of this
	       record which is of the parent subtype we have not built yet!
	       To break the circle we first build a dummy COMPONENT_REF which
	       represents the "get to the parent" operation and initialize
	       each of those discriminants to a COMPONENT_REF of the above
	       dummy parent referencing the corresponding discriminant of the
	       base type of the parent subtype.  */
	    gnu_get_parent = build3 (COMPONENT_REF, void_type_node,
				     build0 (PLACEHOLDER_EXPR, gnu_type),
				     build_decl (FIELD_DECL, NULL_TREE,
						 NULL_TREE),
				     NULL_TREE);

	    if (Has_Discriminants (gnat_entity))
	      for (gnat_field = First_Stored_Discriminant (gnat_entity);
		   Present (gnat_field);
		   gnat_field = Next_Stored_Discriminant (gnat_field))
		if (Present (Corresponding_Discriminant (gnat_field)))
		  save_gnu_tree
		    (gnat_field,
		     build3 (COMPONENT_REF,
			     get_unpadded_type (Etype (gnat_field)),
			     gnu_get_parent,
			     gnat_to_gnu_field_decl (Corresponding_Discriminant
						     (gnat_field)),
			     NULL_TREE),
		     true);

            /* Then we build the parent subtype.  */
	    gnu_parent = gnat_to_gnu_type (gnat_parent);

	    /* Finally we fix up both kinds of twisted COMPONENT_REF we have
	       initially built.  The discriminants must reference the fields
	       of the parent subtype and not those of its base type for the
	       placeholder machinery to properly work.  */
	    if (Has_Discriminants (gnat_entity))
	      for (gnat_field = First_Stored_Discriminant (gnat_entity);
		   Present (gnat_field);
		   gnat_field = Next_Stored_Discriminant (gnat_field))
		if (Present (Corresponding_Discriminant (gnat_field)))
		  {
		    Entity_Id field = Empty;
		    for (field = First_Stored_Discriminant (gnat_parent);
			 Present (field);
			 field = Next_Stored_Discriminant (field))
		      if (same_discriminant_p (gnat_field, field))
			break;
		    gcc_assert (Present (field));
		    TREE_OPERAND (get_gnu_tree (gnat_field), 1)
		      = gnat_to_gnu_field_decl (field);
		  }

	    /* The "get to the parent" COMPONENT_REF must be given its
	       proper type...  */
	    TREE_TYPE (gnu_get_parent) = gnu_parent;

	    /* ...and reference the _parent field of this record.  */
	    gnu_field_list
	      = create_field_decl (get_identifier
				   (Get_Name_String (Name_uParent)),
				   gnu_parent, gnu_type, 0,
				   has_rep ? TYPE_SIZE (gnu_parent) : 0,
				   has_rep ? bitsize_zero_node : 0, 1);
	    DECL_INTERNAL_P (gnu_field_list) = 1;
	    TREE_OPERAND (gnu_get_parent, 1) = gnu_field_list;
	  }

	/* Make the fields for the discriminants and put them into the record
	   unless it's an Unchecked_Union.  */
        if (Has_Discriminants (gnat_entity))
	  for (gnat_field = First_Stored_Discriminant (gnat_entity);
	       Present (gnat_field);
	       gnat_field = Next_Stored_Discriminant (gnat_field))
	    {
	      /* If this is a record extension and this discriminant
		 is the renaming of another discriminant, we've already
		 handled the discriminant above.  */
	      if (Present (Parent_Subtype (gnat_entity))
		  && Present (Corresponding_Discriminant (gnat_field)))
		continue;

	      gnu_field
		= gnat_to_gnu_field (gnat_field, gnu_type, packed, definition);

	      /* Make an expression using a PLACEHOLDER_EXPR from the
		 FIELD_DECL node just created and link that with the
		 corresponding GNAT defining identifier.  Then add to the
		 list of fields.  */
	      save_gnu_tree (gnat_field,
			     build3 (COMPONENT_REF, TREE_TYPE (gnu_field),
				     build0 (PLACEHOLDER_EXPR,
					     DECL_CONTEXT (gnu_field)),
				     gnu_field, NULL_TREE),
			     true);

	      if (!Is_Unchecked_Union (gnat_entity))
		{
		  TREE_CHAIN (gnu_field) = gnu_field_list;
		  gnu_field_list = gnu_field;
		}
	    }

	/* Put the discriminants into the record (backwards), so we can
	   know the appropriate discriminant to use for the names of the
	   variants.  */
	TYPE_FIELDS (gnu_type) = gnu_field_list;

	/* Add the listed fields into the record and finish up.  */
	components_to_record (gnu_type, Component_List (record_definition),
			      gnu_field_list, packed, definition, NULL,
			      false, all_rep, this_deferred,
			      Is_Unchecked_Union (gnat_entity));

        if (this_deferred)
	  {
	    debug_deferred = true;
	    defer_debug_level++;

	    defer_debug_incomplete_list
	      = tree_cons (NULL_TREE, gnu_type,
			   defer_debug_incomplete_list);
	  }

	/* We used to remove the associations of the discriminants and
	   _Parent for validity checking, but we may need them if there's
	   Freeze_Node for a subtype used in this record.  */

	TYPE_VOLATILE (gnu_type) = Treat_As_Volatile (gnat_entity);
	TYPE_BY_REFERENCE_P (gnu_type) = Is_By_Reference_Type (gnat_entity);

	/* If it is a tagged record force the type to BLKmode to insure
	   that these objects will always be placed in memory. Do the
	   same thing for limited record types. */
	if (Is_Tagged_Type (gnat_entity) || Is_Limited_Record (gnat_entity))
	  TYPE_MODE (gnu_type) = BLKmode;

	/* If this is a derived type, we must make the alias set of this type
	   the same as that of the type we are derived from.  We assume here
	   that the other type is already frozen. */
	if (Etype (gnat_entity) != gnat_entity
	    && !(Is_Private_Type (Etype (gnat_entity))
		 && Full_View (Etype (gnat_entity)) == gnat_entity))
	  copy_alias_set (gnu_type, gnat_to_gnu_type (Etype (gnat_entity)));

	/* Fill in locations of fields.  */
	annotate_rep (gnat_entity, gnu_type);

	/* If there are any entities in the chain corresponding to
	   components that we did not elaborate, ensure we elaborate their
	   types if they are Itypes.  */
	for (gnat_temp = First_Entity (gnat_entity);
	     Present (gnat_temp); gnat_temp = Next_Entity (gnat_temp))
	  if ((Ekind (gnat_temp) == E_Component
	       || Ekind (gnat_temp) == E_Discriminant)
	      && Is_Itype (Etype (gnat_temp))
	      && !present_gnu_tree (gnat_temp))
	    gnat_to_gnu_entity (Etype (gnat_temp), NULL_TREE, 0);
      }
      break;

    case E_Class_Wide_Subtype:
      /* If an equivalent type is present, that is what we should use.
	 Otherwise, fall through to handle this like a record subtype
	 since it may have constraints.  */
      if (Present (Equivalent_Type (gnat_entity)))
	{
	  gnu_decl = gnat_to_gnu_entity (Equivalent_Type (gnat_entity),
					 NULL_TREE, 0);
	  maybe_present = true;
	  break;
	}

      /* ... fall through ... */

    case E_Record_Subtype:

      /* If Cloned_Subtype is Present it means this record subtype has
	 identical layout to that type or subtype and we should use
	 that GCC type for this one.  The front end guarantees that
	 the component list is shared.  */
      if (Present (Cloned_Subtype (gnat_entity)))
	{
	  gnu_decl = gnat_to_gnu_entity (Cloned_Subtype (gnat_entity),
					 NULL_TREE, 0);
	  maybe_present = true;
	}

      /* Otherwise, first ensure the base type is elaborated.  Then, if we are
	 changing the type, make a new type with each field having the
	 type of the field in the new subtype but having the position
	 computed by transforming every discriminant reference according
	 to the constraints.  We don't see any difference between
	 private and nonprivate type here since derivations from types should
	 have been deferred until the completion of the private type.  */
      else
	{
	  Entity_Id gnat_base_type = Implementation_Base_Type (gnat_entity);
	  tree gnu_base_type;
	  tree gnu_orig_type;

	  if (!definition)
	    defer_incomplete_level++, this_deferred = true;

	  /* Get the base type initially for its alignment and sizes.  But
	     if it is a padded type, we do all the other work with the
	     unpadded type.  */
	  gnu_type = gnu_orig_type = gnu_base_type
	    = gnat_to_gnu_type (gnat_base_type);

	  if (TREE_CODE (gnu_type) == RECORD_TYPE
	      && TYPE_IS_PADDING_P (gnu_type))
	    gnu_type = gnu_orig_type = TREE_TYPE (TYPE_FIELDS (gnu_type));

	  if (present_gnu_tree (gnat_entity))
	    {
	      maybe_present = true;
	      break;
	    }

	  /* When the type has discriminants, and these discriminants
	     affect the shape of what it built, factor them in.

	     If we are making a subtype of an Unchecked_Union (must be an
	     Itype), just return the type.

	     We can't just use Is_Constrained because private subtypes without
	     discriminants of full types with discriminants with default
	     expressions are Is_Constrained but aren't constrained!  */

	  if (IN (Ekind (gnat_base_type), Record_Kind)
	      && !Is_For_Access_Subtype (gnat_entity)
	      && !Is_Unchecked_Union (gnat_base_type)
	      && Is_Constrained (gnat_entity)
	      && Stored_Constraint (gnat_entity) != No_Elist
	      && Present (Discriminant_Constraint (gnat_entity)))
	    {
	      Entity_Id gnat_field;
	      tree gnu_field_list = 0;
	      tree gnu_pos_list
		= compute_field_positions (gnu_orig_type, NULL_TREE,
					   size_zero_node, bitsize_zero_node,
					   BIGGEST_ALIGNMENT);
	      tree gnu_subst_list
		= substitution_list (gnat_entity, gnat_base_type, NULL_TREE,
				     definition);
	      tree gnu_temp;

	      gnu_type = make_node (RECORD_TYPE);
	      TYPE_NAME (gnu_type) = gnu_entity_id;
	      TYPE_STUB_DECL (gnu_type)
		= create_type_decl (NULL_TREE, gnu_type, NULL, false, false,
				    gnat_entity);
	      TYPE_ALIGN (gnu_type) = TYPE_ALIGN (gnu_base_type);

	      for (gnat_field = First_Entity (gnat_entity);
		   Present (gnat_field); gnat_field = Next_Entity (gnat_field))
		if ((Ekind (gnat_field) == E_Component
		     || Ekind (gnat_field) == E_Discriminant)
		    && (Underlying_Type (Scope (Original_Record_Component
						(gnat_field)))
			== gnat_base_type)
		    && (No (Corresponding_Discriminant (gnat_field))
			|| !Is_Tagged_Type (gnat_base_type)))
		  {
		    tree gnu_old_field
		      = gnat_to_gnu_field_decl (Original_Record_Component
						(gnat_field));
		    tree gnu_offset
		      = TREE_VALUE (purpose_member (gnu_old_field,
						    gnu_pos_list));
		    tree gnu_pos = TREE_PURPOSE (gnu_offset);
		    tree gnu_bitpos = TREE_VALUE (TREE_VALUE (gnu_offset));
		    tree gnu_field_type
		      = gnat_to_gnu_type (Etype (gnat_field));
		    tree gnu_size = TYPE_SIZE (gnu_field_type);
		    tree gnu_new_pos = 0;
		    unsigned int offset_align
		      = tree_low_cst (TREE_PURPOSE (TREE_VALUE (gnu_offset)),
				      1);
		    tree gnu_field;

		    /* If there was a component clause, the field types must be
		       the same for the type and subtype, so copy the data from
		       the old field to avoid recomputation here.  Also if the
		       field is justified modular and the optimization in
		       gnat_to_gnu_field was applied.  */
		    if (Present (Component_Clause
				 (Original_Record_Component (gnat_field)))
			|| (TREE_CODE (gnu_field_type) == RECORD_TYPE
			    && TYPE_JUSTIFIED_MODULAR_P (gnu_field_type)
			    && TREE_TYPE (TYPE_FIELDS (gnu_field_type))
			       == TREE_TYPE (gnu_old_field)))
		      {
			gnu_size = DECL_SIZE (gnu_old_field);
			gnu_field_type = TREE_TYPE (gnu_old_field);
		      }

		    /* If this was a bitfield, get the size from the old field.
		       Also ensure the type can be placed into a bitfield.  */
		    else if (DECL_BIT_FIELD (gnu_old_field))
		      {
			gnu_size = DECL_SIZE (gnu_old_field);
			if (TYPE_MODE (gnu_field_type) == BLKmode
			    && TREE_CODE (gnu_field_type) == RECORD_TYPE
			    && host_integerp (TYPE_SIZE (gnu_field_type), 1))
			  gnu_field_type = make_packable_type (gnu_field_type);
		      }

		    if (CONTAINS_PLACEHOLDER_P (gnu_pos))
		      for (gnu_temp = gnu_subst_list;
			   gnu_temp; gnu_temp = TREE_CHAIN (gnu_temp))
			gnu_pos = substitute_in_expr (gnu_pos,
						      TREE_PURPOSE (gnu_temp),
						      TREE_VALUE (gnu_temp));

		    /* If the size is now a constant, we can set it as the
		       size of the field when we make it.  Otherwise, we need
		       to deal with it specially.  */
		    if (TREE_CONSTANT (gnu_pos))
		      gnu_new_pos = bit_from_pos (gnu_pos, gnu_bitpos);

		    gnu_field
		      = create_field_decl
			(DECL_NAME (gnu_old_field), gnu_field_type, gnu_type,
			 0, gnu_size, gnu_new_pos,
			 !DECL_NONADDRESSABLE_P (gnu_old_field));

		    if (!TREE_CONSTANT (gnu_pos))
		      {
			normalize_offset (&gnu_pos, &gnu_bitpos, offset_align);
			DECL_FIELD_OFFSET (gnu_field) = gnu_pos;
			DECL_FIELD_BIT_OFFSET (gnu_field) = gnu_bitpos;
			SET_DECL_OFFSET_ALIGN (gnu_field, offset_align);
			DECL_SIZE (gnu_field) = gnu_size;
			DECL_SIZE_UNIT (gnu_field)
			  = convert (sizetype,
				     size_binop (CEIL_DIV_EXPR, gnu_size,
						 bitsize_unit_node));
			layout_decl (gnu_field, DECL_OFFSET_ALIGN (gnu_field));
		      }

		    DECL_INTERNAL_P (gnu_field)
		      = DECL_INTERNAL_P (gnu_old_field);
		    SET_DECL_ORIGINAL_FIELD
		      (gnu_field, (DECL_ORIGINAL_FIELD (gnu_old_field)
				   ? DECL_ORIGINAL_FIELD (gnu_old_field)
				   : gnu_old_field));
		    DECL_DISCRIMINANT_NUMBER (gnu_field)
		      = DECL_DISCRIMINANT_NUMBER (gnu_old_field);
		    TREE_THIS_VOLATILE (gnu_field)
		      = TREE_THIS_VOLATILE (gnu_old_field);
		    TREE_CHAIN (gnu_field) = gnu_field_list;
		    gnu_field_list = gnu_field;
		    save_gnu_tree (gnat_field, gnu_field, false);
		  }

	      /* Now go through the entities again looking for Itypes that
		 we have not elaborated but should (e.g., Etypes of fields
		 that have Original_Components).  */
	      for (gnat_field = First_Entity (gnat_entity);
		   Present (gnat_field); gnat_field = Next_Entity (gnat_field))
		if ((Ekind (gnat_field) == E_Discriminant
		     || Ekind (gnat_field) == E_Component)
		    && !present_gnu_tree (Etype (gnat_field)))
		  gnat_to_gnu_entity (Etype (gnat_field), NULL_TREE, 0);

	      finish_record_type (gnu_type, nreverse (gnu_field_list),
				  true, false);

	      /* Now set the size, alignment and alias set of the new type to
		 match that of the old one, doing any substitutions, as
		 above.  */
	      TYPE_ALIGN (gnu_type) = TYPE_ALIGN (gnu_base_type);
	      TYPE_SIZE (gnu_type) = TYPE_SIZE (gnu_base_type);
	      TYPE_SIZE_UNIT (gnu_type) = TYPE_SIZE_UNIT (gnu_base_type);
	      SET_TYPE_ADA_SIZE (gnu_type, TYPE_ADA_SIZE (gnu_base_type));
	      copy_alias_set (gnu_type, gnu_base_type);

	      if (CONTAINS_PLACEHOLDER_P (TYPE_SIZE (gnu_type)))
		for (gnu_temp = gnu_subst_list;
		     gnu_temp; gnu_temp = TREE_CHAIN (gnu_temp))
		  TYPE_SIZE (gnu_type)
		    = substitute_in_expr (TYPE_SIZE (gnu_type),
					  TREE_PURPOSE (gnu_temp),
					  TREE_VALUE (gnu_temp));

	      if (CONTAINS_PLACEHOLDER_P (TYPE_SIZE_UNIT (gnu_type)))
		for (gnu_temp = gnu_subst_list;
		     gnu_temp; gnu_temp = TREE_CHAIN (gnu_temp))
		  TYPE_SIZE_UNIT (gnu_type)
		    = substitute_in_expr (TYPE_SIZE_UNIT (gnu_type),
					  TREE_PURPOSE (gnu_temp),
					  TREE_VALUE (gnu_temp));

	      if (CONTAINS_PLACEHOLDER_P (TYPE_ADA_SIZE (gnu_type)))
		for (gnu_temp = gnu_subst_list;
		     gnu_temp; gnu_temp = TREE_CHAIN (gnu_temp))
		  SET_TYPE_ADA_SIZE
		    (gnu_type, substitute_in_expr (TYPE_ADA_SIZE (gnu_type),
						   TREE_PURPOSE (gnu_temp),
						   TREE_VALUE (gnu_temp)));

	      /* Recompute the mode of this record type now that we know its
		 actual size.  */
	      compute_record_mode (gnu_type);

	      /* Reapply variable_size since we have changed the sizes.  */
	      TYPE_SIZE (gnu_type) = variable_size (TYPE_SIZE (gnu_type));
	      TYPE_SIZE_UNIT (gnu_type)
		= variable_size (TYPE_SIZE_UNIT (gnu_type));

	      /* Fill in locations of fields.  */
	      annotate_rep (gnat_entity, gnu_type);
	    }

	  /* If we've made a new type, record it and make an XVS type to show
	     what this is a subtype of.  Some debuggers require the  XVS
	     type to be output first, so do it in that order.  */
	  if (gnu_type != gnu_orig_type)
	    {
	      if (debug_info_p)
		{
		  tree gnu_subtype_marker = make_node (RECORD_TYPE);
		  tree gnu_orig_name = TYPE_NAME (gnu_orig_type);

		  if (TREE_CODE (gnu_orig_name) == TYPE_DECL)
		    gnu_orig_name = DECL_NAME (gnu_orig_name);

		  TYPE_NAME (gnu_subtype_marker)
		    = create_concat_name (gnat_entity, "XVS");
		  finish_record_type (gnu_subtype_marker,
				      create_field_decl (gnu_orig_name,
							 integer_type_node,
							 gnu_subtype_marker,
							 0, NULL_TREE,
							 NULL_TREE, 0),
				      false, false);
		}

	      TYPE_VOLATILE (gnu_type) = Treat_As_Volatile (gnat_entity);
	      TYPE_NAME (gnu_type) = gnu_entity_id;
	      TYPE_STUB_DECL (gnu_type)
		= create_type_decl (TYPE_NAME (gnu_type), gnu_type,
				    NULL, true, debug_info_p, gnat_entity);
	    }

	  /* Otherwise, go down all the components in the new type and
	     make them equivalent to those in the base type.  */
	  else
	    for (gnat_temp = First_Entity (gnat_entity); Present (gnat_temp);
		 gnat_temp = Next_Entity (gnat_temp))
	      if ((Ekind (gnat_temp) == E_Discriminant
		   && !Is_Unchecked_Union (gnat_base_type))
		  || Ekind (gnat_temp) == E_Component)
		save_gnu_tree (gnat_temp,
			       gnat_to_gnu_field_decl
			       (Original_Record_Component (gnat_temp)), false);
	}
      break;

    case E_Access_Subprogram_Type:
    case E_Anonymous_Access_Subprogram_Type:
      /* If we are not defining this entity, and we have incomplete
	 entities being processed above us, make a dummy type and
	 fill it in later.  */
      if (!definition && defer_incomplete_level != 0)
	{
	  struct incomplete *p
	    = (struct incomplete *) xmalloc (sizeof (struct incomplete));

	  gnu_type
	    = build_pointer_type
	      (make_dummy_type (Directly_Designated_Type (gnat_entity)));
	  gnu_decl = create_type_decl (gnu_entity_id, gnu_type, attr_list,
				       !Comes_From_Source (gnat_entity),
				       debug_info_p, gnat_entity);
	  save_gnu_tree (gnat_entity, gnu_decl, false);
	  this_made_decl = saved = true;

	  p->old_type = TREE_TYPE (gnu_type);
	  p->full_type = Directly_Designated_Type (gnat_entity);
	  p->next = defer_incomplete_list;
	  defer_incomplete_list = p;
	  break;
	}

      /* ... fall through ... */

    case E_Allocator_Type:
    case E_Access_Type:
    case E_Access_Attribute_Type:
    case E_Anonymous_Access_Type:
    case E_General_Access_Type:
      {
	Entity_Id gnat_desig_type = Directly_Designated_Type (gnat_entity);
	/* Get the "full view" of this entity.  If this is an incomplete
	   entity from a limited with, treat its non-limited view as the
	   full view.  Otherwise, if this is an incomplete or private
	   type, use the full view.  */
	Entity_Id gnat_desig_full
	  = (IN (Ekind (gnat_desig_type), Incomplete_Kind)
	     && From_With_Type (gnat_desig_type))
	    ? Non_Limited_View (gnat_desig_type)
	    : IN (Ekind (gnat_desig_type), Incomplete_Or_Private_Kind)
	      ? Full_View (gnat_desig_type)
	      : Empty;
	/* We want to know if we'll be seeing the freeze node for any
	   incomplete type we may be pointing to.  */
	bool in_main_unit
	  = (Present (gnat_desig_full)
	     ? In_Extended_Main_Code_Unit (gnat_desig_full)
	     : In_Extended_Main_Code_Unit (gnat_desig_type));
	bool got_fat_p = false;
	bool made_dummy = false;
	tree gnu_desig_type = NULL_TREE;
	enum machine_mode p_mode = mode_for_size (esize, MODE_INT, 0);

	if (!targetm.valid_pointer_mode (p_mode))
	  p_mode = ptr_mode;

	if (No (gnat_desig_full)
	    && (Ekind (gnat_desig_type) == E_Class_Wide_Type
		|| (Ekind (gnat_desig_type) == E_Class_Wide_Subtype
		    && Present (Equivalent_Type (gnat_desig_type)))))
	  {
	    if (Present (Equivalent_Type (gnat_desig_type)))
	      {
		gnat_desig_full = Equivalent_Type (gnat_desig_type);
		if (IN (Ekind (gnat_desig_full), Incomplete_Or_Private_Kind))
		  gnat_desig_full = Full_View (gnat_desig_full);
	      }
	    else if (IN (Ekind (Root_Type (gnat_desig_type)),
			 Incomplete_Or_Private_Kind))
	      gnat_desig_full = Full_View (Root_Type (gnat_desig_type));
	  }

	if (Present (gnat_desig_full) && Is_Concurrent_Type (gnat_desig_full))
	  gnat_desig_full = Corresponding_Record_Type (gnat_desig_full);

	/* If either the designated type or its full view is an
	   unconstrained array subtype, replace it with the type it's a
	   subtype of.  This avoids problems with multiple copies of
	   unconstrained array types.  */
	if (Ekind (gnat_desig_type) == E_Array_Subtype
	    && !Is_Constrained (gnat_desig_type))
	  gnat_desig_type = Etype (gnat_desig_type);
	if (Present (gnat_desig_full)
	    && Ekind (gnat_desig_full) == E_Array_Subtype
	    && !Is_Constrained (gnat_desig_full))
	  gnat_desig_full = Etype (gnat_desig_full);

        /* If the designated type is a subtype of an incomplete record type,
           use the parent type to avoid order of elaboration issues.  This
	   can lose some code efficiency, but there is no alternative.  */
        if (Present (gnat_desig_full)
             && Ekind (gnat_desig_full) == E_Record_Subtype
             && Ekind (Etype (gnat_desig_full)) == E_Record_Type)
	  gnat_desig_full = Etype (gnat_desig_full);

	/* If we are pointing to an incomplete type whose completion is an
	   unconstrained array, make a fat pointer type instead of a pointer
	   to VOID.  The two types in our fields will be pointers to VOID and
	   will be replaced in update_pointer_to.  Similarly, if the type
	   itself is a dummy type or an unconstrained array.  Also make
	   a dummy TYPE_OBJECT_RECORD_TYPE in case we have any thin
	   pointers to it.  */

	if ((Present (gnat_desig_full)
	     && Is_Array_Type (gnat_desig_full)
	     && !Is_Constrained (gnat_desig_full))
	    || (present_gnu_tree (gnat_desig_type)
		&& TYPE_IS_DUMMY_P (TREE_TYPE
				     (get_gnu_tree (gnat_desig_type)))
		&& Is_Array_Type (gnat_desig_type)
		&& !Is_Constrained (gnat_desig_type))
	    || (present_gnu_tree (gnat_desig_type)
		&& (TREE_CODE (TREE_TYPE (get_gnu_tree (gnat_desig_type)))
		    == UNCONSTRAINED_ARRAY_TYPE)
		&& !(TYPE_POINTER_TO (TREE_TYPE
				     (get_gnu_tree (gnat_desig_type)))))
	    || (No (gnat_desig_full) && !in_main_unit
		&& defer_incomplete_level
		&& !present_gnu_tree (gnat_desig_type)
		&& Is_Array_Type (gnat_desig_type)
		&& ! Is_Constrained (gnat_desig_type))
	    || (in_main_unit && From_With_Type (gnat_entity)
		&& (Present (gnat_desig_full)
		    ? Present (Freeze_Node (gnat_desig_full))
		    : Present (Freeze_Node (gnat_desig_type)))
		&& Is_Array_Type (gnat_desig_type)
		&& !Is_Constrained (gnat_desig_type)))
	  {
	    tree gnu_old
	      = (present_gnu_tree (gnat_desig_type)
		 ? gnat_to_gnu_type (gnat_desig_type)
		 : make_dummy_type (gnat_desig_type));
	    tree fields;

	    /* Show the dummy we get will be a fat pointer.  */
	    got_fat_p = made_dummy = true;

	    /* If the call above got something that has a pointer, that
	       pointer is our type.  This could have happened either
	       because the type was elaborated or because somebody
	       else executed the code below.  */
	    gnu_type = TYPE_POINTER_TO (gnu_old);
	    if (!gnu_type)
	      {
		gnu_type = make_node (RECORD_TYPE);
		SET_TYPE_UNCONSTRAINED_ARRAY (gnu_type, gnu_old);
		TYPE_POINTER_TO (gnu_old) = gnu_type;

		Sloc_to_locus (Sloc (gnat_entity), &input_location);
		fields
		  = chainon (chainon (NULL_TREE,
				      create_field_decl
				      (get_identifier ("P_ARRAY"),
				       ptr_void_type_node, gnu_type,
				       0, 0, 0, 0)),
			     create_field_decl (get_identifier ("P_BOUNDS"),
						ptr_void_type_node,
						gnu_type, 0, 0, 0, 0));

		/* Make sure we can place this into a register.  */
		TYPE_ALIGN (gnu_type)
		  = MIN (BIGGEST_ALIGNMENT, 2 * POINTER_SIZE);
		TYPE_IS_FAT_POINTER_P (gnu_type) = 1;
		finish_record_type (gnu_type, fields, false, true);

		TYPE_OBJECT_RECORD_TYPE (gnu_old) = make_node (RECORD_TYPE);
		TYPE_NAME (TYPE_OBJECT_RECORD_TYPE (gnu_old))
		  = concat_id_with_name (get_entity_name (gnat_desig_type),
					 "XUT");
		TYPE_DUMMY_P (TYPE_OBJECT_RECORD_TYPE (gnu_old)) = 1;
	      }
	  }

	/* If we already know what the full type is, use it.  */
	else if (Present (gnat_desig_full)
		 && present_gnu_tree (gnat_desig_full))
	  gnu_desig_type = TREE_TYPE (get_gnu_tree (gnat_desig_full));

	/* Get the type of the thing we are to point to and build a pointer
	   to it.  If it is a reference to an incomplete or private type with a
	   full view that is a record, make a dummy type node and get the
	   actual type later when we have verified it is safe.  */
	else if (!in_main_unit
		 && !present_gnu_tree (gnat_desig_type)
		 && Present (gnat_desig_full)
		 && !present_gnu_tree (gnat_desig_full)
		 && Is_Record_Type (gnat_desig_full))
	  {
	    gnu_desig_type = make_dummy_type (gnat_desig_type);
	    made_dummy = true;
	  }

	/* Likewise if we are pointing to a record or array and we are to defer
	   elaborating incomplete types.  We do this since this access type
	   may be the full view of some private type.  Note that the
	   unconstrained array case is handled above. */
	else if ((!in_main_unit || imported_p) && defer_incomplete_level != 0
		 && !present_gnu_tree (gnat_desig_type)
		 && ((Is_Record_Type (gnat_desig_type)
		      || Is_Array_Type (gnat_desig_type))
		     || (Present (gnat_desig_full)
			 && (Is_Record_Type (gnat_desig_full)
			     || Is_Array_Type (gnat_desig_full)))))
	  {
	    gnu_desig_type = make_dummy_type (gnat_desig_type);
	    made_dummy = true;
	  }

	/* If this is a reference from a limited_with type back to our
	   main unit and there's a Freeze_Node for it, either we have
	   already processed the declaration and made the dummy type,
	   in which case we just reuse the latter, or we have not yet,
	   in which case we make the dummy type and it will be reused
	   when the declaration is processed.  In both cases, the pointer
	   eventually created below will be automatically adjusted when
	   the Freeze_Node is processed.  Note that the unconstrained
	   array case is handled above. */
	else if (in_main_unit && From_With_Type (gnat_entity)
		 && (Present (gnat_desig_full)
		     ? Present (Freeze_Node (gnat_desig_full))
		     : Present (Freeze_Node (gnat_desig_type))))
	  {
	    gnu_desig_type = make_dummy_type (gnat_desig_type);
	    made_dummy = true;
	  }

	else if (gnat_desig_type == gnat_entity)
	  {
	    gnu_type
	      = build_pointer_type_for_mode (make_node (VOID_TYPE),
					     p_mode,
					     No_Strict_Aliasing (gnat_entity));
	    TREE_TYPE (gnu_type) = TYPE_POINTER_TO (gnu_type) = gnu_type;
	  }

	else
	  gnu_desig_type = gnat_to_gnu_type (gnat_desig_type);

	/* It is possible that the above call to gnat_to_gnu_type resolved our
	   type.  If so, just return it.  */
	if (present_gnu_tree (gnat_entity))
	  {
	    maybe_present = true;
	    break;
	  }

	/* If we have a GCC type for the designated type, possibly modify it
	   if we are pointing only to constant objects and then make a pointer
	   to it.  Don't do this for unconstrained arrays.  */
	if (!gnu_type && gnu_desig_type)
	  {
	    if (Is_Access_Constant (gnat_entity)
		&& TREE_CODE (gnu_desig_type) != UNCONSTRAINED_ARRAY_TYPE)
	      {
		gnu_desig_type
		  = build_qualified_type
		    (gnu_desig_type,
		     TYPE_QUALS (gnu_desig_type) | TYPE_QUAL_CONST);

		/* Some extra processing is required if we are building a
		   pointer to an incomplete type (in the GCC sense). We might
		   have such a type if we just made a dummy, or directly out
		   of the call to gnat_to_gnu_type above if we are processing
		   an access type for a record component designating the
		   record type itself.  */
		if (TYPE_MODE (gnu_desig_type) == VOIDmode)
		  {
		    /* We must ensure that the pointer to variant we make will
		       be processed by update_pointer_to when the initial type
		       is completed. Pretend we made a dummy and let further
		       processing act as usual.  */
		    made_dummy = true;

		    /* We must ensure that update_pointer_to will not retrieve
		       the dummy variant when building a properly qualified
		       version of the complete type. We take advantage of the
		       fact that get_qualified_type is requiring TYPE_NAMEs to
		       match to influence build_qualified_type and then also
		       update_pointer_to here. */
		    TYPE_NAME (gnu_desig_type)
		      = create_concat_name (gnat_desig_type, "INCOMPLETE_CST");
		  }
	      }

	    gnu_type
	      = build_pointer_type_for_mode (gnu_desig_type, p_mode,
					     No_Strict_Aliasing (gnat_entity));
	  }

	/* If we are not defining this object and we made a dummy pointer,
	   save our current definition, evaluate the actual type, and replace
	   the tentative type we made with the actual one.  If we are to defer
	   actually looking up the actual type, make an entry in the
	   deferred list.  */

	if (!in_main_unit && made_dummy)
	  {
	    tree gnu_old_type
	      = TYPE_FAT_POINTER_P (gnu_type)
		? TYPE_UNCONSTRAINED_ARRAY (gnu_type) : TREE_TYPE (gnu_type);

	    if (esize == POINTER_SIZE
		&& (got_fat_p || TYPE_FAT_POINTER_P (gnu_type)))
	      gnu_type
		= build_pointer_type
		  (TYPE_OBJECT_RECORD_TYPE
		   (TYPE_UNCONSTRAINED_ARRAY (gnu_type)));

	    gnu_decl = create_type_decl (gnu_entity_id, gnu_type, attr_list,
					 !Comes_From_Source (gnat_entity),
					 debug_info_p, gnat_entity);
	    save_gnu_tree (gnat_entity, gnu_decl, false);
	    this_made_decl = saved = true;

	    if (defer_incomplete_level == 0)
	      /* Note that the call to gnat_to_gnu_type here might have
		 updated gnu_old_type directly, in which case it is not a
		 dummy type any more when we get into update_pointer_to.

		 This may happen for instance when the designated type is a
		 record type, because their elaboration starts with an
		 initial node from make_dummy_type, which may yield the same
		 node as the one we got.

		 Besides, variants of this non-dummy type might have been
		 created along the way. update_pointer_to is expected to
		 properly take care of those situations.  */
	      update_pointer_to (TYPE_MAIN_VARIANT (gnu_old_type),
				 gnat_to_gnu_type (gnat_desig_type));
	    else
	      {
		struct incomplete *p
		  = (struct incomplete *) xmalloc (sizeof (struct incomplete));

		p->old_type = gnu_old_type;
		p->full_type = gnat_desig_type;
		p->next = defer_incomplete_list;
		defer_incomplete_list = p;
	      }
	  }
      }
      break;

    case E_Access_Protected_Subprogram_Type:
    case E_Anonymous_Access_Protected_Subprogram_Type:
      if (type_annotate_only && No (Equivalent_Type (gnat_entity)))
	gnu_type = build_pointer_type (void_type_node);
      else
	{
	  /* The runtime representation is the equivalent type. */
	  gnu_type = gnat_to_gnu_type (Equivalent_Type (gnat_entity));
	  maybe_present = 1;
	}

      if (Is_Itype (Directly_Designated_Type (gnat_entity))
	  && !present_gnu_tree (Directly_Designated_Type (gnat_entity))
	  && No (Freeze_Node (Directly_Designated_Type (gnat_entity)))
	  && !Is_Record_Type (Scope (Directly_Designated_Type (gnat_entity))))
	gnat_to_gnu_entity (Directly_Designated_Type (gnat_entity),
			    NULL_TREE, 0);

      break;

    case E_Access_Subtype:

      /* We treat this as identical to its base type; any constraint is
	 meaningful only to the front end.

	 The designated type must be elaborated as well, if it does
	 not have its own freeze node. Designated (sub)types created
	 for constrained components of records with discriminants are
	 not frozen by the front end and thus not elaborated by gigi,
	 because their use may appear before the base type is frozen,
	 and because it is not clear that they are needed anywhere in
	 Gigi. With the current model, there is no correct place where
	 they could be elaborated.  */

      gnu_type = gnat_to_gnu_type (Etype (gnat_entity));
      if (Is_Itype (Directly_Designated_Type (gnat_entity))
	  && !present_gnu_tree (Directly_Designated_Type (gnat_entity))
	  && Is_Frozen (Directly_Designated_Type (gnat_entity))
	  && No (Freeze_Node (Directly_Designated_Type (gnat_entity))))
	{
	  /* If we are not defining this entity, and we have incomplete
	     entities being processed above us, make a dummy type and
	     elaborate it later.  */
	  if (!definition && defer_incomplete_level != 0)
	    {
	      struct incomplete *p
		= (struct incomplete *) xmalloc (sizeof (struct incomplete));
	      tree gnu_ptr_type
		= build_pointer_type
		  (make_dummy_type (Directly_Designated_Type (gnat_entity)));

	      p->old_type = TREE_TYPE (gnu_ptr_type);
	      p->full_type = Directly_Designated_Type (gnat_entity);
	      p->next = defer_incomplete_list;
	      defer_incomplete_list = p;
	    }
          else if (IN (Ekind (Base_Type
			      (Directly_Designated_Type (gnat_entity))),
		       Incomplete_Or_Private_Kind))
	    ;
	  else
	    gnat_to_gnu_entity (Directly_Designated_Type (gnat_entity),
				NULL_TREE, 0);
	}

      maybe_present = true;
      break;

    /* Subprogram Entities

       The following access functions are defined for subprograms (functions
       or procedures):

		First_Formal	The first formal parameter.
		Is_Imported     Indicates that the subprogram has appeared in
				an INTERFACE or IMPORT pragma. For now we
				assume that the external language is C.
		Is_Inlined      True if the subprogram is to be inlined.

       In addition for function subprograms we have:

		Etype       	Return type of the function.

       Each parameter is first checked by calling must_pass_by_ref on its
       type to determine if it is passed by reference.  For parameters which
       are copied in, if they are Ada IN OUT or OUT parameters, their return
       value becomes part of a record which becomes the return type of the
       function (C function - note that this applies only to Ada procedures
       so there is no Ada return type). Additional code to store back the
       parameters will be generated on the caller side.  This transformation
       is done here, not in the front-end.

       The intended result of the transformation can be seen from the
       equivalent source rewritings that follow:

                                                   struct temp {int a,b};
       procedure P (A,B: IN OUT ...) is            temp P (int A,B) {
        ..                                            ..
       end P;                                        return {A,B};
                                                   }
                              procedure call

                                              {
                                                  temp t;
       P(X,Y);                                    t = P(X,Y);
                                                  X = t.a , Y = t.b;
                                              }

       For subprogram types we need to perform mainly the same conversions to
       GCC form that are needed for procedures and function declarations.  The
       only difference is that at the end, we make a type declaration instead
       of a function declaration.  */

    case E_Subprogram_Type:
    case E_Function:
    case E_Procedure:
      {
	/* The first GCC parameter declaration (a PARM_DECL node).  The
	   PARM_DECL nodes are chained through the TREE_CHAIN field, so this
	   actually is the head of this parameter list.  */
	tree gnu_param_list = NULL_TREE;
	/* The type returned by a function. If the subprogram is a procedure
	   this type should be void_type_node.  */
	tree gnu_return_type = void_type_node;
        /* List of fields in return type of procedure with copy in copy out
	   parameters.  */
        tree gnu_field_list = NULL_TREE;
	/* Non-null for subprograms containing  parameters passed by copy in
	   copy out (Ada IN OUT or OUT parameters not passed by reference),
	   in which case it is the list of nodes used to specify the values of
	   the in out/out parameters that are returned as a record upon
	   procedure return.  The TREE_PURPOSE of an element of this list is
	   a field of the record and the TREE_VALUE is the PARM_DECL
	   corresponding to that field.  This list will be saved in the
	   TYPE_CI_CO_LIST field of the FUNCTION_TYPE node we create.  */
	tree gnu_return_list = NULL_TREE;
	/* If an import pragma asks to map this subprogram to a GCC builtin,
	   this is the builtin DECL node.  */
	tree gnu_builtin_decl = NULL_TREE;
	Entity_Id gnat_param;
	bool inline_flag = Is_Inlined (gnat_entity);
	bool public_flag = Is_Public (gnat_entity);
	bool extern_flag
	  = (Is_Public (gnat_entity) && !definition) || imported_p;
	bool pure_flag = Is_Pure (gnat_entity);
	bool volatile_flag = No_Return (gnat_entity);
	bool returns_by_ref = false;
	bool returns_unconstrained = false;
	bool returns_by_target_ptr = false;
	tree gnu_ext_name = create_concat_name (gnat_entity, 0);
	bool has_copy_in_out = false;
	int parmnum;

	if (kind == E_Subprogram_Type && !definition)
	  /* A parameter may refer to this type, so defer completion
	     of any incomplete types.  */
	  defer_incomplete_level++, this_deferred = true;

	/* If the subprogram has an alias, it is probably inherited, so
	   we can use the original one.  If the original "subprogram"
	   is actually an enumeration literal, it may be the first use
	   of its type, so we must elaborate that type now.  */
	if (Present (Alias (gnat_entity)))
	  {
	    if (Ekind (Alias (gnat_entity)) == E_Enumeration_Literal)
	      gnat_to_gnu_entity (Etype (Alias (gnat_entity)), NULL_TREE, 0);

	    gnu_decl = gnat_to_gnu_entity (Alias (gnat_entity),
					   gnu_expr, 0);

	    /* Elaborate any Itypes in the parameters of this entity.  */
	    for (gnat_temp = First_Formal_With_Extras (gnat_entity);
		 Present (gnat_temp);
		 gnat_temp = Next_Formal_With_Extras (gnat_temp))
	      if (Is_Itype (Etype (gnat_temp)))
		gnat_to_gnu_entity (Etype (gnat_temp), NULL_TREE, 0);

	    break;
	  }

	/* If this subprogram is expectedly bound to a GCC builtin, fetch the
	   corresponding DECL node.

	   We still want the parameter associations to take place because the
	   proper generation of calls depends on it (a GNAT parameter without
	   a corresponding GCC tree has a very specific meaning), so we don't
	   just break here.  */
	if (Convention (gnat_entity) == Convention_Intrinsic)
	  gnu_builtin_decl = builtin_decl_for (gnu_ext_name);

	/* ??? What if we don't find the builtin node above ? warn ? err ?
	   In the current state we neither warn nor err, and calls will just
	   be handled as for regular subprograms. */

	if (kind == E_Function || kind == E_Subprogram_Type)
	  gnu_return_type = gnat_to_gnu_type (Etype (gnat_entity));

	/* If this function returns by reference, make the actual
	   return type of this function the pointer and mark the decl.  */
	if (Returns_By_Ref (gnat_entity))
	  {
	    returns_by_ref = true;
	    gnu_return_type = build_pointer_type (gnu_return_type);
	  }

	/* If the Mechanism is By_Reference, ensure the return type uses
	   the machine's by-reference mechanism, which may not the same
	   as above (e.g., it might be by passing a fake parameter).  */
	else if (kind == E_Function
		 && Mechanism (gnat_entity) == By_Reference)
	  {
	    TREE_ADDRESSABLE (gnu_return_type) = 1;

	    /* We expect this bit to be reset by gigi shortly, so can avoid a
	       type node copy here.  This actually also prevents troubles with
	       the generation of debug information for the function, because
	       we might have issued such info for this type already, and would
	       be attaching a distinct type node to the function if we made a
	       copy here.  */
	  }

	/* If we are supposed to return an unconstrained array,
	   actually return a fat pointer and make a note of that.  Return
	   a pointer to an unconstrained record of variable size.  */
	else if (TREE_CODE (gnu_return_type) == UNCONSTRAINED_ARRAY_TYPE)
	  {
	    gnu_return_type = TREE_TYPE (gnu_return_type);
	    returns_unconstrained = true;
	  }

	/* If the type requires a transient scope, the result is allocated
	   on the secondary stack, so the result type of the function is
	   just a pointer.  */
	else if (Requires_Transient_Scope (Etype (gnat_entity)))
	  {
	    gnu_return_type = build_pointer_type (gnu_return_type);
	    returns_unconstrained = true;
	  }

	/* If the type is a padded type and the underlying type would not
	   be passed by reference or this function has a foreign convention,
	   return the underlying type.  */
	else if (TREE_CODE (gnu_return_type) == RECORD_TYPE
		 && TYPE_IS_PADDING_P (gnu_return_type)
		 && (!default_pass_by_ref (TREE_TYPE
					   (TYPE_FIELDS (gnu_return_type)))
		     || Has_Foreign_Convention (gnat_entity)))
	  gnu_return_type = TREE_TYPE (TYPE_FIELDS (gnu_return_type));

	/* If the return type is unconstrained, that means it must have a
	   maximum size.  We convert the function into a procedure and its
	   caller will pass a pointer to an object of that maximum size as the
	   first parameter when we call the function.  */
	if (CONTAINS_PLACEHOLDER_P (TYPE_SIZE (gnu_return_type)))
	  {
	    returns_by_target_ptr = true;
	    gnu_param_list
	      = create_param_decl (get_identifier ("TARGET"),
				   build_reference_type (gnu_return_type),
				   true);
	    gnu_return_type = void_type_node;
	  }

	/* If the return type has a size that overflows, we cannot have
	   a function that returns that type.  This usage doesn't make
	   sense anyway, so give an error here.  */
	if (TYPE_SIZE_UNIT (gnu_return_type)
	    && TREE_CONSTANT (TYPE_SIZE_UNIT (gnu_return_type))
	    && TREE_OVERFLOW (TYPE_SIZE_UNIT (gnu_return_type)))
	  {
	    post_error ("cannot return type whose size overflows",
			gnat_entity);
	    gnu_return_type = copy_node (gnu_return_type);
	    TYPE_SIZE (gnu_return_type) = bitsize_zero_node;
	    TYPE_SIZE_UNIT (gnu_return_type) = size_zero_node;
	    TYPE_MAIN_VARIANT (gnu_return_type) = gnu_return_type;
	    TYPE_NEXT_VARIANT (gnu_return_type) = NULL_TREE;
	  }

	/* Look at all our parameters and get the type of
	   each.  While doing this, build a copy-out structure if
	   we need one.  */

	for (gnat_param = First_Formal_With_Extras (gnat_entity), parmnum = 0;
	     Present (gnat_param);
	     gnat_param = Next_Formal_With_Extras (gnat_param), parmnum++)
	  {
	    tree gnu_param_name = get_entity_name (gnat_param);
	    tree gnu_param_type = gnat_to_gnu_type (Etype (gnat_param));
	    tree gnu_param, gnu_field;
	    bool by_ref_p = false;
	    bool by_descr_p = false;
	    bool by_component_ptr_p = false;
	    bool copy_in_copy_out_flag = false;
	    bool req_by_copy = false, req_by_ref = false;

	    /* Builtins are expanded inline and there is no real call sequence
	       involved. so the type expected by the underlying expander is
	       always the type of each argument "as is".  */
	    if (gnu_builtin_decl)
	      req_by_copy = 1;

	    /* Otherwise, see if a Mechanism was supplied that forced this
	       parameter to be passed one way or another.  */
	    else if (Is_Valued_Procedure (gnat_entity) && parmnum == 0)
	      req_by_copy = true;
	    else if (Mechanism (gnat_param) == Default)
	      ;
	    else if (Mechanism (gnat_param) == By_Copy)
	      req_by_copy = true;
	    else if (Mechanism (gnat_param) == By_Reference)
	      req_by_ref = true;
	    else if (Mechanism (gnat_param) <= By_Descriptor)
	      by_descr_p = true;
	    else if (Mechanism (gnat_param) > 0)
	      {
		if (TREE_CODE (gnu_param_type) == UNCONSTRAINED_ARRAY_TYPE
		    || TREE_CODE (TYPE_SIZE (gnu_param_type)) != INTEGER_CST
		    || 0 < compare_tree_int (TYPE_SIZE (gnu_param_type),
					     Mechanism (gnat_param)))
		  req_by_ref = true;
		else
		  req_by_copy = true;
	      }
	    else
	      post_error ("unsupported mechanism for&", gnat_param);

	    /* If this is either a foreign function or if the
	       underlying type won't be passed by reference, strip off
	       possible padding type.  */
	    if (TREE_CODE (gnu_param_type) == RECORD_TYPE
		&& TYPE_IS_PADDING_P (gnu_param_type)
		&& (req_by_ref || Has_Foreign_Convention (gnat_entity)
		    || (!must_pass_by_ref (TREE_TYPE (TYPE_FIELDS
					              (gnu_param_type)))
			&& (req_by_copy
			    || !default_pass_by_ref (TREE_TYPE
			    			      (TYPE_FIELDS
						       (gnu_param_type)))))))
	      gnu_param_type = TREE_TYPE (TYPE_FIELDS (gnu_param_type));

	    /* If this is an IN parameter it is read-only, so make a variant
	       of the type that is read-only.

	       ??? However, if this is an unconstrained array, that type can
	       be very complex.  So skip it for now.  Likewise for any other
	       self-referential type.  */
	    if (Ekind (gnat_param) == E_In_Parameter
		&& TREE_CODE (gnu_param_type) != UNCONSTRAINED_ARRAY_TYPE
		&& !CONTAINS_PLACEHOLDER_P (TYPE_SIZE (gnu_param_type)))
	      gnu_param_type
		= build_qualified_type (gnu_param_type,
					(TYPE_QUALS (gnu_param_type)
					 | TYPE_QUAL_CONST));

	    /* For foreign conventions, pass arrays as a pointer to the
	       underlying type.  First check for unconstrained array and get
	       the underlying array.  Then get the component type and build
	       a pointer to it.  */
	    if (Has_Foreign_Convention (gnat_entity)
		&& TREE_CODE (gnu_param_type) == UNCONSTRAINED_ARRAY_TYPE)
	      gnu_param_type
		= TREE_TYPE (TREE_TYPE (TYPE_FIELDS
					(TREE_TYPE (gnu_param_type))));

	    if (by_descr_p)
	      gnu_param_type
		= build_pointer_type
		  (build_vms_descriptor (gnu_param_type,
					 Mechanism (gnat_param), gnat_entity));

	    else if (Has_Foreign_Convention (gnat_entity)
		     && !req_by_copy
		     && TREE_CODE (gnu_param_type) == ARRAY_TYPE)
	      {
		/* Strip off any multi-dimensional entries, then strip
		   off the last array to get the component type.  */
		while (TREE_CODE (TREE_TYPE (gnu_param_type)) == ARRAY_TYPE
		       && TYPE_MULTI_ARRAY_P (TREE_TYPE (gnu_param_type)))
		  gnu_param_type = TREE_TYPE (gnu_param_type);

		by_component_ptr_p = true;
		gnu_param_type = TREE_TYPE (gnu_param_type);

		if (Ekind (gnat_param) == E_In_Parameter)
		  gnu_param_type
		    = build_qualified_type (gnu_param_type,
					    (TYPE_QUALS (gnu_param_type)
					     | TYPE_QUAL_CONST));

		gnu_param_type = build_pointer_type (gnu_param_type);
	      }

	    /* Fat pointers are passed as thin pointers for foreign
	       conventions.  */
	    else if (Has_Foreign_Convention (gnat_entity)
		     && TYPE_FAT_POINTER_P (gnu_param_type))
	      gnu_param_type
		= make_type_from_size (gnu_param_type,
				       size_int (POINTER_SIZE), false);

	    /* If we must pass or were requested to pass by reference, do so.
	       If we were requested to pass by copy, do so.
	       Otherwise, for foreign conventions, pass all in out parameters
	       or aggregates by reference.  For COBOL and Fortran, pass
	       all integer and FP types that way too.  For Convention Ada,
	       use the standard Ada default.  */
	    else if (must_pass_by_ref (gnu_param_type) || req_by_ref
		     || (!req_by_copy
			 && ((Has_Foreign_Convention (gnat_entity)
			      && (Ekind (gnat_param) != E_In_Parameter
				  || AGGREGATE_TYPE_P (gnu_param_type)))
			     || (((Convention (gnat_entity)
				   == Convention_Fortran)
				  || (Convention (gnat_entity)
				      == Convention_COBOL))
				 && (INTEGRAL_TYPE_P (gnu_param_type)
				     || FLOAT_TYPE_P (gnu_param_type)))
			     /* For convention Ada, see if we pass by reference
				by default.  */
			     || (!Has_Foreign_Convention (gnat_entity)
				 && default_pass_by_ref (gnu_param_type)))))
	      {
		gnu_param_type = build_reference_type (gnu_param_type);
		by_ref_p = true;
	      }

	    else if (Ekind (gnat_param) != E_In_Parameter)
	      copy_in_copy_out_flag = true;

	    if (req_by_copy && (by_ref_p || by_component_ptr_p))
	      post_error ("?cannot pass & by copy", gnat_param);

	    /* If this is an OUT parameter that isn't passed by reference
	       and isn't a pointer or aggregate, we don't make a PARM_DECL
	       for it.  Instead, it will be a VAR_DECL created when we process
	       the procedure.  For the special parameter of Valued_Procedure,
	       never pass it in.

	       An exception is made to cover the RM-6.4.1 rule requiring "by
	       copy" out parameters with discriminants or implicit initial
	       values to be handled like in out parameters. These type are
	       normally built as aggregates, and hence passed by reference,
	       except for some packed arrays which end up encoded in special
	       integer types.

	       The exception we need to make is then for packed arrays of
	       records with discriminants or implicit initial values. We have
	       no light/easy way to check for the latter case, so we merely
	       check for packed arrays of records. This may lead to useless
	       copy-in operations, but in very rare cases only, as these would
	       be exceptions in a set of already exceptional situations.  */
	    if (Ekind (gnat_param) == E_Out_Parameter && !by_ref_p
		&& ((Is_Valued_Procedure (gnat_entity) && parmnum == 0)
		    || (!by_descr_p
			&& !POINTER_TYPE_P (gnu_param_type)
			&& !AGGREGATE_TYPE_P (gnu_param_type)))
		&& !(Is_Array_Type (Etype (gnat_param))
		     && Is_Packed (Etype (gnat_param))
		     && Is_Composite_Type (Component_Type
					   (Etype (gnat_param)))))
	      gnu_param = NULL_TREE;
	    else
	      {
		gnu_param
		  = create_param_decl
		    (gnu_param_name, gnu_param_type,
		     by_ref_p || by_component_ptr_p
		     || Ekind (gnat_param) == E_In_Parameter);

		DECL_BY_REF_P (gnu_param) = by_ref_p;
		DECL_BY_COMPONENT_PTR_P (gnu_param) = by_component_ptr_p;
		DECL_BY_DESCRIPTOR_P (gnu_param) = by_descr_p;
		DECL_POINTS_TO_READONLY_P (gnu_param)
		  = (Ekind (gnat_param) == E_In_Parameter
		     && (by_ref_p || by_component_ptr_p));
		Sloc_to_locus (Sloc (gnat_param),
			       &DECL_SOURCE_LOCATION (gnu_param));
		save_gnu_tree (gnat_param, gnu_param, false);
		gnu_param_list = chainon (gnu_param, gnu_param_list);

		/* If a parameter is a pointer, this function may modify
		   memory through it and thus shouldn't be considered
		   a pure function.  Also, the memory may be modified
		   between two calls, so they can't be CSE'ed.  The latter
		   case also handles by-ref parameters.  */
		if (POINTER_TYPE_P (gnu_param_type)
		    ||  TYPE_FAT_POINTER_P (gnu_param_type))
		  pure_flag = false;
	      }

	    if (copy_in_copy_out_flag)
	      {
		if (!has_copy_in_out)
		  {
		    gcc_assert (TREE_CODE (gnu_return_type) == VOID_TYPE);
		    gnu_return_type = make_node (RECORD_TYPE);
		    TYPE_NAME (gnu_return_type) = get_identifier ("RETURN");
		    has_copy_in_out = true;
		  }

		gnu_field = create_field_decl (gnu_param_name, gnu_param_type,
					       gnu_return_type, 0, 0, 0, 0);
		Sloc_to_locus (Sloc (gnat_param),
			       &DECL_SOURCE_LOCATION (gnu_field));
		TREE_CHAIN (gnu_field) = gnu_field_list;
		gnu_field_list = gnu_field;
		gnu_return_list = tree_cons (gnu_field, gnu_param,
					     gnu_return_list);
	      }
	  }

	/* Do not compute record for out parameters if subprogram is
	   stubbed since structures are incomplete for the back-end.  */
	if (gnu_field_list
	    && Convention (gnat_entity) != Convention_Stubbed)
           {
 	    /* If all types are not complete, defer emission of debug
 	       information for this record types. Otherwise, we risk emitting
 	       debug information for a dummy type contained in the fields
	       for that record.  */
 	    finish_record_type (gnu_return_type, nreverse (gnu_field_list),
 			        false, defer_incomplete_level);

 	    if (defer_incomplete_level)
 	      {
 	        debug_deferred = true;
 	        defer_debug_level++;

	        defer_debug_incomplete_list
		  = tree_cons (NULL_TREE, gnu_return_type,
			       defer_debug_incomplete_list);
 	      }
 	  }

	/* If we have a CICO list but it has only one entry, we convert
	   this function into a function that simply returns that one
	   object.  */
	if (list_length (gnu_return_list) == 1)
	  gnu_return_type = TREE_TYPE (TREE_PURPOSE (gnu_return_list));

	if (Has_Stdcall_Convention (gnat_entity))
	  {
	    struct attrib *attr
	      = (struct attrib *) xmalloc (sizeof (struct attrib));

	    attr->next = attr_list;
	    attr->type = ATTR_MACHINE_ATTRIBUTE;
	    attr->name = get_identifier ("stdcall");
	    attr->args = NULL_TREE;
	    attr->error_point = gnat_entity;
	    attr_list = attr;
	  }

	/* Both lists ware built in reverse.  */
	gnu_param_list = nreverse (gnu_param_list);
	gnu_return_list = nreverse (gnu_return_list);

	gnu_type
	  = create_subprog_type (gnu_return_type, gnu_param_list,
				 gnu_return_list, returns_unconstrained,
				 returns_by_ref,
				 Function_Returns_With_DSP (gnat_entity),
				 returns_by_target_ptr);

	/* A subprogram (something that doesn't return anything) shouldn't
	   be considered Pure since there would be no reason for such a
	   subprogram.  Note that procedures with Out (or In Out) parameters
	   have already been converted into a function with a return type. */
	if (TREE_CODE (gnu_return_type) == VOID_TYPE)
	  pure_flag = false;

	/* The semantics of "pure" in Ada essentially matches that of "const"
	   in the back-end.  In particular, both properties are orthogonal to
	   the "nothrow" property.  But this is true only if the EH circuitry
	   is explicit in the internal representation of the back-end.  If we
	   are to completely hide the EH circuitry from it, we need to declare
	   that calls to pure Ada subprograms that can throw have side effects
	   since they can trigger an "abnormal" transfer of control flow; thus
	   they can be neither "const" nor "pure" in the back-end sense.  */
	gnu_type
	  = build_qualified_type (gnu_type,
				  TYPE_QUALS (gnu_type)
				  | (Exception_Mechanism == Back_End_Exceptions
				     ? TYPE_QUAL_CONST * pure_flag : 0)
				  | (TYPE_QUAL_VOLATILE * volatile_flag));

	Sloc_to_locus (Sloc (gnat_entity), &input_location);

        /* If we have a builtin decl for that function, check the signatures
           compatibilities.  If the signatures are compatible, use the builtin
           decl.  If they are not, we expect the checker predicate to have
           posted the appropriate errors, and just continue with what we have
           so far.  */
        if (gnu_builtin_decl)
          {
            tree gnu_builtin_type =  TREE_TYPE (gnu_builtin_decl);

            if (compatible_signatures_p (gnu_type, gnu_builtin_type))
              {
                gnu_decl = gnu_builtin_decl;
                gnu_type = gnu_builtin_type;
                break;
              }
          }

	/* If there was no specified Interface_Name and the external and
	   internal names of the subprogram are the same, only use the
	   internal name to allow disambiguation of nested subprograms.  */
	if (No (Interface_Name (gnat_entity)) && gnu_ext_name == gnu_entity_id)
	  gnu_ext_name = NULL_TREE;

	/* If we are defining the subprogram and it has an Address clause
	   we must get the address expression from the saved GCC tree for the
	   subprogram if it has a Freeze_Node.  Otherwise, we elaborate
	   the address expression here since the front-end has guaranteed
	   in that case that the elaboration has no effects.  If there is
	   an Address clause and we are not defining the object, just
	   make it a constant.  */
	if (Present (Address_Clause (gnat_entity)))
	  {
	    tree gnu_address = NULL_TREE;

	    if (definition)
	      gnu_address
		= (present_gnu_tree (gnat_entity)
		   ? get_gnu_tree (gnat_entity)
		   : gnat_to_gnu (Expression (Address_Clause (gnat_entity))));

	    save_gnu_tree (gnat_entity, NULL_TREE, false);

	    /* Convert the type of the object to a reference type that can
	       alias everything as per 13.3(19).  */
	    gnu_type
	      = build_reference_type_for_mode (gnu_type, ptr_mode, true);
	    if (gnu_address)
	      gnu_address = convert (gnu_type, gnu_address);

	    gnu_decl
	      = create_var_decl (gnu_entity_id, gnu_ext_name, gnu_type,
				 gnu_address, false, Is_Public (gnat_entity),
				 extern_flag, false, NULL, gnat_entity);
	    DECL_BY_REF_P (gnu_decl) = 1;
	  }

	else if (kind == E_Subprogram_Type)
	  gnu_decl = create_type_decl (gnu_entity_id, gnu_type, attr_list,
				       !Comes_From_Source (gnat_entity),
				       debug_info_p && !defer_incomplete_level,
				       gnat_entity);
	else
	  {
	    gnu_decl = create_subprog_decl (gnu_entity_id, gnu_ext_name,
					    gnu_type, gnu_param_list,
					    inline_flag, public_flag,
					    extern_flag, attr_list,
					    gnat_entity);

	    DECL_STUBBED_P (gnu_decl)
	      = Convention (gnat_entity) == Convention_Stubbed;
	  }
      }
      break;

    case E_Incomplete_Type:
    case E_Incomplete_Subtype:
    case E_Private_Type:
    case E_Private_Subtype:
    case E_Limited_Private_Type:
    case E_Limited_Private_Subtype:
    case E_Record_Type_With_Private:
    case E_Record_Subtype_With_Private:
      {
	/* Get the "full view" of this entity.  If this is an incomplete
	   entity from a limited with, treat its non-limited view as the
	   full view.  Otherwise, use either the full view or the underlying
	   full view, whichever is present.  This is used in all the tests
	   below.  */
	Entity_Id full_view
	  = (IN (Ekind (gnat_entity), Incomplete_Kind)
	     && From_With_Type (gnat_entity))
	    ? Non_Limited_View (gnat_entity)
	    : Present (Full_View (gnat_entity))
	      ? Full_View (gnat_entity)
	      : Underlying_Full_View (gnat_entity);

	/* If this is an incomplete type with no full view, it must be a Taft
	   Amendment type, in which case we return a dummy type.  Otherwise,
	   just get the type from its Etype.  */
	if (No (full_view))
	  {
	    if (kind == E_Incomplete_Type)
	      gnu_type = make_dummy_type (gnat_entity);
	    else
	      {
		gnu_decl = gnat_to_gnu_entity (Etype (gnat_entity),
					       NULL_TREE, 0);
		maybe_present = true;
	      }
	    break;
	  }

	/* If we already made a type for the full view, reuse it.  */
	else if (present_gnu_tree (full_view))
	  {
	    gnu_decl = get_gnu_tree (full_view);
	    break;
	  }

	/* Otherwise, if we are not defining the type now, get the type
	   from the full view.  But always get the type from the full view
	   for define on use types, since otherwise we won't see them!  */
	else if (!definition
		 || (Is_Itype (full_view)
		   && No (Freeze_Node (gnat_entity)))
		 || (Is_Itype (gnat_entity)
		   && No (Freeze_Node (full_view))))
	  {
	    gnu_decl = gnat_to_gnu_entity (full_view, NULL_TREE, 0);
	    maybe_present = true;
	    break;
	  }

	/* For incomplete types, make a dummy type entry which will be
	   replaced later.  */
	gnu_type = make_dummy_type (gnat_entity);

	/* Save this type as the full declaration's type so we can do any
	   needed updates when we see it.  */
	gnu_decl = create_type_decl (gnu_entity_id, gnu_type, attr_list,
				     !Comes_From_Source (gnat_entity),
				     debug_info_p, gnat_entity);
	save_gnu_tree (full_view, gnu_decl, 0);
	break;
      }

      /* Simple class_wide types are always viewed as their root_type
	 by Gigi unless an Equivalent_Type is specified.  */
    case E_Class_Wide_Type:
      if (Present (Equivalent_Type (gnat_entity)))
	gnu_decl = gnat_to_gnu_entity (Equivalent_Type (gnat_entity),
				       NULL_TREE, 0);
      else
	gnu_decl = gnat_to_gnu_entity (Root_Type (gnat_entity),
				       NULL_TREE, 0);

      maybe_present = true;
      break;

    case E_Task_Type:
    case E_Task_Subtype:
    case E_Protected_Type:
    case E_Protected_Subtype:
      if (type_annotate_only && No (Corresponding_Record_Type (gnat_entity)))
	gnu_type = void_type_node;
      else
	gnu_type = gnat_to_gnu_type (Corresponding_Record_Type (gnat_entity));

      maybe_present = true;
      break;

    case E_Label:
      gnu_decl = create_label_decl (gnu_entity_id);
      break;

    case E_Block:
    case E_Loop:
      /* Nothing at all to do here, so just return an ERROR_MARK and claim
	 we've already saved it, so we don't try to.  */
      gnu_decl = error_mark_node;
      saved = true;
      break;

    default:
      gcc_unreachable ();
    }

  /* If we had a case where we evaluated another type and it might have
     defined this one, handle it here.  */
  if (maybe_present && present_gnu_tree (gnat_entity))
    {
      gnu_decl = get_gnu_tree (gnat_entity);
      saved = true;
    }

  /* If we are processing a type and there is either no decl for it or
     we just made one, do some common processing for the type, such as
     handling alignment and possible padding.  */

  if ((!gnu_decl || this_made_decl) && IN (kind, Type_Kind))
    {
      if (Is_Tagged_Type (gnat_entity)
	  || Is_Class_Wide_Equivalent_Type (gnat_entity))
        TYPE_ALIGN_OK (gnu_type) = 1;

      if (AGGREGATE_TYPE_P (gnu_type) && Is_By_Reference_Type (gnat_entity))
	TYPE_BY_REFERENCE_P (gnu_type) = 1;

      /* ??? Don't set the size for a String_Literal since it is either
	 confirming or we don't handle it properly (if the low bound is
	 non-constant).  */
      if (!gnu_size && kind != E_String_Literal_Subtype)
	gnu_size = validate_size (Esize (gnat_entity), gnu_type, gnat_entity,
				  TYPE_DECL, false,
				  Has_Size_Clause (gnat_entity));

      /* If a size was specified, see if we can make a new type of that size
	 by rearranging the type, for example from a fat to a thin pointer.  */
      if (gnu_size)
	{
	  gnu_type
	    = make_type_from_size (gnu_type, gnu_size,
				   Has_Biased_Representation (gnat_entity));

	  if (operand_equal_p (TYPE_SIZE (gnu_type), gnu_size, 0)
	      && operand_equal_p (rm_size (gnu_type), gnu_size, 0))
	    gnu_size = 0;
	}

      /* If the alignment hasn't already been processed and this is
	 not an unconstrained array, see if an alignment is specified.
	 If not, we pick a default alignment for atomic objects.  */
      if (align != 0 || TREE_CODE (gnu_type) == UNCONSTRAINED_ARRAY_TYPE)
	;
      else if (Known_Alignment (gnat_entity))
	align = validate_alignment (Alignment (gnat_entity), gnat_entity,
				    TYPE_ALIGN (gnu_type));
      else if (Is_Atomic (gnat_entity) && !gnu_size
	       && host_integerp (TYPE_SIZE (gnu_type), 1)
	       && integer_pow2p (TYPE_SIZE (gnu_type)))
	align = MIN (BIGGEST_ALIGNMENT,
		     tree_low_cst (TYPE_SIZE (gnu_type), 1));
      else if (Is_Atomic (gnat_entity) && gnu_size
	       && host_integerp (gnu_size, 1)
	       && integer_pow2p (gnu_size))
	align = MIN (BIGGEST_ALIGNMENT, tree_low_cst (gnu_size, 1));

      /* See if we need to pad the type.  If we did, and made a record,
	 the name of the new type may be changed.  So get it back for
	 us when we make the new TYPE_DECL below.  */
      gnu_type = maybe_pad_type (gnu_type, gnu_size, align, gnat_entity, "PAD",
				 true, definition, false);
      if (TREE_CODE (gnu_type) == RECORD_TYPE
	  && TYPE_IS_PADDING_P (gnu_type))
	{
	  gnu_entity_id = TYPE_NAME (gnu_type);
	  if (TREE_CODE (gnu_entity_id) == TYPE_DECL)
	    gnu_entity_id = DECL_NAME (gnu_entity_id);
	}

      set_rm_size (RM_Size (gnat_entity), gnu_type, gnat_entity);

      /* If we are at global level, GCC will have applied variable_size to
	 the type, but that won't have done anything.  So, if it's not
	 a constant or self-referential, call elaborate_expression_1 to
	 make a variable for the size rather than calculating it each time.
	 Handle both the RM size and the actual size.  */
      if (global_bindings_p ()
	  && TYPE_SIZE (gnu_type)
	  && !TREE_CONSTANT (TYPE_SIZE (gnu_type))
	  && !CONTAINS_PLACEHOLDER_P (TYPE_SIZE (gnu_type)))
	{
	  if (TREE_CODE (gnu_type) == RECORD_TYPE
	      && operand_equal_p (TYPE_ADA_SIZE (gnu_type),
				  TYPE_SIZE (gnu_type), 0))
	    {
	      TYPE_SIZE (gnu_type)
		= elaborate_expression_1 (gnat_entity, gnat_entity,
					  TYPE_SIZE (gnu_type),
					  get_identifier ("SIZE"),
					  definition, 0);
	      SET_TYPE_ADA_SIZE (gnu_type, TYPE_SIZE (gnu_type));
	    }
	  else
	    {
	      TYPE_SIZE (gnu_type)
		= elaborate_expression_1 (gnat_entity, gnat_entity,
					  TYPE_SIZE (gnu_type),
					  get_identifier ("SIZE"),
					  definition, 0);

	      /* ??? For now, store the size as a multiple of the alignment
		 in bytes so that we can see the alignment from the tree.  */
	      TYPE_SIZE_UNIT (gnu_type)
		= build_binary_op
		  (MULT_EXPR, sizetype,
		   elaborate_expression_1
		   (gnat_entity, gnat_entity,
		    build_binary_op (EXACT_DIV_EXPR, sizetype,
				     TYPE_SIZE_UNIT (gnu_type),
				     size_int (TYPE_ALIGN (gnu_type)
					       / BITS_PER_UNIT)),
		    get_identifier ("SIZE_A_UNIT"),
		    definition, 0),
		   size_int (TYPE_ALIGN (gnu_type) / BITS_PER_UNIT));

	      if (TREE_CODE (gnu_type) == RECORD_TYPE)
		SET_TYPE_ADA_SIZE
		  (gnu_type,
		   elaborate_expression_1 (gnat_entity,
					   gnat_entity,
					   TYPE_ADA_SIZE (gnu_type),
					   get_identifier ("RM_SIZE"),
					   definition, 0));
		 }
	}

      /* If this is a record type or subtype, call elaborate_expression_1 on
	 any field position.  Do this for both global and local types.
	 Skip any fields that we haven't made trees for to avoid problems with
	 class wide types.  */
      if (IN (kind, Record_Kind))
	for (gnat_temp = First_Entity (gnat_entity); Present (gnat_temp);
	     gnat_temp = Next_Entity (gnat_temp))
	  if (Ekind (gnat_temp) == E_Component && present_gnu_tree (gnat_temp))
	    {
	      tree gnu_field = get_gnu_tree (gnat_temp);

	      /* ??? Unfortunately, GCC needs to be able to prove the
		 alignment of this offset and if it's a variable, it can't.
		 In GCC 3.4, we'll use DECL_OFFSET_ALIGN in some way, but
		 right now, we have to put in an explicit multiply and
		 divide by that value.  */
	      if (!CONTAINS_PLACEHOLDER_P (DECL_FIELD_OFFSET (gnu_field)))
		{
		DECL_FIELD_OFFSET (gnu_field)
		  = build_binary_op
		    (MULT_EXPR, sizetype,
		     elaborate_expression_1
		     (gnat_temp, gnat_temp,
		      build_binary_op (EXACT_DIV_EXPR, sizetype,
				       DECL_FIELD_OFFSET (gnu_field),
				       size_int (DECL_OFFSET_ALIGN (gnu_field)
						 / BITS_PER_UNIT)),
		      get_identifier ("OFFSET"),
		      definition, 0),
		     size_int (DECL_OFFSET_ALIGN (gnu_field) / BITS_PER_UNIT));

		/* ??? The context of gnu_field is not necessarily gnu_type so
		   the MULT_EXPR node built above may not be marked by the call
		   to create_type_decl below.  Mark it manually for now.  */
		if (global_bindings_p ())
		  TREE_VISITED (DECL_FIELD_OFFSET (gnu_field)) = 1;
		}
	    }

      gnu_type = build_qualified_type (gnu_type,
				       (TYPE_QUALS (gnu_type)
					| (TYPE_QUAL_VOLATILE
					   * Treat_As_Volatile (gnat_entity))));

      if (Is_Atomic (gnat_entity))
	check_ok_for_atomic (gnu_type, gnat_entity, false);

      if (Known_Alignment (gnat_entity))
	TYPE_USER_ALIGN (gnu_type) = 1;

      if (!gnu_decl)
	gnu_decl = create_type_decl (gnu_entity_id, gnu_type, attr_list,
				     !Comes_From_Source (gnat_entity),
				     debug_info_p, gnat_entity);
      else
	TREE_TYPE (gnu_decl) = gnu_type;
    }

  if (IN (kind, Type_Kind) && !TYPE_IS_DUMMY_P (TREE_TYPE (gnu_decl)))
    {
      gnu_type = TREE_TYPE (gnu_decl);

      /* Back-annotate the Alignment of the type if not already in the
	 tree.  Likewise for sizes.  */
      if (Unknown_Alignment (gnat_entity))
	Set_Alignment (gnat_entity,
		       UI_From_Int (TYPE_ALIGN (gnu_type) / BITS_PER_UNIT));

      if (Unknown_Esize (gnat_entity) && TYPE_SIZE (gnu_type))
	{
	  /* If the size is self-referential, we annotate the maximum
	     value of that size.  */
	  tree gnu_size = TYPE_SIZE (gnu_type);

	  if (CONTAINS_PLACEHOLDER_P (gnu_size))
	    gnu_size = max_size (gnu_size, true);

	  Set_Esize (gnat_entity, annotate_value (gnu_size));

          if (type_annotate_only && Is_Tagged_Type (gnat_entity))
	    {
	      /* In this mode the tag and the parent components are not
		 generated by the front-end, so the sizes must be adjusted
		 explicitly now. */

             int size_offset;
             int new_size;

             if (Is_Derived_Type (gnat_entity))
	       {
                 size_offset
		   = UI_To_Int (Esize (Etype (Base_Type (gnat_entity))));
                 Set_Alignment (gnat_entity,
				Alignment (Etype (Base_Type (gnat_entity))));
	       }
             else
               size_offset = POINTER_SIZE;

             new_size = UI_To_Int (Esize (gnat_entity)) + size_offset;
             Set_Esize (gnat_entity,
			UI_From_Int (((new_size + (POINTER_SIZE - 1))
				      / POINTER_SIZE) * POINTER_SIZE));
             Set_RM_Size (gnat_entity, Esize (gnat_entity));
           }
	}

      if (Unknown_RM_Size (gnat_entity) && rm_size (gnu_type))
	Set_RM_Size (gnat_entity, annotate_value (rm_size (gnu_type)));
    }

  if (!Comes_From_Source (gnat_entity) && DECL_P (gnu_decl))
    DECL_ARTIFICIAL (gnu_decl) = 1;

  if (!debug_info_p && DECL_P (gnu_decl)
      && TREE_CODE (gnu_decl) != FUNCTION_DECL
      && No (Renamed_Object (gnat_entity)))
    DECL_IGNORED_P (gnu_decl) = 1;

  /* If we haven't already, associate the ..._DECL node that we just made with
     the input GNAT entity node. */
  if (!saved)
    save_gnu_tree (gnat_entity, gnu_decl, false);

  /* If this is an enumeral or floating-point type, we were not able to set
     the bounds since they refer to the type.  These bounds are always static.

     For enumeration types, also write debugging information and declare the
     enumeration literal  table, if needed.  */

  if ((kind == E_Enumeration_Type && Present (First_Literal (gnat_entity)))
      || (kind == E_Floating_Point_Type && !Vax_Float (gnat_entity)))
    {
      tree gnu_scalar_type = gnu_type;

      /* If this is a padded type, we need to use the underlying type.  */
      if (TREE_CODE (gnu_scalar_type) == RECORD_TYPE
	  && TYPE_IS_PADDING_P (gnu_scalar_type))
	gnu_scalar_type = TREE_TYPE (TYPE_FIELDS (gnu_scalar_type));

      /* If this is a floating point type and we haven't set a floating
	 point type yet, use this in the evaluation of the bounds.  */
      if (!longest_float_type_node && kind == E_Floating_Point_Type)
	longest_float_type_node = gnu_type;

      TYPE_MIN_VALUE (gnu_scalar_type)
	= gnat_to_gnu (Type_Low_Bound (gnat_entity));
      TYPE_MAX_VALUE (gnu_scalar_type)
	= gnat_to_gnu (Type_High_Bound (gnat_entity));

      if (TREE_CODE (gnu_scalar_type) == ENUMERAL_TYPE)
	{
	  TYPE_STUB_DECL (gnu_scalar_type) = gnu_decl;

	  /* Since this has both a typedef and a tag, avoid outputting
	     the name twice.  */
	  DECL_ARTIFICIAL (gnu_decl) = 1;
	  rest_of_type_compilation (gnu_scalar_type, global_bindings_p ());
	}
    }

  /* If we deferred processing of incomplete types, re-enable it.  If there
     were no other disables and we have some to process, do so.  */
  if (this_deferred && --defer_incomplete_level == 0 && defer_incomplete_list)
    {
      struct incomplete *incp = defer_incomplete_list;
      struct incomplete *next;

      defer_incomplete_list = NULL;
      for (; incp; incp = next)
	{
	  next = incp->next;

	  if (incp->old_type)
	    update_pointer_to (TYPE_MAIN_VARIANT (incp->old_type),
			       gnat_to_gnu_type (incp->full_type));
	  free (incp);
	}
    }

  /* If we are not defining this type, see if it's in the incomplete list.
     If so, handle that list entry now.  */
  else if (!definition)
    {
      struct incomplete *incp;

      for (incp = defer_incomplete_list; incp; incp = incp->next)
	if (incp->old_type && incp->full_type == gnat_entity)
	  {
	    update_pointer_to (TYPE_MAIN_VARIANT (incp->old_type),
			       TREE_TYPE (gnu_decl));
	    incp->old_type = NULL_TREE;
	  }
    }

   /* If there are no incomplete types and we have deferred emission
      of debug information, check whether we have finished defining
      all nested records.
      If so, handle the list now.  */

   if (debug_deferred)
     defer_debug_level--;

   if (defer_debug_incomplete_list
       && !defer_incomplete_level
       && !defer_debug_level)
    {
      tree c, n;

      defer_debug_incomplete_list = nreverse (defer_debug_incomplete_list);

      for (c = defer_debug_incomplete_list; c; c = n)
	{
	  n = TREE_CHAIN (c);
	  write_record_type_debug_info (TREE_VALUE (c));
	}

      defer_debug_incomplete_list = 0;
    }

  if (this_global)
    force_global--;

  if (Is_Packed_Array_Type (gnat_entity)
      && Is_Itype (Associated_Node_For_Itype (gnat_entity))
      && No (Freeze_Node (Associated_Node_For_Itype (gnat_entity)))
      && !present_gnu_tree (Associated_Node_For_Itype (gnat_entity)))
    gnat_to_gnu_entity (Associated_Node_For_Itype (gnat_entity), NULL_TREE, 0);

  return gnu_decl;
}

/* Similar, but if the returned value is a COMPONENT_REF, return the
   FIELD_DECL.  */

tree
gnat_to_gnu_field_decl (Entity_Id gnat_entity)
{
  tree gnu_field = gnat_to_gnu_entity (gnat_entity, NULL_TREE, 0);

  if (TREE_CODE (gnu_field) == COMPONENT_REF)
    gnu_field = TREE_OPERAND (gnu_field, 1);

  return gnu_field;
}

/* Return true if DISCR1 and DISCR2 represent the same discriminant.  */

static
bool same_discriminant_p (Entity_Id discr1, Entity_Id discr2)
{
  while (Present (Corresponding_Discriminant (discr1)))
    discr1 = Corresponding_Discriminant (discr1);

  while (Present (Corresponding_Discriminant (discr2)))
    discr2 = Corresponding_Discriminant (discr2);

  return
    Original_Record_Component (discr1) == Original_Record_Component (discr2);
}

/* Given GNAT_ENTITY, elaborate all expressions that are required to
   be elaborated at the point of its definition, but do nothing else.  */

void
elaborate_entity (Entity_Id gnat_entity)
{
  switch (Ekind (gnat_entity))
    {
    case E_Signed_Integer_Subtype:
    case E_Modular_Integer_Subtype:
    case E_Enumeration_Subtype:
    case E_Ordinary_Fixed_Point_Subtype:
    case E_Decimal_Fixed_Point_Subtype:
    case E_Floating_Point_Subtype:
      {
	Node_Id gnat_lb = Type_Low_Bound (gnat_entity);
	Node_Id gnat_hb = Type_High_Bound (gnat_entity);

	/* ??? Tests for avoiding static constraint error expression
	   is needed until the front stops generating bogus conversions
	   on bounds of real types. */

	if (!Raises_Constraint_Error (gnat_lb))
	  elaborate_expression (gnat_lb, gnat_entity, get_identifier ("L"),
				1, 0, Needs_Debug_Info (gnat_entity));
	if (!Raises_Constraint_Error (gnat_hb))
	  elaborate_expression (gnat_hb, gnat_entity, get_identifier ("U"),
				1, 0, Needs_Debug_Info (gnat_entity));
      break;
      }

    case E_Record_Type:
      {
        Node_Id full_definition = Declaration_Node (gnat_entity);
	Node_Id record_definition = Type_Definition (full_definition);

	/* If this is a record extension, go a level further to find the
	   record definition.  */
	if (Nkind (record_definition) == N_Derived_Type_Definition)
	  record_definition = Record_Extension_Part (record_definition);
      }
      break;

    case E_Record_Subtype:
    case E_Private_Subtype:
    case E_Limited_Private_Subtype:
    case E_Record_Subtype_With_Private:
      if (Is_Constrained (gnat_entity)
          && Has_Discriminants (Base_Type (gnat_entity))
	  && Present (Discriminant_Constraint (gnat_entity)))
	{
	  Node_Id gnat_discriminant_expr;
	  Entity_Id gnat_field;

	  for (gnat_field = First_Discriminant (Base_Type (gnat_entity)),
	       gnat_discriminant_expr
	       = First_Elmt (Discriminant_Constraint (gnat_entity));
	       Present (gnat_field);
	       gnat_field = Next_Discriminant (gnat_field),
	       gnat_discriminant_expr = Next_Elmt (gnat_discriminant_expr))
	    /* ??? For now, ignore access discriminants.  */
	    if (!Is_Access_Type (Etype (Node (gnat_discriminant_expr))))
	      elaborate_expression (Node (gnat_discriminant_expr),
				    gnat_entity,
				    get_entity_name (gnat_field), 1, 0, 0);
	}
      break;

    }
}

/* Mark GNAT_ENTITY as going out of scope at this point.  Recursively mark
   any entities on its entity chain similarly.  */

void
mark_out_of_scope (Entity_Id gnat_entity)
{
  Entity_Id gnat_sub_entity;
  unsigned int kind = Ekind (gnat_entity);

  /* If this has an entity list, process all in the list.  */
  if (IN (kind, Class_Wide_Kind) || IN (kind, Concurrent_Kind)
      || IN (kind, Private_Kind)
      || kind == E_Block || kind == E_Entry || kind == E_Entry_Family
      || kind == E_Function || kind == E_Generic_Function
      || kind == E_Generic_Package || kind == E_Generic_Procedure
      || kind == E_Loop || kind == E_Operator || kind == E_Package
      || kind == E_Package_Body || kind == E_Procedure
      || kind == E_Record_Type || kind == E_Record_Subtype
      || kind == E_Subprogram_Body || kind == E_Subprogram_Type)
    for (gnat_sub_entity = First_Entity (gnat_entity);
	 Present (gnat_sub_entity);
	 gnat_sub_entity = Next_Entity (gnat_sub_entity))
      if (Scope (gnat_sub_entity) == gnat_entity
	  && gnat_sub_entity != gnat_entity)
	mark_out_of_scope (gnat_sub_entity);

  /* Now clear this if it has been defined, but only do so if it isn't
     a subprogram or parameter.  We could refine this, but it isn't
     worth it.  If this is statically allocated, it is supposed to
     hang around out of cope.  */
  if (present_gnu_tree (gnat_entity) && !Is_Statically_Allocated (gnat_entity)
      && kind != E_Procedure && kind != E_Function && !IN (kind, Formal_Kind))
    {
      save_gnu_tree (gnat_entity, NULL_TREE, true);
      save_gnu_tree (gnat_entity, error_mark_node, true);
    }
}

/* Set the alias set of GNU_NEW_TYPE to be that of GNU_OLD_TYPE.  If this
   is a multi-dimensional array type, do this recursively.  */

static void
copy_alias_set (tree gnu_new_type, tree gnu_old_type)
{
  /* Remove any padding from GNU_OLD_TYPE.  It doesn't matter in the case
     of a one-dimensional array, since the padding has the same alias set
     as the field type, but if it's a multi-dimensional array, we need to
     see the inner types.  */
  while (TREE_CODE (gnu_old_type) == RECORD_TYPE
	 && (TYPE_JUSTIFIED_MODULAR_P (gnu_old_type)
	     || TYPE_IS_PADDING_P (gnu_old_type)))
    gnu_old_type = TREE_TYPE (TYPE_FIELDS (gnu_old_type));

  /* We need to be careful here in case GNU_OLD_TYPE is an unconstrained
     array.  In that case, it doesn't have the same shape as GNU_NEW_TYPE,
     so we need to go down to what does.  */
  if (TREE_CODE (gnu_old_type) == UNCONSTRAINED_ARRAY_TYPE)
    gnu_old_type
      = TREE_TYPE (TREE_TYPE (TYPE_FIELDS (TREE_TYPE (gnu_old_type))));

  if (TREE_CODE (gnu_new_type) == ARRAY_TYPE
      && TREE_CODE (TREE_TYPE (gnu_new_type)) == ARRAY_TYPE
      && TYPE_MULTI_ARRAY_P (TREE_TYPE (gnu_new_type)))
    copy_alias_set (TREE_TYPE (gnu_new_type), TREE_TYPE (gnu_old_type));

  TYPE_ALIAS_SET (gnu_new_type) = get_alias_set (gnu_old_type);
  record_component_aliases (gnu_new_type);
}

/* Return a TREE_LIST describing the substitutions needed to reflect
   discriminant substitutions from GNAT_SUBTYPE to GNAT_TYPE and add
   them to GNU_LIST.  If GNAT_TYPE is not specified, use the base type
   of GNAT_SUBTYPE. The substitutions can be in any order.  TREE_PURPOSE
   gives the tree for the discriminant and TREE_VALUES is the replacement
   value.  They are in the form of operands to substitute_in_expr.
   DEFINITION is as in gnat_to_gnu_entity.  */

static tree
substitution_list (Entity_Id gnat_subtype, Entity_Id gnat_type,
                   tree gnu_list, bool definition)
{
  Entity_Id gnat_discrim;
  Node_Id gnat_value;

  if (No (gnat_type))
    gnat_type = Implementation_Base_Type (gnat_subtype);

  if (Has_Discriminants (gnat_type))
    for (gnat_discrim = First_Stored_Discriminant (gnat_type),
	 gnat_value = First_Elmt (Stored_Constraint (gnat_subtype));
	 Present (gnat_discrim);
	 gnat_discrim = Next_Stored_Discriminant (gnat_discrim),
	 gnat_value = Next_Elmt (gnat_value))
      /* Ignore access discriminants.  */
      if (!Is_Access_Type (Etype (Node (gnat_value))))
	gnu_list = tree_cons (gnat_to_gnu_field_decl (gnat_discrim),
			      elaborate_expression
			      (Node (gnat_value), gnat_subtype,
			       get_entity_name (gnat_discrim), definition,
			       1, 0),
			      gnu_list);

  return gnu_list;
}

/* Return true if the size represented by GNU_SIZE can be handled by an
   allocation.  If STATIC_P is true, consider only what can be done with a
   static allocation.  */

static bool
allocatable_size_p (tree gnu_size, bool static_p)
{
  HOST_WIDE_INT our_size;

  /* If this is not a static allocation, the only case we want to forbid
     is an overflowing size.  That will be converted into a raise a
     Storage_Error.  */
  if (!static_p)
    return !(TREE_CODE (gnu_size) == INTEGER_CST
	     && TREE_OVERFLOW (gnu_size));

  /* Otherwise, we need to deal with both variable sizes and constant
     sizes that won't fit in a host int.  We use int instead of HOST_WIDE_INT
     since assemblers may not like very large sizes.  */
  if (!host_integerp (gnu_size, 1))
    return false;

  our_size = tree_low_cst (gnu_size, 1);
  return (int) our_size == our_size;
}

/* Prepend to ATTR_LIST the list of attributes for GNAT_ENTITY, if any.  */

static void
prepend_attributes (Entity_Id gnat_entity, struct attrib ** attr_list)
{
  Node_Id gnat_temp;

  for (gnat_temp = First_Rep_Item (gnat_entity); Present (gnat_temp);
       gnat_temp = Next_Rep_Item (gnat_temp))
    if (Nkind (gnat_temp) == N_Pragma)
      {
	struct attrib *attr;
	tree gnu_arg0 = NULL_TREE, gnu_arg1 = NULL_TREE;
	Node_Id gnat_assoc = Pragma_Argument_Associations (gnat_temp);
	enum attr_type etype;

	if (Present (gnat_assoc) && Present (First (gnat_assoc))
	    && Present (Next (First (gnat_assoc)))
	    && (Nkind (Expression (Next (First (gnat_assoc))))
		== N_String_Literal))
	  {
	    gnu_arg0 = get_identifier (TREE_STRING_POINTER
				       (gnat_to_gnu
					(Expression (Next
						     (First (gnat_assoc))))));
	    if (Present (Next (Next (First (gnat_assoc))))
		&& (Nkind (Expression (Next (Next (First (gnat_assoc)))))
		    == N_String_Literal))
	      gnu_arg1 = get_identifier (TREE_STRING_POINTER
					 (gnat_to_gnu
					  (Expression
					   (Next (Next
						  (First (gnat_assoc)))))));
	  }

	switch (Get_Pragma_Id (Chars (gnat_temp)))
	  {
	  case Pragma_Machine_Attribute:
	    etype = ATTR_MACHINE_ATTRIBUTE;
	    break;

	  case Pragma_Linker_Alias:
	    etype = ATTR_LINK_ALIAS;
	    break;

	  case Pragma_Linker_Section:
	    etype = ATTR_LINK_SECTION;
	    break;

	  case Pragma_Linker_Constructor:
	    etype = ATTR_LINK_CONSTRUCTOR;
	    break;

	  case Pragma_Linker_Destructor:
	    etype = ATTR_LINK_DESTRUCTOR;
	    break;

	  case Pragma_Weak_External:
	    etype = ATTR_WEAK_EXTERNAL;
	    break;

	  default:
	    continue;
	  }

	attr = (struct attrib *) xmalloc (sizeof (struct attrib));
	attr->next = *attr_list;
	attr->type = etype;
	attr->name = gnu_arg0;

	/* If we have an argument specified together with an attribute name,
	   make it a single TREE_VALUE entry in a list of arguments, as GCC
	   expects it.  */
	if (gnu_arg1 != NULL_TREE)
	  attr->args = build_tree_list (NULL_TREE, gnu_arg1);
	else
	  attr->args = NULL_TREE;

	attr->error_point
	  = Present (Next (First (gnat_assoc)))
	    ? Expression (Next (First (gnat_assoc))) : gnat_temp;
	*attr_list = attr;
      }
}

/* Get the unpadded version of a GNAT type.  */

tree
get_unpadded_type (Entity_Id gnat_entity)
{
  tree type = gnat_to_gnu_type (gnat_entity);

  if (TREE_CODE (type) == RECORD_TYPE && TYPE_IS_PADDING_P (type))
    type = TREE_TYPE (TYPE_FIELDS (type));

  return type;
}

/* Called when we need to protect a variable object using a save_expr.  */

tree
maybe_variable (tree gnu_operand)
{
  if (TREE_CONSTANT (gnu_operand) || TREE_READONLY (gnu_operand)
      || TREE_CODE (gnu_operand) == SAVE_EXPR
      || TREE_CODE (gnu_operand) == NULL_EXPR)
    return gnu_operand;

  if (TREE_CODE (gnu_operand) == UNCONSTRAINED_ARRAY_REF)
    {
      tree gnu_result = build1 (UNCONSTRAINED_ARRAY_REF,
				TREE_TYPE (gnu_operand),
				variable_size (TREE_OPERAND (gnu_operand, 0)));

      TREE_READONLY (gnu_result) = TREE_STATIC (gnu_result)
	= TYPE_READONLY (TREE_TYPE (TREE_TYPE (gnu_operand)));
      return gnu_result;
    }
  else
    return variable_size (gnu_operand);
}

/* Given a GNAT tree GNAT_EXPR, for an expression which is a value within a
   type definition (either a bound or a discriminant value) for GNAT_ENTITY,
   return the GCC tree to use for that expression.  GNU_NAME is the
   qualification to use if an external name is appropriate and DEFINITION is
   nonzero if this is a definition of GNAT_ENTITY.  If NEED_VALUE is nonzero,
   we need a result.  Otherwise, we are just elaborating this for
   side-effects.  If NEED_DEBUG is nonzero we need the symbol for debugging
   purposes even if it isn't needed for code generation.  */

static tree
elaborate_expression (Node_Id gnat_expr, Entity_Id gnat_entity,
                      tree gnu_name, bool definition, bool need_value,
		      bool need_debug)
{
  tree gnu_expr;

  /* If we already elaborated this expression (e.g., it was involved
     in the definition of a private type), use the old value.  */
  if (present_gnu_tree (gnat_expr))
    return get_gnu_tree (gnat_expr);

  /* If we don't need a value and this is static or a discriminant, we
     don't need to do anything.  */
  else if (!need_value
	   && (Is_OK_Static_Expression (gnat_expr)
	       || (Nkind (gnat_expr) == N_Identifier
		   && Ekind (Entity (gnat_expr)) == E_Discriminant)))
    return 0;

  /* Otherwise, convert this tree to its GCC equivalent.  */
  gnu_expr
    = elaborate_expression_1 (gnat_expr, gnat_entity, gnat_to_gnu (gnat_expr),
			      gnu_name, definition, need_debug);

  /* Save the expression in case we try to elaborate this entity again.  Since
     this is not a DECL, don't check it.  Don't save if it's a discriminant. */
  if (!CONTAINS_PLACEHOLDER_P (gnu_expr))
    save_gnu_tree (gnat_expr, gnu_expr, true);

  return need_value ? gnu_expr : error_mark_node;
}

/* Similar, but take a GNU expression.  */

static tree
elaborate_expression_1 (Node_Id gnat_expr, Entity_Id gnat_entity,
                        tree gnu_expr, tree gnu_name, bool definition,
                        bool need_debug)
{
  tree gnu_decl = NULL_TREE;
  /* Strip any conversions to see if the expression is a readonly variable.
     ??? This really should remain readonly, but we have to think about
     the typing of the tree here.  */
  tree gnu_inner_expr = remove_conversions (gnu_expr, true);
  bool expr_global = Is_Public (gnat_entity) || global_bindings_p ();
  bool expr_variable;

  /* In most cases, we won't see a naked FIELD_DECL here because a
     discriminant reference will have been replaced with a COMPONENT_REF
     when the type is being elaborated.  However, there are some cases
     involving child types where we will.  So convert it to a COMPONENT_REF
     here.  We have to hope it will be at the highest level of the
     expression in these cases.  */
  if (TREE_CODE (gnu_expr) == FIELD_DECL)
    gnu_expr = build3 (COMPONENT_REF, TREE_TYPE (gnu_expr),
		       build0 (PLACEHOLDER_EXPR, DECL_CONTEXT (gnu_expr)),
		       gnu_expr, NULL_TREE);

  /* If GNU_EXPR is neither a placeholder nor a constant, nor a variable
     that is a constant, make a variable that is initialized to contain the
     bound when the package containing the definition is elaborated.  If
     this entity is defined at top level and a bound or discriminant value
     isn't a constant or a reference to a discriminant, replace the bound
     by the variable; otherwise use a SAVE_EXPR if needed.  Note that we
     rely here on the fact that an expression cannot contain both the
     discriminant and some other variable.  */

  expr_variable = (!CONSTANT_CLASS_P (gnu_expr)
		   && !(TREE_CODE (gnu_inner_expr) == VAR_DECL
			&& (TREE_READONLY (gnu_inner_expr)
			    || DECL_READONLY_ONCE_ELAB (gnu_inner_expr)))
		   && !CONTAINS_PLACEHOLDER_P (gnu_expr));

  /* If this is a static expression or contains a discriminant, we don't
     need the variable for debugging (and can't elaborate anyway if a
     discriminant).  */
  if (need_debug
      && (Is_OK_Static_Expression (gnat_expr)
	  || CONTAINS_PLACEHOLDER_P (gnu_expr)))
    need_debug = false;

  /* Now create the variable if we need it.  */
  if (need_debug || (expr_variable && expr_global))
    gnu_decl
      = create_var_decl (create_concat_name (gnat_entity,
					     IDENTIFIER_POINTER (gnu_name)),
			 NULL_TREE, TREE_TYPE (gnu_expr), gnu_expr,
			 !need_debug, Is_Public (gnat_entity),
			 !definition, false, NULL, gnat_entity);

  /* We only need to use this variable if we are in global context since GCC
     can do the right thing in the local case.  */
  if (expr_global && expr_variable)
    return gnu_decl;
  else if (!expr_variable)
    return gnu_expr;
  else
    return maybe_variable (gnu_expr);
}

/* Create a record type that contains a field of TYPE with a starting bit
   position so that it is aligned to ALIGN bits and is SIZE bytes long.  */

tree
make_aligning_type (tree type, int align, tree size)
{
  tree record_type = make_node (RECORD_TYPE);
  tree place = build0 (PLACEHOLDER_EXPR, record_type);
  tree size_addr_place = convert (sizetype,
				  build_unary_op (ADDR_EXPR, NULL_TREE,
						  place));
  tree name = TYPE_NAME (type);
  tree pos, field;

  if (TREE_CODE (name) == TYPE_DECL)
    name = DECL_NAME (name);

  TYPE_NAME (record_type) = concat_id_with_name (name, "_ALIGN");

  /* The bit position is obtained by "and"ing the alignment minus 1
     with the two's complement of the address and  multiplying
     by the number of bits per unit.  Do all this in sizetype.  */
  pos = size_binop (MULT_EXPR,
		    convert (bitsizetype,
			     size_binop (BIT_AND_EXPR,
					 size_diffop (size_zero_node,
						      size_addr_place),
					 ssize_int ((align / BITS_PER_UNIT)
						    - 1))),
		    bitsize_unit_node);

  /* Create the field, with -1 as the 'addressable' indication to avoid the
     creation of a bitfield.  We don't need one, it would have damaging
     consequences on the alignment computation, and create_field_decl would
     make one without this special argument, for instance because of the
     complex position expression.  */
  field = create_field_decl (get_identifier ("F"), type, record_type, 1, size,
			     pos, -1);

  finish_record_type (record_type, field, true, false);
  TYPE_ALIGN (record_type) = BIGGEST_ALIGNMENT;
  TYPE_SIZE (record_type)
    = size_binop (PLUS_EXPR,
		  size_binop (MULT_EXPR, convert (bitsizetype, size),
			      bitsize_unit_node),
		  bitsize_int (align));
  TYPE_SIZE_UNIT (record_type)
    = size_binop (PLUS_EXPR, size, size_int (align / BITS_PER_UNIT));
  copy_alias_set (record_type, type);
  return record_type;
}

/* TYPE is a RECORD_TYPE, UNION_TYPE, or QUAL_UNION_TYPE, with BLKmode that's
   being used as the field type of a packed record.  See if we can rewrite it
   as a record that has a non-BLKmode type, which we can pack tighter.  If so,
   return the new type.  If not, return the original type.  */

static tree
make_packable_type (tree type)
{
  tree new_type = make_node (TREE_CODE (type));
  tree field_list = NULL_TREE;
  tree old_field;

  /* Copy the name and flags from the old type to that of the new and set
     the alignment to try for an integral type.  For QUAL_UNION_TYPE,
     also copy the size.  */
  TYPE_NAME (new_type) = TYPE_NAME (type);
  TYPE_JUSTIFIED_MODULAR_P (new_type)
    = TYPE_JUSTIFIED_MODULAR_P (type);
  TYPE_CONTAINS_TEMPLATE_P (new_type) = TYPE_CONTAINS_TEMPLATE_P (type);

  if (TREE_CODE (type) == RECORD_TYPE)
    TYPE_IS_PADDING_P (new_type) = TYPE_IS_PADDING_P (type);
  else if (TREE_CODE (type) == QUAL_UNION_TYPE)
    {
      TYPE_SIZE (new_type) = TYPE_SIZE (type);
      TYPE_SIZE_UNIT (new_type) = TYPE_SIZE_UNIT (type);
    }

  TYPE_ALIGN (new_type)
    = ((HOST_WIDE_INT) 1
       << (floor_log2 (tree_low_cst (TYPE_SIZE (type), 1) - 1) + 1));

  /* Now copy the fields, keeping the position and size.  */
  for (old_field = TYPE_FIELDS (type); old_field;
       old_field = TREE_CHAIN (old_field))
    {
      tree new_field_type = TREE_TYPE (old_field);
      tree new_field;

      if (TYPE_MODE (new_field_type) == BLKmode
	  && (TREE_CODE (new_field_type) == RECORD_TYPE
	      || TREE_CODE (new_field_type) == UNION_TYPE
	      || TREE_CODE (new_field_type) == QUAL_UNION_TYPE)
	  && host_integerp (TYPE_SIZE (new_field_type), 1))
	new_field_type = make_packable_type (new_field_type);

      new_field = create_field_decl (DECL_NAME (old_field), new_field_type,
				     new_type, TYPE_PACKED (type),
				     DECL_SIZE (old_field),
				     bit_position (old_field),
				     !DECL_NONADDRESSABLE_P (old_field));

      DECL_INTERNAL_P (new_field) = DECL_INTERNAL_P (old_field);
      SET_DECL_ORIGINAL_FIELD
	(new_field, (DECL_ORIGINAL_FIELD (old_field)
		     ? DECL_ORIGINAL_FIELD (old_field) : old_field));

      if (TREE_CODE (new_type) == QUAL_UNION_TYPE)
	DECL_QUALIFIER (new_field) = DECL_QUALIFIER (old_field);

      TREE_CHAIN (new_field) = field_list;
      field_list = new_field;
    }

  finish_record_type (new_type, nreverse (field_list), true, true);
  copy_alias_set (new_type, type);
  return TYPE_MODE (new_type) == BLKmode ? type : new_type;
}

/* Ensure that TYPE has SIZE and ALIGN.  Make and return a new padded type
   if needed.  We have already verified that SIZE and TYPE are large enough.

   GNAT_ENTITY and NAME_TRAILER are used to name the resulting record and
   to issue a warning.

   IS_USER_TYPE is true if we must be sure we complete the original type.

   DEFINITION is true if this type is being defined.

   SAME_RM_SIZE is true if the RM_Size of the resulting type is to be
   set to its TYPE_SIZE; otherwise, it's set to the RM_Size of the original
   type.  */

tree
maybe_pad_type (tree type, tree size, unsigned int align,
                Entity_Id gnat_entity, const char *name_trailer,
                bool is_user_type, bool definition, bool same_rm_size)
{
  tree orig_size = TYPE_SIZE (type);
  tree record;
  tree field;

  /* If TYPE is a padded type, see if it agrees with any size and alignment
     we were given.  If so, return the original type.  Otherwise, strip
     off the padding, since we will either be returning the inner type
     or repadding it.  If no size or alignment is specified, use that of
     the original padded type.  */

  if (TREE_CODE (type) == RECORD_TYPE && TYPE_IS_PADDING_P (type))
    {
      if ((!size
	   || operand_equal_p (round_up (size,
					 MAX (align, TYPE_ALIGN (type))),
			       round_up (TYPE_SIZE (type),
					 MAX (align, TYPE_ALIGN (type))),
			       0))
	  && (align == 0 || align == TYPE_ALIGN (type)))
	return type;

      if (!size)
	size = TYPE_SIZE (type);
      if (align == 0)
	align = TYPE_ALIGN (type);

      type = TREE_TYPE (TYPE_FIELDS (type));
      orig_size = TYPE_SIZE (type);
    }

  /* If the size is either not being changed or is being made smaller (which
     is not done here (and is only valid for bitfields anyway), show the size
     isn't changing.  Likewise, clear the alignment if it isn't being
     changed.  Then return if we aren't doing anything.  */

  if (size
      && (operand_equal_p (size, orig_size, 0)
	  || (TREE_CODE (orig_size) == INTEGER_CST
	      && tree_int_cst_lt (size, orig_size))))
    size = NULL_TREE;

  if (align == TYPE_ALIGN (type))
    align = 0;

  if (align == 0 && !size)
    return type;

  /* We used to modify the record in place in some cases, but that could
     generate incorrect debugging information.  So make a new record
     type and name.  */
  record = make_node (RECORD_TYPE);

  if (Present (gnat_entity))
    TYPE_NAME (record) = create_concat_name (gnat_entity, name_trailer);

  /* If we were making a type, complete the original type and give it a
     name.  */
  if (is_user_type)
    create_type_decl (get_entity_name (gnat_entity), type,
		      NULL, !Comes_From_Source (gnat_entity),
		      !(TYPE_NAME (type)
			&& TREE_CODE (TYPE_NAME (type)) == TYPE_DECL
			&& DECL_IGNORED_P (TYPE_NAME (type))),
		      gnat_entity);

  /* If we are changing the alignment and the input type is a record with
     BLKmode and a small constant size, try to make a form that has an
     integral mode.  That might allow this record to have an integral mode,
     which will be much more efficient.  There is no point in doing this if a
     size is specified unless it is also smaller than the biggest alignment
     and it is incorrect to do this if the size of the original type is not a
     multiple of the alignment.  */
  if (align != 0
      && TREE_CODE (type) == RECORD_TYPE
      && TYPE_MODE (type) == BLKmode
      && host_integerp (orig_size, 1)
      && compare_tree_int (orig_size, BIGGEST_ALIGNMENT) <= 0
      && (!size
	  || (TREE_CODE (size) == INTEGER_CST
	      && compare_tree_int (size, BIGGEST_ALIGNMENT) <= 0))
      && tree_low_cst (orig_size, 1) % align == 0)
    type = make_packable_type (type);

  field  = create_field_decl (get_identifier ("F"), type, record, 0,
			      NULL_TREE, bitsize_zero_node, 1);

  DECL_INTERNAL_P (field) = 1;
  TYPE_SIZE (record) = size ? size : orig_size;
  TYPE_SIZE_UNIT (record)
    = (size ? convert (sizetype,
		       size_binop (CEIL_DIV_EXPR, size, bitsize_unit_node))
       : TYPE_SIZE_UNIT (type));

  TYPE_ALIGN (record) = align;
  TYPE_IS_PADDING_P (record) = 1;
  TYPE_VOLATILE (record)
    = Present (gnat_entity) && Treat_As_Volatile (gnat_entity);
  finish_record_type (record, field, true, false);

  /* Keep the RM_Size of the padded record as that of the old record
     if requested.  */
  SET_TYPE_ADA_SIZE (record, same_rm_size ? size : rm_size (type));

  /* Unless debugging information isn't being written for the input type,
     write a record that shows what we are a subtype of and also make a
     variable that indicates our size, if variable. */
  if (TYPE_NAME (record) && AGGREGATE_TYPE_P (type)
      && (TREE_CODE (TYPE_NAME (type)) != TYPE_DECL
	  || !DECL_IGNORED_P (TYPE_NAME (type))))
    {
      tree marker = make_node (RECORD_TYPE);
      tree name = (TREE_CODE (TYPE_NAME (record)) == TYPE_DECL
		   ? DECL_NAME (TYPE_NAME (record))
		   : TYPE_NAME (record));
      tree orig_name = TYPE_NAME (type);

      if (TREE_CODE (orig_name) == TYPE_DECL)
	orig_name = DECL_NAME (orig_name);

      TYPE_NAME (marker) = concat_id_with_name (name, "XVS");
      finish_record_type (marker,
			  create_field_decl (orig_name, integer_type_node,
					     marker, 0, NULL_TREE, NULL_TREE,
					     0),
			  false, false);

      if (size && TREE_CODE (size) != INTEGER_CST && definition)
	create_var_decl (concat_id_with_name (name, "XVZ"), NULL_TREE,
			 bitsizetype, TYPE_SIZE (record), false, false, false,
			 false, NULL, gnat_entity);
    }

  type = record;

  if (CONTAINS_PLACEHOLDER_P (orig_size))
    orig_size = max_size (orig_size, true);

  /* If the size was widened explicitly, maybe give a warning.  */
  if (size && Present (gnat_entity)
      && !operand_equal_p (size, orig_size, 0)
      && !(TREE_CODE (size) == INTEGER_CST
	   && TREE_CODE (orig_size) == INTEGER_CST
	   && tree_int_cst_lt (size, orig_size)))
    {
      Node_Id gnat_error_node = Empty;

      if (Is_Packed_Array_Type (gnat_entity))
	gnat_entity = Associated_Node_For_Itype (gnat_entity);

      if ((Ekind (gnat_entity) == E_Component
	   || Ekind (gnat_entity) == E_Discriminant)
	  && Present (Component_Clause (gnat_entity)))
	gnat_error_node = Last_Bit (Component_Clause (gnat_entity));
      else if (Present (Size_Clause (gnat_entity)))
	gnat_error_node = Expression (Size_Clause (gnat_entity));

      /* Generate message only for entities that come from source, since
	 if we have an entity created by expansion, the message will be
	 generated for some other corresponding source entity.  */
      if (Comes_From_Source (gnat_entity) && Present (gnat_error_node))
	post_error_ne_tree ("{^ }bits of & unused?", gnat_error_node,
			    gnat_entity,
			    size_diffop (size, orig_size));

      else if (*name_trailer == 'C' && !Is_Internal (gnat_entity))
	post_error_ne_tree ("component of& padded{ by ^ bits}?",
			    gnat_entity, gnat_entity,
			    size_diffop (size, orig_size));
    }

  return type;
}

/* Given a GNU tree and a GNAT list of choices, generate an expression to test
   the value passed against the list of choices.  */

tree
choices_to_gnu (tree operand, Node_Id choices)
{
  Node_Id choice;
  Node_Id gnat_temp;
  tree result = integer_zero_node;
  tree this_test, low = 0, high = 0, single = 0;

  for (choice = First (choices); Present (choice); choice = Next (choice))
    {
      switch (Nkind (choice))
	{
	case N_Range:
	  low = gnat_to_gnu (Low_Bound (choice));
	  high = gnat_to_gnu (High_Bound (choice));

	  /* There's no good type to use here, so we might as well use
	     integer_type_node.  */
	  this_test
	    = build_binary_op (TRUTH_ANDIF_EXPR, integer_type_node,
			       build_binary_op (GE_EXPR, integer_type_node,
						operand, low),
			       build_binary_op (LE_EXPR, integer_type_node,
						operand, high));

	  break;

        case N_Subtype_Indication:
	  gnat_temp = Range_Expression (Constraint (choice));
	  low = gnat_to_gnu (Low_Bound (gnat_temp));
	  high = gnat_to_gnu (High_Bound (gnat_temp));

	  this_test
	    = build_binary_op (TRUTH_ANDIF_EXPR, integer_type_node,
			       build_binary_op (GE_EXPR, integer_type_node,
						operand, low),
			       build_binary_op (LE_EXPR, integer_type_node,
						operand, high));
          break;

	case N_Identifier:
        case N_Expanded_Name:
	  /* This represents either a subtype range, an enumeration
	     literal, or a constant  Ekind says which.  If an enumeration
             literal or constant, fall through to the next case.  */
	  if (Ekind (Entity (choice)) != E_Enumeration_Literal
              && Ekind (Entity (choice)) != E_Constant)
	    {
	      tree type = gnat_to_gnu_type (Entity (choice));

	      low = TYPE_MIN_VALUE (type);
	      high = TYPE_MAX_VALUE (type);

	      this_test
		= build_binary_op (TRUTH_ANDIF_EXPR, integer_type_node,
				   build_binary_op (GE_EXPR, integer_type_node,
						    operand, low),
				   build_binary_op (LE_EXPR, integer_type_node,
						    operand, high));
	      break;
	    }
	  /* ... fall through ... */
	case N_Character_Literal:
	case N_Integer_Literal:
	  single = gnat_to_gnu (choice);
	  this_test = build_binary_op (EQ_EXPR, integer_type_node, operand,
				       single);
	  break;

	case N_Others_Choice:
	  this_test = integer_one_node;
	  break;

	default:
	  gcc_unreachable ();
	}

      result = build_binary_op (TRUTH_ORIF_EXPR, integer_type_node,
				result, this_test);
    }

  return result;
}

/* Return a GCC tree for a field corresponding to GNAT_FIELD to be
   placed in GNU_RECORD_TYPE.

   PACKED is 1 if the enclosing record is packed and -1 if the enclosing
   record has a Component_Alignment of Storage_Unit.

   DEFINITION is true if this field is for a record being defined.  */

static tree
gnat_to_gnu_field (Entity_Id gnat_field, tree gnu_record_type, int packed,
                   bool definition)
{
  tree gnu_field_id = get_entity_name (gnat_field);
  tree gnu_field_type = gnat_to_gnu_type (Etype (gnat_field));
  tree gnu_pos = 0;
  tree gnu_size = 0;
  tree gnu_field;
  bool needs_strict_alignment
    = (Is_Aliased (gnat_field) || Strict_Alignment (Etype (gnat_field))
       || Treat_As_Volatile (gnat_field));

  /* If this field requires strict alignment or contains an item of
     variable sized, pretend it isn't packed.  */
  if (needs_strict_alignment || is_variable_size (gnu_field_type))
    packed = 0;

  /* For packed records, this is one of the few occasions on which we use
     the official RM size for discrete or fixed-point components, instead
     of the normal GNAT size stored in Esize. See description in Einfo:
     "Handling of Type'Size Values" for further details.  */

  if (packed == 1)
    gnu_size = validate_size (RM_Size (Etype (gnat_field)), gnu_field_type,
			      gnat_field, FIELD_DECL, false, true);

  if (Known_Static_Esize (gnat_field))
    gnu_size = validate_size (Esize (gnat_field), gnu_field_type,
			      gnat_field, FIELD_DECL, false, true);

  /* If we have a specified size that's smaller than that of the field type,
     or a position is specified, and the field type is also a record that's
     BLKmode and with a small constant size, see if we can get an integral
     mode form of the type when appropriate.  If we can, show a size was
     specified for the field if there wasn't one already, so we know to make
     this a bitfield and avoid making things wider.

     Doing this is first useful if the record is packed because we can then
     place the field at a non-byte-aligned position and so achieve tighter
     packing.

     This is in addition *required* if the field shares a byte with another
     field and the front-end lets the back-end handle the references, because
     GCC does not handle BLKmode bitfields properly.

     We avoid the transformation if it is not required or potentially useful,
     as it might entail an increase of the field's alignment and have ripple
     effects on the outer record type.  A typical case is a field known to be
     byte aligned and not to share a byte with another field.

     Besides, we don't even look the possibility of a transformation in cases
     known to be in error already, for instance when an invalid size results
     from a component clause.  */

  if (TREE_CODE (gnu_field_type) == RECORD_TYPE
      && TYPE_MODE (gnu_field_type) == BLKmode
      && host_integerp (TYPE_SIZE (gnu_field_type), 1)
      && compare_tree_int (TYPE_SIZE (gnu_field_type), BIGGEST_ALIGNMENT) <= 0
      && (packed == 1
	  || (gnu_size
	      && tree_int_cst_lt (gnu_size, TYPE_SIZE (gnu_field_type)))
	  || (Present (Component_Clause (gnat_field)) && gnu_size != 0)))
    {
      /* See what the alternate type and size would be.  */
      tree gnu_packable_type = make_packable_type (gnu_field_type);

      bool has_byte_aligned_clause
	= Present (Component_Clause (gnat_field))
	  && (UI_To_Int (Component_Bit_Offset (gnat_field))
	      % BITS_PER_UNIT == 0);

      /* Compute whether we should avoid the substitution.  */
      int reject =
        /* There is no point substituting if there is no change.  */
        (gnu_packable_type == gnu_field_type
         ||
	 /* ... nor when the field is known to be byte aligned and not to
	    share a byte with another field.  */
	 (has_byte_aligned_clause
	  && value_factor_p (gnu_size, BITS_PER_UNIT))
	 ||
         /* The size of an aliased field must be an exact multiple of the
            type's alignment, which the substitution might increase.  Reject
            substitutions that would so invalidate a component clause when the
            specified position is byte aligned, as the change would have no
            real benefit from the packing standpoint anyway.  */
         (Is_Aliased (gnat_field)
          && has_byte_aligned_clause
          && ! value_factor_p (gnu_size, TYPE_ALIGN (gnu_packable_type)))
	 );

      /* Substitute unless told otherwise.  */
      if (!reject)
        {
          gnu_field_type = gnu_packable_type;

          if (gnu_size == 0)
            gnu_size = rm_size (gnu_field_type);
        }
    }

  /* If we are packing the record and the field is BLKmode, round the
     size up to a byte boundary.  */
  if (packed && TYPE_MODE (gnu_field_type) == BLKmode && gnu_size)
    gnu_size = round_up (gnu_size, BITS_PER_UNIT);

  if (Present (Component_Clause (gnat_field)))
    {
      gnu_pos = UI_To_gnu (Component_Bit_Offset (gnat_field), bitsizetype);
      gnu_size = validate_size (Esize (gnat_field), gnu_field_type,
				gnat_field, FIELD_DECL, false, true);

      /* Ensure the position does not overlap with the parent subtype,
	 if there is one.  */
      if (Present (Parent_Subtype (Underlying_Type (Scope (gnat_field)))))
	{
	  tree gnu_parent
	    = gnat_to_gnu_type (Parent_Subtype
				(Underlying_Type (Scope (gnat_field))));

	  if (TREE_CODE (TYPE_SIZE (gnu_parent)) == INTEGER_CST
	      && tree_int_cst_lt (gnu_pos, TYPE_SIZE (gnu_parent)))
	    {
	      post_error_ne_tree
		("offset of& must be beyond parent{, minimum allowed is ^}",
		 First_Bit (Component_Clause (gnat_field)), gnat_field,
		 TYPE_SIZE_UNIT (gnu_parent));
	    }
	}

      /* If this field needs strict alignment, ensure the record is
	 sufficiently aligned and that that position and size are
	 consistent with the alignment.  */
      if (needs_strict_alignment)
	{
	  tree gnu_rounded_size = round_up (rm_size (gnu_field_type),
					    TYPE_ALIGN (gnu_field_type));

	  TYPE_ALIGN (gnu_record_type)
	    = MAX (TYPE_ALIGN (gnu_record_type), TYPE_ALIGN (gnu_field_type));

	  /* If Atomic, the size must match exactly that of the field.  */
	  if ((Is_Atomic (gnat_field) || Is_Atomic (Etype (gnat_field)))
	      && !operand_equal_p (gnu_size, TYPE_SIZE (gnu_field_type), 0))
	    {
	      post_error_ne_tree
		("atomic field& must be natural size of type{ (^)}",
		 Last_Bit (Component_Clause (gnat_field)), gnat_field,
		 TYPE_SIZE (gnu_field_type));

	      gnu_size = NULL_TREE;
	    }

	  /* If Aliased, the size must match exactly the rounded size.  We
	     used to be more accommodating here and accept greater sizes, but
	     fully supporting this case on big-endian platforms would require
	     switching to a more involved layout for the field.  */
	  else if (Is_Aliased (gnat_field)
		   && gnu_size
		   && ! operand_equal_p (gnu_size, gnu_rounded_size, 0))
	    {
	      post_error_ne_tree
		("size of aliased field& must be ^ bits",
		 Last_Bit (Component_Clause (gnat_field)), gnat_field,
		 gnu_rounded_size);
	      gnu_size = NULL_TREE;
  	    }

	  if (!integer_zerop (size_binop
			      (TRUNC_MOD_EXPR, gnu_pos,
			       bitsize_int (TYPE_ALIGN (gnu_field_type)))))
	    {
	      if (Is_Aliased (gnat_field))
		post_error_ne_num
		  ("position of aliased field& must be multiple of ^ bits",
		   First_Bit (Component_Clause (gnat_field)), gnat_field,
		   TYPE_ALIGN (gnu_field_type));

	      else if (Treat_As_Volatile (gnat_field))
		post_error_ne_num
		  ("position of volatile field& must be multiple of ^ bits",
		   First_Bit (Component_Clause (gnat_field)), gnat_field,
		   TYPE_ALIGN (gnu_field_type));

	      else if (Strict_Alignment (Etype (gnat_field)))
		post_error_ne_num
  ("position of & with aliased or tagged components not multiple of ^ bits",
		   First_Bit (Component_Clause (gnat_field)), gnat_field,
		   TYPE_ALIGN (gnu_field_type));
	      else
		gcc_unreachable ();

	      gnu_pos = NULL_TREE;
	    }
	}

      if (Is_Atomic (gnat_field))
	check_ok_for_atomic (gnu_field_type, gnat_field, false);
    }

  /* If the record has rep clauses and this is the tag field, make a rep
     clause for it as well.  */
  else if (Has_Specified_Layout (Scope (gnat_field))
	   && Chars (gnat_field) == Name_uTag)
    {
      gnu_pos = bitsize_zero_node;
      gnu_size = TYPE_SIZE (gnu_field_type);
    }

  /* We need to make the size the maximum for the type if it is
     self-referential and an unconstrained type.  In that case, we can't
     pack the field since we can't make a copy to align it.  */
  if (TREE_CODE (gnu_field_type) == RECORD_TYPE
      && !gnu_size
      && CONTAINS_PLACEHOLDER_P (TYPE_SIZE (gnu_field_type))
      && !Is_Constrained (Underlying_Type (Etype (gnat_field))))
    {
      gnu_size = max_size (TYPE_SIZE (gnu_field_type), true);
      packed = 0;
    }

  /* If no size is specified (or if there was an error), don't specify a
     position.  */
  if (!gnu_size)
    gnu_pos = NULL_TREE;
  else
    {
      /* If the field's type is justified modular, we would need to remove
	 the wrapper to (better) meet the layout requirements.  However we
	 can do so only if the field is not aliased to preserve the unique
	 layout and if the prescribed size is not greater than that of the
	 packed array to preserve the justification.  */
      if (!needs_strict_alignment
	  && TREE_CODE (gnu_field_type) == RECORD_TYPE
	  && TYPE_JUSTIFIED_MODULAR_P (gnu_field_type)
	  && tree_int_cst_compare (gnu_size, TYPE_ADA_SIZE (gnu_field_type))
	       <= 0)
	gnu_field_type = TREE_TYPE (TYPE_FIELDS (gnu_field_type));

      gnu_field_type
	= make_type_from_size (gnu_field_type, gnu_size,
			       Has_Biased_Representation (gnat_field));
      gnu_field_type = maybe_pad_type (gnu_field_type, gnu_size, 0, gnat_field,
				       "PAD", false, definition, true);
    }

  gcc_assert (TREE_CODE (gnu_field_type) != RECORD_TYPE
	      || !TYPE_CONTAINS_TEMPLATE_P (gnu_field_type));

  /* Now create the decl for the field.  */
  gnu_field = create_field_decl (gnu_field_id, gnu_field_type, gnu_record_type,
				 packed, gnu_size, gnu_pos,
				 Is_Aliased (gnat_field));
  Sloc_to_locus (Sloc (gnat_field), &DECL_SOURCE_LOCATION (gnu_field));
  TREE_THIS_VOLATILE (gnu_field) = Treat_As_Volatile (gnat_field);

  if (Ekind (gnat_field) == E_Discriminant)
    DECL_DISCRIMINANT_NUMBER (gnu_field)
      = UI_To_gnu (Discriminant_Number (gnat_field), sizetype);

  return gnu_field;
}

/* Return true if TYPE is a type with variable size, a padding type with a
   field of variable size or is a record that has a field such a field.  */

static bool
is_variable_size (tree type)
{
  tree field;

  /* We need not be concerned about this at all if we don't have
     strict alignment.  */
  if (!STRICT_ALIGNMENT)
    return false;
  else if (!TREE_CONSTANT (TYPE_SIZE (type)))
    return true;
  else if (TREE_CODE (type) == RECORD_TYPE && TYPE_IS_PADDING_P (type)
	   && !TREE_CONSTANT (DECL_SIZE (TYPE_FIELDS (type))))
    return true;
  else if (TREE_CODE (type) != RECORD_TYPE
	   && TREE_CODE (type) != UNION_TYPE
	   && TREE_CODE (type) != QUAL_UNION_TYPE)
    return false;

  for (field = TYPE_FIELDS (type); field; field = TREE_CHAIN (field))
    if (is_variable_size (TREE_TYPE (field)))
      return true;

  return false;
}

/* Return a GCC tree for a record type given a GNAT Component_List and a chain
   of GCC trees for fields that are in the record and have already been
   processed.  When called from gnat_to_gnu_entity during the processing of a
   record type definition, the GCC nodes for the discriminants will be on
   the chain.  The other calls to this function are recursive calls from
   itself for the Component_List of a variant and the chain is empty.

   PACKED is 1 if this is for a record with "pragma pack" and -1 is this is
   for a record type with "pragma component_alignment (storage_unit)".

   DEFINITION is true if we are defining this record.

   P_GNU_REP_LIST, if nonzero, is a pointer to a list to which each field
   with a rep clause is to be added.  If it is nonzero, that is all that
   should be done with such fields.

   CANCEL_ALIGNMENT, if true, means the alignment should be zeroed before
   laying out the record.  This means the alignment only serves to force fields
   to be bitfields, but not require the record to be that aligned.  This is
   used for variants.

   ALL_REP, if true, means a rep clause was found for all the fields.  This
   simplifies the logic since we know we're not in the mixed case.

   DEFER_DEBUG, if true, means that the debugging routines should not be
   called when finishing constructing the record type.

   UNCHECKED_UNION, if tree, means that we are building a type for a record
   with a Pragma Unchecked_Union.

   The processing of the component list fills in the chain with all of the
   fields of the record and then the record type is finished.  */

static void
components_to_record (tree gnu_record_type, Node_Id component_list,
                      tree gnu_field_list, int packed, bool definition,
                      tree *p_gnu_rep_list, bool cancel_alignment,
		      bool all_rep, bool defer_debug, bool unchecked_union)
{
  Node_Id component_decl;
  Entity_Id gnat_field;
  Node_Id variant_part;
  tree gnu_our_rep_list = NULL_TREE;
  tree gnu_field, gnu_last;
  bool layout_with_rep = false;
  bool all_rep_and_size = all_rep && TYPE_SIZE (gnu_record_type);

  /* For each variable within each component declaration create a GCC field
     and add it to the list, skipping any pragmas in the list.  */

  if (Present (Component_Items (component_list)))
    for (component_decl = First_Non_Pragma (Component_Items (component_list));
	 Present (component_decl);
	 component_decl = Next_Non_Pragma (component_decl))
      {
	gnat_field = Defining_Entity (component_decl);

	if (Chars (gnat_field) == Name_uParent)
	  gnu_field = tree_last (TYPE_FIELDS (gnu_record_type));
	else
	  {
	    gnu_field = gnat_to_gnu_field (gnat_field, gnu_record_type,
					   packed, definition);

	    /* If this is the _Tag field, put it before any discriminants,
	       instead of after them as is the case for all other fields.
	       Ignore field of void type if only annotating.  */
	    if (Chars (gnat_field) == Name_uTag)
              gnu_field_list = chainon (gnu_field_list, gnu_field);
	    else
              {
		TREE_CHAIN (gnu_field) = gnu_field_list;
		gnu_field_list = gnu_field;
	      }
	  }

	  save_gnu_tree (gnat_field, gnu_field, false);
        }

  /* At the end of the component list there may be a variant part.  */
  variant_part = Variant_Part (component_list);

  /* We create a QUAL_UNION_TYPE for the variant part since the variants are
     mutually exclusive and should go in the same memory.  To do this we need
     to treat each variant as a record whose elements are created from the
     component list for the variant.  So here we create the records from the
     lists for the variants and put them all into the QUAL_UNION_TYPE.
     If this is an Unchecked_Union, we make a UNION_TYPE instead or
     use GNU_RECORD_TYPE if there are no fields so far.  */
  if (Present (variant_part))
    {
      tree gnu_discriminant = gnat_to_gnu (Name (variant_part));
      Node_Id variant;
      tree gnu_name = TYPE_NAME (gnu_record_type);
      tree gnu_var_name
	= concat_id_with_name (get_identifier (Get_Name_String
					       (Chars (Name (variant_part)))),
			       "XVN");
      tree gnu_union_type;
      tree gnu_union_name;
      tree gnu_union_field;
      tree gnu_variant_list = NULL_TREE;

      if (TREE_CODE (gnu_name) == TYPE_DECL)
	gnu_name = DECL_NAME (gnu_name);

      gnu_union_name = concat_id_with_name (gnu_name,
					    IDENTIFIER_POINTER (gnu_var_name));

      if (!gnu_field_list && TREE_CODE (gnu_record_type) == UNION_TYPE)
	gnu_union_type = gnu_record_type;
      else
	{

	  gnu_union_type
	    = make_node (unchecked_union ? UNION_TYPE : QUAL_UNION_TYPE);

	  TYPE_NAME (gnu_union_type) = gnu_union_name;
	  TYPE_PACKED (gnu_union_type) = TYPE_PACKED (gnu_record_type);
	}

      for (variant = First_Non_Pragma (Variants (variant_part));
           Present (variant);
	   variant = Next_Non_Pragma (variant))
	{
	  tree gnu_variant_type = make_node (RECORD_TYPE);
	  tree gnu_inner_name;
	  tree gnu_qual;

	  Get_Variant_Encoding (variant);
	  gnu_inner_name = get_identifier (Name_Buffer);
	  TYPE_NAME (gnu_variant_type)
	    = concat_id_with_name (gnu_union_name,
				   IDENTIFIER_POINTER (gnu_inner_name));

	  /* Set the alignment of the inner type in case we need to make
	     inner objects into bitfields, but then clear it out
	     so the record actually gets only the alignment required.  */
	  TYPE_ALIGN (gnu_variant_type) = TYPE_ALIGN (gnu_record_type);
	  TYPE_PACKED (gnu_variant_type) = TYPE_PACKED (gnu_record_type);

	  /* Similarly, if the outer record has a size specified and all fields
	     have record rep clauses, we can propagate the size into the
	     variant part.  */
	  if (all_rep_and_size)
	    {
	      TYPE_SIZE (gnu_variant_type) = TYPE_SIZE (gnu_record_type);
	      TYPE_SIZE_UNIT (gnu_variant_type)
		= TYPE_SIZE_UNIT (gnu_record_type);
	    }

	  /* Create the record for the variant.  Note that we defer emitting
	     debug info for it until after we are sure to actually use it.  */
	  components_to_record (gnu_variant_type, Component_List (variant),
				NULL_TREE, packed, definition,
				&gnu_our_rep_list, !all_rep_and_size, all_rep,
				true, unchecked_union);

	  gnu_qual = choices_to_gnu (gnu_discriminant,
				     Discrete_Choices (variant));

	  Set_Present_Expr (variant, annotate_value (gnu_qual));

	  /* If this is an Unchecked_Union and we have exactly one field,
	     use that field here.  */
	  if (unchecked_union && TYPE_FIELDS (gnu_variant_type)
	      && !TREE_CHAIN (TYPE_FIELDS (gnu_variant_type)))
	    gnu_field = TYPE_FIELDS (gnu_variant_type);
	  else
	    {
	      /* Emit debug info for the record.  We used to throw away
		 empty records but we no longer do that because we need
		 them to generate complete debug info for the variant;
		 otherwise, the union type definition will be lacking
		 the fields associated with these empty variants.  */
	      write_record_type_debug_info (gnu_variant_type);

	      gnu_field = create_field_decl (gnu_inner_name, gnu_variant_type,
					     gnu_union_type, 0,
					     (all_rep_and_size
					      ? TYPE_SIZE (gnu_record_type)
					      : 0),
					     (all_rep_and_size
					      ? bitsize_zero_node : 0),
					     0);

	      DECL_INTERNAL_P (gnu_field) = 1;

	      if (!unchecked_union)
		DECL_QUALIFIER (gnu_field) = gnu_qual;
	    }

	  TREE_CHAIN (gnu_field) = gnu_variant_list;
	  gnu_variant_list = gnu_field;
	}

      /* Only make the QUAL_UNION_TYPE if there are any non-empty variants.  */
      if (gnu_variant_list)
	{
	  if (all_rep_and_size)
	    {
	      TYPE_SIZE (gnu_union_type) = TYPE_SIZE (gnu_record_type);
	      TYPE_SIZE_UNIT (gnu_union_type)
		= TYPE_SIZE_UNIT (gnu_record_type);
	    }

	  finish_record_type (gnu_union_type, nreverse (gnu_variant_list),
			      all_rep_and_size, false);

	  /* If GNU_UNION_TYPE is our record type, it means we must have an
	     Unchecked_Union with no fields.  Verify that and, if so, just
	     return.  */
	  if (gnu_union_type == gnu_record_type)
	    {
	      gcc_assert (!gnu_field_list && unchecked_union);
	      return;
	    }

	  gnu_union_field
	    = create_field_decl (gnu_var_name, gnu_union_type, gnu_record_type,
				 packed,
				 all_rep ? TYPE_SIZE (gnu_union_type) : 0,
				 all_rep ? bitsize_zero_node : 0, 0);

	  DECL_INTERNAL_P (gnu_union_field) = 1;
	  TREE_CHAIN (gnu_union_field) = gnu_field_list;
	  gnu_field_list = gnu_union_field;
	}
    }

  /* Scan GNU_FIELD_LIST and see if any fields have rep clauses.  If they
     do, pull them out and put them into GNU_OUR_REP_LIST.  We have to do this
     in a separate pass since we want to handle the discriminants but can't
     play with them until we've used them in debugging data above.

     ??? Note: if we then reorder them, debugging information will be wrong,
     but there's nothing that can be done about this at the moment.  */

  for (gnu_field = gnu_field_list, gnu_last = NULL_TREE; gnu_field; )
    {
      if (DECL_FIELD_OFFSET (gnu_field))
	{
	  tree gnu_next = TREE_CHAIN (gnu_field);

	  if (!gnu_last)
	    gnu_field_list = gnu_next;
	  else
	    TREE_CHAIN (gnu_last) = gnu_next;

	  TREE_CHAIN (gnu_field) = gnu_our_rep_list;
	  gnu_our_rep_list = gnu_field;
	  gnu_field = gnu_next;
	}
      else
	{
	  gnu_last = gnu_field;
	  gnu_field = TREE_CHAIN (gnu_field);
	}
    }

  /* If we have any items in our rep'ed field list, it is not the case that all
     the fields in the record have rep clauses, and P_REP_LIST is nonzero,
     set it and ignore the items.  */
  if (gnu_our_rep_list && p_gnu_rep_list && !all_rep)
    *p_gnu_rep_list = chainon (*p_gnu_rep_list, gnu_our_rep_list);
  else if (gnu_our_rep_list)
    {
      /* Otherwise, sort the fields by bit position and put them into their
	 own record if we have any fields without rep clauses. */
      tree gnu_rep_type
	= (gnu_field_list ? make_node (RECORD_TYPE) : gnu_record_type);
      int len = list_length (gnu_our_rep_list);
      tree *gnu_arr = (tree *) alloca (sizeof (tree) * len);
      int i;

      for (i = 0, gnu_field = gnu_our_rep_list; gnu_field;
	   gnu_field = TREE_CHAIN (gnu_field), i++)
	gnu_arr[i] = gnu_field;

      qsort (gnu_arr, len, sizeof (tree), compare_field_bitpos);

      /* Put the fields in the list in order of increasing position, which
	 means we start from the end.  */
      gnu_our_rep_list = NULL_TREE;
      for (i = len - 1; i >= 0; i--)
	{
	  TREE_CHAIN (gnu_arr[i]) = gnu_our_rep_list;
	  gnu_our_rep_list = gnu_arr[i];
	  DECL_CONTEXT (gnu_arr[i]) = gnu_rep_type;
	}

      if (gnu_field_list)
	{
	  finish_record_type (gnu_rep_type, gnu_our_rep_list, true, false);
	  gnu_field = create_field_decl (get_identifier ("REP"), gnu_rep_type,
					 gnu_record_type, 0, 0, 0, 1);
	  DECL_INTERNAL_P (gnu_field) = 1;
	  gnu_field_list = chainon (gnu_field_list, gnu_field);
	}
      else
	{
	  layout_with_rep = true;
	  gnu_field_list = nreverse (gnu_our_rep_list);
	}
    }

  if (cancel_alignment)
    TYPE_ALIGN (gnu_record_type) = 0;

  finish_record_type (gnu_record_type, nreverse (gnu_field_list),
		      layout_with_rep, defer_debug);
}

/* Called via qsort from the above.  Returns -1, 1, depending on the
   bit positions and ordinals of the two fields.  Use DECL_UID to ensure
   a stable sort.  */

static int
compare_field_bitpos (const PTR rt1, const PTR rt2)
{
  tree *t1 = (tree *) rt1;
  tree *t2 = (tree *) rt2;

  if (tree_int_cst_equal (bit_position (*t1), bit_position (*t2)))
    return DECL_UID (*t1) < DECL_UID (*t2) ? -1 : 1;
  else if (tree_int_cst_lt (bit_position (*t1), bit_position (*t2)))
    return -1;
  else
    return 1;
}

/* Given GNU_SIZE, a GCC tree representing a size, return a Uint to be
   placed into an Esize, Component_Bit_Offset, or Component_Size value
   in the GNAT tree.  */

static Uint
annotate_value (tree gnu_size)
{
  int len = TREE_CODE_LENGTH (TREE_CODE (gnu_size));
  TCode tcode;
  Node_Ref_Or_Val ops[3], ret;
  int i;
  int size;
  struct tree_int_map **h = NULL;

  /* See if we've already saved the value for this node.  */
  if (EXPR_P (gnu_size))
    {
      struct tree_int_map in;
      if (!annotate_value_cache)
        annotate_value_cache = htab_create_ggc (512, tree_int_map_hash,
					        tree_int_map_eq, 0);
      in.base.from = gnu_size;
      h = (struct tree_int_map **)
	    htab_find_slot (annotate_value_cache, &in, INSERT);

      if (*h)
	return (Node_Ref_Or_Val) (*h)->to;
    }

  /* If we do not return inside this switch, TCODE will be set to the
     code to use for a Create_Node operand and LEN (set above) will be
     the number of recursive calls for us to make.  */

  switch (TREE_CODE (gnu_size))
    {
    case INTEGER_CST:
      if (TREE_OVERFLOW (gnu_size))
	return No_Uint;

      /* This may have come from a conversion from some smaller type,
	 so ensure this is in bitsizetype.  */
      gnu_size = convert (bitsizetype, gnu_size);

      /* For negative values, use NEGATE_EXPR of the supplied value.  */
      if (tree_int_cst_sgn (gnu_size) < 0)
	{
	  /* The ridiculous code below is to handle the case of the largest
	     negative integer.  */
	  tree negative_size = size_diffop (bitsize_zero_node, gnu_size);
	  bool adjust = false;
	  tree temp;

	  if (TREE_OVERFLOW (negative_size))
	    {
	      negative_size
		= size_binop (MINUS_EXPR, bitsize_zero_node,
			      size_binop (PLUS_EXPR, gnu_size,
					  bitsize_one_node));
	      adjust = true;
	    }

	  temp = build1 (NEGATE_EXPR, bitsizetype, negative_size);
	  if (adjust)
	    temp = build2 (MINUS_EXPR, bitsizetype, temp, bitsize_one_node);

	  return annotate_value (temp);
	}

      if (!host_integerp (gnu_size, 1))
	return No_Uint;

      size = tree_low_cst (gnu_size, 1);

      /* This peculiar test is to make sure that the size fits in an int
	 on machines where HOST_WIDE_INT is not "int".  */
      if (tree_low_cst (gnu_size, 1) == size)
	return UI_From_Int (size);
      else
	return No_Uint;

    case COMPONENT_REF:
      /* The only case we handle here is a simple discriminant reference.  */
      if (TREE_CODE (TREE_OPERAND (gnu_size, 0)) == PLACEHOLDER_EXPR
	  && TREE_CODE (TREE_OPERAND (gnu_size, 1)) == FIELD_DECL
	  && DECL_DISCRIMINANT_NUMBER (TREE_OPERAND (gnu_size, 1)))
	return Create_Node (Discrim_Val,
			    annotate_value (DECL_DISCRIMINANT_NUMBER
					    (TREE_OPERAND (gnu_size, 1))),
			    No_Uint, No_Uint);
      else
	return No_Uint;

    case NOP_EXPR:  case CONVERT_EXPR:   case NON_LVALUE_EXPR:
      return annotate_value (TREE_OPERAND (gnu_size, 0));

      /* Now just list the operations we handle.  */
    case COND_EXPR:		tcode = Cond_Expr; break;
    case PLUS_EXPR:		tcode = Plus_Expr; break;
    case MINUS_EXPR:		tcode = Minus_Expr; break;
    case MULT_EXPR:		tcode = Mult_Expr; break;
    case TRUNC_DIV_EXPR:	tcode = Trunc_Div_Expr; break;
    case CEIL_DIV_EXPR:		tcode = Ceil_Div_Expr; break;
    case FLOOR_DIV_EXPR:	tcode = Floor_Div_Expr; break;
    case TRUNC_MOD_EXPR:	tcode = Trunc_Mod_Expr; break;
    case CEIL_MOD_EXPR:		tcode = Ceil_Mod_Expr; break;
    case FLOOR_MOD_EXPR:	tcode = Floor_Mod_Expr; break;
    case EXACT_DIV_EXPR:	tcode = Exact_Div_Expr; break;
    case NEGATE_EXPR:		tcode = Negate_Expr; break;
    case MIN_EXPR:		tcode = Min_Expr; break;
    case MAX_EXPR:		tcode = Max_Expr; break;
    case ABS_EXPR:		tcode = Abs_Expr; break;
    case TRUTH_ANDIF_EXPR:	tcode = Truth_Andif_Expr; break;
    case TRUTH_ORIF_EXPR:	tcode = Truth_Orif_Expr; break;
    case TRUTH_AND_EXPR:	tcode = Truth_And_Expr; break;
    case TRUTH_OR_EXPR:		tcode = Truth_Or_Expr; break;
    case TRUTH_XOR_EXPR:	tcode = Truth_Xor_Expr; break;
    case TRUTH_NOT_EXPR:	tcode = Truth_Not_Expr; break;
    case BIT_AND_EXPR:		tcode = Bit_And_Expr; break;
    case LT_EXPR:		tcode = Lt_Expr; break;
    case LE_EXPR:		tcode = Le_Expr; break;
    case GT_EXPR:		tcode = Gt_Expr; break;
    case GE_EXPR:		tcode = Ge_Expr; break;
    case EQ_EXPR:		tcode = Eq_Expr; break;
    case NE_EXPR:		tcode = Ne_Expr; break;

    default:
      return No_Uint;
    }

  /* Now get each of the operands that's relevant for this code.  If any
     cannot be expressed as a repinfo node, say we can't.  */
  for (i = 0; i < 3; i++)
    ops[i] = No_Uint;

  for (i = 0; i < len; i++)
    {
      ops[i] = annotate_value (TREE_OPERAND (gnu_size, i));
      if (ops[i] == No_Uint)
	return No_Uint;
    }

  ret = Create_Node (tcode, ops[0], ops[1], ops[2]);

  /* Save the result in the cache.  */
  if (h)
    {
      *h = ggc_alloc (sizeof (struct tree_int_map));
      (*h)->base.from = gnu_size;
      (*h)->to = ret;
    }

  return ret;
}

/* Given GNAT_ENTITY, a record type, and GNU_TYPE, its corresponding
   GCC type, set Component_Bit_Offset and Esize to the position and size
   used by Gigi.  */

static void
annotate_rep (Entity_Id gnat_entity, tree gnu_type)
{
  tree gnu_list;
  tree gnu_entry;
  Entity_Id gnat_field;

  /* We operate by first making a list of all fields and their positions
     (we can get the sizes easily at any time) by a recursive call
     and then update all the sizes into the tree.  */
  gnu_list = compute_field_positions (gnu_type, NULL_TREE,
				      size_zero_node, bitsize_zero_node,
				      BIGGEST_ALIGNMENT);

  for (gnat_field = First_Entity (gnat_entity); Present (gnat_field);
       gnat_field = Next_Entity (gnat_field))
    if ((Ekind (gnat_field) == E_Component
	 || (Ekind (gnat_field) == E_Discriminant
	     && !Is_Unchecked_Union (Scope (gnat_field)))))
      {
	tree parent_offset = bitsize_zero_node;

	gnu_entry = purpose_member (gnat_to_gnu_field_decl (gnat_field),
				    gnu_list);

        if (gnu_entry)
	  {
	    if (type_annotate_only && Is_Tagged_Type (gnat_entity))
	      {
		/* In this mode the tag and parent components have not been
		   generated, so we add the appropriate offset to each
		   component.  For a component appearing in the current
		   extension, the offset is the size of the parent.  */
            if (Is_Derived_Type (gnat_entity)
		&& Original_Record_Component (gnat_field) == gnat_field)
	      parent_offset
		= UI_To_gnu (Esize (Etype (Base_Type (gnat_entity))),
			     bitsizetype);
	    else
	      parent_offset = bitsize_int (POINTER_SIZE);
          }

	  Set_Component_Bit_Offset
	    (gnat_field,
	     annotate_value
	     (size_binop (PLUS_EXPR,
			  bit_from_pos (TREE_PURPOSE (TREE_VALUE (gnu_entry)),
					TREE_VALUE (TREE_VALUE
						    (TREE_VALUE (gnu_entry)))),
			  parent_offset)));

	    Set_Esize (gnat_field,
		       annotate_value (DECL_SIZE (TREE_PURPOSE (gnu_entry))));
	  }
	else if (Is_Tagged_Type (gnat_entity)
		 && Is_Derived_Type (gnat_entity))
	  {
	    /* If there is no gnu_entry, this is an inherited component whose
	       position is the same as in the parent type.  */
	    Set_Component_Bit_Offset
	      (gnat_field,
	       Component_Bit_Offset (Original_Record_Component (gnat_field)));
	    Set_Esize (gnat_field,
		       Esize (Original_Record_Component (gnat_field)));
	  }
      }
}

/* Scan all fields in GNU_TYPE and build entries where TREE_PURPOSE is the
   FIELD_DECL and TREE_VALUE a TREE_LIST with TREE_PURPOSE being the byte
   position and TREE_VALUE being a TREE_LIST with TREE_PURPOSE the value to be
   placed into DECL_OFFSET_ALIGN and TREE_VALUE the bit position.  GNU_POS is
   to be added to the position, GNU_BITPOS to the bit position, OFFSET_ALIGN is
   the present value of DECL_OFFSET_ALIGN and GNU_LIST is a list of the entries
   so far.  */

static tree
compute_field_positions (tree gnu_type, tree gnu_list, tree gnu_pos,
                         tree gnu_bitpos, unsigned int offset_align)
{
  tree gnu_field;
  tree gnu_result = gnu_list;

  for (gnu_field = TYPE_FIELDS (gnu_type); gnu_field;
       gnu_field = TREE_CHAIN (gnu_field))
    {
      tree gnu_our_bitpos = size_binop (PLUS_EXPR, gnu_bitpos,
					DECL_FIELD_BIT_OFFSET (gnu_field));
      tree gnu_our_offset = size_binop (PLUS_EXPR, gnu_pos,
					DECL_FIELD_OFFSET (gnu_field));
      unsigned int our_offset_align
	= MIN (offset_align, DECL_OFFSET_ALIGN (gnu_field));

      gnu_result
	= tree_cons (gnu_field,
		     tree_cons (gnu_our_offset,
				tree_cons (size_int (our_offset_align),
					   gnu_our_bitpos, NULL_TREE),
				NULL_TREE),
		     gnu_result);

      if (DECL_INTERNAL_P (gnu_field))
	gnu_result
	  = compute_field_positions (TREE_TYPE (gnu_field), gnu_result,
				     gnu_our_offset, gnu_our_bitpos,
				     our_offset_align);
    }

  return gnu_result;
}

/* UINT_SIZE is a Uint giving the specified size for an object of GNU_TYPE
   corresponding to GNAT_OBJECT.  If size is valid, return a tree corresponding
   to its value.  Otherwise return 0.  KIND is VAR_DECL is we are specifying
   the size for an object, TYPE_DECL for the size of a type, and FIELD_DECL
   for the size of a field.  COMPONENT_P is true if we are being called
   to process the Component_Size of GNAT_OBJECT.  This is used for error
   message handling and to indicate to use the object size of GNU_TYPE.
   ZERO_OK is true if a size of zero is permitted; if ZERO_OK is false,
   it means that a size of zero should be treated as an unspecified size.  */

static tree
validate_size (Uint uint_size, tree gnu_type, Entity_Id gnat_object,
               enum tree_code kind, bool component_p, bool zero_ok)
{
  Node_Id gnat_error_node;
  tree type_size
    = kind == VAR_DECL ? TYPE_SIZE (gnu_type) : rm_size (gnu_type);
  tree size;

  /* Find the node to use for errors.  */
  if ((Ekind (gnat_object) == E_Component
       || Ekind (gnat_object) == E_Discriminant)
      && Present (Component_Clause (gnat_object)))
    gnat_error_node = Last_Bit (Component_Clause (gnat_object));
  else if (Present (Size_Clause (gnat_object)))
    gnat_error_node = Expression (Size_Clause (gnat_object));
  else
    gnat_error_node = gnat_object;

  /* Return 0 if no size was specified, either because Esize was not Present or
     the specified size was zero.  */
  if (No (uint_size) || uint_size == No_Uint)
    return NULL_TREE;

  /* Get the size as a tree.  Give an error if a size was specified, but cannot
     be represented as in sizetype. */
  size = UI_To_gnu (uint_size, bitsizetype);
  if (TREE_OVERFLOW (size))
    {
      post_error_ne (component_p ? "component size of & is too large"
		     : "size of & is too large",
		     gnat_error_node, gnat_object);
      return NULL_TREE;
    }

  /* Ignore a negative size since that corresponds to our back-annotation.
     Also ignore a zero size unless a size clause exists.  */
  else if (tree_int_cst_sgn (size) < 0 || (integer_zerop (size) && !zero_ok))
    return NULL_TREE;

  /* The size of objects is always a multiple of a byte.  */
  if (kind == VAR_DECL
      && !integer_zerop (size_binop (TRUNC_MOD_EXPR, size, bitsize_unit_node)))
    {
      if (component_p)
	post_error_ne ("component size for& is not a multiple of Storage_Unit",
		       gnat_error_node, gnat_object);
      else
	post_error_ne ("size for& is not a multiple of Storage_Unit",
		       gnat_error_node, gnat_object);
      return NULL_TREE;
    }

  /* If this is an integral type or a packed array type, the front-end has
     verified the size, so we need not do it here (which would entail
     checking against the bounds).  However, if this is an aliased object, it
     may not be smaller than the type of the object.  */
  if ((INTEGRAL_TYPE_P (gnu_type) || TYPE_IS_PACKED_ARRAY_TYPE_P (gnu_type))
      && !(kind == VAR_DECL && Is_Aliased (gnat_object)))
    return size;

  /* If the object is a record that contains a template, add the size of
     the template to the specified size.  */
  if (TREE_CODE (gnu_type) == RECORD_TYPE
      && TYPE_CONTAINS_TEMPLATE_P (gnu_type))
    size = size_binop (PLUS_EXPR, DECL_SIZE (TYPE_FIELDS (gnu_type)), size);

  /* Modify the size of the type to be that of the maximum size if it has a
     discriminant or the size of a thin pointer if this is a fat pointer.  */
  if (type_size && CONTAINS_PLACEHOLDER_P (type_size))
    type_size = max_size (type_size, true);
  else if (TYPE_FAT_POINTER_P (gnu_type))
    type_size = bitsize_int (POINTER_SIZE);

  /* If this is an access type, the minimum size is that given by the smallest
     integral mode that's valid for pointers.  */
  if (TREE_CODE (gnu_type) == POINTER_TYPE)
    {
      enum machine_mode p_mode;

      for (p_mode = GET_CLASS_NARROWEST_MODE (MODE_INT);
	   !targetm.valid_pointer_mode (p_mode);
	   p_mode = GET_MODE_WIDER_MODE (p_mode))
	;

      type_size = bitsize_int (GET_MODE_BITSIZE (p_mode));
    }

  /* If the size of the object is a constant, the new size must not be
     smaller.  */
  if (TREE_CODE (type_size) != INTEGER_CST
      || TREE_OVERFLOW (type_size)
      || tree_int_cst_lt (size, type_size))
    {
      if (component_p)
	post_error_ne_tree
	  ("component size for& too small{, minimum allowed is ^}",
	   gnat_error_node, gnat_object, type_size);
      else
	post_error_ne_tree ("size for& too small{, minimum allowed is ^}",
			    gnat_error_node, gnat_object, type_size);

      if (kind == VAR_DECL && !component_p
	  && TREE_CODE (rm_size (gnu_type)) == INTEGER_CST
	  && !tree_int_cst_lt (size, rm_size (gnu_type)))
	post_error_ne_tree_2
	  ("\\size of ^ is not a multiple of alignment (^ bits)",
	   gnat_error_node, gnat_object, rm_size (gnu_type),
	   TYPE_ALIGN (gnu_type));

      else if (INTEGRAL_TYPE_P (gnu_type))
	post_error_ne ("\\size would be legal if & were not aliased!",
		       gnat_error_node, gnat_object);

      return NULL_TREE;
    }

  return size;
}

/* Similarly, but both validate and process a value of RM_Size.  This
   routine is only called for types.  */

static void
set_rm_size (Uint uint_size, tree gnu_type, Entity_Id gnat_entity)
{
  /* Only give an error if a Value_Size clause was explicitly given.
     Otherwise, we'd be duplicating an error on the Size clause.  */
  Node_Id gnat_attr_node
    = Get_Attribute_Definition_Clause (gnat_entity, Attr_Value_Size);
  tree old_size = rm_size (gnu_type);
  tree size;

  /* Get the size as a tree.  Do nothing if none was specified, either
     because RM_Size was not Present or if the specified size was zero.
     Give an error if a size was specified, but cannot be represented as
     in sizetype.  */
  if (No (uint_size) || uint_size == No_Uint)
    return;

  size = UI_To_gnu (uint_size, bitsizetype);
  if (TREE_OVERFLOW (size))
    {
      if (Present (gnat_attr_node))
	post_error_ne ("Value_Size of & is too large", gnat_attr_node,
		       gnat_entity);

      return;
    }

  /* Ignore a negative size since that corresponds to our back-annotation.
     Also ignore a zero size unless a size clause exists, a Value_Size
     clause exists, or this is an integer type, in which case the
     front end will have always set it.  */
  else if (tree_int_cst_sgn (size) < 0
	   || (integer_zerop (size) && No (gnat_attr_node)
	       && !Has_Size_Clause (gnat_entity)
	       && !Is_Discrete_Or_Fixed_Point_Type (gnat_entity)))
    return;

  /* If the old size is self-referential, get the maximum size.  */
  if (CONTAINS_PLACEHOLDER_P (old_size))
    old_size = max_size (old_size, true);

  /* If the size of the object is a constant, the new size must not be
     smaller (the front end checks this for scalar types).  */
  if (TREE_CODE (old_size) != INTEGER_CST
      || TREE_OVERFLOW (old_size)
      || (AGGREGATE_TYPE_P (gnu_type)
	  && tree_int_cst_lt (size, old_size)))
    {
      if (Present (gnat_attr_node))
	post_error_ne_tree
	  ("Value_Size for& too small{, minimum allowed is ^}",
	   gnat_attr_node, gnat_entity, old_size);

      return;
    }

  /* Otherwise, set the RM_Size.  */
  if (TREE_CODE (gnu_type) == INTEGER_TYPE
      && Is_Discrete_Or_Fixed_Point_Type (gnat_entity))
    TYPE_RM_SIZE_NUM (gnu_type) = size;
  else if (TREE_CODE (gnu_type) == ENUMERAL_TYPE)
    TYPE_RM_SIZE_NUM (gnu_type) = size;
  else if ((TREE_CODE (gnu_type) == RECORD_TYPE
	    || TREE_CODE (gnu_type) == UNION_TYPE
	    || TREE_CODE (gnu_type) == QUAL_UNION_TYPE)
	   && !TYPE_IS_FAT_POINTER_P (gnu_type))
    SET_TYPE_ADA_SIZE (gnu_type, size);
}

/* Given a type TYPE, return a new type whose size is appropriate for SIZE.
   If TYPE is the best type, return it.  Otherwise, make a new type.  We
   only support new integral and pointer types.  BIASED_P is nonzero if
   we are making a biased type.  */

static tree
make_type_from_size (tree type, tree size_tree, bool biased_p)
{
  tree new_type;
  unsigned HOST_WIDE_INT size;
  bool unsigned_p;

  /* If size indicates an error, just return TYPE to avoid propagating the
     error.  Likewise if it's too large to represent.  */
  if (!size_tree || !host_integerp (size_tree, 1))
    return type;

  size = tree_low_cst (size_tree, 1);
  switch (TREE_CODE (type))
    {
    case INTEGER_TYPE:
    case ENUMERAL_TYPE:
      /* Only do something if the type is not already the proper size and is
	 not a packed array type.  */
      if (TYPE_PACKED_ARRAY_TYPE_P (type)
	  || (TYPE_PRECISION (type) == size
	      && biased_p == (TREE_CODE (type) == INTEGER_CST
			      && TYPE_BIASED_REPRESENTATION_P (type))))
	break;

      biased_p |= (TREE_CODE (type) == INTEGER_TYPE
		   && TYPE_BIASED_REPRESENTATION_P (type));
      unsigned_p = TYPE_UNSIGNED (type) || biased_p;

      size = MIN (size, LONG_LONG_TYPE_SIZE);
      new_type
	= unsigned_p ? make_unsigned_type (size) : make_signed_type (size);
      TREE_TYPE (new_type) = TREE_TYPE (type) ? TREE_TYPE (type) : type;
      TYPE_MIN_VALUE (new_type)
	= convert (TREE_TYPE (new_type), TYPE_MIN_VALUE (type));
      TYPE_MAX_VALUE (new_type)
	= convert (TREE_TYPE (new_type), TYPE_MAX_VALUE (type));
      TYPE_BIASED_REPRESENTATION_P (new_type) = biased_p;
      TYPE_RM_SIZE_NUM (new_type) = bitsize_int (size);
      return new_type;

    case RECORD_TYPE:
      /* Do something if this is a fat pointer, in which case we
	 may need to return the thin pointer.  */
      if (TYPE_IS_FAT_POINTER_P (type) && size < POINTER_SIZE * 2)
	return
	  build_pointer_type
	    (TYPE_OBJECT_RECORD_TYPE (TYPE_UNCONSTRAINED_ARRAY (type)));
      break;

    case POINTER_TYPE:
      /* Only do something if this is a thin pointer, in which case we
	 may need to return the fat pointer.  */
      if (TYPE_THIN_POINTER_P (type) && size >= POINTER_SIZE * 2)
	return
	  build_pointer_type (TYPE_UNCONSTRAINED_ARRAY (TREE_TYPE (type)));

      break;

    default:
      break;
    }

  return type;
}

/* ALIGNMENT is a Uint giving the alignment specified for GNAT_ENTITY,
   a type or object whose present alignment is ALIGN.  If this alignment is
   valid, return it.  Otherwise, give an error and return ALIGN.  */

static unsigned int
validate_alignment (Uint alignment, Entity_Id gnat_entity, unsigned int align)
{
  Node_Id gnat_error_node = gnat_entity;
  unsigned int new_align;

#ifndef MAX_OFILE_ALIGNMENT
#define MAX_OFILE_ALIGNMENT BIGGEST_ALIGNMENT
#endif

  if (Present (Alignment_Clause (gnat_entity)))
    gnat_error_node = Expression (Alignment_Clause (gnat_entity));

  /* Don't worry about checking alignment if alignment was not specified
     by the source program and we already posted an error for this entity.  */

  if (Error_Posted (gnat_entity) && !Has_Alignment_Clause (gnat_entity))
    return align;

  /* Within GCC, an alignment is an integer, so we must make sure a
     value is specified that fits in that range.  Also, alignments of
     more than MAX_OFILE_ALIGNMENT can't be supported.  */

  if (! UI_Is_In_Int_Range (alignment)
      || ((new_align = UI_To_Int (alignment))
	   > MAX_OFILE_ALIGNMENT / BITS_PER_UNIT))
    post_error_ne_num ("largest supported alignment for& is ^",
		       gnat_error_node, gnat_entity,
		       MAX_OFILE_ALIGNMENT / BITS_PER_UNIT);
  else if (!(Present (Alignment_Clause (gnat_entity))
	     && From_At_Mod (Alignment_Clause (gnat_entity)))
	   && new_align * BITS_PER_UNIT < align)
    post_error_ne_num ("alignment for& must be at least ^",
		       gnat_error_node, gnat_entity,
		       align / BITS_PER_UNIT);
  else
    align = MAX (align, new_align == 0 ? 1 : new_align * BITS_PER_UNIT);

  return align;
}

/* Verify that OBJECT, a type or decl, is something we can implement
   atomically.  If not, give an error for GNAT_ENTITY.  COMP_P is true
   if we require atomic components.  */

static void
check_ok_for_atomic (tree object, Entity_Id gnat_entity, bool comp_p)
{
  Node_Id gnat_error_point = gnat_entity;
  Node_Id gnat_node;
  enum machine_mode mode;
  unsigned int align;
  tree size;

  /* There are three case of what OBJECT can be.  It can be a type, in which
     case we take the size, alignment and mode from the type.  It can be a
     declaration that was indirect, in which case the relevant values are
     that of the type being pointed to, or it can be a normal declaration,
     in which case the values are of the decl.  The code below assumes that
     OBJECT is either a type or a decl.  */
  if (TYPE_P (object))
    {
      mode = TYPE_MODE (object);
      align = TYPE_ALIGN (object);
      size = TYPE_SIZE (object);
    }
  else if (DECL_BY_REF_P (object))
    {
      mode = TYPE_MODE (TREE_TYPE (TREE_TYPE (object)));
      align = TYPE_ALIGN (TREE_TYPE (TREE_TYPE (object)));
      size = TYPE_SIZE (TREE_TYPE (TREE_TYPE (object)));
    }
  else
    {
      mode = DECL_MODE (object);
      align = DECL_ALIGN (object);
      size = DECL_SIZE (object);
    }

  /* Consider all floating-point types atomic and any types that that are
     represented by integers no wider than a machine word.  */
  if (GET_MODE_CLASS (mode) == MODE_FLOAT
      || ((GET_MODE_CLASS (mode) == MODE_INT
	   || GET_MODE_CLASS (mode) == MODE_PARTIAL_INT)
	  && GET_MODE_BITSIZE (mode) <= BITS_PER_WORD))
    return;

  /* For the moment, also allow anything that has an alignment equal
     to its size and which is smaller than a word.  */
  if (size && TREE_CODE (size) == INTEGER_CST
      && compare_tree_int (size, align) == 0
      && align <= BITS_PER_WORD)
    return;

  for (gnat_node = First_Rep_Item (gnat_entity); Present (gnat_node);
       gnat_node = Next_Rep_Item (gnat_node))
    {
      if (!comp_p && Nkind (gnat_node) == N_Pragma
	  && Get_Pragma_Id (Chars (gnat_node)) == Pragma_Atomic)
	gnat_error_point = First (Pragma_Argument_Associations (gnat_node));
      else if (comp_p && Nkind (gnat_node) == N_Pragma
	       && (Get_Pragma_Id (Chars (gnat_node))
		   == Pragma_Atomic_Components))
	gnat_error_point = First (Pragma_Argument_Associations (gnat_node));
    }

  if (comp_p)
    post_error_ne ("atomic access to component of & cannot be guaranteed",
		   gnat_error_point, gnat_entity);
  else
    post_error_ne ("atomic access to & cannot be guaranteed",
		   gnat_error_point, gnat_entity);
}

/* Check if FTYPE1 and FTYPE2, two potentially different function type nodes,
   have compatible signatures so that a call using one type may be safely
   issued if the actual target function type is the other. Return 1 if it is
   the case, 0 otherwise, and post errors on the incompatibilities.

   This is used when an Ada subprogram is mapped onto a GCC builtin, to ensure
   that calls to the subprogram will have arguments suitable for the later
   underlying builtin expansion.  */

static int
compatible_signatures_p (tree ftype1, tree ftype2)
{
  /* As of now, we only perform very trivial tests and consider it's the
     programmer's responsibility to ensure the type correctness in the Ada
     declaration, as in the regular Import cases.

     Mismatches typically result in either error messages from the builtin
     expander, internal compiler errors, or in a real call sequence.  This
     should be refined to issue diagnostics helping error detection and
     correction.  */

  /* Almost fake test, ensuring a use of each argument.  */
  if (ftype1 == ftype2)
    return 1;

  return 1;
}

/* Given a type T, a FIELD_DECL F, and a replacement value R, return a new type
   with all size expressions that contain F updated by replacing F with R.
   This is identical to GCC's substitute_in_type except that it knows about
   TYPE_INDEX_TYPE.  If F is NULL_TREE, always make a new RECORD_TYPE, even if
   nothing has changed.  */

tree
gnat_substitute_in_type (tree t, tree f, tree r)
{
  tree new = t;
  tree tem;

  switch (TREE_CODE (t))
    {
    case INTEGER_TYPE:
    case ENUMERAL_TYPE:
    case BOOLEAN_TYPE:
      if (CONTAINS_PLACEHOLDER_P (TYPE_MIN_VALUE (t))
	  || CONTAINS_PLACEHOLDER_P (TYPE_MAX_VALUE (t)))
	{
	  tree low = SUBSTITUTE_IN_EXPR (TYPE_MIN_VALUE (t), f, r);
	  tree high = SUBSTITUTE_IN_EXPR (TYPE_MAX_VALUE (t), f, r);

	  if (low == TYPE_MIN_VALUE (t) && high == TYPE_MAX_VALUE (t))
	    return t;

	  new = build_range_type (TREE_TYPE (t), low, high);
	  if (TYPE_INDEX_TYPE (t))
	    SET_TYPE_INDEX_TYPE
	      (new, gnat_substitute_in_type (TYPE_INDEX_TYPE (t), f, r));
	  return new;
	}

      return t;

    case REAL_TYPE:
      if (CONTAINS_PLACEHOLDER_P (TYPE_MIN_VALUE (t))
	  || CONTAINS_PLACEHOLDER_P (TYPE_MAX_VALUE (t)))
	{
	  tree low = NULL_TREE, high = NULL_TREE;

	  if (TYPE_MIN_VALUE (t))
	    low = SUBSTITUTE_IN_EXPR (TYPE_MIN_VALUE (t), f, r);
	  if (TYPE_MAX_VALUE (t))
	    high = SUBSTITUTE_IN_EXPR (TYPE_MAX_VALUE (t), f, r);

	  if (low == TYPE_MIN_VALUE (t) && high == TYPE_MAX_VALUE (t))
	    return t;

	  t = copy_type (t);
	  TYPE_MIN_VALUE (t) = low;
	  TYPE_MAX_VALUE (t) = high;
	}
      return t;

    case COMPLEX_TYPE:
      tem = gnat_substitute_in_type (TREE_TYPE (t), f, r);
      if (tem == TREE_TYPE (t))
	return t;

      return build_complex_type (tem);

    case OFFSET_TYPE:
    case METHOD_TYPE:
    case FUNCTION_TYPE:
    case LANG_TYPE:
      /* Don't know how to do these yet.  */
      gcc_unreachable ();

    case ARRAY_TYPE:
      {
	tree component = gnat_substitute_in_type (TREE_TYPE (t), f, r);
	tree domain = gnat_substitute_in_type (TYPE_DOMAIN (t), f, r);

	if (component == TREE_TYPE (t) && domain == TYPE_DOMAIN (t))
	  return t;

	new = build_array_type (component, domain);
	TYPE_SIZE (new) = 0;
	TYPE_MULTI_ARRAY_P (new) = TYPE_MULTI_ARRAY_P (t);
	TYPE_CONVENTION_FORTRAN_P (new) = TYPE_CONVENTION_FORTRAN_P (t);
	layout_type (new);
	TYPE_ALIGN (new) = TYPE_ALIGN (t);

	/* If we had bounded the sizes of T by a constant, bound the sizes of
	   NEW by the same constant.  */
	if (TREE_CODE (TYPE_SIZE (t)) == MIN_EXPR)
	  TYPE_SIZE (new)
	    = size_binop (MIN_EXPR, TREE_OPERAND (TYPE_SIZE (t), 1),
			  TYPE_SIZE (new));
	if (TREE_CODE (TYPE_SIZE_UNIT (t)) == MIN_EXPR)
	  TYPE_SIZE_UNIT (new)
	    = size_binop (MIN_EXPR, TREE_OPERAND (TYPE_SIZE_UNIT (t), 1),
			  TYPE_SIZE_UNIT (new));
	return new;
      }

    case RECORD_TYPE:
    case UNION_TYPE:
    case QUAL_UNION_TYPE:
      {
	tree field;
	bool changed_field
	  = (f == NULL_TREE && !TREE_CONSTANT (TYPE_SIZE (t)));
	bool field_has_rep = false;
	tree last_field = NULL_TREE;

	tree new = copy_type (t);

	/* Start out with no fields, make new fields, and chain them
	   in.  If we haven't actually changed the type of any field,
	   discard everything we've done and return the old type.  */

	TYPE_FIELDS (new) = NULL_TREE;
	TYPE_SIZE (new) = NULL_TREE;

	for (field = TYPE_FIELDS (t); field; field = TREE_CHAIN (field))
	  {
	    tree new_field = copy_node (field);

	    TREE_TYPE (new_field)
	      = gnat_substitute_in_type (TREE_TYPE (new_field), f, r);

	    if (DECL_HAS_REP_P (field) && !DECL_INTERNAL_P (field))
	      field_has_rep = true;
	    else if (TREE_TYPE (new_field) != TREE_TYPE (field))
	      changed_field = true;

	    /* If this is an internal field and the type of this field is
	       a UNION_TYPE or RECORD_TYPE with no elements, ignore it.  If
	       the type just has one element, treat that as the field.
	       But don't do this if we are processing a QUAL_UNION_TYPE.  */
	    if (TREE_CODE (t) != QUAL_UNION_TYPE
		&& DECL_INTERNAL_P (new_field)
		&& (TREE_CODE (TREE_TYPE (new_field)) == UNION_TYPE
		    || TREE_CODE (TREE_TYPE (new_field)) == RECORD_TYPE))
	      {
		if (!TYPE_FIELDS (TREE_TYPE (new_field)))
		  continue;

		if (!TREE_CHAIN (TYPE_FIELDS (TREE_TYPE (new_field))))
		  {
		    tree next_new_field
		      = copy_node (TYPE_FIELDS (TREE_TYPE (new_field)));

		    /* Make sure omitting the union doesn't change
		       the layout.  */
		    DECL_ALIGN (next_new_field) = DECL_ALIGN (new_field);
		    new_field = next_new_field;
		  }
	      }

	    DECL_CONTEXT (new_field) = new;
	    SET_DECL_ORIGINAL_FIELD (new_field,
				     (DECL_ORIGINAL_FIELD (field)
				      ? DECL_ORIGINAL_FIELD (field) : field));

	    /* If the size of the old field was set at a constant,
	       propagate the size in case the type's size was variable.
	       (This occurs in the case of a variant or discriminated
	       record with a default size used as a field of another
	       record.)  */
	    DECL_SIZE (new_field)
	      = TREE_CODE (DECL_SIZE (field)) == INTEGER_CST
		? DECL_SIZE (field) : NULL_TREE;
	    DECL_SIZE_UNIT (new_field)
	      = TREE_CODE (DECL_SIZE_UNIT (field)) == INTEGER_CST
		? DECL_SIZE_UNIT (field) : NULL_TREE;

	    if (TREE_CODE (t) == QUAL_UNION_TYPE)
	      {
		tree new_q = SUBSTITUTE_IN_EXPR (DECL_QUALIFIER (field), f, r);

		if (new_q != DECL_QUALIFIER (new_field))
		  changed_field = true;

		/* Do the substitution inside the qualifier and if we find
		   that this field will not be present, omit it.  */
		DECL_QUALIFIER (new_field) = new_q;

		if (integer_zerop (DECL_QUALIFIER (new_field)))
		  continue;
	      }

	    if (!last_field)
	      TYPE_FIELDS (new) = new_field;
	    else
	      TREE_CHAIN (last_field) = new_field;

	    last_field = new_field;

	    /* If this is a qualified type and this field will always be
	       present, we are done.  */
	    if (TREE_CODE (t) == QUAL_UNION_TYPE
		&& integer_onep (DECL_QUALIFIER (new_field)))
	      break;
	  }

	/* If this used to be a qualified union type, but we now know what
	   field will be present, make this a normal union.  */
	if (changed_field && TREE_CODE (new) == QUAL_UNION_TYPE
	    && (!TYPE_FIELDS (new)
		|| integer_onep (DECL_QUALIFIER (TYPE_FIELDS (new)))))
	  TREE_SET_CODE (new, UNION_TYPE);
	else if (!changed_field)
	  return t;

	gcc_assert (!field_has_rep);
	layout_type (new);

	/* If the size was originally a constant use it.  */
	if (TYPE_SIZE (t) && TREE_CODE (TYPE_SIZE (t)) == INTEGER_CST
	    && TREE_CODE (TYPE_SIZE (new)) != INTEGER_CST)
	  {
	    TYPE_SIZE (new) = TYPE_SIZE (t);
	    TYPE_SIZE_UNIT (new) = TYPE_SIZE_UNIT (t);
	    SET_TYPE_ADA_SIZE (new, TYPE_ADA_SIZE (t));
	  }

	return new;
      }

    default:
      return t;
    }
}

/* Return the "RM size" of GNU_TYPE.  This is the actual number of bits
   needed to represent the object.  */

tree
rm_size (tree gnu_type)
{
  /* For integer types, this is the precision.  For record types, we store
     the size explicitly.  For other types, this is just the size.  */

  if (INTEGRAL_TYPE_P (gnu_type) && TYPE_RM_SIZE (gnu_type))
    return TYPE_RM_SIZE (gnu_type);
  else if (TREE_CODE (gnu_type) == RECORD_TYPE
	   && TYPE_CONTAINS_TEMPLATE_P (gnu_type))
    /* Return the rm_size of the actual data plus the size of the template.  */
    return
      size_binop (PLUS_EXPR,
		  rm_size (TREE_TYPE (TREE_CHAIN (TYPE_FIELDS (gnu_type)))),
		  DECL_SIZE (TYPE_FIELDS (gnu_type)));
  else if ((TREE_CODE (gnu_type) == RECORD_TYPE
	    || TREE_CODE (gnu_type) == UNION_TYPE
	    || TREE_CODE (gnu_type) == QUAL_UNION_TYPE)
	   && !TYPE_IS_FAT_POINTER_P (gnu_type)
	   && TYPE_ADA_SIZE (gnu_type))
    return TYPE_ADA_SIZE (gnu_type);
  else
    return TYPE_SIZE (gnu_type);
}

/* Return an identifier representing the external name to be used for
   GNAT_ENTITY.  If SUFFIX is specified, the name is followed by "___"
   and the specified suffix.  */

tree
create_concat_name (Entity_Id gnat_entity, const char *suffix)
{
  Entity_Kind kind = Ekind (gnat_entity);

  const char *str = (!suffix ? "" : suffix);
  String_Template temp = {1, strlen (str)};
  Fat_Pointer fp = {str, &temp};

  Get_External_Name_With_Suffix (gnat_entity, fp);

  /* A variable using the Stdcall convention (meaning we are running
     on a Windows box) live in a DLL. Here we adjust its name to use
     the jump-table, the _imp__NAME contains the address for the NAME
     variable. */
  if ((kind == E_Variable || kind == E_Constant)
      && Has_Stdcall_Convention (gnat_entity))
    {
      const char *prefix = "_imp__";
      int k, plen = strlen (prefix);

      for (k = 0; k <= Name_Len; k++)
	Name_Buffer [Name_Len - k + plen] = Name_Buffer [Name_Len - k];
      strncpy (Name_Buffer, prefix, plen);
    }

  return get_identifier (Name_Buffer);
}

/* Return the name to be used for GNAT_ENTITY.  If a type, create a
   fully-qualified name, possibly with type information encoding.
   Otherwise, return the name.  */

tree
get_entity_name (Entity_Id gnat_entity)
{
  Get_Encoded_Name (gnat_entity);
  return get_identifier (Name_Buffer);
}

/* Given GNU_ID, an IDENTIFIER_NODE containing a name and SUFFIX, a
   string, return a new IDENTIFIER_NODE that is the concatenation of
   the name in GNU_ID and SUFFIX.  */

tree
concat_id_with_name (tree gnu_id, const char *suffix)
{
  int len = IDENTIFIER_LENGTH (gnu_id);

  strncpy (Name_Buffer, IDENTIFIER_POINTER (gnu_id),
           IDENTIFIER_LENGTH (gnu_id));
  strncpy (Name_Buffer + len, "___", 3);
  len += 3;
  strcpy (Name_Buffer + len, suffix);
  return get_identifier (Name_Buffer);
}<|MERGE_RESOLUTION|>--- conflicted
+++ resolved
@@ -434,11 +434,7 @@
 	  {
 	    gnu_decl = gnat_to_gnu_entity (CR_Discriminant (gnat_entity),
 					   gnu_expr, definition);
-<<<<<<< HEAD
-	    saved = 1;
-=======
 	    saved = true;
->>>>>>> 1177f497
 	    break;
 	  }
 
@@ -941,25 +937,10 @@
 	    /* Ignore the size.  It's either meaningless or was handled
 	       above.  */
 	    gnu_size = NULL_TREE;
-<<<<<<< HEAD
-	    /* The address expression contains a conversion from pointer type
-	       to the system__address integer type, which means the address
-	       of the underlying object escapes.  We therefore have no other
-	       choice than forcing the type of the object being defined to
-	       alias everything in order to make type-based alias analysis
-	       aware that it will dereference the escaped address.
-	       ??? This uncovers problems in ACATS at -O2 with the volatility
-	       of the original type: it may not be correctly propagated, thus
-	       causing PRE to enter an infinite loop creating value numbers
-	       out of volatile expressions.  Disable it for now.  */
-	    gnu_type
-	      = build_reference_type_for_mode (gnu_type, ptr_mode, false);
-=======
 	    /* Convert the type of the object to a reference type that can
 	       alias everything as per 13.3(19).  */
 	    gnu_type
 	      = build_reference_type_for_mode (gnu_type, ptr_mode, true);
->>>>>>> 1177f497
 	    gnu_address = convert (gnu_type, gnu_address);
 	    used_by_ref = true;
 	    const_flag = !Is_Public (gnat_entity);
@@ -988,16 +969,10 @@
 	    || (Is_Imported (gnat_entity)
 		&& Has_Stdcall_Convention (gnat_entity)))
 	  {
-<<<<<<< HEAD
-	    /* See the definition case above for the rationale.  */
-	    gnu_type
-	      = build_reference_type_for_mode (gnu_type, ptr_mode, false);
-=======
 	    /* Convert the type of the object to a reference type that can
 	       alias everything as per 13.3(19).  */
 	    gnu_type
 	      = build_reference_type_for_mode (gnu_type, ptr_mode, true);
->>>>>>> 1177f497
 	    gnu_size = NULL_TREE;
 
 	    gnu_expr = NULL_TREE;
@@ -1208,12 +1183,8 @@
 	    tree gnu_corr_var
 	      = create_true_var_decl (gnu_entity_id, gnu_ext_name, gnu_type,
 				      gnu_expr, true, Is_Public (gnat_entity),
-<<<<<<< HEAD
-				      false, static_p, NULL, gnat_entity);
-=======
 				      !definition, static_p, NULL,
 				      gnat_entity);
->>>>>>> 1177f497
 
 	    SET_DECL_CONST_CORRESPONDING_VAR (gnu_decl, gnu_corr_var);
 	  }
@@ -6944,4 +6915,6 @@
   len += 3;
   strcpy (Name_Buffer + len, suffix);
   return get_identifier (Name_Buffer);
-}+}
+
+#include "gt-ada-decl.h"
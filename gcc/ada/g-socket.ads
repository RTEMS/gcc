--- conflicted
+++ resolved
@@ -932,21 +932,6 @@
       Item   : Ada.Streams.Stream_Element_Array;
       Last   : out Ada.Streams.Stream_Element_Offset;
       To     : access Sock_Addr_Type;
-<<<<<<< HEAD
-      Flags  : Request_Flag_Type := No_Request_Flag);
-   pragma Inline (Send_Socket);
-   --  Transmit a message over a socket. For a datagram socket, the address is
-   --  given by To.all. For a stream socket, To must be null. Flags
-   --  allows to control the transmission. Raises Socket_Error on error.
-   --  Note: this subprogram is inlined because it is also used to implement
-   --  the two variants below.
-
-   procedure Send_Socket
-     (Socket : Socket_Type;
-      Item   : Ada.Streams.Stream_Element_Array;
-      Last   : out Ada.Streams.Stream_Element_Offset;
-      Flags  : Request_Flag_Type := No_Request_Flag);
-=======
       Flags  : Request_Flag_Type := No_Request_Flag);
    pragma Inline (Send_Socket);
    --  Transmit a message over a socket. For a datagram socket, the address
@@ -964,7 +949,6 @@
       Item   : Ada.Streams.Stream_Element_Array;
       Last   : out Ada.Streams.Stream_Element_Offset;
       Flags  : Request_Flag_Type := No_Request_Flag);
->>>>>>> 42a9ba1d
    --  Transmit a message over a socket. Upon return, Last is set to the index
    --  within Item of the last element transmitted. Flags allows to control
    --  the transmission. Raises Socket_Error on any detected error condition.
@@ -1026,13 +1010,9 @@
 
    type Socket_Set_Type is limited private;
    --  This type allows to manipulate sets of sockets. It allows to wait for
-<<<<<<< HEAD
-   --  events on multiple endpoints at one time.
-=======
    --  events on multiple endpoints at one time. This type has default
    --  initialization, and the default value is the empty set.
    --
->>>>>>> 42a9ba1d
    --  Note: This type used to contain a pointer to dynamically allocated
    --  storage, but this is not the case anymore, and no special precautions
    --  are required to avoid memory leaks.
@@ -1043,11 +1023,7 @@
    procedure Copy (Source : Socket_Set_Type; Target : out Socket_Set_Type);
    --  Copy Source into Target as Socket_Set_Type is limited private
 
-<<<<<<< HEAD
-   procedure Empty (Item : in out Socket_Set_Type);
-=======
    procedure Empty (Item : out Socket_Set_Type);
->>>>>>> 42a9ba1d
    --  Remove all Sockets from Item
 
    procedure Get (Item : in out Socket_Set_Type; Socket : out Socket_Type);
@@ -1167,16 +1143,12 @@
 
    type Socket_Set_Type is record
       Last : Socket_Type := No_Socket;
-<<<<<<< HEAD
-      Set  : aliased Fd_Set;
-=======
       --  Highest socket in set. Last = No_Socket denotes an empty set (which
       --  is the default initial value).
 
       Set : aliased Fd_Set;
       --  Underlying socket set. Note that the contents of this component is
       --  undefined if Last = No_Socket.
->>>>>>> 42a9ba1d
    end record;
 
    subtype Inet_Addr_Comp_Type is Natural range 0 .. 255;

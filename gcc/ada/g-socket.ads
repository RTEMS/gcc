------------------------------------------------------------------------------
--                                                                          --
--                         GNAT COMPILER COMPONENTS                         --
--                                                                          --
--                         G N A T . S O C K E T S                          --
--                                                                          --
--                                 S p e c                                  --
--                                                                          --
--              Copyright (C) 2001-2005 Ada Core Technologies, Inc.         --
--                                                                          --
-- GNAT is free software;  you can  redistribute it  and/or modify it under --
-- terms of the  GNU General Public License as published  by the Free Soft- --
-- ware  Foundation;  either version 2,  or (at your option) any later ver- --
-- sion.  GNAT is distributed in the hope that it will be useful, but WITH- --
-- OUT ANY WARRANTY;  without even the  implied warranty of MERCHANTABILITY --
-- or FITNESS FOR A PARTICULAR PURPOSE.  See the GNU General Public License --
-- for  more details.  You should have  received  a copy of the GNU General --
-- Public License  distributed with GNAT;  see file COPYING.  If not, write --
-- to  the  Free Software Foundation,  51  Franklin  Street,  Fifth  Floor, --
-- Boston, MA 02110-1301, USA.                                              --
--                                                                          --
-- As a special exception,  if other files  instantiate  generics from this --
-- unit, or you link  this unit with other files  to produce an executable, --
-- this  unit  does not  by itself cause  the resulting  executable  to  be --
-- covered  by the  GNU  General  Public  License.  This exception does not --
-- however invalidate  any other reasons why  the executable file  might be --
-- covered by the  GNU Public License.                                      --
--                                                                          --
-- GNAT was originally developed  by the GNAT team at  New York University. --
-- Extensive contributions were provided by Ada Core Technologies Inc.      --
--                                                                          --
------------------------------------------------------------------------------

--  This package provides an interface to the sockets communication facility
--  provided on many operating systems. This is implemented on the following
--  platforms:

--     All native ports, with restrictions as follows

--       Multicast is available only on systems which provide support for this
--       feature, so it is not available if Multicast is not supported, or not
--       installed. In particular Multicast is not available with the Windows
--       version.

--       The VMS implementation has implemented using the DECC RTL Socket API,
--       and is thus subject to limitations in the implementation of this API.

--     VxWorks cross ports fully implement this package

--     This package is not yet implemented on LynxOS or other cross ports

with Ada.Exceptions;
with Ada.Streams;
with Ada.Unchecked_Deallocation;

with System;

package GNAT.Sockets is

   --  Sockets are designed to provide a consistent communication facility
   --  between applications. This package provides an Ada-like interface
   --  similar to that proposed as part of the BSD socket layer.

   --  GNAT.Sockets has been designed with several ideas in mind

   --  This is a system independent interface. Therefore, we try as much as
   --  possible to mask system incompatibilities. Some functionalities are not
   --  available because there are not fully supported on some systems.

   --  This is a thick binding. For instance, a major effort has been done to
   --  avoid using memory addresses or untyped ints. We preferred to define
   --  streams and enumeration types. Errors are not returned as returned
   --  values but as exceptions.

   --  This package provides a POSIX-compliant interface (between two
   --  different implementations of the same routine, we adopt the one closest
   --  to the POSIX specification). For instance, using select(), the
   --  notification of an asynchronous connect failure is delivered in the
   --  write socket set (POSIX) instead of the exception socket set (NT).

   --  Here is a typical example of what you can do:

   --  with GNAT.Sockets; use GNAT.Sockets;

   --  with Ada.Text_IO;
   --  with Ada.Exceptions; use Ada.Exceptions;

   --  procedure PingPong is

   --     Group : constant String := "239.255.128.128";
   --     --  Multicast group: administratively scoped IP address

   --     task Pong is
   --        entry Start;
   --        entry Stop;
   --     end Pong;

   --     task body Pong is
   --        Address  : Sock_Addr_Type;
   --        Server   : Socket_Type;
   --        Socket   : Socket_Type;
   --        Channel  : Stream_Access;

   --     begin
   --        accept Start;
   --
   --        --  Get an Internet address of a host (here the local host name).
   --        --  Note that a host can have several addresses. Here we get
   --        --  the first one which is supposed to be the official one.

   --        Address.Addr := Addresses (Get_Host_By_Name (Host_Name), 1);

   --        --  Get a socket address that is an Internet address and a port

   --        Address.Port := 5876;

   --        --  The first step is to create a socket. Once created, this
   --        --  socket must be associated to with an address. Usually only a
   --        --  server (Pong here) needs to bind an address explicitly. Most
   --        --  of the time clients can skip this step because the socket
   --        --  routines will bind an arbitrary address to an unbound socket.

   --        Create_Socket (Server);

   --        --  Allow reuse of local addresses

   --        Set_Socket_Option
   --          (Server,
   --           Socket_Level,
   --           (Reuse_Address, True));

   --        Bind_Socket (Server, Address);

   --        --  A server marks a socket as willing to receive connect events

   --        Listen_Socket (Server);

   --        --  Once a server calls Listen_Socket, incoming connects events
   --        --  can be accepted. The returned Socket is a new socket that
   --        --  represents the server side of the connection. Server remains
   --        --  available to receive further connections.

   --        Accept_Socket (Server, Socket, Address);

   --        --  Return a stream associated to the connected socket

   --        Channel := Stream (Socket);

   --        --  Force Pong to block

   --        delay 0.2;

   --        --  Receive and print message from client Ping

   --        declare
   --           Message : String := String'Input (Channel);

   --        begin
   --           Ada.Text_IO.Put_Line (Message);

   --           --  Send same message back to client Ping

   --           String'Output (Channel, Message);
   --        end;

   --        Close_Socket (Server);
   --        Close_Socket (Socket);

   --        --  Part of the multicast example

   --        --  Create a datagram socket to send connectionless, unreliable
   --        --  messages of a fixed maximum length.

   --        Create_Socket (Socket, Family_Inet, Socket_Datagram);

   --        --  Allow reuse of local addresses

   --        Set_Socket_Option
   --          (Socket,
   --           Socket_Level,
   --           (Reuse_Address, True));

   --        --  Join a multicast group

   --        Set_Socket_Option
   --          (Socket,
   --           IP_Protocol_For_IP_Level,
   --           (Add_Membership, Inet_Addr (Group), Any_Inet_Addr));

   --        --  Controls the live time of the datagram to avoid it being
   --        --  looped forever due to routing errors. Routers decrement
   --        --  the TTL of every datagram as it traverses from one network
   --        --  to another and when its value reaches 0 the packet is
   --        --  dropped. Default is 1.

   --        Set_Socket_Option
   --          (Socket,
   --           IP_Protocol_For_IP_Level,
   --           (Multicast_TTL, 1));

   --        --  Want the data you send to be looped back to your host

   --        Set_Socket_Option
   --          (Socket,
   --           IP_Protocol_For_IP_Level,
   --           (Multicast_Loop, True));

   --        --  If this socket is intended to receive messages, bind it
   --        --  to a given socket address.

   --        Address.Addr := Any_Inet_Addr;
   --        Address.Port := 55505;

   --        Bind_Socket (Socket, Address);

   --        --  If this socket is intended to send messages, provide the
   --        --  receiver socket address.

   --        Address.Addr := Inet_Addr (Group);
   --        Address.Port := 55506;

   --        Channel := Stream (Socket, Address);

   --        --  Receive and print message from client Ping

   --        declare
   --           Message : String := String'Input (Channel);

   --        begin
   --           --  Get the address of the sender

   --           Address := Get_Address (Channel);
   --           Ada.Text_IO.Put_Line (Message & " from " & Image (Address));

   --           --  Send same message back to client Ping

   --           String'Output (Channel, Message);
   --        end;

   --        Close_Socket (Socket);

   --        accept Stop;

   --     exception when E : others =>
   --        Ada.Text_IO.Put_Line
   --          (Exception_Name (E) & ": " & Exception_Message (E));
   --     end Pong;

   --     task Ping is
   --        entry Start;
   --        entry Stop;
   --     end Ping;

   --     task body Ping is
   --        Address  : Sock_Addr_Type;
   --        Socket   : Socket_Type;
   --        Channel  : Stream_Access;

   --     begin
   --        accept Start;

   --        --  See comments in Ping section for the first steps

   --        Address.Addr := Addresses (Get_Host_By_Name (Host_Name), 1);
   --        Address.Port := 5876;
   --        Create_Socket (Socket);

   --        Set_Socket_Option
   --          (Socket,
   --           Socket_Level,
   --           (Reuse_Address, True));

   --        --  Force Pong to block

   --        delay 0.2;

   --        --  If the client's socket is not bound, Connect_Socket will
   --        --  bind to an unused address. The client uses Connect_Socket to
   --        --  create a logical connection between the client's socket and
   --        --  a server's socket returned by Accept_Socket.

   --        Connect_Socket (Socket, Address);

   --        Channel := Stream (Socket);

   --        --  Send message to server Pong

   --        String'Output (Channel, "Hello world");

   --        --  Force Ping to block

   --        delay 0.2;

   --        --  Receive and print message from server Pong

   --        Ada.Text_IO.Put_Line (String'Input (Channel));
   --        Close_Socket (Socket);

   --        --  Part of multicast example. Code similar to Pong's one

   --        Create_Socket (Socket, Family_Inet, Socket_Datagram);

   --        Set_Socket_Option
   --          (Socket,
   --           Socket_Level,
   --           (Reuse_Address, True));

   --        Set_Socket_Option
   --          (Socket,
   --           IP_Protocol_For_IP_Level,
   --           (Add_Membership, Inet_Addr (Group), Any_Inet_Addr));

   --        Set_Socket_Option
   --          (Socket,
   --           IP_Protocol_For_IP_Level,
   --           (Multicast_TTL, 1));

   --        Set_Socket_Option
   --          (Socket,
   --           IP_Protocol_For_IP_Level,
   --           (Multicast_Loop, True));

   --        Address.Addr := Any_Inet_Addr;
   --        Address.Port := 55506;

   --        Bind_Socket (Socket, Address);

   --        Address.Addr := Inet_Addr (Group);
   --        Address.Port := 55505;

   --        Channel := Stream (Socket, Address);

   --        --  Send message to server Pong

   --        String'Output (Channel, "Hello world");

   --        --  Receive and print message from server Pong

   --        declare
   --           Message : String := String'Input (Channel);

   --        begin
   --           Address := Get_Address (Channel);
   --           Ada.Text_IO.Put_Line (Message & " from " & Image (Address));
   --        end;

   --        Close_Socket (Socket);

   --        accept Stop;

   --     exception when E : others =>
   --        Ada.Text_IO.Put_Line
   --          (Exception_Name (E) & ": " & Exception_Message (E));
   --     end Ping;

   --  begin
   --     --  Indicate whether the thread library provides process
   --     --  blocking IO. Basically, if you are not using FSU threads
   --     --  the default is ok.

   --     Initialize (Process_Blocking_IO => False);
   --     Ping.Start;
   --     Pong.Start;
   --     Ping.Stop;
   --     Pong.Stop;
   --     Finalize;
   --  end PingPong;

   procedure Initialize (Process_Blocking_IO : Boolean := False);
   --  Initialize must be called before using any other socket routines. The
   --  Process_Blocking_IO parameter indicates whether the thread library
   --  provides process-blocking or thread-blocking input/output operations.
   --  In the former case (typically with FSU threads) GNAT.Sockets should be
   --  initialized with a value of True to provide task-blocking IO through an
   --  emulation mechanism. Only the first call to Initialize is taken into
   --  account (further calls will be ignored). Note that with the default
   --  value of Process_Blocking_IO, this operation is a no-op on UNIX
   --  platforms, but applications should make sure to call it if portability
   --  is expected: some platforms (such as Windows) require initialization
   --  before any other socket operations.

   procedure Finalize;
   --  After Finalize is called it is not possible to use any routines
   --  exported in by this package. This procedure is idempotent.

   type Socket_Type is private;
   --  Sockets are used to implement a reliable bi-directional point-to-point,
   --  stream-based connections between hosts. No_Socket provides a special
   --  value to denote uninitialized sockets.

   No_Socket : constant Socket_Type;

   Socket_Error : exception;
   --  There is only one exception in this package to deal with an error during
   --  a socket routine. Once raised, its message contains a string describing
   --  the error code.

   function Image (Socket : Socket_Type) return String;
   --  Return a printable string for Socket

   function To_C (Socket : Socket_Type) return Integer;
   --  Return a file descriptor to be used by external subprograms. This is
   --  useful for C functions that are not yet interfaced in this package.

   type Family_Type is (Family_Inet, Family_Inet6);
   --  Address family (or protocol family) identifies the communication domain
   --  and groups protocols with similar address formats. IPv6 will soon be
   --  supported.

   type Mode_Type is (Socket_Stream, Socket_Datagram);
   --  Stream sockets provide connection-oriented byte streams. Datagram
   --  sockets support unreliable connectionless message based communication.

   type Shutmode_Type is (Shut_Read, Shut_Write, Shut_Read_Write);
   --  When a process closes a socket, the policy is to retain any data queued
   --  until either a delivery or a timeout expiration (in this case, the data
   --  are discarded). A finer control is available through shutdown. With
   --  Shut_Read, no more data can be received from the socket. With_Write, no
   --  more data can be transmitted. Neither transmission nor reception can be
   --  performed with Shut_Read_Write.

   type Port_Type is new Natural;
   --  Classical port definition. No_Port provides a special value to
   --  denote uninitialized port. Any_Port provides a special value
   --  enabling all ports.

   Any_Port : constant Port_Type;
   No_Port  : constant Port_Type;

   type Inet_Addr_Type (Family : Family_Type := Family_Inet) is private;
   --  An Internet address depends on an address family (IPv4 contains 4
   --  octets and Ipv6 contains 16 octets). Any_Inet_Addr is a special value
   --  treated like a wildcard enabling all addresses. No_Inet_Addr provides a
   --  special value to denote uninitialized inet addresses.

   Any_Inet_Addr       : constant Inet_Addr_Type;
   No_Inet_Addr        : constant Inet_Addr_Type;
   Broadcast_Inet_Addr : constant Inet_Addr_Type;

   type Sock_Addr_Type (Family : Family_Type := Family_Inet) is record
      Addr : Inet_Addr_Type (Family);
      Port : Port_Type;
   end record;
   --  Socket addresses fully define a socket connection with protocol family,
   --  an Internet address and a port. No_Sock_Addr provides a special value
   --  for uninitialized socket addresses.

   No_Sock_Addr : constant Sock_Addr_Type;

   function Image (Value : Inet_Addr_Type) return String;
   --  Return an image of an Internet address. IPv4 notation consists in 4
   --  octets in decimal format separated by dots. IPv6 notation consists in
   --  16 octets in hexadecimal format separated by colons (and possibly
   --  dots).

   function Image (Value : Sock_Addr_Type) return String;
   --  Return inet address image and port image separated by a colon

   function Inet_Addr (Image : String) return Inet_Addr_Type;
   --  Convert address image from numbers-and-dots notation into an
   --  inet address.

   --  Host entries provide complete information on a given host: the official
   --  name, an array of alternative names or aliases and array of network
   --  addresses.

   type Host_Entry_Type
     (Aliases_Length, Addresses_Length : Natural) is private;

   function Official_Name (E : Host_Entry_Type) return String;
   --  Return official name in host entry

   function Aliases_Length (E : Host_Entry_Type) return Natural;
   --  Return number of aliases in host entry

   function Addresses_Length (E : Host_Entry_Type) return Natural;
   --  Return number of addresses in host entry

   function Aliases
     (E : Host_Entry_Type;
      N : Positive := 1) return String;
   --  Return N'th aliases in host entry. The first index is 1

   function Addresses
     (E : Host_Entry_Type;
      N : Positive := 1) return Inet_Addr_Type;
   --  Return N'th addresses in host entry. The first index is 1

   Host_Error : exception;
   --  Exception raised by the two following procedures. Once raised, its
   --  message contains a string describing the error code. This exception is
   --  raised when an host entry can not be retrieved.

   function Get_Host_By_Address
     (Address : Inet_Addr_Type;
      Family  : Family_Type := Family_Inet) return Host_Entry_Type;
   --  Return host entry structure for the given Inet address. Note that no
   --  result will be returned if there is no mapping of this IP address to a
   --  host name in the system tables (host database, DNS or otherwise).

   function Get_Host_By_Name
     (Name : String) return Host_Entry_Type;
   --  Return host entry structure for the given host name. Here name is
   --  either a host name, or an IP address. If Name is an IP address, this is
   --  equivalent to Get_Host_By_Address (Inet_Addr (Name)).

   function Host_Name return String;
   --  Return the name of the current host

   type Service_Entry_Type (Aliases_Length : Natural) is private;
   --  Service entries provide complete information on a given service: the
   --  official name, an array of alternative names or aliases and the port
   --  number.

   function Official_Name (S : Service_Entry_Type) return String;
   --  Return official name in service entry

   function Port_Number (S : Service_Entry_Type) return Port_Type;
   --  Return port number in service entry

   function Protocol_Name (S : Service_Entry_Type) return String;
   --  Return Protocol in service entry (usually UDP or TCP)

   function Aliases_Length (S : Service_Entry_Type) return Natural;
   --  Return number of aliases in service entry

   function Aliases
     (S : Service_Entry_Type;
      N : Positive := 1) return String;
   --  Return N'th aliases in service entry (the first index is 1)

   function Get_Service_By_Name
     (Name     : String;
      Protocol : String) return Service_Entry_Type;
   --  Return service entry structure for the given service name

   function Get_Service_By_Port
     (Port     : Port_Type;
      Protocol : String) return Service_Entry_Type;
   --  Return service entry structure for the given service port number

   Service_Error : exception;
   --  Comment required ???

   --  Errors are described by an enumeration type. There is only one
   --  exception Socket_Error in this package to deal with an error during a
   --  socket routine. Once raised, its message contains the error code
   --  between brackets and a string describing the error code.

   --  The name of the enumeration constant documents the error condition

   type Error_Type is
     (Success,
      Permission_Denied,
      Address_Already_In_Use,
      Cannot_Assign_Requested_Address,
      Address_Family_Not_Supported_By_Protocol,
      Operation_Already_In_Progress,
      Bad_File_Descriptor,
      Software_Caused_Connection_Abort,
      Connection_Refused,
      Connection_Reset_By_Peer,
      Destination_Address_Required,
      Bad_Address,
      Host_Is_Down,
      No_Route_To_Host,
      Operation_Now_In_Progress,
      Interrupted_System_Call,
      Invalid_Argument,
      Input_Output_Error,
      Transport_Endpoint_Already_Connected,
      Too_Many_Symbolic_Links,
      Too_Many_Open_Files,
      Message_Too_Long,
      File_Name_Too_Long,
      Network_Is_Down,
      Network_Dropped_Connection_Because_Of_Reset,
      Network_Is_Unreachable,
      No_Buffer_Space_Available,
      Protocol_Not_Available,
      Transport_Endpoint_Not_Connected,
      Socket_Operation_On_Non_Socket,
      Operation_Not_Supported,
      Protocol_Family_Not_Supported,
      Protocol_Not_Supported,
      Protocol_Wrong_Type_For_Socket,
      Cannot_Send_After_Transport_Endpoint_Shutdown,
      Socket_Type_Not_Supported,
      Connection_Timed_Out,
      Too_Many_References,
      Resource_Temporarily_Unavailable,
      Unknown_Host,
      Host_Name_Lookup_Failure,
      Non_Recoverable_Error,
      Unknown_Server_Error,
      Cannot_Resolve_Error);

   --  Get_Socket_Options and Set_Socket_Options manipulate options associated
   --  with a socket. Options may exist at multiple protocol levels in the
   --  communication stack. Socket_Level is the uppermost socket level.

   type Level_Type is (
     Socket_Level,
     IP_Protocol_For_IP_Level,
     IP_Protocol_For_UDP_Level,
     IP_Protocol_For_TCP_Level);

   --  There are several options available to manipulate sockets. Each option
   --  has a name and several values available. Most of the time, the value is
   --  a boolean to enable or disable this option.

   type Option_Name is (
     Keep_Alive,      -- Enable sending of keep-alive messages
     Reuse_Address,   -- Allow bind to reuse local address
     Broadcast,       -- Enable datagram sockets to recv/send broadcast packets
     Send_Buffer,     -- Set/get the maximum socket send buffer in bytes
     Receive_Buffer,  -- Set/get the maximum socket recv buffer in bytes
     Linger,          -- Shutdown wait for msg to be sent or timeout occur
     Error,           -- Get and clear the pending socket error
     No_Delay,        -- Do not delay send to coalesce packets (TCP_NODELAY)
     Add_Membership,  -- Join a multicast group
     Drop_Membership, -- Leave a multicast group
     Multicast_TTL,   -- Indicate the time-to-live of sent multicast packets
     Multicast_Loop); -- Sent multicast packets are looped to the local socket

   type Option_Type (Name : Option_Name := Keep_Alive) is record
      case Name is
         when Keep_Alive      |
              Reuse_Address   |
              Broadcast       |
              Linger          |
              No_Delay        |
              Multicast_Loop  =>
            Enabled : Boolean;

            case Name is
               when Linger    =>
                  Seconds : Natural;
               when others    =>
                  null;
            end case;

         when Send_Buffer     |
              Receive_Buffer  =>
            Size : Natural;

         when Error           =>
            Error : Error_Type;

         when Add_Membership  |
              Drop_Membership =>
            Multicast_Address : Inet_Addr_Type;
            Local_Interface   : Inet_Addr_Type;

         when Multicast_TTL   =>
            Time_To_Live : Natural;

      end case;
   end record;

   --  There are several controls available to manipulate sockets. Each option
   --  has a name and several values available. These controls differ from the
   --  socket options in that they are not specific to sockets but are
   --  available for any device.

   type Request_Name is (
      Non_Blocking_IO,  --  Cause a caller not to wait on blocking operations.
      N_Bytes_To_Read); --  Return the number of bytes available to read

   type Request_Type (Name : Request_Name := Non_Blocking_IO) is record
      case Name is
         when Non_Blocking_IO =>
            Enabled : Boolean;

         when N_Bytes_To_Read =>
            Size : Natural;

      end case;
   end record;

   --  A request flag allows to specify the type of message transmissions or
   --  receptions. A request flag can be combination of zero or more
   --  predefined request flags.

   type Request_Flag_Type is private;

   No_Request_Flag : constant Request_Flag_Type;
   --  This flag corresponds to the normal execution of an operation

   Process_Out_Of_Band_Data : constant Request_Flag_Type;
   --  This flag requests that the receive or send function operates on
   --  out-of-band data when the socket supports this notion (e.g.
   --  Socket_Stream).

   Peek_At_Incoming_Data : constant Request_Flag_Type;
   --  This flag causes the receive operation to return data from the
   --  beginning of the receive queue without removing that data from the
   --  queue. A subsequent receive call will return the same data.

   Wait_For_A_Full_Reception : constant Request_Flag_Type;
   --  This flag requests that the operation block until the full request is
   --  satisfied. However, the call may still return less data than requested
   --  if a signal is caught, an error or disconnect occurs, or the next data
   --  to be received is of a different type than that returned. Note that
   --  this flag depends on support in the underlying sockets implementation,
   --  and is not supported under Windows.

   Send_End_Of_Record : constant Request_Flag_Type;
   --  This flag indicates that the entire message has been sent and so this
   --  terminates the record.

   function "+" (L, R : Request_Flag_Type) return Request_Flag_Type;
   --  Combine flag L with flag R

   type Stream_Element_Reference is access all Ada.Streams.Stream_Element;

   type Vector_Element is record
      Base   : Stream_Element_Reference;
      Length : Ada.Streams.Stream_Element_Count;
   end record;

   type Vector_Type is array (Integer range <>) of Vector_Element;

   procedure Create_Socket
     (Socket : out Socket_Type;
      Family : Family_Type := Family_Inet;
      Mode   : Mode_Type   := Socket_Stream);
   --  Create an endpoint for communication. Raises Socket_Error on error

   procedure Accept_Socket
     (Server  : Socket_Type;
      Socket  : out Socket_Type;
      Address : out Sock_Addr_Type);
   --  Extracts the first connection request on the queue of pending
   --  connections, creates a new connected socket with mostly the same
   --  properties as Server, and allocates a new socket. The returned Address
   --  is filled in with the address of the connection. Raises Socket_Error on
   --  error.

   procedure Bind_Socket
     (Socket  : Socket_Type;
      Address : Sock_Addr_Type);
   --  Once a socket is created, assign a local address to it. Raise
   --  Socket_Error on error.

   procedure Close_Socket (Socket : Socket_Type);
   --  Close a socket and more specifically a non-connected socket

   procedure Connect_Socket
     (Socket : Socket_Type;
      Server : in out Sock_Addr_Type);
   --  Make a connection to another socket which has the address of
   --  Server. Raises Socket_Error on error.

   procedure Control_Socket
     (Socket  : Socket_Type;
      Request : in out Request_Type);
   --  Obtain or set parameter values that control the socket. This control
   --  differs from the socket options in that they are not specific to
   --  sockets but are available for any device.

   function Get_Peer_Name (Socket : Socket_Type) return Sock_Addr_Type;
   --  Return the peer or remote socket address of a socket. Raise
   --  Socket_Error on error.

   function Get_Socket_Name (Socket : Socket_Type) return Sock_Addr_Type;
   --  Return the local or current socket address of a socket. Return
   --  No_Sock_Addr on error (for instance, socket closed or not locally
   --  bound).

   function Get_Socket_Option
     (Socket : Socket_Type;
      Level  : Level_Type := Socket_Level;
      Name   : Option_Name) return Option_Type;
   --  Get the options associated with a socket. Raises Socket_Error
   --  on error.

   procedure Listen_Socket
     (Socket : Socket_Type;
      Length : Positive := 15);
   --  To accept connections, a socket is first created with Create_Socket,
   --  a willingness to accept incoming connections and a queue Length for
   --  incoming connections are specified. Raise Socket_Error on error.

   procedure Receive_Socket
     (Socket : Socket_Type;
      Item   : out Ada.Streams.Stream_Element_Array;
      Last   : out Ada.Streams.Stream_Element_Offset;
      Flags  : Request_Flag_Type := No_Request_Flag);
   --  Receive message from Socket. Last is the index value such that Item
   --  (Last) is the last character assigned. Note that Last is set to
   --  Item'First - 1 when the socket has been closed by peer. This is not an
   --  error and no exception is raised. Flags allows to control the
   --  reception. Raise Socket_Error on error.

   procedure Receive_Socket
     (Socket : Socket_Type;
      Item   : out Ada.Streams.Stream_Element_Array;
      Last   : out Ada.Streams.Stream_Element_Offset;
      From   : out Sock_Addr_Type;
      Flags  : Request_Flag_Type := No_Request_Flag);
   --  Receive message from Socket. If Socket is not connection-oriented, the
   --  source address From of the message is filled in. Last is the index
   --  value such that Item (Last) is the last character assigned. Flags
   --  allows to control the reception. Raises Socket_Error on error.

   procedure Receive_Vector
     (Socket : Socket_Type;
      Vector : Vector_Type;
      Count  : out Ada.Streams.Stream_Element_Count);
   --  Receive data from a socket and scatter it into the set of vector
   --  elements Vector. Count is set to the count of received stream elements.

   function Resolve_Exception
     (Occurrence : Ada.Exceptions.Exception_Occurrence) return Error_Type;
   --  When Socket_Error or Host_Error are raised, the exception message
   --  contains the error code between brackets and a string describing the
   --  error code. Resolve_Error extracts the error code from an exception
   --  message and translate it into an enumeration value.

   procedure Send_Socket
     (Socket : Socket_Type;
      Item   : Ada.Streams.Stream_Element_Array;
      Last   : out Ada.Streams.Stream_Element_Offset;
      Flags  : Request_Flag_Type := No_Request_Flag);
   --  Transmit a message to another socket. Note that Last is set to
   --  Item'First-1 when socket has been closed by peer. This is not
   --  considered an error and no exception is raised. Flags allows to control
   --  the transmission. Raises Socket_Error on any other error condition.

   procedure Send_Socket
     (Socket : Socket_Type;
      Item   : Ada.Streams.Stream_Element_Array;
      Last   : out Ada.Streams.Stream_Element_Offset;
      To     : Sock_Addr_Type;
      Flags  : Request_Flag_Type := No_Request_Flag);
   --  Transmit a message to another socket. The address is given by To. Flags
   --  allows to control the transmission. Raises Socket_Error on error.

   procedure Send_Vector
     (Socket : Socket_Type;
      Vector : Vector_Type;
      Count  : out Ada.Streams.Stream_Element_Count);
   --  Transmit data gathered from the set of vector elements Vector to a
   --  socket. Count is set to the count of transmitted stream elements.

   procedure Set_Socket_Option
     (Socket : Socket_Type;
      Level  : Level_Type := Socket_Level;
      Option : Option_Type);
   --  Manipulate socket options. Raises Socket_Error on error

   procedure Shutdown_Socket
     (Socket : Socket_Type;
      How    : Shutmode_Type := Shut_Read_Write);
   --  Shutdown a connected socket. If How is Shut_Read, further receives will
   --  be disallowed. If How is Shut_Write, further sends will be disallowed.
   --  If how is Shut_Read_Write, further sends and receives will be
   --  disallowed.

   type Stream_Access is access all Ada.Streams.Root_Stream_Type'Class;
   --  Same interface as Ada.Streams.Stream_IO

   function Stream
     (Socket : Socket_Type) return Stream_Access;
   --  Create a stream associated with a stream-based socket that is
   --  already connected.

   function Stream
     (Socket  : Socket_Type;
      Send_To : Sock_Addr_Type) return Stream_Access;
   --  Create a stream associated with a datagram-based socket that is already
   --  bound. Send_To is the socket address to which messages are being sent.

   function Get_Address
     (Stream : Stream_Access) return Sock_Addr_Type;
   --  Return the socket address from which the last message was received

   procedure Free is new Ada.Unchecked_Deallocation
     (Ada.Streams.Root_Stream_Type'Class, Stream_Access);
   --  Destroy a stream created by one of the Stream functions above,
   --  releasing the corresponding resources. The user is responsible for
   --  calling this subprogram when the stream is not needed anymore.

   type Socket_Set_Type is limited private;
   --  This type allows to manipulate sets of sockets. It allows to wait for
   --  events on multiple endpoints at one time. This is an access type on a
   --  system dependent structure. To avoid memory leaks it is highly
   --  recommended to clean the access value with procedure Empty.

   procedure Clear (Item : in out Socket_Set_Type; Socket : Socket_Type);
   --  Remove Socket from Item

   procedure Copy  (Source : Socket_Set_Type; Target : in out Socket_Set_Type);
   --  Copy Source into Target as Socket_Set_Type is limited private

   procedure Empty (Item : in out Socket_Set_Type);
   --  Remove all Sockets from Item and deallocate internal data

   procedure Get (Item : in out Socket_Set_Type; Socket : out Socket_Type);
   --  Extract a Socket from socket set Item. Socket is set to
   --  No_Socket when the set is empty.

   function Is_Empty
     (Item : Socket_Set_Type) return Boolean;
   --  Return True iff Item is empty

   function Is_Set
     (Item   : Socket_Set_Type;
      Socket : Socket_Type) return Boolean;
   --  Return True iff Socket is present in Item

   procedure Set (Item : in out Socket_Set_Type; Socket : Socket_Type);
   --  Insert Socket into Item

<<<<<<< HEAD
   --  C select() waits for a number of file descriptors to change status.
   --  Usually, three independent sets of descriptors are watched (read, write
   --  and exception). A timeout gives an upper bound on the amount of time
   --  elapsed before select returns. This function blocks until an event
   --  occurs. On some platforms, C select can block the full process.
   --
   --  Check_Selector provides the very same behaviour. The only difference is
   --  that it does not watch for exception events. Note that on some
   --  platforms it is kept process blocking in purpose. The timeout parameter
=======
   --  The select(2) system call waits for events to occur on any of a set of
   --  file descriptors. Usually, three independent sets of descriptors are
   --  watched (read, write  and exception). A timeout gives an upper bound
   --  on the amount of time elapsed before select returns. This function
   --  blocks until an event occurs. On some platforms, the select(2) system
   --  can block the full process (not just the calling thread).
   --
   --  Check_Selector provides the very same behaviour. The only difference is
   --  that it does not watch for exception events. Note that on some
   --  platforms it is kept process blocking on purpose. The timeout parameter
>>>>>>> 8c044a9c
   --  allows the user to have the behaviour he wants. Abort_Selector allows
   --  to abort safely a Check_Selector that is blocked forever. A special
   --  file descriptor is opened by Create_Selector and included in each call
   --  to Check_Selector. Abort_Selector causes an event to occur on this
   --  descriptor in order to unblock Check_Selector. The user must call
   --  Close_Selector to discard this special file. A reason to abort a select
   --  operation is typically to add a socket in one of the socket sets when
   --  the timeout is set to forever.

   type Selector_Type is limited private;
   type Selector_Access is access all Selector_Type;

   --  Selector_Duration is a subtype of Standard.Duration because the full
   --  range of Standard.Duration cannot be represented in the equivalent C
   --  structure. Moreover, negative values are not allowed to avoid system
   --  incompatibilities.

   Immediate : constant := 0.0;
   Forever   : constant := Duration (Integer'Last) * 1.0;

   subtype Selector_Duration is Duration range Immediate .. Forever;

   procedure Create_Selector (Selector : out Selector_Type);
   --  Create a new selector

   procedure Close_Selector (Selector : in out Selector_Type);
   --  Close Selector and all internal descriptors associated

   type Selector_Status is (Completed, Expired, Aborted);

   procedure Check_Selector
     (Selector     : in out Selector_Type;
      R_Socket_Set : in out Socket_Set_Type;
      W_Socket_Set : in out Socket_Set_Type;
      Status       : out Selector_Status;
      Timeout      : Selector_Duration := Forever);
   --  Return when one Socket in R_Socket_Set has some data to be read or if
<<<<<<< HEAD
   --  one Socket in W_Socket_Set is ready to receive some data. In these
=======
   --  one Socket in W_Socket_Set is ready to transmit some data. In these
>>>>>>> 8c044a9c
   --  cases Status is set to Completed and sockets that are ready are set in
   --  R_Socket_Set or W_Socket_Set. Status is set to Expired if no socket was
   --  ready after a Timeout expiration. Status is set to Aborted if an abort
   --  signal has been received while checking socket status. As this
   --  procedure returns when Timeout occurs, it is a design choice to keep
   --  this procedure process blocking. Note that a Timeout of 0.0 returns
<<<<<<< HEAD
   --  immediately. Also note that two different objects must be passed as
   --  R_Socket_Set and W_Socket_Set (even if they contain the same set of
   --  Sockets), or some event will be lost.
=======
   --  immediately. Also note that two different Socket_Set_Type objects must
   --  be passed as R_Socket_Set and W_Socket_Set (even if they denote the
   --  same set of Sockets), or some event may be lost.
   --  Socket_Error is raised when the select(2) system call returns an
   --  error condition, or when a read error occurs on the signalling socket
   --  used for the implementation of Abort_Selector.
>>>>>>> 8c044a9c

   procedure Check_Selector
     (Selector     : in out Selector_Type;
      R_Socket_Set : in out Socket_Set_Type;
      W_Socket_Set : in out Socket_Set_Type;
      E_Socket_Set : in out Socket_Set_Type;
      Status       : out Selector_Status;
      Timeout      : Selector_Duration := Forever);
   --  This refined version of Check_Selector allows to watch for exception
   --  events (that is notifications of out-of-band transmission and
   --  reception). As above, all of R_Socket_Set, W_Socket_Set and
   --  E_Socket_Set must be different objects.

   procedure Abort_Selector (Selector : Selector_Type);
   --  Send an abort signal to the selector

private

   type Socket_Type is new Integer;
   No_Socket : constant Socket_Type := -1;

   type Selector_Type is limited record
      R_Sig_Socket : Socket_Type;
      W_Sig_Socket : Socket_Type;
   end record;

   pragma Volatile (Selector_Type);

   --  The two signalling sockets are used to abort a select operation

   subtype Socket_Set_Access is System.Address;
   No_Socket_Set : constant Socket_Set_Access := System.Null_Address;

   type Socket_Set_Type is record
      Last : Socket_Type       := No_Socket;
      Set  : Socket_Set_Access := No_Socket_Set;
   end record;

   subtype Inet_Addr_Comp_Type is Natural range 0 .. 255;
   --  Octet for Internet address

   type Inet_Addr_VN_Type is array (Natural range <>) of Inet_Addr_Comp_Type;

   subtype Inet_Addr_V4_Type is Inet_Addr_VN_Type (1 ..  4);
   subtype Inet_Addr_V6_Type is Inet_Addr_VN_Type (1 .. 16);

   type Inet_Addr_Type (Family : Family_Type := Family_Inet) is record
      case Family is
         when Family_Inet =>
            Sin_V4 : Inet_Addr_V4_Type := (others => 0);

         when Family_Inet6 =>
            Sin_V6 : Inet_Addr_V6_Type := (others => 0);
      end case;
   end record;

   Any_Port : constant Port_Type := 0;
   No_Port  : constant Port_Type := 0;

   Any_Inet_Addr       : constant Inet_Addr_Type :=
                           (Family_Inet, (others => 0));
   No_Inet_Addr        : constant Inet_Addr_Type :=
                           (Family_Inet, (others => 0));
   Broadcast_Inet_Addr : constant Inet_Addr_Type :=
                           (Family_Inet, (others => 255));

   No_Sock_Addr : constant Sock_Addr_Type := (Family_Inet, No_Inet_Addr, 0);

   Max_Name_Length : constant := 64;
   --  The constant MAXHOSTNAMELEN is usually set to 64

   subtype Name_Index is Natural range 1 .. Max_Name_Length;

   type Name_Type
     (Length : Name_Index := Max_Name_Length)
   is record
      Name : String (1 .. Length);
   end record;
   --  We need fixed strings to avoid access types in host entry type

   type Name_Array is array (Natural range <>) of Name_Type;
   type Inet_Addr_Array is array (Natural range <>) of Inet_Addr_Type;

   type Host_Entry_Type (Aliases_Length, Addresses_Length : Natural) is record
      Official  : Name_Type;
      Aliases   : Name_Array (1 .. Aliases_Length);
      Addresses : Inet_Addr_Array (1 .. Addresses_Length);
   end record;

   type Service_Entry_Type (Aliases_Length : Natural) is record
      Official  : Name_Type;
      Aliases   : Name_Array (1 .. Aliases_Length);
      Port      : Port_Type;
      Protocol  : Name_Type;
   end record;

   type Request_Flag_Type is mod 2 ** 8;
   No_Request_Flag           : constant Request_Flag_Type := 0;
   Process_Out_Of_Band_Data  : constant Request_Flag_Type := 1;
   Peek_At_Incoming_Data     : constant Request_Flag_Type := 2;
   Wait_For_A_Full_Reception : constant Request_Flag_Type := 4;
   Send_End_Of_Record        : constant Request_Flag_Type := 8;

end GNAT.Sockets;<|MERGE_RESOLUTION|>--- conflicted
+++ resolved
@@ -913,17 +913,6 @@
    procedure Set (Item : in out Socket_Set_Type; Socket : Socket_Type);
    --  Insert Socket into Item
 
-<<<<<<< HEAD
-   --  C select() waits for a number of file descriptors to change status.
-   --  Usually, three independent sets of descriptors are watched (read, write
-   --  and exception). A timeout gives an upper bound on the amount of time
-   --  elapsed before select returns. This function blocks until an event
-   --  occurs. On some platforms, C select can block the full process.
-   --
-   --  Check_Selector provides the very same behaviour. The only difference is
-   --  that it does not watch for exception events. Note that on some
-   --  platforms it is kept process blocking in purpose. The timeout parameter
-=======
    --  The select(2) system call waits for events to occur on any of a set of
    --  file descriptors. Usually, three independent sets of descriptors are
    --  watched (read, write  and exception). A timeout gives an upper bound
@@ -934,7 +923,6 @@
    --  Check_Selector provides the very same behaviour. The only difference is
    --  that it does not watch for exception events. Note that on some
    --  platforms it is kept process blocking on purpose. The timeout parameter
->>>>>>> 8c044a9c
    --  allows the user to have the behaviour he wants. Abort_Selector allows
    --  to abort safely a Check_Selector that is blocked forever. A special
    --  file descriptor is opened by Create_Selector and included in each call
@@ -972,29 +960,19 @@
       Status       : out Selector_Status;
       Timeout      : Selector_Duration := Forever);
    --  Return when one Socket in R_Socket_Set has some data to be read or if
-<<<<<<< HEAD
-   --  one Socket in W_Socket_Set is ready to receive some data. In these
-=======
    --  one Socket in W_Socket_Set is ready to transmit some data. In these
->>>>>>> 8c044a9c
    --  cases Status is set to Completed and sockets that are ready are set in
    --  R_Socket_Set or W_Socket_Set. Status is set to Expired if no socket was
    --  ready after a Timeout expiration. Status is set to Aborted if an abort
    --  signal has been received while checking socket status. As this
    --  procedure returns when Timeout occurs, it is a design choice to keep
    --  this procedure process blocking. Note that a Timeout of 0.0 returns
-<<<<<<< HEAD
-   --  immediately. Also note that two different objects must be passed as
-   --  R_Socket_Set and W_Socket_Set (even if they contain the same set of
-   --  Sockets), or some event will be lost.
-=======
    --  immediately. Also note that two different Socket_Set_Type objects must
    --  be passed as R_Socket_Set and W_Socket_Set (even if they denote the
    --  same set of Sockets), or some event may be lost.
    --  Socket_Error is raised when the select(2) system call returns an
    --  error condition, or when a read error occurs on the signalling socket
    --  used for the implementation of Abort_Selector.
->>>>>>> 8c044a9c
 
    procedure Check_Selector
      (Selector     : in out Selector_Type;

--- conflicted
+++ resolved
@@ -40,11 +40,6 @@
 
 with GNAT.Case_Util;            use GNAT.Case_Util;
 with GNAT.Directory_Operations; use GNAT.Directory_Operations;
-<<<<<<< HEAD
-
-with GNAT.Case_Util; use GNAT.Case_Util;
-=======
->>>>>>> 03d20231
 with GNAT.HTable;
 
 package body Makeutl is
@@ -208,14 +203,10 @@
    -- Check_Source_Info_In_ALI --
    ------------------------------
 
-<<<<<<< HEAD
-   function Check_Source_Info_In_ALI (The_ALI : ALI_Id) return Boolean is
-=======
    function Check_Source_Info_In_ALI
      (The_ALI : ALI_Id;
       Tree    : Project_Tree_Ref) return Boolean
    is
->>>>>>> 03d20231
       Unit_Name : Name_Id;
 
    begin
@@ -254,11 +245,7 @@
          end loop;
       end loop;
 
-<<<<<<< HEAD
-      --  Loop to check subunits
-=======
       --  Loop to check subunits and replaced sources
->>>>>>> 03d20231
 
       for D in ALIs.Table (The_ALI).First_Sdep ..
                ALIs.Table (The_ALI).Last_Sdep
@@ -269,10 +256,6 @@
          begin
             Unit_Name := SD.Subunit_Name;
 
-<<<<<<< HEAD
-            if Unit_Name /= No_Name then
-
-=======
             if Unit_Name = No_Name then
                --  Check if this source file has been replaced by a source with
                --  a different file name.
@@ -299,7 +282,6 @@
                end if;
 
             else
->>>>>>> 03d20231
                --  For separates, the file is no longer associated with the
                --  unit ("proc-sep.adb" is not associated with unit "proc.sep")
                --  so we need to check whether the source file still exists in
@@ -340,8 +322,6 @@
       return True;
    end Check_Source_Info_In_ALI;
 
-<<<<<<< HEAD
-=======
    --------------------------------
    -- Create_Binder_Mapping_File --
    --------------------------------
@@ -519,7 +499,6 @@
       end if;
    end Create_Binder_Mapping_File;
 
->>>>>>> 03d20231
    -----------------
    -- Create_Name --
    -----------------

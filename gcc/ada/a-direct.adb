--- conflicted
+++ resolved
@@ -6,11 +6,7 @@
 --                                                                          --
 --                                 B o d y                                  --
 --                                                                          --
-<<<<<<< HEAD
---          Copyright (C) 2004-2005, Free Software Foundation, Inc.         --
-=======
 --          Copyright (C) 2004-2006, Free Software Foundation, Inc.         --
->>>>>>> f8383f28
 --                                                                          --
 -- GNAT is free software;  you can  redistribute it  and/or modify it under --
 -- terms of the  GNU General Public License as published  by the Free Soft- --
@@ -754,15 +750,9 @@
          if OpenVMS then
 
             --  On OpenVMS, OS_Time is in local time
-<<<<<<< HEAD
 
             GM_Split (Date, Year, Month, Day, Hour, Minute, Second);
 
-=======
-
-            GM_Split (Date, Year, Month, Day, Hour, Minute, Second);
-
->>>>>>> f8383f28
             return Ada.Calendar.Time_Of
               (Year, Month, Day,
                Duration (Second + 60 * (Minute + 60 * Hour)));

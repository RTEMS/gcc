------------------------------------------------------------------------------
--                                                                          --
--                 GNAT RUN-TIME LIBRARY (GNARL) COMPONENTS                 --
--                                                                          --
--                   S Y S T E M . O S _ I N T E R F A C E                  --
--                                                                          --
--                                  S p e c                                 --
--                                                                          --
--             Copyright (C) 1991-1994, Florida State University            --
<<<<<<< HEAD
--          Copyright (C) 1995-2006, Free Software Foundation, Inc.         --
=======
--          Copyright (C) 1995-2007, Free Software Foundation, Inc.         --
>>>>>>> 60a98cce
--                                                                          --
-- GNARL is free software; you can  redistribute it  and/or modify it under --
-- terms of the  GNU General Public License as published  by the Free Soft- --
-- ware  Foundation;  either version 2,  or (at your option) any later ver- --
-- sion. GNARL is distributed in the hope that it will be useful, but WITH- --
-- OUT ANY WARRANTY;  without even the  implied warranty of MERCHANTABILITY --
-- or FITNESS FOR A PARTICULAR PURPOSE.  See the GNU General Public License --
-- for  more details.  You should have  received  a copy of the GNU General --
-- Public License  distributed with GNARL; see file COPYING.  If not, write --
-- to  the  Free Software Foundation,  51  Franklin  Street,  Fifth  Floor, --
-- Boston, MA 02110-1301, USA.                                              --
--                                                                          --
-- As a special exception,  if other files  instantiate  generics from this --
-- unit, or you link  this unit with other files  to produce an executable, --
-- this  unit  does not  by itself cause  the resulting  executable  to  be --
-- covered  by the  GNU  General  Public  License.  This exception does not --
-- however invalidate  any other reasons why  the executable file  might be --
-- covered by the  GNU Public License.                                      --
--                                                                          --
-- GNARL was developed by the GNARL team at Florida State University.       --
-- Extensive contributions were provided by Ada Core Technologies, Inc.     --
--                                                                          --
------------------------------------------------------------------------------

--  This is a GNU/Linux (GNU/LinuxThreads) version of this package

--  This package encapsulates all direct interfaces to OS services
--  that are needed by children of System.

--  PLEASE DO NOT add any with-clauses to this package or remove the pragma
--  Preelaborate. This package is designed to be a bottom-level (leaf) package.

with Interfaces.C;
with Ada.Unchecked_Conversion;

package System.OS_Interface is
   pragma Preelaborate;

   pragma Linker_Options ("-lpthread");

   subtype int            is Interfaces.C.int;
   subtype char           is Interfaces.C.char;
   subtype short          is Interfaces.C.short;
   subtype long           is Interfaces.C.long;
   subtype unsigned       is Interfaces.C.unsigned;
   subtype unsigned_short is Interfaces.C.unsigned_short;
   subtype unsigned_long  is Interfaces.C.unsigned_long;
   subtype unsigned_char  is Interfaces.C.unsigned_char;
   subtype plain_char     is Interfaces.C.plain_char;
   subtype size_t         is Interfaces.C.size_t;

   -----------
   -- Errno --
   -----------

   function errno return int;
   pragma Import (C, errno, "__get_errno");

   EAGAIN    : constant := 11;
   EINTR     : constant := 4;
   EINVAL    : constant := 22;
   ENOMEM    : constant := 12;
   EPERM     : constant := 1;
   ETIMEDOUT : constant := 110;

   -------------
   -- Signals --
   -------------

   Max_Interrupt : constant := 63;
   type Signal is new int range 0 .. Max_Interrupt;
   for Signal'Size use int'Size;

   SIGHUP     : constant := 1; --  hangup
   SIGINT     : constant := 2; --  interrupt (rubout)
   SIGQUIT    : constant := 3; --  quit (ASCD FS)
   SIGILL     : constant := 4; --  illegal instruction (not reset)
   SIGTRAP    : constant := 5; --  trace trap (not reset)
   SIGIOT     : constant := 6; --  IOT instruction
   SIGABRT    : constant := 6; --  used by abort, replace SIGIOT in the  future
   SIGFPE     : constant := 8; --  floating point exception
   SIGKILL    : constant := 9; --  kill (cannot be caught or ignored)
   SIGBUS     : constant := 7; --  bus error
   SIGSEGV    : constant := 11; --  segmentation violation
   SIGPIPE    : constant := 13; --  write on a pipe with no one to read it
   SIGALRM    : constant := 14; --  alarm clock
   SIGTERM    : constant := 15; --  software termination signal from kill
   SIGUSR1    : constant := 10; --  user defined signal 1
   SIGUSR2    : constant := 12; --  user defined signal 2
   SIGCLD     : constant := 17; --  alias for SIGCHLD
   SIGCHLD    : constant := 17; --  child status change
   SIGPWR     : constant := 30; --  power-fail restart
   SIGWINCH   : constant := 28; --  window size change
   SIGURG     : constant := 23; --  urgent condition on IO channel
   SIGPOLL    : constant := 29; --  pollable event occurred
   SIGIO      : constant := 29; --  I/O now possible (4.2 BSD)
   SIGLOST    : constant := 29; --  File lock lost
   SIGSTOP    : constant := 19; --  stop (cannot be caught or ignored)
   SIGTSTP    : constant := 20; --  user stop requested from tty
   SIGCONT    : constant := 18; --  stopped process has been continued
   SIGTTIN    : constant := 21; --  background tty read attempted
   SIGTTOU    : constant := 22; --  background tty write attempted
   SIGVTALRM  : constant := 26; --  virtual timer expired
   SIGPROF    : constant := 27; --  profiling timer expired
   SIGXCPU    : constant := 24; --  CPU time limit exceeded
   SIGXFSZ    : constant := 25; --  filesize limit exceeded
   SIGUNUSED  : constant := 31; --  unused signal (GNU/Linux)
   SIGSTKFLT  : constant := 16; --  coprocessor stack fault (Linux)
   SIGLTHRRES : constant := 32; --  GNU/LinuxThreads restart signal
   SIGLTHRCAN : constant := 33; --  GNU/LinuxThreads cancel signal
   SIGLTHRDBG : constant := 34; --  GNU/LinuxThreads debugger signal

   SIGADAABORT : constant := SIGABRT;
   --  Change this if you want to use another signal for task abort.
   --  SIGTERM might be a good one.

   type Signal_Set is array (Natural range <>) of Signal;

   Unmasked    : constant Signal_Set := (
      SIGTRAP,
      --  To enable debugging on multithreaded applications, mark SIGTRAP to
      --  be kept unmasked.

      SIGBUS,

      SIGTTIN, SIGTTOU, SIGTSTP,
      --  Keep these three signals unmasked so that background processes
      --  and IO behaves as normal "C" applications

      SIGPROF,
      --  To avoid confusing the profiler

      SIGKILL, SIGSTOP,
      --  These two signals actually cannot be masked;
      --  POSIX simply won't allow it.

      SIGLTHRRES, SIGLTHRCAN, SIGLTHRDBG);
      --  These three signals are used by GNU/LinuxThreads starting from
      --  glibc 2.1 (future 2.2).

   Reserved    : constant Signal_Set :=
   --  I am not sure why the following two signals are reserved.
   --  I guess they are not supported by this version of GNU/Linux.
     (SIGVTALRM, SIGUNUSED);

   type sigset_t is private;

   function sigaddset (set : access sigset_t; sig : Signal) return int;
   pragma Import (C, sigaddset, "sigaddset");

   function sigdelset (set : access sigset_t; sig : Signal) return int;
   pragma Import (C, sigdelset, "sigdelset");

   function sigfillset (set : access sigset_t) return int;
   pragma Import (C, sigfillset, "sigfillset");

   function sigismember (set : access sigset_t; sig : Signal) return int;
   pragma Import (C, sigismember, "sigismember");

   function sigemptyset (set : access sigset_t) return int;
   pragma Import (C, sigemptyset, "sigemptyset");

   type union_type_3 is new String (1 .. 116);
   type siginfo_t is record
      si_signo : int;
      si_code  : int;
      si_errno : int;
      X_data   : union_type_3;
   end record;
   pragma Convention (C, siginfo_t);

   type struct_sigaction is record
      sa_handler   : System.Address;
      sa_mask      : sigset_t;
      sa_flags     : unsigned_long;
      sa_restorer  : System.Address;
   end record;
   pragma Convention (C, struct_sigaction);
   type struct_sigaction_ptr is access all struct_sigaction;

   type Machine_State is record
      eip : unsigned_long;
      ebx : unsigned_long;
      esp : unsigned_long;
      ebp : unsigned_long;
      esi : unsigned_long;
      edi : unsigned_long;
   end record;
   type Machine_State_Ptr is access all Machine_State;

   SA_SIGINFO  : constant := 16#04#;

   SIG_BLOCK   : constant := 0;
   SIG_UNBLOCK : constant := 1;
   SIG_SETMASK : constant := 2;

   SIG_DFL : constant := 0;
   SIG_IGN : constant := 1;

   function sigaction
     (sig  : Signal;
      act  : struct_sigaction_ptr;
      oact : struct_sigaction_ptr) return int;
   pragma Import (C, sigaction, "sigaction");

   ----------
   -- Time --
   ----------

   type timespec is private;

   function To_Duration (TS : timespec) return Duration;
   pragma Inline (To_Duration);

   function To_Timespec (D : Duration) return timespec;
   pragma Inline (To_Timespec);

   type struct_timeval is private;

   function To_Duration (TV : struct_timeval) return Duration;
   pragma Inline (To_Duration);

   function To_Timeval (D : Duration) return struct_timeval;
   pragma Inline (To_Timeval);

   function gettimeofday
     (tv : access struct_timeval;
      tz : System.Address := System.Null_Address) return int;
   pragma Import (C, gettimeofday, "gettimeofday");

   function sysconf (name : int) return long;
   pragma Import (C, sysconf);

   SC_CLK_TCK : constant := 2;

   -------------------------
   -- Priority Scheduling --
   -------------------------

   SCHED_OTHER : constant := 0;
   SCHED_FIFO  : constant := 1;
   SCHED_RR    : constant := 2;

   function To_Target_Priority
     (Prio : System.Any_Priority) return Interfaces.C.int;
   --  Maps System.Any_Priority to a POSIX priority.

   -------------
   -- Process --
   -------------

   type pid_t is private;

   function kill (pid : pid_t; sig : Signal) return int;
   pragma Import (C, kill, "kill");

   function getpid return pid_t;
   pragma Import (C, getpid, "getpid");

   -------------
   -- Threads --
   -------------

   type Thread_Body is access
     function (arg : System.Address) return System.Address;

   function Thread_Body_Access is new
     Ada.Unchecked_Conversion (System.Address, Thread_Body);

   type pthread_t is new unsigned_long;
   subtype Thread_Id        is pthread_t;

   function To_pthread_t is new Ada.Unchecked_Conversion
     (unsigned_long, pthread_t);

   type pthread_mutex_t     is limited private;
   type pthread_cond_t      is limited private;
   type pthread_attr_t      is limited private;
   type pthread_mutexattr_t is limited private;
   type pthread_condattr_t  is limited private;
   type pthread_key_t       is private;

   PTHREAD_CREATE_DETACHED : constant := 1;

   -----------
   -- Stack --
   -----------

   function Get_Stack_Base (thread : pthread_t) return Address;
   pragma Inline (Get_Stack_Base);
   --  This is a dummy procedure to share some GNULLI files

   ---------------------------------------
   -- Nonstandard Thread Initialization --
   ---------------------------------------

   procedure pthread_init;
   pragma Inline (pthread_init);
   --  This is a dummy procedure to share some GNULLI files

   -------------------------
   -- POSIX.1c  Section 3 --
   -------------------------

   function sigwait (set : access sigset_t; sig : access Signal) return int;
   pragma Import (C, sigwait, "sigwait");

   function pthread_kill (thread : pthread_t; sig : Signal) return int;
   pragma Import (C, pthread_kill, "pthread_kill");

   function pthread_sigmask
     (how  : int;
      set  : access sigset_t;
      oset : access sigset_t) return int;
   pragma Import (C, pthread_sigmask, "pthread_sigmask");

   --------------------------
   -- POSIX.1c  Section 11 --
   --------------------------

   function pthread_mutexattr_init
     (attr : access pthread_mutexattr_t) return int;
   pragma Import (C, pthread_mutexattr_init, "pthread_mutexattr_init");

   function pthread_mutexattr_destroy
     (attr : access pthread_mutexattr_t) return int;
   pragma Import (C, pthread_mutexattr_destroy, "pthread_mutexattr_destroy");

   function pthread_mutex_init
     (mutex : access pthread_mutex_t;
      attr  : access pthread_mutexattr_t) return int;
   pragma Import (C, pthread_mutex_init, "pthread_mutex_init");

   function pthread_mutex_destroy (mutex : access pthread_mutex_t) return int;
   pragma Import (C, pthread_mutex_destroy, "pthread_mutex_destroy");

   function pthread_mutex_lock (mutex : access pthread_mutex_t) return int;
   pragma Import (C, pthread_mutex_lock, "pthread_mutex_lock");

   function pthread_mutex_unlock (mutex : access pthread_mutex_t) return int;
   pragma Import (C, pthread_mutex_unlock, "pthread_mutex_unlock");

   function pthread_condattr_init
     (attr : access pthread_condattr_t) return int;
   pragma Import (C, pthread_condattr_init, "pthread_condattr_init");

   function pthread_condattr_destroy
     (attr : access pthread_condattr_t) return int;
   pragma Import (C, pthread_condattr_destroy, "pthread_condattr_destroy");

   function pthread_cond_init
     (cond : access pthread_cond_t;
      attr : access pthread_condattr_t) return int;
   pragma Import (C, pthread_cond_init, "pthread_cond_init");

   function pthread_cond_destroy (cond : access pthread_cond_t) return int;
   pragma Import (C, pthread_cond_destroy, "pthread_cond_destroy");

   function pthread_cond_signal (cond : access pthread_cond_t) return int;
   pragma Import (C, pthread_cond_signal, "pthread_cond_signal");

   function pthread_cond_wait
     (cond  : access pthread_cond_t;
      mutex : access pthread_mutex_t) return int;
   pragma Import (C, pthread_cond_wait, "pthread_cond_wait");

   function pthread_cond_timedwait
     (cond    : access pthread_cond_t;
      mutex   : access pthread_mutex_t;
      abstime : access timespec) return int;
   pragma Import (C, pthread_cond_timedwait, "pthread_cond_timedwait");

   --------------------------
   -- POSIX.1c  Section 13 --
   --------------------------

   type struct_sched_param is record
      sched_priority : int;  --  scheduling priority
   end record;
   pragma Convention (C, struct_sched_param);

   function pthread_setschedparam
     (thread : pthread_t;
      policy : int;
      param  : access struct_sched_param) return int;
   pragma Import (C, pthread_setschedparam, "pthread_setschedparam");

   function pthread_attr_setschedpolicy
     (attr   : access pthread_attr_t;
      policy : int) return int;
   pragma Import
     (C, pthread_attr_setschedpolicy, "pthread_attr_setschedpolicy");

   function sched_yield return int;
   pragma Import (C, sched_yield, "sched_yield");

   ---------------------------
   -- P1003.1c - Section 16 --
   ---------------------------

   function pthread_attr_init
     (attributes : access pthread_attr_t) return int;
   pragma Import (C, pthread_attr_init, "pthread_attr_init");

   function pthread_attr_destroy
     (attributes : access pthread_attr_t) return int;
   pragma Import (C, pthread_attr_destroy, "pthread_attr_destroy");

   function pthread_attr_setdetachstate
     (attr        : access pthread_attr_t;
      detachstate : int) return int;
   pragma Import
     (C, pthread_attr_setdetachstate, "pthread_attr_setdetachstate");

   function pthread_attr_setstacksize
     (attr      : access pthread_attr_t;
      stacksize : size_t) return int;
   pragma Import (C, pthread_attr_setstacksize, "pthread_attr_setstacksize");

   function pthread_create
     (thread        : access pthread_t;
      attributes    : access pthread_attr_t;
      start_routine : Thread_Body;
      arg           : System.Address) return int;
   pragma Import (C, pthread_create, "pthread_create");

   procedure pthread_exit (status : System.Address);
   pragma Import (C, pthread_exit, "pthread_exit");

   function pthread_self return pthread_t;
   pragma Import (C, pthread_self, "pthread_self");

   --------------------------
   -- POSIX.1c  Section 17 --
   --------------------------

   function pthread_setspecific
     (key   : pthread_key_t;
      value : System.Address) return int;
   pragma Import (C, pthread_setspecific, "pthread_setspecific");

   function pthread_getspecific (key : pthread_key_t) return System.Address;
   pragma Import (C, pthread_getspecific, "pthread_getspecific");

   type destructor_pointer is access procedure (arg : System.Address);

   function pthread_key_create
     (key        : access pthread_key_t;
      destructor : destructor_pointer) return int;
   pragma Import (C, pthread_key_create, "pthread_key_create");

private

   type sigset_t is array (0 .. 127) of unsigned_char;
   pragma Convention (C, sigset_t);
   for sigset_t'Alignment use unsigned_long'Alignment;

   type pid_t is new int;

   type time_t is new long;

   type timespec is record
      tv_sec  : time_t;
      tv_nsec : long;
   end record;
   pragma Convention (C, timespec);

   type struct_timeval is record
      tv_sec  : time_t;
      tv_usec : time_t;
   end record;
   pragma Convention (C, struct_timeval);

   type pthread_attr_t is record
      detachstate   : int;
      schedpolicy   : int;
      schedparam    : struct_sched_param;
      inheritsched  : int;
      scope         : int;
      guardsize     : size_t;
      stackaddr_set : int;
      stackaddr     : System.Address;
      stacksize     : size_t;
   end record;
   pragma Convention (C, pthread_attr_t);

   type pthread_condattr_t is record
      dummy : int;
   end record;
   pragma Convention (C, pthread_condattr_t);

   type pthread_mutexattr_t is record
      mutexkind : int;
   end record;
   pragma Convention (C, pthread_mutexattr_t);

   type struct_pthread_fast_lock is record
      status   : long;
      spinlock : int;
   end record;
   pragma Convention (C, struct_pthread_fast_lock);

   type pthread_mutex_t is record
      m_reserved : int;
      m_count    : int;
      m_owner    : System.Address;
      m_kind     : int;
      m_lock     : struct_pthread_fast_lock;
   end record;
   pragma Convention (C, pthread_mutex_t);

   type pthread_cond_t is array (0 .. 47) of unsigned_char;
   pragma Convention (C, pthread_cond_t);

   type pthread_key_t is new unsigned;

end System.OS_Interface;<|MERGE_RESOLUTION|>--- conflicted
+++ resolved
@@ -7,11 +7,7 @@
 --                                  S p e c                                 --
 --                                                                          --
 --             Copyright (C) 1991-1994, Florida State University            --
-<<<<<<< HEAD
---          Copyright (C) 1995-2006, Free Software Foundation, Inc.         --
-=======
 --          Copyright (C) 1995-2007, Free Software Foundation, Inc.         --
->>>>>>> 60a98cce
 --                                                                          --
 -- GNARL is free software; you can  redistribute it  and/or modify it under --
 -- terms of the  GNU General Public License as published  by the Free Soft- --

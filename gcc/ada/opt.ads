------------------------------------------------------------------------------
--                                                                          --
--                         GNAT COMPILER COMPONENTS                         --
--                                                                          --
--                                  O P T                                   --
--                                                                          --
--                                 S p e c                                  --
--                                                                          --
<<<<<<< HEAD
--          Copyright (C) 1992-2005, Free Software Foundation, Inc.         --
=======
--          Copyright (C) 1992-2006, Free Software Foundation, Inc.         --
>>>>>>> c355071f
--                                                                          --
-- GNAT is free software;  you can  redistribute it  and/or modify it under --
-- terms of the  GNU General Public License as published  by the Free Soft- --
-- ware  Foundation;  either version 2,  or (at your option) any later ver- --
-- sion.  GNAT is distributed in the hope that it will be useful, but WITH- --
-- OUT ANY WARRANTY;  without even the  implied warranty of MERCHANTABILITY --
-- or FITNESS FOR A PARTICULAR PURPOSE.  See the GNU General Public License --
-- for  more details.  You should have  received  a copy of the GNU General --
-- Public License  distributed with GNAT;  see file COPYING.  If not, write --
-- to  the  Free Software Foundation,  51  Franklin  Street,  Fifth  Floor, --
-- Boston, MA 02110-1301, USA.                                              --
--                                                                          --
-- As a special exception,  if other files  instantiate  generics from this --
-- unit, or you link  this unit with other files  to produce an executable, --
-- this  unit  does not  by itself cause  the resulting  executable  to  be --
-- covered  by the  GNU  General  Public  License.  This exception does not --
-- however invalidate  any other reasons why  the executable file  might be --
-- covered by the  GNU Public License.                                      --
--                                                                          --
-- GNAT was originally developed  by the GNAT team at  New York University. --
-- Extensive contributions were provided by Ada Core Technologies Inc.      --
--                                                                          --
------------------------------------------------------------------------------

--  This package contains global flags set by the initialization routine from
--  the command line and referenced throughout the compiler, the binder, or
--  other GNAT tools. The comments indicate which options are used by which
--  programs (GNAT, GNATBIND, GNATLINK, GNATMAKE, GPRMAKE, etc).

with Hostparm; use Hostparm;
with Types;    use Types;

with System.WCh_Con; use System.WCh_Con;
with GNAT.Strings;   use GNAT.Strings;

package Opt is

   ----------------------------------------------
   -- Settings of Modes for Current Processing --
   ----------------------------------------------

   --  The following mode values represent the current state of processing.
   --  The values set here are the default values. Unless otherwise noted,
   --  the value may be reset in Switch-? with an appropropiate switch. In
   --  some cases, the values can also be modified by pragmas, and in the
   --  case of some binder variables, Gnatbind.Scan_Bind_Arg may modify
   --  the default values.

   Ada_Bind_File : Boolean := True;
   --  GNATBIND, GNATLINK
   --  Set True if binder file to be generated in Ada rather than C

   type Ada_Version_Type is (Ada_83, Ada_95, Ada_05);
   pragma Warnings (Off, Ada_Version_Type);
   --  Versions of Ada for Ada_Version below. Note that these are ordered,
   --  so that tests like Ada_Version >= Ada_95 are legitimate and useful.
   --  The Warnings_Off pragma stops warnings for Ada_Version >= Ada_05,
   --  which we want to allow, so that things work OK when Ada_15 is added!
   --  This warning is now removed, so this pragma can be removed some time???

   Ada_Version_Default : Ada_Version_Type := Ada_05;
   --  GNAT
   --  Default Ada version if no switch given

   Ada_Version : Ada_Version_Type := Ada_Version_Default;
   --  GNAT
   --  Current Ada version for compiler, as set by configuration pragmas,
   --  compiler switches, or implicitly (to Ada_Version_Runtime) when a
   --  predefined or internal file is compiled.

   Ada_Version_Explicit : Ada_Version_Type := Ada_Version_Default;
   --  GNAT
   --  Like Ada_Version, but does not get set implicitly for predefined
   --  or internal units, so it reflects the Ada version explicitly set
   --  using configuration pragmas or compiler switches (or if neither
   --  appears, it remains set to Ada_Version_Default). This is used in
   --  the rare cases (notably for pragmas Preelaborate_05 and Pure_05)
   --  where in the run-time we want the explicit version set.

   Ada_Version_Runtime : Ada_Version_Type := Ada_05;
   --  GNAT
   --  Ada version used to compile the runtime. Used to set Ada_Version (but
   --  not Ada_Version_Explicit) when compiling predefined or internal units.

   Ada_Final_Suffix : constant String := "final";
   Ada_Final_Name   : String_Ptr := new String'("ada" & Ada_Final_Suffix);
   --  GNATBIND
   --  The name of the procedure that performs the finalization at the end of
   --  execution. This variable may be modified by Gnatbind.Scan_Bind_Arg.

   Ada_Init_Suffix : constant String := "init";
   Ada_Init_Name   : String_Ptr := new String'("ada" & Ada_Init_Suffix);
   --  GNATBIND
   --  The name of the procedure that performs initialization at the start
   --  of execution. This variable may be modified by Gnatbind.Scan_Bind_Arg.

   Ada_Main_Name_Suffix : constant String := "main";
   --  GNATBIND
   --  The suffix for Ada_Main_Name. Defined as a constant here so that it
   --  can be referenced in a uniform manner to create either the default
   --  value of Ada_Main_Name (declared below), or the non-default name
   --  set by Gnatbind.Scan_Bind_Arg.

   Ada_Main_Name : String_Ptr := new String'("ada_" & Ada_Main_Name_Suffix);
   --  GNATBIND
   --  The name of the Ada package generated by the binder (when in Ada mode).
   --  This variable may be modified by Gnatbind.Scan_Bind_Arg.

   Address_Clause_Overlay_Warnings : Boolean := True;
   --  GNAT
   --  Set False to disable address clause warnings

   Address_Is_Private : Boolean := False;
   --  GNAT, GNATBIND
   --  Set True if package System has the line "type Address is private;"

   All_Errors_Mode : Boolean := False;
   --  GNAT
   --  Flag set to force display of multiple errors on a single line and
   --  also repeated error messages for references to undefined identifiers
   --  and certain other repeated error messages. Set by use of -gnatf.

   All_Sources : Boolean := False;
   --  GNATBIND
   --  Set to True to require all source files to be present. This flag is
   --  directly modified by gnatmake to affect the shared binder routines.

   Alternate_Main_Name : String_Ptr := null;
   --  GNATBIND
   --  Set to non null when Bind_Alternate_Main_Name is True. This value
   --  is modified as needed by Gnatbind.Scan_Bind_Arg.

   Assertions_Enabled : Boolean := False;
   --  GNAT
   --  Enable assertions made using pragma Assert

   ASIS_Mode : Boolean := False;
   --  GNAT
   --  Enable semantic checks and tree transformations that are important
   --  for ASIS but that are usually skipped if Operating_Mode is set to
   --  Check_Semantics. This flag does not have the corresponding option to set
   --  it ON. It is set ON when Tree_Output is set ON, it can also be set ON
   --  from the code of GNSA-based tool (a client may need to set ON the
   --  Back_Annotate_Rep_Info flag in this case. At the moment this does not
   --  make very much sense, because GNSA cannot do back annotation).

   Back_Annotate_Rep_Info : Boolean := False;
   --  GNAT
   --  If set True, enables back annotation of representation information
   --  by gigi, even in -gnatc mode. This is set True by the use of -gnatR
   --  (list representation information) or -gnatt (generate tree). It is
   --  also set true if certain Unchecked_Conversion instantiations require
   --  checking based on annotated values.

   Bind_Alternate_Main_Name : Boolean := False;
   --  GNATBIND
   --  True if main should be called Alternate_Main_Name.all.
   --  This variable may be set to True by Gnatbind.Scan_Bind_Arg.

   Bind_Main_Program : Boolean := True;
   --  GNATBIND
   --  Set to False if not binding main Ada program

   Bind_For_Library : Boolean := False;
   --  GNATBIND
   --  Set to True if the binder needs to generate a file designed for
   --  building a library. May be set to True by Gnatbind.Scan_Bind_Arg.

   Bind_Only : Boolean := False;
   --  GNATMAKE, GPRMAKE
   --  Set to True to skip compile and link steps
   --  (except when Compile_Only and/or Link_Only are True).

   Blank_Deleted_Lines : Boolean := False;
   --  GNAT, GNATPREP
   --  Output empty lines for each line of preprocessed input that is deleted
   --  in the output, including preprocessor lines starting with a '#'.

   Brief_Output : Boolean := False;
   --  GNAT, GNATBIND
   --  Force brief error messages to standard error, even if verbose mode is
   --  set (so that main error messages go to standard output).

   Build_Bind_And_Link_Full_Project : Boolean := False;
   --  GNATMAKE
   --  Set to True to build, bind and link all the sources of a project file
   --  (switch -B)

   Check_Object_Consistency : Boolean := False;
   --  GNATBIND, GNATMAKE
   --  Set to True to check whether every object file is consistent with
   --  its corresponding ada library information (ALI) file. An object
   --  file is inconsistent with the corresponding ALI file if the object
   --  file does not exist or if it has an older time stamp than the ALI file.
   --  Default above is for GNATBIND. GNATMAKE overrides this default to
   --  True (see Make.Initialize) since we normally do need to check source
   --  consistencies in gnatmake.

   Check_Only : Boolean := False;
   --  GNATBIND
   --  Set to True to do checks only, no output of binder file

   Check_Readonly_Files : Boolean := False;
   --  GNATMAKE
   --  Set to True to check readonly files during the make process

   Check_Source_Files : Boolean := True;
   --  GNATBIND, GNATMAKE
   --  Set to True to enable consistency checking for any source files that
   --  are present (i.e. date must match the date in the library info file).
   --  Set to False for object file consistency check only. This flag is
   --  directly modified by gnatmake, to affect the shared binder routines.

   Check_Switches : Boolean := False;
   --  GNATMAKE, GPRMAKE
   --  Set to True to check compiler options during the make process

   Check_Unreferenced : Boolean := False;
   --  GNAT
   --  Set to True to enable checking for unreferenced entities other
   --  than formal parameters (for which see Check_Unreferenced_Formals)

   Check_Unreferenced_Formals : Boolean := False;
   --  GNAT
   --  Set True to check for unreferenced formals. This is turned on by
   --  -gnatwa/wf/wu and turned off by -gnatwA/wF/wU.

   Check_Withs : Boolean := False;
   --  GNAT
   --  Set to True to enable checking for unused withs, and also the case
   --  of withing a package and using none of the entities in the package.

   Commands_To_Stdout : Boolean := False;
   --  GNATMAKE
   --  True if echoed commands to be written to stdout instead of stderr

   Comment_Deleted_Lines : Boolean := False;
   --  GNATPREP
   --  True if source lines removed by the preprocessor should be commented
   --  in the output file.

   Compile_Only : Boolean := False;
   --  GNATMAKE, GNATCLEAN, GPRMAKE
   --  GNATMAKE, GPRMAKE: set to True to skip bind and link steps (except when
   --                     Bind_Only is True).
   --  GNATCLEAN: set to True to only the files produced by the compiler are to
   --             be deleted, but not the library files or executable files.

   Config_File : Boolean := True;
   --  GNAT
   --  Set to False to inhibit reading and processing of gnat.adc file

   Config_File_Names : String_List_Access := null;
   --  GNAT
   --  Names of configuration pragmas files (given by switches -gnatec)

   Configurable_Run_Time_Mode : Boolean := False;
   --  GNAT, GNATBIND
   --  Set True if the compiler is operating in configurable run-time mode.
   --  This happens if the flag Targparm.Configurable_Run_TimeMode_On_Target
   --  is set True, or if pragma No_Run_Time is used. See the spec of Rtsfind
   --  for details on the handling of the latter pragma.

   Constant_Condition_Warnings : Boolean := False;
   --  GNAT
   --  Set to True to activate warnings on constant conditions

   Create_Mapping_File : Boolean := False;
   --  GNATMAKE, GPRMAKE
   --  Set to True (-C switch) to indicate that the compiler will be invoked
   --  with a mapping file (-gnatem compiler switch).

   Debug_Pragmas_Enabled : Boolean := False;
   --  GNAT
   --  Enable debug statements from pragma Debug

   subtype Debug_Level_Value is Nat range 0 .. 3;
   Debugger_Level : Debug_Level_Value := 0;
   --  GNATBIND
   --  The value given to the -g parameter. The default value for -g with
   --  no value is 2. This is usually ignored by GNATBIND, except in the
   --  VMS version where it is passed as an argument to __gnat_initialize
   --  to trigger the activation of the remote debugging interface.
   --  Is this still true ???

   Debug_Generated_Code : Boolean := False;
   --  GNAT
   --  Set True (-gnatD switch) to debug generated expanded code instead
   --  of the original source code. Causes debugging information to be
   --  written with respect to the generated code file that is written.

   Default_Exit_Status : Int := 0;
   --  GNATBIND
   --  Set the default exit status value. Set by the -Xnnn switch for the
   --  binder.

<<<<<<< HEAD
=======
   Default_Stack_Size : Int := -1;
   --  GNATBIND
   --  Set to default primary stack size in units of bytes. Set by
   --  the -dnnn switch for the binder. A value of -1 indicates that no
   --  default was set by the binder.

>>>>>>> c355071f
   Default_Sec_Stack_Size : Int := -1;
   --  GNATBIND
   --  Set to default secondary stack size in units of bytes. Set by
   --  the -Dnnn switch for the binder. A value of -1 indicates that no
   --  default was set by the binder, and that the default should be the
   --  initial value of System.Secondary_Stack.Default_Secondary_Stack_Size.

   Detect_Blocking : Boolean := False;
   --  GNAT
   --  Set True to force the run time to raise Program_Error if calls to
   --  potentially blocking operations are detected from protected actions.

   Display_Compilation_Progress : Boolean := False;
   --  GNATMAKE, GPRMAKE
   --  Set True (-d switch) to display information on progress while compiling
   --  files. Internal flag to be used in conjunction with an IDE (e.g GPS).

   type Distribution_Stub_Mode_Type is
   --  GNAT
     (No_Stubs,
      --  Normal mode, no generation/compilation of distribution stubs

      Generate_Receiver_Stub_Body,
      --  The unit being compiled is the RCI body, and the compiler will
      --  generate the body for the receiver stubs and compile it.

      Generate_Caller_Stub_Body);
      --  The unit being compiled is the RCI spec, and the compiler will
      --  generate the body for the caller stubs and compile it.

   Distribution_Stub_Mode : Distribution_Stub_Mode_Type := No_Stubs;
   --  GNAT
   --  This enumeration variable indicates the five states of distribution
   --  annex stub generation/compilation.

   Do_Not_Execute : Boolean := False;
   --  GNATMAKE
   --  Set to True if no actual compilations should be undertaken.

   Dump_Source_Text : Boolean := False;
   --  GNAT
   --  Set to True (by -gnatL) to dump source text intermingled with generated
   --  code. Effective only if either of Debug/Print_Generated_Code is true.

   Dynamic_Elaboration_Checks : Boolean := False;
   --  GNAT
   --  Set True for dynamic elaboration checking mode, as set by the -gnatE
   --  switch or by the use of pragma Elaboration_Checks (Dynamic).

   Dynamic_Stack_Measurement : Boolean := False;
   --  GNATBIND
   --  Set True to enable dynamic stack measurement (-u flag for gnatbind)

   Dynamic_Stack_Measurement_Array_Size : Nat := 100;
   --  GNATBIND
   --  Number of measurements we want to store during dynamic stack analysis.
   --  When the buffer is full, non-storable results will be output on the fly.
   --  The value is relevant only if Dynamic_Stack_Measurement is set. Set
   --  by processing of -u flag for gnatbind.

   Elab_Dependency_Output : Boolean := False;
   --  GNATBIND
   --  Set to True to output complete list of elaboration constraints

   Elab_Order_Output : Boolean := False;
   --  GNATBIND
   --  Set to True to output chosen elaboration order

   Elab_Warnings : Boolean := False;
   --  GNAT
   --  Set to True to generate full elaboration warnings (-gnatwl)

   Enable_Overflow_Checks : Boolean := False;
   --  GNAT
   --  Set to True if -gnato (enable overflow checks) switch is set,
   --  but not -gnatp.

   Error_Msg_Line_Length : Nat := 0;
   --  GNAT
   --  Records the error message line length limit. If this is set to zero,
   --  then we get the old style behavior, in which each call to the error
   --  message routines generates one line of output as a separate message.
   --  If it is set to a non-zero value, then continuation lines are folded
   --  to make a single long message, and then this message is split up into
   --  multiple lines not exceeding the specified length. Set by -gnatLnnn.

   Exception_Locations_Suppressed : Boolean := False;
   --  GNAT
   --  This flag is set True if a Suppress_Exception_Locations configuration
   --  pragma is currently active.

   type Exception_Mechanism_Type is
   --  Determines the handling of exceptions. See Exp_Ch11 for details
   --
     (Front_End_Setjmp_Longjmp_Exceptions,
      --  Exceptions use setjmp/longjmp generated explicitly by the
      --  front end (this includes gigi or other equivalent parts of
      --  the code generator). AT END handlers are converted into
      --  exception handlers by the front end in this mode.

      Back_End_Exceptions);
      --  Exceptions are handled by the back end. The front end simply
      --  generates the handlers as they appear in the source, and AT
      --  END handlers are left untouched (they are not converted into
      --  exception handlers when operating in this mode.
   pragma Convention (C, Exception_Mechanism_Type);

   Exception_Mechanism : Exception_Mechanism_Type :=
                           Front_End_Setjmp_Longjmp_Exceptions;
   --  GNAT
   --  Set to the appropriate value depending on the default as given in
   --  system.ads (ZCX_By_Default, GCC_ZCX_Support).
   --  The C convention is there to make this variable accessible to gigi.

   Exception_Tracebacks : Boolean := False;
   --  GNATBIND
   --  Set to True to store tracebacks in exception occurrences (-E)

   Extensions_Allowed : Boolean := False;
   --  GNAT
   --  Set to True by switch -gnatX if GNAT specific language extensions
   --  are allowed. For example, "limited with" is a GNAT extension.

   type External_Casing_Type is (
     As_Is,       -- External names cased as they appear in the Ada source
     Uppercase,   -- External names forced to all uppercase letters
     Lowercase);  -- External names forced to all lowercase letters

   External_Name_Imp_Casing : External_Casing_Type := Lowercase;
   --  GNAT
   --  The setting of this flag determines the casing of external names
   --  when the name is implicitly derived from an entity name (i.e. either
   --  no explicit External_Name or Link_Name argument is used, or, in the
   --  case of extended DEC pragmas, the external name is given using an
   --  identifier. The As_Is setting is not permitted here (since this would
   --  create Ada source programs that were case sensitive).

   External_Name_Exp_Casing : External_Casing_Type := As_Is;
   --  GNAT
   --  The setting of this flag determines the casing of an external name
   --  specified explicitly with a string literal. As_Is means the string
   --  literal is used as given with no modification to the casing. If
   --  Lowercase or Uppercase is set, then the string is forced to all
   --  lowercase or all uppercase letters as appropriate. Note that this
   --  setting has no effect if the external name is given using an identifier
   --  in the case of extended DEC import/export pragmas (in this case the
   --  casing is controlled by External_Name_Imp_Casing), and also has no
   --  effect if an explicit Link_Name is supplied (a link name is always
   --  used exactly as given).

   External_Unit_Compilation_Allowed : Boolean := False;
   --  GNATMAKE
   --  When True (set by gnatmake switch -x), allow compilation of sources
   --  that are not part of any project file.

   Float_Format : Character := ' ';
   --  GNAT
   --  A non-blank value indicates that a Float_Format pragma has been
   --  processed, in which case this variable is set to 'I' for IEEE or
   --  to 'V' for VAX. The setting of 'V' is only possible on OpenVMS
   --  versions of GNAT.

   Float_Format_Long : Character := ' ';
   --  GNAT
   --  A non-blank value indicates that a Long_Float pragma has been
   --  processed (this pragma is recognized only in OpenVMS versions
   --  of GNAT), in which case this variable is set to D or G for
   --  D_Float or G_Float.

   Force_ALI_Tree_File : Boolean := False;
   --  GNAT
   --  Force generation of ALI file even if errors are encountered.
   --  Also forces generation of tree file if -gnatt is also set.

   Force_Checking_Of_Elaboration_Flags : Boolean := False;
   --  GNATBIND
   --  True if binding with forced checking of the elaboration flags
   --  (-F switch set).

   Force_Compilations : Boolean := False;
   --  GNATMAKE, GPRMAKE
   --  Set to force recompilations even when the objects are up-to-date.

   Full_Path_Name_For_Brief_Errors : Boolean := False;
   --  GNAT, GNATMAKE, GNATCLEAN, GPRMAKE
   --  When True, in Brief_Output mode, each error message line
   --  will start with the full path name of the source.
   --  When False, only the file name without directory information
   --  is used.

   Full_List : Boolean := False;
   --  GNAT
   --  Set True to generate full source listing with embedded errors

   Full_List_File_Name : String_Ptr := null;
   --  GNAT
   --  Set to file name to generate full source listing to named file (or if
   --  the name is of the form .xxx, then to name.xxx where name is the source
   --  file name with extension stripped.

   function get_gcc_version return Int;
   pragma Import (C, get_gcc_version, "get_gcc_version");

   GCC_Version : constant Nat := get_gcc_version;
   --  GNATMAKE
   --  Indicates which version of gcc is in use (2 = 2.8.1, 3 = 3.x)

   Global_Discard_Names : Boolean := False;
   --  GNAT, GNATBIND
   --  Set true if a pragma Discard_Names applies to the current unit

   GNAT_Mode : Boolean := False;
   --  GNAT
   --  True if compiling in GNAT system mode (-gnatg switch)

   HLO_Active : Boolean := False;
   --  GNAT
   --  True if High Level Optimizer is activated (-gnatH switch)

   Implementation_Unit_Warnings : Boolean := True;
   --  GNAT
   --  Set True to active warnings for use of implementation internal units.
   --  Can be controlled by use of -gnatwi/-gnatwI.

   Identifier_Character_Set : Character;
   --  GNAT
   --  This variable indicates the character set to be used for identifiers.
   --  The possible settings are:
   --    '1'  Latin-5 (ISO-8859-1)
   --    '2'  Latin-5 (ISO-8859-2)
   --    '3'  Latin-5 (ISO-8859-3)
   --    '4'  Latin-5 (ISO-8859-4)
   --    '5'  Latin-5 (ISO-8859-5, Cyrillic)
   --    '9'  Latin-5 (ISO-8859-9)
   --    'p'  PC (US, IBM page 437)
   --    '8'  PC (European, IBM page 850)
   --    'f'  Full upper set (all distinct)
   --    'n'  No upper characters (Ada 83 rules)
   --    'w'  Latin-1 plus wide characters allowed in identifiers
   --
   --  The setting affects the set of letters allowed in identifiers and the
   --  upper/lower case equivalences. It does not affect the interpretation of
   --  character and string literals, which are always stored using the actual
   --  coding in the source program. This variable is initialized to the
   --  default value appropriate to the system (in Osint.Initialize), and then
   --  reset if a command line switch is used to change the setting.

   Ineffective_Inline_Warnings : Boolean := False;
   --  GNAT
   --  Set True to activate warnings if front-end inlining (-gnatN) is not
   --  able to actually inline a particular call (or all calls). Can be
   --  controlled by use of -gnatwp/-gnatwP.

   Init_Or_Norm_Scalars : Boolean := False;
   --  GNAT, GANTBIND
   --  Set True if a pragma Initialize_Scalars applies to the current unit.
   --  Also set True if a pragma Normalize_Scalars applies.

   Initialize_Scalars : Boolean := False;
   --  GNAT
   --  Set True if a pragma Initialize_Scalars applies to the current unit.
   --  Note that Init_Or_Norm_Scalars is also set to True if this is True.

   Initialize_Scalars_Mode1 : Character := 'I';
   Initialize_Scalars_Mode2 : Character := 'N';
   --  GNATBIND
   --  Set to two characters from -S switch (IN/LO/HI/EV/xx). The default
   --  is IN (invalid values), used if no -S switch is used.

   Inline_Active : Boolean := False;
   --  GNAT
   --  Set True to activate pragma Inline processing across modules. Default
   --  for now is not to inline across module boundaries.

   Interface_Library_Unit : Boolean := False;
   --  GNATBIND
   --  Set to True to indicate that at least one ALI file is an interface ALI:
   --  then elaboration flag checks are to be generated in the binder
   --  generated file.

   Follow_Links : Boolean := False;
   --  GNATMAKE
   --  Set to True (-eL) to process the project files in trusted mode

   Front_End_Inlining : Boolean := False;
   --  GNAT
   --  Set True to activate inlining by front-end expansion

   Inline_Processing_Required : Boolean := False;
   --  GNAT
   --  Set True if inline processing is required. Inline processing is
   --  required if an active Inline pragma is processed. The flag is set
   --  for a pragma Inline or Inline_Always that is actually active.

   In_Place_Mode : Boolean := False;
   --  GNATMAKE
   --  Set True to store ALI and object files in place ie in the object
   --  directory if these files already exist or in the source directory
   --  if not.

   Keep_Going : Boolean := False;
   --  GNATMAKE, GPRMAKE
   --  When True signals to ignore compilation errors and keep
   --  processing sources until there is no more work.

   Keep_Temporary_Files : Boolean := False;
   --  GNATCMD
   --  When True the temporary files created by the GNAT driver are not
   --  deleted. Set by switch -dn or qualifier /KEEP_TEMPORARY_FILES.

   Link_Only : Boolean := False;
   --  GNATMAKE, GPRMAKE
   --  Set to True to skip compile and bind steps
   --  (except when Bind_Only is set to True).

   List_Restrictions : Boolean := False;
   --  GNATBIND
   --  Set to True to list restrictions pragmas that could apply to partition

   List_Units : Boolean := False;
   --  GNAT
   --  List units in the active library for a compilation (-gnatu switch)

   List_Dependencies : Boolean := False;
   --  GNATMAKE
   --  When True gnatmake verifies that the objects are up to date and
   --  outputs the list of object dependencies (-M switch).
   --  Output depends if -a switch is used or not.
   --  This list can be used directly in a Makefile.

   List_Representation_Info : Int range 0 .. 3 := 0;
   --  GNAT
   --  Set non-zero by -gnatR switch to list representation information.
   --  The settings are as follows:
   --
   --    0 = no listing of representation information (default as above)
   --    1 = list rep info for user defined record and array types
   --    2 = list rep info for all user defined types and objects
   --    3 = like 2, but variable fields are decoded symbolically

   List_Representation_Info_To_File : Boolean := False;
   --  GNAT
   --  Set true by -gnatRs switch. Causes information from -gnatR/1/2/3
   --  to be written to file.rep (where file is the name of the source
   --  file) instead of stdout. For example, if file x.adb is compiled
   --  using -gnatR2s then representation info is written to x.adb.ref.

   List_Representation_Info_Mechanisms : Boolean := False;
   --  GNAT
   --  Set true by -gnatRm switch. Causes information on mechanisms to
   --  be included in the representation output information.

   List_Preprocessing_Symbols : Boolean := False;
   --  GNAT, GNATPREP
   --  Set to True if symbols for preprocessing a source are to be listed
   --  before preprocessing occurs. Set to True by switch -s of gnatprep
   --  or -s in preprocessing data file for the compiler.

   type Create_Repinfo_File_Proc is access procedure (Src : File_Name_Type);
   type Write_Repinfo_Line_Proc  is access procedure (Info : String);
   type Close_Repinfo_File_Proc  is access procedure;
   --  Types used for procedure addresses below

   Create_Repinfo_File_Access : Create_Repinfo_File_Proc := null;
   Write_Repinfo_Line_Access  : Write_Repinfo_Line_Proc  := null;
   Close_Repinfo_File_Access  : Close_Repinfo_File_Proc  := null;
   --  GNAT
   --  These three locations are left null when operating in non-compiler
   --  (e.g. ASIS mode), but when operating in compiler mode, they are
   --  set to point to the three corresponding procedures in Osint-C. The
   --  reason for this slightly strange interface is to prevent Repinfo
   --  from dragging in Osint in ASIS mode, which would include a lot of
   --  unwanted units in the ASIS build.

   type Create_List_File_Proc is access procedure (S : String);
   type Write_List_Info_Proc  is access procedure (S : String);
   type Close_List_File_Proc  is access procedure;
   --  Types used for procedure addresses below

   Create_List_File_Access : Create_List_File_Proc := null;
   Write_List_Info_Access  : Write_List_Info_Proc  := null;
   Close_List_File_Access  : Close_List_File_Proc  := null;
   --  GNAT
   --  These three locations are left null when operating in non-compiler
   --  (e.g. from the binder), but when operating in compiler mode, they are
   --  set to point to the three corresponding procedures in Osint-C. The
   --  reason for this slightly strange interface is to prevent Repinfo
   --  from dragging in Osint-C in the binder, which would include unwanted
   --  units in the  binder.

   Locking_Policy : Character := ' ';
   --  GNAT, GNATBIND
   --  Set to ' ' for the default case (no locking policy specified).
   --  Reset to first character (uppercase) of locking policy name if a
   --  valid pragma Locking_Policy is encountered.

   Locking_Policy_Sloc : Source_Ptr := No_Location;
   --  GNAT, GNATBIND
   --  Remember location of previous Locking_Policy pragma. This is used
   --  for inconsistency error messages. A value of System_Location is
   --  used if the policy is set in package System.

   Look_In_Primary_Dir : Boolean := True;
   --  GNAT, GNATBIND, GNATMAKE, GNATCLEAN
   --  Set to False if a -I- was present on the command line.
   --  When True we are allowed to look in the primary directory to locate
   --  other source or library files.

   Make_Steps : Boolean := False;
   --  GNATMAKE
   --  Set to True when either Compile_Only, Bind_Only or Link_Only is
   --  set to True.

   Main_Index : Int := 0;
   --  GNATMAKE
   --  This is set to non-zero by gnatmake switch -eInnn to indicate that
   --  the main program is the nnn unit in a multi-unit source file.

   Mapping_File_Name : String_Ptr := null;
   --  GNAT
   --  File name of mapping between unit names, file names and path names.
   --  (given by switch -gnatem)

   Maximum_Errors : Int := 9999;
   --  GNAT, GNATBIND
   --  Maximum default number of errors before compilation is terminated.
   --  Can be overridden using -gnatm (GNAT) or -m (GNATBIND) switch.

   Maximum_File_Name_Length : Int;
   --  GNAT, GNATBIND
   --  Maximum number of characters allowed in a file name, not counting the
   --  extension, as set by the appropriate switch. If no switch is given,
   --  then this value is initialized by Osint to the appropriate value.

   Maximum_Processes : Positive := 1;
   --  GNATMAKE, GPRMAKE
   --  Maximum number of processes that should be spawned to carry out
   --  compilations.

   Minimal_Recompilation : Boolean := False;
   --  GNATMAKE
   --  Set to True if minimal recompilation mode requested

   Multiple_Unit_Index : Int;
   --  GNAT
   --  This is set non-zero if the current unit is being compiled in multiple
   --  unit per file mode, meaning that the current unit is selected from the
   --  sequence of units in the current source file, using the value stored
   --  in this variable (e.g. 2 = select second unit in file). A value of
   --  zero indicates that we are in normal (one unit per file) mode.

   No_Main_Subprogram : Boolean := False;
   --  GNATMAKE, GNATBIND
   --  Set to True if compilation/binding of a program without main
   --  subprogram requested.

   No_Run_Time_Mode : Boolean := False;
   --  GNAT, GNATBIND
   --  This flag is set True if a No_Run_Time pragma is encountered. See
   --  spec of Rtsfind for a full description of handling of this pragma.

   No_Stdinc : Boolean := False;
   --  GNAT, GNATBIND, GNATMAKE, GNATFIND, GNATXREF
   --  Set to True if no default source search dirs added to search list

   No_Stdlib : Boolean := False;
   --  GNATMAKE, GNATBIND, GNATFIND, GNATXREF
   --  Set to True if no default library search dirs added to search list

   No_Strict_Aliasing : Boolean := False;
   --  GNAT
   --  Set True if pragma No_Strict_Aliasing with no parameters encountered

   Normalize_Scalars : Boolean := False;
   --  GNAT, GNATBIND
   --  Set True if a pragma Normalize_Scalars applies to the current unit.
   --  Note that Init_Or_Norm_Scalars is also set to True if this is True.

   Object_Directory_Present : Boolean := False;
   --  GNATMAKE
   --  Set to True when an object directory is specified with option -D

   type Operating_Mode_Type is (Check_Syntax, Check_Semantics, Generate_Code);
   Operating_Mode : Operating_Mode_Type := Generate_Code;
   --  GNAT
   --  Indicates the operating mode of the compiler. The default is generate
   --  code, which runs the parser, semantics and backend. Switches can be
   --  used to set syntax checking only mode, or syntax and semantics checking
   --  only mode. Operating_Mode can also be modified as a result of detecting
   --  errors during the compilation process. In particular if any serious
   --  error is detected then this flag is reset from Generate_Code to
   --  Check_Semantics after generating an error message.

   Original_Operating_Mode : Operating_Mode_Type := Generate_Code;
   --  GNAT
   --  Indicates the original operating mode of the compiler as set by
   --  compiler options. This is identical to Operating_Mode except that
   --  this is not affected by errors.

   Optimization_Level : Int;
   pragma Import (C, Optimization_Level, "optimize");
   --  This constant reflects the optimization level (0,1,2 for -O0,-O1,-O2)

   Output_File_Name_Present : Boolean := False;
   --  GNATBIND, GNAT, GNATMAKE, GPRMAKE
   --  Set to True when the output C file name is given with option -o
   --  for GNATBIND, when the object file name is given with option
   --  -gnatO for GNAT or when the executable is given with option -o
   --  for GNATMAKE or GPRMAKE.

   Output_Linker_Option_List : Boolean := False;
   --  GNATBIND
   --  True if output of list of linker options is requested (-K switch set)

   Output_Object_List : Boolean := False;
   --  GNATBIND
   --  True if output of list of objects is requested (-O switch set)

   Persistent_BSS_Mode : Boolean := False;
   --  GNAT
   --  True if a Persistent_BSS configuration pragma is in effect, causing
   --  potentially persistent data to be placed in the persistent_bss section.

   Pessimistic_Elab_Order : Boolean := False;
   --  GNATBIND
   --  True if pessimistic elaboration order is to be chosen (-p switch set)

   Polling_Required : Boolean := False;
   --  GNAT
   --  Set to True if polling for asynchronous abort is enabled by using
   --  the -gnatP option for GNAT.

   Preprocessing_Data_File : String_Ptr := null;
   --  GNAT
   --  Set by switch -gnatep=. The file name of the prepocessing data file.

   Print_Generated_Code : Boolean := False;
   --  GNAT
   --  Set to True to enable output of generated code in source form. This
   --  flag is set by the -gnatG switch.

   Print_Standard : Boolean := False;
   --  GNAT
   --  Set to true to enable printing of package standard in source form.
   --  This flag is set by the -gnatS switch

   Propagate_Exceptions : Boolean := False;
   --  GNAT
   --  Indicates if subprogram descriptor exception tables should be
   --  built for imported subprograms. Set True if a Propagate_Exceptions
   --  pragma applies to the extended main unit.

   type Usage is (Unknown, Not_In_Use, In_Use);
   Project_File_In_Use : Usage := Unknown;
   --  GNAT
   --  Indicates if a project file is used or not.
   --  Set to In_Use by the first SFNP pragma.

   Queuing_Policy : Character := ' ';
   --  GNAT, GNATBIND
   --  Set to ' ' for the default case (no queuing policy specified).
   --  Reset to first character (uppercase) of locking policy name if a valid
   --  Queuing_Policy pragma is encountered.

   Queuing_Policy_Sloc : Source_Ptr := No_Location;
   --  GNAT, GNATBIND
   --  Remember location of previous Queuing_Policy pragma. This is used
   --  for inconsistency error messages. A value of System_Location is
   --  used if the policy is set in package System.

   Quiet_Output : Boolean := False;
   --  GNATMAKE, GNATCLEAN, GPRMAKE
   --  Set to True if the tool should not have any output if there are no
   --  errors or warnings.

   Replace_In_Comments : Boolean := False;
   --  GNATPREP
   --  Set to True if -C switch used

   RTS_Lib_Path_Name : String_Ptr := null;
   RTS_Src_Path_Name : String_Ptr := null;
   --  GNAT
   --  Set to the "adalib" and "adainclude" directories of the run time
   --  specified by --RTS=.

   RTS_Switch : Boolean := False;
   --  GNAT, GNATMAKE, GNATBIND, GNATLS, GNATFIND, GNATXREF
   --  Set to True when the --RTS switch is set

   Run_Path_Option : Boolean := True;
   --  GNATMAKE, GNATLINK
   --  Set to False when no run_path_option should be issued to the linker

   Search_Directory_Present : Boolean := False;
   --  GNAT
   --  Set to True when argument is -I. Reset to False when next argument,
   --  a search directory path is taken into account. Note that this is
   --  quite different from other switches in this section in that it is
   --  only set in a transitory manner as a result of scanning a -I switch
   --  with no file name, and if set, is an indication that the next argument
   --  is to be treated as a file name.

   Sec_Stack_Used : Boolean := False;
   --  GNAT, GBATBIND
   --  Set True if generated code uses the System.Secondary_Stack package.
   --  For the binder, set if any unit uses the secondary stack package.

   Setup_Projects : Boolean := False;
   --  GNAT DRIVER
   --  Set to True for GNAT SETUP: the Project Manager creates non existing
   --  object, library and exec directories.

   Shared_Libgnat : Boolean;
   --  GNATBIND
   --  Set to True if a shared libgnat is requested by using the -shared
   --  option for GNATBIND and to False when using the -static option. The
   --  value of this flag is set by Gnatbind.Scan_Bind_Arg.

   Stack_Checking_Enabled : Boolean;
   --  GNAT
   --  Set to indicate if -fstack-check switch is set for the compilation. True
   --  means that the switch is set, so that stack checking is enabled. False
   --  means that the switch is not set (no stack checking). This value is
   --  obtained from the external imported value flag_stack_check in the gcc
   --  backend (see Frontend) and may be referenced throughout the compilation
   --  phases.

   Style_Check : Boolean := False;
   --  GNAT
   --  Set True to perform style checks. Activates checks carried out
   --  in package Style (see body of this package for details of checks)
   --  This flag is set True by either the -gnatg or -gnaty switches.

   System_Extend_Pragma_Arg : Node_Id := Empty;
   --  GNAT
   --  Set non-empty if and only if a correct Extend_System pragma was present
   --  in which case it points to the argument of the pragma, and the name can
   --  be located as Chars (Expression (System_Extend_Pragma_Arg)).

   System_Extend_Unit : Node_Id := Empty;
   --  GNAT
   --  This is set to Empty if GNAT_Mode is set, since pragma Extend_System
   --  is never appropriate in GNAT_Mode (and causes troubles, including
   --  bogus circularities, if we try to compile the run-time library with
   --  a System extension). If GNAT_Mode is not set, then System_Extend_Unit
   --  is a copy of the value set in System_Extend_Pragma_Arg.

   Subunits_Missing : Boolean := False;
   --  GNAT
   --  This flag is set true if missing subunits are detected with code
   --  generation active. This causes code generation to be skipped.

   Suppress_Checks : Boolean := False;
   --  GNAT
   --  Set to True if -gnatp (suppress all checks) switch present.

   Suppress_Options : Suppress_Array;
   --  GNAT
   --  Flags set True to suppress corresponding check, i.e. add an implicit
   --  pragma Suppress at the outer level of each unit compiled. Note that
   --  these suppress actions can be overridden by the use of the Unsuppress
   --  pragma. This variable is initialized by Osint.Initialize.

   Suppress_Back_Annotation : Boolean := False;
   --  GNAT
   --  This flag is set True if back annotation of representation information
   --  is to be suppressed. This is set if neither -gnatt or -gnatR0-3 is set.
   --  This avoids unnecessary time being spent on back annotation.

   Table_Factor : Int := 1;
   --  GNAT
   --  Factor by which all initial table sizes set in Alloc are multiplied.
   --  Used in Table to calculate initial table sizes (the initial table size
   --  is the value in Alloc, used as the Table_Initial parameter value,
   --  multiplied by the factor given here. The default value is used if no
   --  -gnatT switch appears.

   Task_Dispatching_Policy : Character := ' ';
   --  GNAT, GNATBIND
   --  Set to ' ' for the default case (no task dispatching policy specified).
   --  Reset to first character (uppercase) of task dispatching policy name
   --  if a valid Task_Dispatching_Policy pragma is encountered.

   Task_Dispatching_Policy_Sloc : Source_Ptr := No_Location;
   --  GNAT, GNATBIND
   --  Remember location of previous Task_Dispatching_Policy pragma. This is
   --  used for inconsistency error messages. A value of System_Location is
   --  used if the policy is set in package System.

   Tasking_Used : Boolean := False;
   --  Set True if any tasking construct is encountered. Used to activate the
   --  output of the Q, L and T lines in ALI files.

   Time_Slice_Set : Boolean := False;
   --  GNATBIND
   --  Set True if a pragma Time_Slice is processed in the main unit, or
   --  if the -gnatTnn switch is present to set a time slice value.

   Time_Slice_Value : Nat;
   --  GNATBIND
   --  Time slice value. Valid only if Time_Slice_Set is True, i.e. if
   --  Time_Slice pragma has been processed. Set to the time slice value in
   --  microseconds. Negative values are stored as zero, and the value is not
   --  larger than 1_000_000_000 (1000 seconds). Values larger than this are
   --  reset to this maximum. This can also be set with the -gnatTnn switch.

   Tolerate_Consistency_Errors : Boolean := False;
   --  GNATBIND
   --  Tolerate time stamp and other consistency errors. If this flag is set to
   --  True (-t), then inconsistencies result in warnings rather than errors.

   Tree_Output : Boolean := False;
   --  GNAT
   --  Set to True (-gnatt) to generate output tree file

   Try_Semantics : Boolean := False;
   --  GNAT
   --  Flag set to force attempt at semantic analysis, even if parser errors
   --  occur. This will probably cause blowups at this stage in the game. On
   --  the other hand, most such blowups will be caught cleanly and simply
   --  say compilation abandoned. This flag is set to True by -gnatq or -gnatQ.

   Undefined_Symbols_Are_False : Boolean := False;
   --  GNAT, GNATPREP
   --  Set to True by switch -u of gnatprep or -u in the preprocessing data
   --  file for the compiler. Indicates that while preprocessing sources,
   --  symbols that are not defined have the value FALSE.

   Unique_Error_Tag : Boolean := Tag_Errors;
   --  GNAT
   --  Indicates if error messages are to be prefixed by the string error:
   --  Initialized from Tag_Errors, can be forced on with the -gnatU switch.

   Universal_Addressing_On_AAMP : Boolean := False;
   --  GNAAMP
   --  Indicates if library-level objects should be accessed and updated using
   --  universal addressing instructions on the AAMP architecture. This flag is
   --  set to True when pragma Universal_Data is given as a configuration
   --  pragma.

   Unreserve_All_Interrupts : Boolean := False;
   --  GNAT, GNATBIND
   --  Normally set False, set True if a valid Unreserve_All_Interrupts pragma
   --  appears anywhere in the main unit for GNAT, or if any ALI file has the
   --  corresponding attribute set in GNATBIND.

   Upper_Half_Encoding : Boolean := False;
   --  GNAT
   --  Normally set False, indicating that upper half ASCII characters are
   --  used in the normal way to represent themselves. If the wide character
   --  encoding method uses the upper bit for this encoding, then this flag is
   --  set True, and upper half characters in the source indicate the start of
   --  a wide character sequence.

   Usage_Requested : Boolean := False;
   --  GNAT, GNATBIND, GNATMAKE
   --  Set to True if -h (-gnath for the compiler) switch encountered
   --  requesting usage information

   Use_Pragma_Linker_Constructor : Boolean := False;
   --  GNATBIND
   --  True if pragma Linker_Constructor applies to adainit

   Use_VADS_Size : Boolean := False;
   --  GNAT
   --  Set to True if a valid pragma Use_VADS_Size is processed

   Validity_Checks_On  : Boolean := True;
   --  GNAT
   --  This flag determines if validity checking is on or off. The initial
   --  state is on, and the required default validity checks are active. The
   --  actual set of checks that is performed if Validity_Checks_On is set is
   --  defined by the switches in package Validsw. The Validity_Checks_On flag
   --  is controlled by pragma Validity_Checks (On | Off), and also some
   --  generated compiler code (typically code that has to do with validity
   --  check generation) is compiled with this flag set to False. This flag is
   --  set to False by the -gnatp switch.

   Verbose_Mode : Boolean := False;
   --  GNAT, GNATBIND, GNATMAKE, GNATLINK, GNATLS, GNATNAME, GNATCLEAN,
   --  GPRMAKE
   --  Set to True to get verbose mode (full error message text and location
   --  information sent to standard output, also header, copyright and summary)

   type Verbosity_Level_Type is (None, Low, Medium, High);
   Verbosity_Level : Verbosity_Level_Type := High;
   --  GNATMAKE, GPRMAKE
   --  Modified by gnatmake or gprmake switches -v, -vl, -vm, -vh. Indicates
   --  the level of verbosity of informational messages:
   --
   --  In Low Verbosity, the reasons why a source is recompiled, the name
   --  of the executable and the reason it must be rebuilt is output.
   --
   --  In Medium Verbosity, additional lines are output for each ALI file
   --  that is checked.
   --
   --  In High Verbosity, additional lines are output when the ALI file
   --  is part of an Ada library, is read-only or is part of the runtime.

   Warn_On_Ada_2005_Compatibility : Boolean := True;
   --  GNAT
<<<<<<< HEAD
   --  Set to True to active all warnings on Ada 2005 compatibility issues,
   --  including warnings on Ada 2005 obsolescent features used in Ada 2005
   --  mode. Set False by -gnatwY.

=======
   --  Set to True to generate all warnings on Ada 2005 compatibility issues,
   --  including warnings on Ada 2005 obsolescent features used in Ada 2005
   --  mode. Set False by -gnatwY.

   Warn_On_Assumed_Low_Bound : Boolean := True;
   --  GNAT
   --  Set to True to activate warnings for string parameters that are indexed
   --  with literals or S'Length, presumably assuming a lower bound of one. Set
   --  False by -gnatwW.

>>>>>>> c355071f
   Warn_On_Bad_Fixed_Value : Boolean := False;
   --  GNAT
   --  Set to True to generate warnings for static fixed-point expression
   --  values that are not an exact multiple of the small value of the type.

   Warn_On_Constant : Boolean := False;
   --  GNAT
   --  Set to True to generate warnings for variables that could be declared
   --  as constants. Modified by use of -gnatwk/K.

   Warn_On_Deleted_Code : Boolean := False;
   --  GNAT
   --  Set to True to generate warnings for code deleted by the front end
   --  for conditional statements whose outcome is known at compile time.
   --  Modified by use of -gnatwt/T.

   Warn_On_Dereference : Boolean := False;
   --  GNAT
   --  Set to True to generate warnings for implicit dereferences for array
   --  indexing and record component access. Modified by use of -gnatwd/D.

   Warn_On_Export_Import : Boolean := True;
   --  GNAT
   --  Set to True to generate warnings for suspicious use of export or
   --  import pragmas. Modified by use of -gnatwx/X.

   Warn_On_Hiding : Boolean := False;
   --  GNAT
   --  Set to True to generate warnings if a declared entity hides another
   --  entity. The default is that this warning is suppressed.

   Warn_On_Modified_Unread : Boolean := False;
   --  GNAT
   --  Set to True to generate warnings if a variable is assigned but is never
<<<<<<< HEAD
   --  read. The default is that this warning is suppressed.
=======
   --  read. The default is that this warning is suppressed. Also controls
   --  warnings about assignments whose value is never read.
>>>>>>> c355071f

   Warn_On_No_Value_Assigned : Boolean := True;
   --  GNAT
   --  Set to True to generate warnings if no value is ever assigned to a
   --  variable that is at least partially uninitialized. Set to false to
   --  suppress such warnings. The default is that such warnings are enabled.

   Warn_On_Obsolescent_Feature : Boolean := False;
   --  GNAT
   --  Set to True to generate warnings on use of any feature in Annex or if a
   --  subprogram is called for which a pragma Obsolescent applies.
<<<<<<< HEAD
=======

   Warn_On_Questionable_Missing_Parens : Boolean := False;
   --  GNAT
   --  Set to True to generate warnings for cases where parenthese are missing
   --  and the usage is questionable, because the intent is unclear.
>>>>>>> c355071f

   Warn_On_Redundant_Constructs : Boolean := False;
   --  GNAT
   --  Set to True to generate warnings for redundant constructs (e.g. useless
   --  assignments/conversions). The default is that this warning is disabled.

   Warn_On_Unchecked_Conversion : Boolean := True;
   --  GNAT
   --  Set to True to generate warnings for unchecked conversions that may have
   --  non-portable semantics (e.g. because sizes of types differ). The default
   --  is that this warning is enabled.

   Warn_On_Unrecognized_Pragma : Boolean := True;
   --  GNAT
   --  Set to True to generate warnings for unrecognized pragmas. The default
   --  is that this warning is enabled.

   type Warning_Mode_Type is (Suppress, Normal, Treat_As_Error);
   Warning_Mode : Warning_Mode_Type := Normal;
   --  GNAT, GNATBIND
   --  Controls treatment of warning messages. If set to Suppress, warning
   --  messages are not generated at all. In Normal mode, they are generated
   --  but do not count as errors. In Treat_As_Error mode, warning messages
   --  are generated and are treated as errors.

   Wide_Character_Encoding_Method : WC_Encoding_Method := WCEM_Brackets;
   --  GNAT
   --  Method used for encoding wide characters in the source program. See
   --  description of type in unit System.WCh_Con for a list of the methods
   --  that are currently supported. Note that brackets notation is always
   --  recognized in source programs regardless of the setting of this
   --  variable. The default setting causes only the brackets notation to be
   --  recognized. If this is the main unit, this setting also controls the
   --  output of the W=? parameter in the ALI file, which is used to provide
   --  the default for Wide_Text_IO files.

   Xref_Active : Boolean := True;
   --  GNAT
   --  Set if cross-referencing is enabled (i.e. xref info in ALI files)

   ----------------------------
   -- Configuration Settings --
   ----------------------------

   --  These are settings that are used to establish the mode at the start of
   --  each unit. The values defined below can be affected either by command
   --  line switches, or by the use of appropriate configuration pragmas in the
   --  gnat.adc file.

   Ada_Version_Config : Ada_Version_Type;
   --  GNAT
   --  This is the value of the configuration switch for the Ada 83 mode, as
   --  set by the command line switches -gnat83/95/05, and possibly modified by
   --  the use of configuration pragmas Ada_83/Ada95/Ada05. This switch is used
   --  to set the initial value for Ada_Version mode at the start of analysis
   --  of a unit. Note however, that the setting of this flag is ignored for
   --  internal and predefined units (which are always compiled in the most up
   --  to date version of Ada).

   Ada_Version_Explicit_Config : Ada_Version_Type;
   --  GNAT
<<<<<<< HEAD
   --  Same as above but used to initialize Ada_Version_Explicit. Currently
   --  this will always have the same value as Ada_Version_Config.
=======
   --  This is set in the same manner as Ada_Version_Config. The difference is
   --  that the setting of this flag is not ignored for internal and predefined
   --  units, which for some purposes do indeed access this value, regardless
   --  of the fact that they are compiled the the most up to date ada version).
>>>>>>> c355071f

   Assertions_Enabled_Config : Boolean;
   --  GNAT
   --  This is the value of the configuration switch for assertions enabled
   --  mode, as possibly set by the command line switch -gnata, and possibly
   --  modified by the use of the configuration pragma Assertion_Policy.

   Debug_Pragmas_Enabled_Config : Boolean;
   --  GNAT
   --  This is the value of the configuration switch for debug pragmas enabled
   --  mode, as possibly set by the command line switch -gnata and possibly
   --  modified by the use of the configuration pragma Debug_Policy.

   Dynamic_Elaboration_Checks_Config : Boolean := False;
   --  GNAT
   --  Set True for dynamic elaboration checking mode, as set by the -gnatE
   --  switch or by the use of pragma Elaboration_Checking (Dynamic).

   Exception_Locations_Suppressed_Config : Boolean := False;
   --  GNAT
   --  Set True by use of the configuration pragma Suppress_Exception_Messages

   Extensions_Allowed_Config : Boolean;
   --  GNAT
   --  This is the flag that indicates whether extensions are allowed. It can
   --  be set True either by use of the -gnatX switch, or by use of the
   --  configuration pragma Extensions_Allowed (On). It is always set to True
   --  for internal GNAT units, since extensions are always permitted in such
   --  units.

   External_Name_Exp_Casing_Config : External_Casing_Type;
   --  GNAT
   --  This is the value of the configuration switch that controls casing of
   --  external symbols for which an explicit external name is given. It can be
   --  set to Uppercase by the command line switch -gnatF, and further modified
   --  by the use of the configuration pragma External_Name_Casing in the
   --  gnat.adc file. This flag is used to set the initial value for
   --  External_Name_Exp_Casing at the start of analyzing each unit. Note
   --  however that the setting of this flag is ignored for internal and
   --  predefined units (which are always compiled with As_Is mode).

   External_Name_Imp_Casing_Config : External_Casing_Type;
   --  GNAT
   --  This is the value of the configuration switch that controls casing of
   --  external symbols where the external name is implicitly given. It can be
   --  set to Uppercase by the command line switch -gnatF, and further modified
   --  by the use of the configuration pragma External_Name_Casing in the
   --  gnat.adc file. This flag is used to set the initial value for
   --  External_Name_Imp_Casing at the start of analyzing each unit. Note
   --  however that the setting of this flag is ignored for internal and
   --  predefined units (which are always compiled with Lowercase mode).

   Persistent_BSS_Mode_Config : Boolean;
   --  GNAT
   --  This is the value of the configuration switch that controls whether
   --  potentially persistent data is to be placed in the persistent_bss
   --  section. It can be set True by use of the pragma Persistent_BSS.
   --  This flag is used to set the initial value of Persistent_BSS_Mode
   --  at the start of each compilation unit, except that it is always
   --  set False for predefined units.

   Polling_Required_Config : Boolean;
   --  GNAT
   --  This is the value of the configuration switch that controls polling
   --  mode. It can be set True by the command line switch -gnatP, and then
   --  further modified by the use of pragma Polling in the gnat.adc file. This
   --  flag is used to set the initial value for Polling_Required at the start
   --  of analyzing each unit.

   Use_VADS_Size_Config : Boolean;
   --  GNAT
   --  This is the value of the configuration switch that controls the use of
   --  VADS_Size instead of Size whereever the attribute Size is used. It can
   --  be set True by the use of the pragma Use_VADS_Size in the gnat.adc file.
   --  This flag is used to set the initial value for Use_VADS_Size at the
   --  start of analyzing each unit. Note however that the setting of this flag
   --  is ignored for internal and predefined units (which are always compiled
   --  with the standard Size semantics).

   type Config_Switches_Type is private;
   --  Type used to save values of the switches set from Config values

   procedure Save_Opt_Config_Switches (Save : out Config_Switches_Type);
   --  This procedure saves the current values of the switches which are
   --  initialized from the above Config values, and then resets these switches
   --  according to the Config value settings.

   procedure Set_Opt_Config_Switches
     (Internal_Unit : Boolean;
      Main_Unit     : Boolean);
   --  This procedure sets the switches to the appropriate initial values. The
   --  parameter Internal_Unit is True for an internal or predefined unit, and
   --  affects the way the switches are set (see above). Main_Unit is true if
   --  switches are being set for the main unit (this affects setting of the
   --  assert/debug pragm switches, which are normally set false by default for
   --  an internal unit, except when the internal unit is the main unit, in
   --  which case we use the command line settings).

   procedure Restore_Opt_Config_Switches (Save : Config_Switches_Type);
   --  This procedure restores a set of switch values previously saved by a
   --  call to Save_Opt_Switches.

   procedure Register_Opt_Config_Switches;
   --  This procedure is called after processing the gnat.adc file to record
   --  the values of the Config switches, as possibly modified by the use of
   --  command line switches and configuration pragmas.

   ------------------------
   -- Other Global Flags --
   ------------------------

   Expander_Active : Boolean := False;
   --  A flag that indicates if expansion is active (True) or deactivated
   --  (False). When expansion is deactivated all calls to expander routines
   --  have no effect. Note that the initial setting of False is merely to
   --  prevent saving of an undefined value for an initial call to the
   --  Expander_Mode_Save_And_Set procedure. For more information on the use of
   --  this flag, see package Expander. Indeed this flag might more logically
   --  be in the spec of Expander, but it is referenced by Errout, and it
   --  really seems wrong for Errout to depend on Expander.

   -----------------------
   -- Tree I/O Routines --
   -----------------------

   procedure Tree_Read;
   --  Reads switch settings from current tree file using Tree_Read

   procedure Tree_Write;
   --  Writes out switch settings to current tree file using Tree_Write

   --------------------------
   -- ASIS Version Control --
   --------------------------

   --  These two variables (Tree_Version_String and Tree_ASIS_Version_Number)
   --  are supposed to be used in the GNAT/ASIS version check performed in
   --  the ASIS code (this package is also a part of the ASIS implementation).
   --  They are set by Tree_Read procedure, so they represent the version
   --  number (and the version string) of the compiler which has created the
   --  tree, and they are supposed to be compared with the corresponding values
   --  from the Gnatvsn package which is a part of ASIS implementation.

<<<<<<< HEAD
   Tree_Version_String : String (Gnat_Version_String'Range);
   --  Used to store the compiler version string read from a tree file to check
   --  if it is the same as stored in the version string in Gnatvsn. Therefore
   --  its length is taken directly from the version string in Gnatvsn. If the
   --  length of the version string stored in the tree is different, then
   --  versions are for sure different, and a string containing '?' characters
   --  is assigned to this variable as a result of tree read.
=======
   Tree_Version_String : String_Access;
   --  Used to store the compiler version string read from a tree file to check
   --  if it is from the same date as stored in the version string in Gnatvsn.
   --  We require that ASIS Pro can be used only with GNAT Pro, but we allow
   --  non-Pro ASIS and ASIS-based tools to be used with any version of the
   --  GNAT compiler. Therefore, we need the possibility to compare the dates
   --  of the corresponding source sets, using version strings that may be
   --  of different lengths.
>>>>>>> c355071f

   Tree_ASIS_Version_Number : Int;
   --  Used to store the ASIS version number read from a tree file to check if
   --  it is the same as stored in the ASIS version number in Gnatvsn.

private

   --  The following type is used to save and restore settings of switches in
   --  Opt that represent the configuration (i.e. result of config pragmas).

   --  Note that Ada_Version_Explicit is not included, since this is a sticky
   --  flag that once set does not get reset, since the whole idea of this flag
   --  is to record the setting for the main unit.

   type Config_Switches_Type is record
      Ada_Version                    : Ada_Version_Type;
      Ada_Version_Explicit           : Ada_Version_Type;
      Assertions_Enabled             : Boolean;
      Debug_Pragmas_Enabled          : Boolean;
      Dynamic_Elaboration_Checks     : Boolean;
      Exception_Locations_Suppressed : Boolean;
      Extensions_Allowed             : Boolean;
      External_Name_Exp_Casing       : External_Casing_Type;
      External_Name_Imp_Casing       : External_Casing_Type;
      Persistent_BSS_Mode            : Boolean;
      Polling_Required               : Boolean;
      Use_VADS_Size                  : Boolean;
   end record;

end Opt;<|MERGE_RESOLUTION|>--- conflicted
+++ resolved
@@ -6,11 +6,7 @@
 --                                                                          --
 --                                 S p e c                                  --
 --                                                                          --
-<<<<<<< HEAD
---          Copyright (C) 1992-2005, Free Software Foundation, Inc.         --
-=======
 --          Copyright (C) 1992-2006, Free Software Foundation, Inc.         --
->>>>>>> c355071f
 --                                                                          --
 -- GNAT is free software;  you can  redistribute it  and/or modify it under --
 -- terms of the  GNU General Public License as published  by the Free Soft- --
@@ -307,15 +303,12 @@
    --  Set the default exit status value. Set by the -Xnnn switch for the
    --  binder.
 
-<<<<<<< HEAD
-=======
    Default_Stack_Size : Int := -1;
    --  GNATBIND
    --  Set to default primary stack size in units of bytes. Set by
    --  the -dnnn switch for the binder. A value of -1 indicates that no
    --  default was set by the binder.
 
->>>>>>> c355071f
    Default_Sec_Stack_Size : Int := -1;
    --  GNATBIND
    --  Set to default secondary stack size in units of bytes. Set by
@@ -1117,12 +1110,6 @@
 
    Warn_On_Ada_2005_Compatibility : Boolean := True;
    --  GNAT
-<<<<<<< HEAD
-   --  Set to True to active all warnings on Ada 2005 compatibility issues,
-   --  including warnings on Ada 2005 obsolescent features used in Ada 2005
-   --  mode. Set False by -gnatwY.
-
-=======
    --  Set to True to generate all warnings on Ada 2005 compatibility issues,
    --  including warnings on Ada 2005 obsolescent features used in Ada 2005
    --  mode. Set False by -gnatwY.
@@ -1133,7 +1120,6 @@
    --  with literals or S'Length, presumably assuming a lower bound of one. Set
    --  False by -gnatwW.
 
->>>>>>> c355071f
    Warn_On_Bad_Fixed_Value : Boolean := False;
    --  GNAT
    --  Set to True to generate warnings for static fixed-point expression
@@ -1168,12 +1154,8 @@
    Warn_On_Modified_Unread : Boolean := False;
    --  GNAT
    --  Set to True to generate warnings if a variable is assigned but is never
-<<<<<<< HEAD
-   --  read. The default is that this warning is suppressed.
-=======
    --  read. The default is that this warning is suppressed. Also controls
    --  warnings about assignments whose value is never read.
->>>>>>> c355071f
 
    Warn_On_No_Value_Assigned : Boolean := True;
    --  GNAT
@@ -1185,14 +1167,11 @@
    --  GNAT
    --  Set to True to generate warnings on use of any feature in Annex or if a
    --  subprogram is called for which a pragma Obsolescent applies.
-<<<<<<< HEAD
-=======
 
    Warn_On_Questionable_Missing_Parens : Boolean := False;
    --  GNAT
    --  Set to True to generate warnings for cases where parenthese are missing
    --  and the usage is questionable, because the intent is unclear.
->>>>>>> c355071f
 
    Warn_On_Redundant_Constructs : Boolean := False;
    --  GNAT
@@ -1254,15 +1233,10 @@
 
    Ada_Version_Explicit_Config : Ada_Version_Type;
    --  GNAT
-<<<<<<< HEAD
-   --  Same as above but used to initialize Ada_Version_Explicit. Currently
-   --  this will always have the same value as Ada_Version_Config.
-=======
    --  This is set in the same manner as Ada_Version_Config. The difference is
    --  that the setting of this flag is not ignored for internal and predefined
    --  units, which for some purposes do indeed access this value, regardless
    --  of the fact that they are compiled the the most up to date ada version).
->>>>>>> c355071f
 
    Assertions_Enabled_Config : Boolean;
    --  GNAT
@@ -1406,15 +1380,6 @@
    --  tree, and they are supposed to be compared with the corresponding values
    --  from the Gnatvsn package which is a part of ASIS implementation.
 
-<<<<<<< HEAD
-   Tree_Version_String : String (Gnat_Version_String'Range);
-   --  Used to store the compiler version string read from a tree file to check
-   --  if it is the same as stored in the version string in Gnatvsn. Therefore
-   --  its length is taken directly from the version string in Gnatvsn. If the
-   --  length of the version string stored in the tree is different, then
-   --  versions are for sure different, and a string containing '?' characters
-   --  is assigned to this variable as a result of tree read.
-=======
    Tree_Version_String : String_Access;
    --  Used to store the compiler version string read from a tree file to check
    --  if it is from the same date as stored in the version string in Gnatvsn.
@@ -1423,7 +1388,6 @@
    --  GNAT compiler. Therefore, we need the possibility to compare the dates
    --  of the corresponding source sets, using version strings that may be
    --  of different lengths.
->>>>>>> c355071f
 
    Tree_ASIS_Version_Number : Int;
    --  Used to store the ASIS version number read from a tree file to check if

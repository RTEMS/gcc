--- conflicted
+++ resolved
@@ -6,11 +6,7 @@
 --                                                                          --
 --                                 S p e c                                  --
 --                                                                          --
-<<<<<<< HEAD
---          Copyright (C) 1992-2006, Free Software Foundation, Inc.         --
-=======
 --          Copyright (C) 1992-2007, Free Software Foundation, Inc.         --
->>>>>>> 60a98cce
 --                                                                          --
 -- GNAT is free software;  you can  redistribute it  and/or modify it under --
 -- terms of the  GNU General Public License as published  by the Free Soft- --
@@ -513,12 +509,6 @@
    --  Set to file name to generate full source listing to named file (or if
    --  the name is of the form .xxx, then to name.xxx where name is the source
    --  file name with extension stripped.
-<<<<<<< HEAD
-
-   function get_gcc_version return Int;
-   pragma Import (C, get_gcc_version, "get_gcc_version");
-=======
->>>>>>> 60a98cce
 
    Generating_Code : Boolean := False;
    --  GNAT
@@ -693,11 +683,7 @@
    --  before preprocessing occurs. Set to True by switch -s of gnatprep
    --  or -s in preprocessing data file for the compiler.
 
-<<<<<<< HEAD
-   type Create_Repinfo_File_Proc is access procedure (Src : File_Name_Type);
-=======
    type Create_Repinfo_File_Proc is access procedure (Src  : String);
->>>>>>> 60a98cce
    type Write_Repinfo_Line_Proc  is access procedure (Info : String);
    type Close_Repinfo_File_Proc  is access procedure;
    --  Types used for procedure addresses below
@@ -1204,20 +1190,12 @@
    --  variable that is at least partially uninitialized. Set to false to
    --  suppress such warnings. The default is that such warnings are enabled.
 
-<<<<<<< HEAD
-   Warn_On_Non_Local_Exception : Boolean := True;
-=======
    Warn_On_Non_Local_Exception : Boolean := False;
->>>>>>> 60a98cce
    --  GNAT
    --  Set to True to generate warnings for non-local exception raises and also
    --  handlers that can never handle a local raise. This warning is only ever
    --  generated if pragma Restrictions (No_Exception_Propagation) is set. The
-<<<<<<< HEAD
-   --  default is to generate the warnings if the restriction is set.
-=======
    --  default is not to generate the warnings even if the restriction is set.
->>>>>>> 60a98cce
 
    Warn_On_Obsolescent_Feature : Boolean := False;
    --  GNAT
@@ -1234,14 +1212,11 @@
    --  Set to True to generate warnings for redundant constructs (e.g. useless
    --  assignments/conversions). The default is that this warning is disabled.
 
-<<<<<<< HEAD
-=======
    Warn_On_Object_Renames_Function : Boolean := False;
    --  GNAT
    --  Set to True to generate warnings when a function result is renamed as
    --  an object. The default is that this warning is disabled.
 
->>>>>>> 60a98cce
    Warn_On_Reverse_Bit_Order : Boolean := True;
    --  GNAT
    --  Set to True to generate warning (informational) messages for component

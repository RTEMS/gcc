------------------------------------------------------------------------------
--                                                                          --
--                         GNAT COMPILER COMPONENTS                         --
--                                                                          --
--                                  O P T                                   --
--                                                                          --
--                                 S p e c                                  --
--                                                                          --
--          Copyright (C) 1992-2010, Free Software Foundation, Inc.         --
--                                                                          --
-- GNAT is free software;  you can  redistribute it  and/or modify it under --
-- terms of the  GNU General Public License as published  by the Free Soft- --
-- ware  Foundation;  either version 3,  or (at your option) any later ver- --
-- sion.  GNAT is distributed in the hope that it will be useful, but WITH- --
-- OUT ANY WARRANTY;  without even the  implied warranty of MERCHANTABILITY --
-- or FITNESS FOR A PARTICULAR PURPOSE.                                     --
--                                                                          --
-- As a special exception under Section 7 of GPL version 3, you are granted --
-- additional permissions described in the GCC Runtime Library Exception,   --
-- version 3.1, as published by the Free Software Foundation.               --
--                                                                          --
-- You should have received a copy of the GNU General Public License and    --
-- a copy of the GCC Runtime Library Exception along with this program;     --
-- see the files COPYING3 and COPYING.RUNTIME respectively.  If not, see    --
-- <http://www.gnu.org/licenses/>.                                          --
--                                                                          --
-- GNAT was originally developed  by the GNAT team at  New York University. --
-- Extensive contributions were provided by Ada Core Technologies Inc.      --
--                                                                          --
------------------------------------------------------------------------------

--  This package contains global flags set by the initialization routine from
--  the command line and referenced throughout the compiler, the binder, or
--  other GNAT tools. The comments indicate which options are used by which
--  programs (GNAT, GNATBIND, GNATLINK, GNATMAKE, GPRMAKE, etc).

--  Some flags are labelled "PROJECT MANAGER". These are used by tools that
--  use the Project Manager. These tools include gnatmake, gnatname, the gnat
--  driver, gnatclean, gprbuild and gprclean.

with Hostparm; use Hostparm;
with Types;    use Types;

pragma Warnings (Off);
--  This package is used also by gnatcoll
with System.Strings; use System.Strings;
with System.WCh_Con; use System.WCh_Con;
pragma Warnings (On);

package Opt is

   ----------------------
   -- Checksum Control --
   ----------------------

   --  Checksums are computed for sources to check for sources being the same
   --  from a compilation point of view (e.g. spelling of identifiers and
   --  white space layout do not count in this computation).

   --  The way the checksum is computed has evolved across the various versions
   --  of GNAT. When gprbuild is called with -m, the checksums must be computed
   --  the same way in gprbuild as it was in the GNAT version of the compiler.
   --  The different ways are

   --    Version 6.4 and later:

   --      The Accumulate_Token_Checksum procedure is called after each numeric
   --      literal and each identifier/keyword. For keywords, Tok_Identifier is
   --      used in the call to Accumulate_Token_Checksum.

   --    Versions 5.04 to 6.3:

   --      For keywords, the token value were used in the call to procedure
   --      Accumulate_Token_Checksum. Type Token_Type did not include Tok_Some.

   --    Versions 5.03:

   --      For keywords, the token value were used in the call to
   --      Accumulate_Token_Checksum. Type Token_Type did not include
   --      Tok_Interface, Tok_Overriding, Tok_Synchronized and Tok_Some.

   --    Versions 5.02 and before:

   --      No calls to procedure Accumulate_Token_Checksum (the checksum
   --      mechanism was introduced in version 5.03).

   --  To signal to the scanner whether Accumulate_Token_Checksum needs to be
   --  called and what versions to call, the following Boolean flags are used:

   Checksum_Accumulate_Token_Checksum : Boolean := True;
   --  GPRBUILD
   --  Set to False by gprbuild when the version of GNAT is 5.02 or before. If
   --  this switch is False, then we do not call Accumulate_Token_Checksum, so
   --  the setting of the following two flags is irrelevant.

   Checksum_GNAT_6_3 : Boolean := False;
   --  GPRBUILD
   --  Set to True by gprbuild when the version of GNAT is 6.3 or before.

   Checksum_GNAT_5_03 : Boolean := False;
   --  GPRBUILD
   --  Set to True by gprbuild when the version of GNAT is 5.03 or before.

   ----------------------------------------------
   -- Settings of Modes for Current Processing --
   ----------------------------------------------

   --  The following mode values represent the current state of processing.
   --  The values set here are the default values. Unless otherwise noted,
   --  the value may be reset in Switch-? with an appropriate switch. In
   --  some cases, the values can also be modified by pragmas, and in the
   --  case of some binder variables, Gnatbind.Scan_Bind_Arg may modify
   --  the default values.

   Ada_Bind_File : Boolean := True;
   --  GNATBIND, GNATLINK
   --  Set True if binder file to be generated in Ada rather than C

<<<<<<< HEAD
   type Ada_Version_Type is (Ada_83, Ada_95, Ada_05, Ada_12);
   --  Versions of Ada for Ada_Version below. Note that these are ordered,
   --  so that tests like Ada_Version >= Ada_95 are legitimate and useful.

   Ada_Version_Default : constant Ada_Version_Type := Ada_05;
=======
   type Ada_Version_Type is (Ada_83, Ada_95, Ada_2005, Ada_2012);
   pragma Ordered (Ada_Version_Type);
   --  Versions of Ada for Ada_Version below. Note that these are ordered,
   --  so that tests like Ada_Version >= Ada_95 are legitimate and useful.
   --  Think twice before using "="; Ada_Version >= Ada_2012 is more likely
   --  what you want, because it will apply to future versions of the language.

   Ada_Version_Default : constant Ada_Version_Type := Ada_2005;
>>>>>>> 155d23aa
   pragma Warnings (Off, Ada_Version_Default);
   --  GNAT
   --  Default Ada version if no switch given. The Warnings off is to kill
   --  constant condition warnings.
<<<<<<< HEAD
=======
   --
   --  WARNING: some scripts rely on the format of this line of code. Any
   --  change must be coordinated with the scripts requirements.
>>>>>>> 155d23aa

   Ada_Version : Ada_Version_Type := Ada_Version_Default;
   --  GNAT
   --  Current Ada version for compiler, as set by configuration pragmas,
   --  compiler switches, or implicitly (to Ada_Version_Runtime) when a
   --  predefined or internal file is compiled.

   Ada_Version_Explicit : Ada_Version_Type := Ada_Version_Default;
   --  GNAT
   --  Like Ada_Version, but does not get set implicitly for predefined
   --  or internal units, so it reflects the Ada version explicitly set
   --  using configuration pragmas or compiler switches (or if neither
   --  appears, it remains set to Ada_Version_Default). This is used in
   --  the rare cases (notably for pragmas Preelaborate_05 and Pure_05)
   --  where in the run-time we want the explicit version set.

<<<<<<< HEAD
   Ada_Version_Runtime : Ada_Version_Type := Ada_12;
=======
   Ada_Version_Runtime : Ada_Version_Type := Ada_2012;
>>>>>>> 155d23aa
   --  GNAT
   --  Ada version used to compile the runtime. Used to set Ada_Version (but
   --  not Ada_Version_Explicit) when compiling predefined or internal units.

   Ada_Final_Suffix : constant String := "final";
   Ada_Final_Name   : String_Ptr := new String'("ada" & Ada_Final_Suffix);
   --  GNATBIND
   --  The name of the procedure that performs the finalization at the end of
   --  execution. This variable may be modified by Gnatbind.Scan_Bind_Arg.

   Ada_Init_Suffix : constant String := "init";
   Ada_Init_Name   : String_Ptr := new String'("ada" & Ada_Init_Suffix);
   --  GNATBIND
   --  The name of the procedure that performs initialization at the start
   --  of execution. This variable may be modified by Gnatbind.Scan_Bind_Arg.

   Ada_Main_Name_Suffix : constant String := "main";
   --  GNATBIND
   --  The suffix for Ada_Main_Name. Defined as a constant here so that it
   --  can be referenced in a uniform manner to create either the default
   --  value of Ada_Main_Name (declared below), or the non-default name
   --  set by Gnatbind.Scan_Bind_Arg.

   Ada_Main_Name : String_Ptr := new String'("ada_" & Ada_Main_Name_Suffix);
   --  GNATBIND
   --  The name of the Ada package generated by the binder (when in Ada mode).
   --  This variable may be modified by Gnatbind.Scan_Bind_Arg.

   Address_Clause_Overlay_Warnings : Boolean := True;
   --  GNAT
   --  Set False to disable address clause warnings

   Address_Is_Private : Boolean := False;
   --  GNAT, GNATBIND
   --  Set True if package System has the line "type Address is private;"

   All_Errors_Mode : Boolean := False;
   --  GNAT
   --  Flag set to force display of multiple errors on a single line and
   --  also repeated error messages for references to undefined identifiers
   --  and certain other repeated error messages. Set by use of -gnatf.

   All_Sources : Boolean := False;
   --  GNATBIND
   --  Set to True to require all source files to be present. This flag is
   --  directly modified by gnatmake to affect the shared binder routines.

   Alternate_Main_Name : String_Ptr := null;
   --  GNATBIND
   --  Set to non null when Bind_Alternate_Main_Name is True. This value
   --  is modified as needed by Gnatbind.Scan_Bind_Arg.

   ASIS_Mode : Boolean := False;
   --  GNAT
   --  Enable semantic checks and tree transformations that are important
   --  for ASIS but that are usually skipped if Operating_Mode is set to
   --  Check_Semantics. This flag does not have the corresponding option to set
   --  it ON. It is set ON when Tree_Output is set ON, it can also be set ON
   --  from the code of GNSA-based tool (a client may need to set ON the
   --  Back_Annotate_Rep_Info flag in this case. At the moment this does not
   --  make very much sense, because GNSA cannot do back annotation).

   Assertions_Enabled : Boolean := False;
   --  GNAT
   --  Enable assertions made using pragma Assert

   Assume_No_Invalid_Values : Boolean := False;
   --  GNAT
   --  Normally, in accordance with (RM 13.9.1 (9-11)) the front end assumes
   --  that values could have invalid representations, unless it can clearly
   --  prove that the values are valid. If this switch is set (by -gnatB or by
   --  pragma Assume_No_Invalid_Values (Off)), then the compiler assumes values
   --  are valid and in range of their representations. This feature is now
   --  fully enabled in the compiler.

   Back_Annotate_Rep_Info : Boolean := False;
   --  GNAT
   --  If set True, enables back annotation of representation information
   --  by gigi, even in -gnatc mode. This is set True by the use of -gnatR
   --  (list representation information) or -gnatt (generate tree). It is
   --  also set true if certain Unchecked_Conversion instantiations require
   --  checking based on annotated values.

   Back_End_Handles_Limited_Types : Boolean;
   --  This flag is set true if the back end can properly handle limited or
   --  other by reference types, and avoid copies. If this flag is False, then
   --  the front end does special expansion for conditional expressions to make
   --  sure that no copy occurs. If the flag is True, then the expansion for
   --  conditional expressions relies on the back end properly handling things.
   --  Currently the default is False for all cases (set in gnat1drv). The
   --  default can be modified using -gnatd.L (sets the flag True).

   Bind_Alternate_Main_Name : Boolean := False;
   --  GNATBIND
   --  True if main should be called Alternate_Main_Name.all.
   --  This variable may be set to True by Gnatbind.Scan_Bind_Arg.

   Bind_Main_Program : Boolean := True;
   --  GNATBIND
   --  Set to False if not binding main Ada program

   Bind_For_Library : Boolean := False;
   --  GNATBIND
   --  Set to True if the binder needs to generate a file designed for building
   --  a library. May be set to True by Gnatbind.Scan_Bind_Arg.

   Bind_Only : Boolean := False;
   --  GNATMAKE, GPRMAKE, GPRBUILD
   --  Set to True to skip compile and link steps
   --  (except when Compile_Only and/or Link_Only are True).

   Blank_Deleted_Lines : Boolean := False;
   --  GNAT, GNATPREP
   --  Output empty lines for each line of preprocessed input that is deleted
   --  in the output, including preprocessor lines starting with a '#'.

   Brief_Output : Boolean := False;
   --  GNAT, GNATBIND
   --  Force brief error messages to standard error, even if verbose mode is
   --  set (so that main error messages go to standard output).

   Build_Bind_And_Link_Full_Project : Boolean := False;
   --  GNATMAKE
   --  Set to True to build, bind and link all the sources of a project file
   --  (switch -B)

   Check_Object_Consistency : Boolean := False;
   --  GNATBIND, GNATMAKE
   --  Set to True to check whether every object file is consistent with
   --  its corresponding ada library information (ALI) file. An object
   --  file is inconsistent with the corresponding ALI file if the object
   --  file does not exist or if it has an older time stamp than the ALI file.
   --  Default above is for GNATBIND. GNATMAKE overrides this default to
   --  True (see Make.Initialize) since we normally do need to check source
   --  consistencies in gnatmake.

   Check_Only : Boolean := False;
   --  GNATBIND
   --  Set to True to do checks only, no output of binder file

   Check_Policy_List : Node_Id := Empty;
   --  GNAT
   --  This points to the list of N_Pragma nodes for Check_Policy pragmas
   --  that are linked through the Next_Pragma fields, with the list being
   --  terminated by Empty. The order is most recently processed first. Note
   --  that Push_Scope and Pop_Scope in Sem_Ch8 save and restore the value
   --  of this variable, implementing the required scope control for pragmas
   --  appearing a declarative part.

   Check_Readonly_Files : Boolean := False;
   --  GNATMAKE
   --  Set to True to check readonly files during the make process

   Check_Source_Files : Boolean := True;
   --  GNATBIND, GNATMAKE
   --  Set to True to enable consistency checking for any source files that
   --  are present (i.e. date must match the date in the library info file).
   --  Set to False for object file consistency check only. This flag is
   --  directly modified by gnatmake, to affect the shared binder routines.

   Check_Switches : Boolean := False;
   --  GNATMAKE, GPRMAKE, GPBUILD
   --  Set to True to check compiler options during the make process

   Check_Unreferenced : Boolean := False;
   --  GNAT
   --  Set to True to enable checking for unreferenced entities other
   --  than formal parameters (for which see Check_Unreferenced_Formals)

   Check_Unreferenced_Formals : Boolean := False;
   --  GNAT
   --  Set True to check for unreferenced formals. This is turned on by
   --  -gnatwa/wf/wu and turned off by -gnatwA/wF/wU.

   Check_Withs : Boolean := False;
   --  GNAT
   --  Set to True to enable checking for unused withs, and also the case
   --  of withing a package and using none of the entities in the package.

   CodePeer_Mode : Boolean := False;
   --  GNAT
   --  Enable full CodePeer mode (SCIL generation, disable switches that
   --  interact badly with it, etc...).

   Commands_To_Stdout : Boolean := False;
   --  GNATMAKE
   --  True if echoed commands to be written to stdout instead of stderr

   Comment_Deleted_Lines : Boolean := False;
   --  GNATPREP
   --  True if source lines removed by the preprocessor should be commented
   --  in the output file.

   Compile_Only : Boolean := False;
   --  GNATMAKE, GNATCLEAN, GPRMAKE, GPBUILD, GPRCLEAN
   --  GNATMAKE, GPRMAKE, GPRMAKE:
   --    set to True to skip bind and link steps (except when Bind_Only is
   --    True).
   --  GNATCLEAN, GPRCLEAN:
   --    set to True to delete only the files produced by the compiler but not
   --    the library files or the executable files.

   Config_File : Boolean := True;
   --  GNAT
   --  Set to False to inhibit reading and processing of gnat.adc file

   Config_File_Names : String_List_Access := null;
   --  GNAT
   --  Names of configuration pragmas files (given by switches -gnatec)

   Configurable_Run_Time_Mode : Boolean := False;
   --  GNAT, GNATBIND
   --  Set True if the compiler is operating in configurable run-time mode.
   --  This happens if the flag Targparm.Configurable_Run_TimeMode_On_Target
   --  is set True, or if pragma No_Run_Time is used. See the spec of Rtsfind
   --  for details on the handling of the latter pragma.

   Constant_Condition_Warnings : Boolean := False;
   --  GNAT
   --  Set to True to activate warnings on constant conditions

   Create_Mapping_File : Boolean := False;
   --  GNATMAKE, GPRMAKE
   --  Set to True (-C switch) to indicate that the compiler will be invoked
   --  with a mapping file (-gnatem compiler switch).

   Debug_Pragmas_Enabled : Boolean := False;
   --  GNAT
   --  Enable debug statements from pragma Debug

   subtype Debug_Level_Value is Nat range 0 .. 3;
   Debugger_Level : Debug_Level_Value := 0;
   --  GNATBIND
   --  The value given to the -g parameter. The default value for -g with
   --  no value is 2. This is usually ignored by GNATBIND, except in the
   --  VMS version where it is passed as an argument to __gnat_initialize
   --  to trigger the activation of the remote debugging interface.
   --  Is this still true ???

   Debug_Generated_Code : Boolean := False;
   --  GNAT
   --  Set True (-gnatD switch) to debug generated expanded code instead
   --  of the original source code. Causes debugging information to be
   --  written with respect to the generated code file that is written.

   Default_Exit_Status : Int := 0;
   --  GNATBIND
   --  Set the default exit status value. Set by the -Xnnn switch for the
   --  binder.

   Default_Stack_Size : Int := -1;
   --  GNATBIND
   --  Set to default primary stack size in units of bytes. Set by
   --  the -dnnn switch for the binder. A value of -1 indicates that no
   --  default was set by the binder.

   Default_Sec_Stack_Size : Int := -1;
   --  GNATBIND
   --  Set to default secondary stack size in units of bytes. Set by
   --  the -Dnnn switch for the binder. A value of -1 indicates that no
   --  default was set by the binder, and that the default should be the
   --  initial value of System.Secondary_Stack.Default_Secondary_Stack_Size.

   Default_Pool : Node_Id := Empty;
   --  GNAT
   --  Used to record the storage pool name (or null literal) that is the
   --  argument of an applicable pragma Default_Storage_Pool.
   --    Empty:       No pragma Default_Storage_Pool applies.
   --    N_Null node: "pragma Default_Storage_Pool (null);" applies.
   --    otherwise:   "pragma Default_Storage_Pool (X);" applies, and
   --                 this points to the name X.
   --  Push_Scope and Pop_Scope in Sem_Ch8 save and restore this value.

   Detect_Blocking : Boolean := False;
   --  GNAT
   --  Set True to force the run time to raise Program_Error if calls to
   --  potentially blocking operations are detected from protected actions.

   Display_Compilation_Progress : Boolean := False;
   --  GNATMAKE, GPRMAKE, GPRBUILD
   --  Set True (-d switch) to display information on progress while compiling
   --  files. Internal flag to be used in conjunction with an IDE (e.g GPS).

   type Distribution_Stub_Mode_Type is
   --  GNAT
     (No_Stubs,
      --  Normal mode, no generation/compilation of distribution stubs

      Generate_Receiver_Stub_Body,
      --  The unit being compiled is the RCI body, and the compiler will
      --  generate the body for the receiver stubs and compile it.

      Generate_Caller_Stub_Body);
      --  The unit being compiled is the RCI spec, and the compiler will
      --  generate the body for the caller stubs and compile it.

   Distribution_Stub_Mode : Distribution_Stub_Mode_Type := No_Stubs;
   --  GNAT
   --  This enumeration variable indicates the five states of distribution
   --  annex stub generation/compilation.

   Do_Not_Execute : Boolean := False;
   --  GNATMAKE
   --  Set to True if no actual compilations should be undertaken.

   Dump_Source_Text : Boolean := False;
   --  GNAT
   --  Set to True (by -gnatL) to dump source text intermingled with generated
   --  code. Effective only if either of Debug/Print_Generated_Code is true.

   Dynamic_Elaboration_Checks : Boolean := False;
   --  GNAT
   --  Set True for dynamic elaboration checking mode, as set by the -gnatE
   --  switch or by the use of pragma Elaboration_Checks (Dynamic).

   Dynamic_Stack_Measurement : Boolean := False;
   --  GNATBIND
   --  Set True to enable dynamic stack measurement (-u flag for gnatbind)

   Dynamic_Stack_Measurement_Array_Size : Nat := 100;
   --  GNATBIND
   --  Number of measurements we want to store during dynamic stack analysis.
   --  When the buffer is full, non-storable results will be output on the fly.
   --  The value is relevant only if Dynamic_Stack_Measurement is set. Set
   --  by processing of -u flag for gnatbind.

   Elab_Dependency_Output : Boolean := False;
   --  GNATBIND
   --  Set to True to output complete list of elaboration constraints

   Elab_Order_Output : Boolean := False;
   --  GNATBIND
   --  Set to True to output chosen elaboration order

   Elab_Warnings : Boolean := False;
   --  GNAT
   --  Set to True to generate full elaboration warnings (-gnatwl)

   Enable_Overflow_Checks : Boolean := False;
   --  GNAT
   --  Set to True if -gnato (enable overflow checks) switch is set,
   --  but not -gnatp.

   Error_Msg_Line_Length : Nat := 0;
   --  GNAT
   --  Records the error message line length limit. If this is set to zero,
   --  then we get the old style behavior, in which each call to the error
   --  message routines generates one line of output as a separate message.
   --  If it is set to a non-zero value, then continuation lines are folded
   --  to make a single long message, and then this message is split up into
   --  multiple lines not exceeding the specified length. Set by -gnatj=nn.

   Exception_Handler_Encountered : Boolean := False;
   --  GNAT
   --  This flag is set true if the parser encounters an exception handler.
   --  It is used to set Warn_On_Exception_Propagation True if the restriction
   --  No_Exception_Propagation is set.

   Exception_Extra_Info : Boolean := False;
   --  GNAT
   --  True when switch -gnateE is used. When True, generate extra information
   --  associated with exception messages (in particular range and index
   --  checks).

   Exception_Locations_Suppressed : Boolean := False;
   --  GNAT
   --  Set to True if a Suppress_Exception_Locations configuration pragma is
   --  currently active.

   type Exception_Mechanism_Type is
   --  Determines the handling of exceptions. See Exp_Ch11 for details
   --
     (Front_End_Setjmp_Longjmp_Exceptions,
      --  Exceptions use setjmp/longjmp generated explicitly by the
      --  front end (this includes gigi or other equivalent parts of
      --  the code generator). AT END handlers are converted into
      --  exception handlers by the front end in this mode.

      Back_End_Exceptions);
      --  Exceptions are handled by the back end. The front end simply
      --  generates the handlers as they appear in the source, and AT
      --  END handlers are left untouched (they are not converted into
      --  exception handlers when operating in this mode.
   pragma Convention (C, Exception_Mechanism_Type);

   Exception_Mechanism : Exception_Mechanism_Type :=
                           Front_End_Setjmp_Longjmp_Exceptions;
   --  GNAT
   --  Set to the appropriate value depending on the default as given in
   --  system.ads (ZCX_By_Default, GCC_ZCX_Support). The C convention is there
   --  to make this variable accessible to gigi.

   Exception_Tracebacks : Boolean := False;
   --  GNATBIND
   --  Set to True to store tracebacks in exception occurrences (-E)

   Extensions_Allowed : Boolean := False;
   --  GNAT
   --  Set to True by switch -gnatX if GNAT specific language extensions
   --  are allowed. For example, the use of 'Constrained with objects of
   --  generic types is a GNAT extension.

   type External_Casing_Type is (
     As_Is,       -- External names cased as they appear in the Ada source
     Uppercase,   -- External names forced to all uppercase letters
     Lowercase);  -- External names forced to all lowercase letters

   External_Name_Imp_Casing : External_Casing_Type := Lowercase;
   --  GNAT
   --  The setting of this flag determines the casing of external names
   --  when the name is implicitly derived from an entity name (i.e. either
   --  no explicit External_Name or Link_Name argument is used, or, in the
   --  case of extended DEC pragmas, the external name is given using an
   --  identifier. The As_Is setting is not permitted here (since this would
   --  create Ada source programs that were case sensitive).

   External_Name_Exp_Casing : External_Casing_Type := As_Is;
   --  GNAT
   --  The setting of this flag determines the casing of an external name
   --  specified explicitly with a string literal. As_Is means the string
   --  literal is used as given with no modification to the casing. If
   --  Lowercase or Uppercase is set, then the string is forced to all
   --  lowercase or all uppercase letters as appropriate. Note that this
   --  setting has no effect if the external name is given using an identifier
   --  in the case of extended DEC import/export pragmas (in this case the
   --  casing is controlled by External_Name_Imp_Casing), and also has no
   --  effect if an explicit Link_Name is supplied (a link name is always
   --  used exactly as given).

   External_Unit_Compilation_Allowed : Boolean := False;
   --  GNATMAKE
   --  When True (set by gnatmake switch -x), allow compilation of sources
   --  that are not part of any project file.

   Fast_Math : Boolean := False;
   --  GNAT
   --  Indicates the current setting of Fast_Math mode, as set by the use
   --  of a Fast_Math pragma (set on by Fast_Math (On)).

   Float_Format : Character := ' ';
   --  GNAT
   --  A non-blank value indicates that a Float_Format pragma has been
   --  processed, in which case this variable is set to 'I' for IEEE or
   --  to 'V' for VAX. The setting of 'V' is only possible on OpenVMS
   --  versions of GNAT.

   Float_Format_Long : Character := ' ';
   --  GNAT
   --  A non-blank value indicates that a Long_Float pragma has been
   --  processed (this pragma is recognized only in OpenVMS versions
   --  of GNAT), in which case this variable is set to D or G for
   --  D_Float or G_Float.

   Force_ALI_Tree_File : Boolean := False;
   --  GNAT
   --  Force generation of ALI file even if errors are encountered.
   --  Also forces generation of tree file if -gnatt is also set.

   Force_Checking_Of_Elaboration_Flags : Boolean := False;
   --  GNATBIND
   --  True if binding with forced checking of the elaboration flags
   --  (-F switch set).

   Force_Compilations : Boolean := False;
   --  GNATMAKE, GPRMAKE, GPRBUILD
   --  Set to force recompilations even when the objects are up-to-date.

   Full_Path_Name_For_Brief_Errors : Boolean := False;
   --  PROJECT MANAGER
   --  When True, in Brief_Output mode, each error message line
   --  will start with the full path name of the source.
   --  When False, only the file name without directory information
   --  is used.

   Full_List : Boolean := False;
   --  GNAT
   --  Set True to generate full source listing with embedded errors

   Full_List_File_Name : String_Ptr := null;
   --  GNAT
   --  Set to file name to generate full source listing to named file (or if
   --  the name is of the form .xxx, then to name.xxx where name is the source
   --  file name with extension stripped.

   Generate_Processed_File : Boolean := False;
   --  GNAT
   --  True when switch -gnateG is used. When True, create in a file
   --  <source>.prep, if the source is preprocessed.

   Generate_SCO : Boolean := False;
   --  GNAT
   --  True when switch -gnateS is used. When True, Source Coverage Obligation
   --  (SCO) information is generated and output in the ALI file. See unit
   --  Par_SCO for full details.

   Generating_Code : Boolean := False;
   --  GNAT
   --  True if the frontend finished its work and has called the backend to
   --  process the tree and generate the object file.

   Global_Discard_Names : Boolean := False;
   --  GNAT, GNATBIND
   --  True if a pragma Discard_Names appeared as a configuration pragma for
   --  the current compilation unit.

   GNAT_Mode : Boolean := False;
   --  GNAT
   --  True if compiling in GNAT system mode (-gnatg switch)

   Heap_Size : Nat := 0;
   --  GNATBIND
   --  Heap size for memory allocations. Valid values are 32 and 64. Only
   --  available on VMS.

   HLO_Active : Boolean := False;
   --  GNAT
   --  True if High Level Optimizer is activated (-gnatH switch)

   Identifier_Character_Set : Character;
   --  GNAT
   --  This variable indicates the character set to be used for identifiers.
   --  The possible settings are:
   --    '1'  Latin-5 (ISO-8859-1)
   --    '2'  Latin-5 (ISO-8859-2)
   --    '3'  Latin-5 (ISO-8859-3)
   --    '4'  Latin-5 (ISO-8859-4)
   --    '5'  Latin-5 (ISO-8859-5, Cyrillic)
   --    '9'  Latin-5 (ISO-8859-9)
   --    'p'  PC (US, IBM page 437)
   --    '8'  PC (European, IBM page 850)
   --    'f'  Full upper set (all distinct)
   --    'n'  No upper characters (Ada 83 rules)
   --    'w'  Latin-1 plus wide characters allowed in identifiers
   --
   --  The setting affects the set of letters allowed in identifiers and the
   --  upper/lower case equivalences. It does not affect the interpretation of
   --  character and string literals, which are always stored using the actual
   --  coding in the source program. This variable is initialized to the
   --  default value appropriate to the system (in Osint.Initialize), and then
   --  reset if a command line switch is used to change the setting.

   Ignore_Rep_Clauses : Boolean := False;
   --  GNAT
   --  Set True to ignore all representation clauses. Useful when compiling
   --  code from foreign compilers for checking or ASIS purposes. Can be
   --  set True by use of -gnatI.

   Implementation_Unit_Warnings : Boolean := True;
   --  GNAT
   --  Set True to active warnings for use of implementation internal units.
   --  Can be controlled by use of -gnatwi/-gnatwI.

   Implicit_Packing : Boolean := False;
   --  GNAT
   --  If set True, then a Size attribute clause on an array is allowed to
   --  cause implicit packing instead of generating an error message. Set by
   --  use of pragma Implicit_Packing.

   Ineffective_Inline_Warnings : Boolean := False;
   --  GNAT
   --  Set True to activate warnings if front-end inlining (-gnatN) is not
   --  able to actually inline a particular call (or all calls). Can be
   --  controlled by use of -gnatwp/-gnatwP.

   Init_Or_Norm_Scalars : Boolean := False;
   --  GNAT, GANTBIND
   --  Set True if a pragma Initialize_Scalars applies to the current unit.
   --  Also set True if a pragma Normalize_Scalars applies.

   Initialize_Scalars : Boolean := False;
   --  GNAT
   --  Set True if a pragma Initialize_Scalars applies to the current unit.
   --  Note that Init_Or_Norm_Scalars is also set to True if this is True.

   Initialize_Scalars_Mode1 : Character := 'I';
   Initialize_Scalars_Mode2 : Character := 'N';
   --  GNATBIND
   --  Set to two characters from -S switch (IN/LO/HI/EV/xx). The default
   --  is IN (invalid values), used if no -S switch is used.

   Inline_Active : Boolean := False;
   --  GNAT
   --  Set True to activate pragma Inline processing across modules. Default
   --  for now is not to inline across module boundaries.

   Interface_Library_Unit : Boolean := False;
   --  GNATBIND
   --  Set to True to indicate that at least one ALI file is an interface ALI:
   --  then elaboration flag checks are to be generated in the binder
   --  generated file.

   Generate_SCIL : Boolean := False;
   --  GNAT
   --  Set True to activate SCIL code generation.

   Invalid_Value_Used : Boolean := False;
   --  GNAT
   --  Set True if a valid Invalid_Value attribute is encountered

   Follow_Links_For_Files : Boolean := False;
   --  PROJECT MANAGER
   --  Set to True (-eL) to process the project files in trusted mode. If
   --  Follow_Links is False, it is assumed that the project doesn't contain
   --  any file duplicated through symbolic links (although the latter are
   --  still valid if they point to a file which is outside of the project),
   --  and that no directory has a name which is a valid source name.

   Follow_Links_For_Dirs : Boolean := False;
   --  PROJECT MANAGER
   --  Set to True if directories can be links in this project, and therefore
   --  additional system calls must be performed to ensure that we always see
   --  the same full name for each directory.

   Front_End_Inlining : Boolean := False;
   --  GNAT
   --  Set True to activate inlining by front-end expansion

   Inline_Processing_Required : Boolean := False;
   --  GNAT
   --  Set True if inline processing is required. Inline processing is required
   --  if an active Inline pragma is processed. The flag is set for a pragma
   --  Inline or Inline_Always that is actually active.

   In_Place_Mode : Boolean := False;
   --  GNATMAKE
   --  Set True to store ALI and object files in place i.e. in the object
   --  directory if these files already exist or in the source directory
   --  if not.

   Keep_Going : Boolean := False;
   --  GNATMAKE, GPRMAKE, GPRBUILD
   --  When True signals to ignore compilation errors and keep processing
   --  sources until there is no more work.

   Keep_Temporary_Files : Boolean := False;
   --  GNATCMD
   --  When True the temporary files created by the GNAT driver are not
   --  deleted. Set by switch -dn or qualifier /KEEP_TEMPORARY_FILES.

   Leap_Seconds_Support : Boolean := False;
   --  GNATBIND
   --  Set to True to enable leap seconds support in Ada.Calendar and its
   --  children.

   Link_Only : Boolean := False;
   --  GNATMAKE, GPRMAKE, GPRBUILD
   --  Set to True to skip compile and bind steps (except when Bind_Only is
   --  set to True).

   List_Inherited_Aspects : Boolean := True;
   --  GNAT
   --  List inherited invariants, preconditions, and postconditions from
   --  Invariant'Class, Pre'Class, and Post'Class aspects.

   List_Restrictions : Boolean := False;
   --  GNATBIND
   --  Set to True to list restrictions pragmas that could apply to partition

   List_Units : Boolean := False;
   --  GNAT
   --  List units in the active library for a compilation (-gnatu switch)

   List_Closure : Boolean := False;
   --  GNATBIND
   --  List all sources in the closure of a main (-R gnatbind switch)

   List_Dependencies : Boolean := False;
   --  GNATMAKE
   --  When True gnatmake verifies that the objects are up to date and
   --  outputs the list of object dependencies (-M switch).
   --  Output depends if -a switch is used or not.
   --  This list can be used directly in a Makefile.

   List_Representation_Info : Int range 0 .. 3 := 0;
   --  GNAT
   --  Set non-zero by -gnatR switch to list representation information.
   --  The settings are as follows:
   --
   --    0 = no listing of representation information (default as above)
   --    1 = list rep info for user defined record and array types
   --    2 = list rep info for all user defined types and objects
   --    3 = like 2, but variable fields are decoded symbolically

   List_Representation_Info_To_File : Boolean := False;
   --  GNAT
   --  Set true by -gnatRs switch. Causes information from -gnatR/1/2/3 to be
   --  written to file.rep (where file is the name of the source file) instead
   --  of stdout. For example, if file x.adb is compiled using -gnatR2s then
   --  representation info is written to x.adb.ref.

   List_Representation_Info_Mechanisms : Boolean := False;
   --  GNAT
   --  Set true by -gnatRm switch. Causes information on mechanisms to be
   --  included in the representation output information.

   List_Preprocessing_Symbols : Boolean := False;
   --  GNAT, GNATPREP
   --  Set to True if symbols for preprocessing a source are to be listed
   --  before preprocessing occurs. Set to True by switch -s of gnatprep or
   --  -s in preprocessing data file for the compiler.

   type Create_Repinfo_File_Proc is access procedure (Src  : String);
   type Write_Repinfo_Line_Proc  is access procedure (Info : String);
   type Close_Repinfo_File_Proc  is access procedure;
   --  Types used for procedure addresses below

   Create_Repinfo_File_Access : Create_Repinfo_File_Proc := null;
   Write_Repinfo_Line_Access  : Write_Repinfo_Line_Proc  := null;
   Close_Repinfo_File_Access  : Close_Repinfo_File_Proc  := null;
   --  GNAT
   --  These three locations are left null when operating in non-compiler (e.g.
   --  ASIS mode), but when operating in compiler mode, they are set to point
   --  to the three corresponding procedures in Osint-C. The reason for this
   --  slightly strange interface is to stop Repinfo from dragging in Osint in
   --  ASIS mode, which would include lots of unwanted units in the ASIS build.

   type Create_List_File_Proc is access procedure (S : String);
   type Write_List_Info_Proc  is access procedure (S : String);
   type Close_List_File_Proc  is access procedure;
   --  Types used for procedure addresses below

   Create_List_File_Access : Create_List_File_Proc := null;
   Write_List_Info_Access  : Write_List_Info_Proc  := null;
   Close_List_File_Access  : Close_List_File_Proc  := null;
   --  GNAT
   --  These three locations are left null when operating in non-compiler
   --  (e.g. from the binder), but when operating in compiler mode, they are
   --  set to point to the three corresponding procedures in Osint-C. The
   --  reason for this slightly strange interface is to prevent Repinfo
   --  from dragging in Osint-C in the binder, which would include unwanted
   --  units in the binder.

   Locking_Policy : Character := ' ';
   --  GNAT, GNATBIND
   --  Set to ' ' for the default case (no locking policy specified). Reset to
   --  first character (uppercase) of locking policy name if a valid pragma
   --  Locking_Policy is encountered.

   Locking_Policy_Sloc : Source_Ptr := No_Location;
   --  GNAT, GNATBIND
   --  Remember location of previous Locking_Policy pragma. This is used for
   --  inconsistency error messages. A value of System_Location is used if the
   --  policy is set in package System.

   Look_In_Primary_Dir : Boolean := True;
   --  GNAT, GNATBIND, GNATMAKE, GNATCLEAN
   --  Set to False if a -I- was present on the command line. When True we are
   --  allowed to look in the primary directory to locate other source or
   --  library files.

   Make_Steps : Boolean := False;
   --  GNATMAKE
   --  Set to True when either Compile_Only, Bind_Only or Link_Only is
   --  set to True.

   Main_Index : Int := 0;
   --  GNATMAKE
   --  This is set to non-zero by gnatmake switch -eInnn to indicate that
   --  the main program is the nnn unit in a multi-unit source file.

   Mapping_File_Name : String_Ptr := null;
   --  GNAT
   --  File name of mapping between unit names, file names and path names.
   --  (given by switch -gnatem)

   Maximum_Messages : Int := 9999;
   --  GNAT, GNATBIND
   --  Maximum default number of errors before compilation is terminated, or in
   --  the case of GNAT, maximum number of warnings before further warnings are
   --  suppressed. Can be overridden by -gnatm (GNAT) or -m (GNATBIND) switch.

   Maximum_File_Name_Length : Int;
   --  GNAT, GNATBIND
   --  Maximum number of characters allowed in a file name, not counting the
   --  extension, as set by the appropriate switch. If no switch is given,
   --  then this value is initialized by Osint to the appropriate value.

   Maximum_Processes : Positive := 1;
   --  GNATMAKE, GPRMAKE, GPRBUILD
   --  Maximum number of processes that should be spawned to carry out
   --  compilations.

   Minimal_Recompilation : Boolean := False;
   --  GNATMAKE
   --  Set to True if minimal recompilation mode requested

   Special_Exception_Package_Used : Boolean := False;
   --  GNAT
   --  Set to True if either of the unit GNAT.Most_Recent_Exception or
   --  GNAT.Exception_Traces is with'ed. Used to inhibit transformation of
   --  local raise statements into gotos in the presence of either package.

   Multiple_Unit_Index : Int;
   --  GNAT
   --  This is set non-zero if the current unit is being compiled in multiple
   --  unit per file mode, meaning that the current unit is selected from the
   --  sequence of units in the current source file, using the value stored
   --  in this variable (e.g. 2 = select second unit in file). A value of
   --  zero indicates that we are in normal (one unit per file) mode.

   No_Main_Subprogram : Boolean := False;
   --  GNATMAKE, GNATBIND
   --  Set to True if compilation/binding of a program without main
   --  subprogram requested.

   No_Run_Time_Mode : Boolean := False;
   --  GNAT, GNATBIND
   --  This flag is set True if a No_Run_Time pragma is encountered. See
   --  spec of Rtsfind for a full description of handling of this pragma.

   No_Split_Units : Boolean := False;
   --  GPRBUILD
   --  Set to True with switch --no-split-units. When True, unit sources, spec,
   --  body and subunits, must all be in the same project.This is checked after
   --  each compilation.

   No_Stdinc : Boolean := False;
   --  GNAT, GNATBIND, GNATMAKE, GNATFIND, GNATXREF
   --  Set to True if no default source search dirs added to search list

   No_Stdlib : Boolean := False;
   --  GNATMAKE, GNATBIND, GNATFIND, GNATXREF
   --  Set to True if no default library search dirs added to search list

   No_Strict_Aliasing : Boolean := False;
   --  GNAT
   --  Set True if pragma No_Strict_Aliasing with no parameters encountered

   Normalize_Scalars : Boolean := False;
   --  GNAT, GNATBIND
   --  Set True if a pragma Normalize_Scalars applies to the current unit.
   --  Note that Init_Or_Norm_Scalars is also set to True if this is True.

   Object_Directory_Present : Boolean := False;
   --  GNATMAKE
   --  Set to True when an object directory is specified with option -D

   One_Compilation_Per_Obj_Dir : Boolean := False;
   --  GNATMAKE, GPRBUILD
   --  Set to True with switch --single-compile-per-obj-dir. When True, there
   --  cannot be simultaneous compilations with the object files in the same
   --  object directory, if project files are used.

   type Operating_Mode_Type is (Check_Syntax, Check_Semantics, Generate_Code);
   Operating_Mode : Operating_Mode_Type := Generate_Code;
   --  GNAT
   --  Indicates the operating mode of the compiler. The default is generate
   --  code, which runs the parser, semantics and backend. Switches can be
   --  used to set syntax checking only mode, or syntax and semantics checking
   --  only mode. Operating_Mode can also be modified as a result of detecting
   --  errors during the compilation process. In particular if any serious
   --  error is detected then this flag is reset from Generate_Code to
   --  Check_Semantics after generating an error message.

   Optimize_Alignment : Character := 'O';
   --  Setting of Optimize_Alignment, set to T/S/O for time/space/off. Can
   --  be modified by use of pragma Optimize_Alignment.

   Optimize_Alignment_Local : Boolean := False;
   --  Set True if Optimize_Alignment mode is set by a local configuration
   --  pragma that overrides the gnat.adc (or other configuration file) default
   --  so that the unit is not dependent on the default setting. Also always
   --  set True for internal units, since these always have a default setting
   --  of Optimize_Alignment (Off) that is enforced (essentially equivalent to
   --  them all having such an explicit pragma in each unit).

   Original_Operating_Mode : Operating_Mode_Type := Generate_Code;
   --  GNAT
   --  Indicates the original operating mode of the compiler as set by compiler
   --  options. This is identical to Operating_Mode except that this is not
   --  affected by errors.

   Optimization_Level : Int;
   pragma Import (C, Optimization_Level, "optimize");
   --  Constant reflecting the optimization level (0,1,2,3 for -O0,-O1,-O2,-O3)
   --  See jmissing.c and aamissing.c for definitions for dotnet/jgnat and
   --  GNAAMP back ends.

   Optimize_Size : Int;
   pragma Import (C, Optimize_Size, "optimize_size");
   --  Constant reflecting setting of -Os (optimize for size). Set to nonzero
   --  in -Os mode and set to zero otherwise. See jmissing.c and aamissing.c
   --  for definitions of "optimize_size" for dotnet/jgnat and GNAAMP backends

   Output_File_Name_Present : Boolean := False;
   --  GNATBIND, GNAT, GNATMAKE, GPRMAKE
   --  Set to True when the output C file name is given with option -o for
   --  GNATBIND, when the object file name is given with option -gnatO for GNAT
   --  or when the executable is given with option -o for GNATMAKE or GPRMAKE.

   Output_Linker_Option_List : Boolean := False;
   --  GNATBIND
   --  True if output of list of linker options is requested (-K switch set)

   Output_ALI_List   : Boolean := False;
   ALI_List_Filename : String_Ptr;
   --  GNATBIND
   --  True if output of list of ALIs is requested (-A switch set). List is
   --  output under the given filename, or standard output if not specified.

   Output_Object_List   : Boolean := False;
   Object_List_Filename : String_Ptr;
   --  GNATBIND
   --  True if output of list of objects is requested (-O switch set). List is
   --  output under the given filename, or standard output if not specified.

   Overflow_Checks_Unsuppressed : Boolean := False;
   --  GNAT
   --  Set to True if at least one occurrence of pragma Unsuppress
   --  (All_Checks|Overflow_Checks) has been processed.

   Persistent_BSS_Mode : Boolean := False;
   --  GNAT
   --  True if a Persistent_BSS configuration pragma is in effect, causing
   --  potentially persistent data to be placed in the persistent_bss section.

   Pessimistic_Elab_Order : Boolean := False;
   --  GNATBIND
   --  True if pessimistic elaboration order is to be chosen (-p switch set)

   Polling_Required : Boolean := False;
   --  GNAT
   --  Set to True if polling for asynchronous abort is enabled by using
   --  the -gnatP option for GNAT.

   Preprocessing_Data_File : String_Ptr := null;
   --  GNAT
   --  Set by switch -gnatep=. The file name of the preprocessing data file.

   Print_Generated_Code : Boolean := False;
   --  GNAT
   --  Set to True to enable output of generated code in source form. This
   --  flag is set by the -gnatG switch.

   Print_Standard : Boolean := False;
   --  GNAT
   --  Set to true to enable printing of package standard in source form.
   --  This flag is set by the -gnatS switch

   Propagate_Exceptions : Boolean := False;
   --  GNAT
   --  Indicates if subprogram descriptor exception tables should be
   --  built for imported subprograms. Set True if a Propagate_Exceptions
   --  pragma applies to the extended main unit.

   type Usage is (Unknown, Not_In_Use, In_Use);
   Project_File_In_Use : Usage := Unknown;
   --  GNAT
   --  Indicates if a project file is used or not. Set to In_Use by the first
   --  SFNP pragma.

   Queuing_Policy : Character := ' ';
   --  GNAT, GNATBIND
   --  Set to ' ' for the default case (no queuing policy specified). Reset to
   --  first character (uppercase) of locking policy name if a valid
   --  Queuing_Policy pragma is encountered.

   Queuing_Policy_Sloc : Source_Ptr := No_Location;
   --  GNAT, GNATBIND
   --  Remember location of previous Queuing_Policy pragma. This is used for
   --  inconsistency error messages. A value of System_Location is used if the
   --  policy is set in package System.

   Quiet_Output : Boolean := False;
   --  GNATMAKE, GNATCLEAN, GPRMAKE, GPRBUILD, GPRCLEAN
   --  Set to True if the tool should not have any output if there are no
   --  errors or warnings.

   Replace_In_Comments : Boolean := False;
   --  GNATPREP
   --  Set to True if -C switch used

   RTS_Lib_Path_Name : String_Ptr := null;
   RTS_Src_Path_Name : String_Ptr := null;
   --  GNAT
   --  Set to the "adalib" and "adainclude" directories of the run time
   --  specified by --RTS=.

   RTS_Switch : Boolean := False;
   --  GNAT, GNATMAKE, GNATBIND, GNATLS, GNATFIND, GNATXREF
   --  Set to True when the --RTS switch is set

   Run_Path_Option : Boolean := True;
   --  GNATMAKE, GNATLINK
   --  Set to False when no run_path_option should be issued to the linker

   Search_Directory_Present : Boolean := False;
   --  GNAT
   --  Set to True when argument is -I. Reset to False when next argument, a
   --  search directory path is taken into account. Note that this is quite
   --  different from other switches in this section in that it is only set in
   --  a transitory manner as a result of scanning a -I switch with no file
   --  name, and if set, is an indication that the next argument is to be
   --  treated as a file name.

   Sec_Stack_Used : Boolean := False;
   --  GNAT, GBATBIND
   --  Set True if generated code uses the System.Secondary_Stack package. For
   --  the binder, set if any unit uses the secondary stack package.

   Setup_Projects : Boolean := False;
   --  GNAT DRIVER
   --  Set to True for GNAT SETUP: the Project Manager creates non existing
   --  object, library and exec directories.

   Shared_Libgnat : Boolean;
   --  GNATBIND
   --  Set to True if a shared libgnat is requested by using the -shared option
   --  for GNATBIND and to False when using the -static option. The value of
   --  this flag is set by Gnatbind.Scan_Bind_Arg.

   Short_Circuit_And_Or : Boolean := False;
   --  GNAT
   --  Set True if a pragma Short_Circuit_And_Or applies to the current unit.

   Short_Descriptors : Boolean := False;
   --  GNAT
   --  Set True if a pragma Short_Descriptors applies to the current unit.

   Sprint_Line_Limit : Nat := 72;
   --  GNAT
   --  Limit values for chopping long lines in Sprint output, can be reset
   --  by use of NNN parameter with -gnatG or -gnatD switches.

   Stack_Checking_Enabled : Boolean;
   --  GNAT
   --  Set to indicate if -fstack-check switch is set for the compilation. True
   --  means that the switch is set, so that stack checking is enabled. False
   --  means that the switch is not set (no stack checking). This value is
   --  obtained from the external imported value flag_stack_check in the gcc
   --  backend (see Frontend) and may be referenced throughout the compilation
   --  phases.

   Style_Check : Boolean := False;
   --  GNAT
   --  Set True to perform style checks. Activates checks carried out in
   --  package Style (see body of this package for details of checks) This
   --  flag is set True by either the -gnatg or -gnaty switches.

   Suppress_All_Inlining : Boolean := False;
   --  GNAT
   --  Set by -fno-inline. Suppresses all inlining, both front end and back end
   --  regardless of any other switches that are set.

   Suppress_Control_Flow_Optimizations : Boolean := False;
   --  GNAT
   --  Set by -fpreserve-control-flow. Suppresses control flow optimizations
   --  that interfere with coverage analysis based on the object code.

   System_Extend_Pragma_Arg : Node_Id := Empty;
   --  GNAT
   --  Set non-empty if and only if a correct Extend_System pragma was present
   --  in which case it points to the argument of the pragma, and the name can
   --  be located as Chars (Expression (System_Extend_Pragma_Arg)).

   System_Extend_Unit : Node_Id := Empty;
   --  GNAT
   --  This is set to Empty if GNAT_Mode is set, since pragma Extend_System
   --  is never appropriate in GNAT_Mode (and causes troubles, including
   --  bogus circularities, if we try to compile the run-time library with
   --  a System extension). If GNAT_Mode is not set, then System_Extend_Unit
   --  is a copy of the value set in System_Extend_Pragma_Arg.

   Subunits_Missing : Boolean := False;
   --  GNAT
   --  This flag is set true if missing subunits are detected with code
   --  generation active. This causes code generation to be skipped.

   Suppress_Checks : Boolean := False;
   --  GNAT
   --  Set to True if -gnatp (suppress all checks) switch present.

   Suppress_Options : Suppress_Array;
   --  GNAT
   --  Flags set True to suppress corresponding check, i.e. add an implicit
   --  pragma Suppress at the outer level of each unit compiled. Note that
   --  these suppress actions can be overridden by the use of the Unsuppress
   --  pragma. This variable is initialized by Osint.Initialize.

   Suppress_Back_Annotation : Boolean := False;
   --  GNAT
   --  This flag is set True if back annotation of representation information
   --  is to be suppressed. This is set if neither -gnatt or -gnatR0-3 is set.
   --  This avoids unnecessary time being spent on back annotation.

   Table_Factor : Int := 1;
   --  GNAT
   --  Factor by which all initial table sizes set in Alloc are multiplied.
   --  Used in Table to calculate initial table sizes (the initial table size
   --  is the value in Alloc, used as the Table_Initial parameter value,
   --  multiplied by the factor given here. The default value is used if no
   --  -gnatT switch appears.

   Tagged_Type_Expansion : Boolean := True;
   --  GNAT
   --  Set True if tagged types and interfaces should be expanded by the
   --  front-end. If False, the original tree is left unexpanded for tagged
   --  types and dispatching calls, assuming the underlying target supports
   --  it (e.g. in the JVM case).

   Task_Dispatching_Policy : Character := ' ';
   --  GNAT, GNATBIND
   --  Set to ' ' for the default case (no task dispatching policy specified).
   --  Reset to first character (uppercase) of task dispatching policy name
   --  if a valid Task_Dispatching_Policy pragma is encountered.

   Task_Dispatching_Policy_Sloc : Source_Ptr := No_Location;
   --  GNAT, GNATBIND
   --  Remember location of previous Task_Dispatching_Policy pragma. This is
   --  used for inconsistency error messages. A value of System_Location is
   --  used if the policy is set in package System.

   Tasking_Used : Boolean := False;
   --  Set True if any tasking construct is encountered. Used to activate the
   --  output of the Q, L and T lines in ALI files.

   Time_Slice_Set : Boolean := False;
   --  GNATBIND
   --  Set True if a pragma Time_Slice is processed in the main unit, or
   --  if the -gnatTnn switch is present to set a time slice value.

   Time_Slice_Value : Nat;
   --  GNATBIND
   --  Time slice value. Valid only if Time_Slice_Set is True, i.e. if
   --  Time_Slice pragma has been processed. Set to the time slice value in
   --  microseconds. Negative values are stored as zero, and the value is not
   --  larger than 1_000_000_000 (1000 seconds). Values larger than this are
   --  reset to this maximum. This can also be set with the -gnatTnn switch.

   Tolerate_Consistency_Errors : Boolean := False;
   --  GNATBIND
   --  Tolerate time stamp and other consistency errors. If this flag is set to
   --  True (-t), then inconsistencies result in warnings rather than errors.

   Treat_Categorization_Errors_As_Warnings : Boolean := False;
   --  Normally categorization errors are true illegalities. If this switch
   --  is set, then such errors result in warning messages rather than error
   --  messages. Set True by -gnateP (P for Pure/Preelaborate).

   Treat_Restrictions_As_Warnings : Boolean := False;
   --  GNAT
   --  Set True to treat pragma Restrictions as Restriction_Warnings. Set by
   --  -gnatr switch.

   Tree_Output : Boolean := False;
   --  GNAT
   --  Set to True (-gnatt) to generate output tree file

   True_VMS_Target : Boolean := False;
   --  Set True if we are on a VMS target. The setting of this flag reflects
   --  the true state of the compile, unlike Targparm.OpenVMS_On_Target which
   --  can also be true when debug flag m is set (-gnatdm). This is used in the
   --  few cases where we do NOT want -gnatdm to trigger the VMS behavior.

   Try_Semantics : Boolean := False;
   --  GNAT
   --  Flag set to force attempt at semantic analysis, even if parser errors
   --  occur. This will probably cause blowups at this stage in the game. On
   --  the other hand, most such blowups will be caught cleanly and simply
   --  say compilation abandoned. This flag is set to True by -gnatq or -gnatQ.

   Unchecked_Shared_Lib_Imports : Boolean := False;
   --  GPRBUILD
   --  Set to True when shared library projects are allowed to import projects
   --  that are not shared library projects. Set by switch
   --  --unchecked-shared-lib-imports.

   Undefined_Symbols_Are_False : Boolean := False;
   --  GNAT, GNATPREP
   --  Set to True by switch -u of gnatprep or -u in the preprocessing data
   --  file for the compiler. Indicates that while preprocessing sources,
   --  symbols that are not defined have the value FALSE.

   Unique_Error_Tag : Boolean := Tag_Errors;
   --  GNAT
   --  Indicates if error messages are to be prefixed by the string error:
   --  Initialized from Tag_Errors, can be forced on with the -gnatU switch.

   Universal_Addressing_On_AAMP : Boolean := False;
   --  GNAAMP
   --  Indicates if library-level objects should be accessed and updated using
   --  universal addressing instructions on the AAMP architecture. This flag is
   --  set to True when pragma Universal_Data is given as a configuration
   --  pragma.

   Unreserve_All_Interrupts : Boolean := False;
   --  GNAT, GNATBIND
   --  Normally set False, set True if a valid Unreserve_All_Interrupts pragma
   --  appears anywhere in the main unit for GNAT, or if any ALI file has the
   --  corresponding attribute set in GNATBIND.

   Upper_Half_Encoding : Boolean := False;
   --  GNAT, GNATBIND
   --  Normally set False, indicating that upper half ISO 8859-1 characters are
   --  used in the normal way to represent themselves. If the wide character
   --  encoding method uses the upper bit for this encoding, then this flag is
   --  set True, and upper half characters in the source indicate the start of
   --  a wide character sequence. Set by -gnatW or -W switches.

   Use_Include_Path_File : Boolean := False;
   --  GNATMAKE, GPRBUILD
   --  When True, create a source search path file, even when a mapping file
   --  is used.

   Usage_Requested : Boolean := False;
   --  GNAT, GNATBIND, GNATMAKE
   --  Set to True if -h (-gnath for the compiler) switch encountered
   --  requesting usage information

   Use_Expression_With_Actions : Boolean;
   --  The N_Expression_With_Actions node has been introduced relatively
   --  recently, and not all back ends are prepared to handle it yet. So
   --  we use this flag to suppress its use during a transitional period.
   --  Currently the default is False for all cases (set in gnat1drv).
   --  The default can be modified using -gnatd.X/-gnatd.Y.

   Use_Pragma_Linker_Constructor : Boolean := False;
   --  GNATBIND
   --  True if pragma Linker_Constructor applies to adainit

   Use_VADS_Size : Boolean := False;
   --  GNAT
   --  Set to True if a valid pragma Use_VADS_Size is processed

   Validity_Checks_On  : Boolean := True;
   --  GNAT
   --  This flag determines if validity checking is on or off. The initial
   --  state is on, and the required default validity checks are active. The
   --  actual set of checks that is performed if Validity_Checks_On is set is
   --  defined by the switches in package Validsw. The Validity_Checks_On flag
   --  is controlled by pragma Validity_Checks (On | Off), and also some
   --  generated compiler code (typically code that has to do with validity
   --  check generation) is compiled with this flag set to False. This flag is
   --  set to False by the -gnatp switch.

   Verbose_Mode : Boolean := False;
   --  GNAT, GNATBIND, GNATMAKE, GNATLINK, GNATLS, GNATNAME, GNATCLEAN,
   --  GPRMAKE, GPRBUILD, GPRCLEAN
   --  Set to True to get verbose mode (full error message text and location
   --  information sent to standard output, also header, copyright and summary)

   type Verbosity_Level_Type is (None, Low, Medium, High);
   pragma Ordered (Verbosity_Level_Type);
   Verbosity_Level : Verbosity_Level_Type := High;
   --  GNATMAKE, GPRMAKE
   --  Modified by gnatmake or gprmake switches -v, -vl, -vm, -vh. Indicates
   --  the level of verbosity of informational messages:
   --
   --  In Low Verbosity, the reasons why a source is recompiled, the name
   --  of the executable and the reason it must be rebuilt is output.
   --
   --  In Medium Verbosity, additional lines are output for each ALI file
   --  that is checked.
   --
   --  In High Verbosity, additional lines are output when the ALI file
   --  is part of an Ada library, is read-only or is part of the runtime.

   Warn_On_Ada_2005_Compatibility : Boolean := True;
   --  GNAT
   --  Set to True to generate all warnings on Ada 2005 compatibility issues,
   --  including warnings on Ada 2005 obsolescent features used in Ada 2005
   --  mode. Set False by -gnatwY.

   Warn_On_Ada_2012_Compatibility : Boolean := True;
   --  GNAT
   --  Set to True to generate all warnings on Ada 2012 compatibility issues,
   --  including warnings on Ada 2012 obsolescent features used in Ada 2012
   --  mode. Set False by -gnatwY.

   Warn_On_All_Unread_Out_Parameters : Boolean := False;
   --  GNAT
   --  Set to True to generate warnings in all cases where a variable is
   --  modified by being passed as to an OUT formal, but the resulting value is
   --  never read. The default is that this warning is suppressed, except in
   --  the case of

   Warn_On_Assertion_Failure : Boolean := True;
   --  GNAT
   --  Set to True to activate warnings on assertions that can be determined
   --  at compile time will always fail. Set false by -gnatw.A.

   Warn_On_Assumed_Low_Bound : Boolean := True;
   --  GNAT
   --  Set to True to activate warnings for string parameters that are indexed
   --  with literals or S'Length, presumably assuming a lower bound of one. Set
   --  False by -gnatwW.

   Warn_On_Bad_Fixed_Value : Boolean := False;
   --  GNAT
   --  Set to True to generate warnings for static fixed-point expression
   --  values that are not an exact multiple of the small value of the type.

   Warn_On_Biased_Representation : Boolean := True;
   --  GNAT
   --  Set to True to generate warnings for size clauses, component clauses
   --  and component_size clauses that force biased representation. Set False
   --  by -gnatw.B.

   Warn_On_Constant : Boolean := False;
   --  GNAT
   --  Set to True to generate warnings for variables that could be declared
   --  as constants. Modified by use of -gnatwk/K.

   Warn_On_Deleted_Code : Boolean := False;
   --  GNAT
   --  Set to True to generate warnings for code deleted by the front end
   --  for conditional statements whose outcome is known at compile time.
   --  Modified by use of -gnatwt/T.

   Warn_On_Dereference : Boolean := False;
   --  GNAT
   --  Set to True to generate warnings for implicit dereferences for array
   --  indexing and record component access. Modified by use of -gnatwd/D.

   Warn_On_Export_Import : Boolean := True;
   --  GNAT
   --  Set to True to generate warnings for suspicious use of export or
   --  import pragmas. Modified by use of -gnatwx/X.

   Warn_On_Hiding : Boolean := False;
   --  GNAT
   --  Set to True to generate warnings if a declared entity hides another
   --  entity. The default is that this warning is suppressed.

   Warn_On_Modified_Unread : Boolean := False;
   --  GNAT
   --  Set to True to generate warnings if a variable is assigned but is never
   --  read. Also controls warnings for similar cases involving out parameters,
   --  but only if there is only one out parameter for the procedure involved.
   --  The default is that this warning is suppressed.

   Warn_On_No_Value_Assigned : Boolean := True;
   --  GNAT
   --  Set to True to generate warnings if no value is ever assigned to a
   --  variable that is at least partially uninitialized. Set to false to
   --  suppress such warnings. The default is that such warnings are enabled.

   Warn_On_Non_Local_Exception : Boolean := False;
   --  GNAT
   --  Set to True to generate warnings for non-local exception raises and also
   --  handlers that can never handle a local raise. This warning is only ever
   --  generated if pragma Restrictions (No_Exception_Propagation) is set. The
   --  default is not to generate the warnings except that if the source has
   --  at least one exception handler, and this restriction is set, and the
   --  warning was not explicitly turned off, then it is turned on by default.

   No_Warn_On_Non_Local_Exception : Boolean := False;
   --  GNAT
   --  This is set to True if the above warning is explicitly suppressed. We
   --  use this to avoid turning it on by default when No_Exception_Propagation
   --  restriction is set and an exception handler is present.

   Warn_On_Object_Renames_Function : Boolean := False;
   --  GNAT
   --  Set to True to generate warnings when a function result is renamed as
   --  an object. The default is that this warning is disabled.

   Warn_On_Obsolescent_Feature : Boolean := False;
   --  GNAT
   --  Set to True to generate warnings on use of any feature in Annex or if a
   --  subprogram is called for which a pragma Obsolescent applies.

   Warn_On_Overlap : Boolean := False;
   --  GNAT
   --  Set to True to generate warnings when a writable actual which is not
   --  a by-copy type overlaps with another actual in a subprogram call.

   Warn_On_Questionable_Missing_Parens : Boolean := True;
   --  GNAT
   --  Set to True to generate warnings for cases where parentheses are missing
   --  and the usage is questionable, because the intent is unclear.

   Warn_On_Parameter_Order : Boolean := False;
   --  GNAT
   --  Set to True to generate warnings for cases where the argument list for
   --  a call is a sequence of identifiers that match the formal identifiers,
   --  but are in the wrong order.

   Warn_On_Redundant_Constructs : Boolean := False;
   --  GNAT
   --  Set to True to generate warnings for redundant constructs (e.g. useless
   --  assignments/conversions). The default is that this warning is disabled.

   Warn_On_Reverse_Bit_Order : Boolean := True;
   --  GNAT
   --  Set to True to generate warning (informational) messages for component
   --  clauses that are affected by non-standard bit-order. The default is
   --  that this warning is enabled.

   Warn_On_Suspicious_Modulus_Value : Boolean := True;
   --  GNAT
   --  Set to True to generate warnings for suspicious modulus values. The
   --  default is that this warning is enabled.

   Warn_On_Unchecked_Conversion : Boolean := True;
   --  GNAT
   --  Set to True to generate warnings for unchecked conversions that may have
   --  non-portable semantics (e.g. because sizes of types differ). The default
   --  is that this warning is enabled.

   Warn_On_Unordered_Enumeration_Type : Boolean := False;
   --  GNAT
   --  Set to True to generate warnings for inappropriate uses (comparisons
   --  and explicit ranges) on unordered enumeration types (which includes
   --  all enumeration types for which pragma Ordered is not given). The
   --  default is that this warning is disabled.

   Warn_On_Unrecognized_Pragma : Boolean := True;
   --  GNAT
   --  Set to True to generate warnings for unrecognized pragmas. The default
   --  is that this warning is enabled.

   Warn_On_Unrepped_Components : Boolean := False;
   --  GNAT
   --  Set to True to generate warnings for the case of components of record
   --  which have a record representation clause but this component does not
   --  have a component clause. The default is that this warning is disabled.

   Warn_On_Warnings_Off : Boolean := False;
   --  GNAT
   --  Set to True to generate warnings for use of Pragma Warnings (Off, ent),
   --  where either the pragma is never used, or it could be replaced by a
   --  pragma Unmodified or Unreferenced.

   type Warning_Mode_Type is (Suppress, Normal, Treat_As_Error);
   Warning_Mode : Warning_Mode_Type := Normal;
   --  GNAT, GNATBIND
   --  Controls treatment of warning messages. If set to Suppress, warning
   --  messages are not generated at all. In Normal mode, they are generated
   --  but do not count as errors. In Treat_As_Error mode, warning messages
   --  are generated and are treated as errors.

   Wide_Character_Encoding_Method : WC_Encoding_Method := WCEM_Brackets;
   --  GNAT, GNATBIND
   --  Method used for encoding wide characters in the source program. See
   --  description of type in unit System.WCh_Con for a list of the methods
   --  that are currently supported. Note that brackets notation is always
   --  recognized in source programs regardless of the setting of this
   --  variable. The default setting causes only the brackets notation to be
   --  recognized. If this is the main unit, this setting also controls the
   --  output of the W=? parameter in the ALI file, which is used to provide
   --  the default for encoding [Wide_[Wide_]]Text_IO files. For the binder,
   --  the value set here overrides this main unit default.

   Wide_Character_Encoding_Method_Specified : Boolean := False;
   --  GNAT, GNATBIND
   --  Set True if the value in Wide_Character_Encoding_Method was set as
   --  a result of an explicit -gnatW? or -W? switch. False otherwise.

   Xref_Active : Boolean := True;
   --  GNAT
   --  Set if cross-referencing is enabled (i.e. xref info in ALI files)

   Zero_Formatting : Boolean := False;
   --  GNATBIND
   --  Do no formatting (no title, no leading spaces, no empty lines) in
   --  auxiliary outputs (-e, -K, -l, -R).

   ----------------------------
   -- Configuration Settings --
   ----------------------------

   --  These are settings that are used to establish the mode at the start of
   --  each unit. The values defined below can be affected either by command
   --  line switches, or by the use of appropriate configuration pragmas in a
   --  configuration pragma file.

   Ada_Version_Config : Ada_Version_Type;
   --  GNAT
   --  This is the value of the configuration switch for the Ada 83 mode, as
   --  set by the command line switches -gnat83/95/05, and possibly modified by
   --  the use of configuration pragmas Ada_83/Ada95/Ada05. This switch is used
   --  to set the initial value for Ada_Version mode at the start of analysis
   --  of a unit. Note however, that the setting of this flag is ignored for
   --  internal and predefined units (which are always compiled in the most up
   --  to date version of Ada).

   Ada_Version_Explicit_Config : Ada_Version_Type;
   --  GNAT
   --  This is set in the same manner as Ada_Version_Config. The difference is
   --  that the setting of this flag is not ignored for internal and predefined
   --  units, which for some purposes do indeed access this value, regardless
   --  of the fact that they are compiled the most up to date ada version).

   Assertions_Enabled_Config : Boolean;
   --  GNAT
   --  This is the value of the configuration switch for assertions enabled
   --  mode, as possibly set by the command line switch -gnata, and possibly
   --  modified by the use of the configuration pragma Assertion_Policy.

   Assume_No_Invalid_Values_Config : Boolean;
   --  GNAT
   --  This is the value of the configuration switch for assuming "no invalid
   --  values enabled" mode, as possibly set by the command line switch
   --  -gnatB, and possibly modified by the use of the configuration pragma
   --  Assume_No_Invalid_Values.

   Check_Policy_List_Config : Node_Id;
   --  GNAT
   --  This points to the list of N_Pragma nodes for Check_Policy pragmas
   --  that are linked through the Next_Pragma fields, with the list being
   --  terminated by Empty. The order is most recently processed first. This
   --  list includes only those pragmas in configuration pragma files.

   Debug_Pragmas_Enabled_Config : Boolean;
   --  GNAT
   --  This is the value of the configuration switch for debug pragmas enabled
   --  mode, as possibly set by the command line switch -gnata and possibly
   --  modified by the use of the configuration pragma Debug_Policy.

   Default_Pool_Config : Node_Id := Empty;
   --  GNAT
   --  Same as Default_Pool above, except this is only for Default_Storage_Pool
   --  pragmas that are configuration pragmas.

   Dynamic_Elaboration_Checks_Config : Boolean := False;
   --  GNAT
   --  Set True for dynamic elaboration checking mode, as set by the -gnatE
   --  switch or by the use of pragma Elaboration_Checking (Dynamic).

   Exception_Locations_Suppressed_Config : Boolean := False;
   --  GNAT
   --  Set True by use of the configuration pragma Suppress_Exception_Messages

   Extensions_Allowed_Config : Boolean;
   --  GNAT
   --  This is the flag that indicates whether extensions are allowed. It can
   --  be set True either by use of the -gnatX switch, or by use of the
   --  configuration pragma Extensions_Allowed (On). It is always set to True
   --  for internal GNAT units, since extensions are always permitted in such
   --  units.

   External_Name_Exp_Casing_Config : External_Casing_Type;
   --  GNAT
   --  This is the value of the configuration switch that controls casing of
   --  external symbols for which an explicit external name is given. It can be
   --  set to Uppercase by the command line switch -gnatF, and further modified
   --  by the use of the configuration pragma External_Name_Casing in the
   --  gnat.adc file. This flag is used to set the initial value for
   --  External_Name_Exp_Casing at the start of analyzing each unit. Note
   --  however that the setting of this flag is ignored for internal and
   --  predefined units (which are always compiled with As_Is mode).

   External_Name_Imp_Casing_Config : External_Casing_Type;
   --  GNAT
   --  This is the value of the configuration switch that controls casing of
   --  external symbols where the external name is implicitly given. It can be
   --  set to Uppercase by the command line switch -gnatF, and further modified
   --  by the use of the configuration pragma External_Name_Casing in the
   --  gnat.adc file. This flag is used to set the initial value for
   --  External_Name_Imp_Casing at the start of analyzing each unit. Note
   --  however that the setting of this flag is ignored for internal and
   --  predefined units (which are always compiled with Lowercase mode).

   Fast_Math_Config : Boolean;
   --  GNAT
   --  This is the value of the configuration switch that controls Fast_Math
   --  mode, as set by a Fast_Math pragma in configuration pragmas. It is
   --  used to set the initial value of Fast_Math at the start of each new
   --  compilation unit.

   Init_Or_Norm_Scalars_Config : Boolean;
   --  GNAT
   --  This is the value of the configuration switch that is set by one
   --  of the pragmas Initialize_Scalars or Normalize_Scalars.

   Initialize_Scalars_Config : Boolean;
   --  GNAT
   --  This is the value of the configuration switch that is set by the
   --  pragma Initialize_Scalars when it appears in the gnat.adc file.
   --  This switch is not set when the pragma appears ahead of a given
   --  unit, so it does not affect the compilation of other units.

   Optimize_Alignment_Config : Character;
   --  GNAT
   --  This is the value of the configuration switch that controls the
   --  alignment optimization mode, as set by an Optimize_Alignment pragma.
   --  It is used to set the initial value of Optimize_Alignment at the start
   --  of each new compilation unit, except that it is always set to 'O' (off)
   --  for internal units.

   Persistent_BSS_Mode_Config : Boolean;
   --  GNAT
   --  This is the value of the configuration switch that controls whether
   --  potentially persistent data is to be placed in the persistent_bss
   --  section. It can be set True by use of the pragma Persistent_BSS.
   --  This flag is used to set the initial value of Persistent_BSS_Mode
   --  at the start of each compilation unit, except that it is always
   --  set False for predefined units.

   Polling_Required_Config : Boolean;
   --  GNAT
   --  This is the value of the configuration switch that controls polling
   --  mode. It can be set True by the command line switch -gnatP, and then
   --  further modified by the use of pragma Polling in the gnat.adc file. This
   --  flag is used to set the initial value for Polling_Required at the start
   --  of analyzing each unit.

   Short_Descriptors_Config : Boolean;
   --  GNAT
   --  This is the value of the configuration switch that controls the use of
   --  Short_Descriptors for setting descriptor default sizes. It can be set
   --  True by the use of the pragma Short_Descriptors in the gnat.adc file.
   --  This flag is used to set the initial value for Short_Descriptors at the
   --  start of analyzing each unit.

   Use_VADS_Size_Config : Boolean;
   --  GNAT
   --  This is the value of the configuration switch that controls the use of
   --  VADS_Size instead of Size wherever the attribute Size is used. It can
   --  be set True by the use of the pragma Use_VADS_Size in the gnat.adc file.
   --  This flag is used to set the initial value for Use_VADS_Size at the
   --  start of analyzing each unit. Note however that the setting of this flag
   --  is ignored for internal and predefined units (which are always compiled
   --  with the standard Size semantics).

   type Config_Switches_Type is private;
   --  Type used to save values of the switches set from Config values

   procedure Save_Opt_Config_Switches (Save : out Config_Switches_Type);
   --  This procedure saves the current values of the switches which are
   --  initialized from the above Config values, and then resets these switches
   --  according to the Config value settings.

   procedure Set_Opt_Config_Switches
     (Internal_Unit : Boolean;
      Main_Unit     : Boolean);
   --  This procedure sets the switches to the appropriate initial values. The
   --  parameter Internal_Unit is True for an internal or predefined unit, and
   --  affects the way the switches are set (see above). Main_Unit is true if
   --  switches are being set for the main unit (this affects setting of the
   --  assert/debug pragma switches, which are normally set false by default
   --  for an internal unit, except when the internal unit is the main unit,
   --  in which case we use the command line settings).

   procedure Restore_Opt_Config_Switches (Save : Config_Switches_Type);
   --  This procedure restores a set of switch values previously saved by a
   --  call to Save_Opt_Switches.

   procedure Register_Opt_Config_Switches;
   --  This procedure is called after processing the gnat.adc file and other
   --  configuration pragma files to record the values of the Config switches,
   --  as possibly modified by the use of command line switches and pragmas
   --  appearing in these files.

   ------------------------
   -- Other Global Flags --
   ------------------------

   Expander_Active : Boolean := False;
   --  A flag that indicates if expansion is active (True) or deactivated
   --  (False). When expansion is deactivated all calls to expander routines
   --  have no effect. Note that the initial setting of False is merely to
   --  prevent saving of an undefined value for an initial call to the
   --  Expander_Mode_Save_And_Set procedure. For more information on the use of
   --  this flag, see package Expander. Indeed this flag might more logically
   --  be in the spec of Expander, but it is referenced by Errout, and it
   --  really seems wrong for Errout to depend on Expander.

   Static_Dispatch_Tables : Boolean := True;
   --  This flag indicates if the backend supports generation of statically
   --  allocated dispatch tables. If it is True, then the front end will
   --  generate static aggregates for dispatch tables that contain forward
   --  references to addresses of subprograms not seen yet, and the back end
   --  must be prepared to handle this case. If it is False, then the front
   --  end generates assignments to initialize the dispatch table, and there
   --  are no such forward references. By default we build statically allocated
   --  dispatch tables for all library level tagged types in all platforms.This
   --  behavior can be disabled using switch -gnatd.t which will set this flag
   --  to False and revert to the previous dynamic behavior.

   -----------------------
   -- Tree I/O Routines --
   -----------------------

   procedure Tree_Read;
   --  Reads switch settings from current tree file using Tree_Read

   procedure Tree_Write;
   --  Writes out switch settings to current tree file using Tree_Write

   --------------------------
   -- ASIS Version Control --
   --------------------------

   --  These two variables (Tree_Version_String and Tree_ASIS_Version_Number)
   --  are supposed to be used in the GNAT/ASIS version check performed in
   --  the ASIS code (this package is also a part of the ASIS implementation).
   --  They are set by Tree_Read procedure, so they represent the version
   --  number (and the version string) of the compiler which has created the
   --  tree, and they are supposed to be compared with the corresponding values
   --  from the Tree_IO and Gnatvsn packages which also are a part of ASIS
   --  implementation.

   Tree_Version_String : String_Access;
   --  Used to store the compiler version string read from a tree file to check
   --  if it is from the same date as stored in the version string in Gnatvsn.
   --  We require that ASIS Pro can be used only with GNAT Pro, but we allow
   --  non-Pro ASIS and ASIS-based tools to be used with any version of the
   --  GNAT compiler. Therefore, we need the possibility to compare the dates
   --  of the corresponding source sets, using version strings that may be
   --  of different lengths.

   Tree_ASIS_Version_Number : Int;
   --  Used to store the ASIS version number read from a tree file to check if
   --  it is the same as stored in the ASIS version number in Tree_IO.

private

   --  The following type is used to save and restore settings of switches in
   --  Opt that represent the configuration (i.e. result of config pragmas).

   --  Note that Ada_Version_Explicit is not included, since this is a sticky
   --  flag that once set does not get reset, since the whole idea of this flag
   --  is to record the setting for the main unit.

   type Config_Switches_Type is record
      Ada_Version                    : Ada_Version_Type;
      Ada_Version_Explicit           : Ada_Version_Type;
      Assertions_Enabled             : Boolean;
      Assume_No_Invalid_Values       : Boolean;
      Check_Policy_List              : Node_Id;
      Debug_Pragmas_Enabled          : Boolean;
      Default_Pool                   : Node_Id;
      Dynamic_Elaboration_Checks     : Boolean;
      Exception_Locations_Suppressed : Boolean;
      Extensions_Allowed             : Boolean;
      External_Name_Exp_Casing       : External_Casing_Type;
      External_Name_Imp_Casing       : External_Casing_Type;
      Fast_Math                      : Boolean;
      Init_Or_Norm_Scalars           : Boolean;
      Initialize_Scalars             : Boolean;
      Optimize_Alignment             : Character;
      Optimize_Alignment_Local       : Boolean;
      Persistent_BSS_Mode            : Boolean;
      Polling_Required               : Boolean;
      Short_Descriptors              : Boolean;
      Use_VADS_Size                  : Boolean;
   end record;

   --  The following declarations are for GCC version dependent flags. We do
   --  not let client code in the compiler test GCC_Version directly, but
   --  instead use deferred constants for relevant feature tags.

   --  Note: there currently are no such constants defined in this section,
   --  since the compiler front end is currently entirely independent of the
   --  GCC version, which is a desirable state of affairs.

   function get_gcc_version return Int;
   pragma Import (C, get_gcc_version, "get_gcc_version");

   GCC_Version : constant Nat := get_gcc_version;
   --  GNATMAKE
   --  Indicates which version of gcc is in use (3 = 3.x, 4 = 4.x). Note that
   --  gcc 2.8.1 (which used to be a value of 2) is no longer supported.

end Opt;<|MERGE_RESOLUTION|>--- conflicted
+++ resolved
@@ -116,13 +116,6 @@
    --  GNATBIND, GNATLINK
    --  Set True if binder file to be generated in Ada rather than C
 
-<<<<<<< HEAD
-   type Ada_Version_Type is (Ada_83, Ada_95, Ada_05, Ada_12);
-   --  Versions of Ada for Ada_Version below. Note that these are ordered,
-   --  so that tests like Ada_Version >= Ada_95 are legitimate and useful.
-
-   Ada_Version_Default : constant Ada_Version_Type := Ada_05;
-=======
    type Ada_Version_Type is (Ada_83, Ada_95, Ada_2005, Ada_2012);
    pragma Ordered (Ada_Version_Type);
    --  Versions of Ada for Ada_Version below. Note that these are ordered,
@@ -131,17 +124,13 @@
    --  what you want, because it will apply to future versions of the language.
 
    Ada_Version_Default : constant Ada_Version_Type := Ada_2005;
->>>>>>> 155d23aa
    pragma Warnings (Off, Ada_Version_Default);
    --  GNAT
    --  Default Ada version if no switch given. The Warnings off is to kill
    --  constant condition warnings.
-<<<<<<< HEAD
-=======
    --
    --  WARNING: some scripts rely on the format of this line of code. Any
    --  change must be coordinated with the scripts requirements.
->>>>>>> 155d23aa
 
    Ada_Version : Ada_Version_Type := Ada_Version_Default;
    --  GNAT
@@ -158,11 +147,7 @@
    --  the rare cases (notably for pragmas Preelaborate_05 and Pure_05)
    --  where in the run-time we want the explicit version set.
 
-<<<<<<< HEAD
-   Ada_Version_Runtime : Ada_Version_Type := Ada_12;
-=======
    Ada_Version_Runtime : Ada_Version_Type := Ada_2012;
->>>>>>> 155d23aa
    --  GNAT
    --  Ada version used to compile the runtime. Used to set Ada_Version (but
    --  not Ada_Version_Explicit) when compiling predefined or internal units.

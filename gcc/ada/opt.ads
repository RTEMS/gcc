--- conflicted
+++ resolved
@@ -649,15 +649,7 @@
 
    Generate_SCIL : Boolean := False;
    --  GNAT
-<<<<<<< HEAD
-   --  True if compiling in inspector mode (-gnatd.I switch).
-   --  Enable inspector mode, in particular SCIL generation.
-   --  When VM_Target /= None, the compiler will also attempt to
-   --  generate code even in case of unsupported construct instead of
-   --  displaying an error.
-=======
    --  Set True to activate SCIL code generation.
->>>>>>> 42a9ba1d
 
    Invalid_Value_Used : Boolean := False;
    --  GNAT
@@ -1049,10 +1041,6 @@
    --  Set to True if a shared libgnat is requested by using the -shared option
    --  for GNATBIND and to False when using the -static option. The value of
    --  this flag is set by Gnatbind.Scan_Bind_Arg.
-
-   Sprint_Line_Limit : Nat := 72;
-   --  Limit values for chopping long lines in Sprint output, can be reset
-   --  by use of NNN parameter with -gnatG or -gnatD switches.
 
    Sprint_Line_Limit : Nat := 72;
    --  Limit values for chopping long lines in Sprint output, can be reset

------------------------------------------------------------------------------
--                                                                          --
--                         GNAT COMPILER COMPONENTS                         --
--                                                                          --
--                             S W I T C H - C                              --
--                                                                          --
--                                 B o d y                                  --
--                                                                          --
--          Copyright (C) 2001-2010, Free Software Foundation, Inc.         --
--                                                                          --
-- GNAT is free software;  you can  redistribute it  and/or modify it under --
-- terms of the  GNU General Public License as published  by the Free Soft- --
-- ware  Foundation;  either version 3,  or (at your option) any later ver- --
-- sion.  GNAT is distributed in the hope that it will be useful, but WITH- --
-- OUT ANY WARRANTY;  without even the  implied warranty of MERCHANTABILITY --
-- or FITNESS FOR A PARTICULAR PURPOSE.  See the GNU General Public License --
-- for  more details.  You should have  received  a copy of the GNU General --
-- Public License  distributed with GNAT; see file COPYING3.  If not, go to --
-- http://www.gnu.org/licenses for a complete copy of the license.          --
--                                                                          --
-- GNAT was originally developed  by the GNAT team at  New York University. --
-- Extensive contributions were provided by Ada Core Technologies Inc.      --
--                                                                          --
------------------------------------------------------------------------------

with Debug;    use Debug;
with Lib;      use Lib;
with Osint;    use Osint;
with Opt;      use Opt;
with Prepcomp; use Prepcomp;
with Validsw;  use Validsw;
with Sem_Warn; use Sem_Warn;
with Stylesw;  use Stylesw;

with System.Strings;
with System.WCh_Con; use System.WCh_Con;

package body Switch.C is

   RTS_Specified : String_Access := null;
   --  Used to detect multiple use of --RTS= flag

   function Switch_Subsequently_Cancelled
     (C        : String;
      Args     : Argument_List;
      Arg_Rank : Positive) return Boolean;
   --  This function is called from Scan_Front_End_Switches. It determines if
   --  the switch currently being scanned is followed by a switch of the form
   --  "-gnat-" & C, where C is the argument. If so, then True is returned,
   --  and Scan_Front_End_Switches will cancel the effect of the switch. If
   --  no such switch is found, False is returned.

   -----------------------------
   -- Scan_Front_End_Switches --
   -----------------------------

   procedure Scan_Front_End_Switches
     (Switch_Chars : String;
      Args         : Argument_List;
      Arg_Rank     : Positive)
   is
      First_Switch : Boolean := True;
      --  False for all but first switch

      Max : constant Natural := Switch_Chars'Last;
      Ptr : Natural;
      C   : Character := ' ';
      Dot : Boolean;

      Store_Switch : Boolean;
      --  For -gnatxx switches, the normal processing, signalled by this flag
      --  being set to True, is to store the switch on exit from the case
      --  statement, the switch stored is -gnat followed by the characters
      --  from First_Char to Ptr-1. For cases like -gnaty, where the switch
      --  is stored in separate pieces, this flag is set to False, and the
      --  appropriate calls to Store_Compilation_Switch are made from within
      --  the case branch.

      First_Char : Positive;
      --  Marks start of switch to be stored

   begin
      Ptr := Switch_Chars'First;

      --  Skip past the initial character (must be the switch character)

      if Ptr = Max then
         Bad_Switch (C);
      else
         Ptr := Ptr + 1;
      end if;

      --  Handle switches that do not start with -gnat

      if Ptr + 3 > Max
        or else Switch_Chars (Ptr .. Ptr + 3) /= "gnat"
      then
         --  There are two front-end switches that do not start with -gnat:
         --  -I, --RTS

         if Switch_Chars (Ptr) = 'I' then

            --  Set flag Search_Directory_Present if switch is "-I" only:
            --  the directory will be the next argument.

            if Ptr = Max then
               Search_Directory_Present := True;
               return;
            end if;

            Ptr := Ptr + 1;

            --  Find out whether this is a -I- or regular -Ixxx switch

            --  Note: -I switches are not recorded in the ALI file, since the
            --  meaning of the program depends on the source files compiled,
            --  not where they came from.

            if Ptr = Max and then Switch_Chars (Ptr) = '-' then
               Look_In_Primary_Dir := False;
            else
               Add_Src_Search_Dir (Switch_Chars (Ptr .. Max));
            end if;

         --  Processing of the --RTS switch. --RTS may have been modified by
         --  gcc into -fRTS (for GCC targets).

         elsif Ptr + 3 <= Max
           and then (Switch_Chars (Ptr .. Ptr + 3) = "fRTS"
                       or else
                     Switch_Chars (Ptr .. Ptr + 3) = "-RTS")
         then
            Ptr := Ptr + 1;

            if Ptr + 4 > Max
              or else Switch_Chars (Ptr + 3) /= '='
            then
               Osint.Fail ("missing path for --RTS");
            else
               --  Check that this is the first time --RTS is specified or if
               --  it is not the first time, the same path has been specified.

               if RTS_Specified = null then
                  RTS_Specified := new String'(Switch_Chars (Ptr + 4 .. Max));

               elsif
                 RTS_Specified.all /= Switch_Chars (Ptr + 4 .. Max)
               then
                  Osint.Fail ("--RTS cannot be specified multiple times");
               end if;

               --  Valid --RTS switch

               Opt.No_Stdinc := True;
               Opt.RTS_Switch := True;

               RTS_Src_Path_Name :=
                 Get_RTS_Search_Dir
                   (Switch_Chars (Ptr + 4 .. Max), Include);

               RTS_Lib_Path_Name :=
                 Get_RTS_Search_Dir
                   (Switch_Chars (Ptr + 4 .. Max), Objects);

               if RTS_Src_Path_Name /= null
                 and then RTS_Lib_Path_Name /= null
               then
                  --  Store the -fRTS switch (Note: Store_Compilation_Switch
                  --  changes -fRTS back into --RTS for the actual output).

                  Store_Compilation_Switch (Switch_Chars);

               elsif RTS_Src_Path_Name = null
                 and then RTS_Lib_Path_Name = null
               then
                  Osint.Fail ("RTS path not valid: missing " &
                              "adainclude and adalib directories");

               elsif RTS_Src_Path_Name = null then
                  Osint.Fail ("RTS path not valid: missing " &
                              "adainclude directory");

               elsif RTS_Lib_Path_Name = null then
                  Osint.Fail ("RTS path not valid: missing " &
                              "adalib directory");
               end if;
            end if;

            --  There are no other switches not starting with -gnat

         else
            Bad_Switch (Switch_Chars);
         end if;

      --  Case of switch starting with -gnat

      else
         Ptr := Ptr + 4;

         --  Loop to scan through switches given in switch string

         while Ptr <= Max loop
            First_Char := Ptr;
            Store_Switch := True;

            C := Switch_Chars (Ptr);

            case C is

            when 'a' =>
               Ptr := Ptr + 1;
               Assertions_Enabled := True;
               Debug_Pragmas_Enabled := True;

            --  Processing for A switch

            when 'A' =>
               Ptr := Ptr + 1;
               Config_File := False;

            --  Processing for b switch

            when 'b' =>
               Ptr := Ptr + 1;
               Brief_Output := True;

            --  Processing for B switch

            when 'B' =>
               Ptr := Ptr + 1;
               Assume_No_Invalid_Values := True;

            --  Processing for c switch

            when 'c' =>
               if not First_Switch then
                  Osint.Fail
                    ("-gnatc must be first if combined with other switches");
               end if;

               Ptr := Ptr + 1;
               Operating_Mode := Check_Semantics;

            --  Processing for C switch

            when 'C' =>
               Ptr := Ptr + 1;
<<<<<<< HEAD
               CodePeer_Mode := True;
=======

               if not CodePeer_Mode then
                  CodePeer_Mode := True;

                  --  Suppress compiler warnings by default, since what we are
                  --  interested in here is what CodePeer can find out. Note
                  --  that if -gnatwxxx is specified after -gnatC on the
                  --  command line, we do not want to override this setting in
                  --  Adjust_Global_Switches, and assume that the user wants to
                  --  get both warnings from GNAT and CodePeer messages.

                  Warning_Mode := Suppress;
               end if;
>>>>>>> 03d20231

            --  Processing for d switch

            when 'd' =>
               Store_Switch := False;
               Dot := False;

               --  Note: for the debug switch, the remaining characters in this
               --  switch field must all be debug flags, since all valid switch
               --  characters are also valid debug characters.

               --  Loop to scan out debug flags

               while Ptr < Max loop
                  Ptr := Ptr + 1;
                  C := Switch_Chars (Ptr);
                  exit when C = ASCII.NUL or else C = '/' or else C = '-';

                  if C in '1' .. '9' or else
                     C in 'a' .. 'z' or else
                     C in 'A' .. 'Z'
                  then
                     if Dot then
                        Set_Dotted_Debug_Flag (C);
                        Store_Compilation_Switch ("-gnatd." & C);
                     else
                        Set_Debug_Flag (C);
                        Store_Compilation_Switch ("-gnatd" & C);
                     end if;

                  elsif C = '.' then
                     Dot := True;

                  elsif Dot then
                     Bad_Switch ("-gnatd." & Switch_Chars (Ptr .. Max));
                  else
                     Bad_Switch ("-gnatd" & Switch_Chars (Ptr .. Max));
                  end if;
               end loop;

               return;

            --  Processing for D switch

            when 'D' =>
               Ptr := Ptr + 1;

               --  Scan optional integer line limit value

               if Nat_Present (Switch_Chars, Max, Ptr) then
                  Scan_Nat (Switch_Chars, Max, Ptr, Sprint_Line_Limit, 'D');
                  Sprint_Line_Limit := Nat'Max (Sprint_Line_Limit, 40);
               end if;

               --  Note: -gnatD also sets -gnatx (to turn off cross-reference
               --  generation in the ali file) since otherwise this generation
               --  gets confused by the "wrong" Sloc values put in the tree.

               Debug_Generated_Code := True;
               Xref_Active := False;
               Set_Debug_Flag ('g');

            --  -gnate? (extended switches)

            when 'e' =>
               Ptr := Ptr + 1;

               --  The -gnate? switches are all double character switches
               --  so we must always have a character after the e.

               if Ptr > Max then
                  Bad_Switch ("-gnate");
               end if;

               case Switch_Chars (Ptr) is

                  --  -gnatea (initial delimiter of explicit switches)

                  --  All switches that come before -gnatea have been added by
                  --  the GCC driver and are not stored in the ALI file.
                  --  See also -gnatez below.

                  when 'a' =>
                     Store_Switch := False;
                     Enable_Switch_Storing;
                     Ptr := Ptr + 1;

                  --  -gnatec (configuration pragmas)

                  when 'c' =>
                     Store_Switch := False;
                     Ptr := Ptr + 1;

                     --  There may be an equal sign between -gnatec and
                     --  the path name of the config file.

                     if Ptr <= Max and then Switch_Chars (Ptr) = '=' then
                        Ptr := Ptr + 1;
                     end if;

                     if Ptr > Max then
                        Bad_Switch ("-gnatec");
                     end if;

                     declare
                        Config_File_Name : constant String_Access :=
                                             new String'
                                                  (Switch_Chars (Ptr .. Max));

                     begin
                        if Config_File_Names = null then
                           Config_File_Names :=
                             new String_List'(1 => Config_File_Name);

                        else
                           declare
                              New_Names : constant String_List_Access :=
                                            new String_List
                                              (1 ..
                                               Config_File_Names'Length + 1);

                           begin
                              for Index in Config_File_Names'Range loop
                                 New_Names (Index) :=
                                   Config_File_Names (Index);
                                 Config_File_Names (Index) := null;
                              end loop;

                              New_Names (New_Names'Last) := Config_File_Name;
                              Free (Config_File_Names);
                              Config_File_Names := New_Names;
                           end;
                        end if;
                     end;

                     return;

                  --  -gnateC switch (CodePeer SCIL generation)

                  --  Not enabled for now, keep it for later???
                  --  use -gnatd.I only for now

                  --  when 'C' =>
                  --     Ptr := Ptr + 1;
                  --     Generate_SCIL := True;

                  --  -gnateD switch (preprocessing symbol definition)

                  when 'D' =>
                     Store_Switch := False;
                     Ptr := Ptr + 1;

                     if Ptr > Max then
                        Bad_Switch ("-gnateD");
                     end if;

                     Add_Symbol_Definition (Switch_Chars (Ptr .. Max));

                     --  Store the switch

                     Store_Compilation_Switch
                       ("-gnateD" & Switch_Chars (Ptr .. Max));
                     Ptr := Max + 1;

                  --  -gnateE (extra exception information)

                  when 'E' =>
                     Exception_Extra_Info := True;
                     Ptr := Ptr + 1;

                  --  -gnatef (full source path for brief error messages)

                  when 'f' =>
                     Store_Switch := False;
                     Ptr := Ptr + 1;
                     Full_Path_Name_For_Brief_Errors := True;

                  --  -gnateG (save preprocessor output)

                  when 'G' =>
                     Generate_Processed_File := True;
                     Ptr := Ptr + 1;

                  --  -gnateI (index of unit in multi-unit source)

                  when 'I' =>
                     Ptr := Ptr + 1;
                     Scan_Pos (Switch_Chars, Max, Ptr, Multiple_Unit_Index, C);

                  --  -gnatem (mapping file)

                  when 'm' =>
                     Store_Switch := False;
                     Ptr := Ptr + 1;

                     --  There may be an equal sign between -gnatem and
                     --  the path name of the mapping file.

                     if Ptr <= Max and then Switch_Chars (Ptr) = '=' then
                        Ptr := Ptr + 1;
                     end if;

                     if Ptr > Max then
                        Bad_Switch ("-gnatem");
                     end if;

                     Mapping_File_Name :=
                       new String'(Switch_Chars (Ptr .. Max));
                     return;

                  --  -gnatep (preprocessing data file)

                  when 'p' =>
                     Store_Switch := False;
                     Ptr := Ptr + 1;

                     --  There may be an equal sign between -gnatep and
                     --  the path name of the mapping file.

                     if Ptr <= Max and then Switch_Chars (Ptr) = '=' then
                        Ptr := Ptr + 1;
                     end if;

                     if Ptr > Max then
                        Bad_Switch ("-gnatep");
                     end if;

                     Preprocessing_Data_File :=
                       new String'(Switch_Chars (Ptr .. Max));

                     --  Store the switch, normalizing to -gnatep=

                     Store_Compilation_Switch
                       ("-gnatep=" & Preprocessing_Data_File.all);

                     Ptr := Max + 1;

<<<<<<< HEAD
=======
                  --  -gnateP (Treat pragma Pure/Preelaborate errs as warnings)

                  when 'P' =>
                     Treat_Categorization_Errors_As_Warnings := True;

>>>>>>> 03d20231
                  --  -gnatez (final delimiter of explicit switches)

                  --  All switches that come after -gnatez have been added by
                  --  the GCC driver and are not stored in the ALI file. See
                  --  also -gnatea above.

                  when 'z' =>
                     Store_Switch := False;
                     Disable_Switch_Storing;
                     Ptr := Ptr + 1;

                  --  -gnateS (generate SCO information)

                  --  Include Source Coverage Obligation information in ALI
                  --  files for the benefit of source coverage analysis tools
                  --  (xcov).

                  when 'S' =>
                     Generate_SCO := True;
                     Ptr := Ptr + 1;

                  --  All other -gnate? switches are unassigned

                  when others =>
                     Bad_Switch ("-gnate" & Switch_Chars (Ptr .. Max));
               end case;

            --  -gnatE (dynamic elaboration checks)

            when 'E' =>
               Ptr := Ptr + 1;
               Dynamic_Elaboration_Checks := True;

            --  -gnatf (full error messages)

            when 'f' =>
               Ptr := Ptr + 1;
               All_Errors_Mode := True;

            --  Processing for F switch

            when 'F' =>
               Ptr := Ptr + 1;
               External_Name_Exp_Casing := Uppercase;
               External_Name_Imp_Casing := Uppercase;

            --  Processing for g switch

            when 'g' =>
               Ptr := Ptr + 1;
               GNAT_Mode := True;
               Identifier_Character_Set := 'n';
               System_Extend_Unit := Empty;
               Warning_Mode := Treat_As_Error;

               --  Set Ada 2012 mode explicitly. We don't want to rely on the
               --  implicit setting here, since for example, we want
               --  Preelaborate_05 treated as Preelaborate

<<<<<<< HEAD
               Ada_Version := Ada_12;
=======
               Ada_Version := Ada_2012;
>>>>>>> 03d20231
               Ada_Version_Explicit := Ada_Version;

               --  Set default warnings and style checks for -gnatg

               Set_GNAT_Mode_Warnings;
               Set_GNAT_Style_Check_Options;

            --  Processing for G switch

            when 'G' =>
               Ptr := Ptr + 1;
               Print_Generated_Code := True;

               --  Scan optional integer line limit value

               if Nat_Present (Switch_Chars, Max, Ptr) then
                  Scan_Nat (Switch_Chars, Max, Ptr, Sprint_Line_Limit, 'G');
                  Sprint_Line_Limit := Nat'Max (Sprint_Line_Limit, 40);
               end if;

            --  Processing for h switch

            when 'h' =>
               Ptr := Ptr + 1;
               Usage_Requested := True;

            --  Processing for H switch

            when 'H' =>
               Ptr := Ptr + 1;
               HLO_Active := True;

            --  Processing for i switch

            when 'i' =>
               if Ptr = Max then
                  Bad_Switch ("-gnati");
               end if;

               Ptr := Ptr + 1;
               C := Switch_Chars (Ptr);

               if C in '1' .. '5'
                 or else C = '8'
                 or else C = '9'
                 or else C = 'p'
                 or else C = 'f'
                 or else C = 'n'
                 or else C = 'w'
               then
                  Identifier_Character_Set := C;
                  Ptr := Ptr + 1;

               else
                  Bad_Switch ("-gnati" & Switch_Chars (Ptr .. Max));
               end if;

            --  Processing for I switch

            when 'I' =>
               Ptr := Ptr + 1;
               Ignore_Rep_Clauses := True;

            --  Processing for j switch

            when 'j' =>
               Ptr := Ptr + 1;
               Scan_Nat (Switch_Chars, Max, Ptr, Error_Msg_Line_Length, C);

            --  Processing for k switch

            when 'k' =>
               Ptr := Ptr + 1;
                  Scan_Pos
                    (Switch_Chars, Max, Ptr, Maximum_File_Name_Length, C);

            --  Processing for l switch

            when 'l' =>
               Ptr := Ptr + 1;
               Full_List := True;

               --  There may be an equal sign between -gnatl and a file name

               if Ptr <= Max and then Switch_Chars (Ptr) = '=' then
                  if Ptr = Max then
                     Osint.Fail ("file name for -gnatl= is null");
                  else
                     Opt.Full_List_File_Name :=
                       new String'(Switch_Chars (Ptr + 1 .. Max));
                     Ptr := Max + 1;
                  end if;
               end if;

            --  Processing for L switch

            when 'L' =>
               Ptr := Ptr + 1;
               Dump_Source_Text := True;

            --  Processing for m switch

            when 'm' =>
               Ptr := Ptr + 1;
               Scan_Nat (Switch_Chars, Max, Ptr, Maximum_Messages, C);

            --  Processing for n switch

            when 'n' =>
               Ptr := Ptr + 1;
               Inline_Active := True;

            --  Processing for N switch

            when 'N' =>
               Ptr := Ptr + 1;
               Inline_Active := True;
               Front_End_Inlining := True;

            --  Processing for o switch

            when 'o' =>
               Ptr := Ptr + 1;
               Suppress_Options (Overflow_Check) := False;
               Opt.Enable_Overflow_Checks := True;

            --  Processing for O switch

            when 'O' =>
               Store_Switch := False;
               Ptr := Ptr + 1;
               Output_File_Name_Present := True;

            --  Processing for p switch

            when 'p' =>
               Ptr := Ptr + 1;

               --  Skip processing if cancelled by subsequent -gnat-p

               if Switch_Subsequently_Cancelled ("p", Args, Arg_Rank) then
                  Store_Switch := False;

               else
                  --  Set all specific options as well as All_Checks in the
                  --  Suppress_Options array, excluding Elaboration_Check,
                  --  since this is treated specially because we do not want
                  --  -gnatp to disable static elaboration processing.

                  for J in Suppress_Options'Range loop
                     if J /= Elaboration_Check then
                        Suppress_Options (J) := True;
                     end if;
                  end loop;

                  Validity_Checks_On         := False;
                  Opt.Suppress_Checks        := True;
                  Opt.Enable_Overflow_Checks := False;
               end if;

            --  Processing for P switch

            when 'P' =>
               Ptr := Ptr + 1;
               Polling_Required := True;

            --  Processing for q switch

            when 'q' =>
               Ptr := Ptr + 1;
               Try_Semantics := True;

            --  Processing for Q switch

            when 'Q' =>
               Ptr := Ptr + 1;
               Force_ALI_Tree_File := True;
               Try_Semantics := True;

               --  Processing for r switch

            when 'r' =>
               Ptr := Ptr + 1;
               Treat_Restrictions_As_Warnings := True;

            --  Processing for R switch

            when 'R' =>
               Back_Annotate_Rep_Info := True;
               List_Representation_Info := 1;

               Ptr := Ptr + 1;
               while Ptr <= Max loop
                  C := Switch_Chars (Ptr);

                  if C in '1' .. '3' then
                     List_Representation_Info :=
                       Character'Pos (C) - Character'Pos ('0');

                  elsif Switch_Chars (Ptr) = 's' then
                     List_Representation_Info_To_File := True;

                  elsif Switch_Chars (Ptr) = 'm' then
                     List_Representation_Info_Mechanisms := True;

                  else
                     Bad_Switch ("-gnatR" & Switch_Chars (Ptr .. Max));
                  end if;

                  Ptr := Ptr + 1;
               end loop;

            --  Processing for s switch

            when 's' =>
               if not First_Switch then
                  Osint.Fail
                    ("-gnats must be first if combined with other switches");
               end if;

               Ptr := Ptr + 1;
               Operating_Mode := Check_Syntax;

            --  Processing for S switch

            when 'S' =>
               Print_Standard := True;
               Ptr := Ptr + 1;

            --  Processing for t switch

            when 't' =>
               Ptr := Ptr + 1;
               Tree_Output := True;
               Back_Annotate_Rep_Info := True;

            --  Processing for T switch

            when 'T' =>
               Ptr := Ptr + 1;
               Scan_Pos (Switch_Chars, Max, Ptr, Table_Factor, C);

            --  Processing for u switch

            when 'u' =>
               Ptr := Ptr + 1;
               List_Units := True;

            --  Processing for U switch

            when 'U' =>
               Ptr := Ptr + 1;
               Unique_Error_Tag := True;

            --  Processing for v switch

            when 'v' =>
               Ptr := Ptr + 1;
               Verbose_Mode := True;

            --  Processing for V switch

            when 'V' =>
               Store_Switch := False;
               Ptr := Ptr + 1;

               if Ptr > Max then
                  Bad_Switch ("-gnatV");

               else
                  declare
                     OK  : Boolean;

                  begin
                     Set_Validity_Check_Options
                       (Switch_Chars (Ptr .. Max), OK, Ptr);

                     if not OK then
                        Bad_Switch ("-gnatV" & Switch_Chars (Ptr .. Max));
                     end if;

                     for Index in First_Char + 1 .. Max loop
                        Store_Compilation_Switch
                          ("-gnatV" & Switch_Chars (Index));
                     end loop;
                  end;
               end if;

               Ptr := Max + 1;

            --  Processing for w switch

            when 'w' =>
               Store_Switch := False;
               Ptr := Ptr + 1;

               if Ptr > Max then
                  Bad_Switch ("-gnatw");
               end if;

               while Ptr <= Max loop
                  C := Switch_Chars (Ptr);

                  --  Case of dot switch

                  if C = '.' and then Ptr < Max then
                     Ptr := Ptr + 1;
                     C := Switch_Chars (Ptr);

                     if Set_Dot_Warning_Switch (C) then
                        Store_Compilation_Switch ("-gnatw." & C);
                     else
                        Bad_Switch ("-gnatw." & Switch_Chars (Ptr .. Max));
                     end if;

                     --  Normal case, no dot

                  else
                     if Set_Warning_Switch (C) then
                        Store_Compilation_Switch ("-gnatw" & C);
                     else
                        Bad_Switch ("-gnatw" & Switch_Chars (Ptr .. Max));
                     end if;
                  end if;

                  Ptr := Ptr + 1;
               end loop;

               return;

            --  Processing for W switch

            when 'W' =>
               Ptr := Ptr + 1;

               if Ptr > Max then
                  Bad_Switch ("-gnatW");
               end if;

               begin
                  Wide_Character_Encoding_Method :=
                    Get_WC_Encoding_Method (Switch_Chars (Ptr));
               exception
                  when Constraint_Error =>
                     Bad_Switch ("-gnatW" & Switch_Chars (Ptr .. Max));
               end;

               Wide_Character_Encoding_Method_Specified := True;

               Upper_Half_Encoding :=
                 Wide_Character_Encoding_Method in
                   WC_Upper_Half_Encoding_Method;

               Ptr := Ptr + 1;

            --  Processing for x switch

            when 'x' =>
               Ptr := Ptr + 1;
               Xref_Active := False;

            --  Processing for X switch

            when 'X' =>
               Ptr := Ptr + 1;
<<<<<<< HEAD
               Extensions_Allowed := True;
               Ada_Version := Ada_Version_Type'Last;
=======
               Extensions_Allowed   := True;
               Ada_Version          := Ada_Version_Type'Last;
>>>>>>> 03d20231
               Ada_Version_Explicit := Ada_Version_Type'Last;

            --  Processing for y switch

            when 'y' =>
               Ptr := Ptr + 1;

               if Ptr > Max then
                  Set_Default_Style_Check_Options;

               else
                  Store_Switch := False;

                  declare
                     OK  : Boolean;

                  begin
                     Set_Style_Check_Options
                       (Switch_Chars (Ptr .. Max), OK, Ptr);

                     if not OK then
                        Osint.Fail
                          ("bad -gnaty switch (" &
                           Style_Msg_Buf (1 .. Style_Msg_Len) & ')');
                     end if;

                     Ptr := First_Char + 1;
                     while Ptr <= Max loop
                        if Switch_Chars (Ptr) = 'M' then
                           First_Char := Ptr;
                           loop
                              Ptr := Ptr + 1;
                              exit when Ptr > Max
                                or else Switch_Chars (Ptr) not in '0' .. '9';
                           end loop;

                           Store_Compilation_Switch
                             ("-gnaty" & Switch_Chars (First_Char .. Ptr - 1));

                        else
                           Store_Compilation_Switch
                             ("-gnaty" & Switch_Chars (Ptr));
                           Ptr := Ptr + 1;
                        end if;
                     end loop;
                  end;
               end if;

            --  Processing for z switch

            when 'z' =>

               --  -gnatz must be the first and only switch in Switch_Chars,
               --  and is a two-letter switch.

               if Ptr /= Switch_Chars'First + 5
                 or else (Max - Ptr + 1) > 2
               then
                  Osint.Fail
                    ("-gnatz* may not be combined with other switches");
               end if;

               if Ptr = Max then
                  Bad_Switch ("-gnatz");
               end if;

               Ptr := Ptr + 1;

               --  Only one occurrence of -gnat* is permitted

               if Distribution_Stub_Mode = No_Stubs then
                  case Switch_Chars (Ptr) is
                     when 'r' =>
                        Distribution_Stub_Mode := Generate_Receiver_Stub_Body;

                     when 'c' =>
                        Distribution_Stub_Mode := Generate_Caller_Stub_Body;

                     when others =>
                        Bad_Switch ("-gnatz" & Switch_Chars (Ptr .. Max));
                  end case;

                  Ptr := Ptr + 1;

               else
                  Osint.Fail ("only one -gnatz* switch allowed");
               end if;

            --  Processing for Z switch

            when 'Z' =>
               Ptr := Ptr + 1;
               Osint.Fail
                 ("-gnatZ is no longer supported: consider using --RTS=zcx");

            --  Processing for 83 switch

            when '8' =>
               if Ptr = Max then
                  Bad_Switch ("-gnat8");
               end if;

               Ptr := Ptr + 1;

               if Switch_Chars (Ptr) /= '3' then
                  Bad_Switch ("-gnat8" & Switch_Chars (Ptr .. Max));
               else
                  Ptr := Ptr + 1;
                  Ada_Version := Ada_83;
                  Ada_Version_Explicit := Ada_Version;
               end if;

            --  Processing for 95 switch

            when '9' =>
               if Ptr = Max then
                  Bad_Switch ("-gnat9");
               end if;

               Ptr := Ptr + 1;

               if Switch_Chars (Ptr) /= '5' then
                  Bad_Switch ("-gnat9" & Switch_Chars (Ptr .. Max));
               else
                  Ptr := Ptr + 1;
                  Ada_Version := Ada_95;
                  Ada_Version_Explicit := Ada_Version;
               end if;

            --  Processing for 05 switch

            when '0' =>
               if Ptr = Max then
                  Bad_Switch ("-gnat0");
               end if;

               Ptr := Ptr + 1;

               if Switch_Chars (Ptr) /= '5' then
                  Bad_Switch ("-gnat0" & Switch_Chars (Ptr .. Max));
               else
                  Ptr := Ptr + 1;
                  Ada_Version := Ada_2005;
                  Ada_Version_Explicit := Ada_Version;
               end if;

            --  Processing for 12 switch

            when '1' =>
               if Ptr = Max then
                  Bad_Switch ("-gnat1");
               end if;

               Ptr := Ptr + 1;

               if Switch_Chars (Ptr) /= '2' then
                  Bad_Switch ("-gnat1" & Switch_Chars (Ptr .. Max));
               else
                  Ptr := Ptr + 1;
<<<<<<< HEAD
                  Ada_Version := Ada_12;
=======
                  Ada_Version := Ada_2012;
>>>>>>> 03d20231
                  Ada_Version_Explicit := Ada_Version;
               end if;

            --  Processing for 2005 and 2012 switches

            when '2' =>
               if Ptr > Max - 3 then
                  Bad_Switch ("-gnat" & Switch_Chars (Ptr .. Max));

               elsif Switch_Chars (Ptr .. Ptr + 3) = "2005" then
<<<<<<< HEAD
                  Ada_Version := Ada_05;

               elsif Switch_Chars (Ptr .. Ptr + 3) = "2012" then
                  Ada_Version := Ada_12;
=======
                  Ada_Version := Ada_2005;

               elsif Switch_Chars (Ptr .. Ptr + 3) = "2012" then
                  Ada_Version := Ada_2012;
>>>>>>> 03d20231

               else
                  Bad_Switch ("-gnat" & Switch_Chars (Ptr .. Ptr + 3));
               end if;

               Ada_Version_Explicit := Ada_Version;
               Ptr := Ptr + 4;

            --  Switch cancellation, currently only -gnat-p is allowed.
            --  All we do here is the error checking, since the actual
            --  processing for switch cancellation is done by calls to
            --  Switch_Subsequently_Cancelled at the appropriate point.

            when '-' =>

               --  Simple ignore -gnat-p

               if Switch_Chars = "-gnat-p" then
                  return;

               --  Any other occurrence of minus is ignored. This is for
               --  maximum compatibility with previous version which ignored
               --  all occurrences of minus.

               else
                  Store_Switch := False;
                  Ptr := Ptr + 1;
               end if;

            --  We ignore '/' in switches, this is historical, still needed???

            when '/' =>
               Store_Switch := False;

            --  Anything else is an error (illegal switch character)

            when others =>
               Bad_Switch ("-gnat" & Switch_Chars (Ptr .. Max));
            end case;

            if Store_Switch then
               Store_Compilation_Switch
                 ("-gnat" & Switch_Chars (First_Char .. Ptr - 1));
            end if;

            First_Switch := False;
         end loop;
      end if;
   end Scan_Front_End_Switches;

   -----------------------------------
   -- Switch_Subsequently_Cancelled --
   -----------------------------------

   function Switch_Subsequently_Cancelled
     (C        : String;
      Args     : Argument_List;
      Arg_Rank : Positive) return Boolean
   is
      use type System.Strings.String_Access;

   begin
      --  Loop through arguments following the current one

      for Arg in Arg_Rank + 1 .. Args'Last loop
         if Args (Arg).all = "-gnat-" & C then
            return True;
         end if;
      end loop;

      --  No match found, not cancelled

      return False;
   end Switch_Subsequently_Cancelled;

end Switch.C;<|MERGE_RESOLUTION|>--- conflicted
+++ resolved
@@ -245,9 +245,6 @@
 
             when 'C' =>
                Ptr := Ptr + 1;
-<<<<<<< HEAD
-               CodePeer_Mode := True;
-=======
 
                if not CodePeer_Mode then
                   CodePeer_Mode := True;
@@ -261,7 +258,6 @@
 
                   Warning_Mode := Suppress;
                end if;
->>>>>>> 03d20231
 
             --  Processing for d switch
 
@@ -499,14 +495,11 @@
 
                      Ptr := Max + 1;
 
-<<<<<<< HEAD
-=======
                   --  -gnateP (Treat pragma Pure/Preelaborate errs as warnings)
 
                   when 'P' =>
                      Treat_Categorization_Errors_As_Warnings := True;
 
->>>>>>> 03d20231
                   --  -gnatez (final delimiter of explicit switches)
 
                   --  All switches that come after -gnatez have been added by
@@ -566,11 +559,7 @@
                --  implicit setting here, since for example, we want
                --  Preelaborate_05 treated as Preelaborate
 
-<<<<<<< HEAD
-               Ada_Version := Ada_12;
-=======
                Ada_Version := Ada_2012;
->>>>>>> 03d20231
                Ada_Version_Explicit := Ada_Version;
 
                --  Set default warnings and style checks for -gnatg
@@ -936,13 +925,8 @@
 
             when 'X' =>
                Ptr := Ptr + 1;
-<<<<<<< HEAD
-               Extensions_Allowed := True;
-               Ada_Version := Ada_Version_Type'Last;
-=======
                Extensions_Allowed   := True;
                Ada_Version          := Ada_Version_Type'Last;
->>>>>>> 03d20231
                Ada_Version_Explicit := Ada_Version_Type'Last;
 
             --  Processing for y switch
@@ -1102,11 +1086,7 @@
                   Bad_Switch ("-gnat1" & Switch_Chars (Ptr .. Max));
                else
                   Ptr := Ptr + 1;
-<<<<<<< HEAD
-                  Ada_Version := Ada_12;
-=======
                   Ada_Version := Ada_2012;
->>>>>>> 03d20231
                   Ada_Version_Explicit := Ada_Version;
                end if;
 
@@ -1117,17 +1097,10 @@
                   Bad_Switch ("-gnat" & Switch_Chars (Ptr .. Max));
 
                elsif Switch_Chars (Ptr .. Ptr + 3) = "2005" then
-<<<<<<< HEAD
-                  Ada_Version := Ada_05;
-
-               elsif Switch_Chars (Ptr .. Ptr + 3) = "2012" then
-                  Ada_Version := Ada_12;
-=======
                   Ada_Version := Ada_2005;
 
                elsif Switch_Chars (Ptr .. Ptr + 3) = "2012" then
                   Ada_Version := Ada_2012;
->>>>>>> 03d20231
 
                else
                   Bad_Switch ("-gnat" & Switch_Chars (Ptr .. Ptr + 3));

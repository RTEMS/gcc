--- conflicted
+++ resolved
@@ -6,11 +6,7 @@
 --                                                                          --
 --                                 B o d y                                  --
 --                                                                          --
-<<<<<<< HEAD
---          Copyright (C) 2001-2006, Free Software Foundation, Inc.         --
-=======
 --          Copyright (C) 2001-2007, Free Software Foundation, Inc.         --
->>>>>>> 60a98cce
 --                                                                          --
 -- GNAT is free software;  you can  redistribute it  and/or modify it under --
 -- terms of the  GNU General Public License as published  by the Free Soft- --
@@ -37,11 +33,7 @@
 with Sem_Warn; use Sem_Warn;
 with Stylesw;  use Stylesw;
 
-<<<<<<< HEAD
-with GNAT.OS_Lib; use GNAT.OS_Lib;
-=======
 with System.OS_Lib; use System.OS_Lib;
->>>>>>> 60a98cce
 
 with System.WCh_Con; use System.WCh_Con;
 
@@ -118,13 +110,6 @@
                Add_Src_Search_Dir (Switch_Chars (Ptr .. Max));
             end if;
 
-<<<<<<< HEAD
-         --  Processing of the --RTS switch. --RTS has been modified by
-         --  gcc and is now of the form -fRTS.
-
-         elsif Ptr + 3 <= Max
-           and then Switch_Chars (Ptr .. Ptr + 3) = "fRTS"
-=======
          --  Processing of the --RTS switch. --RTS may have been modified by
          --  gcc into -fRTS (for GCC targets).
 
@@ -132,7 +117,6 @@
            and then (Switch_Chars (Ptr .. Ptr + 3) = "fRTS"
                        or else
                      Switch_Chars (Ptr .. Ptr + 3) = "-RTS")
->>>>>>> 60a98cce
          then
             Ptr := Ptr + 1;
 
@@ -145,12 +129,7 @@
                --  it is not the first time, the same path has been specified.
 
                if RTS_Specified = null then
-<<<<<<< HEAD
-                  RTS_Specified :=
-                    new String'(Switch_Chars (Ptr + 4 .. Max));
-=======
                   RTS_Specified := new String'(Switch_Chars (Ptr + 4 .. Max));
->>>>>>> 60a98cce
 
                elsif
                  RTS_Specified.all /= Switch_Chars (Ptr + 4 .. Max)
@@ -199,11 +178,7 @@
             --  There are no other switches not starting with -gnat
 
          else
-<<<<<<< HEAD
-            Bad_Switch (C);
-=======
             Bad_Switch (Switch_Chars);
->>>>>>> 60a98cce
          end if;
 
       --  Case of switch starting with -gnat
@@ -288,11 +263,7 @@
                   elsif Dot then
                      Bad_Switch ("-gnatd." & Switch_Chars (Ptr .. Max));
                   else
-<<<<<<< HEAD
-                     Bad_Switch (C);
-=======
                      Bad_Switch ("-gnatd" & Switch_Chars (Ptr .. Max));
->>>>>>> 60a98cce
                   end if;
                end loop;
 
@@ -320,11 +291,7 @@
                --  so we must always have a character after the e.
 
                if Ptr > Max then
-<<<<<<< HEAD
-                  Bad_Switch (C);
-=======
                   Bad_Switch ("-gnate");
->>>>>>> 60a98cce
                end if;
 
                case Switch_Chars (Ptr) is
@@ -343,11 +310,7 @@
                      end if;
 
                      if Ptr > Max then
-<<<<<<< HEAD
-                        Bad_Switch (C);
-=======
                         Bad_Switch ("-gnatec");
->>>>>>> 60a98cce
                      end if;
 
                      declare
@@ -390,11 +353,7 @@
                      Ptr := Ptr + 1;
 
                      if Ptr > Max then
-<<<<<<< HEAD
-                        Bad_Switch (C);
-=======
                         Bad_Switch ("-gnateD");
->>>>>>> 60a98cce
                      end if;
 
                      Add_Symbol_Definition (Switch_Chars (Ptr .. Max));
@@ -433,11 +392,7 @@
                      end if;
 
                      if Ptr > Max then
-<<<<<<< HEAD
-                        Bad_Switch (C);
-=======
                         Bad_Switch ("-gnatem");
->>>>>>> 60a98cce
                      end if;
 
                      Mapping_File_Name :=
@@ -458,11 +413,7 @@
                      end if;
 
                      if Ptr > Max then
-<<<<<<< HEAD
-                        Bad_Switch (C);
-=======
                         Bad_Switch ("-gnatep");
->>>>>>> 60a98cce
                      end if;
 
                      Preprocessing_Data_File :=
@@ -483,11 +434,7 @@
                   --  All other -gnate? switches are unassigned
 
                   when others =>
-<<<<<<< HEAD
-                     Bad_Switch (C);
-=======
                      Bad_Switch ("-gnate" & Switch_Chars (Ptr .. Max));
->>>>>>> 60a98cce
                end case;
 
             --  -gnatE (dynamic elaboration checks)
@@ -525,28 +472,6 @@
                Ada_Version := Ada_05;
                Ada_Version_Explicit := Ada_Version;
 
-<<<<<<< HEAD
-               --  Set default warnings for -gnatg (same set as -gnatwa)
-
-               Check_Unreferenced           := True;
-               Check_Unreferenced_Formals   := True;
-               Check_Withs                  := True;
-               Constant_Condition_Warnings  := True;
-               Implementation_Unit_Warnings := True;
-               Ineffective_Inline_Warnings  := True;
-               Warn_On_Assumed_Low_Bound    := True;
-               Warn_On_Bad_Fixed_Value      := True;
-               Warn_On_Constant             := True;
-               Warn_On_Export_Import        := True;
-               Warn_On_Modified_Unread      := True;
-               Warn_On_No_Value_Assigned    := True;
-               Warn_On_Obsolescent_Feature  := True;
-               Warn_On_Redundant_Constructs := True;
-               Warn_On_Unchecked_Conversion := True;
-               Warn_On_Unrecognized_Pragma  := True;
-
-               Set_Style_Check_Options ("3aAbcdefhiklmnprstux");
-=======
                --  Set default warnings for -gnatg
 
                Check_Unreferenced              := True;
@@ -569,7 +494,6 @@
                Warn_On_Unrecognized_Pragma     := True;
 
                Set_GNAT_Style_Check_Options;
->>>>>>> 60a98cce
 
             --  Processing for G switch
 
@@ -593,11 +517,7 @@
 
             when 'i' =>
                if Ptr = Max then
-<<<<<<< HEAD
-                  Bad_Switch (C);
-=======
                   Bad_Switch ("-gnati");
->>>>>>> 60a98cce
                end if;
 
                Ptr := Ptr + 1;
@@ -615,9 +535,14 @@
                   Ptr := Ptr + 1;
 
                else
-<<<<<<< HEAD
-                  Bad_Switch (C);
-               end if;
+                  Bad_Switch ("-gnati" & Switch_Chars (Ptr .. Max));
+               end if;
+
+            --  Processing for I switch
+
+            when 'I' =>
+               Ptr := Ptr + 1;
+               Ignore_Rep_Clauses := True;
 
             --  Processing for j switch
 
@@ -630,28 +555,6 @@
                   Ptr := Ptr + 1;
                end if;
 
-=======
-                  Bad_Switch ("-gnati" & Switch_Chars (Ptr .. Max));
-               end if;
-
-            --  Processing for I switch
-
-            when 'I' =>
-               Ptr := Ptr + 1;
-               Ignore_Rep_Clauses := True;
-
-            --  Processing for j switch
-
-            when 'j' =>
-               Ptr := Ptr + 1;
-
-               --  There may be an equal sign between -gnatj and the value
-
-               if Ptr <= Max and then Switch_Chars (Ptr) = '=' then
-                  Ptr := Ptr + 1;
-               end if;
-
->>>>>>> 60a98cce
                Scan_Nat (Switch_Chars, Max, Ptr, Error_Msg_Line_Length, C);
 
             --  Processing for k switch
@@ -785,11 +688,7 @@
                      List_Representation_Info_Mechanisms := True;
 
                   else
-<<<<<<< HEAD
-                     Bad_Switch (C);
-=======
                      Bad_Switch ("-gnatR" & Switch_Chars (Ptr .. Max));
->>>>>>> 60a98cce
                   end if;
 
                   Ptr := Ptr + 1;
@@ -855,11 +754,7 @@
                Ptr := Ptr + 1;
 
                if Ptr > Max then
-<<<<<<< HEAD
-                  Bad_Switch (C);
-=======
                   Bad_Switch ("-gnatV");
->>>>>>> 60a98cce
 
                else
                   declare
@@ -870,11 +765,7 @@
                        (Switch_Chars (Ptr .. Max), OK, Ptr);
 
                      if not OK then
-<<<<<<< HEAD
-                        Bad_Switch (C);
-=======
                         Bad_Switch ("-gnatV" & Switch_Chars (Ptr .. Max));
->>>>>>> 60a98cce
                      end if;
 
                      for Index in First_Char + 1 .. Max loop
@@ -893,11 +784,7 @@
                Ptr := Ptr + 1;
 
                if Ptr > Max then
-<<<<<<< HEAD
-                  Bad_Switch (C);
-=======
                   Bad_Switch ("-gnatw");
->>>>>>> 60a98cce
                end if;
 
                while Ptr <= Max loop
@@ -912,11 +799,7 @@
                      if Set_Dot_Warning_Switch (C) then
                         Store_Compilation_Switch ("-gnatw." & C);
                      else
-<<<<<<< HEAD
-                        Bad_Switch (C);
-=======
                         Bad_Switch ("-gnatw." & Switch_Chars (Ptr .. Max));
->>>>>>> 60a98cce
                      end if;
 
                      --  Normal case, no dot
@@ -925,11 +808,7 @@
                      if Set_Warning_Switch (C) then
                         Store_Compilation_Switch ("-gnatw" & C);
                      else
-<<<<<<< HEAD
-                        Bad_Switch (C);
-=======
                         Bad_Switch ("-gnatw" & Switch_Chars (Ptr .. Max));
->>>>>>> 60a98cce
                      end if;
                   end if;
 
@@ -944,11 +823,7 @@
                Ptr := Ptr + 1;
 
                if Ptr > Max then
-<<<<<<< HEAD
-                  Bad_Switch (C);
-=======
                   Bad_Switch ("-gnatW");
->>>>>>> 60a98cce
                end if;
 
                begin
@@ -956,11 +831,7 @@
                     Get_WC_Encoding_Method (Switch_Chars (Ptr));
                exception
                   when Constraint_Error =>
-<<<<<<< HEAD
-                     Bad_Switch (C);
-=======
                      Bad_Switch ("-gnatW" & Switch_Chars (Ptr .. Max));
->>>>>>> 60a98cce
                end;
 
                Upper_Half_Encoding :=
@@ -1044,11 +915,7 @@
                         Distribution_Stub_Mode := Generate_Caller_Stub_Body;
 
                      when others =>
-<<<<<<< HEAD
-                        Bad_Switch (C);
-=======
                         Bad_Switch ("-gnatz" & Switch_Chars (Ptr .. Max));
->>>>>>> 60a98cce
                   end case;
 
                   Ptr := Ptr + 1;
@@ -1065,21 +932,13 @@
 
             when '8' =>
                if Ptr = Max then
-<<<<<<< HEAD
-                  Bad_Switch (C);
-=======
                   Bad_Switch ("-gnat8");
->>>>>>> 60a98cce
                end if;
 
                Ptr := Ptr + 1;
 
                if Switch_Chars (Ptr) /= '3' then
-<<<<<<< HEAD
-                  Bad_Switch (C);
-=======
                   Bad_Switch ("-gnat8" & Switch_Chars (Ptr .. Max));
->>>>>>> 60a98cce
                else
                   Ptr := Ptr + 1;
                   Ada_Version := Ada_83;
@@ -1090,21 +949,13 @@
 
             when '9' =>
                if Ptr = Max then
-<<<<<<< HEAD
-                  Bad_Switch (C);
-=======
                   Bad_Switch ("-gnat9");
->>>>>>> 60a98cce
                end if;
 
                Ptr := Ptr + 1;
 
                if Switch_Chars (Ptr) /= '5' then
-<<<<<<< HEAD
-                  Bad_Switch (C);
-=======
                   Bad_Switch ("-gnat9" & Switch_Chars (Ptr .. Max));
->>>>>>> 60a98cce
                else
                   Ptr := Ptr + 1;
                   Ada_Version := Ada_95;
@@ -1115,21 +966,13 @@
 
             when '0' =>
                if Ptr = Max then
-<<<<<<< HEAD
-                  Bad_Switch (C);
-=======
                   Bad_Switch ("-gnat0");
->>>>>>> 60a98cce
                end if;
 
                Ptr := Ptr + 1;
 
                if Switch_Chars (Ptr) /= '5' then
-<<<<<<< HEAD
-                  Bad_Switch (C);
-=======
                   Bad_Switch ("-gnat0" & Switch_Chars (Ptr .. Max));
->>>>>>> 60a98cce
                else
                   Ptr := Ptr + 1;
                   Ada_Version := Ada_05;
@@ -1144,11 +987,7 @@
             --  Anything else is an error (illegal switch character)
 
             when others =>
-<<<<<<< HEAD
-               Bad_Switch (C);
-=======
                Bad_Switch ("-gnat" & Switch_Chars (Ptr .. Max));
->>>>>>> 60a98cce
             end case;
 
             if Store_Switch then

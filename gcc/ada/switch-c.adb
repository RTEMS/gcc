------------------------------------------------------------------------------
--                                                                          --
--                         GNAT COMPILER COMPONENTS                         --
--                                                                          --
--                             S W I T C H - C                              --
--                                                                          --
--                                 B o d y                                  --
--                                                                          --
<<<<<<< HEAD
--          Copyright (C) 2001-2005, Free Software Foundation, Inc.         --
=======
--          Copyright (C) 2001-2006, Free Software Foundation, Inc.         --
>>>>>>> c355071f
--                                                                          --
-- GNAT is free software;  you can  redistribute it  and/or modify it under --
-- terms of the  GNU General Public License as published  by the Free Soft- --
-- ware  Foundation;  either version 2,  or (at your option) any later ver- --
-- sion.  GNAT is distributed in the hope that it will be useful, but WITH- --
-- OUT ANY WARRANTY;  without even the  implied warranty of MERCHANTABILITY --
-- or FITNESS FOR A PARTICULAR PURPOSE.  See the GNU General Public License --
-- for  more details.  You should have  received  a copy of the GNU General --
-- Public License  distributed with GNAT;  see file COPYING.  If not, write --
-- to  the  Free Software Foundation,  51  Franklin  Street,  Fifth  Floor, --
-- Boston, MA 02110-1301, USA.                                              --
--                                                                          --
-- GNAT was originally developed  by the GNAT team at  New York University. --
-- Extensive contributions were provided by Ada Core Technologies Inc.      --
--                                                                          --
------------------------------------------------------------------------------

with GNAT.OS_Lib; use GNAT.OS_Lib;

with Debug;    use Debug;
with Lib;      use Lib;
with Osint;    use Osint;
with Opt;      use Opt;
with Prepcomp; use Prepcomp;
with Validsw;  use Validsw;
with Sem_Warn; use Sem_Warn;
with Stylesw;  use Stylesw;

with System.WCh_Con; use System.WCh_Con;

package body Switch.C is

   RTS_Specified : String_Access := null;
   --  Used to detect multiple use of --RTS= flag

   -----------------------------
   -- Scan_Front_End_Switches --
   -----------------------------

   procedure Scan_Front_End_Switches (Switch_Chars : String) is
      Switch_Starts_With_Gnat : Boolean;
      --  True if first four switch characters are "gnat"

      First_Switch : Boolean := True;
      --  False for all but first switch

      Ptr : Integer := Switch_Chars'First;
      Max : constant Integer := Switch_Chars'Last;
      C   : Character := ' ';
      Dot : Boolean;

      Store_Switch : Boolean  := True;
      First_Char   : Integer  := Ptr;
      Storing      : String   := Switch_Chars;
      First_Stored : Positive := Ptr + 1;
      --  The above need comments ???

   begin
      --  Skip past the initial character (must be the switch character)

      if Ptr = Max then
         Bad_Switch (C);
      else
         Ptr := Ptr + 1;
      end if;

      --  Remove "gnat" from the switch, if present

      Switch_Starts_With_Gnat :=
        Ptr + 3 <= Max and then Switch_Chars (Ptr .. Ptr + 3) = "gnat";

      if Switch_Starts_With_Gnat then
         Ptr := Ptr + 4;
         First_Stored := Ptr;
      end if;

      --  Loop to scan through switches given in switch string

      while Ptr <= Max loop
         Store_Switch := True;
         First_Char := Ptr;
         C := Switch_Chars (Ptr);

         --  Processing for a switch

         case Switch_Starts_With_Gnat is

            when False =>

            --  There are few front-end switches that
            --  do not start with -gnat: -I, --RTS

               if Switch_Chars (Ptr) = 'I' then
                  Store_Switch := False;

                  --  Set flag Search_Directory_Present if switch is "-I" only:
                  --  the directory will be the next argument.

<<<<<<< HEAD
                  if Ptr > Max then
                     Bad_Switch (C);
=======
                  if Ptr = Max then
                     Search_Directory_Present := True;
                     return;
>>>>>>> c355071f
                  end if;

                  Ptr := Ptr + 1;

                  --  Find out whether this is a -I- or regular -Ixxx switch

                  if Ptr = Max and then Switch_Chars (Ptr) = '-' then
                     Look_In_Primary_Dir := False;

                  else
                     Add_Src_Search_Dir (Switch_Chars (Ptr .. Max));
                  end if;

                  Ptr := Max + 1;

               --  Processing of the --RTS switch. --RTS has been modified by
               --  gcc and is now of the form -fRTS

               elsif Ptr + 3 <= Max
                 and then Switch_Chars (Ptr .. Ptr + 3) = "fRTS"
               then
                  Ptr := Ptr + 1;

                  if Ptr + 4 > Max
                    or else Switch_Chars (Ptr + 3) /= '='
                  then
                     Osint.Fail ("missing path for --RTS");
                  else
                     --  Check that this is the first time --RTS is specified
                     --  or if it is not the first time, the same path has
                     --  been specified.

                     if RTS_Specified = null then
                        RTS_Specified :=
                          new String'(Switch_Chars (Ptr + 4 .. Max));

                     elsif
                       RTS_Specified.all /= Switch_Chars (Ptr + 4 .. Max)
                     then
                        Osint.Fail
                          ("--RTS cannot be specified multiple times");
                     end if;

                     --  Valid --RTS switch

                     Opt.No_Stdinc := True;
                     Opt.RTS_Switch := True;

                     RTS_Src_Path_Name := Get_RTS_Search_Dir
                                            (Switch_Chars (Ptr + 4 .. Max),
                                             Include);
                     RTS_Lib_Path_Name := Get_RTS_Search_Dir
                                            (Switch_Chars (Ptr + 4 .. Max),
                                             Objects);

                     if RTS_Src_Path_Name /= null and then
                        RTS_Lib_Path_Name /= null
                     then
                        Ptr := Max + 1;

                     elsif RTS_Src_Path_Name = null and then
                           RTS_Lib_Path_Name = null
                     then
                        Osint.Fail ("RTS path not valid: missing " &
                                    "adainclude and adalib directories");

                     elsif RTS_Src_Path_Name = null then
                        Osint.Fail ("RTS path not valid: missing " &
                                    "adainclude directory");

                     elsif RTS_Lib_Path_Name = null then
                        Osint.Fail ("RTS path not valid: missing " &
                                    "adalib directory");
                     end if;
                  end if;
               else
                  Bad_Switch (C);
               end if;

         when True =>

            --  Process -gnat* options

            case C is

            when 'a' =>
               Ptr := Ptr + 1;
               Assertions_Enabled := True;
               Debug_Pragmas_Enabled := True;

            --  Processing for A switch

            when 'A' =>
               Ptr := Ptr + 1;
               Config_File := False;

            --  Processing for b switch

            when 'b' =>
               Ptr := Ptr + 1;
               Brief_Output := True;

            --  Processing for c switch

            when 'c' =>
               if not First_Switch then
                  Osint.Fail
                    ("-gnatc must be first if combined with other switches");
               end if;

               Ptr := Ptr + 1;
               Operating_Mode := Check_Semantics;

               if Tree_Output then
                  ASIS_Mode := True;
               end if;

            --  Processing for d switch

            when 'd' =>
               Store_Switch := False;
               Storing (First_Stored) := 'd';
               Dot := False;

               --  Note: for the debug switch, the remaining characters in this
               --  switch field must all be debug flags, since all valid switch
               --  characters are also valid debug characters.

               --  Loop to scan out debug flags

               while Ptr < Max loop
                  Ptr := Ptr + 1;
                  C := Switch_Chars (Ptr);
                  exit when C = ASCII.NUL or else C = '/' or else C = '-';

                  if C in '1' .. '9' or else
                     C in 'a' .. 'z' or else
                     C in 'A' .. 'Z'
                  then
                     if Dot then
                        Set_Dotted_Debug_Flag (C);
                        Storing (First_Stored + 1) := '.';
                        Storing (First_Stored + 2) := C;
                        Store_Compilation_Switch
                          (Storing (Storing'First .. First_Stored + 2));
                        Dot := False;

                     else
                        Set_Debug_Flag (C);
                        Storing (First_Stored + 1) := C;
                        Store_Compilation_Switch
                          (Storing (Storing'First .. First_Stored + 1));
                     end if;

                  elsif C = '.' then
                     Dot := True;

                  else
                     Bad_Switch (C);
                  end if;
               end loop;

               return;

            --  Processing for D switch

            when 'D' =>
               Ptr := Ptr + 1;

               --  Note: -gnatD also sets -gnatx (to turn off cross-reference
               --  generation in the ali file) since otherwise this generation
               --  gets confused by the "wrong" Sloc values put in the tree.

               Debug_Generated_Code := True;
               Xref_Active := False;
               Set_Debug_Flag ('g');

            --  -gnate? (extended switches)

            when 'e' =>
               Ptr := Ptr + 1;

               --  The -gnate? switches are all double character switches
               --  so we must always have a character after the e.

               if Ptr > Max then
                  Bad_Switch (C);
               end if;

               case Switch_Chars (Ptr) is

                  --  -gnatec (configuration pragmas)

                  when 'c' =>
                     Store_Switch := False;
                     Ptr := Ptr + 1;

                     --  There may be an equal sign between -gnatec and
                     --  the path name of the config file.

                     if Ptr <= Max and then Switch_Chars (Ptr) = '=' then
                        Ptr := Ptr + 1;
                     end if;

                     if Ptr > Max then
                        Bad_Switch (C);
                     end if;

                     declare
                        Config_File_Name : constant String_Access :=
                                             new String'
                                                  (Switch_Chars (Ptr .. Max));

                     begin
                        if Config_File_Names = null then
                           Config_File_Names :=
                             new String_List'(1 => Config_File_Name);

                        else
                           declare
                              New_Names : constant String_List_Access :=
                                            new String_List
                                              (1 ..
                                               Config_File_Names'Length + 1);

                           begin
                              for Index in Config_File_Names'Range loop
                                 New_Names (Index) :=
                                   Config_File_Names (Index);
                                 Config_File_Names (Index) := null;
                              end loop;

                              New_Names (New_Names'Last) := Config_File_Name;
                              Free (Config_File_Names);
                              Config_File_Names := New_Names;
                           end;
                        end if;
                     end;

                     return;

                  --  -gnateD switch (symbol definition)

                  when 'D' =>
                     Store_Switch := False;
                     Ptr := Ptr + 1;

                     if Ptr > Max then
                        Bad_Switch (C);
                     end if;

                     Add_Symbol_Definition (Switch_Chars (Ptr .. Max));

                     --  Store the switch

                     Storing (First_Stored .. First_Stored + 1) := "eD";
                     Storing
                       (First_Stored + 2 .. First_Stored + Max - Ptr + 2) :=
                       Switch_Chars (Ptr .. Max);
                     Store_Compilation_Switch (Storing
                              (Storing'First .. First_Stored + Max - Ptr + 2));
                     return;

                  --  -gnatef (full source path for brief error messages)

                  when 'f' =>
                     Store_Switch := False;
                     Ptr := Ptr + 1;
                     Full_Path_Name_For_Brief_Errors := True;
                     return;

                  --  -gnateI (index of unit in multi-unit source)

                  when 'I' =>
                     Ptr := Ptr + 1;
                     Scan_Pos
                       (Switch_Chars, Max, Ptr, Multiple_Unit_Index, C);

                  --  -gnatem (mapping file)

                  when 'm' =>
                     Store_Switch := False;
                     Ptr := Ptr + 1;

                     --  There may be an equal sign between -gnatem and
                     --  the path name of the mapping file.

                     if Ptr <= Max and then Switch_Chars (Ptr) = '=' then
                        Ptr := Ptr + 1;
                     end if;

                     if Ptr > Max then
                        Bad_Switch (C);
                     end if;

                     Mapping_File_Name :=
                       new String'(Switch_Chars (Ptr .. Max));
                     return;

                  --  -gnatep (preprocessing data file)

                  when 'p' =>
                     Store_Switch := False;
                     Ptr := Ptr + 1;

                     --  There may be an equal sign between -gnatep and
                     --  the path name of the mapping file.

                     if Ptr <= Max and then Switch_Chars (Ptr) = '=' then
                        Ptr := Ptr + 1;
                     end if;

                     if Ptr > Max then
                        Bad_Switch (C);
                     end if;

                     Preprocessing_Data_File :=
                       new String'(Switch_Chars (Ptr .. Max));

                     --  Store the switch.
                     --  Because we may store a longer switch (we normalize
                     --  to -gnatep=), use a local variable.

                     declare
                        To_Store : String
                          (1 .. Preprocessing_Data_File'Length + 8);

                     begin
                        To_Store (1 .. 8) := "-gnatep=";
                        To_Store (9 .. Preprocessing_Data_File'Length + 8) :=
                          Preprocessing_Data_File.all;
                        Store_Compilation_Switch (To_Store);
                     end;

                  return;

                  when 'z' =>
                     Store_Switch := False;
                     Disable_Switch_Storing;
                     Ptr := Ptr + 1;

                  --  All other -gnate? switches are unassigned

                  when others =>
                     Bad_Switch (C);
               end case;

            --  -gnatE (dynamic elaboration checks)

            when 'E' =>
               Ptr := Ptr + 1;
               Dynamic_Elaboration_Checks := True;

            --  -gnatf (full error messages)

            when 'f' =>
               Ptr := Ptr + 1;
               All_Errors_Mode := True;

            --  Processing for F switch

            when 'F' =>
               Ptr := Ptr + 1;
               External_Name_Exp_Casing := Uppercase;
               External_Name_Imp_Casing := Uppercase;

            --  Processing for g switch

            when 'g' =>
               Ptr := Ptr + 1;
               GNAT_Mode := True;
               Identifier_Character_Set := 'n';
               System_Extend_Unit := Empty;
               Warning_Mode := Treat_As_Error;

               --  Set Ada 2005 mode explicitly. We don't want to rely on the
               --  implicit setting here, since for example, we want
               --  Preelaborate_05 treated as Preelaborate

               Ada_Version := Ada_05;
               Ada_Version_Explicit := Ada_Version;

               --  Set default warnings for -gnatg (same set as -gnatwa)

               Check_Unreferenced           := True;
               Check_Unreferenced_Formals   := True;
               Check_Withs                  := True;
               Constant_Condition_Warnings  := True;
               Implementation_Unit_Warnings := True;
               Ineffective_Inline_Warnings  := True;
<<<<<<< HEAD
=======
               Warn_On_Assumed_Low_Bound    := True;
>>>>>>> c355071f
               Warn_On_Bad_Fixed_Value      := True;
               Warn_On_Constant             := True;
               Warn_On_Export_Import        := True;
               Warn_On_Modified_Unread      := True;
               Warn_On_No_Value_Assigned    := True;
               Warn_On_Obsolescent_Feature  := True;
               Warn_On_Redundant_Constructs := True;
               Warn_On_Unchecked_Conversion := True;
               Warn_On_Unrecognized_Pragma  := True;

               Set_Style_Check_Options ("3abcdefhiklmnprstux");

            --  Processing for G switch

            when 'G' =>
               Ptr := Ptr + 1;
               Print_Generated_Code := True;

            --  Processing for h switch

            when 'h' =>
               Ptr := Ptr + 1;
               Usage_Requested := True;

            --  Processing for H switch

            when 'H' =>
               Ptr := Ptr + 1;
               HLO_Active := True;

            --  Processing for i switch

            when 'i' =>
               if Ptr = Max then
                  Bad_Switch (C);
               end if;

               Ptr := Ptr + 1;
               C := Switch_Chars (Ptr);

               if C in '1' .. '5'
                 or else C = '8'
                 or else C = '9'
                 or else C = 'p'
                 or else C = 'f'
                 or else C = 'n'
                 or else C = 'w'
               then
                  Identifier_Character_Set := C;
                  Ptr := Ptr + 1;

               else
                  Bad_Switch (C);
<<<<<<< HEAD
=======
               end if;

            --  Processing for j switch

            when 'j' =>
               Ptr := Ptr + 1;

               --  There may be an equal sign between -gnatj and the value

               if Ptr <= Max and then Switch_Chars (Ptr) = '=' then
                  Ptr := Ptr + 1;
>>>>>>> c355071f
               end if;

               Scan_Nat (Switch_Chars, Max, Ptr, Error_Msg_Line_Length, C);

            --  Processing for k switch

            when 'k' =>
               Ptr := Ptr + 1;
                  Scan_Pos
                    (Switch_Chars, Max, Ptr, Maximum_File_Name_Length, C);

            --  Processing for l switch

            when 'l' =>
               Ptr := Ptr + 1;
               Full_List := True;

               --  There may be an equal sign between -gnatl and a file name

               if Ptr <= Max and then Switch_Chars (Ptr) = '=' then
                  if Ptr = Max then
                     Osint.Fail ("file name for -gnatl= is null");
                  else
                     Opt.Full_List_File_Name :=
                       new String'(Switch_Chars (Ptr + 1 .. Max));
                     Ptr := Max + 1;
                  end if;
               end if;

            --  Processing for L switch

            when 'L' =>
               Ptr := Ptr + 1;
<<<<<<< HEAD
               Osint.Fail
                 ("-gnatL is no longer supported: consider using --RTS=sjlj");
=======
               Dump_Source_Text := True;
>>>>>>> c355071f

            --  Processing for m switch

            when 'm' =>
               Ptr := Ptr + 1;

               --  There may be an equal sign between -gnatm and the value

               if Ptr <= Max and then Switch_Chars (Ptr) = '=' then
                  Ptr := Ptr + 1;
               end if;

<<<<<<< HEAD
               Scan_Pos (Switch_Chars, Max, Ptr, Maximum_Errors, C);
=======
               Scan_Nat (Switch_Chars, Max, Ptr, Maximum_Errors, C);
>>>>>>> c355071f

            --  Processing for n switch

            when 'n' =>
               Ptr := Ptr + 1;
               Inline_Active := True;

            --  Processing for N switch

            when 'N' =>
               Ptr := Ptr + 1;
               Inline_Active := True;
               Front_End_Inlining := True;

            --  Processing for o switch

            when 'o' =>
               Ptr := Ptr + 1;
               Suppress_Options (Overflow_Check) := False;
               Opt.Enable_Overflow_Checks := True;

            --  Processing for O switch

            when 'O' =>
               Store_Switch := False;
               Ptr := Ptr + 1;
               Output_File_Name_Present := True;

            --  Processing for p switch

            when 'p' =>
               Ptr := Ptr + 1;

               --  Set all specific options as well as All_Checks in the
               --  Suppress_Options array, excluding Elaboration_Check, since
               --  this is treated specially because we do not want -gnatp to
               --  disable static elaboration processing.

               for J in Suppress_Options'Range loop
                  if J /= Elaboration_Check then
                     Suppress_Options (J) := True;
                  end if;
               end loop;

               Validity_Checks_On         := False;
               Opt.Suppress_Checks        := True;
               Opt.Enable_Overflow_Checks := False;

            --  Processing for P switch

            when 'P' =>
               Ptr := Ptr + 1;
               Polling_Required := True;

            --  Processing for q switch

            when 'q' =>
               Ptr := Ptr + 1;
               Try_Semantics := True;

            --  Processing for q switch

            when 'Q' =>
               Ptr := Ptr + 1;
               Force_ALI_Tree_File := True;
               Try_Semantics := True;

            --  Processing for R switch

            when 'R' =>
               Ptr := Ptr + 1;
               Back_Annotate_Rep_Info := True;
               List_Representation_Info := 1;

               while Ptr <= Max loop
                  C := Switch_Chars (Ptr);

                  if C in '1' .. '3' then
                     List_Representation_Info :=
                       Character'Pos (C) - Character'Pos ('0');

                  elsif Switch_Chars (Ptr) = 's' then
                     List_Representation_Info_To_File := True;

                  elsif Switch_Chars (Ptr) = 'm' then
                     List_Representation_Info_Mechanisms := True;

                  else
                     Bad_Switch (C);
                  end if;

                  Ptr := Ptr + 1;
               end loop;

            --  Processing for s switch

            when 's' =>
               if not First_Switch then
                  Osint.Fail
                    ("-gnats must be first if combined with other switches");
               end if;

               Ptr := Ptr + 1;
               Operating_Mode := Check_Syntax;

            --  Processing for S switch

            when 'S' =>
               Print_Standard := True;
               Ptr := Ptr + 1;

            --  Processing for t switch

            when 't' =>
               Ptr := Ptr + 1;
               Tree_Output := True;

               if Operating_Mode = Check_Semantics then
                  ASIS_Mode := True;
               end if;

               Back_Annotate_Rep_Info := True;

            --  Processing for T switch

            when 'T' =>
               Ptr := Ptr + 1;
               Scan_Pos (Switch_Chars, Max, Ptr, Table_Factor, C);

            --  Processing for u switch

            when 'u' =>
               Ptr := Ptr + 1;
               List_Units := True;

            --  Processing for U switch

            when 'U' =>
               Ptr := Ptr + 1;
               Unique_Error_Tag := True;

            --  Processing for v switch

            when 'v' =>
               Ptr := Ptr + 1;
               Verbose_Mode := True;

            --  Processing for V switch

            when 'V' =>
               Store_Switch := False;
               Storing (First_Stored) := 'V';
               Ptr := Ptr + 1;

               if Ptr > Max then
                  Bad_Switch (C);

               else
                  declare
                     OK  : Boolean;

                  begin
                     Set_Validity_Check_Options
                       (Switch_Chars (Ptr .. Max), OK, Ptr);

                     if not OK then
                        Bad_Switch (C);
                     end if;

                     for Index in First_Char + 1 .. Max loop
                        Storing (First_Stored + 1) :=
                          Switch_Chars (Index);
                        Store_Compilation_Switch
                          (Storing (Storing'First .. First_Stored + 1));
                     end loop;
                  end;
               end if;

               Ptr := Max + 1;

            --  Processing for w switch

            when 'w' =>
               Store_Switch := False;
               Storing (First_Stored) := 'w';
               Ptr := Ptr + 1;

               if Ptr > Max then
                  Bad_Switch (C);
               end if;

               while Ptr <= Max loop
                  C := Switch_Chars (Ptr);

                  if Set_Warning_Switch (C) then
                     null;
                  else
                     Bad_Switch (C);
                  end if;

                  if C /= 'w' then
                     Storing (First_Stored + 1) := C;
                     Store_Compilation_Switch
                       (Storing (Storing'First .. First_Stored + 1));
                  end if;

                  Ptr := Ptr + 1;
               end loop;

               return;

            --  Processing for W switch

            when 'W' =>
               Ptr := Ptr + 1;

               if Ptr > Max then
                  Bad_Switch (C);
               end if;

<<<<<<< HEAD
               for J in WC_Encoding_Method loop
                  if Switch_Chars (Ptr) = WC_Encoding_Letters (J) then
                     Wide_Character_Encoding_Method := J;
                     exit;

                  elsif J = WC_Encoding_Method'Last then
                     Bad_Switch (C);
                  end if;
               end loop;
=======
               begin
                  Wide_Character_Encoding_Method :=
                    Get_WC_Encoding_Method (Switch_Chars (Ptr));
               exception
                  when Constraint_Error =>
                     Bad_Switch (C);
               end;
>>>>>>> c355071f

               Upper_Half_Encoding :=
                 Wide_Character_Encoding_Method in
                 WC_Upper_Half_Encoding_Method;

               Ptr := Ptr + 1;

            --  Processing for x switch

            when 'x' =>
               Ptr := Ptr + 1;
               Xref_Active := False;

            --  Processing for X switch

            when 'X' =>
               Ptr := Ptr + 1;
               Extensions_Allowed := True;
               Ada_Version := Ada_Version_Type'Last;
               Ada_Version_Explicit := Ada_Version;

            --  Processing for y switch

            when 'y' =>
               Ptr := Ptr + 1;

               if Ptr > Max then
                  Set_Default_Style_Check_Options;

               else
                  Store_Switch := False;
                  Storing (First_Stored) := 'y';

                  declare
                     OK  : Boolean;
                     Last_Stored : Integer;

                  begin
                     Set_Style_Check_Options
                       (Switch_Chars (Ptr .. Max), OK, Ptr);

                     if not OK then
<<<<<<< HEAD
                        declare
                           R : String (1 .. Style_Msg_Len + 20);
                        begin
                           R (1 .. 19) := "bad -gnaty switch (";
                           R (20 .. R'Last - 1) :=
                             Style_Msg_Buf (1 .. Style_Msg_Len);
                           R (R'Last) := ')';
                           Osint.Fail (R);
                        end;
=======
                        Osint.Fail
                          ("bad -gnaty switch (" &
                           Style_Msg_Buf (1 .. Style_Msg_Len) & ')');
>>>>>>> c355071f
                     end if;

                     Ptr := First_Char + 1;
                     while Ptr <= Max loop
                        Last_Stored := First_Stored + 1;
                        Storing (Last_Stored) := Switch_Chars (Ptr);

                        if Switch_Chars (Ptr) = 'M' then
                           loop
                              Ptr := Ptr + 1;
                              exit when Ptr > Max
                                or else Switch_Chars (Ptr) not in '0' .. '9';
                              Last_Stored := Last_Stored + 1;
                              Storing (Last_Stored) := Switch_Chars (Ptr);
                           end loop;

                        else
                           Ptr := Ptr + 1;
                        end if;

                        Store_Compilation_Switch
                          (Storing (Storing'First .. Last_Stored));
                     end loop;
                  end;
               end if;

            --  Processing for z switch

            when 'z' =>
               Ptr := Ptr + 1;

               --  Allowed for compiler only if this is the only
               --  -z switch, we do not allow multiple occurrences

               if Distribution_Stub_Mode = No_Stubs then
                  case Switch_Chars (Ptr) is
                     when 'r' =>
                        Distribution_Stub_Mode := Generate_Receiver_Stub_Body;

                     when 'c' =>
                        Distribution_Stub_Mode := Generate_Caller_Stub_Body;

                     when others =>
                        Bad_Switch (C);
                  end case;

                  Ptr := Ptr + 1;

               end if;

            --  Processing for Z switch

            when 'Z' =>
               Ptr := Ptr + 1;
               Osint.Fail
                 ("-gnatZ is no longer supported: consider using --RTS=zcx");

            --  Processing for 83 switch

            when '8' =>
               if Ptr = Max then
                  Bad_Switch (C);
               end if;

               Ptr := Ptr + 1;

               if Switch_Chars (Ptr) /= '3' then
                  Bad_Switch (C);
               else
                  Ptr := Ptr + 1;
                  Ada_Version := Ada_83;
                  Ada_Version_Explicit := Ada_Version;
               end if;

            --  Processing for 95 switch

            when '9' =>
               if Ptr = Max then
                  Bad_Switch (C);
               end if;

               Ptr := Ptr + 1;

               if Switch_Chars (Ptr) /= '5' then
                  Bad_Switch (C);
               else
                  Ptr := Ptr + 1;
                  Ada_Version := Ada_95;
                  Ada_Version_Explicit := Ada_Version;
               end if;

            --  Processing for 05 switch

            when '0' =>
               if Ptr = Max then
                  Bad_Switch (C);
               end if;

               Ptr := Ptr + 1;

               if Switch_Chars (Ptr) /= '5' then
                  Bad_Switch (C);
               else
                  Ptr := Ptr + 1;
                  Ada_Version := Ada_05;
                  Ada_Version_Explicit := Ada_Version;
               end if;

            --  Ignore extra switch character

            when '/' | '-' =>
               Ptr := Ptr + 1;

            --  Anything else is an error (illegal switch character)

            when others =>
               Bad_Switch (C);
            end case;
         end case;

         if Store_Switch then
            Storing (First_Stored .. First_Stored + Ptr - First_Char - 1) :=
              Switch_Chars (First_Char .. Ptr - 1);
            Store_Compilation_Switch
              (Storing (Storing'First .. First_Stored + Ptr - First_Char - 1));
         end if;

         First_Switch := False;
      end loop;
   end Scan_Front_End_Switches;

end Switch.C;<|MERGE_RESOLUTION|>--- conflicted
+++ resolved
@@ -6,11 +6,7 @@
 --                                                                          --
 --                                 B o d y                                  --
 --                                                                          --
-<<<<<<< HEAD
---          Copyright (C) 2001-2005, Free Software Foundation, Inc.         --
-=======
 --          Copyright (C) 2001-2006, Free Software Foundation, Inc.         --
->>>>>>> c355071f
 --                                                                          --
 -- GNAT is free software;  you can  redistribute it  and/or modify it under --
 -- terms of the  GNU General Public License as published  by the Free Soft- --
@@ -109,14 +105,9 @@
                   --  Set flag Search_Directory_Present if switch is "-I" only:
                   --  the directory will be the next argument.
 
-<<<<<<< HEAD
-                  if Ptr > Max then
-                     Bad_Switch (C);
-=======
                   if Ptr = Max then
                      Search_Directory_Present := True;
                      return;
->>>>>>> c355071f
                   end if;
 
                   Ptr := Ptr + 1;
@@ -507,10 +498,7 @@
                Constant_Condition_Warnings  := True;
                Implementation_Unit_Warnings := True;
                Ineffective_Inline_Warnings  := True;
-<<<<<<< HEAD
-=======
                Warn_On_Assumed_Low_Bound    := True;
->>>>>>> c355071f
                Warn_On_Bad_Fixed_Value      := True;
                Warn_On_Constant             := True;
                Warn_On_Export_Import        := True;
@@ -564,8 +552,6 @@
 
                else
                   Bad_Switch (C);
-<<<<<<< HEAD
-=======
                end if;
 
             --  Processing for j switch
@@ -577,7 +563,6 @@
 
                if Ptr <= Max and then Switch_Chars (Ptr) = '=' then
                   Ptr := Ptr + 1;
->>>>>>> c355071f
                end if;
 
                Scan_Nat (Switch_Chars, Max, Ptr, Error_Msg_Line_Length, C);
@@ -611,12 +596,7 @@
 
             when 'L' =>
                Ptr := Ptr + 1;
-<<<<<<< HEAD
-               Osint.Fail
-                 ("-gnatL is no longer supported: consider using --RTS=sjlj");
-=======
                Dump_Source_Text := True;
->>>>>>> c355071f
 
             --  Processing for m switch
 
@@ -629,11 +609,7 @@
                   Ptr := Ptr + 1;
                end if;
 
-<<<<<<< HEAD
-               Scan_Pos (Switch_Chars, Max, Ptr, Maximum_Errors, C);
-=======
                Scan_Nat (Switch_Chars, Max, Ptr, Maximum_Errors, C);
->>>>>>> c355071f
 
             --  Processing for n switch
 
@@ -854,17 +830,6 @@
                   Bad_Switch (C);
                end if;
 
-<<<<<<< HEAD
-               for J in WC_Encoding_Method loop
-                  if Switch_Chars (Ptr) = WC_Encoding_Letters (J) then
-                     Wide_Character_Encoding_Method := J;
-                     exit;
-
-                  elsif J = WC_Encoding_Method'Last then
-                     Bad_Switch (C);
-                  end if;
-               end loop;
-=======
                begin
                   Wide_Character_Encoding_Method :=
                     Get_WC_Encoding_Method (Switch_Chars (Ptr));
@@ -872,7 +837,6 @@
                   when Constraint_Error =>
                      Bad_Switch (C);
                end;
->>>>>>> c355071f
 
                Upper_Half_Encoding :=
                  Wide_Character_Encoding_Method in
@@ -915,21 +879,9 @@
                        (Switch_Chars (Ptr .. Max), OK, Ptr);
 
                      if not OK then
-<<<<<<< HEAD
-                        declare
-                           R : String (1 .. Style_Msg_Len + 20);
-                        begin
-                           R (1 .. 19) := "bad -gnaty switch (";
-                           R (20 .. R'Last - 1) :=
-                             Style_Msg_Buf (1 .. Style_Msg_Len);
-                           R (R'Last) := ')';
-                           Osint.Fail (R);
-                        end;
-=======
                         Osint.Fail
                           ("bad -gnaty switch (" &
                            Style_Msg_Buf (1 .. Style_Msg_Len) & ')');
->>>>>>> c355071f
                      end if;
 
                      Ptr := First_Char + 1;

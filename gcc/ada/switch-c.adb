------------------------------------------------------------------------------
--                                                                          --
--                         GNAT COMPILER COMPONENTS                         --
--                                                                          --
--                             S W I T C H - C                              --
--                                                                          --
--                                 B o d y                                  --
--                                                                          --
--          Copyright (C) 2001-2010, Free Software Foundation, Inc.         --
--                                                                          --
-- GNAT is free software;  you can  redistribute it  and/or modify it under --
-- terms of the  GNU General Public License as published  by the Free Soft- --
-- ware  Foundation;  either version 3,  or (at your option) any later ver- --
-- sion.  GNAT is distributed in the hope that it will be useful, but WITH- --
-- OUT ANY WARRANTY;  without even the  implied warranty of MERCHANTABILITY --
-- or FITNESS FOR A PARTICULAR PURPOSE.  See the GNU General Public License --
-- for  more details.  You should have  received  a copy of the GNU General --
-- Public License  distributed with GNAT; see file COPYING3.  If not, go to --
-- http://www.gnu.org/licenses for a complete copy of the license.          --
--                                                                          --
-- GNAT was originally developed  by the GNAT team at  New York University. --
-- Extensive contributions were provided by Ada Core Technologies Inc.      --
--                                                                          --
------------------------------------------------------------------------------

with Debug;    use Debug;
with Lib;      use Lib;
with Osint;    use Osint;
with Opt;      use Opt;
with Prepcomp; use Prepcomp;
with Validsw;  use Validsw;
with Sem_Warn; use Sem_Warn;
with Stylesw;  use Stylesw;

with System.Strings;
with System.WCh_Con; use System.WCh_Con;

package body Switch.C is

   RTS_Specified : String_Access := null;
   --  Used to detect multiple use of --RTS= flag

   function Switch_Subsequently_Cancelled
     (C        : String;
      Args     : Argument_List;
      Arg_Rank : Positive) return Boolean;
   --  This function is called from Scan_Front_End_Switches. It determines if
   --  the switch currently being scanned is followed by a switch of the form
   --  "-gnat-" & C, where C is the argument. If so, then True is returned,
   --  and Scan_Front_End_Switches will cancel the effect of the switch. If
   --  no such switch is found, False is returned.

   -----------------------------
   -- Scan_Front_End_Switches --
   -----------------------------

   procedure Scan_Front_End_Switches
     (Switch_Chars : String;
      Args         : Argument_List;
      Arg_Rank     : Positive)
   is
      First_Switch : Boolean := True;
      --  False for all but first switch

      Max : constant Natural := Switch_Chars'Last;
      Ptr : Natural;
      C   : Character := ' ';
      Dot : Boolean;

      Store_Switch : Boolean;
      --  For -gnatxx switches, the normal processing, signalled by this flag
      --  being set to True, is to store the switch on exit from the case
      --  statement, the switch stored is -gnat followed by the characters
      --  from First_Char to Ptr-1. For cases like -gnaty, where the switch
      --  is stored in separate pieces, this flag is set to False, and the
      --  appropriate calls to Store_Compilation_Switch are made from within
      --  the case branch.

      First_Char : Positive;
      --  Marks start of switch to be stored

   begin
      Ptr := Switch_Chars'First;

      --  Skip past the initial character (must be the switch character)

      if Ptr = Max then
         Bad_Switch (C);
      else
         Ptr := Ptr + 1;
      end if;

      --  Handle switches that do not start with -gnat

      if Ptr + 3 > Max
        or else Switch_Chars (Ptr .. Ptr + 3) /= "gnat"
      then
         --  There are two front-end switches that do not start with -gnat:
         --  -I, --RTS

         if Switch_Chars (Ptr) = 'I' then

            --  Set flag Search_Directory_Present if switch is "-I" only:
            --  the directory will be the next argument.

            if Ptr = Max then
               Search_Directory_Present := True;
               return;
            end if;

            Ptr := Ptr + 1;

            --  Find out whether this is a -I- or regular -Ixxx switch

            --  Note: -I switches are not recorded in the ALI file, since the
            --  meaning of the program depends on the source files compiled,
            --  not where they came from.

            if Ptr = Max and then Switch_Chars (Ptr) = '-' then
               Look_In_Primary_Dir := False;
            else
               Add_Src_Search_Dir (Switch_Chars (Ptr .. Max));
            end if;

         --  Processing of the --RTS switch. --RTS may have been modified by
         --  gcc into -fRTS (for GCC targets).

         elsif Ptr + 3 <= Max
           and then (Switch_Chars (Ptr .. Ptr + 3) = "fRTS"
                       or else
                     Switch_Chars (Ptr .. Ptr + 3) = "-RTS")
         then
            Ptr := Ptr + 1;

            if Ptr + 4 > Max
              or else Switch_Chars (Ptr + 3) /= '='
            then
               Osint.Fail ("missing path for --RTS");
            else
               --  Check that this is the first time --RTS is specified or if
               --  it is not the first time, the same path has been specified.

               if RTS_Specified = null then
                  RTS_Specified := new String'(Switch_Chars (Ptr + 4 .. Max));

               elsif
                 RTS_Specified.all /= Switch_Chars (Ptr + 4 .. Max)
               then
                  Osint.Fail ("--RTS cannot be specified multiple times");
               end if;

               --  Valid --RTS switch

               Opt.No_Stdinc := True;
               Opt.RTS_Switch := True;

               RTS_Src_Path_Name :=
                 Get_RTS_Search_Dir
                   (Switch_Chars (Ptr + 4 .. Max), Include);

               RTS_Lib_Path_Name :=
                 Get_RTS_Search_Dir
                   (Switch_Chars (Ptr + 4 .. Max), Objects);

               if RTS_Src_Path_Name /= null
                 and then RTS_Lib_Path_Name /= null
               then
                  --  Store the -fRTS switch (Note: Store_Compilation_Switch
                  --  changes -fRTS back into --RTS for the actual output).

                  Store_Compilation_Switch (Switch_Chars);

               elsif RTS_Src_Path_Name = null
                 and then RTS_Lib_Path_Name = null
               then
                  Osint.Fail ("RTS path not valid: missing " &
                              "adainclude and adalib directories");

               elsif RTS_Src_Path_Name = null then
                  Osint.Fail ("RTS path not valid: missing " &
                              "adainclude directory");

               elsif RTS_Lib_Path_Name = null then
                  Osint.Fail ("RTS path not valid: missing " &
                              "adalib directory");
               end if;
            end if;

            --  There are no other switches not starting with -gnat

         else
            Bad_Switch (Switch_Chars);
         end if;

      --  Case of switch starting with -gnat

      else
         Ptr := Ptr + 4;

         --  Loop to scan through switches given in switch string

         while Ptr <= Max loop
            First_Char := Ptr;
            Store_Switch := True;

            C := Switch_Chars (Ptr);

            case C is

            when 'a' =>
               Ptr := Ptr + 1;
               Assertions_Enabled := True;
               Debug_Pragmas_Enabled := True;

            --  Processing for A switch

            when 'A' =>
               Ptr := Ptr + 1;
               Config_File := False;

            --  Processing for b switch

            when 'b' =>
               Ptr := Ptr + 1;
               Brief_Output := True;

            --  Processing for B switch

            when 'B' =>
               Ptr := Ptr + 1;
               Assume_No_Invalid_Values := True;

            --  Processing for c switch

            when 'c' =>
               if not First_Switch then
                  Osint.Fail
                    ("-gnatc must be first if combined with other switches");
               end if;

               Ptr := Ptr + 1;
               Operating_Mode := Check_Semantics;

            --  Processing for C switch

            when 'C' =>
               Ptr := Ptr + 1;
               CodePeer_Mode := True;

            --  Processing for d switch

            when 'd' =>
               Store_Switch := False;
               Dot := False;

               --  Note: for the debug switch, the remaining characters in this
               --  switch field must all be debug flags, since all valid switch
               --  characters are also valid debug characters.

               --  Loop to scan out debug flags

               while Ptr < Max loop
                  Ptr := Ptr + 1;
                  C := Switch_Chars (Ptr);
                  exit when C = ASCII.NUL or else C = '/' or else C = '-';

                  if C in '1' .. '9' or else
                     C in 'a' .. 'z' or else
                     C in 'A' .. 'Z'
                  then
                     if Dot then
                        Set_Dotted_Debug_Flag (C);
                        Store_Compilation_Switch ("-gnatd." & C);
                     else
                        Set_Debug_Flag (C);
                        Store_Compilation_Switch ("-gnatd" & C);
                     end if;

                  elsif C = '.' then
                     Dot := True;

                  elsif Dot then
                     Bad_Switch ("-gnatd." & Switch_Chars (Ptr .. Max));
                  else
                     Bad_Switch ("-gnatd" & Switch_Chars (Ptr .. Max));
                  end if;
               end loop;

               return;

            --  Processing for D switch

            when 'D' =>
               Ptr := Ptr + 1;

               --  Scan optional integer line limit value

               if Nat_Present (Switch_Chars, Max, Ptr) then
                  Scan_Nat (Switch_Chars, Max, Ptr, Sprint_Line_Limit, 'D');
                  Sprint_Line_Limit := Nat'Max (Sprint_Line_Limit, 40);
               end if;

               --  Note: -gnatD also sets -gnatx (to turn off cross-reference
               --  generation in the ali file) since otherwise this generation
               --  gets confused by the "wrong" Sloc values put in the tree.

               Debug_Generated_Code := True;
               Xref_Active := False;
               Set_Debug_Flag ('g');

            --  -gnate? (extended switches)

            when 'e' =>
               Ptr := Ptr + 1;

               --  The -gnate? switches are all double character switches
               --  so we must always have a character after the e.

               if Ptr > Max then
                  Bad_Switch ("-gnate");
               end if;

               case Switch_Chars (Ptr) is

                  --  -gnatea (initial delimiter of explicit switches)

                  --  All switches that come before -gnatea have been added by
                  --  the GCC driver and are not stored in the ALI file.
                  --  See also -gnatez below.

                  when 'a' =>
                     Store_Switch := False;
                     Enable_Switch_Storing;
                     Ptr := Ptr + 1;

                  --  -gnatec (configuration pragmas)

                  when 'c' =>
                     Store_Switch := False;
                     Ptr := Ptr + 1;

                     --  There may be an equal sign between -gnatec and
                     --  the path name of the config file.

                     if Ptr <= Max and then Switch_Chars (Ptr) = '=' then
                        Ptr := Ptr + 1;
                     end if;

                     if Ptr > Max then
                        Bad_Switch ("-gnatec");
                     end if;

                     declare
                        Config_File_Name : constant String_Access :=
                                             new String'
                                                  (Switch_Chars (Ptr .. Max));

                     begin
                        if Config_File_Names = null then
                           Config_File_Names :=
                             new String_List'(1 => Config_File_Name);

                        else
                           declare
                              New_Names : constant String_List_Access :=
                                            new String_List
                                              (1 ..
                                               Config_File_Names'Length + 1);

                           begin
                              for Index in Config_File_Names'Range loop
                                 New_Names (Index) :=
                                   Config_File_Names (Index);
                                 Config_File_Names (Index) := null;
                              end loop;

                              New_Names (New_Names'Last) := Config_File_Name;
                              Free (Config_File_Names);
                              Config_File_Names := New_Names;
                           end;
                        end if;
                     end;

                     return;

                  --  -gnateC switch (CodePeer SCIL generation)

                  --  Not enabled for now, keep it for later???
                  --  use -gnatd.I only for now

                  --  when 'C' =>
                  --     Ptr := Ptr + 1;
                  --     Generate_SCIL := True;

                  --  -gnateD switch (preprocessing symbol definition)

                  when 'D' =>
                     Store_Switch := False;
                     Ptr := Ptr + 1;

                     if Ptr > Max then
                        Bad_Switch ("-gnateD");
                     end if;

                     Add_Symbol_Definition (Switch_Chars (Ptr .. Max));

                     --  Store the switch

                     Store_Compilation_Switch
                       ("-gnateD" & Switch_Chars (Ptr .. Max));
                     Ptr := Max + 1;

                  --  -gnatef (full source path for brief error messages)

                  when 'f' =>
                     Store_Switch := False;
                     Ptr := Ptr + 1;
                     Full_Path_Name_For_Brief_Errors := True;

                  --  -gnateG (save preprocessor output)

                  when 'G' =>
                     Generate_Processed_File := True;
                     Ptr := Ptr + 1;

                  --  -gnateI (index of unit in multi-unit source)

                  when 'I' =>
                     Ptr := Ptr + 1;
                     Scan_Pos (Switch_Chars, Max, Ptr, Multiple_Unit_Index, C);

                  --  -gnatem (mapping file)

                  when 'm' =>
                     Store_Switch := False;
                     Ptr := Ptr + 1;

                     --  There may be an equal sign between -gnatem and
                     --  the path name of the mapping file.

                     if Ptr <= Max and then Switch_Chars (Ptr) = '=' then
                        Ptr := Ptr + 1;
                     end if;

                     if Ptr > Max then
                        Bad_Switch ("-gnatem");
                     end if;

                     Mapping_File_Name :=
                       new String'(Switch_Chars (Ptr .. Max));
                     return;

                  --  -gnatep (preprocessing data file)

                  when 'p' =>
                     Store_Switch := False;
                     Ptr := Ptr + 1;

                     --  There may be an equal sign between -gnatep and
                     --  the path name of the mapping file.

                     if Ptr <= Max and then Switch_Chars (Ptr) = '=' then
                        Ptr := Ptr + 1;
                     end if;

                     if Ptr > Max then
                        Bad_Switch ("-gnatep");
                     end if;

                     Preprocessing_Data_File :=
                       new String'(Switch_Chars (Ptr .. Max));

                     --  Store the switch, normalizing to -gnatep=

                     Store_Compilation_Switch
                       ("-gnatep=" & Preprocessing_Data_File.all);

                     Ptr := Max + 1;

                  --  -gnatez (final delimiter of explicit switches)

                  --  All switches that come after -gnatez have been added by
                  --  the GCC driver and are not stored in the ALI file. See
                  --  also -gnatea above.

                  when 'z' =>
                     Store_Switch := False;
                     Disable_Switch_Storing;
                     Ptr := Ptr + 1;

                  --  -gnateS (generate SCO information)

                  --  Include Source Coverage Obligation information in ALI
                  --  files for the benefit of source coverage analysis tools
                  --  (xcov).

                  when 'S' =>
                     Generate_SCO := True;
                     Ptr := Ptr + 1;

                  --  All other -gnate? switches are unassigned

                  when others =>
                     Bad_Switch ("-gnate" & Switch_Chars (Ptr .. Max));
               end case;

            --  -gnatE (dynamic elaboration checks)

            when 'E' =>
               Ptr := Ptr + 1;
               Dynamic_Elaboration_Checks := True;

            --  -gnatf (full error messages)

            when 'f' =>
               Ptr := Ptr + 1;
               All_Errors_Mode := True;

            --  Processing for F switch

            when 'F' =>
               Ptr := Ptr + 1;
               External_Name_Exp_Casing := Uppercase;
               External_Name_Imp_Casing := Uppercase;

            --  Processing for g switch

            when 'g' =>
               Ptr := Ptr + 1;
               GNAT_Mode := True;
               Identifier_Character_Set := 'n';
               System_Extend_Unit := Empty;
               Warning_Mode := Treat_As_Error;

               --  Set Ada 2012 mode explicitly. We don't want to rely on the
               --  implicit setting here, since for example, we want
               --  Preelaborate_05 treated as Preelaborate

               Ada_Version := Ada_12;
               Ada_Version_Explicit := Ada_Version;

               --  Set default warnings and style checks for -gnatg

               Set_GNAT_Mode_Warnings;
               Set_GNAT_Style_Check_Options;

            --  Processing for G switch

            when 'G' =>
               Ptr := Ptr + 1;
               Print_Generated_Code := True;

               --  Scan optional integer line limit value

               if Nat_Present (Switch_Chars, Max, Ptr) then
                  Scan_Nat (Switch_Chars, Max, Ptr, Sprint_Line_Limit, 'G');
                  Sprint_Line_Limit := Nat'Max (Sprint_Line_Limit, 40);
               end if;

            --  Processing for h switch

            when 'h' =>
               Ptr := Ptr + 1;
               Usage_Requested := True;

            --  Processing for H switch

            when 'H' =>
               Ptr := Ptr + 1;
               HLO_Active := True;

            --  Processing for i switch

            when 'i' =>
               if Ptr = Max then
                  Bad_Switch ("-gnati");
               end if;

               Ptr := Ptr + 1;
               C := Switch_Chars (Ptr);

               if C in '1' .. '5'
                 or else C = '8'
                 or else C = '9'
                 or else C = 'p'
                 or else C = 'f'
                 or else C = 'n'
                 or else C = 'w'
               then
                  Identifier_Character_Set := C;
                  Ptr := Ptr + 1;

               else
                  Bad_Switch ("-gnati" & Switch_Chars (Ptr .. Max));
               end if;

            --  Processing for I switch

            when 'I' =>
               Ptr := Ptr + 1;
               Ignore_Rep_Clauses := True;

            --  Processing for j switch

            when 'j' =>
               Ptr := Ptr + 1;
               Scan_Nat (Switch_Chars, Max, Ptr, Error_Msg_Line_Length, C);

            --  Processing for k switch

            when 'k' =>
               Ptr := Ptr + 1;
                  Scan_Pos
                    (Switch_Chars, Max, Ptr, Maximum_File_Name_Length, C);

            --  Processing for l switch

            when 'l' =>
               Ptr := Ptr + 1;
               Full_List := True;

               --  There may be an equal sign between -gnatl and a file name

               if Ptr <= Max and then Switch_Chars (Ptr) = '=' then
                  if Ptr = Max then
                     Osint.Fail ("file name for -gnatl= is null");
                  else
                     Opt.Full_List_File_Name :=
                       new String'(Switch_Chars (Ptr + 1 .. Max));
                     Ptr := Max + 1;
                  end if;
               end if;

            --  Processing for L switch

            when 'L' =>
               Ptr := Ptr + 1;
               Dump_Source_Text := True;

            --  Processing for m switch

            when 'm' =>
               Ptr := Ptr + 1;
               Scan_Nat (Switch_Chars, Max, Ptr, Maximum_Messages, C);

            --  Processing for n switch

            when 'n' =>
               Ptr := Ptr + 1;
               Inline_Active := True;

            --  Processing for N switch

            when 'N' =>
               Ptr := Ptr + 1;
               Inline_Active := True;
               Front_End_Inlining := True;

            --  Processing for o switch

            when 'o' =>
               Ptr := Ptr + 1;
               Suppress_Options (Overflow_Check) := False;
               Opt.Enable_Overflow_Checks := True;

            --  Processing for O switch

            when 'O' =>
               Store_Switch := False;
               Ptr := Ptr + 1;
               Output_File_Name_Present := True;

            --  Processing for p switch

            when 'p' =>
               Ptr := Ptr + 1;

               --  Skip processing if cancelled by subsequent -gnat-p

               if Switch_Subsequently_Cancelled ("p", Args, Arg_Rank) then
                  Store_Switch := False;

               else
                  --  Set all specific options as well as All_Checks in the
                  --  Suppress_Options array, excluding Elaboration_Check,
                  --  since this is treated specially because we do not want
                  --  -gnatp to disable static elaboration processing.

                  for J in Suppress_Options'Range loop
                     if J /= Elaboration_Check then
                        Suppress_Options (J) := True;
                     end if;
                  end loop;

                  Validity_Checks_On         := False;
                  Opt.Suppress_Checks        := True;
                  Opt.Enable_Overflow_Checks := False;
               end if;

            --  Processing for P switch

            when 'P' =>
               Ptr := Ptr + 1;
               Polling_Required := True;

            --  Processing for q switch

            when 'q' =>
               Ptr := Ptr + 1;
               Try_Semantics := True;

            --  Processing for Q switch

            when 'Q' =>
               Ptr := Ptr + 1;
               Force_ALI_Tree_File := True;
               Try_Semantics := True;

               --  Processing for r switch

            when 'r' =>
               Ptr := Ptr + 1;
               Treat_Restrictions_As_Warnings := True;

            --  Processing for R switch

            when 'R' =>
               Back_Annotate_Rep_Info := True;
               List_Representation_Info := 1;

               Ptr := Ptr + 1;
               while Ptr <= Max loop
                  C := Switch_Chars (Ptr);

                  if C in '1' .. '3' then
                     List_Representation_Info :=
                       Character'Pos (C) - Character'Pos ('0');

                  elsif Switch_Chars (Ptr) = 's' then
                     List_Representation_Info_To_File := True;

                  elsif Switch_Chars (Ptr) = 'm' then
                     List_Representation_Info_Mechanisms := True;

                  else
                     Bad_Switch ("-gnatR" & Switch_Chars (Ptr .. Max));
                  end if;

                  Ptr := Ptr + 1;
               end loop;

            --  Processing for s switch

            when 's' =>
               if not First_Switch then
                  Osint.Fail
                    ("-gnats must be first if combined with other switches");
               end if;

               Ptr := Ptr + 1;
               Operating_Mode := Check_Syntax;

            --  Processing for S switch

            when 'S' =>
               Print_Standard := True;
               Ptr := Ptr + 1;

            --  Processing for t switch

            when 't' =>
               Ptr := Ptr + 1;
               Tree_Output := True;
               Back_Annotate_Rep_Info := True;

            --  Processing for T switch

            when 'T' =>
               Ptr := Ptr + 1;
               Scan_Pos (Switch_Chars, Max, Ptr, Table_Factor, C);

            --  Processing for u switch

            when 'u' =>
               Ptr := Ptr + 1;
               List_Units := True;

            --  Processing for U switch

            when 'U' =>
               Ptr := Ptr + 1;
               Unique_Error_Tag := True;

            --  Processing for v switch

            when 'v' =>
               Ptr := Ptr + 1;
               Verbose_Mode := True;

            --  Processing for V switch

            when 'V' =>
               Store_Switch := False;
               Ptr := Ptr + 1;

               if Ptr > Max then
                  Bad_Switch ("-gnatV");

               else
                  declare
                     OK  : Boolean;

                  begin
                     Set_Validity_Check_Options
                       (Switch_Chars (Ptr .. Max), OK, Ptr);

                     if not OK then
                        Bad_Switch ("-gnatV" & Switch_Chars (Ptr .. Max));
                     end if;

                     for Index in First_Char + 1 .. Max loop
                        Store_Compilation_Switch
                          ("-gnatV" & Switch_Chars (Index));
                     end loop;
                  end;
               end if;

               Ptr := Max + 1;

            --  Processing for w switch

            when 'w' =>
               Store_Switch := False;
               Ptr := Ptr + 1;

               if Ptr > Max then
                  Bad_Switch ("-gnatw");
               end if;

               while Ptr <= Max loop
                  C := Switch_Chars (Ptr);

                  --  Case of dot switch

                  if C = '.' and then Ptr < Max then
                     Ptr := Ptr + 1;
                     C := Switch_Chars (Ptr);

                     if Set_Dot_Warning_Switch (C) then
                        Store_Compilation_Switch ("-gnatw." & C);
                     else
                        Bad_Switch ("-gnatw." & Switch_Chars (Ptr .. Max));
                     end if;

                     --  Normal case, no dot

                  else
                     if Set_Warning_Switch (C) then
                        Store_Compilation_Switch ("-gnatw" & C);
                     else
                        Bad_Switch ("-gnatw" & Switch_Chars (Ptr .. Max));
                     end if;
                  end if;

                  Ptr := Ptr + 1;
               end loop;

               return;

            --  Processing for W switch

            when 'W' =>
               Ptr := Ptr + 1;

               if Ptr > Max then
                  Bad_Switch ("-gnatW");
               end if;

               begin
                  Wide_Character_Encoding_Method :=
                    Get_WC_Encoding_Method (Switch_Chars (Ptr));
               exception
                  when Constraint_Error =>
                     Bad_Switch ("-gnatW" & Switch_Chars (Ptr .. Max));
               end;

               Wide_Character_Encoding_Method_Specified := True;

               Upper_Half_Encoding :=
                 Wide_Character_Encoding_Method in
                   WC_Upper_Half_Encoding_Method;

               Ptr := Ptr + 1;

            --  Processing for x switch

            when 'x' =>
               Ptr := Ptr + 1;
               Xref_Active := False;

            --  Processing for X switch

            when 'X' =>
               Ptr := Ptr + 1;
               Extensions_Allowed := True;
               Ada_Version := Ada_Version_Type'Last;
               Ada_Version_Explicit := Ada_Version_Type'Last;

            --  Processing for y switch

            when 'y' =>
               Ptr := Ptr + 1;

               if Ptr > Max then
                  Set_Default_Style_Check_Options;

               else
                  Store_Switch := False;

                  declare
                     OK  : Boolean;

                  begin
                     Set_Style_Check_Options
                       (Switch_Chars (Ptr .. Max), OK, Ptr);

                     if not OK then
                        Osint.Fail
                          ("bad -gnaty switch (" &
                           Style_Msg_Buf (1 .. Style_Msg_Len) & ')');
                     end if;

                     Ptr := First_Char + 1;
                     while Ptr <= Max loop
                        if Switch_Chars (Ptr) = 'M' then
                           First_Char := Ptr;
                           loop
                              Ptr := Ptr + 1;
                              exit when Ptr > Max
                                or else Switch_Chars (Ptr) not in '0' .. '9';
                           end loop;

                           Store_Compilation_Switch
                             ("-gnaty" & Switch_Chars (First_Char .. Ptr - 1));

                        else
                           Store_Compilation_Switch
                             ("-gnaty" & Switch_Chars (Ptr));
                           Ptr := Ptr + 1;
                        end if;
                     end loop;
                  end;
               end if;

            --  Processing for z switch

            when 'z' =>
<<<<<<< HEAD
=======

>>>>>>> 6e7f08ad
               --  -gnatz must be the first and only switch in Switch_Chars,
               --  and is a two-letter switch.

               if Ptr /= Switch_Chars'First + 5
                 or else (Max - Ptr + 1) > 2
               then
                  Osint.Fail
                    ("-gnatz* may not be combined with other switches");
               end if;

               if Ptr = Max then
                  Bad_Switch ("-gnatz");
               end if;

               Ptr := Ptr + 1;

               --  Only one occurrence of -gnat* is permitted

               if Distribution_Stub_Mode = No_Stubs then
                  case Switch_Chars (Ptr) is
                     when 'r' =>
                        Distribution_Stub_Mode := Generate_Receiver_Stub_Body;

                     when 'c' =>
                        Distribution_Stub_Mode := Generate_Caller_Stub_Body;

                     when others =>
                        Bad_Switch ("-gnatz" & Switch_Chars (Ptr .. Max));
                  end case;

                  Ptr := Ptr + 1;

               else
                  Osint.Fail ("only one -gnatz* switch allowed");
               end if;

            --  Processing for Z switch

            when 'Z' =>
               Ptr := Ptr + 1;
               Osint.Fail
                 ("-gnatZ is no longer supported: consider using --RTS=zcx");

            --  Processing for 83 switch

            when '8' =>
               if Ptr = Max then
                  Bad_Switch ("-gnat8");
               end if;

               Ptr := Ptr + 1;

               if Switch_Chars (Ptr) /= '3' then
                  Bad_Switch ("-gnat8" & Switch_Chars (Ptr .. Max));
               else
                  Ptr := Ptr + 1;
                  Ada_Version := Ada_83;
                  Ada_Version_Explicit := Ada_Version;
               end if;

            --  Processing for 95 switch

            when '9' =>
               if Ptr = Max then
                  Bad_Switch ("-gnat9");
               end if;

               Ptr := Ptr + 1;

               if Switch_Chars (Ptr) /= '5' then
                  Bad_Switch ("-gnat9" & Switch_Chars (Ptr .. Max));
               else
                  Ptr := Ptr + 1;
                  Ada_Version := Ada_95;
                  Ada_Version_Explicit := Ada_Version;
               end if;

            --  Processing for 05 switch

            when '0' =>
               if Ptr = Max then
                  Bad_Switch ("-gnat0");
               end if;

               Ptr := Ptr + 1;

               if Switch_Chars (Ptr) /= '5' then
                  Bad_Switch ("-gnat0" & Switch_Chars (Ptr .. Max));
               else
                  Ptr := Ptr + 1;
                  Ada_Version := Ada_05;
                  Ada_Version_Explicit := Ada_Version;
               end if;

            --  Processing for 12 switch

            when '1' =>
               if Ptr = Max then
                  Bad_Switch ("-gnat1");
               end if;

               Ptr := Ptr + 1;

               if Switch_Chars (Ptr) /= '2' then
                  Bad_Switch ("-gnat1" & Switch_Chars (Ptr .. Max));
               else
                  Ptr := Ptr + 1;
                  Ada_Version := Ada_12;
                  Ada_Version_Explicit := Ada_Version;
               end if;

            --  Processing for 2005 and 2012 switches

            when '2' =>
               if Ptr > Max - 3 then
                  Bad_Switch ("-gnat" & Switch_Chars (Ptr .. Max));

               elsif Switch_Chars (Ptr .. Ptr + 3) = "2005" then
                  Ada_Version := Ada_05;

               elsif Switch_Chars (Ptr .. Ptr + 3) = "2012" then
                  Ada_Version := Ada_12;

               else
                  Bad_Switch ("-gnat" & Switch_Chars (Ptr .. Ptr + 3));
               end if;

               Ada_Version_Explicit := Ada_Version;
               Ptr := Ptr + 4;

            --  Switch cancellation, currently only -gnat-p is allowed.
            --  All we do here is the error checking, since the actual
            --  processing for switch cancellation is done by calls to
            --  Switch_Subsequently_Cancelled at the appropriate point.

            when '-' =>

               --  Simple ignore -gnat-p

               if Switch_Chars = "-gnat-p" then
                  return;

               --  Any other occurrence of minus is ignored. This is for
               --  maximum compatibility with previous version which ignored
               --  all occurrences of minus.

               else
                  Store_Switch := False;
                  Ptr := Ptr + 1;
               end if;

            --  We ignore '/' in switches, this is historical, still needed???

            when '/' =>
               Store_Switch := False;

            --  Anything else is an error (illegal switch character)

            when others =>
               Bad_Switch ("-gnat" & Switch_Chars (Ptr .. Max));
            end case;

            if Store_Switch then
               Store_Compilation_Switch
                 ("-gnat" & Switch_Chars (First_Char .. Ptr - 1));
            end if;

            First_Switch := False;
         end loop;
      end if;
   end Scan_Front_End_Switches;

   -----------------------------------
   -- Switch_Subsequently_Cancelled --
   -----------------------------------

   function Switch_Subsequently_Cancelled
     (C        : String;
      Args     : Argument_List;
      Arg_Rank : Positive) return Boolean
   is
      use type System.Strings.String_Access;

   begin
      --  Loop through arguments following the current one

      for Arg in Arg_Rank + 1 .. Args'Last loop
         if Args (Arg).all = "-gnat-" & C then
            return True;
         end if;
      end loop;

      --  No match found, not cancelled

      return False;
   end Switch_Subsequently_Cancelled;

end Switch.C;<|MERGE_RESOLUTION|>--- conflicted
+++ resolved
@@ -955,10 +955,7 @@
             --  Processing for z switch
 
             when 'z' =>
-<<<<<<< HEAD
-=======
-
->>>>>>> 6e7f08ad
+
                --  -gnatz must be the first and only switch in Switch_Chars,
                --  and is a two-letter switch.
 

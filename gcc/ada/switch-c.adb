------------------------------------------------------------------------------
--                                                                          --
--                         GNAT COMPILER COMPONENTS                         --
--                                                                          --
--                             S W I T C H - C                              --
--                                                                          --
--                                 B o d y                                  --
--                                                                          --
<<<<<<< HEAD
--          Copyright (C) 2001-2006, Free Software Foundation, Inc.         --
=======
--          Copyright (C) 2001-2007, Free Software Foundation, Inc.         --
>>>>>>> 751ff693
--                                                                          --
-- GNAT is free software;  you can  redistribute it  and/or modify it under --
-- terms of the  GNU General Public License as published  by the Free Soft- --
-- ware  Foundation;  either version 3,  or (at your option) any later ver- --
-- sion.  GNAT is distributed in the hope that it will be useful, but WITH- --
-- OUT ANY WARRANTY;  without even the  implied warranty of MERCHANTABILITY --
-- or FITNESS FOR A PARTICULAR PURPOSE.  See the GNU General Public License --
-- for  more details.  You should have  received  a copy of the GNU General --
<<<<<<< HEAD
-- Public License  distributed with GNAT;  see file COPYING.  If not, write --
-- to  the  Free Software Foundation,  51  Franklin  Street,  Fifth  Floor, --
-- Boston, MA 02110-1301, USA.                                              --
=======
-- Public License  distributed with GNAT; see file COPYING3.  If not, go to --
-- http://www.gnu.org/licenses for a complete copy of the license.          --
>>>>>>> 751ff693
--                                                                          --
-- GNAT was originally developed  by the GNAT team at  New York University. --
-- Extensive contributions were provided by Ada Core Technologies Inc.      --
--                                                                          --
------------------------------------------------------------------------------

with GNAT.OS_Lib; use GNAT.OS_Lib;

with Debug;    use Debug;
with Lib;      use Lib;
with Osint;    use Osint;
with Opt;      use Opt;
with Prepcomp; use Prepcomp;
with Validsw;  use Validsw;
with Sem_Warn; use Sem_Warn;
with Stylesw;  use Stylesw;

with System.OS_Lib; use System.OS_Lib;

with System.WCh_Con; use System.WCh_Con;

package body Switch.C is

   RTS_Specified : String_Access := null;
   --  Used to detect multiple use of --RTS= flag

   -----------------------------
   -- Scan_Front_End_Switches --
   -----------------------------

   procedure Scan_Front_End_Switches (Switch_Chars : String) is
      First_Switch : Boolean := True;
      --  False for all but first switch

      Max : constant Natural := Switch_Chars'Last;
      Ptr : Natural;
      C   : Character := ' ';
      Dot : Boolean;

      Store_Switch : Boolean;
      --  For -gnatxx switches, the normal processing, signalled by this flag
      --  being set to True, is to store the switch on exit from the case
      --  statement, the switch stored is -gnat followed by the characters
      --  from First_Char to Ptr-1. For cases like -gnaty, where the switch
      --  is stored in separate pieces, this flag is set to False, and the
      --  appropriate calls to Store_Compilation_Switch are made from within
      --  the case branch.

      First_Char : Positive;
      --  Marks start of switch to be stored

   begin
      Ptr := Switch_Chars'First;

      --  Skip past the initial character (must be the switch character)

      if Ptr = Max then
         Bad_Switch (C);
      else
         Ptr := Ptr + 1;
      end if;

      --  Handle switches that do not start with -gnat

      if Ptr + 3 > Max
        or else Switch_Chars (Ptr .. Ptr + 3) /= "gnat"
      then
         --  There are two front-end switches that do not start with -gnat:
         --  -I, --RTS

         if Switch_Chars (Ptr) = 'I' then

            --  Set flag Search_Directory_Present if switch is "-I" only:
            --  the directory will be the next argument.

            if Ptr = Max then
               Search_Directory_Present := True;
               return;
            end if;

            Ptr := Ptr + 1;

            --  Find out whether this is a -I- or regular -Ixxx switch

<<<<<<< HEAD
            when False =>

            --  There are few front-end switches that
            --  do not start with -gnat: -I, --RTS
=======
            --  Note: -I switches are not recorded in the ALI file, since the
            --  meaning of the program depends on the source files compiled,
            --  not where they came from.
>>>>>>> 751ff693

            if Ptr = Max and then Switch_Chars (Ptr) = '-' then
               Look_In_Primary_Dir := False;
            else
               Add_Src_Search_Dir (Switch_Chars (Ptr .. Max));
            end if;

<<<<<<< HEAD
                  --  Set flag Search_Directory_Present if switch is "-I" only:
                  --  the directory will be the next argument.

                  if Ptr = Max then
                     Search_Directory_Present := True;
                     return;
                  end if;

                  Ptr := Ptr + 1;

                  --  Find out whether this is a -I- or regular -Ixxx switch
=======
         --  Processing of the --RTS switch. --RTS may have been modified by
         --  gcc into -fRTS (for GCC targets).

         elsif Ptr + 3 <= Max
           and then (Switch_Chars (Ptr .. Ptr + 3) = "fRTS"
                       or else
                     Switch_Chars (Ptr .. Ptr + 3) = "-RTS")
         then
            Ptr := Ptr + 1;

            if Ptr + 4 > Max
              or else Switch_Chars (Ptr + 3) /= '='
            then
               Osint.Fail ("missing path for --RTS");
            else
               --  Check that this is the first time --RTS is specified or if
               --  it is not the first time, the same path has been specified.
>>>>>>> 751ff693

               if RTS_Specified = null then
                  RTS_Specified := new String'(Switch_Chars (Ptr + 4 .. Max));

               elsif
                 RTS_Specified.all /= Switch_Chars (Ptr + 4 .. Max)
               then
                  Osint.Fail
                    ("--RTS cannot be specified multiple times");
               end if;

               --  Valid --RTS switch

               Opt.No_Stdinc := True;
               Opt.RTS_Switch := True;

<<<<<<< HEAD
               --  Processing of the --RTS switch. --RTS has been modified by
               --  gcc and is now of the form -fRTS

               elsif Ptr + 3 <= Max
                 and then Switch_Chars (Ptr .. Ptr + 3) = "fRTS"
=======
               RTS_Src_Path_Name :=
                 Get_RTS_Search_Dir
                   (Switch_Chars (Ptr + 4 .. Max), Include);

               RTS_Lib_Path_Name :=
                 Get_RTS_Search_Dir
                   (Switch_Chars (Ptr + 4 .. Max), Objects);

               if RTS_Src_Path_Name /= null
                 and then RTS_Lib_Path_Name /= null
>>>>>>> 751ff693
               then
                  --  Store the -fRTS switch (Note: Store_Compilation_Switch
                  --  changes -fRTS back into --RTS for the actual output).

<<<<<<< HEAD
                  if Ptr + 4 > Max
                    or else Switch_Chars (Ptr + 3) /= '='
                  then
                     Osint.Fail ("missing path for --RTS");
                  else
                     --  Check that this is the first time --RTS is specified
                     --  or if it is not the first time, the same path has
                     --  been specified.

                     if RTS_Specified = null then
                        RTS_Specified :=
                          new String'(Switch_Chars (Ptr + 4 .. Max));

                     elsif
                       RTS_Specified.all /= Switch_Chars (Ptr + 4 .. Max)
                     then
                        Osint.Fail
                          ("--RTS cannot be specified multiple times");
                     end if;

                     --  Valid --RTS switch

                     Opt.No_Stdinc := True;
                     Opt.RTS_Switch := True;

                     RTS_Src_Path_Name := Get_RTS_Search_Dir
                                            (Switch_Chars (Ptr + 4 .. Max),
                                             Include);
                     RTS_Lib_Path_Name := Get_RTS_Search_Dir
                                            (Switch_Chars (Ptr + 4 .. Max),
                                             Objects);

                     if RTS_Src_Path_Name /= null and then
                        RTS_Lib_Path_Name /= null
                     then
                        Ptr := Max + 1;

                     elsif RTS_Src_Path_Name = null and then
                           RTS_Lib_Path_Name = null
                     then
                        Osint.Fail ("RTS path not valid: missing " &
                                    "adainclude and adalib directories");

                     elsif RTS_Src_Path_Name = null then
                        Osint.Fail ("RTS path not valid: missing " &
                                    "adainclude directory");

                     elsif RTS_Lib_Path_Name = null then
                        Osint.Fail ("RTS path not valid: missing " &
                                    "adalib directory");
                     end if;
                  end if;
               else
                  Bad_Switch (C);
=======
                  Store_Compilation_Switch (Switch_Chars);

               elsif RTS_Src_Path_Name = null
                 and then RTS_Lib_Path_Name = null
               then
                  Osint.Fail ("RTS path not valid: missing " &
                              "adainclude and adalib directories");

               elsif RTS_Src_Path_Name = null then
                  Osint.Fail ("RTS path not valid: missing " &
                              "adainclude directory");

               elsif RTS_Lib_Path_Name = null then
                  Osint.Fail ("RTS path not valid: missing " &
                              "adalib directory");
>>>>>>> 751ff693
               end if;
            end if;

            --  There are no other switches not starting with -gnat

         else
            Bad_Switch (Switch_Chars);
         end if;

      --  Case of switch starting with -gnat

      else
         Ptr := Ptr + 4;

         --  Loop to scan through switches given in switch string

         while Ptr <= Max loop
            First_Char := Ptr;
            Store_Switch := True;

<<<<<<< HEAD
         when True =>

            --  Process -gnat* options
=======
            C := Switch_Chars (Ptr);
>>>>>>> 751ff693

            case C is

            when 'a' =>
               Ptr := Ptr + 1;
               Assertions_Enabled := True;
               Debug_Pragmas_Enabled := True;

            --  Processing for A switch

            when 'A' =>
               Ptr := Ptr + 1;
               Config_File := False;

            --  Processing for b switch

            when 'b' =>
               Ptr := Ptr + 1;
               Brief_Output := True;

            --  Processing for c switch

            when 'c' =>
               if not First_Switch then
                  Osint.Fail
                    ("-gnatc must be first if combined with other switches");
               end if;

               Ptr := Ptr + 1;
               Operating_Mode := Check_Semantics;

               if Tree_Output then
                  ASIS_Mode := True;
               end if;

            --  Processing for d switch

            when 'd' =>
               Store_Switch := False;
<<<<<<< HEAD
               Storing (First_Stored) := 'd';
=======
>>>>>>> 751ff693
               Dot := False;

               --  Note: for the debug switch, the remaining characters in this
               --  switch field must all be debug flags, since all valid switch
               --  characters are also valid debug characters.

               --  Loop to scan out debug flags

               while Ptr < Max loop
                  Ptr := Ptr + 1;
                  C := Switch_Chars (Ptr);
                  exit when C = ASCII.NUL or else C = '/' or else C = '-';

                  if C in '1' .. '9' or else
                     C in 'a' .. 'z' or else
                     C in 'A' .. 'Z'
                  then
                     if Dot then
                        Set_Dotted_Debug_Flag (C);
<<<<<<< HEAD
                        Storing (First_Stored + 1) := '.';
                        Storing (First_Stored + 2) := C;
                        Store_Compilation_Switch
                          (Storing (Storing'First .. First_Stored + 2));
                        Dot := False;

                     else
                        Set_Debug_Flag (C);
                        Storing (First_Stored + 1) := C;
                        Store_Compilation_Switch
                          (Storing (Storing'First .. First_Stored + 1));
=======
                        Store_Compilation_Switch ("-gnatd." & C);
                     else
                        Set_Debug_Flag (C);
                        Store_Compilation_Switch ("-gnatd" & C);
>>>>>>> 751ff693
                     end if;

                  elsif C = '.' then
                     Dot := True;

                  elsif Dot then
                     Bad_Switch ("-gnatd." & Switch_Chars (Ptr .. Max));
                  else
<<<<<<< HEAD
                     Bad_Switch (C);
=======
                     Bad_Switch ("-gnatd" & Switch_Chars (Ptr .. Max));
>>>>>>> 751ff693
                  end if;
               end loop;

               return;

            --  Processing for D switch

            when 'D' =>
               Ptr := Ptr + 1;

               --  Note: -gnatD also sets -gnatx (to turn off cross-reference
               --  generation in the ali file) since otherwise this generation
               --  gets confused by the "wrong" Sloc values put in the tree.

               Debug_Generated_Code := True;
               Xref_Active := False;
               Set_Debug_Flag ('g');

            --  -gnate? (extended switches)

            when 'e' =>
               Ptr := Ptr + 1;

               --  The -gnate? switches are all double character switches
               --  so we must always have a character after the e.

               if Ptr > Max then
<<<<<<< HEAD
                  Bad_Switch (C);
=======
                  Bad_Switch ("-gnate");
>>>>>>> 751ff693
               end if;

               case Switch_Chars (Ptr) is

                  --  -gnatec (configuration pragmas)

                  when 'c' =>
                     Store_Switch := False;
                     Ptr := Ptr + 1;

                     --  There may be an equal sign between -gnatec and
                     --  the path name of the config file.

                     if Ptr <= Max and then Switch_Chars (Ptr) = '=' then
                        Ptr := Ptr + 1;
                     end if;

                     if Ptr > Max then
<<<<<<< HEAD
                        Bad_Switch (C);
=======
                        Bad_Switch ("-gnatec");
>>>>>>> 751ff693
                     end if;

                     declare
                        Config_File_Name : constant String_Access :=
                                             new String'
                                                  (Switch_Chars (Ptr .. Max));

                     begin
                        if Config_File_Names = null then
                           Config_File_Names :=
                             new String_List'(1 => Config_File_Name);

                        else
                           declare
                              New_Names : constant String_List_Access :=
                                            new String_List
                                              (1 ..
                                               Config_File_Names'Length + 1);

                           begin
                              for Index in Config_File_Names'Range loop
                                 New_Names (Index) :=
                                   Config_File_Names (Index);
                                 Config_File_Names (Index) := null;
                              end loop;

                              New_Names (New_Names'Last) := Config_File_Name;
                              Free (Config_File_Names);
                              Config_File_Names := New_Names;
                           end;
                        end if;
                     end;

                     return;

<<<<<<< HEAD
                  --  -gnateD switch (symbol definition)
=======
                  --  -gnateD switch (preprocessing symbol definition)
>>>>>>> 751ff693

                  when 'D' =>
                     Store_Switch := False;
                     Ptr := Ptr + 1;

                     if Ptr > Max then
<<<<<<< HEAD
                        Bad_Switch (C);
=======
                        Bad_Switch ("-gnateD");
>>>>>>> 751ff693
                     end if;

                     Add_Symbol_Definition (Switch_Chars (Ptr .. Max));

                     --  Store the switch

<<<<<<< HEAD
                     Storing (First_Stored .. First_Stored + 1) := "eD";
                     Storing
                       (First_Stored + 2 .. First_Stored + Max - Ptr + 2) :=
                       Switch_Chars (Ptr .. Max);
                     Store_Compilation_Switch (Storing
                              (Storing'First .. First_Stored + Max - Ptr + 2));
                     return;
=======
                     Store_Compilation_Switch
                       ("-gnateD" & Switch_Chars (Ptr .. Max));
                     Ptr := Max + 1;
>>>>>>> 751ff693

                  --  -gnatef (full source path for brief error messages)

                  when 'f' =>
                     Store_Switch := False;
                     Ptr := Ptr + 1;
                     Full_Path_Name_For_Brief_Errors := True;
                     return;

                  --  -gnateI (index of unit in multi-unit source)

                  when 'I' =>
                     Ptr := Ptr + 1;
<<<<<<< HEAD
                     Scan_Pos
                       (Switch_Chars, Max, Ptr, Multiple_Unit_Index, C);
=======
                     Scan_Pos (Switch_Chars, Max, Ptr, Multiple_Unit_Index, C);
>>>>>>> 751ff693

                  --  -gnatem (mapping file)

                  when 'm' =>
                     Store_Switch := False;
                     Ptr := Ptr + 1;

                     --  There may be an equal sign between -gnatem and
                     --  the path name of the mapping file.

                     if Ptr <= Max and then Switch_Chars (Ptr) = '=' then
                        Ptr := Ptr + 1;
                     end if;

                     if Ptr > Max then
<<<<<<< HEAD
                        Bad_Switch (C);
=======
                        Bad_Switch ("-gnatem");
>>>>>>> 751ff693
                     end if;

                     Mapping_File_Name :=
                       new String'(Switch_Chars (Ptr .. Max));
                     return;

                  --  -gnatep (preprocessing data file)

                  when 'p' =>
                     Store_Switch := False;
                     Ptr := Ptr + 1;

                     --  There may be an equal sign between -gnatep and
                     --  the path name of the mapping file.

                     if Ptr <= Max and then Switch_Chars (Ptr) = '=' then
                        Ptr := Ptr + 1;
                     end if;

                     if Ptr > Max then
<<<<<<< HEAD
                        Bad_Switch (C);
=======
                        Bad_Switch ("-gnatep");
>>>>>>> 751ff693
                     end if;

                     Preprocessing_Data_File :=
                       new String'(Switch_Chars (Ptr .. Max));

<<<<<<< HEAD
                     --  Store the switch.
                     --  Because we may store a longer switch (we normalize
                     --  to -gnatep=), use a local variable.

                     declare
                        To_Store : String
                          (1 .. Preprocessing_Data_File'Length + 8);

                     begin
                        To_Store (1 .. 8) := "-gnatep=";
                        To_Store (9 .. Preprocessing_Data_File'Length + 8) :=
                          Preprocessing_Data_File.all;
                        Store_Compilation_Switch (To_Store);
                     end;

                  return;
=======
                     --  Store the switch, normalizing to -gnatep=

                     Store_Compilation_Switch
                       ("-gnatep=" & Preprocessing_Data_File.all);

                     Ptr := Max + 1;
>>>>>>> 751ff693

                  when 'z' =>
                     Store_Switch := False;
                     Disable_Switch_Storing;
                     Ptr := Ptr + 1;

                  --  All other -gnate? switches are unassigned

                  when others =>
<<<<<<< HEAD
                     Bad_Switch (C);
=======
                     Bad_Switch ("-gnate" & Switch_Chars (Ptr .. Max));
>>>>>>> 751ff693
               end case;

            --  -gnatE (dynamic elaboration checks)

            when 'E' =>
               Ptr := Ptr + 1;
               Dynamic_Elaboration_Checks := True;

            --  -gnatf (full error messages)

            when 'f' =>
               Ptr := Ptr + 1;
               All_Errors_Mode := True;

            --  Processing for F switch

            when 'F' =>
               Ptr := Ptr + 1;
               External_Name_Exp_Casing := Uppercase;
               External_Name_Imp_Casing := Uppercase;

            --  Processing for g switch

            when 'g' =>
               Ptr := Ptr + 1;
               GNAT_Mode := True;
               Identifier_Character_Set := 'n';
               System_Extend_Unit := Empty;
               Warning_Mode := Treat_As_Error;

               --  Set Ada 2005 mode explicitly. We don't want to rely on the
               --  implicit setting here, since for example, we want
               --  Preelaborate_05 treated as Preelaborate

               Ada_Version := Ada_05;
               Ada_Version_Explicit := Ada_Version;

<<<<<<< HEAD
               --  Set default warnings for -gnatg (same set as -gnatwa)

               Check_Unreferenced           := True;
               Check_Unreferenced_Formals   := True;
               Check_Withs                  := True;
               Constant_Condition_Warnings  := True;
               Implementation_Unit_Warnings := True;
               Ineffective_Inline_Warnings  := True;
               Warn_On_Assumed_Low_Bound    := True;
               Warn_On_Bad_Fixed_Value      := True;
               Warn_On_Constant             := True;
               Warn_On_Export_Import        := True;
               Warn_On_Modified_Unread      := True;
               Warn_On_No_Value_Assigned    := True;
               Warn_On_Obsolescent_Feature  := True;
               Warn_On_Redundant_Constructs := True;
               Warn_On_Unchecked_Conversion := True;
               Warn_On_Unrecognized_Pragma  := True;

               Set_Style_Check_Options ("3abcdefhiklmnprstux");
=======
               --  Set default warnings for -gnatg

               Check_Unreferenced              := True;
               Check_Unreferenced_Formals      := True;
               Check_Withs                     := True;
               Constant_Condition_Warnings     := True;
               Implementation_Unit_Warnings    := True;
               Ineffective_Inline_Warnings     := True;
               Warn_On_Assertion_Failure       := True;
               Warn_On_Assumed_Low_Bound       := True;
               Warn_On_Bad_Fixed_Value         := True;
               Warn_On_Constant                := True;
               Warn_On_Export_Import           := True;
               Warn_On_Modified_Unread         := True;
               Warn_On_No_Value_Assigned       := True;
               Warn_On_Non_Local_Exception     := False;
               Warn_On_Obsolescent_Feature     := True;
               Warn_On_Redundant_Constructs    := True;
               Warn_On_Object_Renames_Function := True;
               Warn_On_Unchecked_Conversion    := True;
               Warn_On_Unrecognized_Pragma     := True;

               Set_GNAT_Style_Check_Options;
>>>>>>> 751ff693

            --  Processing for G switch

            when 'G' =>
               Ptr := Ptr + 1;
               Print_Generated_Code := True;

            --  Processing for h switch

            when 'h' =>
               Ptr := Ptr + 1;
               Usage_Requested := True;

            --  Processing for H switch

            when 'H' =>
               Ptr := Ptr + 1;
               HLO_Active := True;

            --  Processing for i switch

            when 'i' =>
               if Ptr = Max then
<<<<<<< HEAD
                  Bad_Switch (C);
=======
                  Bad_Switch ("-gnati");
>>>>>>> 751ff693
               end if;

               Ptr := Ptr + 1;
               C := Switch_Chars (Ptr);

               if C in '1' .. '5'
                 or else C = '8'
                 or else C = '9'
                 or else C = 'p'
                 or else C = 'f'
                 or else C = 'n'
                 or else C = 'w'
               then
                  Identifier_Character_Set := C;
                  Ptr := Ptr + 1;

               else
<<<<<<< HEAD
                  Bad_Switch (C);
               end if;

            --  Processing for j switch

            when 'j' =>
               Ptr := Ptr + 1;

               --  There may be an equal sign between -gnatj and the value

               if Ptr <= Max and then Switch_Chars (Ptr) = '=' then
                  Ptr := Ptr + 1;
               end if;

=======
                  Bad_Switch ("-gnati" & Switch_Chars (Ptr .. Max));
               end if;

            --  Processing for I switch

            when 'I' =>
               Ptr := Ptr + 1;
               Ignore_Rep_Clauses := True;

            --  Processing for j switch

            when 'j' =>
               Ptr := Ptr + 1;

               --  There may be an equal sign between -gnatj and the value

               if Ptr <= Max and then Switch_Chars (Ptr) = '=' then
                  Ptr := Ptr + 1;
               end if;

>>>>>>> 751ff693
               Scan_Nat (Switch_Chars, Max, Ptr, Error_Msg_Line_Length, C);

            --  Processing for k switch

            when 'k' =>
               Ptr := Ptr + 1;
                  Scan_Pos
                    (Switch_Chars, Max, Ptr, Maximum_File_Name_Length, C);

            --  Processing for l switch

            when 'l' =>
               Ptr := Ptr + 1;
               Full_List := True;

               --  There may be an equal sign between -gnatl and a file name

               if Ptr <= Max and then Switch_Chars (Ptr) = '=' then
                  if Ptr = Max then
                     Osint.Fail ("file name for -gnatl= is null");
                  else
                     Opt.Full_List_File_Name :=
                       new String'(Switch_Chars (Ptr + 1 .. Max));
                     Ptr := Max + 1;
                  end if;
               end if;

            --  Processing for L switch

            when 'L' =>
               Ptr := Ptr + 1;
               Dump_Source_Text := True;

            --  Processing for m switch

            when 'm' =>
               Ptr := Ptr + 1;

               --  There may be an equal sign between -gnatm and the value

               if Ptr <= Max and then Switch_Chars (Ptr) = '=' then
                  Ptr := Ptr + 1;
               end if;

               Scan_Nat (Switch_Chars, Max, Ptr, Maximum_Errors, C);

            --  Processing for n switch

            when 'n' =>
               Ptr := Ptr + 1;
               Inline_Active := True;

            --  Processing for N switch

            when 'N' =>
               Ptr := Ptr + 1;
               Inline_Active := True;
               Front_End_Inlining := True;

            --  Processing for o switch

            when 'o' =>
               Ptr := Ptr + 1;
               Suppress_Options (Overflow_Check) := False;
               Opt.Enable_Overflow_Checks := True;

            --  Processing for O switch

            when 'O' =>
               Store_Switch := False;
               Ptr := Ptr + 1;
               Output_File_Name_Present := True;

            --  Processing for p switch

            when 'p' =>
               Ptr := Ptr + 1;

               --  Set all specific options as well as All_Checks in the
               --  Suppress_Options array, excluding Elaboration_Check, since
               --  this is treated specially because we do not want -gnatp to
               --  disable static elaboration processing.

               for J in Suppress_Options'Range loop
                  if J /= Elaboration_Check then
                     Suppress_Options (J) := True;
                  end if;
               end loop;

               Validity_Checks_On         := False;
               Opt.Suppress_Checks        := True;
               Opt.Enable_Overflow_Checks := False;

            --  Processing for P switch

            when 'P' =>
               Ptr := Ptr + 1;
               Polling_Required := True;

            --  Processing for q switch

            when 'q' =>
               Ptr := Ptr + 1;
               Try_Semantics := True;

            --  Processing for q switch

            when 'Q' =>
               Ptr := Ptr + 1;
               Force_ALI_Tree_File := True;
               Try_Semantics := True;

            --  Processing for R switch

            when 'R' =>
               Back_Annotate_Rep_Info := True;
               List_Representation_Info := 1;

<<<<<<< HEAD
=======
               Ptr := Ptr + 1;
>>>>>>> 751ff693
               while Ptr <= Max loop
                  C := Switch_Chars (Ptr);

                  if C in '1' .. '3' then
                     List_Representation_Info :=
                       Character'Pos (C) - Character'Pos ('0');

                  elsif Switch_Chars (Ptr) = 's' then
                     List_Representation_Info_To_File := True;

                  elsif Switch_Chars (Ptr) = 'm' then
                     List_Representation_Info_Mechanisms := True;

                  else
<<<<<<< HEAD
                     Bad_Switch (C);
=======
                     Bad_Switch ("-gnatR" & Switch_Chars (Ptr .. Max));
>>>>>>> 751ff693
                  end if;

                  Ptr := Ptr + 1;
               end loop;

            --  Processing for s switch

            when 's' =>
               if not First_Switch then
                  Osint.Fail
                    ("-gnats must be first if combined with other switches");
               end if;

               Ptr := Ptr + 1;
               Operating_Mode := Check_Syntax;

            --  Processing for S switch

            when 'S' =>
               Print_Standard := True;
               Ptr := Ptr + 1;

            --  Processing for t switch

            when 't' =>
               Ptr := Ptr + 1;
               Tree_Output := True;

               if Operating_Mode = Check_Semantics then
                  ASIS_Mode := True;
               end if;

               Back_Annotate_Rep_Info := True;

            --  Processing for T switch

            when 'T' =>
               Ptr := Ptr + 1;
               Scan_Pos (Switch_Chars, Max, Ptr, Table_Factor, C);

            --  Processing for u switch

            when 'u' =>
               Ptr := Ptr + 1;
               List_Units := True;

            --  Processing for U switch

            when 'U' =>
               Ptr := Ptr + 1;
               Unique_Error_Tag := True;

            --  Processing for v switch

            when 'v' =>
               Ptr := Ptr + 1;
               Verbose_Mode := True;

            --  Processing for V switch

            when 'V' =>
               Store_Switch := False;
               Ptr := Ptr + 1;

               if Ptr > Max then
<<<<<<< HEAD
                  Bad_Switch (C);
=======
                  Bad_Switch ("-gnatV");
>>>>>>> 751ff693

               else
                  declare
                     OK  : Boolean;

                  begin
                     Set_Validity_Check_Options
                       (Switch_Chars (Ptr .. Max), OK, Ptr);

                     if not OK then
<<<<<<< HEAD
                        Bad_Switch (C);
=======
                        Bad_Switch ("-gnatV" & Switch_Chars (Ptr .. Max));
>>>>>>> 751ff693
                     end if;

                     for Index in First_Char + 1 .. Max loop
                        Store_Compilation_Switch
                          ("-gnatV" & Switch_Chars (Index));
                     end loop;
                  end;
               end if;

               Ptr := Max + 1;

            --  Processing for w switch

            when 'w' =>
               Store_Switch := False;
               Ptr := Ptr + 1;

               if Ptr > Max then
<<<<<<< HEAD
                  Bad_Switch (C);
=======
                  Bad_Switch ("-gnatw");
>>>>>>> 751ff693
               end if;

               while Ptr <= Max loop
                  C := Switch_Chars (Ptr);

<<<<<<< HEAD
                  if Set_Warning_Switch (C) then
                     null;
                  else
                     Bad_Switch (C);
                  end if;

                  if C /= 'w' then
                     Storing (First_Stored + 1) := C;
                     Store_Compilation_Switch
                       (Storing (Storing'First .. First_Stored + 1));
=======
                  --  Case of dot switch

                  if C = '.' and then Ptr < Max then
                     Ptr := Ptr + 1;
                     C := Switch_Chars (Ptr);

                     if Set_Dot_Warning_Switch (C) then
                        Store_Compilation_Switch ("-gnatw." & C);
                     else
                        Bad_Switch ("-gnatw." & Switch_Chars (Ptr .. Max));
                     end if;

                     --  Normal case, no dot

                  else
                     if Set_Warning_Switch (C) then
                        Store_Compilation_Switch ("-gnatw" & C);
                     else
                        Bad_Switch ("-gnatw" & Switch_Chars (Ptr .. Max));
                     end if;
>>>>>>> 751ff693
                  end if;

                  Ptr := Ptr + 1;
               end loop;

               return;

            --  Processing for W switch

            when 'W' =>
               Ptr := Ptr + 1;

               if Ptr > Max then
<<<<<<< HEAD
                  Bad_Switch (C);
=======
                  Bad_Switch ("-gnatW");
>>>>>>> 751ff693
               end if;

               begin
                  Wide_Character_Encoding_Method :=
                    Get_WC_Encoding_Method (Switch_Chars (Ptr));
               exception
                  when Constraint_Error =>
<<<<<<< HEAD
                     Bad_Switch (C);
               end;
=======
                     Bad_Switch ("-gnatW" & Switch_Chars (Ptr .. Max));
               end;

               Wide_Character_Encoding_Method_Specified := True;
>>>>>>> 751ff693

               Upper_Half_Encoding :=
                 Wide_Character_Encoding_Method in
                   WC_Upper_Half_Encoding_Method;

               Ptr := Ptr + 1;

            --  Processing for x switch

            when 'x' =>
               Ptr := Ptr + 1;
               Xref_Active := False;

            --  Processing for X switch

            when 'X' =>
               Ptr := Ptr + 1;
               Extensions_Allowed := True;
               Ada_Version := Ada_Version_Type'Last;
               Ada_Version_Explicit := Ada_Version;

            --  Processing for y switch

            when 'y' =>
               Ptr := Ptr + 1;

               if Ptr > Max then
                  Set_Default_Style_Check_Options;

               else
                  Store_Switch := False;

                  declare
                     OK  : Boolean;

                  begin
                     Set_Style_Check_Options
                       (Switch_Chars (Ptr .. Max), OK, Ptr);

                     if not OK then
                        Osint.Fail
                          ("bad -gnaty switch (" &
                           Style_Msg_Buf (1 .. Style_Msg_Len) & ')');
                     end if;

                     Ptr := First_Char + 1;
                     while Ptr <= Max loop
                        if Switch_Chars (Ptr) = 'M' then
                           First_Char := Ptr;
                           loop
                              Ptr := Ptr + 1;
                              exit when Ptr > Max
                                or else Switch_Chars (Ptr) not in '0' .. '9';
                           end loop;

                           Store_Compilation_Switch
                             ("-gnaty" & Switch_Chars (First_Char .. Ptr - 1));

                        else
                           Store_Compilation_Switch
                             ("-gnaty" & Switch_Chars (Ptr));
                           Ptr := Ptr + 1;
                        end if;
                     end loop;
                  end;
               end if;

            --  Processing for z switch

            when 'z' =>
               Ptr := Ptr + 1;

               --  Allowed for compiler only if this is the only
               --  -z switch, we do not allow multiple occurrences

               if Distribution_Stub_Mode = No_Stubs then
                  case Switch_Chars (Ptr) is
                     when 'r' =>
                        Distribution_Stub_Mode := Generate_Receiver_Stub_Body;

                     when 'c' =>
                        Distribution_Stub_Mode := Generate_Caller_Stub_Body;

                     when others =>
<<<<<<< HEAD
                        Bad_Switch (C);
=======
                        Bad_Switch ("-gnatz" & Switch_Chars (Ptr .. Max));
>>>>>>> 751ff693
                  end case;

                  Ptr := Ptr + 1;
               end if;

            --  Processing for Z switch

            when 'Z' =>
               Ptr := Ptr + 1;
               Osint.Fail
                 ("-gnatZ is no longer supported: consider using --RTS=zcx");

            --  Processing for 83 switch

            when '8' =>
               if Ptr = Max then
<<<<<<< HEAD
                  Bad_Switch (C);
=======
                  Bad_Switch ("-gnat8");
>>>>>>> 751ff693
               end if;

               Ptr := Ptr + 1;

               if Switch_Chars (Ptr) /= '3' then
<<<<<<< HEAD
                  Bad_Switch (C);
               else
                  Ptr := Ptr + 1;
                  Ada_Version := Ada_83;
                  Ada_Version_Explicit := Ada_Version;
               end if;

            --  Processing for 95 switch

            when '9' =>
               if Ptr = Max then
                  Bad_Switch (C);
               end if;

               Ptr := Ptr + 1;

               if Switch_Chars (Ptr) /= '5' then
                  Bad_Switch (C);
               else
                  Ptr := Ptr + 1;
=======
                  Bad_Switch ("-gnat8" & Switch_Chars (Ptr .. Max));
               else
                  Ptr := Ptr + 1;
                  Ada_Version := Ada_83;
                  Ada_Version_Explicit := Ada_Version;
               end if;

            --  Processing for 95 switch

            when '9' =>
               if Ptr = Max then
                  Bad_Switch ("-gnat9");
               end if;

               Ptr := Ptr + 1;

               if Switch_Chars (Ptr) /= '5' then
                  Bad_Switch ("-gnat9" & Switch_Chars (Ptr .. Max));
               else
                  Ptr := Ptr + 1;
>>>>>>> 751ff693
                  Ada_Version := Ada_95;
                  Ada_Version_Explicit := Ada_Version;
               end if;

            --  Processing for 05 switch

            when '0' =>
               if Ptr = Max then
<<<<<<< HEAD
                  Bad_Switch (C);
=======
                  Bad_Switch ("-gnat0");
>>>>>>> 751ff693
               end if;

               Ptr := Ptr + 1;

               if Switch_Chars (Ptr) /= '5' then
<<<<<<< HEAD
                  Bad_Switch (C);
=======
                  Bad_Switch ("-gnat0" & Switch_Chars (Ptr .. Max));
>>>>>>> 751ff693
               else
                  Ptr := Ptr + 1;
                  Ada_Version := Ada_05;
                  Ada_Version_Explicit := Ada_Version;
               end if;

            --  Ignore extra switch character

            when '/' | '-' =>
               Ptr := Ptr + 1;

            --  Anything else is an error (illegal switch character)

            when others =>
<<<<<<< HEAD
               Bad_Switch (C);
=======
               Bad_Switch ("-gnat" & Switch_Chars (Ptr .. Max));
>>>>>>> 751ff693
            end case;

<<<<<<< HEAD
         if Store_Switch then
            Storing (First_Stored .. First_Stored + Ptr - First_Char - 1) :=
              Switch_Chars (First_Char .. Ptr - 1);
            Store_Compilation_Switch
              (Storing (Storing'First .. First_Stored + Ptr - First_Char - 1));
         end if;

         First_Switch := False;
      end loop;
=======
            if Store_Switch then
               Store_Compilation_Switch
                 ("-gnat" & Switch_Chars (First_Char .. Ptr - 1));
            end if;

            First_Switch := False;
         end loop;
      end if;
>>>>>>> 751ff693
   end Scan_Front_End_Switches;

end Switch.C;<|MERGE_RESOLUTION|>--- conflicted
+++ resolved
@@ -6,11 +6,7 @@
 --                                                                          --
 --                                 B o d y                                  --
 --                                                                          --
-<<<<<<< HEAD
---          Copyright (C) 2001-2006, Free Software Foundation, Inc.         --
-=======
 --          Copyright (C) 2001-2007, Free Software Foundation, Inc.         --
->>>>>>> 751ff693
 --                                                                          --
 -- GNAT is free software;  you can  redistribute it  and/or modify it under --
 -- terms of the  GNU General Public License as published  by the Free Soft- --
@@ -19,21 +15,13 @@
 -- OUT ANY WARRANTY;  without even the  implied warranty of MERCHANTABILITY --
 -- or FITNESS FOR A PARTICULAR PURPOSE.  See the GNU General Public License --
 -- for  more details.  You should have  received  a copy of the GNU General --
-<<<<<<< HEAD
--- Public License  distributed with GNAT;  see file COPYING.  If not, write --
--- to  the  Free Software Foundation,  51  Franklin  Street,  Fifth  Floor, --
--- Boston, MA 02110-1301, USA.                                              --
-=======
 -- Public License  distributed with GNAT; see file COPYING3.  If not, go to --
 -- http://www.gnu.org/licenses for a complete copy of the license.          --
->>>>>>> 751ff693
 --                                                                          --
 -- GNAT was originally developed  by the GNAT team at  New York University. --
 -- Extensive contributions were provided by Ada Core Technologies Inc.      --
 --                                                                          --
 ------------------------------------------------------------------------------
-
-with GNAT.OS_Lib; use GNAT.OS_Lib;
 
 with Debug;    use Debug;
 with Lib;      use Lib;
@@ -111,16 +99,9 @@
 
             --  Find out whether this is a -I- or regular -Ixxx switch
 
-<<<<<<< HEAD
-            when False =>
-
-            --  There are few front-end switches that
-            --  do not start with -gnat: -I, --RTS
-=======
             --  Note: -I switches are not recorded in the ALI file, since the
             --  meaning of the program depends on the source files compiled,
             --  not where they came from.
->>>>>>> 751ff693
 
             if Ptr = Max and then Switch_Chars (Ptr) = '-' then
                Look_In_Primary_Dir := False;
@@ -128,19 +109,6 @@
                Add_Src_Search_Dir (Switch_Chars (Ptr .. Max));
             end if;
 
-<<<<<<< HEAD
-                  --  Set flag Search_Directory_Present if switch is "-I" only:
-                  --  the directory will be the next argument.
-
-                  if Ptr = Max then
-                     Search_Directory_Present := True;
-                     return;
-                  end if;
-
-                  Ptr := Ptr + 1;
-
-                  --  Find out whether this is a -I- or regular -Ixxx switch
-=======
          --  Processing of the --RTS switch. --RTS may have been modified by
          --  gcc into -fRTS (for GCC targets).
 
@@ -158,7 +126,6 @@
             else
                --  Check that this is the first time --RTS is specified or if
                --  it is not the first time, the same path has been specified.
->>>>>>> 751ff693
 
                if RTS_Specified = null then
                   RTS_Specified := new String'(Switch_Chars (Ptr + 4 .. Max));
@@ -175,13 +142,6 @@
                Opt.No_Stdinc := True;
                Opt.RTS_Switch := True;
 
-<<<<<<< HEAD
-               --  Processing of the --RTS switch. --RTS has been modified by
-               --  gcc and is now of the form -fRTS
-
-               elsif Ptr + 3 <= Max
-                 and then Switch_Chars (Ptr .. Ptr + 3) = "fRTS"
-=======
                RTS_Src_Path_Name :=
                  Get_RTS_Search_Dir
                    (Switch_Chars (Ptr + 4 .. Max), Include);
@@ -192,67 +152,10 @@
 
                if RTS_Src_Path_Name /= null
                  and then RTS_Lib_Path_Name /= null
->>>>>>> 751ff693
                then
                   --  Store the -fRTS switch (Note: Store_Compilation_Switch
                   --  changes -fRTS back into --RTS for the actual output).
 
-<<<<<<< HEAD
-                  if Ptr + 4 > Max
-                    or else Switch_Chars (Ptr + 3) /= '='
-                  then
-                     Osint.Fail ("missing path for --RTS");
-                  else
-                     --  Check that this is the first time --RTS is specified
-                     --  or if it is not the first time, the same path has
-                     --  been specified.
-
-                     if RTS_Specified = null then
-                        RTS_Specified :=
-                          new String'(Switch_Chars (Ptr + 4 .. Max));
-
-                     elsif
-                       RTS_Specified.all /= Switch_Chars (Ptr + 4 .. Max)
-                     then
-                        Osint.Fail
-                          ("--RTS cannot be specified multiple times");
-                     end if;
-
-                     --  Valid --RTS switch
-
-                     Opt.No_Stdinc := True;
-                     Opt.RTS_Switch := True;
-
-                     RTS_Src_Path_Name := Get_RTS_Search_Dir
-                                            (Switch_Chars (Ptr + 4 .. Max),
-                                             Include);
-                     RTS_Lib_Path_Name := Get_RTS_Search_Dir
-                                            (Switch_Chars (Ptr + 4 .. Max),
-                                             Objects);
-
-                     if RTS_Src_Path_Name /= null and then
-                        RTS_Lib_Path_Name /= null
-                     then
-                        Ptr := Max + 1;
-
-                     elsif RTS_Src_Path_Name = null and then
-                           RTS_Lib_Path_Name = null
-                     then
-                        Osint.Fail ("RTS path not valid: missing " &
-                                    "adainclude and adalib directories");
-
-                     elsif RTS_Src_Path_Name = null then
-                        Osint.Fail ("RTS path not valid: missing " &
-                                    "adainclude directory");
-
-                     elsif RTS_Lib_Path_Name = null then
-                        Osint.Fail ("RTS path not valid: missing " &
-                                    "adalib directory");
-                     end if;
-                  end if;
-               else
-                  Bad_Switch (C);
-=======
                   Store_Compilation_Switch (Switch_Chars);
 
                elsif RTS_Src_Path_Name = null
@@ -268,7 +171,6 @@
                elsif RTS_Lib_Path_Name = null then
                   Osint.Fail ("RTS path not valid: missing " &
                               "adalib directory");
->>>>>>> 751ff693
                end if;
             end if;
 
@@ -289,13 +191,7 @@
             First_Char := Ptr;
             Store_Switch := True;
 
-<<<<<<< HEAD
-         when True =>
-
-            --  Process -gnat* options
-=======
             C := Switch_Chars (Ptr);
->>>>>>> 751ff693
 
             case C is
 
@@ -335,10 +231,6 @@
 
             when 'd' =>
                Store_Switch := False;
-<<<<<<< HEAD
-               Storing (First_Stored) := 'd';
-=======
->>>>>>> 751ff693
                Dot := False;
 
                --  Note: for the debug switch, the remaining characters in this
@@ -358,24 +250,10 @@
                   then
                      if Dot then
                         Set_Dotted_Debug_Flag (C);
-<<<<<<< HEAD
-                        Storing (First_Stored + 1) := '.';
-                        Storing (First_Stored + 2) := C;
-                        Store_Compilation_Switch
-                          (Storing (Storing'First .. First_Stored + 2));
-                        Dot := False;
-
-                     else
-                        Set_Debug_Flag (C);
-                        Storing (First_Stored + 1) := C;
-                        Store_Compilation_Switch
-                          (Storing (Storing'First .. First_Stored + 1));
-=======
                         Store_Compilation_Switch ("-gnatd." & C);
                      else
                         Set_Debug_Flag (C);
                         Store_Compilation_Switch ("-gnatd" & C);
->>>>>>> 751ff693
                      end if;
 
                   elsif C = '.' then
@@ -384,11 +262,7 @@
                   elsif Dot then
                      Bad_Switch ("-gnatd." & Switch_Chars (Ptr .. Max));
                   else
-<<<<<<< HEAD
-                     Bad_Switch (C);
-=======
                      Bad_Switch ("-gnatd" & Switch_Chars (Ptr .. Max));
->>>>>>> 751ff693
                   end if;
                end loop;
 
@@ -416,11 +290,7 @@
                --  so we must always have a character after the e.
 
                if Ptr > Max then
-<<<<<<< HEAD
-                  Bad_Switch (C);
-=======
                   Bad_Switch ("-gnate");
->>>>>>> 751ff693
                end if;
 
                case Switch_Chars (Ptr) is
@@ -439,11 +309,7 @@
                      end if;
 
                      if Ptr > Max then
-<<<<<<< HEAD
-                        Bad_Switch (C);
-=======
                         Bad_Switch ("-gnatec");
->>>>>>> 751ff693
                      end if;
 
                      declare
@@ -479,41 +345,23 @@
 
                      return;
 
-<<<<<<< HEAD
-                  --  -gnateD switch (symbol definition)
-=======
                   --  -gnateD switch (preprocessing symbol definition)
->>>>>>> 751ff693
 
                   when 'D' =>
                      Store_Switch := False;
                      Ptr := Ptr + 1;
 
                      if Ptr > Max then
-<<<<<<< HEAD
-                        Bad_Switch (C);
-=======
                         Bad_Switch ("-gnateD");
->>>>>>> 751ff693
                      end if;
 
                      Add_Symbol_Definition (Switch_Chars (Ptr .. Max));
 
                      --  Store the switch
 
-<<<<<<< HEAD
-                     Storing (First_Stored .. First_Stored + 1) := "eD";
-                     Storing
-                       (First_Stored + 2 .. First_Stored + Max - Ptr + 2) :=
-                       Switch_Chars (Ptr .. Max);
-                     Store_Compilation_Switch (Storing
-                              (Storing'First .. First_Stored + Max - Ptr + 2));
-                     return;
-=======
                      Store_Compilation_Switch
                        ("-gnateD" & Switch_Chars (Ptr .. Max));
                      Ptr := Max + 1;
->>>>>>> 751ff693
 
                   --  -gnatef (full source path for brief error messages)
 
@@ -527,12 +375,7 @@
 
                   when 'I' =>
                      Ptr := Ptr + 1;
-<<<<<<< HEAD
-                     Scan_Pos
-                       (Switch_Chars, Max, Ptr, Multiple_Unit_Index, C);
-=======
                      Scan_Pos (Switch_Chars, Max, Ptr, Multiple_Unit_Index, C);
->>>>>>> 751ff693
 
                   --  -gnatem (mapping file)
 
@@ -548,11 +391,7 @@
                      end if;
 
                      if Ptr > Max then
-<<<<<<< HEAD
-                        Bad_Switch (C);
-=======
                         Bad_Switch ("-gnatem");
->>>>>>> 751ff693
                      end if;
 
                      Mapping_File_Name :=
@@ -573,41 +412,18 @@
                      end if;
 
                      if Ptr > Max then
-<<<<<<< HEAD
-                        Bad_Switch (C);
-=======
                         Bad_Switch ("-gnatep");
->>>>>>> 751ff693
                      end if;
 
                      Preprocessing_Data_File :=
                        new String'(Switch_Chars (Ptr .. Max));
 
-<<<<<<< HEAD
-                     --  Store the switch.
-                     --  Because we may store a longer switch (we normalize
-                     --  to -gnatep=), use a local variable.
-
-                     declare
-                        To_Store : String
-                          (1 .. Preprocessing_Data_File'Length + 8);
-
-                     begin
-                        To_Store (1 .. 8) := "-gnatep=";
-                        To_Store (9 .. Preprocessing_Data_File'Length + 8) :=
-                          Preprocessing_Data_File.all;
-                        Store_Compilation_Switch (To_Store);
-                     end;
-
-                  return;
-=======
                      --  Store the switch, normalizing to -gnatep=
 
                      Store_Compilation_Switch
                        ("-gnatep=" & Preprocessing_Data_File.all);
 
                      Ptr := Max + 1;
->>>>>>> 751ff693
 
                   when 'z' =>
                      Store_Switch := False;
@@ -617,11 +433,7 @@
                   --  All other -gnate? switches are unassigned
 
                   when others =>
-<<<<<<< HEAD
-                     Bad_Switch (C);
-=======
                      Bad_Switch ("-gnate" & Switch_Chars (Ptr .. Max));
->>>>>>> 751ff693
                end case;
 
             --  -gnatE (dynamic elaboration checks)
@@ -659,28 +471,6 @@
                Ada_Version := Ada_05;
                Ada_Version_Explicit := Ada_Version;
 
-<<<<<<< HEAD
-               --  Set default warnings for -gnatg (same set as -gnatwa)
-
-               Check_Unreferenced           := True;
-               Check_Unreferenced_Formals   := True;
-               Check_Withs                  := True;
-               Constant_Condition_Warnings  := True;
-               Implementation_Unit_Warnings := True;
-               Ineffective_Inline_Warnings  := True;
-               Warn_On_Assumed_Low_Bound    := True;
-               Warn_On_Bad_Fixed_Value      := True;
-               Warn_On_Constant             := True;
-               Warn_On_Export_Import        := True;
-               Warn_On_Modified_Unread      := True;
-               Warn_On_No_Value_Assigned    := True;
-               Warn_On_Obsolescent_Feature  := True;
-               Warn_On_Redundant_Constructs := True;
-               Warn_On_Unchecked_Conversion := True;
-               Warn_On_Unrecognized_Pragma  := True;
-
-               Set_Style_Check_Options ("3abcdefhiklmnprstux");
-=======
                --  Set default warnings for -gnatg
 
                Check_Unreferenced              := True;
@@ -704,7 +494,6 @@
                Warn_On_Unrecognized_Pragma     := True;
 
                Set_GNAT_Style_Check_Options;
->>>>>>> 751ff693
 
             --  Processing for G switch
 
@@ -728,11 +517,7 @@
 
             when 'i' =>
                if Ptr = Max then
-<<<<<<< HEAD
-                  Bad_Switch (C);
-=======
                   Bad_Switch ("-gnati");
->>>>>>> 751ff693
                end if;
 
                Ptr := Ptr + 1;
@@ -750,9 +535,14 @@
                   Ptr := Ptr + 1;
 
                else
-<<<<<<< HEAD
-                  Bad_Switch (C);
-               end if;
+                  Bad_Switch ("-gnati" & Switch_Chars (Ptr .. Max));
+               end if;
+
+            --  Processing for I switch
+
+            when 'I' =>
+               Ptr := Ptr + 1;
+               Ignore_Rep_Clauses := True;
 
             --  Processing for j switch
 
@@ -765,28 +555,6 @@
                   Ptr := Ptr + 1;
                end if;
 
-=======
-                  Bad_Switch ("-gnati" & Switch_Chars (Ptr .. Max));
-               end if;
-
-            --  Processing for I switch
-
-            when 'I' =>
-               Ptr := Ptr + 1;
-               Ignore_Rep_Clauses := True;
-
-            --  Processing for j switch
-
-            when 'j' =>
-               Ptr := Ptr + 1;
-
-               --  There may be an equal sign between -gnatj and the value
-
-               if Ptr <= Max and then Switch_Chars (Ptr) = '=' then
-                  Ptr := Ptr + 1;
-               end if;
-
->>>>>>> 751ff693
                Scan_Nat (Switch_Chars, Max, Ptr, Error_Msg_Line_Length, C);
 
             --  Processing for k switch
@@ -905,10 +673,7 @@
                Back_Annotate_Rep_Info := True;
                List_Representation_Info := 1;
 
-<<<<<<< HEAD
-=======
-               Ptr := Ptr + 1;
->>>>>>> 751ff693
+               Ptr := Ptr + 1;
                while Ptr <= Max loop
                   C := Switch_Chars (Ptr);
 
@@ -923,11 +688,7 @@
                      List_Representation_Info_Mechanisms := True;
 
                   else
-<<<<<<< HEAD
-                     Bad_Switch (C);
-=======
                      Bad_Switch ("-gnatR" & Switch_Chars (Ptr .. Max));
->>>>>>> 751ff693
                   end if;
 
                   Ptr := Ptr + 1;
@@ -993,11 +754,7 @@
                Ptr := Ptr + 1;
 
                if Ptr > Max then
-<<<<<<< HEAD
-                  Bad_Switch (C);
-=======
                   Bad_Switch ("-gnatV");
->>>>>>> 751ff693
 
                else
                   declare
@@ -1008,11 +765,7 @@
                        (Switch_Chars (Ptr .. Max), OK, Ptr);
 
                      if not OK then
-<<<<<<< HEAD
-                        Bad_Switch (C);
-=======
                         Bad_Switch ("-gnatV" & Switch_Chars (Ptr .. Max));
->>>>>>> 751ff693
                      end if;
 
                      for Index in First_Char + 1 .. Max loop
@@ -1031,28 +784,12 @@
                Ptr := Ptr + 1;
 
                if Ptr > Max then
-<<<<<<< HEAD
-                  Bad_Switch (C);
-=======
                   Bad_Switch ("-gnatw");
->>>>>>> 751ff693
                end if;
 
                while Ptr <= Max loop
                   C := Switch_Chars (Ptr);
 
-<<<<<<< HEAD
-                  if Set_Warning_Switch (C) then
-                     null;
-                  else
-                     Bad_Switch (C);
-                  end if;
-
-                  if C /= 'w' then
-                     Storing (First_Stored + 1) := C;
-                     Store_Compilation_Switch
-                       (Storing (Storing'First .. First_Stored + 1));
-=======
                   --  Case of dot switch
 
                   if C = '.' and then Ptr < Max then
@@ -1073,7 +810,6 @@
                      else
                         Bad_Switch ("-gnatw" & Switch_Chars (Ptr .. Max));
                      end if;
->>>>>>> 751ff693
                   end if;
 
                   Ptr := Ptr + 1;
@@ -1087,11 +823,7 @@
                Ptr := Ptr + 1;
 
                if Ptr > Max then
-<<<<<<< HEAD
-                  Bad_Switch (C);
-=======
                   Bad_Switch ("-gnatW");
->>>>>>> 751ff693
                end if;
 
                begin
@@ -1099,15 +831,10 @@
                     Get_WC_Encoding_Method (Switch_Chars (Ptr));
                exception
                   when Constraint_Error =>
-<<<<<<< HEAD
-                     Bad_Switch (C);
-               end;
-=======
                      Bad_Switch ("-gnatW" & Switch_Chars (Ptr .. Max));
                end;
 
                Wide_Character_Encoding_Method_Specified := True;
->>>>>>> 751ff693
 
                Upper_Half_Encoding :=
                  Wide_Character_Encoding_Method in
@@ -1126,8 +853,6 @@
             when 'X' =>
                Ptr := Ptr + 1;
                Extensions_Allowed := True;
-               Ada_Version := Ada_Version_Type'Last;
-               Ada_Version_Explicit := Ada_Version;
 
             --  Processing for y switch
 
@@ -1192,11 +917,7 @@
                         Distribution_Stub_Mode := Generate_Caller_Stub_Body;
 
                      when others =>
-<<<<<<< HEAD
-                        Bad_Switch (C);
-=======
                         Bad_Switch ("-gnatz" & Switch_Chars (Ptr .. Max));
->>>>>>> 751ff693
                   end case;
 
                   Ptr := Ptr + 1;
@@ -1213,38 +934,12 @@
 
             when '8' =>
                if Ptr = Max then
-<<<<<<< HEAD
-                  Bad_Switch (C);
-=======
                   Bad_Switch ("-gnat8");
->>>>>>> 751ff693
                end if;
 
                Ptr := Ptr + 1;
 
                if Switch_Chars (Ptr) /= '3' then
-<<<<<<< HEAD
-                  Bad_Switch (C);
-               else
-                  Ptr := Ptr + 1;
-                  Ada_Version := Ada_83;
-                  Ada_Version_Explicit := Ada_Version;
-               end if;
-
-            --  Processing for 95 switch
-
-            when '9' =>
-               if Ptr = Max then
-                  Bad_Switch (C);
-               end if;
-
-               Ptr := Ptr + 1;
-
-               if Switch_Chars (Ptr) /= '5' then
-                  Bad_Switch (C);
-               else
-                  Ptr := Ptr + 1;
-=======
                   Bad_Switch ("-gnat8" & Switch_Chars (Ptr .. Max));
                else
                   Ptr := Ptr + 1;
@@ -1265,7 +960,6 @@
                   Bad_Switch ("-gnat9" & Switch_Chars (Ptr .. Max));
                else
                   Ptr := Ptr + 1;
->>>>>>> 751ff693
                   Ada_Version := Ada_95;
                   Ada_Version_Explicit := Ada_Version;
                end if;
@@ -1274,21 +968,13 @@
 
             when '0' =>
                if Ptr = Max then
-<<<<<<< HEAD
-                  Bad_Switch (C);
-=======
                   Bad_Switch ("-gnat0");
->>>>>>> 751ff693
                end if;
 
                Ptr := Ptr + 1;
 
                if Switch_Chars (Ptr) /= '5' then
-<<<<<<< HEAD
-                  Bad_Switch (C);
-=======
                   Bad_Switch ("-gnat0" & Switch_Chars (Ptr .. Max));
->>>>>>> 751ff693
                else
                   Ptr := Ptr + 1;
                   Ada_Version := Ada_05;
@@ -1303,24 +989,9 @@
             --  Anything else is an error (illegal switch character)
 
             when others =>
-<<<<<<< HEAD
-               Bad_Switch (C);
-=======
                Bad_Switch ("-gnat" & Switch_Chars (Ptr .. Max));
->>>>>>> 751ff693
             end case;
 
-<<<<<<< HEAD
-         if Store_Switch then
-            Storing (First_Stored .. First_Stored + Ptr - First_Char - 1) :=
-              Switch_Chars (First_Char .. Ptr - 1);
-            Store_Compilation_Switch
-              (Storing (Storing'First .. First_Stored + Ptr - First_Char - 1));
-         end if;
-
-         First_Switch := False;
-      end loop;
-=======
             if Store_Switch then
                Store_Compilation_Switch
                  ("-gnat" & Switch_Chars (First_Char .. Ptr - 1));
@@ -1329,7 +1000,6 @@
             First_Switch := False;
          end loop;
       end if;
->>>>>>> 751ff693
    end Scan_Front_End_Switches;
 
 end Switch.C;
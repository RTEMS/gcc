------------------------------------------------------------------------------
--                                                                          --
--                         GNAT COMPILER COMPONENTS                         --
--                                                                          --
--                       S Y S T E M . A U X _ D E C                        --
--                                                                          --
--                                 S p e c                                  --
--                                                                          --
--          Copyright (C) 1996-2009, Free Software Foundation, Inc.         --
--                                                                          --
-- GNAT is free software;  you can  redistribute it  and/or modify it under --
-- terms of the  GNU General Public License as published  by the Free Soft- --
-- ware  Foundation;  either version 3,  or (at your option) any later ver- --
-- sion.  GNAT is distributed in the hope that it will be useful, but WITH- --
-- OUT ANY WARRANTY;  without even the  implied warranty of MERCHANTABILITY --
-- or FITNESS FOR A PARTICULAR PURPOSE.                                     --
--                                                                          --
-- As a special exception under Section 7 of GPL version 3, you are granted --
-- additional permissions described in the GCC Runtime Library Exception,   --
-- version 3.1, as published by the Free Software Foundation.               --
--                                                                          --
-- You should have received a copy of the GNU General Public License and    --
-- a copy of the GCC Runtime Library Exception along with this program;     --
-- see the files COPYING3 and COPYING.RUNTIME respectively.  If not, see    --
-- <http://www.gnu.org/licenses/>.                                          --
--                                                                          --
-- GNAT was originally developed  by the GNAT team at  New York University. --
-- Extensive contributions were provided by Ada Core Technologies Inc.      --
--                                                                          --
------------------------------------------------------------------------------

--  This package contains definitions that are designed to be compatible
--  with the extra definitions in package System for DEC Ada implementations.

--  These definitions can be used directly by withing this package, or merged
--  with System using pragma Extend_System (Aux_DEC)

--  This is the VMS 64 bit version

with Ada.Unchecked_Conversion;

package System.Aux_DEC is
   pragma Preelaborate;

   type Short_Integer_Address is
     range -2 ** (32 - 1) .. +2 ** (32 - 1) - 1;
   --  Integer literals cannot appear naked in an address context, as a
   --  result the bounds of Short_Address cannot be given simply as 2^32 etc.

   subtype Short_Address is Address
     range Address (Short_Integer_Address'First) ..
           Address (Short_Integer_Address'Last);
   for Short_Address'Object_Size use 32;
   --  This subtype allows addresses to be converted from 64 bits to 32 bits
   --  with an appropriate range check. Note that since this is a subtype of
   --  type System.Address, the same limitations apply to this subtype. Namely
   --  there are no visible arithmetic operations, and integer literals are
   --  not available.

   Short_Memory_Size : constant := 2 ** 32;
   --  Defined for convenience of porting

   type Integer_8  is range -2 **  (8 - 1) .. +2 **  (8 - 1) - 1;
   for Integer_8'Size  use  8;

   type Integer_16 is range -2 ** (16 - 1) .. +2 ** (16 - 1) - 1;
   for Integer_16'Size use 16;

   type Integer_32 is range -2 ** (32 - 1) .. +2 ** (32 - 1) - 1;
   for Integer_32'Size use 32;

   type Integer_64 is range -2 ** (64 - 1) .. +2 ** (64 - 1) - 1;
   for Integer_64'Size use 64;

   type Integer_8_Array  is array (Integer range <>) of Integer_8;
   type Integer_16_Array is array (Integer range <>) of Integer_16;
   type Integer_32_Array is array (Integer range <>) of Integer_32;
   type Integer_64_Array is array (Integer range <>) of Integer_64;
   --  These array types are not in all versions of DEC System, and in fact it
   --  is not quite clear why they are in some and not others, but since they
   --  definitely appear in some versions, we include them unconditionally.

   type Largest_Integer is range Min_Int .. Max_Int;

   type AST_Handler is private;

   No_AST_Handler : constant AST_Handler;

   type Type_Class is
     (Type_Class_Enumeration,
      Type_Class_Integer,
      Type_Class_Fixed_Point,
      Type_Class_Floating_Point,
      Type_Class_Array,
      Type_Class_Record,
      Type_Class_Access,
      Type_Class_Task,             -- also in Ada 95 protected
      Type_Class_Address);

   function "not" (Left        : Largest_Integer) return Largest_Integer;
   function "and" (Left, Right : Largest_Integer) return Largest_Integer;
   function "or"  (Left, Right : Largest_Integer) return Largest_Integer;
   function "xor" (Left, Right : Largest_Integer) return Largest_Integer;

   Address_Zero       : constant Address;
   No_Addr            : constant Address;
   Address_Size       : constant := Standard'Address_Size;
   Short_Address_Size : constant := 32;

   function "+" (Left : Address; Right : Integer) return Address;
   function "+" (Left : Integer; Right : Address) return Address;
   function "-" (Left : Address; Right : Address) return Integer;
   function "-" (Left : Address; Right : Integer) return Address;

   pragma Import (Intrinsic, "+");
   pragma Import (Intrinsic, "-");

   generic
      type Target is private;
   function Fetch_From_Address (A : Address) return Target;

   generic
      type Target is private;
   procedure Assign_To_Address (A : Address; T : Target);

   --  Floating point type declarations for VAX floating point data types

   pragma Warnings (Off);
   --  ??? needs comment

   type F_Float is digits 6;
   pragma Float_Representation (VAX_Float, F_Float);

   type D_Float is digits 9;
   pragma Float_Representation (Vax_Float, D_Float);

   type G_Float is digits 15;
   pragma Float_Representation (Vax_Float, G_Float);

   --  Floating point type declarations for IEEE floating point data types

   type IEEE_Single_Float is digits 6;
   pragma Float_Representation (IEEE_Float, IEEE_Single_Float);

   type IEEE_Double_Float is digits 15;
   pragma Float_Representation (IEEE_Float, IEEE_Double_Float);

   pragma Warnings (On);

   Non_Ada_Error : exception;

   --  Hardware-oriented types and functions

   type Bit_Array is array (Integer range <>) of Boolean;
   pragma Pack (Bit_Array);

   subtype Bit_Array_8  is Bit_Array (0 ..  7);
   subtype Bit_Array_16 is Bit_Array (0 .. 15);
   subtype Bit_Array_32 is Bit_Array (0 .. 31);
   subtype Bit_Array_64 is Bit_Array (0 .. 63);

   type Unsigned_Byte is range 0 .. 255;
   for  Unsigned_Byte'Size use 8;

   function "not" (Left        : Unsigned_Byte) return Unsigned_Byte;
   function "and" (Left, Right : Unsigned_Byte) return Unsigned_Byte;
   function "or"  (Left, Right : Unsigned_Byte) return Unsigned_Byte;
   function "xor" (Left, Right : Unsigned_Byte) return Unsigned_Byte;

   function To_Unsigned_Byte (X : Bit_Array_8) return Unsigned_Byte;
   function To_Bit_Array_8   (X : Unsigned_Byte) return Bit_Array_8;

   type Unsigned_Byte_Array is array (Integer range <>) of Unsigned_Byte;

   type Unsigned_Word is range 0 .. 65535;
   for  Unsigned_Word'Size use 16;

   function "not" (Left        : Unsigned_Word) return Unsigned_Word;
   function "and" (Left, Right : Unsigned_Word) return Unsigned_Word;
   function "or"  (Left, Right : Unsigned_Word) return Unsigned_Word;
   function "xor" (Left, Right : Unsigned_Word) return Unsigned_Word;

   function To_Unsigned_Word (X : Bit_Array_16) return Unsigned_Word;
   function To_Bit_Array_16  (X : Unsigned_Word) return Bit_Array_16;

   type Unsigned_Word_Array is array (Integer range <>) of Unsigned_Word;

   type Unsigned_Longword is range -2_147_483_648 .. 2_147_483_647;
   for  Unsigned_Longword'Size use 32;

   function "not" (Left        : Unsigned_Longword) return Unsigned_Longword;
   function "and" (Left, Right : Unsigned_Longword) return Unsigned_Longword;
   function "or"  (Left, Right : Unsigned_Longword) return Unsigned_Longword;
   function "xor" (Left, Right : Unsigned_Longword) return Unsigned_Longword;

   function To_Unsigned_Longword (X : Bit_Array_32) return Unsigned_Longword;
   function To_Bit_Array_32 (X : Unsigned_Longword) return Bit_Array_32;

   type Unsigned_Longword_Array is
      array (Integer range <>) of Unsigned_Longword;

   type Unsigned_32 is range 0 .. 4_294_967_295;
   for  Unsigned_32'Size use 32;

   function "not" (Left        : Unsigned_32) return Unsigned_32;
   function "and" (Left, Right : Unsigned_32) return Unsigned_32;
   function "or"  (Left, Right : Unsigned_32) return Unsigned_32;
   function "xor" (Left, Right : Unsigned_32) return Unsigned_32;

   function To_Unsigned_32 (X : Bit_Array_32) return Unsigned_32;
   function To_Bit_Array_32 (X : Unsigned_32) return Bit_Array_32;

   type Unsigned_Quadword is record
      L0 : Unsigned_Longword;
      L1 : Unsigned_Longword;
   end record;

   for Unsigned_Quadword'Size      use 64;
   for Unsigned_Quadword'Alignment use
     Integer'Min (8, Standard'Maximum_Alignment);

   function "not" (Left        : Unsigned_Quadword) return Unsigned_Quadword;
   function "and" (Left, Right : Unsigned_Quadword) return Unsigned_Quadword;
   function "or"  (Left, Right : Unsigned_Quadword) return Unsigned_Quadword;
   function "xor" (Left, Right : Unsigned_Quadword) return Unsigned_Quadword;

   function To_Unsigned_Quadword (X : Bit_Array_64) return Unsigned_Quadword;
   function To_Bit_Array_64 (X : Unsigned_Quadword) return Bit_Array_64;

   type Unsigned_Quadword_Array is
      array (Integer range <>) of Unsigned_Quadword;

   function To_Address      (X : Integer)           return Short_Address;
   pragma Pure_Function (To_Address);

   function To_Address_Long (X : Unsigned_Longword) return Short_Address;
   pragma Pure_Function (To_Address_Long);

   function To_Integer      (X : Short_Address)     return Integer;

   function To_Unsigned_Longword (X : Short_Address) return Unsigned_Longword;
   function To_Unsigned_Longword (X : AST_Handler)   return Unsigned_Longword;

   --  Conventional names for static subtypes of type UNSIGNED_LONGWORD

   subtype Unsigned_1  is Unsigned_Longword range 0 .. 2** 1-1;
   subtype Unsigned_2  is Unsigned_Longword range 0 .. 2** 2-1;
   subtype Unsigned_3  is Unsigned_Longword range 0 .. 2** 3-1;
   subtype Unsigned_4  is Unsigned_Longword range 0 .. 2** 4-1;
   subtype Unsigned_5  is Unsigned_Longword range 0 .. 2** 5-1;
   subtype Unsigned_6  is Unsigned_Longword range 0 .. 2** 6-1;
   subtype Unsigned_7  is Unsigned_Longword range 0 .. 2** 7-1;
   subtype Unsigned_8  is Unsigned_Longword range 0 .. 2** 8-1;
   subtype Unsigned_9  is Unsigned_Longword range 0 .. 2** 9-1;
   subtype Unsigned_10 is Unsigned_Longword range 0 .. 2**10-1;
   subtype Unsigned_11 is Unsigned_Longword range 0 .. 2**11-1;
   subtype Unsigned_12 is Unsigned_Longword range 0 .. 2**12-1;
   subtype Unsigned_13 is Unsigned_Longword range 0 .. 2**13-1;
   subtype Unsigned_14 is Unsigned_Longword range 0 .. 2**14-1;
   subtype Unsigned_15 is Unsigned_Longword range 0 .. 2**15-1;
   subtype Unsigned_16 is Unsigned_Longword range 0 .. 2**16-1;
   subtype Unsigned_17 is Unsigned_Longword range 0 .. 2**17-1;
   subtype Unsigned_18 is Unsigned_Longword range 0 .. 2**18-1;
   subtype Unsigned_19 is Unsigned_Longword range 0 .. 2**19-1;
   subtype Unsigned_20 is Unsigned_Longword range 0 .. 2**20-1;
   subtype Unsigned_21 is Unsigned_Longword range 0 .. 2**21-1;
   subtype Unsigned_22 is Unsigned_Longword range 0 .. 2**22-1;
   subtype Unsigned_23 is Unsigned_Longword range 0 .. 2**23-1;
   subtype Unsigned_24 is Unsigned_Longword range 0 .. 2**24-1;
   subtype Unsigned_25 is Unsigned_Longword range 0 .. 2**25-1;
   subtype Unsigned_26 is Unsigned_Longword range 0 .. 2**26-1;
   subtype Unsigned_27 is Unsigned_Longword range 0 .. 2**27-1;
   subtype Unsigned_28 is Unsigned_Longword range 0 .. 2**28-1;
   subtype Unsigned_29 is Unsigned_Longword range 0 .. 2**29-1;
   subtype Unsigned_30 is Unsigned_Longword range 0 .. 2**30-1;
   subtype Unsigned_31 is Unsigned_Longword range 0 .. 2**31-1;

   --  Function for obtaining global symbol values

   function Import_Value         (Symbol : String) return Unsigned_Longword;
   function Import_Address       (Symbol : String) return Address;
   function Import_Largest_Value (Symbol : String) return Largest_Integer;

   pragma Import (Intrinsic, Import_Value);
   pragma Import (Intrinsic, Import_Address);
   pragma Import (Intrinsic, Import_Largest_Value);

   --  For the following declarations, note that the declaration without
   --  a Retry_Count parameter means to retry infinitely. A value of zero
   --  for the Retry_Count parameter means do not retry.

   --  Interlocked-instruction procedures

   procedure Clear_Interlocked
     (Bit       : in out Boolean;
      Old_Value : out Boolean);

   procedure Set_Interlocked
     (Bit       : in out Boolean;
      Old_Value : out Boolean);

   type Aligned_Word is record
      Value : Short_Integer;
   end record;

   for Aligned_Word'Alignment use
     Integer'Min (2, Standard'Maximum_Alignment);

   procedure Clear_Interlocked
     (Bit          : in out Boolean;
      Old_Value    : out Boolean;
      Retry_Count  : Natural;
      Success_Flag : out Boolean);

   procedure Set_Interlocked
     (Bit          : in out Boolean;
      Old_Value    : out Boolean;
      Retry_Count  : Natural;
      Success_Flag : out Boolean);

   procedure Add_Interlocked
     (Addend       : Short_Integer;
      Augend       : in out Aligned_Word;
      Sign         : out Integer);

   type Aligned_Integer is record
      Value : Integer;
   end record;

   for Aligned_Integer'Alignment use
     Integer'Min (4, Standard'Maximum_Alignment);

   type Aligned_Long_Integer is record
      Value : Long_Integer;
   end record;

   for Aligned_Long_Integer'Alignment use
     Integer'Min (8, Standard'Maximum_Alignment);

   --  For the following declarations, note that the declaration without
   --  a Retry_Count parameter mean to retry infinitely. A value of zero
   --  for the Retry_Count means do not retry.

   procedure Add_Atomic
     (To           : in out Aligned_Integer;
      Amount       : Integer);

   procedure Add_Atomic
     (To           : in out Aligned_Integer;
      Amount       : Integer;
      Retry_Count  : Natural;
      Old_Value    : out Integer;
      Success_Flag : out Boolean);

   procedure Add_Atomic
     (To           : in out Aligned_Long_Integer;
      Amount       : Long_Integer);

   procedure Add_Atomic
     (To           : in out Aligned_Long_Integer;
      Amount       : Long_Integer;
      Retry_Count  : Natural;
      Old_Value    : out Long_Integer;
      Success_Flag : out Boolean);

   procedure And_Atomic
     (To           : in out Aligned_Integer;
      From         : Integer);

   procedure And_Atomic
     (To           : in out Aligned_Integer;
      From         : Integer;
      Retry_Count  : Natural;
      Old_Value    : out Integer;
      Success_Flag : out Boolean);

   procedure And_Atomic
     (To           : in out Aligned_Long_Integer;
      From         : Long_Integer);

   procedure And_Atomic
     (To           : in out Aligned_Long_Integer;
      From         : Long_Integer;
      Retry_Count  : Natural;
      Old_Value    : out Long_Integer;
      Success_Flag : out Boolean);

   procedure Or_Atomic
     (To           : in out Aligned_Integer;
      From         : Integer);

   procedure Or_Atomic
     (To           : in out Aligned_Integer;
      From         : Integer;
      Retry_Count  : Natural;
      Old_Value    : out Integer;
      Success_Flag : out Boolean);

   procedure Or_Atomic
     (To           : in out Aligned_Long_Integer;
      From         : Long_Integer);

   procedure Or_Atomic
     (To           : in out Aligned_Long_Integer;
      From         : Long_Integer;
      Retry_Count  : Natural;
      Old_Value    : out Long_Integer;
      Success_Flag : out Boolean);

   type Insq_Status is
     (Fail_No_Lock, OK_Not_First, OK_First);

   for Insq_Status use
     (Fail_No_Lock => -1,
      OK_Not_First => 0,
      OK_First     => +1);

   type Remq_Status is (
     Fail_No_Lock,
     Fail_Was_Empty,
     OK_Not_Empty,
     OK_Empty);

   for Remq_Status use
     (Fail_No_Lock   => -1,
      Fail_Was_Empty => 0,
      OK_Not_Empty   => +1,
      OK_Empty       => +2);

   procedure Insqhi
     (Item   : Address;
      Header : Address;
      Status : out Insq_Status);

   procedure Remqhi
     (Header : Address;
      Item   : out Address;
      Status : out Remq_Status);

   procedure Insqti
     (Item   : Address;
      Header : Address;
      Status : out Insq_Status);

   procedure Remqti
     (Header : Address;
      Item   : out Address;
      Status : out Remq_Status);

private

   Address_Zero : constant Address := Null_Address;
   No_Addr      : constant Address := Null_Address;

   --  An AST_Handler value is from a typing point of view simply a pointer
   --  to a procedure taking a single 64bit parameter. However, this
   --  is a bit misleading, because the data that this pointer references is
   --  highly stylized. See body of System.AST_Handling for full details.

   type AST_Handler is access procedure (Param : Long_Integer);
   No_AST_Handler : constant AST_Handler := null;

   --  Other operators have incorrect profiles. It would be nice to make
   --  them intrinsic, since the backend can handle them, but the front
   --  end is not prepared to deal with them, so at least inline them.

   pragma Import (Intrinsic, "not");
   pragma Import (Intrinsic, "and");
   pragma Import (Intrinsic, "or");
   pragma Import (Intrinsic, "xor");

   --  Other inlined subprograms

   pragma Inline_Always (Fetch_From_Address);
   pragma Inline_Always (Assign_To_Address);

   --  Synchronization related subprograms. Mechanism is explicitly set
   --  so that the critical parameters are passed by reference.
   --  Without this, the parameters are passed by copy, creating load/store
   --  race conditions. We also inline them, since this seems more in the
   --  spirit of the original (hardware intrinsic) routines.

   pragma Export_Procedure
     (Clear_Interlocked,
      External        => "system__aux_dec__clear_interlocked__1",
      Parameter_Types => (Boolean, Boolean),
      Mechanism       => (Reference, Reference));
   pragma Export_Procedure
     (Clear_Interlocked,
      External        => "system__aux_dec__clear_interlocked__2",
      Parameter_Types => (Boolean, Boolean, Natural, Boolean),
      Mechanism       => (Reference, Reference, Value, Reference));
   pragma Inline_Always (Clear_Interlocked);

   pragma Export_Procedure
     (Set_Interlocked,
      External        => "system__aux_dec__set_interlocked__1",
      Parameter_Types => (Boolean, Boolean),
      Mechanism       => (Reference, Reference));
   pragma Export_Procedure
     (Set_Interlocked,
      External        => "system__aux_dec__set_interlocked__2",
      Parameter_Types => (Boolean, Boolean, Natural, Boolean),
      Mechanism       => (Reference, Reference, Value, Reference));
   pragma Inline_Always (Set_Interlocked);

   pragma Export_Procedure
     (Add_Interlocked,
      External        => "system__aux_dec__add_interlocked__1",
      Mechanism       => (Value, Reference, Reference));
   pragma Inline_Always (Add_Interlocked);

   pragma Export_Procedure
     (Add_Atomic,
      External        => "system__aux_dec__add_atomic__1",
      Parameter_Types => (Aligned_Integer, Integer),
      Mechanism       => (Reference, Value));
   pragma Export_Procedure
     (Add_Atomic,
      External        => "system__aux_dec__add_atomic__2",
      Parameter_Types => (Aligned_Integer, Integer, Natural, Integer, Boolean),
      Mechanism       => (Reference, Value, Value, Reference, Reference));
   pragma Export_Procedure
     (Add_Atomic,
      External        => "system__aux_dec__add_atomic__3",
      Parameter_Types => (Aligned_Long_Integer, Long_Integer),
      Mechanism       => (Reference, Value));
   pragma Export_Procedure
     (Add_Atomic,
      External        => "system__aux_dec__add_atomic__4",
      Parameter_Types => (Aligned_Long_Integer, Long_Integer, Natural,
                          Long_Integer, Boolean),
      Mechanism       => (Reference, Value, Value, Reference, Reference));
   pragma Inline_Always (Add_Atomic);

   pragma Export_Procedure
     (And_Atomic,
      External        => "system__aux_dec__and_atomic__1",
      Parameter_Types => (Aligned_Integer, Integer),
      Mechanism       => (Reference, Value));
   pragma Export_Procedure
     (And_Atomic,
      External        => "system__aux_dec__and_atomic__2",
      Parameter_Types => (Aligned_Integer, Integer, Natural, Integer, Boolean),
      Mechanism       => (Reference, Value, Value, Reference, Reference));
   pragma Export_Procedure
     (And_Atomic,
      External        => "system__aux_dec__and_atomic__3",
      Parameter_Types => (Aligned_Long_Integer, Long_Integer),
      Mechanism       => (Reference, Value));
   pragma Export_Procedure
     (And_Atomic,
      External        => "system__aux_dec__and_atomic__4",
      Parameter_Types => (Aligned_Long_Integer, Long_Integer, Natural,
                          Long_Integer, Boolean),
      Mechanism       => (Reference, Value, Value, Reference, Reference));
   pragma Inline_Always (And_Atomic);

   pragma Export_Procedure
     (Or_Atomic,
      External        => "system__aux_dec__or_atomic__1",
      Parameter_Types => (Aligned_Integer, Integer),
      Mechanism       => (Reference, Value));
   pragma Export_Procedure
     (Or_Atomic,
      External        => "system__aux_dec__or_atomic__2",
      Parameter_Types => (Aligned_Integer, Integer, Natural, Integer, Boolean),
      Mechanism       => (Reference, Value, Value, Reference, Reference));
   pragma Export_Procedure
     (Or_Atomic,
      External        => "system__aux_dec__or_atomic__3",
      Parameter_Types => (Aligned_Long_Integer, Long_Integer),
      Mechanism       => (Reference, Value));
   pragma Export_Procedure
     (Or_Atomic,
      External        => "system__aux_dec__or_atomic__4",
      Parameter_Types => (Aligned_Long_Integer, Long_Integer, Natural,
                          Long_Integer, Boolean),
      Mechanism       => (Reference, Value, Value, Reference, Reference));
   pragma Inline_Always (Or_Atomic);

<<<<<<< HEAD
   --  Inline the VAX Queue Funtions
=======
   --  Inline the VAX Queue Functions
>>>>>>> 03d20231

   pragma Inline_Always (Insqhi);
   pragma Inline_Always (Remqhi);
   pragma Inline_Always (Insqti);
   pragma Inline_Always (Remqti);

   --  Provide proper unchecked conversion definitions for transfer
   --  functions. Note that we need this level of indirection because
   --  the formal parameter name is X and not Source (and this is indeed
   --  detectable by a program)

   function To_Unsigned_Byte_A is new
     Ada.Unchecked_Conversion (Bit_Array_8, Unsigned_Byte);

   function To_Unsigned_Byte (X : Bit_Array_8) return Unsigned_Byte
     renames To_Unsigned_Byte_A;

   function To_Bit_Array_8_A is new
     Ada.Unchecked_Conversion (Unsigned_Byte, Bit_Array_8);

   function To_Bit_Array_8 (X : Unsigned_Byte) return Bit_Array_8
     renames To_Bit_Array_8_A;

   function To_Unsigned_Word_A is new
     Ada.Unchecked_Conversion (Bit_Array_16, Unsigned_Word);

   function To_Unsigned_Word (X : Bit_Array_16) return Unsigned_Word
     renames To_Unsigned_Word_A;

   function To_Bit_Array_16_A is new
     Ada.Unchecked_Conversion (Unsigned_Word, Bit_Array_16);

   function To_Bit_Array_16 (X : Unsigned_Word) return Bit_Array_16
     renames To_Bit_Array_16_A;

   function To_Unsigned_Longword_A is new
     Ada.Unchecked_Conversion (Bit_Array_32, Unsigned_Longword);

   function To_Unsigned_Longword (X : Bit_Array_32) return Unsigned_Longword
     renames To_Unsigned_Longword_A;

   function To_Bit_Array_32_A is new
     Ada.Unchecked_Conversion (Unsigned_Longword, Bit_Array_32);

   function To_Bit_Array_32 (X : Unsigned_Longword) return Bit_Array_32
     renames To_Bit_Array_32_A;

   function To_Unsigned_32_A is new
     Ada.Unchecked_Conversion (Bit_Array_32, Unsigned_32);

   function To_Unsigned_32 (X : Bit_Array_32) return Unsigned_32
     renames To_Unsigned_32_A;

   function To_Bit_Array_32_A is new
     Ada.Unchecked_Conversion (Unsigned_32, Bit_Array_32);

   function To_Bit_Array_32 (X : Unsigned_32) return Bit_Array_32
     renames To_Bit_Array_32_A;

   function To_Unsigned_Quadword_A is new
     Ada.Unchecked_Conversion (Bit_Array_64, Unsigned_Quadword);

   function To_Unsigned_Quadword (X : Bit_Array_64) return Unsigned_Quadword
     renames To_Unsigned_Quadword_A;

   function To_Bit_Array_64_A is new
     Ada.Unchecked_Conversion (Unsigned_Quadword, Bit_Array_64);

   function To_Bit_Array_64 (X : Unsigned_Quadword) return Bit_Array_64
     renames To_Bit_Array_64_A;

   pragma Warnings (Off);
   --  Turn warnings off. This is needed for systems with 64-bit integers,
   --  where some of these operations are of dubious meaning, but we do not
   --  want warnings when we compile on such systems.

   function To_Address_A is new
     Ada.Unchecked_Conversion (Integer, Short_Address);
   pragma Pure_Function (To_Address_A);

   function To_Address (X : Integer) return Short_Address
     renames To_Address_A;
   pragma Pure_Function (To_Address);

   function To_Address_Long_A is new
     Ada.Unchecked_Conversion (Unsigned_Longword, Short_Address);
   pragma Pure_Function (To_Address_Long_A);

   function To_Address_Long (X : Unsigned_Longword) return Short_Address
     renames To_Address_Long_A;
   pragma Pure_Function (To_Address_Long);

   function To_Integer_A is new
     Ada.Unchecked_Conversion (Short_Address, Integer);

   function To_Integer (X : Short_Address) return Integer
     renames To_Integer_A;

   function To_Unsigned_Longword_A is new
     Ada.Unchecked_Conversion (Short_Address, Unsigned_Longword);

   function To_Unsigned_Longword (X : Short_Address) return Unsigned_Longword
     renames To_Unsigned_Longword_A;

   function To_Unsigned_Longword_A is new
     Ada.Unchecked_Conversion (AST_Handler, Unsigned_Longword);

   function To_Unsigned_Longword (X : AST_Handler) return Unsigned_Longword
     renames To_Unsigned_Longword_A;

   pragma Warnings (On);

end System.Aux_DEC;<|MERGE_RESOLUTION|>--- conflicted
+++ resolved
@@ -579,11 +579,7 @@
       Mechanism       => (Reference, Value, Value, Reference, Reference));
    pragma Inline_Always (Or_Atomic);
 
-<<<<<<< HEAD
-   --  Inline the VAX Queue Funtions
-=======
    --  Inline the VAX Queue Functions
->>>>>>> 03d20231
 
    pragma Inline_Always (Insqhi);
    pragma Inline_Always (Remqhi);

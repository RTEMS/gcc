--- conflicted
+++ resolved
@@ -207,12 +207,8 @@
    --  conditions for the body and assembling and inserting the _postconditions
    --  procedure. N is the node for the subprogram body and Body_Id/Spec_Id are
    --  the entities for the body and separate spec (if there is no separate
-<<<<<<< HEAD
-   --  spec, Spec_Id is Empty).
-=======
    --  spec, Spec_Id is Empty). Note that invariants and predicates may also
    --  provide postconditions, and are also handled in this procedure.
->>>>>>> 03d20231
 
    procedure Set_Formal_Validity (Formal_Id : Entity_Id);
    --  Formal_Id is an formal parameter entity. This procedure deals with
@@ -388,10 +384,7 @@
 
       Generate_Reference_To_Formals (Designator);
       Check_Eliminated (Designator);
-<<<<<<< HEAD
-=======
       Analyze_Aspect_Specifications (N, Designator, Aspect_Specifications (N));
->>>>>>> 03d20231
    end Analyze_Abstract_Subprogram_Declaration;
 
    ----------------------------------------
@@ -818,14 +811,8 @@
          end if;
 
          --  Apply checks suggested by AI05-0144 (dangerous order dependence)
-<<<<<<< HEAD
-         --  (Disabled for now)
-
-         --  Check_Order_Dependence;
-=======
 
          Check_Order_Dependence;
->>>>>>> 03d20231
       end if;
    end Analyze_Function_Return;
 
@@ -1128,15 +1115,9 @@
             Analyze_Call (N);
             Resolve (N, Standard_Void_Type);
 
-<<<<<<< HEAD
-            --  Apply checks suggested by AI05-0144 (Disabled for now)
-
-            --  Check_Order_Dependence;
-=======
             --  Apply checks suggested by AI05-0144
 
             Check_Order_Dependence;
->>>>>>> 03d20231
 
          else
             Analyze (N);
@@ -1454,13 +1435,6 @@
                          and then
                            Ekind (Root_Type (Typ)) = E_Incomplete_Type)
             then
-<<<<<<< HEAD
-               Error_Msg_NE
-                 ("invalid use of incomplete type&", Designator, Typ);
-            end if;
-         end if;
-
-=======
                --  AI05-0151: Tagged incomplete types are allowed in all formal
                --  parts. Untagged incomplete types are not allowed in bodies.
 
@@ -1485,7 +1459,6 @@
             end if;
          end if;
 
->>>>>>> 03d20231
       --  Case where result definition does indicate an error
 
       else
@@ -1819,11 +1792,7 @@
            and then Present (Spec_Id)
            and then No_Return (Spec_Id)
          then
-<<<<<<< HEAD
-               Check_Returns (HSS, 'P', Missing_Ret, Spec_Id);
-=======
             Check_Returns (HSS, 'P', Missing_Ret, Spec_Id);
->>>>>>> 03d20231
          end if;
       end Check_Missing_Return;
 
@@ -2022,11 +1991,7 @@
             end if;
 
          elsif Style_Check --  ??? incorrect use of Style_Check!
-<<<<<<< HEAD
-           and then Is_Overriding_Operation (Spec_Id)
-=======
            and then Present (Overridden_Operation (Spec_Id))
->>>>>>> 03d20231
          then
             pragma Assert (Unit_Declaration_Node (Body_Id) = N);
             Style.Missing_Overriding (N, Body_Id);
@@ -2747,25 +2712,18 @@
 
    procedure Analyze_Subprogram_Declaration (N : Node_Id) is
       Loc        : constant Source_Ptr := Sloc (N);
-<<<<<<< HEAD
-      Designator : Entity_Id;
-      Form       : Node_Id;
-      Scop       : constant Entity_Id := Current_Scope;
-=======
       Scop       : constant Entity_Id  := Current_Scope;
       Designator : Entity_Id;
       Form       : Node_Id;
->>>>>>> 03d20231
       Null_Body  : Node_Id := Empty;
 
    --  Start of processing for Analyze_Subprogram_Declaration
 
    begin
       --  For a null procedure, capture the profile before analysis, for
-<<<<<<< HEAD
-      --  expansion at the freeze point and at each point of call.
-      --  The body will only be used if the procedure has preconditions.
-      --  In that case the body is analyzed at the freeze point.
+      --  expansion at the freeze point and at each point of call. The body
+      --  will only be used if the procedure has preconditions. In that case
+      --  the body is analyzed at the freeze point.
 
       if Nkind (Specification (N)) = N_Procedure_Specification
         and then Null_Present (Specification (N))
@@ -2792,39 +2750,6 @@
             Set_Defining_Identifier (Form,
               Make_Defining_Identifier (Loc,
                 Chars (Defining_Identifier (Form))));
-            Next (Form);
-         end loop;
-
-=======
-      --  expansion at the freeze point and at each point of call. The body
-      --  will only be used if the procedure has preconditions. In that case
-      --  the body is analyzed at the freeze point.
-
-      if Nkind (Specification (N)) = N_Procedure_Specification
-        and then Null_Present (Specification (N))
-        and then Expander_Active
-      then
-         Null_Body :=
-           Make_Subprogram_Body (Loc,
-             Specification =>
-               New_Copy_Tree (Specification (N)),
-             Declarations =>
-               New_List,
-             Handled_Statement_Sequence =>
-               Make_Handled_Sequence_Of_Statements (Loc,
-                 Statements => New_List (Make_Null_Statement (Loc))));
-
-         --  Create new entities for body and formals
-
-         Set_Defining_Unit_Name (Specification (Null_Body),
-           Make_Defining_Identifier (Loc, Chars (Defining_Entity (N))));
-         Set_Corresponding_Body (N, Defining_Entity (Null_Body));
-
-         Form := First (Parameter_Specifications (Specification (Null_Body)));
-         while Present (Form) loop
-            Set_Defining_Identifier (Form,
-              Make_Defining_Identifier (Loc,
-                Chars (Defining_Identifier (Form))));
 
             --  Resolve the types of the formals now, because the freeze point
             --  may appear in a different context, e.g. an instantiation.
@@ -2849,17 +2774,12 @@
             Next (Form);
          end loop;
 
->>>>>>> 03d20231
          if Is_Protected_Type (Current_Scope) then
             Error_Msg_N ("protected operation cannot be a null procedure", N);
          end if;
       end if;
 
-<<<<<<< HEAD
-      Designator :=  Analyze_Subprogram_Specification (Specification (N));
-=======
       Designator := Analyze_Subprogram_Specification (Specification (N));
->>>>>>> 03d20231
       Generate_Definition (Designator);
 
       if Debug_Flag_C then
@@ -3103,13 +3023,7 @@
 
       elsif Nkind (N) = N_Function_Specification then
          Push_Scope (Designator);
-<<<<<<< HEAD
-
          Analyze_Return_Type (N);
-
-=======
-         Analyze_Return_Type (N);
->>>>>>> 03d20231
          End_Scope;
       end if;
 
@@ -4724,13 +4638,8 @@
          end;
       end if;
 
-<<<<<<< HEAD
-      --  If there is an overridden subprogram, then check that there is not
-      --  a "not overriding" indicator, and mark the subprogram as overriding.
-=======
       --  If there is an overridden subprogram, then check that there is no
       --  "not overriding" indicator, and mark the subprogram as overriding.
->>>>>>> 03d20231
       --  This is not done if the overridden subprogram is marked as hidden,
       --  which can occur for the case of inherited controlled operations
       --  (see Derive_Subprogram), unless the inherited subprogram's parent
@@ -4743,19 +4652,12 @@
         and then (not Is_Hidden (Overridden_Subp)
                    or else
                      ((Chars (Overridden_Subp) = Name_Initialize
-<<<<<<< HEAD
-                         or else Chars (Overridden_Subp) = Name_Adjust
-                         or else Chars (Overridden_Subp) = Name_Finalize)
-                       and then Present (Alias (Overridden_Subp))
-                       and then not Is_Hidden (Alias (Overridden_Subp))))
-=======
                          or else
                        Chars (Overridden_Subp) = Name_Adjust
                          or else
                        Chars (Overridden_Subp) = Name_Finalize)
                       and then Present (Alias (Overridden_Subp))
                       and then not Is_Hidden (Alias (Overridden_Subp))))
->>>>>>> 03d20231
       then
          if Must_Not_Override (Spec) then
             Error_Msg_Sloc := Sloc (Overridden_Subp);
@@ -4805,11 +4707,7 @@
 
       --  If Subp is an operator, it may override a predefined operation, if
       --  it is defined in the same scope as the type to which it applies.
-<<<<<<< HEAD
-      --  In that case overridden_subp is empty because of our implicit
-=======
       --  In that case Overridden_Subp is empty because of our implicit
->>>>>>> 03d20231
       --  representation for predefined operators. We have to check whether the
       --  signature of Subp matches that of a predefined operator. Note that
       --  first argument provides the name of the operator, and the second
@@ -4821,11 +4719,7 @@
       elsif Nkind (Subp) = N_Defining_Operator_Symbol then
          declare
             Typ : constant Entity_Id :=
-<<<<<<< HEAD
-              Base_Type (Etype (First_Formal (Subp)));
-=======
                     Base_Type (Etype (First_Formal (Subp)));
->>>>>>> 03d20231
 
             Can_Override : constant Boolean :=
                              Operator_Matches_Spec (Subp, Subp)
@@ -4834,47 +4728,6 @@
 
          begin
             if Must_Not_Override (Spec) then
-<<<<<<< HEAD
-
-               --  If this is not a primitive or a protected subprogram, then
-               --  "not overriding" is illegal.
-
-               if not Is_Primitive
-                 and then Ekind (Scope (Subp)) /= E_Protected_Type
-               then
-                  Error_Msg_N
-                    ("overriding indicator only allowed "
-                     & "if subprogram is primitive", Subp);
-
-               elsif Can_Override then
-                  Error_Msg_NE
-                    ("subprogram & overrides predefined operator ",
-                       Spec, Subp);
-               end if;
-
-            elsif Must_Override (Spec) then
-               if Is_Overriding_Operation (Subp) then
-                  null;
-
-               elsif not Can_Override then
-                  Error_Msg_NE ("subprogram & is not overriding", Spec, Subp);
-               end if;
-
-            elsif not Error_Posted (Subp)
-              and then Style_Check
-              and then Can_Override
-              and then
-                not Is_Predefined_File_Name
-                      (Unit_File_Name (Get_Source_Unit (Subp)))
-            then
-               Set_Is_Overriding_Operation (Subp);
-
-               --  If style checks are enabled, indicate that the indicator is
-               --  missing. However, at the point of declaration, the type of
-               --  which this is a primitive operation may be private, in which
-               --  case the indicator would be premature.
-
-=======
 
                --  If this is not a primitive or a protected subprogram, then
                --  "not overriding" is illegal.
@@ -4910,7 +4763,6 @@
                --  which this is a primitive operation may be private, in which
                --  case the indicator would be premature.
 
->>>>>>> 03d20231
                if Has_Private_Declaration (Etype (Subp))
                  or else Has_Private_Declaration (Etype (First_Formal (Subp)))
                then
@@ -8088,33 +7940,6 @@
       --  E exists and is overloadable
 
       else
-<<<<<<< HEAD
-         --  Ada 2005 (AI-251): Derivation of abstract interface primitives.
-         --  They are directly added to the list of primitive operations of
-         --  Derived_Type, unless this is a rederivation in the private part
-         --  of an operation that was already derived in the visible part of
-         --  the current package.
-
-         if Ada_Version >= Ada_05
-           and then Present (Derived_Type)
-           and then Is_Dispatching_Operation (Alias (S))
-           and then Present (Find_Dispatching_Type (Alias (S)))
-           and then Is_Interface (Find_Dispatching_Type (Alias (S)))
-         then
-            if Type_Conformant (E, S)
-              and then Is_Package_Or_Generic_Package (Current_Scope)
-              and then In_Private_Part (Current_Scope)
-              and then Parent (E) /= Parent (S)
-              and then Alias (E) = Alias (S)
-            then
-               Check_Operation_From_Private_View (S, E);
-            else
-               goto Add_New_Entity;
-            end if;
-         end if;
-
-=======
->>>>>>> 03d20231
          Check_Synchronized_Overriding (S, Overridden_Subp);
 
          --  Loop through E and its homonyms to determine if any of them is
@@ -8335,15 +8160,6 @@
 
                      Enter_Overloaded_Entity (S);
 
-<<<<<<< HEAD
-                     --  If S is a user-defined subprogram or a null procedure
-                     --  expanded to override an inherited null procedure, then
-                     --  indicate that E overrides the operation from which S
-                     --  is inherited. It seems odd that Overridden_Operation
-                     --  isn't set in all cases where Is_Overriding_Operation
-                     --  is true, but doing so causes infinite loops in the
-                     --  compiler for implicit overriding subprograms. ???
-=======
                      --  For entities generated by Derive_Subprograms the
                      --  overridden operation is the inherited primitive
                      --  (which is available through the attribute alias).
@@ -8366,7 +8182,6 @@
                      --  expanded to override an inherited null procedure, or a
                      --  predefined dispatching primitive then indicate that E
                      --  overrides the operation from which S is inherited.
->>>>>>> 03d20231
 
                      if Comes_From_Source (S)
                        or else
@@ -8375,13 +8190,10 @@
                              Nkind (Parent (S)) = N_Procedure_Specification
                            and then
                              Null_Present (Parent (S)))
-<<<<<<< HEAD
-=======
                        or else
                          (Present (Alias (E))
                            and then
                              Is_Predefined_Dispatching_Operation (Alias (E)))
->>>>>>> 03d20231
                      then
                         if Present (Alias (E)) then
                            Set_Overridden_Operation (S, Alias (E));
@@ -8653,15 +8465,6 @@
                elsif not Nkind_In (Parent (T), N_Access_Function_Definition,
                                                N_Access_Procedure_Definition)
                then
-<<<<<<< HEAD
-                  Error_Msg_NE
-                    ("invalid use of incomplete type&",
-                       Param_Spec, Formal_Type);
-
-                  --  Further checks on the legality of incomplete types
-                  --  in formal parts must be delayed until the freeze point
-                  --  of the enclosing subprogram or access to subprogram.
-=======
 
                   --  AI05-0151: Tagged incomplete types are allowed in all
                   --  formal parts. Untagged incomplete types are not allowed
@@ -8689,7 +8492,6 @@
                      --  in formal parts are delayed until the freeze point
                      --  of the enclosing subprogram or access to subprogram.
                   end if;
->>>>>>> 03d20231
                end if;
 
             elsif Ekind (Formal_Type) = E_Void then
@@ -9077,17 +8879,6 @@
 
          Prag := Spec_PPC_List (Spec_Id);
          while Present (Prag) loop
-<<<<<<< HEAD
-            if Pragma_Name (Prag) = Name_Precondition
-              and then Pragma_Enabled (Prag)
-            then
-               --  Add pragma Check at the start of the declarations of N.
-               --  Note that this processing reverses the order of the list,
-               --  which is what we want since new entries were chained to
-               --  the head of the list.
-
-               Prepend (Grab_PPC (Name_Precondition), Declarations (N));
-=======
             if Pragma_Name (Prag) = Name_Precondition then
 
                --  For Pre (or Precondition pragma), we simply prepend the
@@ -9107,7 +8898,6 @@
                else
                   Precond := Grab_PPC;
                end if;
->>>>>>> 03d20231
             end if;
 
             Prag := Next_Pragma (Prag);
@@ -9287,25 +9077,9 @@
             is
                Pspec : Node_Id;
 
-<<<<<<< HEAD
-         --  Loop through PPC pragmas from spec
-
-         Prag := Spec_PPC_List (Spec_Id);
-         while Present (Prag) loop
-            if Pragma_Name (Prag) = Name_Postcondition
-              and then Pragma_Enabled (Prag)
-            then
-               if Plist = No_List then
-                  Plist := Empty_List;
-               end if;
-
-               if not Expander_Active then
-                  Prepend (Grab_PPC (Name_Postcondition), Declarations (N));
-=======
             begin
                if Class then
                   Pspec := Spec;
->>>>>>> 03d20231
                else
                   Pspec := Empty;
                end if;
@@ -9351,13 +9125,8 @@
          end Spec_Postconditions;
       end if;
 
-<<<<<<< HEAD
-      --  If we had any postconditions and expansion is enabled, build
-      --  the _Postconditions procedure.
-=======
       --  If we had any postconditions and expansion is enabled, or if the
       --  procedure has invariants, then build the _Postconditions procedure.
->>>>>>> 03d20231
 
       if (Present (Plist) or else Invariants_Or_Predicates_Present)
         and then Expander_Active
@@ -9402,38 +9171,6 @@
             Parms := No_List;
          end if;
 
-<<<<<<< HEAD
-         declare
-            Post_Proc : constant Entity_Id :=
-                   Make_Defining_Identifier (Loc,
-                     Chars => Name_uPostconditions);
-            --  The entity for the _Postconditions procedure
-         begin
-            Prepend_To (Declarations (N),
-              Make_Subprogram_Body (Loc,
-                Specification =>
-                  Make_Procedure_Specification (Loc,
-                    Defining_Unit_Name => Post_Proc,
-                    Parameter_Specifications => Parms),
-
-                Declarations => Empty_List,
-
-                Handled_Statement_Sequence =>
-                  Make_Handled_Sequence_Of_Statements (Loc,
-                    Statements => Plist)));
-
-            --  If this is a procedure, set the Postcondition_Proc attribute on
-            --  the proper defining entity for the subprogram.
-
-            if Etype (Subp) = Standard_Void_Type then
-               if Present (Spec_Id) then
-                  Set_Postcondition_Proc (Spec_Id, Post_Proc);
-               else
-                  Set_Postcondition_Proc (Body_Id, Post_Proc);
-               end if;
-            end if;
-         end;
-=======
          --  Add invariant calls and predicate calls for parameters. Note that
          --  this is done for functions as well, since in Ada 2012 they can
          --  have IN OUT args.
@@ -9447,7 +9184,6 @@
             while Present (Formal) loop
                if Ekind (Formal) /= E_In_Parameter then
                   Ftype := Etype (Formal);
->>>>>>> 03d20231
 
                   if Has_Invariants (Ftype)
                     and then Present (Invariant_Procedure (Ftype))

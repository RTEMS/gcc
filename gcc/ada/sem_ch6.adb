--- conflicted
+++ resolved
@@ -583,17 +583,6 @@
                Error_Msg_N ("must use anonymous access type", Subtype_Ind);
             end if;
 
-<<<<<<< HEAD
-         --  Subtype indication case: check that the types are the same, and
-         --  statically match if appropriate. Also handle record types with
-         --  unknown discriminants for which we have built the underlying
-         --  record view.
-
-         elsif Base_Type (R_Stm_Type) = Base_Type (R_Type)
-           or else (Is_Underlying_Record_View (Base_Type (R_Stm_Type))
-                      and then Underlying_Record_View (Base_Type (R_Stm_Type))
-                                 = Base_Type (R_Type))
-=======
          --  Subtype indication case: check that the return object's type is
          --  covered by the result type, and that the subtypes statically match
          --  when the result subtype is constrained. Also handle record types
@@ -607,7 +596,6 @@
                        Covers
                          (Base_Type (R_Type),
                           Underlying_Record_View (Base_Type (R_Stm_Type))))
->>>>>>> 42a9ba1d
          then
             --  A null exclusion may be present on the return type, on the
             --  function specification, on the object declaration or on the
@@ -1324,11 +1312,6 @@
             then
                Set_Etype  (Designator,
                  Create_Null_Excluding_Itype
-<<<<<<< HEAD
-                   (T           => Typ,
-                    Related_Nod => N,
-                    Scope_Id    => Scope (Current_Scope)));
-=======
                   (T           => Typ,
                    Related_Nod => N,
                    Scope_Id    => Scope (Current_Scope)));
@@ -1362,7 +1345,6 @@
                   end;
                end if;
 
->>>>>>> 42a9ba1d
             else
                Set_Etype (Designator, Typ);
             end if;
@@ -2656,13 +2638,8 @@
    --  Start of processing for Analyze_Subprogram_Declaration
 
    begin
-<<<<<<< HEAD
-      --  For a null procedure. capture the profile before analysis, for
-      --  expansion at the freeze point, and at each point of call.
-=======
       --  For a null procedure, capture the profile before analysis, for
       --  expansion at the freeze point and at each point of call.
->>>>>>> 42a9ba1d
       --  The body will only be used if the procedure has preconditions.
       --  In that case the body is analyzed at the freeze point.
 
@@ -2674,21 +2651,13 @@
            Make_Subprogram_Body (Loc,
              Specification =>
                New_Copy_Tree (Specification (N)),
-<<<<<<< HEAD
-             Declarations => New_List,
-=======
              Declarations =>
                New_List,
->>>>>>> 42a9ba1d
              Handled_Statement_Sequence =>
                Make_Handled_Sequence_Of_Statements (Loc,
                  Statements => New_List (Make_Null_Statement (Loc))));
 
-<<<<<<< HEAD
-         --  Create new entities for body and formals.
-=======
          --  Create new entities for body and formals
->>>>>>> 42a9ba1d
 
          Set_Defining_Unit_Name (Specification (Null_Body),
            Make_Defining_Identifier (Loc, Chars (Defining_Entity (N))));
@@ -2701,7 +2670,6 @@
                 Chars (Defining_Identifier (Form))));
             Next (Form);
          end loop;
-<<<<<<< HEAD
 
          if Is_Protected_Type (Current_Scope) then
             Error_Msg_N
@@ -2709,15 +2677,6 @@
          end if;
       end if;
 
-=======
-
-         if Is_Protected_Type (Current_Scope) then
-            Error_Msg_N
-              ("protected operation cannot be a null procedure", N);
-         end if;
-      end if;
-
->>>>>>> 42a9ba1d
       Designator :=  Analyze_Subprogram_Specification (Specification (N));
       Generate_Definition (Designator);
 
@@ -4540,24 +4499,10 @@
             Typ : constant Entity_Id :=
               Base_Type (Etype (First_Formal (Subp)));
 
-<<<<<<< HEAD
-         if Must_Not_Override (Spec) then
-
-            --  If this is not a primitive operation or protected subprogram,
-            --  then "not overriding" is illegal.
-
-            if not Is_Primitive
-              and then Ekind (Scope (Subp)) /= E_Protected_Type
-            then
-               Error_Msg_N
-                 ("overriding indicator only allowed "
-                    & "if subprogram is primitive", Subp);
-=======
             Can_Override : constant Boolean :=
                              Operator_Matches_Spec (Subp, Subp)
                                and then Scope (Subp) = Scope (Typ)
                                and then not Is_Class_Wide_Type (Typ);
->>>>>>> 42a9ba1d
 
          begin
             if Must_Not_Override (Spec) then
@@ -4600,30 +4545,6 @@
                --  which this is a primitive operation may be private, in which
                --  case the indicator would be premature.
 
-<<<<<<< HEAD
-         elsif not Error_Posted (Subp)
-           and then Style_Check
-           and then Operator_Matches_Spec (Subp, Subp)
-             and then
-               not Is_Predefined_File_Name
-                 (Unit_File_Name (Get_Source_Unit (Subp)))
-         then
-            Set_Is_Overriding_Operation (Subp);
-
-            --  If style checks are enabled, indicate that the indicator
-            --  is missing. However, at the point of declaration, the type
-            --  of which this is a primitive operation may be private, in
-            --  which case the indicator would be premature.
-
-            if Has_Private_Declaration (Etype (Subp))
-              or else Has_Private_Declaration (Etype (First_Formal (Subp)))
-            then
-               null;
-            else
-               Style.Missing_Overriding (Decl, Subp);
-            end if;
-         end if;
-=======
                if Has_Private_Declaration (Etype (Subp))
                  or else Has_Private_Declaration (Etype (First_Formal (Subp)))
                then
@@ -4633,7 +4554,6 @@
                end if;
             end if;
          end;
->>>>>>> 42a9ba1d
 
       elsif Must_Override (Spec) then
          if Ekind (Subp) = E_Entry then

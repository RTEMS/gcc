--- conflicted
+++ resolved
@@ -6,11 +6,7 @@
 --                                                                          --
 --                                 B o d y                                  --
 --                                                                          --
-<<<<<<< HEAD
---          Copyright (C) 1992-2005, Free Software Foundation, Inc.         --
-=======
 --          Copyright (C) 1992-2006, Free Software Foundation, Inc.         --
->>>>>>> c355071f
 --                                                                          --
 -- GNAT is free software;  you can  redistribute it  and/or modify it under --
 -- terms of the  GNU General Public License as published  by the Free Soft- --
@@ -632,11 +628,7 @@
       Set_Is_Character_Type          (Standard_Wide_Wide_Character);
       Set_Is_Known_Valid             (Standard_Wide_Wide_Character);
       Set_Size_Known_At_Compile_Time (Standard_Wide_Wide_Character);
-<<<<<<< HEAD
-      Set_Is_Ada_2005                (Standard_Wide_Wide_Character);
-=======
       Set_Is_Ada_2005_Only           (Standard_Wide_Wide_Character);
->>>>>>> c355071f
 
       --  Create the bounds for type Wide_Wide_Character
 
@@ -751,16 +743,6 @@
       Append (Identifier_For (S_Positive), Subtype_Marks (Tdef_Node));
       Set_Type_Definition (Parent (Standard_Wide_Wide_String), Tdef_Node);
 
-<<<<<<< HEAD
-      Set_Ekind          (Standard_Wide_Wide_String, E_String_Type);
-      Set_Etype          (Standard_Wide_Wide_String,
-                          Standard_Wide_Wide_String);
-      Set_Component_Type (Standard_Wide_Wide_String,
-                          Standard_Wide_Wide_Character);
-      Set_Component_Size (Standard_Wide_Wide_String, Uint_32);
-      Init_Size_Align    (Standard_Wide_Wide_String);
-      Set_Is_Ada_2005    (Standard_Wide_Wide_String);
-=======
       Set_Ekind            (Standard_Wide_Wide_String, E_String_Type);
       Set_Etype            (Standard_Wide_Wide_String,
                             Standard_Wide_Wide_String);
@@ -769,7 +751,6 @@
       Set_Component_Size   (Standard_Wide_Wide_String, Uint_32);
       Init_Size_Align      (Standard_Wide_Wide_String);
       Set_Is_Ada_2005_Only (Standard_Wide_Wide_String);
->>>>>>> c355071f
 
       --  Set index type of Wide_Wide_String
 

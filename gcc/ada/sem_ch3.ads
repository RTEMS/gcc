--- conflicted
+++ resolved
@@ -201,20 +201,6 @@
    --  wide type is created at the same time, and therefore there is a private
    --  and a full declaration for the class-wide type as well.
 
-<<<<<<< HEAD
-   function OK_For_Limited_Init_In_05 (Exp : Node_Id) return Boolean;
-   --  Presuming Exp is an expression of an inherently limited type, returns
-   --  True if the expression is allowed in an initialization context by the
-   --  rules of Ada 2005. We use the rule in RM-7.5(2.1/2), "...it is an
-   --  aggregate, a function_call, or a parenthesized expression or
-   --  qualified_expression whose operand is permitted...". Note that in Ada
-   --  95 mode, we sometimes wish to give warnings based on whether the
-   --  program _would_ be legal in Ada 2005. Note that Exp must already have
-   --  been resolved, so we can know whether it's a function call (as opposed
-   --  to an indexed component, for example).
-
-   function OK_For_Limited_Init (Exp : Node_Id) return Boolean;
-=======
    function OK_For_Limited_Init_In_05
      (Typ : Entity_Id;
       Exp : Node_Id) return Boolean;
@@ -233,7 +219,6 @@
    function OK_For_Limited_Init
      (Typ : Entity_Id;
       Exp : Node_Id) return Boolean;
->>>>>>> 42a9ba1d
    --  Always False in Ada 95 mode. Equivalent to OK_For_Limited_Init_In_05 in
    --  Ada 2005 mode.
 

--- conflicted
+++ resolved
@@ -25,10 +25,7 @@
 ------------------------------------------------------------------------------
 
 with Hostparm;
-<<<<<<< HEAD
-=======
 with Makeutl;  use Makeutl;
->>>>>>> 1177f497
 with Namet;    use Namet;
 with Output;   use Output;
 with Osint;    use Osint;

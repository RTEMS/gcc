--- conflicted
+++ resolved
@@ -23,17 +23,8 @@
 --                                                                          --
 ------------------------------------------------------------------------------
 
-<<<<<<< HEAD
-with Hostparm;
-with Makeutl;       use Makeutl;
-with Opt;
-with Osint;         use Osint;
-with Prj.Tree;      use Prj.Tree;
-with Sdefault;
-=======
 with Osint;    use Osint;
 with Prj.Tree; use Prj.Tree;
->>>>>>> 155d23aa
 
 package body Prj.Ext is
 

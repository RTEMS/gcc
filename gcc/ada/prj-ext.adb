------------------------------------------------------------------------------
--                                                                          --
--                         GNAT COMPILER COMPONENTS                         --
--                                                                          --
--                              P R J . E X T                               --
--                                                                          --
--                                 B o d y                                  --
--                                                                          --
<<<<<<< HEAD
--          Copyright (C) 2000-2005, Free Software Foundation, Inc.         --
=======
--          Copyright (C) 2000-2006, Free Software Foundation, Inc.         --
>>>>>>> f8383f28
--                                                                          --
-- GNAT is free software;  you can  redistribute it  and/or modify it under --
-- terms of the  GNU General Public License as published  by the Free Soft- --
-- ware  Foundation;  either version 2,  or (at your option) any later ver- --
-- sion.  GNAT is distributed in the hope that it will be useful, but WITH- --
-- OUT ANY WARRANTY;  without even the  implied warranty of MERCHANTABILITY --
-- or FITNESS FOR A PARTICULAR PURPOSE.  See the GNU General Public License --
-- for  more details.  You should have  received  a copy of the GNU General --
-- Public License  distributed with GNAT;  see file COPYING.  If not, write --
-- to  the  Free Software Foundation,  51  Franklin  Street,  Fifth  Floor, --
-- Boston, MA 02110-1301, USA.                                              --
--                                                                          --
-- GNAT was originally developed  by the GNAT team at  New York University. --
-- Extensive contributions were provided by Ada Core Technologies Inc.      --
--                                                                          --
------------------------------------------------------------------------------

<<<<<<< HEAD
with Namet;   use Namet;
with Output;  use Output;
with Osint;   use Osint;
=======
with Hostparm;
with Namet;    use Namet;
with Output;   use Output;
with Osint;    use Osint;
>>>>>>> f8383f28
with Sdefault;

with GNAT.HTable;

package body Prj.Ext is

   Gpr_Project_Path : constant String := "GPR_PROJECT_PATH";
   Ada_Project_Path : constant String := "ADA_PROJECT_PATH";
   --  Name of the env. variables that contain path name(s) of directories
   --  where project files may reside. GPR_PROJECT_PATH has precedence over
   --  ADA_PROJECT_PATH.

   Gpr_Prj_Path : constant String_Access := Getenv (Gpr_Project_Path);
   Ada_Prj_Path : constant String_Access := Getenv (Ada_Project_Path);
   --  The path name(s) of directories where project files may reside.
   --  May be empty.

   No_Project_Default_Dir : constant String := "-";

   Current_Project_Path : String_Access;
   --  The project path. Initialized during elaboration of package Contains at
   --  least the current working directory.

   package Htable is new GNAT.HTable.Simple_HTable
     (Header_Num => Header_Num,
      Element    => Name_Id,
      No_Element => No_Name,
      Key        => Name_Id,
      Hash       => Hash,
      Equal      => "=");
   --  External references are stored in this hash table, either by procedure
   --  Add (directly or through a call to function Check) or by function
   --  Value_Of when an environment variable is found non empty. Value_Of
   --  first for external reference in this table, before checking the
   --  environment. Htable is emptied (reset) by procedure Reset.

   ---------
   -- Add --
   ---------

   procedure Add
     (External_Name : String;
      Value         : String)
   is
      The_Key   : Name_Id;
      The_Value : Name_Id;
   begin
      Name_Len := Value'Length;
      Name_Buffer (1 .. Name_Len) := Value;
      The_Value := Name_Find;
      Name_Len := External_Name'Length;
      Name_Buffer (1 .. Name_Len) := External_Name;
      Canonical_Case_File_Name (Name_Buffer (1 .. Name_Len));
      The_Key := Name_Find;
      Htable.Set (The_Key, The_Value);
   end Add;

   -----------
   -- Check --
   -----------

   function Check (Declaration : String) return Boolean is
   begin
      for Equal_Pos in Declaration'Range loop
         if Declaration (Equal_Pos) = '=' then
            exit when Equal_Pos = Declaration'First;
            exit when Equal_Pos = Declaration'Last;
            Add
              (External_Name =>
                 Declaration (Declaration'First .. Equal_Pos - 1),
               Value =>
                 Declaration (Equal_Pos + 1 .. Declaration'Last));
            return True;
         end if;
      end loop;

      return False;
   end Check;

   ------------------
   -- Project_Path --
   ------------------

   function Project_Path return String is
   begin
      return Current_Project_Path.all;
   end Project_Path;

   -----------
   -- Reset --
   -----------

   procedure Reset is
   begin
      Htable.Reset;
   end Reset;

   ----------------------
   -- Set_Project_Path --
   ----------------------

   procedure Set_Project_Path (New_Path : String) is
   begin
      Free (Current_Project_Path);
      Current_Project_Path := new String'(New_Path);
   end Set_Project_Path;

   --------------
   -- Value_Of --
   --------------

   function Value_Of
     (External_Name : Name_Id;
      With_Default  : Name_Id := No_Name)
      return          Name_Id
   is
      The_Value : Name_Id;
      Name      : String := Get_Name_String (External_Name);

   begin
      Canonical_Case_File_Name (Name);
      Name_Len := Name'Length;
      Name_Buffer (1 .. Name_Len) := Name;
      The_Value := Htable.Get (Name_Find);

      if The_Value /= No_Name then
         return The_Value;
      end if;

      --  Find if it is an environment, if it is, put value in the hash table

      declare
         Env_Value : String_Access := Getenv (Name);

      begin
         if Env_Value /= null and then Env_Value'Length > 0 then
            Name_Len := Env_Value'Length;
            Name_Buffer (1 .. Name_Len) := Env_Value.all;
            The_Value := Name_Find;
            Htable.Set (External_Name, The_Value);
            Free (Env_Value);
            return The_Value;

         else
            Free (Env_Value);
            return With_Default;
         end if;
      end;
   end Value_Of;

begin
   --  Initialize Current_Project_Path during package elaboration

   declare
      Add_Default_Dir : Boolean := True;
      First           : Positive;
      Last            : Positive;
      New_Len         : Positive;
      New_Last        : Positive;
      Prj_Path        : String_Access := Gpr_Prj_Path;

   begin
      if Gpr_Prj_Path.all /= "" then

         --  Warn if both environment variables are defined

         if Ada_Prj_Path.all /= "" then
            Write_Line ("Warning: ADA_PROJECT_PATH is not taken into account");
            Write_Line ("         when GPR_PROJECT_PATH is defined");
         end if;

      else
         Prj_Path := Ada_Prj_Path;
      end if;

      --  The current directory is always first

      Name_Len := 1;
      Name_Buffer (Name_Len) := '.';

      --  If environment variable is defined and not empty, add its content

      if Prj_Path.all /= "" then
         Name_Len := Name_Len + 1;
         Name_Buffer (Name_Len) := Path_Separator;

         Add_Str_To_Name_Buffer (Prj_Path.all);

         --  Scan the directory path to see if "-" is one of the directories.
         --  Remove each occurence of "-" and set Add_Default_Dir to False.
         --  Also resolve relative paths and symbolic links.

         First := 3;
         loop
            while First <= Name_Len
              and then (Name_Buffer (First) = Path_Separator)
            loop
               First := First + 1;
            end loop;

            exit when First > Name_Len;

            Last := First;

            while Last < Name_Len
              and then Name_Buffer (Last + 1) /= Path_Separator
            loop
               Last := Last + 1;
            end loop;

            --  If the directory is "-", set Add_Default_Dir to False and
            --  remove from path.

            if Name_Buffer (First .. Last) = No_Project_Default_Dir then
               Add_Default_Dir := False;

               for J in Last + 1 .. Name_Len loop
                  Name_Buffer (J - No_Project_Default_Dir'Length - 1) :=
                    Name_Buffer (J);
               end loop;

               Name_Len := Name_Len - No_Project_Default_Dir'Length - 1;

<<<<<<< HEAD
            else
               declare
                  New_Dir : constant String :=
                             Normalize_Pathname (Name_Buffer (First .. Last));
=======
            elsif not Hostparm.OpenVMS
              or else not Is_Absolute_Path (Name_Buffer (First .. Last))
            then
               --  On VMS, only expand relative path names, as absolute paths
               --  may correspond to multi-valued VMS logical names.

               declare
                  New_Dir : constant String :=
                              Normalize_Pathname (Name_Buffer (First .. Last));

>>>>>>> f8383f28
               begin
                  --  If the absolute path was resolved and is different from
                  --  the original, replace original with the resolved path.

                  if New_Dir /= Name_Buffer (First .. Last)
                    and then New_Dir'Length /= 0
                  then
                     New_Len := Name_Len + New_Dir'Length - (Last - First + 1);
                     New_Last := First + New_Dir'Length - 1;
                     Name_Buffer (New_Last + 1 .. New_Len) :=
                       Name_Buffer (Last + 1 .. Name_Len);
                     Name_Buffer (First .. New_Last) := New_Dir;
                     Name_Len := New_Len;
                     Last := New_Last;
                  end if;
               end;
            end if;

            First := Last + 1;
         end loop;
      end if;

      --  Set the initial value of Current_Project_Path

      if Add_Default_Dir then
         Current_Project_Path :=
           new String'(Name_Buffer (1 .. Name_Len) & Path_Separator &
                       Sdefault.Search_Dir_Prefix.all & ".." &
                       Directory_Separator & ".." & Directory_Separator &
                       ".." & Directory_Separator & "gnat");
      else
         Current_Project_Path := new String'(Name_Buffer (1 .. Name_Len));
      end if;
   end;
end Prj.Ext;<|MERGE_RESOLUTION|>--- conflicted
+++ resolved
@@ -6,11 +6,7 @@
 --                                                                          --
 --                                 B o d y                                  --
 --                                                                          --
-<<<<<<< HEAD
---          Copyright (C) 2000-2005, Free Software Foundation, Inc.         --
-=======
 --          Copyright (C) 2000-2006, Free Software Foundation, Inc.         --
->>>>>>> f8383f28
 --                                                                          --
 -- GNAT is free software;  you can  redistribute it  and/or modify it under --
 -- terms of the  GNU General Public License as published  by the Free Soft- --
@@ -28,16 +24,10 @@
 --                                                                          --
 ------------------------------------------------------------------------------
 
-<<<<<<< HEAD
-with Namet;   use Namet;
-with Output;  use Output;
-with Osint;   use Osint;
-=======
 with Hostparm;
 with Namet;    use Namet;
 with Output;   use Output;
 with Osint;    use Osint;
->>>>>>> f8383f28
 with Sdefault;
 
 with GNAT.HTable;
@@ -261,12 +251,6 @@
 
                Name_Len := Name_Len - No_Project_Default_Dir'Length - 1;
 
-<<<<<<< HEAD
-            else
-               declare
-                  New_Dir : constant String :=
-                             Normalize_Pathname (Name_Buffer (First .. Last));
-=======
             elsif not Hostparm.OpenVMS
               or else not Is_Absolute_Path (Name_Buffer (First .. Last))
             then
@@ -277,7 +261,6 @@
                   New_Dir : constant String :=
                               Normalize_Pathname (Name_Buffer (First .. Last));
 
->>>>>>> f8383f28
                begin
                   --  If the absolute path was resolved and is different from
                   --  the original, replace original with the resolved path.

--- conflicted
+++ resolved
@@ -6,11 +6,7 @@
 --                                                                          --
 --                                 B o d y                                  --
 --                                                                          --
-<<<<<<< HEAD
---          Copyright (C) 2000-2006, Free Software Foundation, Inc.         --
-=======
 --          Copyright (C) 2000-2007, Free Software Foundation, Inc.         --
->>>>>>> 60a98cce
 --                                                                          --
 -- GNAT is free software;  you can  redistribute it  and/or modify it under --
 -- terms of the  GNU General Public License as published  by the Free Soft- --
@@ -30,29 +26,17 @@
 
 with Hostparm;
 with Makeutl;  use Makeutl;
-<<<<<<< HEAD
-with Namet;    use Namet;
-with Output;   use Output;
-with Osint;    use Osint;
-with Sdefault;
-=======
 with Output;   use Output;
 with Osint;    use Osint;
 with Sdefault;
 with Table;
->>>>>>> 60a98cce
 
 with GNAT.HTable;
 
 package body Prj.Ext is
 
-   Gpr_Project_Path : constant String := "GPR_PROJECT_PATH";
    Ada_Project_Path : constant String := "ADA_PROJECT_PATH";
-<<<<<<< HEAD
-   --  Name of the env. variables that contain path name(s) of directories
-=======
    --  Name of alternate env. variable that contain path name(s) of directories
->>>>>>> 60a98cce
    --  where project files may reside. GPR_PROJECT_PATH has precedence over
    --  ADA_PROJECT_PATH.
 
@@ -159,19 +143,6 @@
       Prj_Path        : String_Access := Gpr_Prj_Path;
 
    begin
-<<<<<<< HEAD
-      if Gpr_Prj_Path.all /= "" then
-
-         --  Warn if both environment variables are defined
-
-         if Ada_Prj_Path.all /= "" then
-            Write_Line ("Warning: ADA_PROJECT_PATH is not taken into account");
-            Write_Line ("         when GPR_PROJECT_PATH is defined");
-         end if;
-
-      else
-         Prj_Path := Ada_Prj_Path;
-=======
       if Get_Mode = Ada_Only then
          if Gpr_Prj_Path.all /= "" then
 
@@ -186,7 +157,6 @@
          else
             Prj_Path := Ada_Prj_Path;
          end if;
->>>>>>> 60a98cce
       end if;
 
       --  The current directory is always first
@@ -194,8 +164,6 @@
       Name_Len := 1;
       Name_Buffer (Name_Len) := '.';
 
-<<<<<<< HEAD
-=======
       --  If there are directories in the Search_Directories table, add them
 
       for J in 1 .. Search_Directories.Last loop
@@ -205,7 +173,6 @@
            (Get_Name_String (Search_Directories.Table (J)));
       end loop;
 
->>>>>>> 60a98cce
       --  If environment variable is defined and not empty, add its content
 
       if Prj_Path.all /= "" then
@@ -213,75 +180,6 @@
          Name_Buffer (Name_Len) := Path_Separator;
 
          Add_Str_To_Name_Buffer (Prj_Path.all);
-<<<<<<< HEAD
-
-         --  Scan the directory path to see if "-" is one of the directories.
-         --  Remove each occurence of "-" and set Add_Default_Dir to False.
-         --  Also resolve relative paths and symbolic links.
-
-         First := 3;
-         loop
-            while First <= Name_Len
-              and then (Name_Buffer (First) = Path_Separator)
-            loop
-               First := First + 1;
-            end loop;
-
-            exit when First > Name_Len;
-
-            Last := First;
-
-            while Last < Name_Len
-              and then Name_Buffer (Last + 1) /= Path_Separator
-            loop
-               Last := Last + 1;
-            end loop;
-
-            --  If the directory is "-", set Add_Default_Dir to False and
-            --  remove from path.
-
-            if Name_Buffer (First .. Last) = No_Project_Default_Dir then
-               Add_Default_Dir := False;
-
-               for J in Last + 1 .. Name_Len loop
-                  Name_Buffer (J - No_Project_Default_Dir'Length - 1) :=
-                    Name_Buffer (J);
-               end loop;
-
-               Name_Len := Name_Len - No_Project_Default_Dir'Length - 1;
-
-            elsif not Hostparm.OpenVMS
-              or else not Is_Absolute_Path (Name_Buffer (First .. Last))
-            then
-               --  On VMS, only expand relative path names, as absolute paths
-               --  may correspond to multi-valued VMS logical names.
-
-               declare
-                  New_Dir : constant String :=
-                              Normalize_Pathname (Name_Buffer (First .. Last));
-
-               begin
-                  --  If the absolute path was resolved and is different from
-                  --  the original, replace original with the resolved path.
-
-                  if New_Dir /= Name_Buffer (First .. Last)
-                    and then New_Dir'Length /= 0
-                  then
-                     New_Len := Name_Len + New_Dir'Length - (Last - First + 1);
-                     New_Last := First + New_Dir'Length - 1;
-                     Name_Buffer (New_Last + 1 .. New_Len) :=
-                       Name_Buffer (Last + 1 .. Name_Len);
-                     Name_Buffer (First .. New_Last) := New_Dir;
-                     Name_Len := New_Len;
-                     Last := New_Last;
-                  end if;
-               end;
-            end if;
-
-            First := Last + 1;
-         end loop;
-      end if;
-=======
       end if;
 
       --  Scan the directory path to see if "-" is one of the directories.
@@ -354,7 +252,6 @@
 
          First := Last + 1;
       end loop;
->>>>>>> 60a98cce
 
       --  Set the initial value of Current_Project_Path
 
@@ -366,11 +263,6 @@
                Prefix := new String'(Executable_Prefix_Path);
 
                if Prefix.all /= "" then
-<<<<<<< HEAD
-                  Current_Project_Path :=
-                    new String'(Name_Buffer (1 .. Name_Len) & Path_Separator &
-                                Prefix.all & Directory_Separator & "gnat");
-=======
                   if Get_Mode = Ada_Only then
                      Current_Project_Path :=
                        new String'(Name_Buffer (1 .. Name_Len) &
@@ -384,7 +276,6 @@
                                    Prefix.all & Directory_Separator &
                                    "share" & Directory_Separator & "gpr");
                   end if;
->>>>>>> 60a98cce
                end if;
 
             else
@@ -396,13 +287,9 @@
                              ".." & Directory_Separator & "gnat");
             end if;
          end;
-<<<<<<< HEAD
-      else
-=======
       end if;
 
       if Current_Project_Path = null then
->>>>>>> 60a98cce
          Current_Project_Path := new String'(Name_Buffer (1 .. Name_Len));
       end if;
    end Initialize_Project_Path;

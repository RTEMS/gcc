------------------------------------------------------------------------------
--                                                                          --
--                         GNAT RUN-TIME COMPONENTS                         --
--                                                                          --
--                A D A . S T R I N G S . W I D E _ M A P S                 --
--                                                                          --
--                                 B o d y                                  --
--                                                                          --
<<<<<<< HEAD
--          Copyright (C) 1992-2005, Free Software Foundation, Inc.         --
=======
--          Copyright (C) 1992-2006, Free Software Foundation, Inc.         --
>>>>>>> c355071f
--                                                                          --
-- GNAT is free software;  you can  redistribute it  and/or modify it under --
-- terms of the  GNU General Public License as published  by the Free Soft- --
-- ware  Foundation;  either version 2,  or (at your option) any later ver- --
-- sion.  GNAT is distributed in the hope that it will be useful, but WITH- --
-- OUT ANY WARRANTY;  without even the  implied warranty of MERCHANTABILITY --
-- or FITNESS FOR A PARTICULAR PURPOSE.  See the GNU General Public License --
-- for  more details.  You should have  received  a copy of the GNU General --
-- Public License  distributed with GNAT;  see file COPYING.  If not, write --
-- to  the  Free Software Foundation,  51  Franklin  Street,  Fifth  Floor, --
-- Boston, MA 02110-1301, USA.                                              --
--                                                                          --
-- As a special exception,  if other files  instantiate  generics from this --
-- unit, or you link  this unit with other files  to produce an executable, --
-- this  unit  does not  by itself cause  the resulting  executable  to  be --
-- covered  by the  GNU  General  Public  License.  This exception does not --
-- however invalidate  any other reasons why  the executable file  might be --
-- covered by the  GNU Public License.                                      --
--                                                                          --
-- GNAT was originally developed  by the GNAT team at  New York University. --
-- Extensive contributions were provided by Ada Core Technologies Inc.      --
--                                                                          --
------------------------------------------------------------------------------

with Unchecked_Deallocation;

package body Ada.Strings.Wide_Maps is

   ---------
   -- "-" --
   ---------

   function "-"
     (Left, Right : Wide_Character_Set) return Wide_Character_Set
   is
      LS : constant Wide_Character_Ranges_Access := Left.Set;
      RS : constant Wide_Character_Ranges_Access := Right.Set;

      Result : Wide_Character_Ranges (1 .. LS'Last + RS'Last);
      --  Each range on the right can generate at least one more range in
      --  the result, by splitting one of the left operand ranges.

      N  : Natural := 0;
      R  : Natural := 1;
      L  : Natural := 1;

      Left_Low : Wide_Character;
      --  Left_Low is lowest character of the L'th range not yet dealt with

   begin
      if LS'Last = 0 or else RS'Last = 0 then
         return Left;
      end if;

      Left_Low := LS (L).Low;
      while R <= RS'Last loop

         --  If next right range is below current left range, skip it

         if RS (R).High < Left_Low then
            R := R + 1;

         --  If next right range above current left range, copy remainder
         --  of the left range to the result

         elsif RS (R).Low > LS (L).High then
            N := N + 1;
            Result (N).Low  := Left_Low;
            Result (N).High := LS (L).High;
            L := L + 1;
            exit when L > LS'Last;
            Left_Low := LS (L).Low;

         else
            --  Next right range overlaps bottom of left range

            if RS (R).Low <= Left_Low then

               --  Case of right range complete overlaps left range

               if RS (R).High >= LS (L).High then
                  L := L + 1;
                  exit when L > LS'Last;
                  Left_Low := LS (L).Low;

               --  Case of right range eats lower part of left range

               else
                  Left_Low := Wide_Character'Succ (RS (R).High);
                  R := R + 1;
               end if;

            --  Next right range overlaps some of left range, but not bottom

            else
               N := N + 1;
               Result (N).Low  := Left_Low;
               Result (N).High := Wide_Character'Pred (RS (R).Low);

               --  Case of right range splits left range

               if RS (R).High < LS (L).High then
                  Left_Low := Wide_Character'Succ (RS (R).High);
                  R := R + 1;

               --  Case of right range overlaps top of left range

               else
                  L := L + 1;
                  exit when L > LS'Last;
                  Left_Low := LS (L).Low;
               end if;
            end if;
         end if;
      end loop;

      --  Copy remainder of left ranges to result

      if L <= LS'Last then
         N := N + 1;
         Result (N).Low  := Left_Low;
         Result (N).High := LS (L).High;

         loop
            L := L + 1;
            exit when L > LS'Last;
            N := N + 1;
            Result (N) := LS (L);
         end loop;
      end if;

      return (AF.Controlled with
              Set => new Wide_Character_Ranges'(Result (1 .. N)));
   end "-";

   ---------
   -- "=" --
   ---------

   --  The sorted, discontiguous form is canonical, so equality can be used

   function "=" (Left, Right : Wide_Character_Set) return Boolean is
   begin
      return Left.Set.all = Right.Set.all;
   end "=";

   -----------
   -- "and" --
   -----------

   function "and"
     (Left, Right : Wide_Character_Set) return Wide_Character_Set
   is
      LS : constant Wide_Character_Ranges_Access := Left.Set;
      RS : constant Wide_Character_Ranges_Access := Right.Set;

      Result : Wide_Character_Ranges (1 .. LS'Last + RS'Last);
      N      : Natural := 0;
      L, R   : Natural := 1;

   begin
      --  Loop to search for overlapping character ranges

      while L <= LS'Last and then R <= RS'Last loop

         if LS (L).High < RS (R).Low then
            L := L + 1;

         elsif RS (R).High < LS (L).Low then
            R := R + 1;

         --  Here we have LS (L).High >= RS (R).Low
         --           and RS (R).High >= LS (L).Low
         --  so we have an overlapping range

         else
            N := N + 1;
            Result (N).Low := Wide_Character'Max (LS (L).Low,  RS (R).Low);
            Result (N).High :=
              Wide_Character'Min (LS (L).High, RS (R).High);

            if RS (R).High = LS (L).High then
               L := L + 1;
               R := R + 1;
            elsif RS (R).High < LS (L).High then
               R := R + 1;
            else
               L := L + 1;
            end if;
         end if;
      end loop;

      return (AF.Controlled with
              Set       => new Wide_Character_Ranges'(Result (1 .. N)));
   end "and";

   -----------
   -- "not" --
   -----------

   function "not"
     (Right : Wide_Character_Set) return Wide_Character_Set
   is
      RS : constant Wide_Character_Ranges_Access := Right.Set;

      Result : Wide_Character_Ranges (1 .. RS'Last + 1);
      N      : Natural := 0;

   begin
      if RS'Last = 0 then
         N := 1;
         Result (1) := (Low  => Wide_Character'First,
                        High => Wide_Character'Last);

      else
         if RS (1).Low /= Wide_Character'First then
            N := N + 1;
            Result (N).Low  := Wide_Character'First;
            Result (N).High := Wide_Character'Pred (RS (1).Low);
         end if;

         for K in 1 .. RS'Last - 1 loop
            N := N + 1;
            Result (N).Low  := Wide_Character'Succ (RS (K).High);
            Result (N).High := Wide_Character'Pred (RS (K + 1).Low);
         end loop;

         if RS (RS'Last).High /= Wide_Character'Last then
            N := N + 1;
            Result (N).Low  := Wide_Character'Succ (RS (RS'Last).High);
            Result (N).High := Wide_Character'Last;
         end if;
      end if;

      return (AF.Controlled with
              Set => new Wide_Character_Ranges'(Result (1 .. N)));
   end "not";

   ----------
   -- "or" --
   ----------

   function "or"
     (Left, Right : Wide_Character_Set) return Wide_Character_Set
   is
      LS : constant Wide_Character_Ranges_Access := Left.Set;
      RS : constant Wide_Character_Ranges_Access := Right.Set;

      Result : Wide_Character_Ranges (1 .. LS'Last + RS'Last);
      N      : Natural;
      L, R   : Natural;

   begin
      N := 0;
      L := 1;
      R := 1;

      --  Loop through ranges in output file

      loop
         --  If no left ranges left, copy next right range

         if L > LS'Last then
            exit when R > RS'Last;
            N := N + 1;
            Result (N) := RS (R);
            R := R + 1;

         --  If no right ranges left, copy next left range

         elsif R > RS'Last then
            N := N + 1;
            Result (N) := LS (L);
            L := L + 1;

         else
            --  We have two ranges, choose lower one

            N := N + 1;

            if LS (L).Low <= RS (R).Low then
               Result (N) := LS (L);
               L := L + 1;
            else
               Result (N) := RS (R);
               R := R + 1;
            end if;

            --  Loop to collapse ranges into last range

            loop
               --  Collapse next length range into current result range
               --  if possible.

               if L <= LS'Last
                 and then LS (L).Low <= Wide_Character'Succ (Result (N).High)
               then
                  Result (N).High :=
                    Wide_Character'Max (Result (N).High, LS (L).High);
                  L := L + 1;

               --  Collapse next right range into current result range
               --  if possible

               elsif R <= RS'Last
                 and then RS (R).Low <=
                            Wide_Character'Succ (Result (N).High)
               then
                  Result (N).High :=
                    Wide_Character'Max (Result (N).High, RS (R).High);
                  R := R + 1;

               --  If neither range collapses, then done with this range

               else
                  exit;
               end if;
            end loop;
         end if;
      end loop;

      return (AF.Controlled with
              Set => new Wide_Character_Ranges'(Result (1 .. N)));
   end "or";

   -----------
   -- "xor" --
   -----------

   function "xor"
     (Left, Right : Wide_Character_Set) return Wide_Character_Set
   is
   begin
      return (Left or Right) - (Left and Right);
   end "xor";

   ------------
   -- Adjust --
   ------------

   procedure Adjust (Object : in out Wide_Character_Mapping) is
   begin
      Object.Map := new Wide_Character_Mapping_Values'(Object.Map.all);
   end Adjust;

   procedure Adjust (Object : in out Wide_Character_Set) is
   begin
      Object.Set := new Wide_Character_Ranges'(Object.Set.all);
   end Adjust;

   --------------
   -- Finalize --
   --------------

   procedure Finalize (Object : in out Wide_Character_Mapping) is

      procedure Free is new Unchecked_Deallocation
        (Wide_Character_Mapping_Values,
         Wide_Character_Mapping_Values_Access);

   begin
      if Object.Map /=  Null_Map'Unrestricted_Access then
         Free (Object.Map);
      end if;
   end Finalize;

   procedure Finalize (Object : in out Wide_Character_Set) is

      procedure Free is new Unchecked_Deallocation
        (Wide_Character_Ranges,
         Wide_Character_Ranges_Access);

   begin
      if Object.Set /= Null_Range'Unrestricted_Access then
         Free (Object.Set);
      end if;
   end Finalize;

   ----------------
   -- Initialize --
   ----------------

   procedure Initialize (Object : in out Wide_Character_Mapping) is
   begin
      Object := Identity;
   end Initialize;

   procedure Initialize (Object : in out Wide_Character_Set) is
   begin
      Object := Null_Set;
   end Initialize;

   -----------
   -- Is_In --
   -----------

   function Is_In
     (Element : Wide_Character;
      Set     : Wide_Character_Set) return Boolean
   is
      L, R, M : Natural;
      SS      : constant Wide_Character_Ranges_Access := Set.Set;

   begin
      L := 1;
      R := SS'Last;

      --  Binary search loop. The invariant is that if Element is in any of
      --  of the constituent ranges it is in one between Set (L) and Set (R).

      loop
         if L > R then
            return False;

         else
            M := (L + R) / 2;

            if Element > SS (M).High then
               L := M + 1;
            elsif Element < SS (M).Low then
               R := M - 1;
            else
               return True;
            end if;
         end if;
      end loop;
   end Is_In;

   ---------------
   -- Is_Subset --
   ---------------

   function Is_Subset
     (Elements : Wide_Character_Set;
      Set      : Wide_Character_Set) return Boolean
   is
      ES : constant Wide_Character_Ranges_Access := Elements.Set;
      SS : constant Wide_Character_Ranges_Access := Set.Set;

      S  : Positive := 1;
      E  : Positive := 1;

   begin
      loop
         --  If no more element ranges, done, and result is true

         if E > ES'Last then
            return True;

         --  If more element ranges, but no more set ranges, result is false

         elsif S > SS'Last then
            return False;

         --  Remove irrelevant set range

         elsif SS (S).High < ES (E).Low then
            S := S + 1;

         --  Get rid of element range that is properly covered by set

         elsif SS (S).Low <= ES (E).Low
            and then ES (E).High <= SS (S).High
         then
            E := E + 1;

         --  Otherwise we have a non-covered element range, result is false

         else
            return False;
         end if;
      end loop;
   end Is_Subset;

   ---------------
   -- To_Domain --
   ---------------

   function To_Domain
     (Map : Wide_Character_Mapping) return Wide_Character_Sequence
   is
   begin
      return Map.Map.Domain;
   end To_Domain;

   ----------------
   -- To_Mapping --
   ----------------

   function To_Mapping
     (From, To : Wide_Character_Sequence) return Wide_Character_Mapping
   is
      Domain : Wide_Character_Sequence (1 .. From'Length);
      Rangev : Wide_Character_Sequence (1 .. To'Length);
      N      : Natural := 0;

   begin
      if From'Length /= To'Length then
         raise Translation_Error;

      else
         pragma Warnings (Off); -- apparent uninit use of Domain

         for J in From'Range loop
            for M in 1 .. N loop
               if From (J) = Domain (M) then
                  raise Translation_Error;
               elsif From (J) < Domain (M) then
                  Domain (M + 1 .. N + 1) := Domain (M .. N);
                  Rangev (M + 1 .. N + 1) := Rangev (M .. N);
                  Domain (M) := From (J);
                  Rangev (M) := To   (J);
                  goto Continue;
               end if;
            end loop;

            Domain (N + 1) := From (J);
            Rangev (N + 1) := To   (J);

            <<Continue>>
               N := N + 1;
         end loop;

         pragma Warnings (On);

         return (AF.Controlled with
                 Map => new Wide_Character_Mapping_Values'(
                          Length => N,
                          Domain => Domain (1 .. N),
                          Rangev => Rangev (1 .. N)));
      end if;
   end To_Mapping;

   --------------
   -- To_Range --
   --------------

   function To_Range
     (Map : Wide_Character_Mapping) return Wide_Character_Sequence
   is
   begin
      return Map.Map.Rangev;
   end To_Range;

   ---------------
   -- To_Ranges --
   ---------------

   function To_Ranges
<<<<<<< HEAD
     (Set :  in Wide_Character_Set) return Wide_Character_Ranges
=======
     (Set : Wide_Character_Set) return Wide_Character_Ranges
>>>>>>> c355071f
   is
   begin
      return Set.Set.all;
   end To_Ranges;

   -----------------
   -- To_Sequence --
   -----------------

   function To_Sequence
     (Set : Wide_Character_Set) return Wide_Character_Sequence
   is
      SS : constant Wide_Character_Ranges_Access := Set.Set;

      Result : Wide_String (Positive range 1 .. 2 ** 16);
      N      : Natural := 0;

   begin
      for J in SS'Range loop
         for K in SS (J).Low .. SS (J).High loop
            N := N + 1;
            Result (N) := K;
         end loop;
      end loop;

      return Result (1 .. N);
   end To_Sequence;

   ------------
   -- To_Set --
   ------------

   --  Case of multiple range input

   function To_Set
     (Ranges : Wide_Character_Ranges) return Wide_Character_Set
   is
      Result : Wide_Character_Ranges (Ranges'Range);
      N      : Natural := 0;
      J      : Natural;

   begin
      --  The output of To_Set is required to be sorted by increasing Low
      --  values, and discontiguous, so first we sort them as we enter them,
      --  using a simple insertion sort.

      pragma Warnings (Off);
      --  Kill bogus warning on Result being uninitialized

      for J in Ranges'Range loop
         for K in 1 .. N loop
            if Ranges (J).Low < Result (K).Low then
               Result (K + 1 .. N + 1) := Result (K .. N);
               Result (K) := Ranges (J);
               goto Continue;
            end if;
         end loop;

         Result (N + 1) := Ranges (J);

         <<Continue>>
            N := N + 1;
      end loop;

      pragma Warnings (On);

      --  Now collapse any contiguous or overlapping ranges

      J := 1;
      while J < N loop
         if Result (J).High < Result (J).Low then
            N := N - 1;
            Result (J .. N) := Result (J + 1 .. N + 1);

         elsif Wide_Character'Succ (Result (J).High) >= Result (J + 1).Low then
            Result (J).High :=
              Wide_Character'Max (Result (J).High, Result (J + 1).High);

            N := N - 1;
            Result (J + 1 .. N) := Result (J + 2 .. N + 1);

         else
            J := J + 1;
         end if;
      end loop;

      if N > 0 and then Result (N).High < Result (N).Low then
         N := N - 1;
      end if;

      return (AF.Controlled with
              Set => new Wide_Character_Ranges'(Result (1 .. N)));
   end To_Set;

   --  Case of single range input

   function To_Set
     (Span : Wide_Character_Range) return Wide_Character_Set
   is
   begin
      if Span.Low > Span.High then
         return Null_Set;
         --  This is safe, because there is no procedure with parameter
         --  Wide_Character_Set of mode "out" or "in out".

      else
         return (AF.Controlled with
                 Set => new Wide_Character_Ranges'(1 => Span));
      end if;
   end To_Set;

   --  Case of wide string input

   function To_Set
     (Sequence : Wide_Character_Sequence) return Wide_Character_Set
   is
      R : Wide_Character_Ranges (1 .. Sequence'Length);

   begin
      for J in R'Range loop
         R (J) := (Sequence (J), Sequence (J));
      end loop;

      return To_Set (R);
   end To_Set;

   --  Case of single wide character input

   function To_Set
     (Singleton : Wide_Character) return Wide_Character_Set
   is
   begin
      return
        (AF.Controlled with
         Set => new Wide_Character_Ranges'(1 => (Singleton, Singleton)));
   end To_Set;

   -----------
   -- Value --
   -----------

   function Value
     (Map     : Wide_Character_Mapping;
      Element : Wide_Character) return Wide_Character
   is
      L, R, M : Natural;

      MV : constant Wide_Character_Mapping_Values_Access := Map.Map;

   begin
      L := 1;
      R := MV.Domain'Last;

      --  Binary search loop

      loop
         --  If not found, identity

         if L > R then
            return Element;

         --  Otherwise do binary divide

         else
            M := (L + R) / 2;

            if Element < MV.Domain (M) then
               R := M - 1;

            elsif Element > MV.Domain (M) then
               L := M + 1;

            else --  Element = MV.Domain (M) then
               return MV.Rangev (M);
            end if;
         end if;
      end loop;
   end Value;

end Ada.Strings.Wide_Maps;<|MERGE_RESOLUTION|>--- conflicted
+++ resolved
@@ -6,11 +6,7 @@
 --                                                                          --
 --                                 B o d y                                  --
 --                                                                          --
-<<<<<<< HEAD
---          Copyright (C) 1992-2005, Free Software Foundation, Inc.         --
-=======
 --          Copyright (C) 1992-2006, Free Software Foundation, Inc.         --
->>>>>>> c355071f
 --                                                                          --
 -- GNAT is free software;  you can  redistribute it  and/or modify it under --
 -- terms of the  GNU General Public License as published  by the Free Soft- --
@@ -560,11 +556,7 @@
    ---------------
 
    function To_Ranges
-<<<<<<< HEAD
-     (Set :  in Wide_Character_Set) return Wide_Character_Ranges
-=======
      (Set : Wide_Character_Set) return Wide_Character_Ranges
->>>>>>> c355071f
    is
    begin
       return Set.Set.all;

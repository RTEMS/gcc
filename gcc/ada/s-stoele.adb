--- conflicted
+++ resolved
@@ -6,11 +6,7 @@
 --                                                                          --
 --                                 B o d y                                  --
 --                                                                          --
-<<<<<<< HEAD
---          Copyright (C) 1992-2005, Free Software Foundation, Inc.         --
-=======
 --          Copyright (C) 1992-2007, Free Software Foundation, Inc.         --
->>>>>>> 751ff693
 --                                                                          --
 -- GNAT is free software;  you can  redistribute it  and/or modify it under --
 -- terms of the  GNU General Public License as published  by the Free Soft- --
@@ -92,14 +88,6 @@
       Right : Storage_Offset) return Storage_Offset
    is
    begin
-<<<<<<< HEAD
-      if Right >= 0 then
-         return Storage_Offset
-                  (To_Integer (Left) mod Integer_Address (Right));
-      else
-         return -Storage_Offset
-                  ((-To_Integer (Left)) mod Integer_Address (-Right));
-=======
       if Right > 0 then
          return Storage_Offset
            (To_Integer (Left) mod Integer_Address (Right));
@@ -112,7 +100,6 @@
 
       else
          raise Constraint_Error;
->>>>>>> 751ff693
       end if;
    end "mod";
 end System.Storage_Elements;
--- conflicted
+++ resolved
@@ -6,11 +6,7 @@
 --                                                                          --
 --                                B o d y                                   --
 --                                                                          --
-<<<<<<< HEAD
---          Copyright (C) 1992-2005, Free Software Foundation, Inc.         --
-=======
 --          Copyright (C) 1992-2006, Free Software Foundation, Inc.         --
->>>>>>> c355071f
 --                                                                          --
 -- GNAT is free software;  you can  redistribute it  and/or modify it under --
 -- terms of the  GNU General Public License as published  by the Free Soft- --
@@ -62,16 +58,7 @@
 
       Write_Line ("  -aOdir    Specify library files search path");
 
-<<<<<<< HEAD
-   --  Line for a switch
-
-   Write_Str ("  -a        Automatically initialize elaboration procedure");
-   Write_Eol;
-
-   --  Line for A switch
-=======
       --  Line for -aI switch
->>>>>>> c355071f
 
       Write_Line ("  -aIdir    Specify source files search path");
 
@@ -135,30 +122,17 @@
 
       --  Line for -K switch
 
-<<<<<<< HEAD
-   --  Line for -m switch
-=======
       Write_Line ("  -K        Give list of linker options specified " &
                   "for link");
 
       --  Line for -l switch
 
       Write_Line ("  -l        Output chosen elaboration order");
->>>>>>> c355071f
 
       --  Line of -L switch
 
-<<<<<<< HEAD
-   --  Line for -M switch
-
-   Write_Str ("  -Mxyz     Rename generated main program from main to xyz");
-   Write_Eol;
-
-   --  Line for -n switch
-=======
       Write_Line ("  -Lxyz     Library build: adainit/final " &
                   "renamed to xyzinit/final, implies -n");
->>>>>>> c355071f
 
       --  Line for -m switch
 
@@ -217,17 +191,7 @@
 
       --  Line for -shared
 
-<<<<<<< HEAD
-   --  Line for -u switch
-
-   Write_Str ("  -un       Enable dynamic stack analysis, with n results ");
-   Write_Str ("stored");
-   Write_Eol;
-
-   --  Line for -v switch
-=======
       Write_Line ("  -shared   Link against a shared GNAT run time");
->>>>>>> c355071f
 
       --  Line for -t switch
 
@@ -241,17 +205,8 @@
 
       --  Line for -u switch
 
-<<<<<<< HEAD
-   --  Line for X switch
-
-   Write_Str ("  -Xnnn     Default exit status value = nnn");
-   Write_Eol;
-
-   --  Line for -z switch
-=======
       Write_Line ("  -un       Enable dynamic stack analysis, with " &
                   "n results stored");
->>>>>>> c355071f
 
       --  Line for -v switch
 

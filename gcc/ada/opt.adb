--- conflicted
+++ resolved
@@ -6,11 +6,7 @@
 --                                                                          --
 --                                 B o d y                                  --
 --                                                                          --
-<<<<<<< HEAD
---          Copyright (C) 1992-2005, Free Software Foundation, Inc.         --
-=======
 --          Copyright (C) 1992-2006, Free Software Foundation, Inc.         --
->>>>>>> c355071f
 --                                                                          --
 -- GNAT is free software;  you can  redistribute it  and/or modify it under --
 -- terms of the  GNU General Public License as published  by the Free Soft- --
@@ -35,6 +31,7 @@
 --                                                                          --
 ------------------------------------------------------------------------------
 
+with Gnatvsn; use Gnatvsn;
 with System;  use System;
 with Tree_IO; use Tree_IO;
 
@@ -129,17 +126,10 @@
          --  is the main unit and they were explicitly enabled.
 
          if Main_Unit then
-<<<<<<< HEAD
-            Assertions_Enabled := Assertions_Enabled_Config;
-            Debug_Pragmas_Enabled := Debug_Pragmas_Enabled_Config;
-         else
-            Assertions_Enabled := False;
-=======
             Assertions_Enabled    := Assertions_Enabled_Config;
             Debug_Pragmas_Enabled := Debug_Pragmas_Enabled_Config;
          else
             Assertions_Enabled    := False;
->>>>>>> c355071f
             Debug_Pragmas_Enabled := False;
          end if;
 
@@ -147,10 +137,7 @@
 
       else
          Ada_Version                := Ada_Version_Config;
-<<<<<<< HEAD
-=======
          Ada_Version_Explicit       := Ada_Version_Explicit_Config;
->>>>>>> c355071f
          Assertions_Enabled         := Assertions_Enabled_Config;
          Debug_Pragmas_Enabled      := Debug_Pragmas_Enabled_Config;
          Dynamic_Elaboration_Checks := Dynamic_Elaboration_Checks_Config;
@@ -163,7 +150,6 @@
 
       Exception_Locations_Suppressed := Exception_Locations_Suppressed_Config;
       Polling_Required               := Polling_Required_Config;
-      Ada_Version_Explicit           := Ada_Version_Explicit_Config;
    end Set_Opt_Config_Switches;
 
    ---------------

------------------------------------------------------------------------------
--                                                                          --
--                         GNAT RUN-TIME COMPONENTS                         --
--                                                                          --
--               A D A . S T R I N G S . W I D E _ F I X E D                --
--                                                                          --
--                                 S p e c                                  --
--                                                                          --
<<<<<<< HEAD
-- This specification is adapted from the Ada Reference Manual for use with --
=======
-- This specification is derived from the Ada Reference Manual for use with --
>>>>>>> 751ff693
-- GNAT.  In accordance with the copyright of that document, you can freely --
-- copy and modify this specification,  provided that if you redistribute a --
-- modified version,  any changes that you have made are clearly indicated. --
--                                                                          --
------------------------------------------------------------------------------

with Ada.Strings.Wide_Maps;

package Ada.Strings.Wide_Fixed is
   pragma Preelaborate;

   -------------------------------------------------------------------
   -- Copy Procedure for Wide_Strings of Possibly Different Lengths --
   -------------------------------------------------------------------

   procedure Move
     (Source  : Wide_String;
      Target  : out Wide_String;
      Drop    : Truncation := Error;
      Justify : Alignment  := Left;
      Pad     : Wide_Character  := Ada.Strings.Wide_Space);

   ------------------------
   -- Search Subprograms --
   ------------------------

   function Index
     (Source  : Wide_String;
      Pattern : Wide_String;
      Going   : Direction := Forward;
      Mapping : Wide_Maps.Wide_Character_Mapping := Wide_Maps.Identity)
      return Natural;

   function Index
     (Source  : Wide_String;
      Pattern : Wide_String;
      Going   : Direction := Forward;
      Mapping : Wide_Maps.Wide_Character_Mapping_Function) return Natural;

   function Index
     (Source : Wide_String;
      Set    : Wide_Maps.Wide_Character_Set;
      Test   : Membership := Inside;
      Going  : Direction  := Forward) return Natural;
<<<<<<< HEAD

   function Index
     (Source  : Wide_String;
      Pattern : Wide_String;
      From    : Positive;
      Going   : Direction := Forward;
      Mapping : Wide_Maps.Wide_Character_Mapping := Wide_Maps.Identity)
      return Natural;
   pragma Ada_05 (Index);
=======
>>>>>>> 751ff693

   function Index
     (Source  : Wide_String;
      Pattern : Wide_String;
      From    : Positive;
      Going   : Direction := Forward;
<<<<<<< HEAD
      Mapping : Wide_Maps.Wide_Character_Mapping_Function) return Natural;
=======
      Mapping : Wide_Maps.Wide_Character_Mapping := Wide_Maps.Identity)
      return Natural;
>>>>>>> 751ff693
   pragma Ada_05 (Index);

   function Index
     (Source  : Wide_String;
<<<<<<< HEAD
=======
      Pattern : Wide_String;
      From    : Positive;
      Going   : Direction := Forward;
      Mapping : Wide_Maps.Wide_Character_Mapping_Function) return Natural;
   pragma Ada_05 (Index);

   function Index
     (Source  : Wide_String;
>>>>>>> 751ff693
      Set     : Wide_Maps.Wide_Character_Set;
      From    : Positive;
      Test    : Membership := Inside;
      Going   : Direction := Forward) return Natural;
   pragma Ada_05 (Index);
<<<<<<< HEAD

   function Index_Non_Blank
     (Source : Wide_String;
      Going  : Direction := Forward) return Natural;

   function Index_Non_Blank
     (Source : Wide_String;
=======

   function Index_Non_Blank
     (Source : Wide_String;
      Going  : Direction := Forward) return Natural;

   function Index_Non_Blank
     (Source : Wide_String;
>>>>>>> 751ff693
      From   : Positive;
      Going  : Direction := Forward) return Natural;
   pragma Ada_05 (Index_Non_Blank);

   function Count
     (Source  : Wide_String;
      Pattern : Wide_String;
      Mapping : Wide_Maps.Wide_Character_Mapping := Wide_Maps.Identity)
      return Natural;

   function Count
     (Source  : Wide_String;
      Pattern : Wide_String;
      Mapping : Wide_Maps.Wide_Character_Mapping_Function) return Natural;

   function Count
     (Source : Wide_String;
      Set    : Wide_Maps.Wide_Character_Set) return Natural;

   procedure Find_Token
     (Source : Wide_String;
      Set    : Wide_Maps.Wide_Character_Set;
      Test   : Membership;
      First  : out Positive;
      Last   : out Natural);

   -----------------------------------------
   -- Wide_String Translation Subprograms --
   -----------------------------------------

   function Translate
     (Source  : Wide_String;
      Mapping : Wide_Maps.Wide_Character_Mapping) return Wide_String;

   procedure Translate
     (Source  : in out Wide_String;
      Mapping : Wide_Maps.Wide_Character_Mapping);

   function Translate
     (Source  : Wide_String;
      Mapping : Wide_Maps.Wide_Character_Mapping_Function) return Wide_String;

   procedure Translate
     (Source  : in out Wide_String;
      Mapping : Wide_Maps.Wide_Character_Mapping_Function);

   --------------------------------------------
   -- Wide_String Transformation Subprograms --
   --------------------------------------------

   function Replace_Slice
     (Source : Wide_String;
      Low    : Positive;
      High   : Natural;
      By     : Wide_String) return Wide_String;

   procedure Replace_Slice
     (Source  : in out Wide_String;
      Low     : Positive;
      High    : Natural;
      By      : Wide_String;
      Drop    : Truncation := Error;
      Justify : Alignment  := Left;
      Pad     : Wide_Character  := Ada.Strings.Wide_Space);

   function Insert
     (Source   : Wide_String;
      Before   : Positive;
      New_Item : Wide_String) return Wide_String;

   procedure Insert
     (Source   : in out Wide_String;
      Before   : Positive;
      New_Item : Wide_String;
      Drop     : Truncation := Error);

   function Overwrite
     (Source   : Wide_String;
      Position : Positive;
      New_Item : Wide_String) return Wide_String;

   procedure Overwrite
     (Source   : in out Wide_String;
      Position : Positive;
      New_Item : Wide_String;
      Drop     : Truncation := Right);

   function Delete
     (Source  : Wide_String;
      From    : Positive;
      Through : Natural) return Wide_String;

   procedure Delete
     (Source  : in out Wide_String;
      From    : Positive;
      Through : Natural;
      Justify : Alignment := Left;
      Pad     : Wide_Character := Ada.Strings.Wide_Space);

   --------------------------------------
   -- Wide_String Selector Subprograms --
   --------------------------------------

   function Trim
     (Source : Wide_String;
      Side   : Trim_End) return Wide_String;

   procedure Trim
     (Source  : in out Wide_String;
      Side    : Trim_End;
      Justify : Alignment      := Left;
      Pad     : Wide_Character := Wide_Space);

   function Trim
     (Source : Wide_String;
      Left   : Wide_Maps.Wide_Character_Set;
      Right  : Wide_Maps.Wide_Character_Set) return Wide_String;

   procedure Trim
     (Source  : in out Wide_String;
      Left    : Wide_Maps.Wide_Character_Set;
      Right   : Wide_Maps.Wide_Character_Set;
      Justify : Alignment := Ada.Strings.Left;
      Pad     : Wide_Character := Ada.Strings.Wide_Space);

   function Head
     (Source : Wide_String;
      Count  : Natural;
      Pad    : Wide_Character := Ada.Strings.Wide_Space) return Wide_String;

   procedure Head
     (Source  : in out Wide_String;
      Count   : Natural;
      Justify : Alignment := Left;
      Pad     : Wide_Character := Ada.Strings.Wide_Space);

   function Tail
     (Source : Wide_String;
      Count  : Natural;
      Pad    : Wide_Character := Ada.Strings.Wide_Space) return Wide_String;

   procedure Tail
<<<<<<< HEAD
     (Source : in out Wide_String;
      Count  : Natural;
      Justify : Alignment := Left;
      Pad    : Wide_Character := Ada.Strings.Wide_Space);
=======
     (Source  : in out Wide_String;
      Count   : Natural;
      Justify : Alignment := Left;
      Pad     : Wide_Character := Ada.Strings.Wide_Space);
>>>>>>> 751ff693

   ---------------------------------------
   -- Wide_String Constructor Functions --
   ---------------------------------------

   function "*"
     (Left  : Natural;
      Right : Wide_Character) return Wide_String;

   function "*"
     (Left  : Natural;
      Right : Wide_String) return Wide_String;

end Ada.Strings.Wide_Fixed;<|MERGE_RESOLUTION|>--- conflicted
+++ resolved
@@ -6,11 +6,7 @@
 --                                                                          --
 --                                 S p e c                                  --
 --                                                                          --
-<<<<<<< HEAD
--- This specification is adapted from the Ada Reference Manual for use with --
-=======
 -- This specification is derived from the Ada Reference Manual for use with --
->>>>>>> 751ff693
 -- GNAT.  In accordance with the copyright of that document, you can freely --
 -- copy and modify this specification,  provided that if you redistribute a --
 -- modified version,  any changes that you have made are clearly indicated. --
@@ -55,7 +51,6 @@
       Set    : Wide_Maps.Wide_Character_Set;
       Test   : Membership := Inside;
       Going  : Direction  := Forward) return Natural;
-<<<<<<< HEAD
 
    function Index
      (Source  : Wide_String;
@@ -65,26 +60,9 @@
       Mapping : Wide_Maps.Wide_Character_Mapping := Wide_Maps.Identity)
       return Natural;
    pragma Ada_05 (Index);
-=======
->>>>>>> 751ff693
-
-   function Index
-     (Source  : Wide_String;
-      Pattern : Wide_String;
-      From    : Positive;
-      Going   : Direction := Forward;
-<<<<<<< HEAD
-      Mapping : Wide_Maps.Wide_Character_Mapping_Function) return Natural;
-=======
-      Mapping : Wide_Maps.Wide_Character_Mapping := Wide_Maps.Identity)
-      return Natural;
->>>>>>> 751ff693
-   pragma Ada_05 (Index);
-
-   function Index
-     (Source  : Wide_String;
-<<<<<<< HEAD
-=======
+
+   function Index
+     (Source  : Wide_String;
       Pattern : Wide_String;
       From    : Positive;
       Going   : Direction := Forward;
@@ -93,13 +71,11 @@
 
    function Index
      (Source  : Wide_String;
->>>>>>> 751ff693
       Set     : Wide_Maps.Wide_Character_Set;
       From    : Positive;
       Test    : Membership := Inside;
       Going   : Direction := Forward) return Natural;
    pragma Ada_05 (Index);
-<<<<<<< HEAD
 
    function Index_Non_Blank
      (Source : Wide_String;
@@ -107,15 +83,6 @@
 
    function Index_Non_Blank
      (Source : Wide_String;
-=======
-
-   function Index_Non_Blank
-     (Source : Wide_String;
-      Going  : Direction := Forward) return Natural;
-
-   function Index_Non_Blank
-     (Source : Wide_String;
->>>>>>> 751ff693
       From   : Positive;
       Going  : Direction := Forward) return Natural;
    pragma Ada_05 (Index_Non_Blank);
@@ -258,17 +225,10 @@
       Pad    : Wide_Character := Ada.Strings.Wide_Space) return Wide_String;
 
    procedure Tail
-<<<<<<< HEAD
-     (Source : in out Wide_String;
-      Count  : Natural;
-      Justify : Alignment := Left;
-      Pad    : Wide_Character := Ada.Strings.Wide_Space);
-=======
      (Source  : in out Wide_String;
       Count   : Natural;
       Justify : Alignment := Left;
       Pad     : Wide_Character := Ada.Strings.Wide_Space);
->>>>>>> 751ff693
 
    ---------------------------------------
    -- Wide_String Constructor Functions --

--- conflicted
+++ resolved
@@ -6,11 +6,7 @@
 --                                                                          --
 --                                 B o d y                                  --
 --                                                                          --
-<<<<<<< HEAD
---                     Copyright (C) 1998-2006, AdaCore                     --
-=======
 --                     Copyright (C) 1998-2007, AdaCore                     --
->>>>>>> 751ff693
 --                                                                          --
 -- GNAT is free software;  you can  redistribute it  and/or modify it under --
 -- terms of the  GNU General Public License as published  by the Free Soft- --
@@ -2082,13 +2078,10 @@
 
       procedure Write_Node_Id (E : PE_Ptr);
       --  Writes out a string identifying the given pattern element
-<<<<<<< HEAD
-=======
 
       -------------------
       -- Write_Node_Id --
       -------------------
->>>>>>> 751ff693
 
       procedure Write_Node_Id (E : PE_Ptr) is
       begin
@@ -2402,10 +2395,6 @@
 
       procedure Delete_Ampersand is
          L : constant Natural := Length (Result);
-<<<<<<< HEAD
-
-=======
->>>>>>> 751ff693
       begin
          if L > 2 then
             Delete (Result, L - 1, L);
@@ -2806,19 +2795,12 @@
      (Subject : VString;
       Pat     : Pattern) return Boolean
    is
-<<<<<<< HEAD
-      Start : Natural;
-      Stop  : Natural;
-      S     : String_Access;
-      L     : Natural;
-=======
       S     : String_Access;
       L     : Natural;
 
       Start : Natural;
       Stop  : Natural;
       pragma Unreferenced (Stop);
->>>>>>> 751ff693
 
    begin
       Get_String (Subject, S, L);
@@ -2912,19 +2894,12 @@
      (Subject : VString;
       Pat     : Pattern)
    is
-<<<<<<< HEAD
-      Start : Natural;
-      Stop  : Natural;
-      S     : String_Access;
-      L     : Natural;
-=======
       S : String_Access;
       L : Natural;
 
       Start : Natural;
       Stop  : Natural;
       pragma Unreferenced (Start, Stop);
->>>>>>> 751ff693
 
    begin
       Get_String (Subject, S, L);
@@ -3119,19 +3094,12 @@
      (Subject : VString;
       Pat     : PString)
    is
-<<<<<<< HEAD
-      Start : Natural;
-      Stop  : Natural;
-      S     : String_Access;
-      L     : Natural;
-=======
       S : String_Access;
       L : Natural;
 
       Start : Natural;
       Stop  : Natural;
       pragma Unreferenced (Start, Stop);
->>>>>>> 751ff693
 
    begin
       Get_String (Subject, S, L);
@@ -3581,11 +3549,7 @@
    ------------
 
    function Str_BF (A : Boolean_Func) return String is
-<<<<<<< HEAD
-      function To_A is new Unchecked_Conversion (Boolean_Func, Address);
-=======
       function To_A is new Ada.Unchecked_Conversion (Boolean_Func, Address);
->>>>>>> 751ff693
    begin
       return "BF(" & Image (To_A (A)) & ')';
    end Str_BF;
@@ -3604,11 +3568,7 @@
    ------------
 
    function Str_NF (A : Natural_Func) return String is
-<<<<<<< HEAD
-      function To_A is new Unchecked_Conversion (Natural_Func, Address);
-=======
       function To_A is new Ada.Unchecked_Conversion (Natural_Func, Address);
->>>>>>> 751ff693
    begin
       return "NF(" & Image (To_A (A)) & ')';
    end Str_NF;
@@ -3636,11 +3596,7 @@
    ------------
 
    function Str_VF (A : VString_Func) return String is
-<<<<<<< HEAD
-      function To_A is new Unchecked_Conversion (VString_Func, Address);
-=======
       function To_A is new Ada.Unchecked_Conversion (VString_Func, Address);
->>>>>>> 751ff693
    begin
       return "VF(" & Image (To_A (A)) & ')';
    end Str_VF;

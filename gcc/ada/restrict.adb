--- conflicted
+++ resolved
@@ -6,11 +6,7 @@
 --                                                                          --
 --                                 B o d y                                  --
 --                                                                          --
-<<<<<<< HEAD
---          Copyright (C) 1992-2006, Free Software Foundation, Inc.         --
-=======
 --          Copyright (C) 1992-2007, Free Software Foundation, Inc.         --
->>>>>>> 751ff693
 --                                                                          --
 -- GNAT is free software;  you can  redistribute it  and/or modify it under --
 -- terms of the  GNU General Public License as published  by the Free Soft- --
@@ -19,14 +15,8 @@
 -- OUT ANY WARRANTY;  without even the  implied warranty of MERCHANTABILITY --
 -- or FITNESS FOR A PARTICULAR PURPOSE.  See the GNU General Public License --
 -- for  more details.  You should have  received  a copy of the GNU General --
-<<<<<<< HEAD
--- Public License  distributed with GNAT;  see file COPYING.  If not, write --
--- to  the  Free Software Foundation,  51  Franklin  Street,  Fifth  Floor, --
--- Boston, MA 02110-1301, USA.                                              --
-=======
 -- Public License  distributed with GNAT; see file COPYING3.  If not, go to --
 -- http://www.gnu.org/licenses for a complete copy of the license.          --
->>>>>>> 751ff693
 --                                                                          --
 -- GNAT was originally developed  by the GNAT team at  New York University. --
 -- Extensive contributions were provided by Ada Core Technologies Inc.      --
@@ -111,21 +101,6 @@
 
    procedure Check_Elaboration_Code_Allowed (N : Node_Id) is
    begin
-<<<<<<< HEAD
-      --  Avoid calling Namet.Unlock/Lock except when there is an error.
-      --  Even in the error case it is a bit dubious, either gigi needs
-      --  the table locked or it does not! ???
-
-      if Restrictions.Set (No_Elaboration_Code)
-        and then not Suppress_Restriction_Message (N)
-      then
-         Namet.Unlock;
-         Check_Restriction (Restriction_Id'(No_Elaboration_Code), N);
-         Namet.Lock;
-      end if;
-   end Check_Elaboration_Code_Allowed;
-
-=======
       Check_Restriction (No_Elaboration_Code, N);
    end Check_Elaboration_Code_Allowed;
 
@@ -138,18 +113,13 @@
       Check_Restriction (No_Implicit_Dynamic_Code, N);
    end Check_Implicit_Dynamic_Code_Allowed;
 
->>>>>>> 751ff693
    ----------------------------------
    -- Check_No_Implicit_Heap_Alloc --
    ----------------------------------
 
    procedure Check_No_Implicit_Heap_Alloc (N : Node_Id) is
    begin
-<<<<<<< HEAD
-      Check_Restriction (Restriction_Id'(No_Implicit_Heap_Allocations), N);
-=======
       Check_Restriction (No_Implicit_Heap_Allocations, N);
->>>>>>> 751ff693
    end Check_No_Implicit_Heap_Alloc;
 
    ---------------------------
@@ -169,11 +139,7 @@
          begin
             --  Get file name
 
-<<<<<<< HEAD
-            --  Predefined spec, needs checking against list
-=======
             Get_Name_String (Fnam);
->>>>>>> 751ff693
 
             --  Nothing to do if name not at least 5 characters long ending
             --  in .ads or .adb extension, which we strip.
@@ -458,14 +424,10 @@
 
    function No_Exception_Handlers_Set return Boolean is
    begin
-<<<<<<< HEAD
-      return Restrictions.Set (No_Exception_Handlers);
-=======
       return (No_Run_Time_Mode or else Configurable_Run_Time_Mode)
         and then (Restrictions.Set (No_Exception_Handlers)
                     or else
                   Restrictions.Set (No_Exception_Propagation));
->>>>>>> 751ff693
    end No_Exception_Handlers_Set;
 
    ----------------------------------
@@ -674,8 +636,6 @@
       N : Node_Id)
    is
    begin
-<<<<<<< HEAD
-=======
       --  Restriction No_Elaboration_Code must be enforced on a unit by unit
       --  basis. Hence, we avoid setting the restriction when processing an
       --  unit which is not the main one being compiled (or its corresponding
@@ -693,7 +653,6 @@
          return;
       end if;
 
->>>>>>> 751ff693
       Restrictions.Set (R) := True;
 
       if Restricted_Profile_Cached and Restricted_Profile_Result then

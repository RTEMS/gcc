------------------------------------------------------------------------------
--                                                                          --
--                         GNAT COMPILER COMPONENTS                         --
--                                                                          --
--                             R E S T R I C T                              --
--                                                                          --
--                                 B o d y                                  --
--                                                                          --
--          Copyright (C) 1992-2006, Free Software Foundation, Inc.         --
--                                                                          --
-- GNAT is free software;  you can  redistribute it  and/or modify it under --
-- terms of the  GNU General Public License as published  by the Free Soft- --
-- ware  Foundation;  either version 2,  or (at your option) any later ver- --
-- sion.  GNAT is distributed in the hope that it will be useful, but WITH- --
-- OUT ANY WARRANTY;  without even the  implied warranty of MERCHANTABILITY --
-- or FITNESS FOR A PARTICULAR PURPOSE.  See the GNU General Public License --
-- for  more details.  You should have  received  a copy of the GNU General --
-- Public License  distributed with GNAT;  see file COPYING.  If not, write --
-- to  the  Free Software Foundation,  51  Franklin  Street,  Fifth  Floor, --
-- Boston, MA 02110-1301, USA.                                              --
--                                                                          --
-- GNAT was originally developed  by the GNAT team at  New York University. --
-- Extensive contributions were provided by Ada Core Technologies Inc.      --
--                                                                          --
------------------------------------------------------------------------------

with Atree;    use Atree;
with Casing;   use Casing;
with Errout;   use Errout;
with Fname;    use Fname;
with Fname.UF; use Fname.UF;
with Lib;      use Lib;
with Namet;    use Namet;
with Opt;      use Opt;
with Sinfo;    use Sinfo;
with Sinput;   use Sinput;
with Snames;   use Snames;
with Uname;    use Uname;

package body Restrict is

   Restricted_Profile_Result : Boolean := False;
   --  This switch memoizes the result of Restricted_Profile function
   --  calls for improved efficiency. Its setting is valid only if
   --  Restricted_Profile_Cached is True. Note that if this switch
   --  is ever set True, it need never be turned off again.

   Restricted_Profile_Cached : Boolean := False;
   --  This flag is set to True if the Restricted_Profile_Result
   --  contains the correct cached result of Restricted_Profile calls.

   -----------------------
   -- Local Subprograms --
   -----------------------

   procedure Restriction_Msg (Msg : String; R : String; N : Node_Id);
   --  Output error message at node N with given text, replacing the
   --  '%' in the message with the name of the restriction given as R,
   --  cased according to the current identifier casing. We do not use
   --  the normal insertion mechanism, since this requires an entry
   --  in the Names table, and this table will be locked if we are
   --  generating a message from gigi.

   function Same_Unit (U1, U2 : Node_Id) return Boolean;
   --  Returns True iff U1 and U2 represent the same library unit. Used for
   --  handling of No_Dependence => Unit restriction case.

   function Suppress_Restriction_Message (N : Node_Id) return Boolean;
   --  N is the node for a possible restriction violation message, but
   --  the message is to be suppressed if this is an internal file and
   --  this file is not the main unit.

   -------------------
   -- Abort_Allowed --
   -------------------

   function Abort_Allowed return Boolean is
   begin
      if Restrictions.Set (No_Abort_Statements)
        and then Restrictions.Set (Max_Asynchronous_Select_Nesting)
        and then Restrictions.Value (Max_Asynchronous_Select_Nesting) = 0
      then
         return False;
      else
         return True;
      end if;
   end Abort_Allowed;

   ------------------------------------
   -- Check_Elaboration_Code_Allowed --
   ------------------------------------

   procedure Check_Elaboration_Code_Allowed (N : Node_Id) is
   begin
      --  Avoid calling Namet.Unlock/Lock except when there is an error.
      --  Even in the error case it is a bit dubious, either gigi needs
      --  the table locked or it does not! ???

      if Restrictions.Set (No_Elaboration_Code)
        and then not Suppress_Restriction_Message (N)
      then
         Namet.Unlock;
         Check_Restriction (Restriction_Id'(No_Elaboration_Code), N);
         Namet.Lock;
      end if;
   end Check_Elaboration_Code_Allowed;

   ----------------------------------
   -- Check_No_Implicit_Heap_Alloc --
   ----------------------------------

   procedure Check_No_Implicit_Heap_Alloc (N : Node_Id) is
   begin
      Check_Restriction (Restriction_Id'(No_Implicit_Heap_Allocations), N);
   end Check_No_Implicit_Heap_Alloc;

   ---------------------------
   -- Check_Restricted_Unit --
   ---------------------------

   procedure Check_Restricted_Unit (U : Unit_Name_Type; N : Node_Id) is
   begin
      if Suppress_Restriction_Message (N) then
         return;

      elsif Is_Spec_Name (U) then
         declare
            Fnam : constant File_Name_Type :=
                     Get_File_Name (U, Subunit => False);

         begin
            if not Is_Predefined_File_Name (Fnam) then
               return;

            --  Predefined spec, needs checking against list

            else
               --  Pad name to 8 characters with blanks

               Get_Name_String (Fnam);
               Name_Len := Name_Len - 4;

               while Name_Len < 8 loop
                  Name_Len := Name_Len + 1;
                  Name_Buffer (Name_Len) := ' ';
               end loop;

               for J in Unit_Array'Range loop
                  if Name_Len = 8
                    and then Name_Buffer (1 .. 8) = Unit_Array (J).Filenm
                  then
                     Check_Restriction (Unit_Array (J).Res_Id, N);
                  end if;
               end loop;
            end if;
         end;
      end if;
   end Check_Restricted_Unit;

   -----------------------
   -- Check_Restriction --
   -----------------------

   procedure Check_Restriction
     (R : Restriction_Id;
      N : Node_Id;
      V : Uint := Uint_Minus_1)
   is
      Rimage : constant String := Restriction_Id'Image (R);

      VV : Integer;
      --  V converted to integer form. If V is greater than Integer'Last,
      --  it is reset to minus 1 (unknown value).

      procedure Update_Restrictions (Info : in out Restrictions_Info);
      --  Update violation information in Info.Violated and Info.Count

      -------------------------
      -- Update_Restrictions --
      -------------------------

      procedure Update_Restrictions (Info : in out Restrictions_Info) is
      begin
         --  If not violated, set as violated now

         if not Info.Violated (R) then
            Info.Violated (R) := True;

            if R in All_Parameter_Restrictions then
               if VV < 0 then
                  Info.Unknown (R) := True;
                  Info.Count (R) := 1;
               else
                  Info.Count (R) := VV;
               end if;
            end if;

         --  Otherwise if violated already and a parameter restriction,
         --  update count by maximizing or summing depending on restriction.

         elsif R in All_Parameter_Restrictions then

            --  If new value is unknown, result is unknown

            if VV < 0 then
               Info.Unknown (R) := True;

            --  If checked by maximization, do maximization

            elsif R in Checked_Max_Parameter_Restrictions then
               Info.Count (R) := Integer'Max (Info.Count (R), VV);

            --  If checked by adding, do add, checking for overflow

            elsif R in Checked_Add_Parameter_Restrictions then
               declare
                  pragma Unsuppress (Overflow_Check);
               begin
                  Info.Count (R) := Info.Count (R) + VV;
               exception
                  when Constraint_Error =>
                     Info.Count (R) := Integer'Last;
                     Info.Unknown (R) := True;
               end;

            --  Should not be able to come here, known counts should only
            --  occur for restrictions that are Checked_max or Checked_Sum.

            else
               raise Program_Error;
            end if;
         end if;
      end Update_Restrictions;

   --  Start of processing for Check_Restriction

   begin
      if UI_Is_In_Int_Range (V) then
         VV := Integer (UI_To_Int (V));
      else
         VV := -1;
      end if;

      --  Count can only be specified in the checked val parameter case

      pragma Assert (VV < 0 or else R in Checked_Val_Parameter_Restrictions);

      --  Nothing to do if value of zero specified for parameter restriction

      if VV = 0 then
         return;
      end if;

      --  Update current restrictions

      Update_Restrictions (Restrictions);

      --  If in main extended unit, update main restrictions as well

      if Current_Sem_Unit = Main_Unit
        or else In_Extended_Main_Source_Unit (N)
      then
         Update_Restrictions (Main_Restrictions);
      end if;

      --  Nothing to do if restriction message suppressed

      if Suppress_Restriction_Message (N) then
         null;

      --  If restriction not set, nothing to do

      elsif not Restrictions.Set (R) then
         null;

      --  Here if restriction set, check for violation (either this is a
      --  Boolean restriction, or a parameter restriction with a value of
      --  zero and an unknown count, or a parameter restriction with a
      --  known value that exceeds the restriction count).

      elsif R in All_Boolean_Restrictions
        or else (Restrictions.Unknown (R)
                   and then Restrictions.Value (R) = 0)
        or else Restrictions.Count (R) > Restrictions.Value (R)
      then
         Error_Msg_Sloc := Restrictions_Loc (R);

         --  If we have a location for the Restrictions pragma, output it

         if Error_Msg_Sloc > No_Location
           or else Error_Msg_Sloc = System_Location
         then
            if Restriction_Warnings (R) then
               Restriction_Msg ("|violation of restriction %#?", Rimage, N);
            else
               Restriction_Msg ("|violation of restriction %#", Rimage, N);
            end if;

         --  Otherwise we have the case of an implicit restriction
         --  (e.g. a restriction implicitly set by another pragma)

         else
            Restriction_Msg
              ("|violation of implicit restriction %", Rimage, N);
         end if;
      end if;
   end Check_Restriction;

   -------------------------------------
   -- Check_Restriction_No_Dependence --
   -------------------------------------

   procedure Check_Restriction_No_Dependence (U : Node_Id; Err : Node_Id) is
      DU : Node_Id;

   begin
      for J in No_Dependence.First .. No_Dependence.Last loop
         DU := No_Dependence.Table (J).Unit;

         if Same_Unit (U, DU) then
            Error_Msg_Sloc := Sloc (DU);
            Error_Msg_Node_1 := DU;

            if No_Dependence.Table (J).Warn then
               Error_Msg
                 ("?violation of restriction `No_Dependence '='> &`#",
                  Sloc (Err));
            else
               Error_Msg
                 ("|violation of restriction `No_Dependence '='> &`#",
                  Sloc (Err));
            end if;

            return;
         end if;
      end loop;
   end Check_Restriction_No_Dependence;

   ----------------------------------------
   -- Cunit_Boolean_Restrictions_Restore --
   ----------------------------------------

   procedure Cunit_Boolean_Restrictions_Restore
     (R : Save_Cunit_Boolean_Restrictions)
   is
   begin
      for J in Cunit_Boolean_Restrictions loop
         Restrictions.Set (J) := R (J);
      end loop;
   end Cunit_Boolean_Restrictions_Restore;

   -------------------------------------
   -- Cunit_Boolean_Restrictions_Save --
   -------------------------------------

   function Cunit_Boolean_Restrictions_Save
     return Save_Cunit_Boolean_Restrictions
   is
      R : Save_Cunit_Boolean_Restrictions;

   begin
      for J in Cunit_Boolean_Restrictions loop
         R (J) := Restrictions.Set (J);
         Restrictions.Set (J) := False;
      end loop;

      return R;
   end Cunit_Boolean_Restrictions_Save;

   ------------------------
   -- Get_Restriction_Id --
   ------------------------

   function Get_Restriction_Id
     (N : Name_Id) return Restriction_Id
   is
   begin
      Get_Name_String (N);
      Set_Casing (All_Upper_Case);

      for J in All_Restrictions loop
         declare
            S : constant String := Restriction_Id'Image (J);
         begin
            if S = Name_Buffer (1 .. Name_Len) then
               return J;
            end if;
         end;
      end loop;

      return Not_A_Restriction_Id;
   end Get_Restriction_Id;

   -------------------------------
   -- No_Exception_Handlers_Set --
   -------------------------------

   function No_Exception_Handlers_Set return Boolean is
   begin
      return Restrictions.Set (No_Exception_Handlers);
   end No_Exception_Handlers_Set;

   ----------------------------------
   -- Process_Restriction_Synonyms --
   ----------------------------------

   --  Note: body of this function must be coordinated with list of
   --  renaming declarations in System.Rident.

   function Process_Restriction_Synonyms (N : Node_Id) return Name_Id
   is
      Old_Name : constant Name_Id := Chars (N);
      New_Name : Name_Id;

   begin
      case Old_Name is
         when Name_Boolean_Entry_Barriers =>
            New_Name := Name_Simple_Barriers;

         when Name_Max_Entry_Queue_Depth =>
            New_Name := Name_Max_Entry_Queue_Length;

         when Name_No_Dynamic_Interrupts =>
            New_Name := Name_No_Dynamic_Attachment;

         when Name_No_Requeue =>
            New_Name := Name_No_Requeue_Statements;

         when Name_No_Task_Attributes =>
            New_Name := Name_No_Task_Attributes_Package;

         when others =>
            return Old_Name;
      end case;

      if Warn_On_Obsolescent_Feature then
         Error_Msg_Name_1 := Old_Name;
         Error_Msg_N ("restriction identifier % is obsolescent?", N);
         Error_Msg_Name_1 := New_Name;
         Error_Msg_N ("|use restriction identifier % instead", N);
      end if;

      return New_Name;
   end Process_Restriction_Synonyms;

   ------------------------
   -- Restricted_Profile --
   ------------------------

   function Restricted_Profile return Boolean is
   begin
      if Restricted_Profile_Cached then
         return Restricted_Profile_Result;

      else
         Restricted_Profile_Result := True;
         Restricted_Profile_Cached := True;

         declare
            R : Restriction_Flags  renames Profile_Info (Restricted).Set;
            V : Restriction_Values renames Profile_Info (Restricted).Value;
         begin
            for J in R'Range loop
               if R (J)
                 and then (Restrictions.Set (J) = False
                             or else Restriction_Warnings (J)
                             or else
                               (J in All_Parameter_Restrictions
                                  and then Restrictions.Value (J) > V (J)))
               then
                  Restricted_Profile_Result := False;
                  exit;
               end if;
            end loop;

            return Restricted_Profile_Result;
         end;
      end if;
   end Restricted_Profile;

   ------------------------
   -- Restriction_Active --
   ------------------------

   function Restriction_Active (R : All_Restrictions) return Boolean is
   begin
      return Restrictions.Set (R) and then not Restriction_Warnings (R);
   end Restriction_Active;

   ---------------------
   -- Restriction_Msg --
   ---------------------

   procedure Restriction_Msg (Msg : String; R : String; N : Node_Id) is
      B : String (1 .. Msg'Length + 2 * R'Length + 1);
      P : Natural := 1;

   begin
      Name_Buffer (1 .. R'Last) := R;
      Name_Len := R'Length;
      Set_Casing (Identifier_Casing (Get_Source_File_Index (Sloc (N))));

      P := 0;
      for J in Msg'Range loop
         if Msg (J) = '%' then
            P := P + 1;
            B (P) := '`';

            --  Put characters of image in message, quoting upper case letters

            for J in 1 .. Name_Len loop
               if Name_Buffer (J) in 'A' .. 'Z' then
                  P := P + 1;
                  B (P) := ''';
               end if;

               P := P + 1;
               B (P) := Name_Buffer (J);
            end loop;

            P := P + 1;
            B (P) := '`';

         else
            P := P + 1;
            B (P) := Msg (J);
         end if;
      end loop;

      Error_Msg_N (B (1 .. P), N);
   end Restriction_Msg;

   ---------------
   -- Same_Unit --
   ---------------

   function Same_Unit (U1, U2 : Node_Id) return Boolean is
   begin
      if Nkind (U1) = N_Identifier then
         return Nkind (U2) = N_Identifier and then Chars (U1) = Chars (U2);

      elsif Nkind (U2) = N_Identifier then
         return False;

      elsif (Nkind (U1) = N_Selected_Component
             or else Nkind (U1) = N_Expanded_Name)
        and then
          (Nkind (U2) = N_Selected_Component
           or else Nkind (U2) = N_Expanded_Name)
      then
         return Same_Unit (Prefix (U1), Prefix (U2))
           and then Same_Unit (Selector_Name (U1), Selector_Name (U2));
      else
         return False;
      end if;
   end Same_Unit;

   ------------------------------
   -- Set_Profile_Restrictions --
   ------------------------------

   procedure Set_Profile_Restrictions
     (P    : Profile_Name;
      N    : Node_Id;
      Warn : Boolean)
   is
      R : Restriction_Flags  renames Profile_Info (P).Set;
      V : Restriction_Values renames Profile_Info (P).Value;

   begin
      for J in R'Range loop
         if R (J) then
            declare
               Already_Restricted : constant Boolean := Restriction_Active (J);

            begin
               --  Set the restriction

               if J in All_Boolean_Restrictions then
                  Set_Restriction (J, N);
               else
                  Set_Restriction (J, N, V (J));
               end if;

               --  Set warning flag, except that we do not set the warning
               --  flag if the restriction was already active and this is
               --  the warning case. That avoids a warning overriding a real
               --  restriction, which should never happen.

               if not (Warn and Already_Restricted) then
                  Restriction_Warnings (J) := Warn;
               end if;
            end;
         end if;
      end loop;
   end Set_Profile_Restrictions;

   ---------------------
   -- Set_Restriction --
   ---------------------

   --  Case of Boolean restriction

   procedure Set_Restriction
     (R : All_Boolean_Restrictions;
      N : Node_Id)
   is
   begin
      Restrictions.Set (R) := True;

      if Restricted_Profile_Cached and Restricted_Profile_Result then
         null;
      else
         Restricted_Profile_Cached := False;
      end if;

      --  Set location, but preserve location of system
      --  restriction for nice error msg with run time name

      if Restrictions_Loc (R) /= System_Location then
         Restrictions_Loc (R) := Sloc (N);
      end if;

      --  Record the restriction if we are in the main unit, or in the extended
      --  main unit. The reason that we test separately for Main_Unit is that
      --  gnat.adc is processed with Current_Sem_Unit = Main_Unit, but nodes in
      --  gnat.adc do not appear to be in the extended main source unit (they
      --  probably should do ???)

      if Current_Sem_Unit = Main_Unit
        or else In_Extended_Main_Source_Unit (N)
      then
         if not Restriction_Warnings (R) then
            Main_Restrictions.Set (R) := True;
         end if;
      end if;
   end Set_Restriction;

   --  Case of parameter restriction

   procedure Set_Restriction
     (R : All_Parameter_Restrictions;
      N : Node_Id;
      V : Integer)
   is
   begin
      if Restricted_Profile_Cached and Restricted_Profile_Result then
         null;
      else
         Restricted_Profile_Cached := False;
      end if;

      if Restrictions.Set (R) then
         if V < Restrictions.Value (R) then
            Restrictions.Value (R) := V;
            Restrictions_Loc (R) := Sloc (N);
         end if;

      else
         Restrictions.Set (R) := True;
         Restrictions.Value (R) := V;
         Restrictions_Loc (R) := Sloc (N);
      end if;

      --  Record the restriction if we are in the main unit,
      --  or in the extended main unit. The reason that we
      --  test separately for Main_Unit is that gnat.adc is
      --  processed with Current_Sem_Unit = Main_Unit, but
      --  nodes in gnat.adc do not appear to be the extended
      --  main source unit (they probably should do ???)

      if Current_Sem_Unit = Main_Unit
        or else In_Extended_Main_Source_Unit (N)
      then
         if Main_Restrictions.Set (R) then
            if V < Main_Restrictions.Value (R) then
               Main_Restrictions.Value (R) := V;
            end if;

         elsif not Restriction_Warnings (R) then
            Main_Restrictions.Set (R) := True;
            Main_Restrictions.Value (R) := V;
         end if;
      end if;
   end Set_Restriction;

   -----------------------------------
   -- Set_Restriction_No_Dependence --
   -----------------------------------

   procedure Set_Restriction_No_Dependence
     (Unit : Node_Id;
      Warn : Boolean)
   is
   begin
      --  Loop to check for duplicate entry

      for J in No_Dependence.First .. No_Dependence.Last loop

         --  Case of entry already in table

         if Same_Unit (Unit, No_Dependence.Table (J).Unit) then

            --  Error has precedence over warning

            if not Warn then
               No_Dependence.Table (J).Warn := False;
            end if;

            return;
         end if;
      end loop;

<<<<<<< HEAD
      --  Entry is in table
=======
      --  Entry is not currently in table
>>>>>>> c355071f

      No_Dependence.Append ((Unit, Warn));
   end Set_Restriction_No_Dependence;

   ----------------------------------
   -- Suppress_Restriction_Message --
   ----------------------------------

   function Suppress_Restriction_Message (N : Node_Id) return Boolean is
   begin
      --  We only output messages for the extended main source unit

      if In_Extended_Main_Source_Unit (N) then
         return False;

      --  If loaded by rtsfind, then suppress message

      elsif Sloc (N) <= No_Location then
         return True;

      --  Otherwise suppress message if internal file

      else
         return Is_Internal_File_Name (Unit_File_Name (Get_Source_Unit (N)));
      end if;
   end Suppress_Restriction_Message;

   ---------------------
   -- Tasking_Allowed --
   ---------------------

   function Tasking_Allowed return Boolean is
   begin
      return not Restrictions.Set (No_Tasking)
        and then (not Restrictions.Set (Max_Tasks)
                    or else Restrictions.Value (Max_Tasks) > 0);
   end Tasking_Allowed;

end Restrict;<|MERGE_RESOLUTION|>--- conflicted
+++ resolved
@@ -711,11 +711,7 @@
          end if;
       end loop;
 
-<<<<<<< HEAD
-      --  Entry is in table
-=======
       --  Entry is not currently in table
->>>>>>> c355071f
 
       No_Dependence.Append ((Unit, Warn));
    end Set_Restriction_No_Dependence;

------------------------------------------------------------------------------
--                                                                          --
--                         GNAT COMPILER COMPONENTS                         --
--                                                                          --
--                             R E S T R I C T                              --
--                                                                          --
--                                 B o d y                                  --
--                                                                          --
--          Copyright (C) 1992-2010, Free Software Foundation, Inc.         --
--                                                                          --
-- GNAT is free software;  you can  redistribute it  and/or modify it under --
-- terms of the  GNU General Public License as published  by the Free Soft- --
-- ware  Foundation;  either version 3,  or (at your option) any later ver- --
-- sion.  GNAT is distributed in the hope that it will be useful, but WITH- --
-- OUT ANY WARRANTY;  without even the  implied warranty of MERCHANTABILITY --
-- or FITNESS FOR A PARTICULAR PURPOSE.  See the GNU General Public License --
-- for  more details.  You should have  received  a copy of the GNU General --
-- Public License  distributed with GNAT; see file COPYING3.  If not, go to --
-- http://www.gnu.org/licenses for a complete copy of the license.          --
--                                                                          --
-- GNAT was originally developed  by the GNAT team at  New York University. --
-- Extensive contributions were provided by Ada Core Technologies Inc.      --
--                                                                          --
------------------------------------------------------------------------------

with Atree;    use Atree;
with Casing;   use Casing;
with Einfo;    use Einfo;
with Errout;   use Errout;
with Debug;    use Debug;
with Fname;    use Fname;
with Fname.UF; use Fname.UF;
with Lib;      use Lib;
with Opt;      use Opt;
with Sinfo;    use Sinfo;
with Sinput;   use Sinput;
with Snames;   use Snames;
with Stand;    use Stand;
with Uname;    use Uname;

package body Restrict is

   Restricted_Profile_Result : Boolean := False;
   --  This switch memoizes the result of Restricted_Profile function
   --  calls for improved efficiency. Its setting is valid only if
   --  Restricted_Profile_Cached is True. Note that if this switch
   --  is ever set True, it need never be turned off again.

   Restricted_Profile_Cached : Boolean := False;
   --  This flag is set to True if the Restricted_Profile_Result
   --  contains the correct cached result of Restricted_Profile calls.

   -----------------------
   -- Local Subprograms --
   -----------------------

   procedure Restriction_Msg (R : Restriction_Id; N : Node_Id);
   --  Called if a violation of restriction R at node N is found. This routine
   --  outputs the appropriate message or messages taking care of warning vs
   --  real violation, serious vs non-serious, implicit vs explicit, the second
   --  message giving the profile name if needed, and the location information.

   function Same_Unit (U1, U2 : Node_Id) return Boolean;
   --  Returns True iff U1 and U2 represent the same library unit. Used for
   --  handling of No_Dependence => Unit restriction case.

   function Suppress_Restriction_Message (N : Node_Id) return Boolean;
   --  N is the node for a possible restriction violation message, but the
   --  message is to be suppressed if this is an internal file and this file is
   --  not the main unit. Returns True if message is to be suppressed.

   -------------------
   -- Abort_Allowed --
   -------------------

   function Abort_Allowed return Boolean is
   begin
      if Restrictions.Set (No_Abort_Statements)
        and then Restrictions.Set (Max_Asynchronous_Select_Nesting)
        and then Restrictions.Value (Max_Asynchronous_Select_Nesting) = 0
      then
         return False;
      else
         return True;
      end if;
   end Abort_Allowed;

   -------------------------
   -- Check_Compiler_Unit --
   -------------------------

   procedure Check_Compiler_Unit (N : Node_Id) is
   begin
      if Is_Compiler_Unit (Get_Source_Unit (N)) then
         Error_Msg_N ("use of construct not allowed in compiler", N);
      end if;
   end Check_Compiler_Unit;

   ------------------------------------
   -- Check_Elaboration_Code_Allowed --
   ------------------------------------

   procedure Check_Elaboration_Code_Allowed (N : Node_Id) is
   begin
      Check_Restriction (No_Elaboration_Code, N);
   end Check_Elaboration_Code_Allowed;

   -----------------------------------------
   -- Check_Implicit_Dynamic_Code_Allowed --
   -----------------------------------------

   procedure Check_Implicit_Dynamic_Code_Allowed (N : Node_Id) is
   begin
      Check_Restriction (No_Implicit_Dynamic_Code, N);
   end Check_Implicit_Dynamic_Code_Allowed;

   ----------------------------------
   -- Check_No_Implicit_Heap_Alloc --
   ----------------------------------

   procedure Check_No_Implicit_Heap_Alloc (N : Node_Id) is
   begin
      Check_Restriction (No_Implicit_Heap_Allocations, N);
   end Check_No_Implicit_Heap_Alloc;

   -----------------------------------
   -- Check_Obsolescent_2005_Entity --
   -----------------------------------

   procedure Check_Obsolescent_2005_Entity (E : Entity_Id; N : Node_Id) is
      function Chars_Is (E : Entity_Id; S : String) return Boolean;
      --  Return True iff Chars (E) matches S (given in lower case)

      function Chars_Is (E : Entity_Id; S : String) return Boolean is
         Nam : constant Name_Id := Chars (E);
      begin
         if Length_Of_Name (Nam) /= S'Length then
            return False;
         else
            return Get_Name_String (Nam) = S;
         end if;
      end Chars_Is;

   --  Start of processing for Check_Obsolescent_2005_Entity

   begin
      if Restriction_Check_Required (No_Obsolescent_Features)
        and then Ada_Version >= Ada_2005
        and then Chars_Is (Scope (E),                 "handling")
        and then Chars_Is (Scope (Scope (E)),         "characters")
        and then Chars_Is (Scope (Scope (Scope (E))), "ada")
        and then Scope (Scope (Scope (Scope (E)))) = Standard_Standard
      then
         if Chars_Is (E, "is_character")      or else
            Chars_Is (E, "is_string")         or else
            Chars_Is (E, "to_character")      or else
            Chars_Is (E, "to_string")         or else
            Chars_Is (E, "to_wide_character") or else
            Chars_Is (E, "to_wide_string")
         then
            Check_Restriction (No_Obsolescent_Features, N);
         end if;
      end if;
   end Check_Obsolescent_2005_Entity;

   ---------------------------
   -- Check_Restricted_Unit --
   ---------------------------

   procedure Check_Restricted_Unit (U : Unit_Name_Type; N : Node_Id) is
   begin
      if Suppress_Restriction_Message (N) then
         return;

      elsif Is_Spec_Name (U) then
         declare
            Fnam : constant File_Name_Type :=
                     Get_File_Name (U, Subunit => False);

         begin
            --  Get file name

            Get_Name_String (Fnam);

            --  Nothing to do if name not at least 5 characters long ending
            --  in .ads or .adb extension, which we strip.

            if Name_Len < 5
              or else (Name_Buffer (Name_Len - 3 .. Name_Len) /= ".ads"
                         and then
                       Name_Buffer (Name_Len - 3 .. Name_Len) /= ".adb")
            then
               return;
            end if;

            --  Strip extension and pad to eight characters

            Name_Len := Name_Len - 4;
            Add_Str_To_Name_Buffer ((Name_Len + 1 .. 8 => ' '));

            --  If predefined unit, check the list of restricted units

            if Is_Predefined_File_Name (Fnam) then
               for J in Unit_Array'Range loop
                  if Name_Len = 8
                    and then Name_Buffer (1 .. 8) = Unit_Array (J).Filenm
                  then
                     Check_Restriction (Unit_Array (J).Res_Id, N);
                  end if;
               end loop;

               --  If not predefined unit, then one special check still
               --  remains. GNAT.Current_Exception is not allowed if we have
               --  restriction No_Exception_Propagation active.

            else
               if Name_Buffer (1 .. 8) = "g-curexc" then
                  Check_Restriction (No_Exception_Propagation, N);
               end if;
            end if;
         end;
      end if;
   end Check_Restricted_Unit;

   -----------------------
   -- Check_Restriction --
   -----------------------

   procedure Check_Restriction
     (R : Restriction_Id;
      N : Node_Id;
      V : Uint := Uint_Minus_1)
   is
      VV : Integer;
      --  V converted to integer form. If V is greater than Integer'Last,
      --  it is reset to minus 1 (unknown value).

      procedure Update_Restrictions (Info : in out Restrictions_Info);
      --  Update violation information in Info.Violated and Info.Count

      -------------------------
      -- Update_Restrictions --
      -------------------------

      procedure Update_Restrictions (Info : in out Restrictions_Info) is
      begin
         --  If not violated, set as violated now

         if not Info.Violated (R) then
            Info.Violated (R) := True;

            if R in All_Parameter_Restrictions then
               if VV < 0 then
                  Info.Unknown (R) := True;
                  Info.Count (R) := 1;
               else
                  Info.Count (R) := VV;
               end if;
            end if;

         --  Otherwise if violated already and a parameter restriction,
         --  update count by maximizing or summing depending on restriction.

         elsif R in All_Parameter_Restrictions then

            --  If new value is unknown, result is unknown

            if VV < 0 then
               Info.Unknown (R) := True;

            --  If checked by maximization, do maximization

            elsif R in Checked_Max_Parameter_Restrictions then
               Info.Count (R) := Integer'Max (Info.Count (R), VV);

            --  If checked by adding, do add, checking for overflow

            elsif R in Checked_Add_Parameter_Restrictions then
               declare
                  pragma Unsuppress (Overflow_Check);
               begin
                  Info.Count (R) := Info.Count (R) + VV;
               exception
                  when Constraint_Error =>
                     Info.Count (R) := Integer'Last;
                     Info.Unknown (R) := True;
               end;

            --  Should not be able to come here, known counts should only
            --  occur for restrictions that are Checked_max or Checked_Sum.

            else
               raise Program_Error;
            end if;
         end if;
      end Update_Restrictions;

   --  Start of processing for Check_Restriction

   begin
<<<<<<< HEAD
      --  In CodePeer mode, we do not want to check for any restriction, or
      --  set additional restrictions than those already set in gnat1drv.adb
=======
      --  In CodePeer mode, we do not want to check for any restriction, or set
      --  additional restrictions other than those already set in gnat1drv.adb
>>>>>>> 03d20231
      --  so that we have consistency between each compilation.

      if CodePeer_Mode then
         return;
      end if;

      if UI_Is_In_Int_Range (V) then
         VV := Integer (UI_To_Int (V));
      else
         VV := -1;
      end if;

      --  Count can only be specified in the checked val parameter case

      pragma Assert (VV < 0 or else R in Checked_Val_Parameter_Restrictions);

      --  Nothing to do if value of zero specified for parameter restriction

      if VV = 0 then
         return;
      end if;

      --  Update current restrictions

      Update_Restrictions (Restrictions);

      --  If in main extended unit, update main restrictions as well

      if Current_Sem_Unit = Main_Unit
        or else In_Extended_Main_Source_Unit (N)
      then
         Update_Restrictions (Main_Restrictions);
      end if;

      --  Nothing to do if restriction message suppressed

      if Suppress_Restriction_Message (N) then
         null;

      --  If restriction not set, nothing to do

      elsif not Restrictions.Set (R) then
         null;

      --  Here if restriction set, check for violation (either this is a
      --  Boolean restriction, or a parameter restriction with a value of
      --  zero and an unknown count, or a parameter restriction with a
      --  known value that exceeds the restriction count).

      elsif R in All_Boolean_Restrictions
        or else (Restrictions.Unknown (R)
                   and then Restrictions.Value (R) = 0)
        or else Restrictions.Count (R) > Restrictions.Value (R)
      then
         Restriction_Msg (R, N);
      end if;
   end Check_Restriction;

   -------------------------------------
   -- Check_Restriction_No_Dependence --
   -------------------------------------

   procedure Check_Restriction_No_Dependence (U : Node_Id; Err : Node_Id) is
      DU : Node_Id;

   begin
      --  Ignore call if node U is not in the main source unit. This avoids
      --  cascaded errors, e.g. when Ada.Containers units with other units.

      if not In_Extended_Main_Source_Unit (U) then
         return;
      end if;

      --  Loop through entries in No_Dependence table to check each one in turn

      for J in No_Dependence.First .. No_Dependence.Last loop
         DU := No_Dependence.Table (J).Unit;

         if Same_Unit (U, DU) then
            Error_Msg_Sloc := Sloc (DU);
            Error_Msg_Node_1 := DU;

            if No_Dependence.Table (J).Warn then
               Error_Msg
                 ("?violation of restriction `No_Dependence '='> &`#",
                  Sloc (Err));
            else
               Error_Msg
                 ("|violation of restriction `No_Dependence '='> &`#",
                  Sloc (Err));
            end if;

            return;
         end if;
      end loop;
   end Check_Restriction_No_Dependence;

   --------------------------------------
   -- Check_Wide_Character_Restriction --
   --------------------------------------

   procedure Check_Wide_Character_Restriction (E : Entity_Id; N : Node_Id) is
   begin
      if Restriction_Check_Required (No_Wide_Characters)
        and then Comes_From_Source (N)
      then
         declare
            T : constant Entity_Id := Root_Type (E);
         begin
            if T = Standard_Wide_Character      or else
               T = Standard_Wide_String         or else
               T = Standard_Wide_Wide_Character or else
               T = Standard_Wide_Wide_String
            then
               Check_Restriction (No_Wide_Characters, N);
            end if;
         end;
      end if;
   end Check_Wide_Character_Restriction;

   ----------------------------------------
   -- Cunit_Boolean_Restrictions_Restore --
   ----------------------------------------

   procedure Cunit_Boolean_Restrictions_Restore
     (R : Save_Cunit_Boolean_Restrictions)
   is
   begin
      for J in Cunit_Boolean_Restrictions loop
         Restrictions.Set (J) := R (J);
      end loop;
   end Cunit_Boolean_Restrictions_Restore;

   -------------------------------------
   -- Cunit_Boolean_Restrictions_Save --
   -------------------------------------

   function Cunit_Boolean_Restrictions_Save
     return Save_Cunit_Boolean_Restrictions
   is
      R : Save_Cunit_Boolean_Restrictions;

   begin
      for J in Cunit_Boolean_Restrictions loop
         R (J) := Restrictions.Set (J);
         Restrictions.Set (J) := False;
      end loop;

      return R;
   end Cunit_Boolean_Restrictions_Save;

   ------------------------
   -- Get_Restriction_Id --
   ------------------------

   function Get_Restriction_Id
     (N : Name_Id) return Restriction_Id
   is
   begin
      Get_Name_String (N);
      Set_Casing (All_Upper_Case);

      for J in All_Restrictions loop
         declare
            S : constant String := Restriction_Id'Image (J);
         begin
            if S = Name_Buffer (1 .. Name_Len) then
               return J;
            end if;
         end;
      end loop;

      return Not_A_Restriction_Id;
   end Get_Restriction_Id;

   -------------------------------
   -- No_Exception_Handlers_Set --
   -------------------------------

   function No_Exception_Handlers_Set return Boolean is
   begin
      return (No_Run_Time_Mode or else Configurable_Run_Time_Mode)
        and then (Restrictions.Set (No_Exception_Handlers)
                    or else
                  Restrictions.Set (No_Exception_Propagation));
   end No_Exception_Handlers_Set;

   -------------------------------------
   -- No_Exception_Propagation_Active --
   -------------------------------------

   function No_Exception_Propagation_Active return Boolean is
   begin
      return (No_Run_Time_Mode
               or else Configurable_Run_Time_Mode
               or else Debug_Flag_Dot_G)
        and then Restriction_Active (No_Exception_Propagation);
   end No_Exception_Propagation_Active;

   ----------------------------------
   -- Process_Restriction_Synonyms --
   ----------------------------------

   --  Note: body of this function must be coordinated with list of
   --  renaming declarations in System.Rident.

   function Process_Restriction_Synonyms (N : Node_Id) return Name_Id
   is
      Old_Name : constant Name_Id := Chars (N);
      New_Name : Name_Id;

   begin
      case Old_Name is
         when Name_Boolean_Entry_Barriers =>
            New_Name := Name_Simple_Barriers;

         when Name_Max_Entry_Queue_Depth =>
            New_Name := Name_Max_Entry_Queue_Length;

         when Name_No_Dynamic_Interrupts =>
            New_Name := Name_No_Dynamic_Attachment;

         when Name_No_Requeue =>
            New_Name := Name_No_Requeue_Statements;

         when Name_No_Task_Attributes =>
            New_Name := Name_No_Task_Attributes_Package;

         when others =>
            return Old_Name;
      end case;

      if Warn_On_Obsolescent_Feature then
         Error_Msg_Name_1 := Old_Name;
         Error_Msg_N ("restriction identifier % is obsolescent?", N);
         Error_Msg_Name_1 := New_Name;
         Error_Msg_N ("|use restriction identifier % instead", N);
      end if;

      return New_Name;
   end Process_Restriction_Synonyms;

   ------------------------
   -- Restricted_Profile --
   ------------------------

   function Restricted_Profile return Boolean is
   begin
      if Restricted_Profile_Cached then
         return Restricted_Profile_Result;

      else
         Restricted_Profile_Result := True;
         Restricted_Profile_Cached := True;

         declare
            R : Restriction_Flags  renames Profile_Info (Restricted).Set;
            V : Restriction_Values renames Profile_Info (Restricted).Value;
         begin
            for J in R'Range loop
               if R (J)
                 and then (Restrictions.Set (J) = False
                             or else Restriction_Warnings (J)
                             or else
                               (J in All_Parameter_Restrictions
                                  and then Restrictions.Value (J) > V (J)))
               then
                  Restricted_Profile_Result := False;
                  exit;
               end if;
            end loop;

            return Restricted_Profile_Result;
         end;
      end if;
   end Restricted_Profile;

   ------------------------
   -- Restriction_Active --
   ------------------------

   function Restriction_Active (R : All_Restrictions) return Boolean is
   begin
      return Restrictions.Set (R) and then not Restriction_Warnings (R);
   end Restriction_Active;

   --------------------------------
   -- Restriction_Check_Required --
   --------------------------------

   function Restriction_Check_Required (R : All_Restrictions) return Boolean is
   begin
      return Restrictions.Set (R);
   end Restriction_Check_Required;

   ---------------------
   -- Restriction_Msg --
   ---------------------

   procedure Restriction_Msg (R : Restriction_Id; N : Node_Id) is
      Msg : String (1 .. 100);
      Len : Natural := 0;

      procedure Add_Char (C : Character);
      --  Append given character to Msg, bumping Len

      procedure Add_Str (S : String);
      --  Append given string to Msg, bumping Len appropriately

      procedure Id_Case (S : String; Quotes : Boolean := True);
      --  Given a string S, case it according to current identifier casing,
      --  and store in Error_Msg_String. Then append `~` to the message buffer
      --  to output the string unchanged surrounded in quotes. The quotes are
      --  suppressed if Quotes = False.

      --------------
      -- Add_Char --
      --------------

      procedure Add_Char (C : Character) is
      begin
         Len := Len + 1;
         Msg (Len) := C;
      end Add_Char;

      -------------
      -- Add_Str --
      -------------

      procedure Add_Str (S : String) is
      begin
         Msg (Len + 1 .. Len + S'Length) := S;
         Len := Len + S'Length;
      end Add_Str;

      -------------
      -- Id_Case --
      -------------

      procedure Id_Case (S : String; Quotes : Boolean := True) is
      begin
         Name_Buffer (1 .. S'Last) := S;
         Name_Len := S'Length;
         Set_Casing (Identifier_Casing (Get_Source_File_Index (Sloc (N))));
         Error_Msg_Strlen := Name_Len;
         Error_Msg_String (1 .. Name_Len) := Name_Buffer (1 .. Name_Len);

         if Quotes then
            Add_Str ("`~`");
         else
            Add_Char ('~');
         end if;
      end Id_Case;

   --  Start of processing for Restriction_Msg

   begin
      --  Set warning message if warning

      if Restriction_Warnings (R) then
         Add_Char ('?');

      --  If real violation (not warning), then mark it as non-serious unless
      --  it is a violation of No_Finalization in which case we leave it as a
      --  serious message, since otherwise we get crashes during attempts to
      --  expand stuff that is not properly formed due to assumptions made
      --  about no finalization being present.

      elsif R /= No_Finalization then
         Add_Char ('|');
      end if;

      Error_Msg_Sloc := Restrictions_Loc (R);

      --  Set main message, adding implicit if no source location

      if Error_Msg_Sloc > No_Location
        or else Error_Msg_Sloc = System_Location
      then
         Add_Str ("violation of restriction ");
      else
         Add_Str ("violation of implicit restriction ");
         Error_Msg_Sloc := No_Location;
      end if;

      --  Case of parameterized restriction

      if R in All_Parameter_Restrictions then
         Add_Char ('`');
         Id_Case (Restriction_Id'Image (R), Quotes => False);
         Add_Str (" = ^`");
         Error_Msg_Uint_1 := UI_From_Int (Int (Restrictions.Value (R)));

      --  Case of boolean restriction

      else
         Id_Case (Restriction_Id'Image (R));
      end if;

      --  Case of no secondary profile continuation message

      if Restriction_Profile_Name (R) = No_Profile then
         if Error_Msg_Sloc /= No_Location then
            Add_Char ('#');
         end if;

         Add_Char ('!');
         Error_Msg_N (Msg (1 .. Len), N);

      --  Case of secondary profile continuation message present

      else
         Add_Char ('!');
         Error_Msg_N (Msg (1 .. Len), N);

         Len := 0;
         Add_Char ('\');

         --  Set as warning if warning case

         if Restriction_Warnings (R) then
            Add_Char ('?');
         end if;

         --  Set main message

         Add_Str ("from profile ");
         Id_Case (Profile_Name'Image (Restriction_Profile_Name (R)));

         --  Add location if we have one

         if Error_Msg_Sloc /= No_Location then
            Add_Char ('#');
         end if;

         --  Output unconditional message and we are done

         Add_Char ('!');
         Error_Msg_N (Msg (1 .. Len), N);
      end if;
   end Restriction_Msg;

   ---------------
   -- Same_Unit --
   ---------------

   function Same_Unit (U1, U2 : Node_Id) return Boolean is
   begin
      if Nkind (U1) = N_Identifier then
         return Nkind (U2) = N_Identifier and then Chars (U1) = Chars (U2);

      elsif Nkind (U2) = N_Identifier then
         return False;

      elsif (Nkind (U1) = N_Selected_Component
             or else Nkind (U1) = N_Expanded_Name)
        and then
          (Nkind (U2) = N_Selected_Component
           or else Nkind (U2) = N_Expanded_Name)
      then
         return Same_Unit (Prefix (U1), Prefix (U2))
           and then Same_Unit (Selector_Name (U1), Selector_Name (U2));
      else
         return False;
      end if;
   end Same_Unit;

   ------------------------------
   -- Set_Profile_Restrictions --
   ------------------------------

   procedure Set_Profile_Restrictions
     (P    : Profile_Name;
      N    : Node_Id;
      Warn : Boolean)
   is
      R : Restriction_Flags  renames Profile_Info (P).Set;
      V : Restriction_Values renames Profile_Info (P).Value;

   begin
      for J in R'Range loop
         if R (J) then
            declare
               Already_Restricted : constant Boolean := Restriction_Active (J);

            begin
               --  Set the restriction

               if J in All_Boolean_Restrictions then
                  Set_Restriction (J, N);
               else
                  Set_Restriction (J, N, V (J));
               end if;

               --  Record that this came from a Profile[_Warnings] restriction

               Restriction_Profile_Name (J) := P;

               --  Set warning flag, except that we do not set the warning
               --  flag if the restriction was already active and this is
               --  the warning case. That avoids a warning overriding a real
               --  restriction, which should never happen.

               if not (Warn and Already_Restricted) then
                  Restriction_Warnings (J) := Warn;
               end if;
            end;
         end if;
      end loop;
   end Set_Profile_Restrictions;

   ---------------------
   -- Set_Restriction --
   ---------------------

   --  Case of Boolean restriction

   procedure Set_Restriction
     (R : All_Boolean_Restrictions;
      N : Node_Id)
   is
   begin
      --  Restriction No_Elaboration_Code must be enforced on a unit by unit
      --  basis. Hence, we avoid setting the restriction when processing an
      --  unit which is not the main one being compiled (or its corresponding
      --  spec). It can happen, for example, when processing an inlined body
      --  (the package containing the inlined subprogram is analyzed,
      --  including its pragma Restrictions).

      --  This seems like a very nasty kludge??? This is not the only per unit
      --  restriction why is this treated specially ???

      if R = No_Elaboration_Code
        and then Current_Sem_Unit /= Main_Unit
        and then Cunit (Current_Sem_Unit) /= Library_Unit (Cunit (Main_Unit))
      then
         return;
      end if;

      Restrictions.Set (R) := True;

      if Restricted_Profile_Cached and Restricted_Profile_Result then
         null;
      else
         Restricted_Profile_Cached := False;
      end if;

      --  Set location, but preserve location of system restriction for nice
      --  error msg with run time name.

      if Restrictions_Loc (R) /= System_Location then
         Restrictions_Loc (R) := Sloc (N);
      end if;

      --  Note restriction came from restriction pragma, not profile

      Restriction_Profile_Name (R) := No_Profile;

      --  Record the restriction if we are in the main unit, or in the extended
      --  main unit. The reason that we test separately for Main_Unit is that
      --  gnat.adc is processed with Current_Sem_Unit = Main_Unit, but nodes in
      --  gnat.adc do not appear to be in the extended main source unit (they
      --  probably should do ???)

      if Current_Sem_Unit = Main_Unit
        or else In_Extended_Main_Source_Unit (N)
      then
         if not Restriction_Warnings (R) then
            Main_Restrictions.Set (R) := True;
         end if;
      end if;
   end Set_Restriction;

   --  Case of parameter restriction

   procedure Set_Restriction
     (R : All_Parameter_Restrictions;
      N : Node_Id;
      V : Integer)
   is
   begin
      if Restricted_Profile_Cached and Restricted_Profile_Result then
         null;
      else
         Restricted_Profile_Cached := False;
      end if;

      if Restrictions.Set (R) then
         if V < Restrictions.Value (R) then
            Restrictions.Value (R) := V;
            Restrictions_Loc (R) := Sloc (N);
         end if;

      else
         Restrictions.Set (R) := True;
         Restrictions.Value (R) := V;
         Restrictions_Loc (R) := Sloc (N);
      end if;

      --  Record the restriction if we are in the main unit, or in the extended
      --  main unit. The reason that we test separately for Main_Unit is that
      --  gnat.adc is processed with Current_Sem_Unit = Main_Unit, but nodes in
      --  gnat.adc do not appear to be the extended main source unit (they
      --  probably should do ???)

      if Current_Sem_Unit = Main_Unit
        or else In_Extended_Main_Source_Unit (N)
      then
         if Main_Restrictions.Set (R) then
            if V < Main_Restrictions.Value (R) then
               Main_Restrictions.Value (R) := V;
            end if;

         elsif not Restriction_Warnings (R) then
            Main_Restrictions.Set (R) := True;
            Main_Restrictions.Value (R) := V;
         end if;
      end if;

      --  Note restriction came from restriction pragma, not profile

      Restriction_Profile_Name (R) := No_Profile;
   end Set_Restriction;

   -----------------------------------
   -- Set_Restriction_No_Dependence --
   -----------------------------------

   procedure Set_Restriction_No_Dependence
     (Unit    : Node_Id;
      Warn    : Boolean;
      Profile : Profile_Name := No_Profile)
   is
   begin
      --  Loop to check for duplicate entry

      for J in No_Dependence.First .. No_Dependence.Last loop

         --  Case of entry already in table

         if Same_Unit (Unit, No_Dependence.Table (J).Unit) then

            --  Error has precedence over warning

            if not Warn then
               No_Dependence.Table (J).Warn := False;
            end if;

            return;
         end if;
      end loop;

      --  Entry is not currently in table

      No_Dependence.Append ((Unit, Warn, Profile));
   end Set_Restriction_No_Dependence;

   ----------------------------------
   -- Suppress_Restriction_Message --
   ----------------------------------

   function Suppress_Restriction_Message (N : Node_Id) return Boolean is
   begin
      --  We only output messages for the extended main source unit

      if In_Extended_Main_Source_Unit (N) then
         return False;

      --  If loaded by rtsfind, then suppress message

      elsif Sloc (N) <= No_Location then
         return True;

      --  Otherwise suppress message if internal file

      else
         return Is_Internal_File_Name (Unit_File_Name (Get_Source_Unit (N)));
      end if;
   end Suppress_Restriction_Message;

   ---------------------
   -- Tasking_Allowed --
   ---------------------

   function Tasking_Allowed return Boolean is
   begin
      return not Restrictions.Set (No_Tasking)
        and then (not Restrictions.Set (Max_Tasks)
                    or else Restrictions.Value (Max_Tasks) > 0);
   end Tasking_Allowed;

end Restrict;<|MERGE_RESOLUTION|>--- conflicted
+++ resolved
@@ -298,13 +298,8 @@
    --  Start of processing for Check_Restriction
 
    begin
-<<<<<<< HEAD
-      --  In CodePeer mode, we do not want to check for any restriction, or
-      --  set additional restrictions than those already set in gnat1drv.adb
-=======
       --  In CodePeer mode, we do not want to check for any restriction, or set
       --  additional restrictions other than those already set in gnat1drv.adb
->>>>>>> 03d20231
       --  so that we have consistency between each compilation.
 
       if CodePeer_Mode then

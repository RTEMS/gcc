<<<<<<< HEAD
=======
2014-05-18  Eric Botcazou  <ebotcazou@adacore.com>

	* gcc-interface/trans.c (Subprogram_Body_to_gnu): Rework comment and
	set function_start_locus.

2014-05-18  Eric Botcazou  <ebotcazou@adacore.com>

	* utils.c (gnat_write_global_declarations): Adjust the flags put on
	dummy_global.

2014-05-18  Eric Botcazou  <ebotcazou@adacore.com>

	* gcc-interface/decl.c (change_qualified_type): New static function.
	(gnat_to_gnu_entity): Use it throughout to add qualifiers on types.
	<E_Array_Type>: Set TYPE_VOLATILE on the array type directly.
	<E_Array_Subtype>: Likewise.
	Do not set flags on an UNCONSTRAINED_ARRAY_TYPE directly.
	(gnat_to_gnu_component_type): Likewise.
	(gnat_to_gnu_param): Likewise.

2014-05-18  Eric Botcazou  <ebotcazou@adacore.com>

	* fe.h (Set_Present_Expr): Move around.
	(End_Location): New macro.
	* gcc-interface/trans.c (Case_Statement_to_gnu): Use End_Location.

2014-05-18  Eric Botcazou  <ebotcazou@adacore.com>

	* gcc-interface/decl.c (gnat_to_gnu_entity): Use Underlying_Type in
	lieu of more verbose construct.
	* gcc-interface/trans.c (Call_to_gnu): Likewise.
	(gnat_to_gnu): Likewise.  Remove obsolete code.

2014-05-18  Eric Botcazou  <ebotcazou@adacore.com>

	* gcc-interface/decl.c (gnat_to_gnu_entity) <E_Array_Subtype>: Do not
	consider that regular packed arrays can never be superflat.

2014-05-17  Trevor Saunders  <tsaunders@mozilla.com>

	* gcc-interface/ada-tree.h: Remove usage of variable_size gty
	annotation.
	* gcc-interface/decl.c (annotate_value): Adjust.
	* gcc-interface/trans.c (Attribute_to_gnu): Likewise.
	(push_range_check_info): Likewise.
	(Loop_Statement_to_gnu): Likewise.
	(Subprogram_Body_to_gnu): Likewise.
	(Compilation_Unit_to_gnu): Likewise.
	(start_stmt_group): Likewise.
	* gcc-interface/utils.c (init_gnat_utils): Likewise.
	(gnat_pushlevel): Likewise.
	(maybe_pad_type): Likewise.

2014-05-14  Eric Botcazou  <ebotcazou@adacore.com>

	* seh_init.c: Fix copyright year.

2014-05-14  Bernd Edlinger  <bernd.edlinger@hotmail.de>

	* seh_init.c (__gnat_map_SEH): Compile also when __CYGWIN__ and __SEH__
	are defined.  Move include windows.h before system.h.
	* s-oscons-tmplt.c (DTR_CONTROL_ENABLE, RTS_CONTROL_ENABLE): Compile
	also when __CYGWIN__ is defined.  Include windef.h before winbase.h.

2014-05-14  Richard Sandiford  <r.sandiford@uk.ibm.com>

	* gcc-interface/decl.c (gnat_to_gnu_entity): Convert integer_one_node
	to the appropriate type.
	* gcc-interface/trans.c (gnat_to_gnu): Likewise.
	(pos_to_constructor): Likewise.

2014-05-13  Eric Botcazou  <ebotcazou@adacore.com>

	* gcc-interface/decl.c (annotate_value): Fix thinko in latest change.

2014-05-06  Kenneth Zadeck  <zadeck@naturalbridge.com>
	    Mike Stump  <mikestump@comcast.net>
	    Richard Sandiford  <rdsandiford@googlemail.com>

	* gcc-interface/cuintp.c (UI_From_gnu): Use wide-int interfaces.
	* gcc-interface/decl.c (gnat_to_gnu_entity): Use TYPE_SIGN.
	(annotate_value): Use wide-int interfaces.
	* gcc-interface/utils.c (get_nonnull_operand): Use tree_fits_uhwi_p.

2014-04-28  Richard Henderson  <rth@redhat.com>

	* gcc-interface/Makefile.in: Support aarch64-linux.

2014-04-28  Eric Botcazou  <ebotcazou@adacore.com>

	* exp_dbug.ads (Get_External_Name): Add 'False' default to Has_Suffix,
	add 'Suffix' parameter and adjust comment.
	(Get_External_Name_With_Suffix): Delete.
	* exp_dbug.adb (Get_External_Name_With_Suffix): Merge into...
	(Get_External_Name): ...here.  Add 'False' default to Has_Suffix, add
	'Suffix' parameter.
	(Get_Encoded_Name): Remove 2nd argument in call to Get_External_Name.
	Call Get_External_Name instead of Get_External_Name_With_Suffix.
	(Get_Secondary_DT_External_Name): Likewise.
	* exp_cg.adb (Write_Call_Info): Likewise.
	* exp_disp.adb (Export_DT): Likewise.
	(Import_DT): Likewise.
	* comperr.ads (Compiler_Abort): Remove Code parameter and add From_GCC
	parameter with False default.
	* comperr.adb (Compiler_Abort): Likewise.  Adjust accordingly.
	* types.h (Fat_Pointer): Rename into...
	(String_Pointer): ...this.  Add comment on interfacing rules.
	* fe.h (Compiler_Abort): Adjust for above renaming.
	(Error_Msg_N): Likewise.
	(Error_Msg_NE): Likewise.
	(Get_External_Name): Likewise.  Add third parameter.
	(Get_External_Name_With_Suffix): Delete.
	* gcc-interface/decl.c (STDCALL_PREFIX): Define.
	(create_concat_name): Adjust call to Get_External_Name, remove call to
	Get_External_Name_With_Suffix, use STDCALL_PREFIX, adjust for renaming.
	* gcc-interface/trans.c (post_error): Likewise.
	(post_error_ne): Likewise.
	* gcc-interface/misc.c (internal_error_function): Likewise.

2014-04-28  Richard Biener  <rguenther@suse.de>

	PR middle-end/60092
	* gcc-interface/utils.c: Define flag_isoc11.

2014-04-26  Eric Botcazou  <ebotcazou@adacore.com>

	* gnatvsn.ads (Library_Version): Bump to 4.10.

2014-04-23  Eric Botcazou  <ebotcazou@adacore.com>

	Revert
	2014-04-22  Richard Henderson  <rth@redhat.com>

	* gcc-interface/Makefile.in: Support aarch64-linux.

	2014-04-22  Eric Botcazou  <ebotcazou@adacore.com>

	* fe.h (Compiler_Abort): Replace Fat_Pointer with String_Pointer.
	(Error_Msg_N): Likewise.
	(Error_Msg_NE): Likewise.
	(Get_External_Name_With_Suffix): Likewise.
	* types.h (Fat_Pointer): Delete.
	(String_Pointer): New type.
	(DECLARE_STRING_POINTER): New macro.
	* gcc-interface/decl.c (create_concat_name): Adjust.
	* gcc-interface/trans.c (post_error): Likewise.
	(post_error_ne): Likewise.
	* gcc-interface/misc.c (internal_error_function): Likewise.

2014-04-22  Richard Henderson  <rth@redhat.com>

	* gcc-interface/Makefile.in: Support aarch64-linux.

	* init.c [__linux__] (HAVE_GNAT_ALTERNATE_STACK): New define.
	(__gnat_alternate_stack): Enable for all linux except ia64.

2014-04-22  Eric Botcazou  <ebotcazou@adacore.com>

	* fe.h (Compiler_Abort): Replace Fat_Pointer with String_Pointer.
	(Error_Msg_N): Likewise.
	(Error_Msg_NE): Likewise.
	(Get_External_Name_With_Suffix): Likewise.
	* types.h (Fat_Pointer): Delete.
	(String_Pointer): New type.
	(DECLARE_STRING_POINTER): New macro.
	* gcc-interface/decl.c (create_concat_name): Adjust.
	* gcc-interface/trans.c (post_error): Likewise.
	(post_error_ne): Likewise.
	* gcc-interface/misc.c (internal_error_function): Likewise.

2014-04-15  Eric Botcazou  <ebotcazou@adacore.com>
            Pierre-Marie de Rodat  <derodat@adacore.com>

	* gcc-interface/decl.c (gnat_to_gnu_entity) <object>: Create a mere
	scalar constant instead of a reference for renaming of scalar literal.
	Do not create a new object for constant renaming except for a function
	call.  Make sure a VAR_DECL is created for the renaming pointer.
	* gcc-interface/trans.c (constant_decl_with_initializer_p): New.
	(fold_constant_decl_in_expr): New function.
	(Identifier_to_gnu): Use constant_decl_with_initializer_p.
	For a constant renaming, try to fold a constant DECL in the result.
	(lvalue_required_p) <N_Object_Renaming_Declaration>: Always return 1.
	(Identifier_to_gnu): Reference the renamed object of constant renaming
	pointers directly.
	* gcc-interface/utils.c (invalidate_global_renaming_pointers): Do not
	invalidate constant renaming pointers.

2014-04-15  Eric Botcazou  <ebotcazou@adacore.com>

	* gcc-interface/utils.c (type_for_vector_element_p): New predicate.
	(build_vector_type_for_size): New function.
	(build_vector_type_for_array): Likewise.
	(unchecked_convert): Build an intermediate vector type to convert
	from a generic array type to a vector type.
	(handle_vector_size_attribute): Reimplement.
	(handle_vector_type_attribute): Likewise.

2014-04-15  Eric Botcazou  <ebotcazou@adacore.com>

	* gcc-interface/decl.c (prepend_one_attribute_pragma): Call
	Is_OK_Static_Expression in lieu of Is_Static_Expression to
	detect valid arguments.

2014-04-15  Eric Botcazou  <ebotcazou@adacore.com>

	* gcc-interface/trans.c (gnat_gimplify_stmt): Propagate loop hints.

2014-04-14  Paolo Carlini  <paolo.carlini@oracle.com>

	* gcc-interface/decl.c (gnat_to_gnu_entity): Use TYPE_IDENTIFIER.
	(components_to_record): Likewise.
	* gcc-interface/utils.c (make_aligning_type): Likewise.
	(maybe_pad_type): Likewise.
	(finish_record_type): Likewise.
	(rest_of_record_type_compilation): Likewise.

2014-04-14  Eric Botcazou  <ebotcazou@adacore.com>

	* snames.ads-tmpl (Name_Ivdep): New pragma-related name.
	* sem_prag.adb (Analyze_Pragma) <Pragma_Loop_Optimize>: Add support
	for Ivdep hint.
	* gnat_rm.texi (Implementation Defined Pragmas): Document new Ivdep
	hint for Loop_Optimize.
	* gnat_ugn.texi (Vectorization of loops): Mention new Ivdep hint.
	* gcc-interface/trans.c (Pragma_to_gnu) <Pragma_Loop_Optimize>: Deal
	with new Ivdep hint.
	* gcc-interface/ada-tree.h (LOOP_STMT_IVDEP): New macro.
	* gcc-interface/trans.c (Pragma_to_gnu) <Pragma_Loop_Optimize>: Deal
	with new Ivdep hint.
	(gnat_gimplify_stmt) <LOOP_STMT>: Propagate loop hints.

2014-04-14  Eric Botcazou  <ebotcazou@adacore.com>
            Robert Dewar  <dewar@adacore.com>

	* opt.ads (Suppress_Back_Annotation): Remove as unused.
	* fe.h (Back_Annotate_Rep_Info): Likewise.
	(Global_Discard_Names): Likewise.
	(List_Representation_Info): Declare.
	* types.h (Uint_Minus_1): Likewise.
	* repinfo.ads: Document back-annotation change.
	* gcc-interface/gigi.h (init_gnat_decl): Declare.
	(destroy_gnat_decl): Likewise.
	* gcc-interface/decl.c (annotate_value): Do not create the cache of
	annotated values here but...
	<CALL_EXPR>: Only inline the call if -gnatR3 is specified or we are
	in ASIS mode.
	(init_gnat_decl): ...here instead.  New function.
	(destroy_gnat_decl): Likewise.
	* gcc-interface/trans.c (gigi): Call {init|destroy}_gnat_decl.
	* gcc-interface/utils.c (init_gnat_utils): Minor reformatting.

2014-04-14  Eric Botcazou  <ebotcazou@adacore.com>

	* gcc-interface/decl.c (create_field_decl_from): Finalize non-constant
	offset for the field, if any.

2014-04-09  Eric Botcazou  <ebotcazou@adacore.com>
	    Svante Signell  <svante.signell@gmail.com>

	PR ada/54040
	PR ada/59346
	* s-osinte-x32.adb: New file.
	* s-linux.ads (Time): New section.
	* s-linux-alpha.ads (Time): Likewise.
	* s-linux-android.ads (Time: Likewise.
	* s-linux-hppa.ads (Time): Likewise.
	* s-linux-mipsel.ads (Time): Likewise.
	* s-linux-sparc.ads (Time): Likewise.
	* s-linux-x32.ads (Time): Likewise.
	* s-osprim-x32.ads (timespec): Adjust.
	(Clock): Likewise.
	(To_Timespec): Likewise.
	* s-osinte-linux.ads (Time): Define local subtypes for those defined
	in System.Linux.
	* s-taprop-linux.adb (Monotonic_Clock): Do not define timeval.
	* s-osinte-hpux.ads (timespec): Revert POSIX breakage.
	* s-osinte-kfreebsd-gnu.ads (timespec): Likewise.
	* s-osinte-solaris-posix.ads (timespec): Likewise.
	* s-osinte-posix.adb (To_Timespec): Likewise.
	* gcc-interface/Makefile.in (x32/Linux): Use s-osinte-x32.adb.

2014-04-08  Eric Botcazou  <ebotcazou@adacore.com>

	PR ada/60411
	* gcc-interface/Makefile.in (arm% linux-android): Switch to EHABI.
	* s-linux-android.ads: New file.
	* s-intman-android.adb: Likewise.
	* s-osinte-android.ads: Adjust.
	* sigtramp-armdroid.c: Likewise.
	* sigtramp.h: Add Android support.

2014-04-07  Eric Botcazou  <ebotcazou@adacore.com>

	* gcc-interface/Makefile.in (alpha-vms): Add missing line.

>>>>>>> eba76293
2014-03-30  Eric Botcazou  <ebotcazou@adacore.com>

	PR ada/60703
	* system-linux-alpha.ads: Adjust for Ada 2005.
	* system-linux-mips.ads: Likewise.
	* system-linux-mips64el.ads: Likewise.
	* system-linux-mipsel.ads: Likewise.
	* system-linux-s390.ads: Likewise.
	* system-linux-s390x.ads: Likewise.
	* system-linux-sparc.ads: Likewise.
	* system-linux-sparcv9.ads: Likewise.
	* system-rtems.ads: Likewise.
	* system-vxworks-arm.ads: Likewise.

2014-03-16  Andreas Schwab  <schwab@linux-m68k.org>

	PR ada/39172
	* gcc-interface/Makefile.in (target_cpu_default): Revert
	2013-10-11 change.

2014-03-13  Eric Botcazou  <ebotcazou@adacore.com>

	PR ada/51483
	* cstand.adb (Register_Float_Type): Add 'precision' parameter and use
	it to set the RM size.  Use directly 'size' for the Esize.
	(Create_Back_End_Float_Types): Adjust call to above.
	* get_targ.ads (Register_Type_Proc): Add 'precision' parameter.
	* set_targ.ads (FPT_Mode_Entry): Add 'precision' component.
	(Write_Target_Dependent_Values): Adjust comment.
	* set_targ.adb (Register_Float_Type): Add 'precision' parameter and
	deal with it.
	(Write_Target_Dependent_Values): Write the precision in lieu of size.
	(Initialization): Read the precision in lieu of size and compute the
	size from the precision and the alignment.
	* gcc-interface/gigi.h (enumerate_modes): Add integer parameter.
	* gcc-interface/misc.c (enumerate_modes): Likewise.  Do not register
	types for vector modes, pass the size in addition to the precision.

2014-03-10  Eric Botcazou  <ebotcazou@adacore.com>

	* gcc-interface/Make-lang.in (ADA_DEPFILES): Fix typo.

2014-03-07  Doug Rupp  <rupp@adacore.com>

	PR ada/60411
	* system-linux-armel.ads (Backend_Overflow_Checks): Set to True.
	(Support_64_Bit_Divides): Removed, no longer used.
	(ZCX_By_Default): Enabled.

2014-02-25  Doug Rupp  <rupp@adacore.com>

	* gcc-interface/Makefile.in (arm-linux):
	(EH_MECHANISM): Use ARM unwinder (-arm)
	(LIBGNAT_TARGET_PAIRS: Override defaults with a-exexpr-gcc.adb and
	s-excmac-arm.ads.
	(EXTRA_LIBGNAT_OBJS): Add raise-gcc.o
	(EXTRA_GNATRTL_NONTASKING_OBJS): Add g-cppexc.o s-excmac.o.
	(arm-wrs-vxworks): Add EH_MECHANISM=-gcc for kernel mode.
	(EXTRA_LIBGNAT_OBJS): Add sigtramp-armvxw.o
	Add dependencies for sigtramp-armvxw.o.

2014-02-25  Eric Botcazou  <ebotcazou@adacore.com>

	* gcc-interface/trans.c (Pragma_to_gnu): Deal with Warning_As_Error.

2014-02-25  Robert Dewar  <dewar@adacore.com>

	* rtsfind.adb (Is_RTE): Protect against entity with no scope
	field (previously this call blew up on the Standard entity).
	* sem_attr.adb (Analyze_Attribute, case Access): Remove
	test for No_Abort_Statements, this is now handled in
	Set_Entity_With_Checks.
	* exp_ch6.adb, sem_ch10.adb, sem_ch4.adb, sem_ch8.adb, sem_res.adb:
	Change name Set_Entity_With_Style_Check => Set_Entity_With_Checks.
	* sem_util.ads, sem_util.adb: Change name Set_Entity_With_Style_Check =>
	Set_Entity_With_Checks.
	(Set_Entity_With_Checks): Add checks for No_Dynamic_Attachment,
	Add checks for No_Abort_Statements.

2014-02-25  Robert Dewar  <dewar@adacore.com>

	* exp_ch9.adb (Expand_Entry_Barrier): Add comment that call to
	Check_Restriction is OK.

2014-02-25  Ed Schonberg  <schonberg@adacore.com>

	* sem_ch3.adb (Process_Full_View): Better error message when
	the full view of  a private type without discriminants is an
	unconstrained type.
	* sem_ch7.adb (Uninstall_Declarations): Ditto.

2014-02-25  Eric Botcazou  <ebotcazou@adacore.com>

	* sigtramp-armvxw.c: Also restore r0.

2014-02-25  Robert Dewar  <dewar@adacore.com>

	* errout.adb (Error_Msg_Internal): Warning_Msg_Char set
	unconditionally (Set_Msg_Insertion_Warning): Warning_Msg_Char
	set unconditionally.
	* erroutc.adb (Get_Warning_Tag): Does not give a leading space
	any more (Output_Msg_Text): Rewritten with new convention on
	output of warnings that are treated as errors.
	* erroutc.ads (Error_Msg_Object): Warn_Chr is always set even
	if Warn is False.
	* gnat_rm.texi: Updates to documentation on pragma
	Warning_As_Error.
	* warnsw.adb (Set_Dot_Warning_Switch): -gnatw.e should not
	set Warning_Doc_Switch.
	* lib-writ.ads: Add documentation note on ALI file generation
	for C.
	* exp_ch6.adb (Expand_Call): Remove check for No_Abort_Statements
	(belongs in Sem).
	* sem_attr.adb (Resolve_Attribute, case Access):
	Abort_Task'Access violates the No_Abort_Statements restriction.
	* sem_res.adb (Resolve_Call): Check restriction
	No_Abort_Statements for call to Abort_Task or a renaming of it.

2014-02-25  Robert Dewar  <dewar@adacore.com>

	* sem_ch3.adb (Array_Type_Declaration): Check for case of using
	type name as index.
	* lib.ads: Minor reformatting.
	* einfo.ads: Minor reformatting.

2014-02-25  Doug Rupp  <rupp@adacore.com>

	* sem_mech.adb (Set_Mechanisms): For convention Fortran on VMS
	use Short_Descriptor(S) as the argument passing mechanism.

2014-02-25  Eric Botcazou  <ebotcazou@adacore.com>

	* sigtramp-ppcvxw.c (CFI_COMMON_REGS): Also include r0.

2014-02-25  Robert Dewar  <dewar@adacore.com>

	* atree.ads (Warnings_Treated_As_Errors): New variable.
	* errout.adb (Error_Msg_Internal): Set Warn_Err flag in
	error object (Initialize): Initialize Warnings_As_Errors_Count
	(Write_Error_Summary): Include count of warnings treated as errors.
	* erroutc.adb (Warning_Treated_As_Error): New function.
	(Matches): Function moved to outer level of package.
	* erroutc.ads (Error_Msg_Object): Add Warn_Err flag.
	(Warning_Treated_As_Error): New function.
	* gnat_rm.texi: Document pragma Treat_Warning_As_Error.
	* opt.adb: Add handling of Warnings_As_Errors_Count[_Config].
	* opt.ads (Config_Switches_Type): Add entry for
	Warnings_As_Errors_Count.
	(Warnings_As_Errors_Count): New variable.
	(Warnings_As_Errors): New array.
	* par-prag.adb: Add dummy entry for Warning_As_Error.
	* sem_prag.adb (Analyze_Pragma): Implement new pragma
	Warning_As_Error.
	* snames.ads-tmpl: Add entries for Warning_As_Error pragma.

2014-02-25  Eric Botcazou  <ebotcazou@adacore.com>

	* sigtramp.h: Fix minor inaccuracy.

2014-02-25  Ben Brosgol  <brosgol@adacore.com>

	* gnat_ugn.texi: Added description of kill command.

2014-02-25  Robert Dewar  <dewar@adacore.com>

	* gnat_rm.texi (Address_Clauses): Add a section discussing the
	problem of address clauses causing unexpected initialization,
	including the effect of Initialize_Scalars.

2014-02-25  Robert Dewar  <dewar@adacore.com>

	* errout.adb: Various changes for better msgs for anonmous access
	subprogram types.
	* erroutc.ads, erroutc.adb (Buffer_Ends_With): Version with character
	argument.
	(Buffer_Remove): Version with character argument.
	* sem_attr.adb (Resolve_Attribute, case Access): Better handling
	of mismatching conventions for access-to-subprogram case.
	* sem_prag.adb (Set_Convention_From_Pragma): Deal with anonymous
	access types in record.
	* sem_util.ads, sem_util.adb (Set_Convention): Handle anonymous access
	types, including in records.

2014-02-25  Doug Rupp  <rupp@adacore.com>

	* sigtramp-ppcvxw.c, sigtramp.h, sigtramp-armvxw.c: Comment
	enhancements and corrections.

2014-02-25  Robert Dewar  <dewar@adacore.com>

	* gnat_rm.texi: New section "Conventions and Anonymous Access Types"

2014-02-25  Robert Dewar  <dewar@adacore.com>

	* gnat_rm.texi: First set of documentation additions for
	predefined RM units.
	* checks.adb: Minor reformatting.
	* sem_elab.adb (Check_Task_Activation): Minor fix to error
	message.
	* sem_util.adb: Minor reformatting.

2014-02-25  Arnaud Charlet  <charlet@adacore.com>

	* usage.adb (Usage): Add help on -gnateC.
	* switch-c.adb (Scan_Front_End_Switches): Add handling of -gnateC.
	* opt.ads (Generate_CodePeer_Messages): New flag.
	* gnat_ugn.texi: Document new switch -gnateC.

2014-02-25  Ben Brosgol  <brosgol@adacore.com>

	* gnat_rm.texi: Corrected minor typos in Implementation Defined
	Aspects.
	* opt.ads: Minor reformatting.

2014-02-25  Robert Dewar  <dewar@adacore.com>

	* binde.adb: Change messages to mention -gnatel instead of -gnatwl.
	* gnat_ugn.texi: Update documentation of -gnatwl Add documentation
	of -gnatel/-gnateL.
	* opt.ads (Warn_Info_Messages): New flag.
	* sem_elab.adb: Use Elab_Warnings, Elab_Info_Messages to control
	messages.
	* sem_prag.adb: Use Elab_Warnings, Elab_Info_Messages to control
	messages.
	* switch-m.ad, switch-c.adb: Recognize new -gnatel/EL switches.
	* usage.adb: Add documentation of -gnatel/-gnateL Update
	documentation of -gnatwl/-gnatwL.
	* warnsw.adb: New handling of Elab_Warnings, Elab_Info_Messages
	* warnsw.ads (Elab_Info_Messages): New field in Warning_Record

2014-02-25  Robert Dewar  <dewar@adacore.com>

	* einfo.ads, einfo.adb (Has_Shift_Operator): New flag.
	* gnat_rm.texi: Document pragma Provide_Shift_Operators.
	* interfac.ads: Minor code reorganization (add pragma
	Compiler_Unit_Warning).
	* par-prag.adb: Add dummy entry for Provide_Shift_Operators.
	* sem_ch3.adb (Build_Derived_Numeric_Type): Copy
	Has_Shift_Operator flag.
	* sem_intr.adb (Check_Intrinsic_Subprogram): Make sure
	Check_Shift is always called (Check_Shift): Set Has_Shift_Operator.
	* sem_prag.adb: Implement pragma Provide_Shift_Operators.
	* snames.ads-tmpl: Add entries for pragma Provide_Shift_Operators
	Add entry for Name_Amount.
	* checks.adb (Selected_Range_Checks): When checking for a null
	range, make sure we use the base type, and not the subtype for
	deciding a range is null.
	* sem_ch5.adb (Analyze_Loop_Parameter_Specification): Check
	for suspicious loop bound which is outside the range of the
	loop subtype.
	* gnat_ugn.texi: Add documentation section "Determining the
	Chosen Elaboration Order"
	* sem_ch13.adb (UC_Entry): Add field Act_Unit
	(Validate_Unchecked_Conversion): Store Act_Unit
	(Validate_Unchecked_Conversions): Test Warnings_Off in Act_Unit
	* treepr.adb: Minor reformatting.

2014-02-25  Arnaud Charlet  <charlet@adacore.com>

	* usage.adb: Minor: fix typo.

2014-02-25  Robert Dewar  <dewar@adacore.com>

	* lib.ads, s-bitops.adb, s-bitops.ads, s-conca5.adb, gnat_rm.texi,
	s-conca5.ads, s-conca7.adb, s-conca7.ads, s-crc32.adb, s-crc32.ads,
	s-conca9.adb, s-conca9.ads, g-dyntab.adb, s-crtl.ads, g-dyntab.ads,
	s-excdeb.adb, s-addope.adb, s-addope.ads, s-carun8.adb, s-carun8.ads,
	g-htable.adb, g-htable.ads, g-hesora.adb, g-hesora.ads, s-conca2.adb,
	s-conca2.ads, a-comlin.adb, a-chlat1.ads, a-comlin.ads, errout.ads,
	a-except.adb, s-conca4.adb, a-except.ads, s-conca4.ads, s-conca6.adb,
	s-conca6.ads, g-spchge.adb, g-spchge.ads, g-u3spch.adb, g-u3spch.ads,
	a-strhas.ads, restrict.adb, aspects.adb, aspects.ads, s-conca8.adb,
	s-conca8.ads, back_end.adb, par-prag.adb, g-byorma.adb, g-byorma.ads,
	a-elchha.adb, a-elchha.ads, g-speche.adb, g-speche.ads, s-casuti.adb,
	s-assert.adb, s-casuti.ads, s-assert.ads, a-clrefi.adb, a-clrefi.ads,
	s-conca3.adb, s-conca3.ads, a-ioexce.ads: Implement pragma
	Compiler_Unit_Warning, change Compiler_Unit everywhere to
	Compiler_Unit_Warning.

2014-02-25  Sergey Rybin  <rybin@adacore.com frybin>

	* sem_prag.adb (Analyze_Depends_In_Decl_Part): Do not normalize
	in ASIS mode aggregates that are used as aspect definitions.

2014-02-25  Robert Dewar  <dewar@adacore.com>

	* exp_ch7.adb, sem_util.adb, sem_util.ads, exp_ch6.adb: Minor
	reformatting.

2014-02-25  Ed Schonberg  <schonberg@adacore.com>

	* freeze.adb (Freeze_Entity): If the return type of a function
	is a limited view, and the non-limited view has not been seen yet,
	defer freezing to some later point.

2014-02-25  Robert Dewar  <dewar@adacore.com>

	* sem_ch3.adb: Minor reformatting.

2014-02-25  Robert Dewar  <dewar@adacore.com>

	* s-excdeb.ads, s-except.ads, s-exctab.adb, s-exctab.ads, s-finmas.ads,
	s-htable.adb, s-htable.ads, s-imenne.adb, s-imenne.ads, s-imgenu.adb,
	s-imgenu.ads, s-mastop.adb, s-mastop.ads, s-memory-vms_64.adb,
	s-memory-vms_64.ads, s-memory.adb, s-memory.ads, s-os_lib.adb,
	s-os_lib.ads, s-parame.adb, s-parame.ads, s-purexc.ads, s-restri.adb,
	s-restri.ads, s-rident.ads, s-secsta.adb, s-secsta.ads, s-soflin.adb,
	s-soflin.ads, s-sopco3.adb, s-sopco3.ads, s-sopco4.adb, s-sopco4.ads,
	s-sopco5.adb, s-sopco5.ads, s-spsufi.ads, s-stache.adb, s-stache.ads,
	s-stalib.adb, s-stalib.ads, s-stoele.adb, s-stoele.ads, s-strcom.adb,
	s-strcom.ads, s-strhas.adb, s-string.adb, s-string.ads, s-strops.adb,
	s-strops.ads, s-ststop.adb, s-ststop.ads, s-traceb.adb, s-traceb.ads,
	s-traent.adb, s-traent.ads, s-unstyp.ads, s-utf_32.adb, s-utf_32.ads,
	s-wchcnv.adb, s-wchcnv.ads, s-wchcon.adb, s-wchcon.ads, s-wchjis.adb,
	s-wchjis.ads, sem_ch11.adb, sem_ch4.adb, sem_ch5.adb, sem_prag.adb,
	snames.ads-tmpl: Change Compiler_Unit everywhere to
	Compiler_Unit_Warning.

2014-02-25  Hristian Kirtchev  <kirtchev@adacore.com>

	* exp_ch6.adb (Add_Or_Save_Precondition): New routine.
	(Collect_Body_Postconditions_In_Decls): New routine.
	(Collect_Body_Postconditions_Of_Kind): Factor out code. Handle
	postcondition aspects or pragmas that appear on a subprogram
	body stub.
	(Collect_Spec_Preconditions): Factor out code. Handle
	precondition aspects or pragmas that appear on a subprogram
	body stub.
	* sem_ch6.adb (Analyze_Subprogram_Body_Helper): The analysis of
	aspects that apply to a subprogram body stub is no longer delayed,
	the aspects are analyzed on the spot.
	(SPARK_Aspect_Error):
	Aspects that apply to a subprogram declaration cannot appear in
	a subunit.
	* sem_ch10.adb Remove with and use clause for Sem_Ch13.
	(Analyze_Proper_Body): Add local variable Comp_Unit. Unum
	is now a local variable. Code cleanup. Analysis related to
	the aspects of a subprogram body stub is now carried out by
	Analyze_Subprogram_Body_Helper. Do not propagate the aspects
	and/or pragmas of a subprogram body stub to the proper body
	as this is no longer needed. Do not analyze the aspects of a
	subprogram stub when the corresponding source unit is missing.
	(Analyze_Protected_Body_Stub): Flag the illegal use of aspects
	on a stub.
	(Analyze_Task_Body_Stub): Flag the illegal use of
	aspects on a stub.
	(Optional_Subunit): Add local variable Unum.
	* sem_ch13.adb (Insert_Delayed_Pragma): Do not analyze a generated
	pragma when it applies to a subprogram body stub.
	* sem_prag.adb (Analyze_Pragma): Pragmas Contract_Cases,
	Depends and Global can now apply to a subprogram body stub as
	long as it acts as its own spec.
	(Analyze_Refined_Pragma):
	Code reformatting. Refinement pragmas cannot apply to a subunit.

2014-02-25  Hristian Kirtchev  <kirtchev@adacore.com>

	* einfo.ads Update the usage of flag
	Uses_Sec_Stack. Uses_Sec_Stack now applies to E_Loop entities.
	* exp_ch5.adb (Expand_Iterator_Loop): The temporary for a cursor
	now starts with the letter 'C'. This makes reading expanded
	code easier.
	* exp_ch7.adb (Establish_Transient_Scope): Add local variable
	Iter_Loop. Signal that an Ada 2012 iterator loop requires
	secondary stack management when creating a transient scope for
	an element reference.
	* exp_util.adb (Process_Statements_For_Controlled_Objects):
	When wrapping the statements of a loop, pass the E_Loop entity
	to the wrapping machinery.
	(Wrap_Statements_In_Block): Add
	formal parameter Scop along with comment on usage. Add local
	variables Block_Id, Block_Nod and Iter_Loop. Mark the generated
	block as requiring secondary stack management when the block is
	created inside an Ada 2012 iterator loop. This ensures that any
	reference objects are reclaimed on each iteration of the loop.
	* sem_ch5.adb (Analyze_Loop_Statement): Mark the generated block
	tasked with the handling of container iterators as requiring
	secondary stack management. This ensures that iterators are
	reclaimed when the loop terminates or is exited in any fashion.
	* sem_util.adb (Add_Block_Identifier): New routine.
	(Find_Enclosing_Iterator_Loop): New routine.
	* sem_util.ads (Add_Block_Identifier): New routine.
	(Find_Enclosing_Iterator_Loop): New routine.

2014-02-25  Robert Dewar  <dewar@adacore.com>

	* sinfo.ads: Minor reformatting.

2014-02-25  Tristan Gingold  <gingold@adacore.com>

	* s-expllu.ads, s-expuns.ads, s-expmod.ads: Minor comment fix.

2014-02-25  Pascal Obry  <obry@adacore.com>

	* sinput-l.adb, osint.adb, osint.ads: Add Prep_Suffix to factorize code.

2014-02-25  Tristan Gingold  <gingold@adacore.com>

	* sem_ch10.adb: Minor comment fix.

2014-02-25  Bob Duff  <duff@adacore.com>

	* s-tasdeb.adb: Misc cleanup of this package,
	including printing addresses in hexadecimal.
	(Write): Fix minor bug when taking 'Address of an empty string.

2014-02-25  Ed Schonberg  <schonberg@adacore.com>

	* sem_prag.adb (Analyze_Part_Of): Reject state refinement in a
	public child unit when it does not refer to the abstract state
	of a public ancestor.

2014-02-25  Yannick Moy  <moy@adacore.com>

	* sem_prag.adb (Analyze_Pragma/Pragma_Validity_Checks): Ignore pragma
	Validity_Checks in GNATprove and CodePeer modes.

2014-02-25  Pascal Obry  <obry@adacore.com>

	* prj-attr.adb, projects.texi, snames.ads-tmpl: Add package Install's
	Artifacts attribute.

2014-02-25  Yannick Moy  <moy@adacore.com>

	* sem_prag.adb: Minor reformatting to get consistent messages.

2014-02-25  Robert Dewar  <dewar@adacore.com>

	* checks.adb: Minor reformatting.
	* sinfo.ads (Do_Range_Check): Document that this flag is never
	passed to the back end.

2014-02-25  Yannick Moy  <moy@adacore.com>

	* sem_ch3.adb, sem_ch5.adb, sem_ch9.adb, sem_prag.adb, sem_attr.adb,
	sem_ch6.adb: Remove useless references to SPARK RM in error messages.

2014-02-25  Hristian Kirtchev  <kirtchev@adacore.com>

	* sem_res.adb (Appears_In_Check): New routine.
	(Resolve_Entity_Name): Remove local variables Prev and
	Usage_OK. Par is now a constant. Remove the parent chain traversal
	as the placement of a volatile object with enabled property
	Async_Writers and/or Effective_Reads must appear immediately
	within a legal construct.

2014-02-25  Hristian Kirtchev  <kirtchev@adacore.com>

	* checks.adb (Apply_Selected_Range_Checks):
	Alphabetize local constants and variables. Add comments.
	Always insert a range check that requires runtime evaluation into
	the tree.

2014-02-25  Robert Dewar  <dewar@adacore.com>

	* sem_attr.adb, sem_ch6.adb, par-ch3.adb: Minor reformatting.

2014-02-25  Bob Duff  <duff@adacore.com>

	* s-tassta.adb (Finalize_Global_Tasks): Limit the number of loop
	iterations while waiting for independent tasks to terminate;
	if an independent task does not terminate, we do not want to
	hang here. In that case, the thread will be terminated when the
	process exits.
	* s-taprop-linux.adb (Abort_Task): Fix Assert to allow for ESRCH.

2014-02-25  Ed Schonberg  <schonberg@adacore.com>

	* sem_prag.adb (Check_SPARK_Aspect_For_ASIS): New subprogram,
	used to perform pre-analysis of the expression for SPARK
	aspects that have a non-standard syntax, such as GLobal and
	Initializes. The procedure applies to the original expression
	in an aspect specification, prior to the analysis of the
	corresponding pragma, in order to provide semantic information
	for ASIS navigation purposes.
	(Analyze_Global_In_Decl_List, Analyze_Initializes_In_Decl_Part):
	Call new subprogram.

2014-02-25  Yannick Moy  <moy@adacore.com>

	* sem_prag.adb: Remove obsolete reference to SPARK RM in error message.

2014-02-25  Doug Rupp  <rupp@adacore.com>

	* init.c (HAVE_GNAT_ADJUST_CONTEXT_FOR_RAISE): Enable for ARM.
	(__gnat_adjust_context_for_raise): Bump the PC by 2.

2014-02-25  Ed Schonberg  <schonberg@adacore.com>

	* par-ch3.adb (P_Basic_Declarative_Items): In the case of a
	misplaced IS, add a statement sequence to improper body only if
	one has not been parsed already.

2014-02-25  Ed Schonberg  <schonberg@adacore.com>

	* sem_attr.adb (Analyze_Attribute, case 'Update): Check for
	mismatch when multidimensional array is updated with a single
	index.

2014-02-25  Yannick Moy  <moy@adacore.com>

	* sem_ch3.adb, sem_ch5.adb, sem_prag.adb, sem_attr.adb, errout.ads,
	sem_ch6.adb: Mark most references to SPARK RM in error messages
	for removal.

2014-02-24  Ed Schonberg  <schonberg@adacore.com>

	* par-ch3.adb (P_Basic_Declarative_Items): If an improper body
	appears in a list of basic declarations, complete the tree with
	an empty statement list, to prevent cascaded errors and crashes
	if semantic analysis is attempted.

2014-02-24  Thomas Quinot  <quinot@adacore.com>

	* g-sercom-mingw.adb (Open): Fix incorrect test for error return
	value.
	* erroutc.adb: Minor reformatting.

2014-02-24  Hristian Kirtchev  <kirtchev@adacore.com>

	* sem_prag.adb (Check_Clause_Syntax): Account
	for a solitary input item in a dependency list.

2014-02-24  Yannick Moy  <moy@adacore.com>

	* gnat1drv.adb (Adjust_Global_Switches): Do not
	use validity checks at all in GNATprove_Mode.

2014-02-24  Robert Dewar  <dewar@adacore.com>

	* g-sercom-mingw.adb, g-sercom-linux.adb, sem_prag.adb, freeze.adb,
	atree.adb, atree.ads: Minor reformatting.

2014-02-24  Hristian Kirtchev  <kirtchev@adacore.com>

	* sem_ch6.adb (Analyze_Subprogram_Body_Contract): Do not enforce
	global and dependence refinement when SPARK_Mode is off.
	* sem_ch7.adb (Analyze_Package_Body_Contract): Do not enforce
	state refinement when SPARK_Mode is off.
	* sem_ch13.adb (Analyze_Aspect_Specifications): Add local
	variable Decl. Insert the generated pragma for Refined_State
	after a potential pragma SPARK_Mode.
	* sem_prag.adb (Analyze_Depends_In_Decl_Part): Add local
	constant Deps. Remove local variable Expr. Check the syntax
	of pragma Depends when SPARK_Mode is off. Factor out the
	processing for extra parenthesis around individual clauses.
	(Analyze_Global_In_Decl_List): Items is now a constant. Check
	the syntax of pragma Global when SPARK_Mode is off.
	(Analyze_Initializes_In_Decl_Part): Check the syntax of pragma
	Initializes when SPARK_Mode is off.
	(Analyze_Part_Of): Check
	the syntax of the encapsulating state when SPARK_Mode is off.
	(Analyze_Pragma): Check the syntax of pragma Abstract_State when
	SPARK_Mode is off. Move the declaration order check with respect
	to pragma Initializes to the end of the processing. Do not verify
	the declaration order for pragma Initial_Condition when SPARK_Mode
	is off. Do not complain about a useless package refinement when
	SPARK_Mode is off.
	(Analyze_Refined_Depends_In_Decl_Part): Refs
	is now a constant. Check the syntax of pragma Refined_Depends
	when SPARK_Mode is off.
	(Analyze_Refined_Global_In_Decl_Part):
	Check the syntax of pragma Refined_Global when SPARK_Mode is off.
	(Analyze_Refined_State_In_Decl_Part): Check the syntax of pragma
	Refined_State when SPARK_Mode is off.
	(Check_Dependence_List_Syntax): New routine.
	(Check_Global_List_Syntax): New routine.
	(Check_Initialization_List_Syntax): New routine.
	(Check_Item_Syntax): New routine.
	(Check_State_Declaration_Syntax): New routine.
	(Check_Refinement_List_Syntax): New routine.
	(Has_Extra_Parentheses): Moved to the top level of Sem_Prag.

2014-02-24  Robert Dewar  <dewar@adacore.com>

	* a-tags.adb, s-os_lib.adb: Minor reformatting.

2014-02-24  Thomas Quinot  <quinot@adacore.com>

	* g-sercom-mingw.adb, g-sercom-linux.adb (Raise_Error): Include
	strerror message, not just numeric errno value.

2014-02-24  Doug Rupp  <rupp@adacore.com>

	* raise-gcc.c (exception_class_eq): Make endian neutral.

2014-02-24  Ed Schonberg  <schonberg@adacore.com>

	* atree.ads, atree,adb (Copy_Separate_Tree): Remove Syntax_Only
	flag, and reset Etype and Analyzed attributes unconditionally
	when copying a tree that may be partly analyzed.
	* freeze.adb: Change calls to Copy_Separate_Tree accordingly.
	* sem_ch6.adb (Check_Inline_Pragma): If the Inline pragma appears
	within a subprogram body and applies to it, remove it from the
	body before making a copy of it, to prevent spurious errors when
	analyzing the copied body.

2014-02-24  Thomas Quinot  <quinot@adacore.com>

	* s-os_lib.adb (Errno_Message): Do not depend on Integer'Image.
	* s-oscons-tmplt.c: On VxWorks, include adaint.h only after
	vxWorks.h has been included.  Also ensure that file attributes
	related definitions are output even in cases where socket support
	is not enabled.
	* a-tags.adb: Code clean up.
	* Make-generated.in (OSCONS_CPP, OSCONS_EXTRACT): Use -iquote
	instead of -I to add the main ada source directory to the header
	search path, in order to avoid conflict between our own "types.h"
	and VxWork's <types.h>.

2014-02-24  Robert Dewar  <dewar@adacore.com>

	* atree.ads, atree.adb (Copy_Separate_Tree): Add Syntax_Only parameter.
	* debug.adb: Remove documentation of -gnatd.X, no longer used.
	* freeze.adb (Wrap_Imported_Subprogram): Fixed and activated.

2014-02-24  Bob Duff  <duff@adacore.com>

	* gnat_ugn.texi: Improve documentation of gnatpp.

2014-02-24  Thomas Quinot  <quinot@adacore.com>

	* g-stheme.adb, g-socthi-vms.adb, g-socthi-vms.ads,
	g-socthi-vxworks.adb, g-socthi-vxworks.ads, g-stseme.adb,
	g-socthi-mingw.adb, g-socthi-mingw.ads, g-socthi.adb,
	g-socthi.ads, g-socket.adb (Host_Error_Message): Return a string, not
	a chars_ptr, because on Windows this is a renaming of
	Socket_Error_Message.

2014-02-24  Robert Dewar  <dewar@adacore.com>

	* a-direct.adb, sem_ch5.adb, a-cfdlli.adb, a-cfhase.adb, a-tags.adb,
	s-filatt.ads, a-cforma.adb, sem_ch6.adb, g-socthi-mingw.adb,
	a-cfhama.adb, a-cforse.adb, a-cofove.adb: Minor reformatting and code
	reorganization.

2014-02-24  Thomas Quinot  <quinot@adacore.com>

	* Make-generated.in (OSCONS_CPP, OSCONS_EXTRACT): Make sure
	that the source directory containing s-oscons-tmplt.c is on the
	include path, so that all internal header files are available.

2014-02-24  Ed Schonberg  <schonberg@adacore.com>

	* sem_ch5.adb (Analyze_Loop_Parameter_Specification): If the
	domain of iteration is an attribute reference 'Old, this is an
	Ada 2012 iterator and the loop must be rewritten as such.

2014-02-24  Thomas Quinot  <quinot@adacore.com>

	* s-fileio.adb (Errno_Message): Remove, use shared version from
	s-os_lib instead.
	* s-crtrun.ads, Makefile.rtl: Remove now unused unit.
	* g-stseme (Socket_Error_Message): Reimplement in terms of new
	s-os_lib function.
	* g-socthi.ads, g-socthi.adb: Change profile of
	Socket_Error_Message to return String to allow the above.
	* g-socket.adb, g-socthi-mingw.adb, g-socthi-mingw.ads,
	* g-socthi-vms.adb, g-socthi-vms.ads, g-socthi-vxworks.adb,
	* g-socthi-vxworks.ads: Update to account for the above profile
	change.
	* a-tags.adb: Use strlen builtin binding provided by s-crtl.
	* s-crtl.ads (strncpy): New procedure.
	* s-os_lib.adb (Copy_Attributes): Import just once (strncpy):
	Use import from s-crtl.
	* a-envvar.adb, osint.adb: Use imports of C runtime functions
	from s-crtl instead of re-importing locally.

2014-02-24  Hristian Kirtchev  <kirtchev@adacore.com>

	* sem_prag.adb (Analyze_Global_Item): Emit the
	variable related checks concerning volatile objects only when
	SPARK_Mode is on.

2014-02-24  Robert Dewar  <dewar@adacore.com>

	* sem_ch5.adb (Analyze_Iterator_Specification): use
	Error_Msg_Ada_2012_Feature.

2014-02-24  Jose Ruiz  <ruiz@adacore.com>

	* s-rident.ads (Profile_Info): For Ravenscar, the restrictions
	No_Local_Timing_Events and No_Specific_Termination_Handlers
	must be set, according to the Ravenscar profile definition
	in D.13(6/3).

2014-02-24  Ed Schonberg  <schonberg@adacore.com>

	* sem_ch6.adb (Analyze_Expression_Function): If this is a
	completion, freeze return type and its designated type if needed.

2014-02-24  Thomas Quinot  <quinot@adacore.com>

	* sem_ch13.adb (Analyze_Attribute_Definition_Clause, case
	'Address): When moving initialization statements to a freeze
	entity, keep them under a single node (i.e. do not unwrap
	expressions with actions), and set the Initialization_Statements
	attribute again so that processing of a later pragma Import can
	still remove them.

2014-02-24  Claire Dross  <dross@adacore.com>

	* a-cfdlli.adb, a-cfdlli.ads, a-cfhama.adb, a-cfhama.ads,
	a-cfhase.adb, a-cfhase.ads, a-cforma.adb, a-cforma.ads,
	a-cforse.adb, a-cforse.ads, a-cofove.adb, a-cofove.ads: Rename
	Left/Right to First_To_Previous/Current_To_Last.

2014-02-24  Thomas Quinot  <quinot@adacore.com>

	* adaint.h (struct file_attributes): New component "error"
	(__gnat_error_attributes): Accessor for the above.
	* adaint.c (__gnat_error_attributes): New subprogram
	(__gnat_stat): Fix returned value (expect errno value)
	(__gnat_stat_to_attr): Add management of error component (set to
	stat errno value, except for missing files where it is set to 0,
	and exists is set to 0).
	* osint.ads (File_Attributes_Size): Update per change above,
	also clarify documentation.
	* s-filatt.ads: New file, binding to file attributes related
	functions.
	* Makefile.rtl (s-filatt): New runtime unit.
	* s-crtl.ads (strlen): Expose binding to GCC builtin (falls back
	to library function if not available on target).
	* s-os_lib.ads, s-os_lib.adb (Errno_Message): New subprogram.
	* s-oscons-tmplt.c (SIZEOF_struct_file_attributes,
	SIZEOF_struct_dirent_alloc): New constants.
	* Make-generated.in (s-oscons.ads): Now requires adaint.h.
	* a-direct.adb (Fetch_Next_Entry): Fix incorrect buffer sizes.
	Perform appropriate error checking if stat fails (do not just
	ignore existing files if stat fails)
	* gcc-interface/Make-lang.in (GNAT_ADA_OBJS, GNATBIND_OBJS): Update
	dependencies.

2014-02-24  Hristian Kirtchev  <kirtchev@adacore.com>

	* sem_prag.adb (Analyze_Global_Item): Move the check concerning
	the use of volatile objects as global items in a function to
	the variable related checks section.
	* sem_util.adb (Async_Readers_Enabled): Directly call
	Has_Enabled_Property.
	(Async_Writers_Enabled): Directly call Has_Enabled_Property.
	(Effective_Reads_Enabled): Directly call Has_Enabled_Property.
	(Effective_Writes_Enabled): Directly call Has_Enabled_Property.
	(Has_Enabled_Property): Rename formal parameter State_Id to Item_Id.
	Update the comment on usage. State_Has_Enabled_Property how handles
	the original logic of the routine. Add processing for variables.
	(State_Has_Enabled_Property): New routine.
	(Variable_Has_Enabled_Property): New routine.

2014-02-24  Robert Dewar  <dewar@adacore.com>

	* sinfo.ads, sem_ch12.adb, sem_res.adb, sem_ch4.adb, par-ch12.adb:
	Minor reformatting.
	* atree.ads, atree.adb (Node35): New function.
	(Set_Node35): New procedure.
	* debug.adb: Define new debug flag -gnatd.X.
	* einfo.ads, einfo.adb (Import_Pragma): New field.
	* freeze.adb (Wrap_Imported_Procedure): New procedure (not
	really active yet, has to be activated with -gnatd.X.
	* sem_prag.adb (Set_Imported): Set new Import_Pragma
	field (Set_Imported): Don't set Is_Public (see
	Freeze.Wrap_Imported_Subprogram)
	* par-ch3.adb (P_Component_List): Handle unexpected null component.

2014-02-24  Yannick Moy  <moy@adacore.com>

	* sem_ch3.adb: Correct reference to SPARK RM in error messages.
	* gnat_rm.texi: Correct documentation of attribute Update.

2014-02-24  Ed Schonberg  <schonberg@adacore.com>

	* sem_ch5.adb (Analyze_Iterator_Specification): Reject container
	iterator in older versions of Ada.

2014-02-24  Gary Dismukes  <dismukes@adacore.com>

	* sem_ch5.adb, sem_aux.ads, sem_ch12.adb, gnat_ugn.texi, par.adb,
	par-ch12.adb: Change spelling 'parametrization' to 'parameterization'.

2014-02-24  Ed Schonberg  <schonberg@adacore.com>

	* sinfo.ads, sinfo.adb: New attribute Generalized_Indexing, for
	indexed_components that are instances of Ada 2012 container
	indexing operations. Analysis and resolution of such nodes
	is performed on the attribute, and the original source is
	preserved for ASIS operations. If expansion is enabled, the
	indexed component is replaced by the value of this attribute,
	which is in a call to an Indexing aspect, in most case wrapped
	in a dereference operation.
	* sem_ch4.adb (Analyze_Indexed_Component): Create
	Generalized_Indexing attribute when appropriate.
	(Analyze_Call): If prefix is not overloadable and has an indexing
	aspect, transform into an indexed component so it can be analyzed
	as a potential container indexing.
	(Analyze_Expression): If node is an indexed component with a
	Generalized_ Indexing, do not re-analyze.
	* sem_res.adb (Resolve_Generalized_Indexing): Complete resolution
	of an indexed_component that has been transformed into a container
	indexing operation.
	(Resolve_Indexed_Component): Call the above when required.
	(Resolve): Do not insert an explicit dereference operation on
	an indexed_component whose type has an implicit dereference:
	the operation is inserted when resolving the related
	Generalized_Indexing.

2014-02-24  Olivier Ramonat  <ramonat@adacore.com>

	* gnat_rm.texi, gnat_ugn.texi: Replace Ada Compiler by Ada Development
	Environment.

2014-02-24  Hristian Kirtchev  <kirtchev@adacore.com>

	* sem_prag.adb (Check_Constituent_Usage): Remove leading spaces in
	error messages.
	(Inconsistent_Mode_Error): Remove leading spaces in error messages.
	Merge the expected and available mode errors.
	(Report_Unused_Constituents): Remove leading spaces in error messages.
	(Report_Unused_States): Remove leading spaces in error messages.

2014-02-24  Thomas Quinot  <quinot@adacore.com>

	* par_sco.adb (Traverse_One): Refine categorization of statement
	SCOs.

2014-02-24  Robert Dewar  <dewar@adacore.com>

	* aspects.ads, aspects.adb: Remove aspects Ada_2005 and Ada_2012,
	Pure_05, Pure_12 and Preelaborate_05.
	* gnat_rm.texi: Update accordingly.
	* sem_prag.adb: Document one argument form of Ada_05/Ada_2005
	pragmas Document one argument form of Ada_12/Ada_2012 pragmas
	Recognize one argument form of these pragmas only in GNAT mode
	(-gnatg).

2014-02-24  Ed Schonberg  <schonberg@adacore.com>

	* s-dimmks.ads: Replace symbol for temperature, previously the
	Greek letter Theta, by the ASCII @ sign.
	* s-diflio.ads: ditto.

2014-02-24  Robert Dewar  <dewar@adacore.com>

	* exp_ch4.adb: Minor code reorganization (use OR for boolean
	variables).
	* sem_ch3.adb, sem_prag.adb, freeze.adb: Minor reformatting.

2014-02-24  Ben Brosgol  <brosgol@adacore.com>

	* gnat_ugn.texi, projects.texi: Added the necessary conditionalization
	so that references to gnatmem and ASIS tools do not appear in the FSF
	edition of the GNAT User's Guide.

2014-02-24  Yannick Moy  <moy@adacore.com>

	* freeze.adb (Freeze_Entity): Do not issue warning
	for pre/post being ignored on imported subprogram in GNATprove
	mode.

2014-02-24  Robert Dewar  <dewar@adacore.com>

	* exp_ch5.adb, sem_ch5.adb, sem_type.adb, sem_res.adb, sem_attr.adb,
	stand.ads, sem_eval.adb: Minor reformatting.

2014-02-24  Yannick Moy  <moy@adacore.com>

	* sem_prag.adb: Minor rewording in error message.

2014-02-24  Johannes Kanig  <kanig@adacore.com>

	* exp_util.adb (Expand_Subtype_From_Expr): Do not expand subtypes in
	GNATprove_mode, gnat2why doesn't need nor use these types.

2014-02-24  Gary Dismukes  <dismukes@adacore.com>

	* exp_ch4.adb (Expand_N_Op_Expon): On the AAMP
	target, in the case of signed integer exponentiation that uses a
	run-time routine, always select the Exp_* versions, since overflow
	checking is automatically done by AAMP arithmetic instructions.

2014-02-24  Hristian Kirtchev  <kirtchev@adacore.com>

	* sem_ch13.adb (Analyze_Aspect_Specifications):
	When the related context is a package instace, insert pragma
	Abstract_State after all internally-generated renamings related
	to the instance "header".

2014-02-24  Ed Schonberg  <schonberg@adacore.com>

	* sem_ch3.adb (Analyze_Declarations): Analyze Contract of abstract
	subprograms.
	* sem_disp.adb (Check_Dispatching_Context): A non-dispatching
	call to an abstract subprogram is legal if it appears in a
	pre/postcondition of another abstract operation.

2014-02-24  Sergey Rybin  <rybin@adacore.com frybin>

	* gnat_ugn.texi: Misc updates.

2014-02-24  Hristian Kirtchev  <kirtchev@adacore.com>

	* exp_prag.adb (Expand_Old): Set the type of the generated temporary.

2014-02-24  Gary Dismukes  <dismukes@adacore.com>

	* layout.adb (Layout_Variant_Record): Instantiate
	Generic_Check_Choices and call Check_Choices before calling
	Build_Discr_Checking_Funcs, since we need Others_Discrete_Choices
	set to prevent generating incorrect discriminant-checking
	functions for 'others' variants (functions that unconditionally
	return True rather than accounting for the values covered by the
	'others' choice).
	* sem_eval.ads (Subtypes_Statically_Compatible): Add formal
	Formal_Derived_Matching.
	(Subtypes_Statically_Match): Add formal Formal_Derived_Matching.
	* sem_eval.adb (Subtypes_Statically_Compatible): Pass new
	Formal_Derived_Matching formal to Subtypes_Statically_Match.
	(Subtypes_Statically_Match): Suppress the Object_Size matching
	test in the case where Formal_Derived_Matching is True.
	* sem_ch12.adb (Validate_Derived_Type_Instance): Pass
	True for Formal_Derived_Matching_Formal on the call to
	Subtypes_Statically_Compatible.

2014-02-23  Eric Botcazou  <ebotcazou@adacore.com>

	* gcc-interface/Make-lang.in (ADA_TOOLS_FLAGS_TO_PASS): Robustify.

2014-02-23  Eric Botcazou  <ebotcazou@adacore.com>

	* gcc-interface/utils2.c (build_simple_component_ref): Fix formatting.
	Look through a conversion between original and packable version to get
	the base object.
	(build_component_ref): Rework comment and fix formatting.

2014-02-20  Sergey Rybin  <rybin@adacore.com frybin>

	* gnat_ugn.texi, vms_data.ads (gnatelim): Add description of
	project-specific options.

2014-02-20  Ed Schonberg  <schonberg@adacore.com>

	* a-cbdlli.adb (Insert): When capacity exceeded, raise Capacity_Error,
	not Constraint_Error.
	* a-cbmutr.adb (Append_Child, Insert_Child, Prepend_Child): Ditto.
	* sem_ch5.adb: Code clean up.

2014-02-20  Hristian Kirtchev  <kirtchev@adacore.com>

	* sem_prag.adb (Usage_Error): Remove local
	constant Typ. Remove the specialized diagnostics for unconstrained
	or tagged items as those are not part of the explicit input set
	of the related subprogram and should not be flagged.

2014-02-20  Ed Schonberg  <schonberg@adacore.com>

	* sem_attr.adb: Add guard to preserve all errors.

2014-02-20  Vincent Celier  <celier@adacore.com>

	* switch-m.adb (Normalize_Compiler_Switches): Take into account
	switches that are recorded in ALI files: -gnateA, -gnateE,
	-gnateF, -gnateinn, -gnateu, -gnateV and -gnateY.

2014-02-20  Ed Schonberg  <schonberg@adacore.com>

	* sem_ch5.adb (Analyze_Iterator_Specification): Check legality
	of an element iterator form over a formal container with an
	Iterable aspect.
	* exp_ch5.adb (Build_Formal_Container_Iteration): Utility
	to create declaration and loop statements for both forms of
	container iterators.
	(Expand_Formal_Container_Element_Iterator): New procedure
	to handle loops of the form  "for E of C" when C is a formal
	container.
	(Expand_Formal_Container_Iterator): Code cleanup.

2014-02-20  Hristian Kirtchev  <kirtchev@adacore.com>

	* sem_prag.adb (Add_Item_To_Name_Buffer): New routine.
	(Analyze_Contract_Case): Remove the use of
	"may". Replace "aspect Contract_Cases" to avoid categorization
	of aspect vs pragma.
	(Analyze_External_Property_In_Decl_Part): Remove the use of "formal".
	(Analyze_Global_Item): Remove
	the use of "formal", specify the subprogram.  Split the
	error message about a state with visible refinement into
	two. Remove the use of "global" from "volatile global item".
	(Analyze_Initialization_Item): Ensure that the SPARK RM reference
	is on one line.
	(Analyze_Input_Output): Update the call to
	Check_Mode. Specify the duplicated item. Reword the error
	message concerning an input of a null output list. Use "\"
	for error message continuation.
	(Analyze_Part_Of): Remove
	the use of "may". Use "\" for error message continuation.
	(Analyze_Refined_Depends_In_Decl_Part): Update the error
	message concerning a useless refinement to match the format
	of Refined_Global.
	(Analyze_Refined_Global_In_Decl_Part): Reword the error message
	concerning a useless refinement.
	(Analyze_Refinement_Clause): Use "\" for error message continuation.
	(Check_Constituent_Usage): Use "\" for error message continuation.
	(Check_Dependency_Clause): Use "\" for error message continuation.
	(Check_Matching_Constituent): Use "\" for error message continuation.
	(Check_Missing_Part_Of): Use "\" for error message continuation.
	(Check_Mode): Renamed to
	Check_Role. Update the comment on usage. Redo the error reporting
	to use Role_Error.
	(Check_Mode_Restriction_In_Enclosing_Context): Use "\" for error
	message continuation.
	(Find_Mode): Renamed to Find_Role. Update the parameter profile along
	with comment on usage. Update all occurrences of Is_Input and Is_Output.
	(Inconsistent_Mode_Error): Use "\" for error message continuation.
	(Input_Match): Use "\" for error message continuation.
	(Role_Error): New routine.
	(Set_Convention_From_Pragma): Use "\" for error message continuation.
	(Usage_Error): Add local variable Error_Msg. Build specialized error
	message showcasing the offending item kind. Redo the diagnostics for
	unconstrained types.

2014-02-20  Ed Schonberg  <schonberg@adacore.com>

	* exp_util.adb (Is_Iterated_Container): Use high-level primitives
	to determine whether a type is a container type, rather than
	examining only its type declaration, so that subtypes and derived
	types are handled properly.

2014-02-20  Sergey Rybin  <rybin@adacore.com frybin>

	* gnat_ugn.texi: gnatmetric: add description of project-specific
	options.

2014-02-20  Ed Schonberg  <schonberg@adacore.com>

	* sem_attr.adb (Analyze_Attribute, case 'Update): Verify that
	all choices in an association for a record type have the same
	type, as is done for record aggregates.

2014-02-20  Robert Dewar  <dewar@adacore.com>

	* a-cborma.adb, a-cbhama.adb, a-cbdlli.adb, a-cbmutr.adb: Use pragma
	Unmodified rather than Warnings (Off). Make comments
	uniform in the four affected units.

2014-02-20  Robert Dewar  <dewar@adacore.com>

	* sem_ch13.adb (Analyze_Attribute_Definition_Clause, case
	Object_Size): For non-scalar types allow any value that is a
	multiple of 8.
	* gnat_rm.texi: Document Object_Size for composites more clearly.

2014-02-20  Yannick Moy  <moy@adacore.com>

	* sem_util.ads, sem_util.adb (Default_Initialization): Remove function.

2014-02-20  Ed Schonberg  <schonberg@adacore.com>

	* stand.ads: Raise_Type: new predefined entity, used as the type
	of a Raise_Expression prior to resolution.
	* cstand.adb: Build entity for Raise_Type.
	* sem_ch11.adb (Analyze_Raise_Expression): use Raise_Type as the
	initial type of the node.
	* sem_type.adb (Covers): Raise_Type is compatible with all
	other types.
	* sem_res.adb (Resolve): Remove special handling of Any_Type on
	Raise_Expression nodes.
	(Resolve_Raise_Expression): Signal ambiguity if the type of the
	context is still Raise_Type.

2014-02-20  Robert Dewar  <dewar@adacore.com>

	* sem_ch12.adb (Validate_Access_Type_Instance): Add message if
	mismatching predicates.
	* sem_ch6.adb (Check_Conformance): Give better messages on
	predicate mismatch.
	* sem_eval.adb (Predicates_Match): Move to spec.
	* sem_eval.ads (Predicates_Match): Moved here from body.

2014-02-20  Ed Schonberg  <schonberg@adacore.com>

	* a-cbmutr.adb: Use default value in Insert_Child.

2014-02-20  Vincent Celier  <celier@adacore.com>

	* gnatcmd.adb, make.adb, prj-makr.adb, clean.adb: Call
	Stringt.Initialize in all project aware tools.

2014-02-20  Doug Rupp  <rupp@adacore.com>

	* gnat_ugn.texi: Document gnatbind -X option.
	* vms_data.ads: Minor warnings documentation reformatting.

2014-02-20  Ed Schonberg  <schonberg@adacore.com>

	* exp_ch3.adb (Expand_Freeze_Array_Type): Only create invariant
	procedure for a base type.

2014-02-20  Robert Dewar  <dewar@adacore.com>

	* sem_ch4.adb (Analyze_Case_Expression): Get type from first
	expression with type info.
	* sem_ch13.adb: Minor reformatting.
	* sem_eval.adb (Subtypes_Statically_Match): Make sure we return
	False if predicates do not match on the two types.

2014-02-20  Arnaud Charlet  <charlet@adacore.com>

	* sem_prag.adb (Analyze_Pragma [pragma Attach_Handler]):
	In Relaxed_RM_Semantics mode, allow any static integer value,
	for compatibility with other compilers.

2014-02-20  Vincent Celier  <celier@adacore.com>

	* errutil.adb (Initialize): Properly initialize entry in table
	Warnings when warnings are suppressed.

2014-02-20  Robert Dewar  <dewar@adacore.com>

	* s-os_lib.ads: Add warning about non-portability of Rename_File.
	* sem_util.ads, sem_util.adb (Is_Junk_Name): New function.
	* sem_warn.adb: Use Is_Junk_Name to suppress some warnings.
	* gnat_ugn.texi: Document no warnings on junk variable names.
	* layout.adb: Minor code reorganization (use Ekind_In).
	* stringt.adb: Move initialization of Null_String_Id to Initialize
	routine.

2014-02-20  Ed Schonberg  <schonberg@adacore.com>

	* sem_ch13.adb: Initialize optional Element_Id.

2014-02-20  Robert Dewar  <dewar@adacore.com>

	* s-os_lib.ads (Rename_File): Minor commment addition.

2014-02-20  Thomas Quinot  <quinot@adacore.com>

	* einfo.ads: Minor reformatting.

2014-02-20  Hristian Kirtchev  <kirtchev@adacore.com>

	* aspects.adb (Exchange_Aspects): New routine.
	* aspects.ads (Exchange_Aspects): New routine.
	* atree.adb (Rewrite): Do not check whether the save node has
	aspects as it never will, instead check the node about to be clobbered.
	* einfo.adb (Write_Field25_Name): Abstract_States can appear in
	entities of generic packages.
	* sem_ch6.adb (Analyze_Expression_Function): Fix the parent
	pointer of an aspect specification list after rewriting takes place.
	* sem_ch7.adb (Analyze_Package_Body_Helper): Swap the aspect
	specifications of the generic template and the copy used for analysis.
	* sem_ch12.adb (Analyze_Generic_Package_Declaration): Swap
	the aspect specifications of the generic template and the
	copy used for analysis.
	(Analyze_Package_Instantiation): Propagate the aspect specifications
	from the generic template to the instantiation.
	(Build_Instance_Compilation_Unit_Nodes): Propagate the aspect
	specifications from the generic template to the instantiation.
	* sem_ch13.adb (Analyze_Aspect_Specifications): Handle aspects
	Abstract_State, Initializes and Initial_Condition when they
	apply to a package instantiation.

2014-02-20  Robert Dewar  <dewar@adacore.com>

	* stringt.adb: Add call to Initialize in package initialization.

2014-02-20  Robert Dewar  <dewar@adacore.com>

	* a-crbtgk.adb, a-cihama.adb, a-coinve.adb, a-ciorse.adb, a-crbtgo.adb,
	a-cidlli.adb, a-cimutr.adb, a-cihase.adb, a-cohama.adb, a-coorse.adb,
	a-chtgke.adb, a-chtgop.adb, a-comutr.adb, a-ciorma.adb, a-cobove.adb,
	a-convec.adb, a-cohase.adb, a-chtgbk.adb, a-chtgbo.adb: Minor
	reformatting.

2014-02-20  Bob Duff  <duff@adacore.com>

	* s-os_lib.ads: Minor: Remove incorrect comment.

2014-02-20  Robert Dewar  <dewar@adacore.com>

	* sem_elab.adb (Check_Elab_Assign): Clearer warning message.

2014-02-20  Ed Schonberg  <schonberg@adacore.com>

	* a-cborma.adb (Assign): When creating a node without a specified
	element, insert an uninitialized element in the map, because
	the instance may provide an element type with a default
	initialization, e.g a scalar with a Default_Value aspect.
	* a-cbhama.adb (Assign_Key): Remove useless Allocate procedure.
	(Insert): In the version without explicit element, provide an
	uninitialized element, as above.
	* a-cbdlli.adb (Append): In the version without explicit element,
	provide an uninitalized element, as above.
	(Allocate): Remove unused version.

2014-02-20  Robert Dewar  <dewar@adacore.com>

	* sem_elab.adb: Minor code reorganization (use Nkind_In).
	* stringt.adb: Remove temporary pragma Warnings (Off).
	* stringt.ads: Add pragma Elaborate_Body to ensure initialization
	of Null_String_Id.

2014-02-20  Matthew Heaney  <heaney@adacore.com>

	* a-chtgbk.adb (Replace): Use correct offset when calculating bucket
	index.

2014-02-20  Ed Schonberg  <schonberg@adacore.com>

	* sem_ch5.adb (Analyze_Iterator_Specification): Initialize
	properly the cursor type for subsequent volatile testing in SPARK
	mode, when domain is a formal container with an Iterabe aspect.

2014-02-20  Robert Dewar  <dewar@adacore.com>

	* errout.adb (Set_Warnings_Mode_Off): Add Reason argument.
	(Set_Specific_Warning_Off): Add Reason argument.
	* errout.ads (Set_Warnings_Mode_Off): Add Reason argument.
	(Set_Specific_Warning_Off): Add Reason argument.
	* erroutc.adb (Warnings_Entry): Add Reason field
	(Specific_Warning_Entry): Add Reason field.
	(Warnings_Suppressed): return String_Id for Reason.
	(Warning_Specifically_Suppressed): return String_Id for Reason.
	* erroutc.ads (Warnings_Entry): Add Reason field.
	(Specific_Warning_Entry): Add Reason field.
	(Set_Specific_Warning_Off): Add Reason argument.
	(Set_Warnings_Mode_Off): Add Reason argument.
	(Warnings_Suppressed): return String_Id for Reason.
	(Warning_Specifically_Suppressed): return String_Id for Reason.
	* errutil.adb (Warnings_Suppressed): returns String_Id for Reason
	(Warning_Specifically_Suppressed): returns String_Id for Reason
	* gnat_rm.texi: Document that Warning parameter is string literal
	or a concatenation of string literals.
	* par-prag.adb: New handling for Reason argument.
	* sem_prag.adb (Analyze_Pragma, case Warning): New handling
	for Reason argument.
	* sem_util.ads, sem_util.adb (Get_Reason_String): New procedure.
	* sem_warn.ads (Warnings_Off_Entry): Add reason field.
	* stringt.adb: Set Null_String_Id.
	* stringt.ads (Null_String_Id): New constant.

2014-02-20  Robert Dewar  <dewar@adacore.com>

	* einfo.ads: Minor comment addition: Etype of package is
	Standard_Void_Type.
	* checks.adb, exp_aggr.adb, exp_atag.adb, exp_attr.adb, exp_ch13.adb,
	exp_ch2.adb, exp_ch3.adb, exp_ch4.adb, exp_ch5.adb, exp_ch6.adb,
	exp_ch7.adb, exp_ch9.adb, exp_dbug.adb, exp_disp.adb, exp_imgv.adb,
	exp_intr.adb, exp_prag.adb, exp_sel.adb, exp_strm.adb, exp_util.adb,
	freeze.adb, rtsfind.adb, sem_aggr.adb, sem_attr.adb, sem_ch10.adb,
	sem_ch12.adb, sem_ch13.adb, sem_ch3.adb, sem_ch4.adb, sem_ch5.adb,
	sem_ch6.adb, sem_ch8.adb, sem_dim.adb, sem_prag.adb, sem_res.adb,
	sem_util.adb, tbuild.adb, tbuild.ads: Remove New_Reference_To.
	Replace all calls with calls to New_Occurrence_Of.

2014-02-20  Robert Dewar  <dewar@adacore.com>

	* par-util.adb (Ignore, case of right paren): Make this a
	serious error.

2014-02-19  Robert Dewar  <dewar@adacore.com>

	* sem_ch5.adb, sem_prag.adb, sem_attr.adb: Minor reformatting.
	* debug.adb: Remove -gnatd.X switch, no longer used.
	* styleg.adb (Check_Then): Remove check of -gnatd.X, check is
	now always made.

2014-02-19  Bob Duff  <duff@adacore.com>

	* g-socket.ads: Minor: Correct some comments.

2014-02-19  Ed Schonberg  <schonberg@adacore.com>

	* sem_ch5.adb: Inhibit iterator rewriting in ASIS mode.

2014-02-19  Arnaud Charlet  <charlet@adacore.com>

	* sem_ch13.adb (Analyze_Aspect_Specifications): Do not generate
	an error on out of range priorities if Relaxed_RM_Semantics.
	* sem_prag.adb (Analyze_Pragma): Ditto.

2014-02-19  Bob Duff  <duff@adacore.com>

	* sem_attr.adb (Resolve_Attribute): Detect the case of F'Access
	where F denotes the renaming of an enumeration literal, and
	issue a specialized error message.

2014-02-19  Matthew Heaney  <heaney@adacore.com>

	* a-chtgop.ads (Checked_Index): New operation.
	(Next): Changed mode of hash table.
	* a-chtgop.adb (Adjust, Delete_Node_Sans_Free): Detect tampering
	(Generic_Read, Reserve_Capacity): Ditto.
	(Generic_Equal): Detect tampering.
	(Next): Changed mode of hash table, detect tampering.
	* a-chtgke.ads (Checked_Index, Checked_Equivalent_Keys): New
	operation.
	(Find): Changed mode of hash table.
	* a-chtgke.adb (Checked_Equivalent_Keys): New operation
	(Delete_Key_Sans_Free, Generic_Conditional_Insert): Detect
	tampering.
	(Find): Changed mode of hash table, check for tampering.
	(Generic_Replace_Element): Check for tampering.
	* a-chtgbk.ads (Checked_Index, Checked_Equivalent_Keys): New operation.
	* a-chtgbk.adb (Checked_Index, Checked_Equivalent_Keys): New
	operation (Delete_Key_Sans_Free, Generic_Conditional_Insert):
	Detect tampering.
	(Find, Generic_Replace_Element): Check for tampering.
	* a-chtgbo.ads (Checked_Index): New operation.
	* a-chtgbo.adb (Checked_Index): New operation
	(Delete_Node_Sans_Free, Generic_Equal): Detect tampering.
	(Generic_Read, Next): Ditto.
	* a-cohase.adb, a-cihase.adb (Is_In): Changed mode of hash
	table (Difference, Intersection): Use variable view of
	source, detect tampering (Find, Is_Subset, Overlap): Use
	variable view of container (Symmetric_Difference, Union):
	Detect tampering (Vet): Use Checked_Index to detect tampering
	(Constant_Reference, Element, Find): Use variable view of
	container.
	(Update_Element_Preserving_Key): Detect tampering.
	* a-cbhase.adb (Difference, Find, Is_In): Use variable view
	of container.
	(Is_Subset): Ditto.
	(Equivalent_Sets, Overlap): Use Node's Next component.
	(Vet): Use Checked_Index to detect tampering.
	(Constant_Reference, Element, Find): Use variable view of container.
	(Update_Element_Preserving_Key): Detect tampering.
	* a-cohama.adb, a-cihama.adb, a-cbhama.adb (Constant_Reference,
	Element, Find): Use variable view of container.
	(Reference): Rename hash table component.
	(Vet): Use Checked_Index to detect tampering.

2014-02-19  Arnaud Charlet  <charlet@adacore.com>

	* adabkend.adb (Scan_Compiler_Arguments): Add missing handling
	of -nostdinc.

2014-02-19  Thomas Quinot  <quinot@adacore.com>

	* tbuild.adb (New_Occurrence_Of, New_Rerefence_To): Guard
	against calls without Def_Id.

2014-02-19  Claire Dross  <dross@adacore.com>

	* a-cfdlli.ads, a-cfhase.ads, a-cforma.ads, a-cfhama.ads, a-cforse.ads,
	a-cofove.ads: Add global annotations to subprograms.

2014-02-19  Hristian Kirtchev  <kirtchev@adacore.com>

	* sem_prag.adb (Analyze_Initial_Condition_In_Decl_Part): Remove
	constants Errors, Pack_Id and Pack_Init. Remove variable Vars.
	Initial_Condition no longer requires the presence of pragma
	Initialized. Do not try to diagnose whether all variables mentioned in
	pragma Initializes also appear in Initial_Condition.
	(Collect_Variables): Removed.
	(Match_Variable): Removed.
	(Match_Variables): Removed.
	(Report_Unused_Variables): Removed.

2014-02-19  Thomas Quinot  <quinot@adacore.com>

	* gnat_rm.texi (pragma Stream_Convert): Minor rewording.

2014-02-19  Robert Dewar  <dewar@adacore.com>

	* sem_util.adb, sem_util.ads, prj-conf.adb, s-os_lib.adb: Minor
	reformatting.

2014-02-19  Vincent Celier  <celier@adacore.com>

	* prj-part.adb (Parse_Single_Project): Use the fully resolved
	project path, with all symbolic links resolved, to check if the
	same project is imported with a different unresolved path.
	* prj-tree.ads (Project_Name_And_Node): Component Canonical_Path
	changed to Resolved_Path to reflect that all symbolic links
	are resolved.

2014-02-19  Ed Schonberg  <schonberg@adacore.com>

	* sem_util.ads, sem_util.adb (Get_Cursor_Type): Moved to sem_util
	from sem_ch13, for use elsewhere.
	* sem_ch13.adb (Get_Cursor_Type): Moved to sem_util.
	* sem_ch5.adb (Analyze_Iterator_Specification): Set properly the
	cursor type on the loop variable when the iteration is over o
	formal container.

2014-02-19  Vincent Celier  <celier@adacore.com>

	* prj-conf.adb (Add_Default_GNAT_Naming_Scheme): Add declaration
	for an empty Target (Check_Target): Never fail when an empty
	target is declared in the configuration project.

2014-02-19  Ed Schonberg  <schonberg@adacore.com>

	* sem_prag.adb (Check_Arg_Is_Local_Name): Argument is local if
	the pragma comes fron a predicate aspect and the context is a
	record declaration within the scope that declares the type.

2014-02-19  Robert Dewar  <dewar@adacore.com>

	* gnat_rm.texi: Minor clarifications.
	* expander.adb, sem_aggr.adb: Add comments.

2014-02-19  Ed Schonberg  <schonberg@adacore.com>

	* sem_prag.adb (Check_Arg_Is_Local_Name): For an aspect that
	applies to a subprogram body, the name is the current scope,
	rather than being declared in the current scope.
	(Analyze_Pragma, case No_Return): Handle properly a No_Return
	aspect applied to a subprogram body.

2014-02-19  Ed Schonberg  <schonberg@adacore.com>

	* sem_ch13.adb (Resolve_Iterable_Operation): Improve resolution
	of overloaded subprograms, and fix bug in handling of primitive
	operation Element.

2014-02-19  Pascal Obry  <obry@adacore.com>

	* s-os_lib.adb: Minor reformatting.

2014-02-19  Yannick Moy  <moy@adacore.com>

	* expander.adb (Expand): Do nothing inside generics.
	* sem_aggr.adb (Aggregate_Constraint_Checks): Do nothing inside
	generics.

2014-02-19  Yannick Moy  <moy@adacore.com>

	* exp_ch2.adb: Remove useless 'with' of unit Uintp.

2014-02-19  Robert Dewar  <dewar@adacore.com>

	* sem_ch3.adb, style.adb, sem_prag.adb, sem_ch13.adb: Minor reformatting
	* a-sequio.adb: Remove useless pragma Extensions_Allowed (no
	longer needed).

2014-02-19  Claire Dross  <dross@adacore.com>

	* a-cfdlli.ads, a-cfhase.ads, a-cforma.ads, a-cfhama.ads,
	a-cforse.ads, a-cofove.ads: Add Iterable aspect to formal containers.

2014-02-19  Hristian Kirtchev  <kirtchev@adacore.com>

	* sem_ch3.adb (Analyze_Declarations): Analyze
	a package contract at the end of the private declarations (if
	applicable), otherwise analyze it and the end of the visible
	declarations.

2014-02-19  Ed Schonberg  <schonberg@adacore.com>

	* style.adb (Missing_Overriding): If subprogram is an
	instantiation, place warning on the instance node itself,
	without mention of the original generic. Do not emit message
	if explicit Ada version is older than the introduction of the
	overriding indicator.

2014-02-19  Yannick Moy  <moy@adacore.com>

	* gnat_rm.texi: Doc clarifications.

2014-02-19  Yannick Moy  <moy@adacore.com>

	* exp_util.adb (Remove_Side_Effects): Do not remove side-effects
	inside a generic.

2014-02-19  Ed Schonberg  <schonberg@adacore.com>

	* sem_ch13.adb (Get_Cursor_Type): Obtain cursor type from
	specified First primitive, rather than by name.
	(Validate_Iterable_Aspect, Resolve_Iterable_Operation): Use it,
	and extend error checking for missing primitives and incorrect
	signatures.

2014-02-19  Ed Schonberg  <schonberg@adacore.com>

	* sem_ch3.adb (Check_Pragma_Implemented): Detect additional
	errors when a Synchronization aspect on an overriding protected
	operation does not match the given aspect on the overridden
	operation of an ancestor interface.

2014-02-19  Hristian Kirtchev  <kirtchev@adacore.com>

	* sem_prag.adb (Check_Loop_Pragma_Grouping): New routine.
	(Check_Loop_Pragma_Placement): Update
	comment on usage. Remove local variables Orig_Stmt and
	Within_Same_Sequence. Check that the current Loop_Invariant or
	Loop_Variant pragma is grouped together with other such pragmas.
	(Is_Loop_Pragma): New routine.
	(Prev_In_Loop): Removed.

2014-02-19  Robert Dewar  <dewar@adacore.com>

	* par-ch6.adb (P_Return): For extended return, end column lines
	up with RETURN.
	* par.adb: Minor documentation clarification.

2014-02-19  Yannick Moy  <moy@adacore.com>

	* sem_prag.adb (Check_Loop_Pragma_Placement): Add check
	that Loop_Invariant and Loop_Variant appear consecutively.
	* gnat_rm.texi Update documentation of Loop_Invariant and
	Loop_Variant pragmas.

2014-02-19  Robert Dewar  <dewar@adacore.com>

	* debug.adb: Document -gnatd.X.
	* par-ch5.adb (P_If_Statement): Always check THEN, even if not
	first token
	(Check_Then_Column): Ditto.
	* styleg.adb (Check_Then): Allow THEN on line after IF.
	(Check_Then): Check THEN placement under control of -gnatd.X
	* styleg.ads (Check_Then): Now called even if THEN is not first
	token on line.
	* stylesw.ads (Style_Check_If_Then_Layout): Document new
	relaxed rules.
	* gnat_ugn.texi: For -gnatyi, THEN can now be on line after IF.

2014-02-19  Robert Dewar  <dewar@adacore.com>

	* a-cfhama.adb, a-cfhase.adb, a-cforse.adb, a-cofove.adb, a-ngcefu.adb,
	a-teioed.adb, a-wtedit.adb, a-ztedit.adb, exp_ch5.adb, inline.adb,
	prj-pp.adb, prj-tree.adb, sem_ch12.adb, sem_ch8.adb,
	vms_conv.adb: Fix bad layout of IF statements

2014-02-19  Robert Dewar  <dewar@adacore.com>

	* exp_util.adb (Side_Effect_Free): Scalar if expressions can be SEF.

2014-02-19  Robert Dewar  <dewar@adacore.com>

	* exp_util.adb: Update comments.

2014-02-19  Doug Rupp  <rupp@adacore.com>

	* bindgen.adb (Gen_Adainit) [VMS] New global Float_Format.
	* init.c (__gl_float_format): [VMS] New global.
	(__gnat_set_features): Call FP_CONTROL to set FPSR for the float
	representation in effect.

2014-02-19  Hristian Kirtchev  <kirtchev@adacore.com>

	* exp_ch6.adb Add with and use clause for Exp_Prag.
	(Expand_Contract_Cases): Relocated to Exp_Prag.
	* exp_ch6.ads (Expand_Contract_Cases): Relocated to Exp_Prag.
	* exp_prag.adb Add with and use clauses for Checks and Validsw.
	(Expand_Contract_Cases): Relocated from Exp_Ch6. Update the
	structure of the expanded code to showcase the evaluation of
	attribute 'Old prefixes. Add local variable Old_Evals. Expand
	any attribute 'Old references found within a consequence. Add
	circuitry to evaluate the prefixes of attribute 'Old that
	belong to a selected consequence.
	(Expand_Old_In_Consequence): New routine.
	* exp_prag.ads (Expand_Contract_Cases): Relocated from Exp_Ch6.
	* sem_attr.adb (Check_Use_In_Contract_Cases): Warn that a
	potentially unevaluated prefix is always evaluated.

2014-02-19  Robert Dewar  <dewar@adacore.com>

	* exp_attr.adb (Expand_Min_Max_Attribute): Use Insert_Declaration
	(Expand_Min_Max_Attribute): Use Matching_Standard_Type.
	* exp_ch4.adb (Expand_N_Expression_With_Actions): Remove special
	handling for the case of Modify_Tree_For_C, this approach did
	not work.
	* exp_util.adb (Matching_Standard_Type): New function
	(Side_Effect_Free): New top level functions (from
	Remove_Side_Effects).
	* exp_util.ads (Side_Effect_Free): New top level functions
	(moved from body).
	* sinfo.ads: Minor comment updates.

2014-02-19  Ed Schonberg  <schonberg@adacore.com>

	* exp_ch6.adb (Expand_Simple_Function_Return): If return
	type is unconstrained and uses the secondary stack, mark the
	enclosing function accordingly, to ensure that the value is not
	prematurely removed.

2014-02-19  Hristian Kirtchev  <kirtchev@adacore.com>

	* par.adb Alphabetize the routines in Par.Sync.
	(Resync_Past_Malformed_Aspect): New routine.
	* par-ch13.adb (Get_Aspect_Specifications): Alphabetize local
	variables. Code and comment reformatting. Detect missing
	parentheses on aspects [Refined_]Global and [Refined_]Depends
	with a non-null definition.
	* par-sync.adb: Alphabetize all routines in this separate unit.
	(Resync_Past_Malformed_Aspect): New routine.

2014-02-19  Robert Dewar  <dewar@adacore.com>

	* sem_eval.ads, sem_eval.adb (Subtypes_Statically_Match): Return False
	if Esize values do not match.

2014-02-19  Yannick Moy  <moy@adacore.com>

	* sinfo.ads: Minor comment update.

2014-02-19  Hristian Kirtchev  <kirtchev@adacore.com>

	* atree.ads: Minor reformatting (change Entity_Info to Einfo).

2014-02-19  Thomas Quinot  <quinot@adacore.com>

	* exp_ch7.adb (Find_Node_To_Be_Wrapped): An assignment statement
	that has the No_Ctrl_Actions flag is a suitable node to be
	wrapped if the assigned expression has no finalization actions.
	* sem_eval.adb (Eval_Entity_Name): For a compile time known
	boolean value, mark the corresponding condition SCO as constant.

2014-02-19  Robert Dewar  <dewar@adacore.com>

	* exp_util.adb: Minor reformatting.
	* exp_util.ads (Matching_Standard_Type): New function.
	* exp_ch7.adb: Minor reformatting.

2014-02-19  Ed Schonberg  <schonberg@adacore.com>

	* sem_ch13.adb (Get_Cursor_Type): Use scope of iterable type
	to find declaration for Cursor, to handle properly the case of
	a discriminated iterable type.

2014-02-19  Vincent Celier  <celier@adacore.com>

	* gnatcmd.adb (GNATCmd): Always replace the object dirs of
	imported library projects with the library ALI dirs, when setting
	the object paths.
	* prj-env.ads (Ada_Objects_Path): Correct comments about
	argument Including_Libraries.

2014-02-19  Gary Dismukes  <dismukes@adacore.com>

	* gnat_rm.texi: Minor spelling fixes.

2014-02-19  Doug Rupp  <rupp@adacore.com>

	* init.c: Remove unneeded code.
	* fe.h (Float_Format): New macro
	* gcc-interface/trans.c (gigi): On VMS, set vms_float_format.

2014-02-19  Hristian Kirtchev  <kirtchev@adacore.com>

	* sem_prag.adb (Check_Refined_Global_Item):
	A state or variable acts as a constituent only it is part of an
	encapsulating state and the state has visible refinement.

2014-02-19  Ed Schonberg  <schonberg@adacore.com>

	* sem_ch6.adb (Analyze_Subprogram_Contract): Do not warn on a
	postcondition for a function when the expression does not mention
	'Result but the function has in-out parameters.

2014-02-19  Robert Dewar  <dewar@adacore.com>

	* gnat_rm.texi: Add documentation on Value_Size forcing biased
	representation.

2014-02-19  Hristian Kirtchev  <kirtchev@adacore.com>

	* lib-xref.ads Remove the small table of letter and symbol usage as we
	already have one.

2014-02-19  Hristian Kirtchev  <kirtchev@adacore.com>

	* sem_ch6.adb (Analyze_Subprogram_Body_Helper): Emit specific error
	messages depending on the offending misplaced aspect specifications.
	(Diagnose_Misplaced_Aspect_Specifications): New routine.

2014-02-19  Ed Schonberg  <schonberg@adacore.com>

	* sem_ch13.adb (Get_Cursor): Utility to retrieve cursor type
	for iterable aspect primitives.
	(Resolve_Iterable_Operation): Use expected signature of iterable
	aspect to resolve primitive when overloading is present.
	(Validate_Iterable_Aspect, Analyze_Aspects_At_Freeze_Point): use it.
	(Check_Signature): Removed.

2014-02-19  Yannick Moy  <moy@adacore.com>

	* sem_ch10.adb (Analyze_Proper_Body): Issue error on missing
	subunit in GNATprove_Mode.
	* sinfo.ads (GNATprove_Mode): Document error issued in GNATprove_Mode.

2014-02-19  Hristian Kirtchev  <kirtchev@adacore.com>

	* lib-xref.ads Alphabetize the contents of table
	Xref_Entity_Letters. Add an entry in table Xref_Entity_Letters
	for E_Abstract_State. List all letters and symbols in use.
	* sem_prag.adb (Analyze_Abstract_State): Update all calls
	to Create_Abstract_State to reflect the new signature.
	(Create_Abstract_State): Change subprogram profile and update
	the comment on usage. Use the proper location of the state
	declaration when creating a new abstract state entity. Do not
	generate an external name, but simply reuse the name coming from
	the state declaration.

2014-02-19  Robert Dewar  <dewar@adacore.com>

	* exp_ch4.adb (Expand_N_Expression_With_Actions): Make sure
	declarations get properly inserted in Modify_Tree_For_C mode.
	* sinfo.ads: Minor comment addition.

2014-02-19  Robert Dewar  <dewar@adacore.com>

	* par-ch9.adb, exp_ch5.adb, sem_ch5.adb, exp_attr.adb, sem_util.adb,
	sem_util.ads, sem_ch13.adb, sem_ch13.ads: Minor reformatting.

2014-02-19  Ed Schonberg  <schonberg@adacore.com>

	* style.adb (Missing_Overriding): Warning does not apply in
	language versions prior to Ada 2005.
	* snames.ads-tmpl: Add Name_Iterable and Attribute_Iterable.
	* sem_attr.adb: Add Attribute_Iterable where needed.
	* exp_attr.adb: ditto.
	* exp_ch5.adb (Expand_Formal_Container_Loop): New procedure to
	handle loops and quantified expressions over types that have an
	iterable aspect.  Called from Expand_Iterator_Loop.
	* sem_ch5.adb (Analyze_Iterator_Specification): Recognize types
	with Iterable aspect.
	* sem_ch13.adb (Validate_Iterable_Aspect): Verify that the
	subprograms specified in the Iterable aspect have the proper
	signature involving container and cursor.
	(Check_Aspect_At_Freeze_Point): Analyze value of iterable aspect.
	* sem_ch13.ads (Validate_Iterable_Aspect): New subprogram.
	* sem_util.ads, sem_util.adb (Get_Iterable_Type_Primitive):
	New procedure to retrieve one of the primitives First, Last,
	or Has_Element, from the value of the iterable aspect of a
	formal container.
	(Is_Container_Element): Predicate to recognize expressions
	that denote an element of one of the predefined containers,
	for possible optimization.  This subprogram is not currently
	used, pending ARG discussions on the legality of the proposed
	optimization. Worth preserving for eventual use.
	(Is_Iterator): Recognize formal container types.
	* aspects.ads, aspects.adb: Add Aspect_Iterable where needed.

2014-02-19  Robert Dewar  <dewar@adacore.com>

	* exp_attr.adb (Expand_Min_Max_Attribute): New procedure
	(Expand_N_Attribute_Reference): Use this procedure for Min and Max.
	* exp_ch4.adb (Expand_N_Expression_With_Actions): Remove object
	declarations from list of actions.
	* output.ads, output.adb (Delete_Last_Char): New procedure.
	* sinfo.ads: Document handling of Mod and expression with actions
	in Modify_Tree_For_C mode.

2014-02-19  Ed Schonberg  <schonberg@adacore.com>

	* par-ch9.adb (P_Task): Add a null statement to produce a
	well-formed task body when due to a previous syntax error the
	statement list is empty.

2014-02-19  Hristian Kirtchev  <kirtchev@adacore.com>

	* sem_prag.adb (Check_Dependency_Clause): Account
	for the case where a state with a non-null refinement matches a
	null output list. Comment reformatting.
	(Inputs_Match): Copy a solitary input to avoid an assertion failure
	when trying to match the same input in multiple clauses.

2014-02-19  Gary Dismukes  <dismukes@adacore.com>

	* sem_attr.adb: Minor typo fix.

2014-02-18  Robert Dewar  <dewar@adacore.com>

	* cstand.adb (Build_Signed_Integer_Type): Minor change of formal
	from Int to Nat (Build_Unsigned_Integer_Type): New procedure
	(Create_Standard): Create new unsigned types.
	* exp_ch4.adb (Expand_N_Op_Mod): Expand mod in Modify_Tree_For_C
	mode (Expand_N_Reference): Removed, problematic and not needed
	for now.
	* exp_ch4.ads (Expand_N_Reference): Removed, problematic and
	not needed for now.
	* exp_util.ads, exp_util.adb (Power_Of_Two): New function.
	* expander.adb: Remove call to Expand_N_Reference (problematic,
	and not needed now).
	* sem_aux.ads, sem_aux.adb (Corresponding_Unsigned_Type): New function.
	* stand.adb: Read and write unsigned type entities.
	* stand.ads: Add new unsigned types.

2014-02-18  Hristian Kirtchev  <kirtchev@adacore.com>

	* sem_ch4.adb (Analyze_Call): Do not mark a function call
	as being inside an assertion expression as the flag is now removed.
	(Check_Ghost_Subprogram_Call): Do not query the
	In_Assertion_Expression flag as it is now removed, instead use
	a predicate function.
	* sem_elab.adb (Check_Internal_Call_Continue): Do not query the
	In_Assertion_Expression flag as it is now removed, instead use
	a predicate function.
	* sem_prag.ads: Add new table Assertion_Expression_Pragma.
	* sem_util.adb Add with and use clause for Sem_Prag.
	(In_Assertion_Expression_Pragma): New routine.
	* sem_util.ads (In_Assertion_Expression_Pragma): New routine.
	* sinfo.adb (In_Assertion_Expression): Removed.
	(Set_In_Assertion_Expression): Removed.
	* sinfo.ads Remove flag In_Assertion_Expression along with its
	use in nodes.
	(In_Assertion_Expression): Removed along with
	pragma Inline.	(Set_In_Assertion_Expression): Removed along
	with pragma Inline.

2014-02-18  Sergey Rybin  <rybin@adacore.com frybin>

	* gnat_ugn.texi: gnatpp section: add note that '-j' cannot be
	used together with '-r', '-rf' or '-rnb' options.

2014-02-18  Hristian Kirtchev  <kirtchev@adacore.com>

	* sem_attr.adb (Analyze_Attribute): Comment
	and code reformatting. Use separate routines to check the
	legality of attribute 'Old in certain pragmas. Verify
	the use of 'Old, 'Result and locally declared entities
	within the prefix of 'Old.
	(Check_References_In_Prefix): New routine.
	(Check_Use_In_Contract_Cases): New routine.
	(Check_Use_In_Test_Case): New routine.

2014-02-18  Vincent Celier  <celier@adacore.com>

	* sem_aux.adb (Is_By_Reference_Type): For each components of
	a record type, check also if the component is volatile as it
	may have an aspect that makes it volatile. If it is, then the
	record type is a by reference type.

2014-02-18  Robert Dewar  <dewar@adacore.com>

	* exp_attr.adb: Minor reformatting.
	* exp_ch4.ads, exp_ch4.adb (Expand_N_Reference): New procedure.
	* exp_util.adb (Remove_Side_Effects): Add conditional expressions
	as another case where we don't generate N_Reference nodes for
	primitive types.
	* expander.adb (Expand): Add call to Expand_N_Reference.

2014-02-06  Hristian Kirtchev  <kirtchev@adacore.com>

	* sem_prag.adb (Analyze_Refined_Pragma): Remove
	local variable Pack_Spec. Refinement pragmas may now apply to
	bodies of both visible and private subprograms.

2014-02-06  Robert Dewar  <dewar@adacore.com>

	* exp_attr.adb (Expand_Loop_Entry_Attribute):
	Minor change (Attr => N) (Expand_Pred_Succ): New name
	Expand_Pred_Succ_Attribute (Expand_N_Attribute_Reference, case
	Max): Expand into if expression if Modify_Tree_For_C mode.
	(Expand_N_Attribute_Reference, case Min): ditto
	* sinfo.ads: Modify_Tree_For_C takes care of expanding Min and
	Max attributes.

2014-02-06  Ed Schonberg  <schonberg@adacore.com>

	* sem_ch3.adb (Analyze_Object_Declaration): Do not generate
	predicate check if this is an internal declaration with
	No_Initialization set, as for an expanded aggregate component.

2014-02-06  Doug Rupp  <rupp@adacore.com>

	* init.c (__gnat_default_resignal_p) [VMS]: Test for and resignal
	conditions with severity of "SUCCESS" or "INFORMATIONAL".

2014-02-06  Yannick Moy  <moy@adacore.com>

	* sem_prag.adb (Analyze_Pragma): Analyze pragma
	Debug rewritten node before rewriting it as a null statement in
	GNATprove mode.

2014-02-06  Robert Dewar  <dewar@adacore.com>

	* sem_attr.adb (Min_Max): New procedure.
	(Max_Alignment_For_Allocation_Max_Size_In_Storage_Elements): New
	procedure.

2014-02-06  Sergey Rybin  <rybin@adacore.com frybin>

	* gnat_ugn.texi, vms_data.ads: Add documentation of '-t' option for
	gnatmetric/gnatpp.

2014-02-06  Hristian Kirtchev  <kirtchev@adacore.com>

	* sem_prag.adb (Analyze_Abstract_State): Update
	all calls to Create_Abstract_State to pass the proper state
	"declaration".
	(Create_Abstract_State): Add new formal parameter
	State_Decl along with comment on usage. Establish a link between
	the abstract state entity and the state declaration.

2014-02-06  Robert Dewar  <dewar@adacore.com>

	* sem_attr.adb (Analyze_Attribute, case Max): Check for improper
	comparison of unordered enumeration type.
	(Analyze_Attribute, case Max): Check for improper comparison of
	unordered enumeration type.
	* sem_res.adb (Bad_Unordered_Enumeration_Reference): Moved to
	sem_util.adb.
	* sem_util.ads, sem_util.adb (Bad_Unordered_Enumeration_Reference):
	Moved here from Sem_Res.

2014-02-06  Robert Dewar  <dewar@adacore.com>

	* sem_ch3.adb, sem_prag.adb, sem_res.adb, lib-xref.adb: Minor
	reformatting.

2014-02-06  Hristian Kirtchev  <kirtchev@adacore.com>

	* sem_ch6.adb (Process_Formals): Error message reformatting.

2014-02-06  Hristian Kirtchev  <kirtchev@adacore.com>

	* sem_ch3.adb (Handle_Late_Controlled_Primitive): Add local
	variable Spec. Do not inherit the null indicator from the
	subprogram body when generating the spec.

2014-02-06  Robert Dewar  <dewar@adacore.com>

	* casing.adb (Determine_Casing): Consider SPARK_Mode to be
	mixed case.

2014-02-06  Ed Schonberg  <schonberg@adacore.com>

	* exp_ch6.adb (Is_Build_In_Place_Function): Predicate is false
	when the function has a foreign convention, but not if only the
	limited return type has such a convention.

2014-02-06  Hristian Kirtchev  <kirtchev@adacore.com>

	* sem_ch3.adb (Handle_Late_Controlled_Primitive): Remove local
	variable Spec. Comment reformatting. Use Copy_Separate_Tree
	rather than New_Copy_Tree when building the corresponding
	subprogram declaration.

2014-02-06  Hristian Kirtchev  <kirtchev@adacore.com>

	* sem_prag.adb (Analyze_Global_Item): Remove
	the mode-related checks on abstract states with enabled external
	properties.
	(Property_Error): Removed.

2014-02-06  Javier Miranda  <miranda@adacore.com>

	* lib-xref.adb (Generate_Reference): When
	generating the reference to the first private entity take care
	of handling swapped entities.

2014-02-06  Sergey Rybin  <rybin@adacore.com frybin>

	* gnat_ugn.texi, vms_data.ads: Add documentation of -j option for
	gnatmetric.

2014-02-06  Robert Dewar  <dewar@adacore.com>

	* exp_ch4.adb (Expand_N_Shift_Left): Handle shift counts greater
	than the word size when operating in Modify_Tree_For_C mode.
	* sinfo.ads: Add documentation section on Modify_Tree_For_C mode.

2014-02-06  Robert Dewar  <dewar@adacore.com>

	* erroutc.adb (Warning_Specifically_Suppressed.Matches):
	compare is case insensitive.
	* gnat_rm.texi: Document that string compare for Warnings Off
	is now case insensitive.

2014-02-06  Eric Botcazou  <ebotcazou@adacore.com>

	* gnat_rm.texi: Small wording tweak.

2014-02-06  Pascal Obry  <obry@adacore.com>

	* prj-attr.adb, projects.texi, snames.ads-tmpl: Add Included_Patterns
	and Included_Artifact_Patterns attribute definitions.

2014-02-06  Yannick Moy  <moy@adacore.com>

	* sem_ch6.adb (Analyze_Subprogram_Body_Helper): Set
	SPARK_Mode pragma component for all subprograms, including stubs.

2014-02-06  Hristian Kirtchev  <kirtchev@adacore.com>

	* sem_ch10.adb (Analyze_Package_Body_Stub): Maintain
	the configuration options of the enclosing context in a
	stack-like fasion.
	(Analyze_Subprogram_Body_Stub): Maintain the
	configuration options of the enclosing context in a stack-like
	fashion.

2014-02-06  Robert Dewar  <dewar@adacore.com>

	* debug.adb: -gnatd.u sets Modify_Tree_For C
	* exp_ch4.adb (Expand_N_Op_Rotate_Left): Expand out
	if Modify_Tree_For_C (Expand_N_Op_Rotate_Right): ditto.
	(Expand_N_Op_Arithmetic_Right_Shift): ditto.
	* exp_intr.adb (Expand_Shift): Call expander so we do
	Modify_Tree_For_C expansions.
	* gnat1drv.adb (Adjust_Global_Switches): Set Modify_Tree_For_C
	if -gnatd.u set.

2014-02-06  Fedor Rybin  <frybin@adacore.com>

	* prj-proc.ads (Tree_Loaded_Callback): new type Callback used
	after the phase 1 of the processing of each aggregated project
	to get access to project trees of aggregated projects.
	(Process_Project_Tree_Phase_1): new parameter On_New_Tree_Loaded
	If specified, On_New_Tree_Loaded is called after each aggregated
	project has been processed succesfully.
	(Process): new parameter On_New_Tree_Loaded.
	* prj-proc.adb (Process_Aggregated_Projects): On_New_Tree_Loaded
	callback added after processing of each aggregated project.
	(Recursive_Process): new parameter On_New_Tree_Loaded.
	(Process): new parameter On_New_Tree_Loaded.
	(Process_Project_Tree_Phase_1): new parameter On_New_Tree_Loaded.
	* prj-conf.ads (Parse_Project_And_Apply_Config): new parameter
	On_New_Tree_Loaded.
	* prj-conf.adb (Parse_Project_And_Apply_Config): new parameter
	On_New_Tree_Loaded.

2014-02-06  Bob Duff  <duff@adacore.com>

	* gnat_ugn.texi: Implement --insert-blank-lines and
	--preserve-blank-lines switches.

2014-02-06  Sergey Rybin  <rybin@adacore.com frybin>

	* gnat_ugn.texi, vms_data.ads: Add documentation of -j option for
	gnatelim.

2014-02-06  Eric Botcazou  <ebotcazou@adacore.com>

	* gnat_rm.texi (Pragma Optimize_Alignment): Document the effect
	of the pragma on individual objects.

2014-02-06  Hristian Kirtchev  <kirtchev@adacore.com>

	* einfo.adb Node29 is now used as BIP_Initialization_Call.
	(BIP_Initialization_Call): New routine.
	(Set_BIP_Initialization_Call): New routine.
	(Write_Field29_Name): Add an entry for constants and variables.
	* einfo.ads Add new attribute BIP_Initialization_Call and update
	its usage in nodes.
	(BIP_Initialization_Call): New routine along with pragma Inline.
	(Set_BIP_Initialization_Call): New routine along with pragma Inline.
	* exp_ch6.adb (Make_Build_In_Place_Call_In_Object_Declaration):
	Add local declaration Res_Decl. Capture the build-in-place
	initialization call when the related object declaration has
	created a transient block.
	* exp_ch7.adb (Process_Transient_Objects): Add local variable
	Fin_Insrt. Recognize a scenario where an object declaration acts
	as a transient context and is initialized by a build-in-place
	function call.

2014-02-06  Pascal Obry  <obry@adacore.com>

	* prj-util.adb (For_Interface_Sources): Fix handling of required
	bodies for aggregate libs.

2014-02-06  Robert Dewar  <dewar@adacore.com>

	* nlists.ads: Minor comment clarifications.

2014-02-06  Robert Dewar  <dewar@adacore.com>

	* gnat1drv.adb (Adjust_Global_Switches): Set Modify_Tree_For_C
	if gnatd.V set.
	* opt.ads (Modify_Tree_For_C): New flag.
	* output.ads, output.adb (Last_Char): New function.

2014-02-06  Pascal Obry  <obry@adacore.com>

	* projects.texi, prj-env.adb (Initialize_Default_Project_Path): Add
	share/gpr for cross-builds.

2014-02-06  Robert Dewar  <dewar@adacore.com>

	* exp_util.ads, checks.adb, sem_prag.adb, prj-util.adb, sem_ch13.adb:
	Minor reformatting and code clean ups.

2014-02-06  Pascal Obry  <obry@adacore.com>

	* prj-util.adb (For_Interface_Sources): Skip non compilable languages.
	* prj.ads: Minor typo fix in comment.

2014-02-06  Hristian Kirtchev  <kirtchev@adacore.com>

	* sem_prag.adb (Analyze_Depends_In_Decl_Part): Add
	local variable Expr. Flag clauses with extra parenthesis as this
	is not allowed by the syntax of the pragma. Code reformatting.

2014-02-06  Hristian Kirtchev  <kirtchev@adacore.com>

	* exp_attr.adb (Expand_N_Attribute_Reference): Alphabetize
	variables. Rename variabme Tnn to Temp. Do not create a temporary
	if assertions are disabled. Find enclosing routine _Postconditions
	and insert the temporary that captures the value of the prefix
	before the routine.
	* exp_ch6.adb (Build_Postconditions_Procedure):
	Insert the generated _Postconditions routine
	before the first source declaration of the related
	subprogram.
	(Insert_After_Last_Declaration): Removed.
	(Insert_Before_First_Source_Declaration): New routine.

2014-02-06  Ed Schonberg  <schonberg@adacore.com>

	* exp_util.adb, exp_util.ads (Within_Internal_Subprogram):
	Utility to determine whether current expansion is for the body
	of a predefined primitive operation.
	(Make_Predicate_Check): Use Within_Internal_Subpgram
	* checks.adb (Apply_Predicate_Check): Use
	Within_Internal_Subprogram
	* sem_ch13.adb (Freeze_Entity_Checks): Ditto.

2014-02-06  Pascal Obry  <obry@adacore.com>

	* prj.ads, prj-util.adb: Minor reformatting.

2014-02-06  Ed Schonberg  <schonberg@adacore.com>

	* exp_ch6.adb (Expand_Subprogram_Contract, Append_Enabled_Item):
	Take into account the Split_PPC flag to ensure that conjuncts
	in a composite postcondition aspect are tested in source order.

2014-02-06  Hristian Kirtchev  <kirtchev@adacore.com>

	* sem_ch6.adb (Analyze_Generic_Subprogram_Body): Flag illegal
	use of SPARK_Mode.
	* sem_ch12.adb (Analyze_Generic_Subprogram_Declaration): Flag
	illegal use of SPARK_Mode.
	(Instantiate_Subprogram_Body): Flag illegal use of SPARK_Mode.
	* sem_prag.adb (Analyze_Pragma): Code reformatting.
	* sem_util.adb Add with and use clause for Aspects.
	(Check_SPARK_Mode_In_Generic): New routine.
	* sem_util.ads (Check_SPARK_Mode_In_Generic): New routine.

2014-02-06  Thomas Quinot  <quinot@adacore.com>

	* a-calend.adb (Formatting_Operations.Split): Ensure that
	Time_Error is raised for invalid time values.

2014-02-06  Arnaud Charlet  <charlet@adacore.com>

	* sem_prag.adb (Analyze_Pragma): Rewrite as a null statement
	in GNATprove_Mode.

2014-02-06  Robert Dewar  <dewar@adacore.com>

	* einfo.ads, einfo.adb (Is_Discriminant_Check_Function): New flag.
	* exp_ch3.adb (Build_Dcheck_Function): Set
	Is_Discriminant_Check_Function.

2014-02-06  Hristian Kirtchev  <kirtchev@adacore.com>

	* exp_ch7.adb (Is_Subprogram_Call): Inspect
	the original tree in certain cases where a construct has been
	factored out and replaced by a reference to a temporary.

2014-02-06  Ed Schonberg  <schonberg@adacore.com>

	* sem_ch3.adb (Process_Full_View): Fix typo in the order of
	parameters when propagating predicate function to full view.
	(Find_Type_Of_Object): Freeze base type of object type to catch
	premature use of discriminated private type without a full view.

2014-02-06  Robert Dewar  <dewar@adacore.com>

	* sprint.adb: Minor reformatting.

2014-02-06  Hristian Kirtchev  <kirtchev@adacore.com>

	* exp_ch4.adb (Process_Transient_Object): Add local variable
	Temp_Ins. When the transient object is initialized by an
	aggregate, the hook must capture the object after the last
	component assignment takes place.
	* exp_ch7.adb (Detect_Subprogram_Call): Expose the subprogram to
	routine Is_Subprogram_Call.
	(Is_Subprogram_Call): Inspect an
	aggregate that has been heavily expanded for subprogram calls.
	(Process_Transient_Objects): Add local variables Expr, Ptr_Id
	and Temp_Ins.  Remove the nested declare block and adjust the
	indentation. When the transient object is initialized by an
	aggregate, the hook must capture the object after the last
	component assignment takes place.

2014-02-06  Hristian Kirtchev  <kirtchev@adacore.com>

	* sem_prag.adb (Analyze_Global_Item): Detect illegal uses of
	external states with enabled properties that do not match the
	global mode.
	(Property_Error): New routine.
	* sem_res.adb (Property_Error): New routine.
	(Resolve_Actuals): Detect illegal uses of external variables with
	enabled properties in procedure calls that do not match the mode of
	the corresponding formal parameter.

2014-02-06  Hristian Kirtchev  <kirtchev@adacore.com>

	* sem_util.adb (Has_Enabled_Property): Rename
	formal parameter Prop_Nam to Property. Update the comment on usage
	and all occurrences in the body. Add local variable Prop_Nam. When
	inspecting a property with an expression, the property name
	appears as the first choice of the component association.

2014-02-04  Robert Dewar  <dewar@adacore.com>

	* exp_ch5.adb, einfo.ads, freeze.adb, sem_ch8.adb: Minor reformatting.

2014-02-04  Gary Dismukes  <dismukes@adacore.com>

	* sem_aggr.adb: Change "runtime" to "run time" in warning message,
	for consistency with other messages.

2014-02-04  Ed Schonberg  <schonberg@adacore.com>

	* exp_ch5.adb  (Expand_Iterator_Loop):  For a container element
	iterator, indicate that the element is a constant if the container
	type does not have a variable indexing aspect.
	* sem_ch8.adb (Analyze_Object_Renaming): If the entity is already
	marked as constant, do not reset its Ekind, to ensure that
	container elements in an element loop are not modified if the
	container (e.g. a hashed set) only has a constant indexing aspect.

2014-02-04  Arnaud Charlet  <charlet@adacore.com>

	* g-souinf.ads: Subprograms in this unit are actually not pure.
	* freeze.adb (Freeze_Subprogram): Do not reset Is_Pure for Intrinsics.
	* einfo.ads (Is_Pure): Update doc to match implementation.

2014-02-04  Gary Dismukes  <dismukes@adacore.com>

	* exp_ch13.adb: Minor spelling fix.

2014-02-04  Robert Dewar  <dewar@adacore.com>

	* opt.ads: Minor comment update.

2014-02-04  Robert Dewar  <dewar@adacore.com>

	* exp_ch4.adb (Expand_N_Expression_With_Actions): Use Rewrite
	instead of Replace.

2014-02-04  Ed Schonberg  <schonberg@adacore.com>

	* sem_aggr.adb (Resolve_Array_Aggregate): Suppress warnings
	on null expressions if component type is non-null, when the
	corresponding association covers an empty range of index values.

2014-02-04  Robert Dewar  <dewar@adacore.com>

	* sinfo.ads: Further comments on N_Expression_With_Actions node.

2014-02-04  Hristian Kirtchev  <kirtchev@adacore.com>

	* sem_prag.adb (Analyze_Refined_Depends_In_Decl_Part): Remove global
	variables Out_Items and Ref_Global. Remove local constant
	Body_Id along with dummy variables D1, D2, D3, D4, D5, D6, D7
	and D8. Remove the useless collection of global items as this
	was a leftover from an earlier version of the routine. Move
	several routines out to avoid deep nesting and indentation.
	(Inputs_Match): Add formal parameter Dep_Clause. Rename formal
	parameter Do_Checks to Post_Errors. Update the comment on usage.
	(Is_Matching_Input): Renamed to Input_Match. Add formal parameters
	Ref_Inputs and Do_Checks. Rename formal parameter Do_Checks
	to Post_Errors. Update the comment on usage. Account for the
	case where a self referential state may have a null input_list.
	(Is_Self_Referential): New routine.

2014-02-04  Ed Schonberg  <schonberg@adacore.com>

	* sem_ch13.adb (Analyze_Attribute_Definition_Clause): If the
	entity renames an expression, as in the case of an object of
	an unconstrained type initialized by a function call, defer the
	rewriting of the expression to the expander.
	* exp_ch13.adb (Expand_N_Attribute_Definition_Clause, case
	'Alignment): If the entity renames an expression, introduce
	temporary to capture value, and rewrite original declaration to
	use temporary.

2014-02-04  Gary Dismukes  <dismukes@adacore.com>

	* g-comlin.adb: Minor typo fix.

2014-02-04  Ed Schonberg  <schonberg@adacore.com>

	* freeze.adb (Freeze_All): Types derived from a formal
	access_to_classwide type do not have a finalization master.

2014-02-04  Robert Dewar  <dewar@adacore.com>

	* sprint.adb: Minor reformatting.

2014-02-04  Robert Dewar  <dewar@adacore.com>

	* exp_ch4.adb (Expand_N_Expression_With_Actions): Eliminate
	cases where Actions is a null list.
	* sinfo.ads (N_Expression_With_Actions): Actions can be
	temporarily empty during semantic analysis, but must be non-empty
	in the final expanded tree.

2014-01-31  Robert Dewar  <dewar@adacore.com>

	* exp_ch9.adb: Minor reformatting.

2014-01-31  Emmanuel Briot  <briot@adacore.com>

	* g-comlin.adb (Set_Command_Line): Take the switches
	configuration from the Command_Line_Config.

2014-01-31  Hristian Kirtchev  <kirtchev@adacore.com>

	* sem_prag.adb (Analyze_Refinement_Clause): Guard against a malformed
	refinement clause.

2014-01-31  Vincent Celier  <celier@adacore.com>

	* projects.texi: Add more documentation about others used as an
	index in indexed attributes.

2014-01-31  Robert Dewar  <dewar@adacore.com>

	* gnat_ugn.texi: Minor update.
	* gnat_rm.texi: Add example to Restriction_Warnings documentation.
	* exp_util.adb: Minor reformatting.

2014-01-31  Ed Schonberg  <schonberg@adacore.com>

	* exp_ch9.adb (Expand_Entry_Barrier): Warn if the barrier
	depends on data that is not private to the protected object,
	and potentially modifiable in unsynchronized fashion.

2014-01-31  Yannick Moy  <moy@adacore.com>

	* erroutc.adb (Validate_Specific_Warnings): Remove special case for
	GNATprove_Mode.

2014-01-31  Robert Dewar  <dewar@adacore.com>

	* prj-attr.ads (First_Attribute_Of): Returns Empty_Attribute
	for Unknown_Package.
	* sem_ch6.adb, sem_attr.adb: Minor comment addition.

2014-01-31  Hristian Kirtchev  <kirtchev@adacore.com>

	* exp_util.adb (Build_Allocate_Deallocate_Proc): Rewrite
	the logic that generates a runtime check to determine the
	controlled status of the object about to be allocated or
	deallocated. Class-wide types now always use a runtime check
	even if they appear as generic actuals.
	(Find_Object): Detect
	a special case that involves interface class-wide types because
	the object appears as a complex expression.

2014-01-31  Ed Schonberg  <schonberg@adacore.com>

	* sem_ch6.adb (Process_Formals): In Ada2012 mode, place
	subprogram with an incomplete untagged formals on the list of
	private dependents, to verify that the type is properly completed
	in the private part.
	* sem_attr.adb: Code clean up.

2014-01-31  Robert Dewar  <dewar@adacore.com>

	* exp_ch6.adb: Minor reformatting.

2014-01-31  Vincent Celier  <celier@adacore.com>

	* prj-attr.adb (First_Attribute_Of): Return Unknown_Attribute
	when Pkg is unknown.

2014-01-31  Hristian Kirtchev  <kirtchev@adacore.com>

	* sem_res.adb (Resolve_Entity_Name): Comment
	reformatting. Allow volatile objects in various generated checks.

2014-01-31  Ed Schonberg  <schonberg@adacore.com>

	* sem_attr.adb (Analyze_Attribute, case 'Update): For a record
	component association, set the etype of the identifier, for
	SPARK use.

2014-01-31  Ed Schonberg  <schonberg@adacore.com>

	* exp_ch6.adb (Has_Visibility_Of_Subprogram): If type is not
	declared in a package, not checks can apply to the subprogram.

2014-01-31  Robert Dewar  <dewar@adacore.com>

	* erroutc.adb (Validate_Specific_Warnings): Warnings are
	controlled -gnatw.W.
	* gnat_ugn.texi: Document new warnings controlled by -gnatw.w.
	* opt.ads (Warn_On_Warnings_Off): Now controls more cases.

2014-01-31  Arnaud Charlet  <charlet@adacore.com>

	* exp_disp.adb: Update comments.

2014-01-31  Yannick Moy  <moy@adacore.com>

	* sem_ch12.adb (Analyze_Generic_Subprogram_Declaration,
	Save_Global_References): Guard access to expression in aspect.

2014-01-31  Yannick Moy  <moy@adacore.com>

	* sem_prag.adb (Analyze_Pragma/Pragma_SPARK_Mode):
	Issue an error when the pragma is applied to a generic unit,
	a generic declaration, or inside a generic.

2014-01-31  Yannick Moy  <moy@adacore.com>

	* sem_ch8.adb (Analyze_Subprogram_Renaming): Set SPARK_Mode on renaming
	entity.

2014-01-31  Robert Dewar  <dewar@adacore.com>

	* exp_ch9.adb, s-tassta.adb, s-tposen.adb, s-tposen.ads: Minor
	reformatting.

2014-01-31  Tristan Gingold  <gingold@adacore.com>

	* exp_disp.adb: Add a historic note.

2014-01-31  Robert Dewar  <dewar@adacore.com>

	* sem_warn.adb (Warn_On_Useless_Assignments): Add call to
	Process_Deferred_References.

2014-01-31  Yannick Moy  <moy@adacore.com>

	* erroutc.adb (Validate_Specific_Warnings): Do not issue a message for
	ineffective pragma Warnings(Off) in GNATprove_Mode.

2014-01-31  Bob Duff  <duff@adacore.com>

	* s-taskin.ads: Minor comment fix.
	* s-tassta.adb (Abort_Dependents): Don't abort all dependents;
	just direct dependents. If this is actually an abort, each task
	will take care of aborting its dependents, so all dependents will
	get aborted, as before. However, when this is called the second
	time from Vulnerable_Complete_Master "for convenience" (i.e. to
	kill off tasks waiting at terminate alternatives), aborting
	indirect dependents is wrong, because it causes some unrelated
	tasks to get aborted.

2014-01-31  Robert Dewar  <dewar@adacore.com>

	* sem_ch4.adb: Minor reformatting.

2014-01-31  Robert Dewar  <dewar@adacore.com>

	* exp_ch2.adb: New calling sequence for Is_LHS.
	* frontend.adb: Add call to Process_Deferred_References.
	* lib-xref.ads, lib-xref.adb (Process_Deferred_References): New.
	(Deferred_References): New table.
	* sem_ch8.adb (Find_Direct_Name): Make deferred reference table
	entries.
	(Find_Expanded_Name): Ditto.
	* sem_res.adb: New calling sequence for Is_LHS.
	* sem_util.ads, sem_util.adb (Is_LHS): New calling sequence.
	* sem_warn.adb: Call Process_Deferred_References before issuing
	warnings.

2014-01-31  Tristan Gingold  <gingold@adacore.com>

	* exp_util.adb (Corresponding_Runtime_Package): Restrict the
	use of System_Tasking_Protected_Objects_Single_Entry.
	* exp_ch9.adb (Build_Simple_Entry_Call): Remove Mode parameter
	of Protected_Single_Entry_Call.
	(Expand_N_Timed_Entry_Call): Remove single_entry case.
	* exp_disp.adb (Make_Disp_Asynchronous_Select_Body): Remove
	single_entry case.
	(Make_Disp_Timed_Select_Body): Likewise.
	* rtsfind.ads (RE_Timed_Protected_Single_Entry_Call): Remove.
	* s-tposen.adb (Send_Program_Error, PO_Do_Or_Queue): Remove
	Self_Id parameter.
	(Wakeup_Entry_Caller): Remove Self_ID and New_State parameters.
	(Wait_For_Completion_With_Timeout): Remove.
	(Protected_Single_Entry_Call): Remove Mode parameter
	(always Simple_Call).
	(Service_Entry): Remove Self_Id constant (not used anymore).
	(Timed_Protected_Single_Entry_Call): Remove.
	* s-tposen.ads (Timed_Protected_Single_Entry_Call): Remove.
	(Protected_Single_Entry_Call): Remove Mode parameter.

2014-01-29  Hristian Kirtchev  <kirtchev@adacore.com>

	* einfo.adb (Get_Pragma): Handle the retrieval of pragma Refined_Post.
	* einfo.ads (Get_Pragma): Update the comment on special pragmas
	handled by this routine.
	* sem_prag.adb (Analyze_Pragma): Add a legal pragma Refined_Post
	to the contract of the related subprogram body.
	* sem_util.adb (Add_Contract_Item): Handle the insertion of
	pragma Refined_Post into the contract of a subprogram body.
	* sinfo.ads Update the documentation of node N_Contract.
	* sem_res.adb (Resolve_Entity_Name): Add a guard
	to detect abstract states and variables only when checking the
	SPARK 2014 rules concerning volatile object placement.

2014-01-29  Ed Schonberg  <schonberg@adacore.com>

	* sem_ch4.adb (Find_Equality_Types, Try_One_Interp): within an instance,
	null is compatible with any access type.

2014-01-29  Hristian Kirtchev  <kirtchev@adacore.com>

	* sem_util.adb (Find_Placement_In_State_Space): Assume that the default
	placement is not in a package.

2014-01-29  Hristian Kirtchev  <kirtchev@adacore.com>

	* sem_util.adb (Has_Enabled_Property): Compare the character field of
	the sole property.

2014-01-29  Robert Dewar  <dewar@adacore.com>

	* sem_intr.adb, a-ztexio.ads, sinfo.ads, sem_res.adb, gnatlink.adb,
	vms_conv.adb, a-except.ads, a-except-2005.ads, a-teioed.adb,
	sem_warn.ads, treepr.ads, erroutc.ads, a-excach.adb: Minor reformatting.

2014-01-29  Robert Dewar  <dewar@adacore.com>

	* sem_util.ads, sem_util.adb (In_Pragma_Expression): New function.
	* sem_warn.adb (Check_References): Suppress warnings if inside
	Initial_Condition pragma.

2014-01-29  Hristian Kirtchev  <kirtchev@adacore.com>

	* sem_prag.adb (Check_Missing_Part_Of): List all values of
	State_Space_Kind for readability reasons. Do not emit an error on
	a private item when the enclosing package lacks aspect/pragma
	Abstract_State. Do not emit an error on a private package
	instantiation when the corresponding generic template lacks
	visible state.
	(Has_Visible_State): New routine.
	* sem_util.adb (Find_Placement_In_State_Space): The visible
	declarations of any kind of child units in general act as proper
	placement location.

2014-01-29  Robert Dewar  <dewar@adacore.com>

	* a-except-2005.adb, a-except.adb, a-excpol-abort.adb, a-exstat.adb,
	ali.adb, a-numaux.ads, a-numaux-darwin.ads, a-numaux-libc-x86.ads,
	a-numaux-vms.ads, a-numaux-vxworks.ads, a-numaux-x86.ads, aspects.ads,
	a-taside.adb, a-teioed.adb, a-textio.adb, a-textio.ads, atree.adb,
	atree.ads, a-witeio.adb, a-witeio.ads, a-wtedit.adb, a-ztedit.adb,
	a-ztexio.adb, bcheck.adb, binde.adb, checks.adb, comperr.adb,
	cstand.adb, debug_a.adb, einfo.ads, errout.adb, erroutc.adb,
	eval_fat.adb, exp_aggr.adb, exp_attr.adb, exp_ch11.adb, exp_ch3.adb,
	exp_ch4.adb, exp_ch5.adb, exp_ch6.adb, exp_ch9.adb, exp_dbug.adb,
	exp_disp.adb, exp_fixd.adb, exp_imgv.adb, exp_intr.adb, exp_util.adb,
	freeze.adb, frontend.adb, g-comlin.ads, g-mbdira.adb, gnat1drv.adb,
	gprep.adb, g-spipat.adb, i-cpp.ads, i-vxwork.ads, i-vxwork-x86.ads,
	krunch.ads, layout.adb, lib-load.adb, lib-writ.adb, lib-writ.ads,
	live.adb, namet.ads, osint.adb, osint-c.adb, output.ads, par.adb,
	par-ch10.adb, par-ch13.adb, par-ch3.adb, par-ch4.adb, par-ch5.adb,
	par-ch6.adb, par-ch9.adb, par-endh.adb, par-labl.adb, par-prag.adb,
	par-sync.adb, par-tchk.adb, par-util.adb, prj.adb, repinfo.adb,
	rtsfind.adb, s-arit64.adb, s-asthan-vms-alpha.adb,
	s-asthan-vms-ia64.adb, s-bignum.adb, scans.adb, scng.adb, s-dimmks.ads,
	sem_aggr.adb, sem_attr.adb, sem_aux.adb, sem_cat.adb, sem_ch10.adb,
	sem_ch12.adb, sem_ch13.adb, sem_ch13.ads, sem_ch3.adb, sem_ch4.adb,
	sem_ch5.adb, sem_ch6.adb, sem_ch8.adb, sem_disp.adb, sem_elab.adb,
	sem_elim.adb, sem_eval.adb, sem_intr.adb, sem_prag.adb, sem_res.adb,
	sem_type.adb, sem_util.adb, sem_warn.adb, set_targ.adb, s-fatgen.adb,
	s-fatgen.ads, s-fileio.adb, s-imgcha.adb, s-imgrea.adb, sinfo.ads,
	sinput-c.adb, snames.ads-tmpl, s-os_lib.adb, sprint.adb,
	s-regpat.adb, s-secsta.adb, s-stalib.ads,
	s-stchop.adb, s-stoele.ads, stand.ads, s-taprop-solaris.adb,
	s-tasdeb-vms.adb, s-tasini.adb, s-tassta.adb, s-valdec.adb,
	s-valuti.adb, s-wchjis.adb, s-wchwts.adb, system.ads, system-vms_64.ads,
	system-vms-ia64.ads, treepr.adb, types.ads, uintp.adb, uname.adb,
	urealp.adb, usage.adb, vxaddr2line.adb: Minor reformatting.

2014-01-29  Robert Dewar  <dewar@adacore.com>

	* expander.adb: Minor reformatting.

2014-01-29  Javier Miranda  <miranda@adacore.com>

	* exp_ch3.adb (Predefined_Primitive_Bodies): Adding documentation to
	previous patch.

2014-01-29  Javier Miranda  <miranda@adacore.com>

	* exp_ch3.adb (Predefined_Primitive_Bodies): Complete the code
	that checks if an interface types defines the predefined "="
	function because the compiler was erroneously not generating the
	predefined "=" primitive as soon as the name of some interface
	primitive is "=" (formals were not checked).

2014-01-29  Ed Schonberg  <schonberg@adacore.com>

	* expander.adb (Expander): In GNATprove mode, do not process
	transient scopes: they are in general not created in this mode,
	and an attempt to examine them will lead to constraint errors when
	processing configuration pragmas that have analyzable expressions.

2014-01-29  Vincent Celier  <celier@adacore.com>

	* clean.adb (Gnatclean): Fail if main project is an aggregate
	project or if there is an aggregate library project in the
	project tree.
	* gnatcmd.adb: Fail if the main project is an aggregate project
	or if there is an aggegate library project in the project tree.
	* make.adb (Initialize): : Fail if main project is an aggregate
	project or if there is an aggregate library project in the
	project tree.
	* makeutl.ads (Aggregate_Libraries_In): New Boolean function.
	* prj-makr.adb (Initialize): Fail if the main project is an
	aggregate project or an aggregate library project.

2014-01-29  Vincent Celier  <celier@adacore.com>

	* prj-part.adb (Check_Import_Aggregate): New procedure
	to check if an imported project is an aggregate project.
	(Parse_Single_Project): Call Check_Import_Aggregate
	* projects.texi: Document that aggregate projects cannot be
	extended or imported.

2014-01-29  Robert Dewar  <dewar@adacore.com>

	* exp_ch9.adb, sem_ch7.ads, s-regexp.adb, sem_ch13.adb: Minor
	reformatting and code clean up.
	* gnat_ugn.texi: Add documentation section on Atomic Variables
	and Optimization.

2014-01-29  Hristian Kirtchev  <kirtchev@adacore.com>

	* einfo.adb Flag264 is now unused.
	(Has_Body_References): Removed.
	(Set_Has_Body_References): Removed.
	(Write_Entity_Flags): Remove the output for flag Has_Body_References.
	* einfo.ads Update the comment on usage of attribute
	Body_References. Remove attribute Has_Body_References and its
	usage in nodes.
	(Has_Body_References): Removed along with pragma Inline.
	(Set_Has_Body_References): Removed along with pragma Inline.
	* sem_prag.adb (Analyze_Global_Item): Move the call to
	Record_Possible_Body_Reference in the state related checks
	section. Add a comment intended function.
	(Analyze_Input_Output): Move the call to Record_Possible_Body_Reference
	in the state related checks section. Add a comment intended function.
	(Analyze_Refinement_Clause): Cleanup the illegal body reference
	reporting. Add a comment on timing of error reporting.
	(Record_Possible_Body_Reference): Reimplement the routine.

2014-01-29  Vincent Celier  <celier@adacore.com>

	* makeutl.adb (Mains.Find_File_Add_Extension): Only look for specs for
	unit-based languages.
	(Mains.Complete_Mains.Do_Complete): Use the source file project
	tree when calling Find_File_Add_Extension. Use the correct
	project name when reporting an error.

2014-01-29  Hristian Kirtchev  <kirtchev@adacore.com>

	* aspects.adb Add an entry for aspect Part_Of in table
	Canonical_Aspect.
	* aspects.ads Add an entry for aspect Part_Of in tables Aspect_Id,
	Aspect_Argument, Aspect_Names and Aspect_Delay.
	* atree.h Define Elist9.
	* atree.adb (Elist9): New routine.
	(Set_Elist9): New routine.
	* atree.ads (Elist9): New routine.
	(Set_Elist9): New routine.
	* einfo.adb Add Part_Of_Constituents and Encapsulating_State to
	the list of node usage.  Remove Refined_State from the list of
	node usage.
	(Encapsulating_State): New routine.
	(Get_Pragma):
	Handle pragma Part_Of; (Part_Of_Constituents): New routine.
	(Refined_State): Removed.
	(Set_Encapsulating_State): New routine.
	(Set_Part_Of_Constituents): New routine.
	(Set_Refined_State): Removed.
	(Write_Field9_Name): Add an entry
	for Part_Of_Constituents (Write_Field10_Name): Add an entry for
	Encapsulating_State. Remove the entry for Refined_State.
	* einfo.ads Add new attributes Encapsulating_State
	and Part_Of_Constituents alond with their usage in
	entities. Remove attribute Refined_State along with its
	usage in entities.
	(Encapsulating_State): New routine and
	pragma Inline.	(Get_Pragma): Update the comment on usage.
	(Part_Of_Constituents): New routine and pragma Inline.
	(Refined_State): Removed along with pragma Inline.
	(Set_Encapsulating_State): New routine and pragma Inline.
	(Set_Part_Of_Constituents): New routine and pragma Inline.
	(Set_Refined_State): Removed along with pragma Inline.
	* par-prag.adb Pragma Part_Of does not need any special processing
	by the parser.
	* sem_ch3.adb (Analyze_Declarations): Remove local variables
	Body_Id and Prag. Call separate routines to analyze the
	contract of a package [body].
	(Analyze_Object_Contract):
	Update the comment on usage. Remove local variables
	Items and Nam. Use Get_Pragma rather than traversing the
	classification list.  Verify whether the lack of indicator
	Part_Of agrees with the placement of the variable in state space.
	(Analyze_Object_Declaration): Initialize the encapsulating state
	of a variable.	(Requires_State_Refinement): Moved to sem_util.
	* sem_ch7.adb (Analyze_Package_Body_Contract): New routine.
	(Analyze_Package_Contract): New routine.
	* sem_ch7.ads (Analyze_Package_Body_Contract): New routine.
	(Analyze_Package_Contract): New routine.
	* sem_ch10.adb (Decorate_State): Initialize the encapsulating
	state and Part_Of constituents.
	* sem_ch13.adb (Analyze_Aspect_Specifications):
	Add processing for aspect Part_Of. Update all
	calls to Decorate_Delayed_Aspect_And_Pragma.
	(Check_Aspect_At_Freeze_Point): Aspect Part_Of does
	not need any special processing at freeze time.
	(Decorate_Delayed_Aspect_And_Pragma): Renamed to
	Decorate_Aspect_And_Pragma.  Add formal parameter Delayed and
	update the associated comment.
	* sem_prag.adb Add an entry for pragma Part_Of in table Sig_Flags.
	(Analyze_Abstract_State): Add new global variable State_Id. Remove
	local constants Errors and Loc. Remove local variables Is_Null
	and State_Nam. Create the entity of the abstract state on the
	spot, before all remaining checks are performed. Verify that a
	missing Part_Of option agrees with the placement of the abstract
	state within the state space.
	(Analyze_Depends_In_Decl_Part):
	Add new global variables Constits_Seen and States_Seen. Check
	that a state and a corresponding constituent do not appear
	in pragma [Refined_]Depends.
	(Analyze_Global_In_Decl_Part):
	Add new global variables Constits_Seen and States_Seen. Check
	that a state and a corresponding constituent do not appear
	in pragma [Refined_]Global.
	(Analyze_Global_Item):
	Remove the now obsolete code that deals with Part_Of.
	Add the entity of the global item to the list of processed
	items.	(Analyze_Initializes_In_Decl_Part): Add new global
	variables Constits_Seen and States_Seen. Check that a state
	and a corresponding constituent do not appear in pragma
	Initializes.
	(Analyze_Initialization_Item): Add the entity
	of the initialization item to the list of processed items.
	(Analyze_Input_Item): Add the entity of the initialization
	item to the list of processed items.
	(Analyze_Input_Output):
	Remove the now obsolete code that deals with Part_Of.  Add the
	entity of the input/output to the list of processed items.
	(Analyze_Part_Of): New routine.
	(Analyze_Part_Of_Option): Remove
	local constant Par_State. Add local constant Encaps and local
	variables Encaps_Id and Legal. Use Analyze_Part of to analyze
	the option. Turn the related state into a Part_Of constituent
	if the option is legal.
	(Analyze_Pragma): Add processing
	for pragma Part_Of.
	(Analyze_Refined_State_In_Decl_Part):
	Remove global constants Pack_Body and Spec_Id. Remove
	global variables Abstr_States and Hidden_States. Add new
	global variables Available_States, Body_Id, Body_States and
	Spec_Id. Add new local constant Body_Decl. Reimplement the
	logic that extracts the states available for refinement from
	the related package and the body hidden states of the said
	package.
	(Analyze_Refinement_Clause): Add local variable Part_Of_Constits.
	(Check_Applicable_Policy): Alphabetize body.
	(Check_Dependency_Clause): Replace Refined_State
	with Encapsulating_State.
	(Check_Matching_Constituent):
	Reimplement the logic that determines whether an item is a valid
	/ invalid constituent of the current refined state. Return when
	a construct does not denote a valid abstract state. Extract the
	list of Part_Of constituents for further analysis. Check that all
	Part_Of constituents of a state have been used in its refinement.
	(Check_Matching_State): Update the comment on usage. Operate
	on the list of available states.
	(Check_Missing_Part_Of): New routine.
	(Check_Refined_Global_Item): Replace Refined_State
	with Encapsulating_State.
	(Check_State_And_Constituent_Use): New routine.
	(Create_Abstract_State): New routine.
	(Is_Matching_Input): Replace Refined_State with Encapsulating_State.
	(Is_Part_Of): Removed.
	(Collect_Body_States): New routine.
	(Collect_Constituent): Replace Refined_State with Encapsulating_State.
	(Collect_Hidden_States): Removed.
	(Report_Unrefined_States): Change the profile of the procedure along
	with the comment on usage.
	(Report_Unused_Constituents): New routine.
	(Report_Unused_Hidden_States): Removed.
	(Report_Unused_States): New routine.
	* sem_prag.ads (Check_Missing_Part_Of): New routine.
	* sem_util.adb (Add_Contract_Item): Pragma Part_Of can now
	appear in the classification pragmas of a package instantiation
	or a variable.
	(Find_Placement_In_State_Space): New routine.
	(Is_Child): Removed.
	(Is_Child_Or_Sibling): Remove formal
	parameter Private_Child. Remove the private child checks.
	(Requires_State_Refinement): Moved from sem_ch3.
	* sem_util.ads Add new type State_Space_Kind along with
	comment on its usage and values.
	(Add_Contract_Item): Update the comment on usage.
	(Find_Body_Discriminal): Alphabetize spec.
	(Find_Placement_In_State_Space): New routine.
	(Is_Child_Or_Sibling): Remove formal parameter Private_Child
	and update the comment on usage.
	(Requires_State_Refinement): Moved from sem_ch3.
	* sinfo.ads: Update the documentation of N_Contract.
	* snames.ads-tmpl The predefined name for Part_Of is now used
	to denote a pragma. Add Pragma_Id for Part_Of.

2014-01-29  Emmanuel Briot  <briot@adacore.com>

	* s-regexp.adb (Create_Secondary_Table): Automatically grow the state
	machine as needed.
	(Dump): New subprogram.

2014-01-29  Tristan Gingold  <gingold@adacore.com>

	* exp_ch9.adb (Expand_N_Protected_Type_Declaration): Add
	Expand_Entry_Declaration to factorize code.

2014-01-29  Ed Schonberg  <schonberg@adacore.com>

	* checks.adb: minor clarification.
	* sem_ch7.adb (Declare_Inherited_Private_Subprograms): Limit
	search for primitive operations to the entities that immediately
	follow the type declaration.

2014-01-29  Tristan Gingold  <gingold@adacore.com>

	* exp_ch9.adb (Build_Protected_Entry): Do not call
	Complete_Entry_Body anymore.
	* rtsfind.ads (RE_Complete_Single_Entry_Body): Remove.
	* s-tposen.ads, s-tposen.adb (Complete_Single_Entry_Body): Remove.

2014-01-29  Pierre-Marie Derodat  <derodat@adacore.com>

	* s-os_lib.adb, s-os_lib.ads (Normalize_Pathname): Return an empty
	string when the Name input bigger than allowed. Adapt the function
	specification.

2014-01-29  Ed Schonberg  <schonberg@adacore.com>

	* checks.adb (Install_Null_Excluding_Check): Do not emit warning
	if expression is within a case_expression of if_expression.

2014-01-29  Robert Dewar  <dewar@adacore.com>

	* exp_ch9.adb, inline.ads: Minor reformatting.

2014-01-29  Tristan Gingold  <gingold@adacore.com>

	* exp_ch9.adb (Is_Exception_Safe): Return true if no exceptions.

2014-01-29  Yannick Moy  <moy@adacore.com>

	* inline.ads (Pending_Body_Info): Add SPARK_Mode and
	SPARK_Mode_Pragma components to be able to analyze generic
	instance.
	* sem_ch12.adb (Analyze_Package_Instantiation,
	Inline_Instance_Body, Need_Subprogram_Instance_Body,
	Load_Parent_Of_Generic): Pass in SPARK_Mode from instantiation
	for future analysis of the instance.
	(Instantiate_Package_Body,
	Instantiate_Subprogram_Body, Set_Instance_Inv): Set SPARK_Mode
	from instantiation to analyze the instance.

2014-01-29  Robert Dewar  <dewar@adacore.com>

	* sem_ch7.adb, sem_prag.adb, sem_ch4.adb, sem_ch6.adb: Minor code
	reorganization.

2014-01-29  Yannick Moy  <moy@adacore.com>

	* gnat_rm.texi: Update description of SPARK_Mode pragma.

2014-01-29  Tristan Gingold  <gingold@adacore.com>

	* exp_ch9.adb (Expand_N_Protected_Body): Remove Num_Entries.

2014-01-29  Thomas Quinot  <quinot@adacore.com>

	* sem_ch4.adb (Find_Component_In_Instance): Update comment.

2014-01-29  Ed Schonberg  <schonberg@adacore.com>

	* exp_util.adb (Build_Task_Image_Prefix): Indicate that the
	resulting string is an internal entity. and thus requires no
	initialization. This is relevant when Initialize_ Scalars is
	enabled, because the resultant spurious initialization may lead to
	secondary stack anomalies that produce a mangled name for a task.

2014-01-29  Yannick Moy  <moy@adacore.com>

	* sem_ch6.adb (Analyze_Subprogram_Body_Helper): SPARK_Mode
	not inherited from spec anymore. Check consistency
	rules after processing of declarations.
	* sem_ch7.adb (Analyze_Package_Body_Helper): SPARK_Mode not inherited
	from spec anymore. Check consistency rules after processing of
	declarations.
	(Analyze_Package_Declaration): Set SPARK_Mode only for non-generic
	packages.
	* sem_prag.adb (Analyze_Pragma/Pragma_SPARK_Mode): Implement new
	consistency rules.

2014-01-27  Robert Dewar  <dewar@adacore.com>

	* sem_res.adb (Resolve_Comparison_Op): Add type name/location
	to unordered msg.
	(Resolve_Range): Add type name/location to unordered msg.

2014-01-27  Claire Dross  <dross@adacore.com>

	* a-cofove.adb/s (Copy): Add precondition so that Copy (Source,
	Capacity) is only called with Capacity >= Length (Source) and
	Capacity in Capacity_Range.
	* a-cfdlli.adb/s, a-cfhase.adb/s, a-cfhama.adb/s, a-cforse.adb/s,
	a-cforma.adb/s (Copy): Add precondition so that Copy (Source, Capacity)
	is only called with Capacity >= Source.Capacity. Raise Capacity_Error
	in the code is this is not the case.

2014-01-27  Thomas Quinot  <quinot@adacore.com>

	* sem_ch4.adb (Analyze_Selected_Component): Fix handling of
	selected component in an instance where the component of the
	actual is not visibile at instantiation.

2014-01-27  Ed Schonberg  <schonberg@adacore.com>

	* sem_ch6.adb: sem_ch6.adb (Set_Actual_Subtypes): If the type
	has a dynamic predicate, generate freeze node for Actual_Subtype
	at once, because the declaration of the corresponding predicate
	function will make reference to it.

2014-01-27  Tristan Gingold  <gingold@adacore.com>

	* exp_ch7.adb, exp_ch9.adb: Adjust comments.

2014-01-27  Robert Dewar  <dewar@adacore.com>

	* exp_ch4.adb (Expand_N_Op_Expon): Remove unsigned type test
	for 2**X optimization.

2014-01-27  Ed Schonberg  <schonberg@adacore.com>

	* a-suenst.adb: strings.utf_encoding.strings (Decode): Check
	explicitly whether value is in range of Character, because the
	library is typically compiled with range checks disabled, and
	we cannot rely on the implicit check on the argument of 'Val.

2014-01-27  Vincent Celier  <celier@adacore.com>

	* a-ciorma.adb, a-cihama.adb (Assign): Copy the Source to the Target,
	not the Target to itself.

2014-01-27  Robert Dewar  <dewar@adacore.com>

	* vms_conv.ads, ali.adb, sem_ch6.ads, opt.ads, vms_cmds.ads: Minor
	changes to avoid incorrect use of unordered enum types.

2014-01-27  Thomas Quinot  <quinot@adacore.com>

	* sem_ch4.adb: Minor reformatting.

2014-01-27  Robert Dewar  <dewar@adacore.com>

	* scn.adb (Check_End_Of_Line): Removed.
	(Error_Long_Line): Removed.
	(Determine_License): Use versions of above routines from Scanner.
	* scng.adb (Check_End_Of_Line): Moved to spec.
	(Error_Long_Line): Removed, no longer used.
	* scng.ads (Check_End_Of_Line): Moved here from body.

2014-01-27  Tristan Gingold  <gingold@adacore.com>

	* exp_ch7.adb (Build_Cleanup_Statements): Call
	Build_Protected_Subprogram_Call_Cleanup to insert the cleanup
	for protected body.
	* exp_ch9.adb (Build_Protected_Subprogram_Body): Likewise.
	 Remove Service_Name variable.
	(Build_Protected_SUbprogam_Call_Cleanup): New procedure that
	factorize code from the above subprograms.
	* exp_ch9.ads (Build_Protected_Subprogram_Call_Cleanup): New procedure.

2014-01-27  Hristian Kirtchev  <kirtchev@adacore.com>

	* einfo.adb (Has_Option): Reimplemented.
	* sem_prag.adb (Analyze_Refinement_Clause): Add global
	variables AR_Constit, AW_Constit, ER_Constit, EW_Constit,
	External_Constit_Seen and State. Add local variables Body_Ref,
	Body_Ref_Elmt and Extra_State. Reimplement part of the logic to
	avoid a cumbersome while pool. Verify the legality of an external
	state and relevant properties.
	(Check_External_Property): New routine.
	(Check_Matching_State): Remove parameter profile
	and update comment on usage.
	(Collect_Constituent): Store the
	relevant external property of a constituent.
	* sem_util.adb (Async_Readers_Enabled): Update the call to
	Has_Enabled_Property.
	(Async_Writers_Enabled): Update the call to Has_Enabled_Property.
	(Effective_Reads_Enabled): Update the call to Has_Enabled_Property.
	(Effective_Writes_Enabled): Update the call to Has_Enabled_Property.
	(Has_Enabled_Property): Rename formal parameter Extern to State_Id.
	Update comment on usage. Reimplement the logic to recognize the various
	formats of properties.

2014-01-27  Ed Schonberg  <schonberg@adacore.com>

	* par-ch5.adb: Minor reformatting.

2014-01-27  Tristan Gingold  <gingold@adacore.com>

	* s-tposen.ads: Harmonize style and comments.

2014-01-27  Vincent Celier  <celier@adacore.com>

	* projects.texi: Document that shared library projects, by
	default, cannot import projects that are not shared library
	projects.

2014-01-27  Robert Dewar  <dewar@adacore.com>

	* sem_ch8.adb (Find_Selected_Component): Use Replace instead
	of Rewrite.

2014-01-27  Ed Schonberg  <schonberg@adacore.com>

	* a-suenco.adb, a-suenst.adb (Decode): Raise encoding error if
	any other exception is raised.
	(Convert): If both Input_Scheme and Output_Scheme are UTF_8 it is
	still necessary to perform a conversion in order to remove overlong
	encodings.

2014-01-27  Robert Dewar  <dewar@adacore.com>

	* exp_smem.adb: Minor reformatting.

2014-01-27  Thomas Quinot  <quinot@adacore.com>

	* a-calfor.ads: Fix incorrect reference to operator "-" in comment.

2014-01-27  Ed Schonberg  <schonberg@adacore.com>

	* sem_res.adb (Make_Call_Into_Operator): In ASIS mode, relocate
	nodes for operands to the original node for the call, to preserve
	Original_Node pointers within the resolved operands, given that
	they may have been rewritten as well. Previous approach copied
	the operands into a new tree and lost those pointers.

2014-01-27  Claire Dross  <dross@adacore.com>


	* a-cofove.adb, a-cofove.ads: Add Strict_Equal function to the API.

2014-01-27  Ed Schonberg  <schonberg@adacore.com>

	* sem_util.adb (Check_Internal_Protected_Use): A call through
	an anonymous access parameter of the current protected function
	is not a potential modification of the current object.

2014-01-27  Ed Schonberg  <schonberg@adacore.com>

	* a-cobove.adb (Reserve_Capacity): Procedure raises
	Capacity_Error, not Constraint_Error, when request cannot be
	satisfied.

2014-01-27  Vincent Celier  <celier@adacore.com>

	* a-coorma.adb, a-cohama.adb (Assign): Copy the Source to the Target,
	not the Target to itself.

2014-01-27  Ed Schonberg  <schonberg@adacore.com>

	* exp_ch4.adb (Expand_Concatenate): If the target of the
	concatenation is a library-level entity, always use the off-line
	version of concatenation, regardless of optimization level. This
	is space-efficient, and prevents linking problems when some
	units are compiled with different optimization levels.

2014-01-27  Ed Schonberg  <schonberg@adacore.com>

	* sem_ch5.adb: Code clean up.

2014-01-27  Ed Schonberg  <schonberg@adacore.com>

	* par-ch5.adb (P_Iterator_Specification): Improve error recovery
	when an array or container iterator includes a subtype indication,
	which is only legal in an element iterator.

2014-01-27  Thomas Quinot  <quinot@adacore.com>

	* exp_ch7.adb: Minor reformatting.

2014-01-27  Robert Dewar  <dewar@adacore.com>

	* opt.adb (SPARK_Mode): Default for library units is None rather
	than Off.
	* opt.ads: Remove AUTO from SPARK_Mode_Type SPARK_Mode_Type is
	no longer ordered.
	* sem_prag.adb (Analyze_Pragma, case SPARK_Mode): Remove AUTO
	possibility.
	* snames.ads-tmpl (Name_Auto): Removed, no longer used.

2014-01-27  Robert Dewar  <dewar@adacore.com>

	* par-ch5.adb (P_Sequence_Of_Statements): Make entry in
	Suspicious_Labels table if we have identifier; followed by loop
	or block.
	* par-endh.adb (Evaluate_End_Entry): Search Suspicious_Labels table.
	* par.adb (Suspicious_Labels): New table.

2014-01-27  Robert Dewar  <dewar@adacore.com>

	* exp_aggr.adb (Check_Bounds): Reason is range check, not
	length check.

2014-01-27  Yannick Moy  <moy@adacore.com>

	* get_spark_xrefs.adb (Get_SPARK_Xrefs): Accept new type 'c' for
	reference.
	* lib-xref-spark_specific.adb (Is_Global_Constant): Remove useless
	function now.
	(Add_SPARK_Xrefs): Include references to constants.
	* spark_xrefs.ads Document new character 'c' for references to
	constants.

2014-01-27  Thomas Quinot  <quinot@adacore.com>

	* exp_smem.adb (Add_Write_After): For a function call, insert write as
	an after action in a transient scope.

2014-01-27  Thomas Quinot  <quinot@adacore.com>

	* exp_smem.adb (Expand_Shared_Passive_Variable): For a reference
	to a shared variable as an OUT formal in a call to an init proc,
	the 'Read call must be emitted after, not before, the call.

2014-01-27  Robert Dewar  <dewar@adacore.com>

	* gnat_rm.texi: Remove mention of AUTO mode for SPARK_Mode pragma.

2014-01-27  Robert Dewar  <dewar@adacore.com>

	* a-wichha.adb (Character_Set_Version): Change to output proper
	value.

2014-01-27  Hristian Kirtchev  <kirtchev@adacore.com>

	* einfo.adb (Is_Input_Only_State): Removed.
	(Is_Non_Volatile_State): Removed.
	(Is_Output_State): Removed.
	* einfo.ads (Is_Input_Only_State): Remove attribute and
	subprogram. Update related entity.
	(Is_Non_Volatile_State):
	Remove attribute and subprogram. Update related entity.
	(Is_Output_State): Removed attribute and subprogram. Update
	related entity.
	* exp_ch6.adb (Expand_Subprogram_Contract): Update comment on
	generated code.
	* sem_ch3.adb (Analyze_Declarations): Analyze the contract of
	an object, not just variables.
	(Analyze_Object_Contract): New routine.
	(Analyze_Variable_Contract): Removed.
	(Process_Discriminants): Detect an illegal use of volatile
	discriminant in SPARK mode.
	* sem_ch5.adb (Analyze_Iterator_Specification):
	Detect an illegal use of volatile loop variable.
	(Analyze_Loop_Parameter_Specification): Detect an illegal use
	of volatile loop variable.
	* sem_ch6.adb (Process_Formals): Update the volatile object
	detection. Detect an illegal formal of mode IN OUT or OUT in
	SPARK mode. Enhance the error messages with references.
	* sem_ch12.adb (Instantiate_Object): Update the volatile object
	detection. Enhance the error messages with references.
	* sem_prag.adb (Analyze_Abstract_State): Enhance the error
	messages with references.
	(Analyze_Contract_Case): Enhance the error messages with references.
	(Analyze_External_Property): Call Check_Duplicate_Property to process
	an external property.
	(Analyze_External_Property_In_Decl_Part): New routine.
	(Analyze_External_State_In_Decl_Part): Removed.
	(Analyze_Global_Item): Detect an illegal
	use of a volatile constant. Detect an illegal use
	of a variable with enabled Effective_Reads. Enhance
	the error messages with references. Remove obsolete
	checks concerning Input_Only and Output_Only states.
	(Analyze_Initialization_Item): Enhance the error messages
	with references.
	(Analyze_Initializes_In_Decl_Part): Do not
	collect the states and variables when the initialization list
	is null.
	(Analyze_Input_Item): Enhance the error messages with references.
	(Analyze_Input_Output): Enhance the error messages with references.
	(Analyze_Pragma): Enhance the error messages with references.
	(Analyze_Refinement_Clause): Code reformatting.
	(Analyze_Refined_Depends_In_Decl_Part):
	Rename global variable Global to Reg_Global and update all
	occurrences. Add local variables D7 and D8. Update the error
	messages with references. Update the call to Collect_Global_Items.
	(Analyze_Refined_Global_In_Decl_Part): Add local variables
	Has_Proof_In_State, Proof_In_Constits and Proof_In_Items. Update
	the call to Collect_Global_Items.  Account for a Proof_In state
	in null / useless refinement checks. Verify the coverage of
	Proof_In states.
	(Check_Dependency_Clause): Remove local variable
	Out_Constits. Remove the retrieval and removal of constituents
	for an Output_Only state. Remove the reporting of unused
	Output_Only state constituents.
	(Check_Duplicate_Mode): Enhance
	the error message with a reference.
	(Check_Duplicate_Property): New routine.
	(Check_Duplicate_Option): Enhance the error message with a reference.
	(Check_External_Properties): Enhance the error message with a reference.
	(Check_Function_Return): Enhance the error message with a reference.
	(Check_In_Out_States): Update
	comment on usage. Add a specialized error message for Proof_In
	constituents. Enhance the error message with a reference.
	(Check_Input_States): Update comment on usage. Account for
	possible Proof_In constituents. Enhance the error message
	with a areference.
	(Check_Matching_Constituent): Enhance the error message with a
	reference.
	(Check_Matching_State): Enchance the error message with a reference.
	(Check_Mode): Add local variable From_Global. Update the call to
	Find_Mode.  Emit more precise error messages concerning extra items
	(Check_Mode_Restriction_In_Enclosing_Context): Consider
	pragma Refined_Global.	Enhance the error message with a
	reference.
	(Check_Mode_Restriction_In_Function): Enhance the error message with
	a reference.
	(Check_Output_States): Update comment on usage. Add local variable
	Posted.  Account for possible Proof_In constituents. Produce a detailed
	list of missing constituents.
	(Check_Proof_In_States): New routine.
	(Check_Refined_Global_Item): Handle Proof_In
	constituents. Enchance the error message with a reference.
	(Collect_Global_Items): Add formal parameters Proof_In_Items
	and Has_Proof_In_State. Update the comment on usage. Account
	for Proof_In items.
	(Create_Or_Modify_Clause): Enchance
	the error message with a reference.
	(Find_Mode): Add
	formal parameter From_Global. Update the comment on usage.
	Detect when the mode is governed by pragma [Refined_]Global.
	(Output_Constituents): Removed.
	(Report_Extra_Constituents):
	Report extra Proof_In constituents.
	(Report_Unused_Constituents): Removed.
	(Usage_Error): Code reformatting. Enhance the error
	messages with reference.
	* sem_prag.ads (Analyze_External_Property_In_Decl_Part): New routine.
	(Analyze_External_State_In_Decl_Part): Removed.
	* sem_res.adb (Resolve_Actuals): Update the volatile object
	detection. Enhance the error message with a reference.
	(Resolve_Entity_Name): Update the volatile object
	detection. Enhance the error message with a reference.
	* sem_util.adb (Is_Refined_State): Add a guard to avoid a crash.
	(Is_SPARK_Volatile_Object): New routine.
	(Has_Volatile_Component): New routine.
	* sem_util.ads (Is_Delegate): Alphabetized.
	(Is_SPARK_Volatile_Object): New routine.
	(Has_Volatile_Component): New routine.
	* snames.ads-tmpl: Remove names Name_Input_Only and Name_Output_Only.

2014-01-27  Ed Schonberg  <schonberg@adacore.com>

	* sem_attr.adb: Resolve fully prefix of 'Update.

2014-01-27  Ben Brosgol  <brosgol@adacore.com>

	* gnat_rm.texi: Minor clarifications.

2014-01-27  Robert Dewar  <dewar@adacore.com>

	* sem_elab.adb (Check_Internal_Call_Continue): Avoid complaining
	about call that is generated as part of an Initial_Condition
	check.
	* sem_prag.adb: Minor spelling correction.

2014-01-27  Robert Dewar  <dewar@adacore.com>

	* sem_prag.adb (Set_Convention_From_Pragma): Check that
	convention Ghost can only apply to functions.
	* einfo.ads, einfo.adb (Is_Ghost_Subprogram): Add clarifying comment.

2014-01-27  Robert Dewar  <dewar@adacore.com>

	* gnat_ugn.texi: Add Short_Enums to documentation of
	-gnatet/-gnateT.

2014-01-27  Robert Dewar  <dewar@adacore.com>

	* sem_prag.adb (Analyze_Input_Item): Correct check for input
	item in same package.
	* sem_util.ads, sem_util.adb (Within_Scope): New function.

2014-01-26  Arnaud Charlet  <charlet@adacore.com>

	* a-intnam-lynxos.ads, mlib-tgt-specific-lynxos.adb,
	s-osinte-lynxos-3.adb, s-osinte-lynxos-3.ads, s-osinte-lynxos.adb,
	s-osinte-lynxos.ads, s-taprop-lynxos.adb, s-tpopsp-lynxos.adb,
	system-lynxos-ppc.ads, system-lynxos-x86.ads: Removed, no longer
	maintained.

2014-01-25  Eric Botcazou  <ebotcazou@adacore.com>

	* gcc-interface/Makefile.in: Fix oversight.

2014-01-25  Eric Botcazou  <ebotcazou@adacore.com>

	* gcc-interface/utils.c (convert_to_fat_pointer): Un-obfuscate the
	conversion from a thin pointer with a shifted value.
	* gcc-interface/utils2.c (gnat_build_constructor): Propagate the
	read-only flag from the values onto the result.
	(gnat_invariant_expr): Accept read-only CONSTRUCTORs.

2014-01-25  Tristan Gingold  <gingold@adacore.com>

	* gcc-interface/decl.c (gnat_to_gnu_entity): Always build a variable
	for E_Variable with a pragma Linker_Section.

2014-01-25  Robert Dewar  <dewar@adacore.com>

	* gcc-interface/decl.c (gnat_to_gnu_param): Make sure an Out parameter
	with Default_Value aspect is passed in by copy.

2014-01-24  Eric Botcazou  <ebotcazou@adacore.com>

	* set_targ.adb: Set Short_Enums.
	* gcc-interface/lang.opt (fshort-enums): New option.
	* gcc-interface/misc.c (gnat_handle_option): Handle it.
	(gnat_post_options): Do not modify the global settings.

2014-01-24  Robert Dewar  <dewar@adacore.com>

	* g-rannum.ads, g-rannum.adb (Random_Ordinary_Fixed): New generic
	function.
	(Random_Decimal_Fixed): New generic function.
	* s-rannum.ads: Minor comment clarifications.

2014-01-24  Robert Dewar  <dewar@adacore.com>

	* back_end.adb: Remove Short_Enums handling (handled in
	Ttypes/Get_Targ now) Minor added comments.
	* freeze.adb: Change name Short_Enums_On_Target to
	Target_Short_Enums.
	* get_targ.ads, get_targ.adb (Get_Short_Enums): New function.
	* opt.ads: Minor comment updates.
	* sem_ch13.adb: Change name Short_Enums_On_Target to
	Target_Short_Enums.
	* set_targ.adb: Set Short_Enums from gcc back end.
	* set_targ.ads (Short_Enums): New variable.
	* targparm.ads, targparm.adb: Remove Short_Enums entries (handled in
	Ttypes/Get_Targ now).
	* ttypes.ads (Target_Short_Enums): New constant boolean switch

2014-01-24  Pascal Obry  <obry@adacore.com>

	* g-sercom-mingw.adb: Fix serial port name for port number > 10.

2014-01-24  Gary Dismukes  <dismukes@adacore.com>

	* exp_disp.adb (Expand_Dispatching_Call): Call Unqualify on Param when
	comparing it with Ctrl_Arg, since Ctrl_Arg may have had qualification
	stripped off.

2014-01-24  Robert Dewar  <dewar@adacore.com>

	* sinfo.ads, make.adb, prj-env.adb: Minor reformatting.

2014-01-24  Vincent Celier  <celier@adacore.com>

	* prj.adb (Add_Aggregated_Project): Do not add a project in
	the list if it is already there.

2014-01-24  Yannick Moy  <moy@adacore.com>

	* lib-xref-spark_specific.adb (Enclosing_Subprogram_Or_Package):
	Correct the search for a subrogram declaration to which a pragma is
	attached.

2014-01-24  Bob Duff  <duff@adacore.com>

	* gnat_ugn.texi: Document --decimal-grouping and
	--based-grouping switches in gnatpp.

2014-01-24  Ed Schonberg  <schonberg@adacore.com>

	* sinfo.ads: Documentation update.

2014-01-24  Ed Schonberg  <schonberg@adacore.com>

	* sem_ch3.adb (Constant_Redeclaration): New declaration is
	illegal if previous one has an initial expression that is an
	aggregate expanded into assignments.

2014-01-24  Ed Schonberg  <schonberg@adacore.com>

	* sem_ch5.adb (Analyze_Loop_Parameter_Specification): Small
	code reorganization to remove spurious warning on a loop with
	an array element iterator that has a null range.

2014-01-24  Vincent Celier  <celier@adacore.com>

	* make.adb (Binding_Phase): When setting the Ada paths, use
	the library ALI dir, not the object dir in libraries.

2014-01-24  Yannick Moy  <moy@adacore.com>

	* sinfo.ads: Add documentation of check flag fields.

2014-01-24  Ed Schonberg  <schonberg@adacore.com>

	* sem_res.adb (Resolve_Actuals): If an actual is a view
	conversion of a discriminated object, and the formal type is
	discriminated and constrained, apply a discriminant check to
	the object itself.

2014-01-24  Robert Dewar  <dewar@adacore.com>

	* prj.adb, prj-env.adb, back_end.adb: Add comment, minor code clean ups.

2014-01-24  Ed Schonberg  <schonberg@adacore.com>

	* sem_ch3.adb (Analyze_Declarations): At the end of an
	appropriate declarative part, call Freeze_All from the first
	declaration in the scope, not from the first unfrozen one. This
	is necessary to apply visibility checks to entities with delayed
	aspects. Otherwise, in the presence of instantiations and cleanups
	that they may generate, the delayed aspects may be analyzed too
	late and produce spurious visibility errors.
	* sem_attr.adb: Place etype on range.
	* sem_ch6.adb: Documentation expression functions.

2014-01-24  Robert Dewar  <dewar@adacore.com>

	* exp_ch7.adb: Minor change of Indices to Indexes (preferred
	terminology in compiler).

2014-01-24  Robert Dewar  <dewar@adacore.com>

	* scans.ads: Remove Tok_Raise from Sterm, Eterm, After_SM
	categories, now that Ada 95 supports raise expressions.

2014-01-24  Robert Dewar  <dewar@adacore.com>

	* freeze.adb (Freeze_Enumeration_Type): Use new target parameter
	Short_Enums_On_Target.
	* sem_ch13.adb (Set_Enum_Esize): Take Short_Enums_On_Target
	into account.
	* targparm.ads, targparm.adb: Add new target parameter Short_Enums.

2014-01-24  Ed Schonberg  <schonberg@adacore.com>

	* sem_ch5.adb (Analyze_Iterator_Specification): If subtype
	indication is given explicity, check that it matches the array
	component type or the container element type of the domain
	of iteration.

2014-01-24  Tristan Gingold  <gingold@adacore.com>

	* back_end.adb (Scan_Compiler_Arguments): Set Short_Enums_On_Target.
	* gcc-interface/misc.c (flag_short_enums): Declare.
	(gnat_post_options): Set it.

2014-01-24  Vincent Celier  <celier@adacore.com>

	* prj-env.adb (Ada_Objects_Path): Use Ada_Objects_Path_No_Libs
	to cache the result when Including_Libraries is False.
	* prj-env.ads (Ada_Objects_Path): Update documentation
	* prj.adb (Free (Project_Id)): Also free Ada_Objects_Path_No_Libs
	(Get_Object_Directory): Return the Library_Ali_Dir only when
	when Including_Libraries is True.
	* prj.ads (Get_Object_Directory): Fix and complete documentation
	(Project_Data): New component Ada_Objects_Path_No_Libs

2014-01-24  Robert Dewar  <dewar@adacore.com>

	* checks.adb (Expr_Known_Valid): Result of fpt operator never
	considered valid.

2014-01-24  Eric Botcazou  <ebotcazou@adacore.com>

	* back_end.adb: Minor fix in comment.

2014-01-24  Javier Miranda  <miranda@adacore.com>

	* sem_ch3.adb (Check_Abstract_Overriding): Code reestructuration
	required to report the error in case of task types.

2014-01-24  Ed Schonberg  <schonberg@adacore.com>

	* sem_attr.adb: Additional index checking.

2014-01-24  Ed Schonberg  <schonberg@adacore.com>

	* sem_attr.adb (Analyze_Attribute, case 'Update): Analyze
	expressions in each component association, and for records note
	the entity in each association choice, for subsequent resolution.
	(Resolve_Attribute, case 'Update): Complete resolution of
	expressions in each component association.

2014-01-24  Robert Dewar  <dewar@adacore.com>

	* sem.adb (Sem): Avoid premature reference to Current_Sem_Unit
	(this was causing Is_Main_Unit_Or_Main_Unit_Spec to be set wrong,
	leading to wrong handling of SPARK_Mode for library units).

2014-01-24  Robert Dewar  <dewar@adacore.com>

	* sem_ch6.adb (Analyze_Subprogram_Body_Helper): Set SPARK_Mode
	on generic instances (do not consider them to be internally
	generated)

2014-01-24  Doug Rupp  <rupp@adacore.com>

	* s-osinte-android.ads (pthread_sigmask): Import sigprocmask
	vice pthread_sigmask.

2014-01-24  Vincent Celier  <celier@adacore.com>

	* prj.adb (Debug_Output (Str, Str2)): Output if verbosity is
	not default.

2014-01-24  Vincent Celier  <celier@adacore.com>

	* prj-ext.adb (Add): Do not output anything when Silent is True,
	whatever the verbosity. When Source is From_External_Attribute,
	set the corresponding environment variable if it is not already set.
	* prj-ext.ads (Add): New Boolean parameter Silent, defaulted
	to False
	* prj-proc.adb (Process_Expression_For_Associative_Array):
	For attribute External, call Prj.Ext.Add with Silent set to
	True for the child environment, to avoid useless output in non
	default verbosity.

2014-01-24  Ed Schonberg  <schonberg@adacore.com>

	* sem_res.adb (Set_Slice_Subtype): Handle properly a discrete
	range given by a subtype indication, and force evaluation of
	the bounds, as for a simple range.
	* exp_util.adb (Evaluate_Slice_Bounds): Utility to force evaluation
	of bounds of slice for various kinds of discrete ranges.
	(Evaluate_Name, Evaluate_Subtype_From_Expr): use
	Evaluate_Slice_Bounds.

2014-01-24  Bob Duff  <duff@adacore.com>

	* s-taskin.ads (Activator): Make this Atomic, because
	Activation_Is_Complete reads it, and that can be called
	from any task. Previously, this component was only
	modified by the activator before activation, and by
	Self after activation.
	* a-taside.ads, a-taside.adb (Environment_Task,
	Activation_Is_Complete): Implement these missing functions.

2014-01-24  Doug Rupp  <rupp@adacore.com>

	* init.c: Add a handler section for Android.

2014-01-24  Arnaud Charlet  <charlet@adacore.com>

	* i-cexten.ads (Unsigned_33..64, Unsigned_33..64): New types.

2014-01-24  Ed Schonberg  <schonberg@adacore.com>

	* sem_ch4.adb (Operator_Check): If one operand is a
	Raise_Expression, set its type to that of the other operand.
	* sem_res.adb (Resolve_Raise_Expression): new procedure.
	(Resolve_Actuals): For an actual that is a Raise_Expression,
	set the type to that of the formal.
	* sem_type.adb (Find_Unique_Type): If one of the operands is a
	Raise_Expression, return type of the other operand.

2014-01-24  Ed Schonberg  <schonberg@adacore.com>

	* sem_aggr.adb (Resolve_Record_Aggregate): If a scalar
	component of the record has a type with a default aspect, and
	the corresponding aggregate component is initiaized with a box,
	use the default value in the rewritten aggregate.

2014-01-24  Tristan Gingold  <gingold@adacore.com>

	* s-interr.ads, s-interr.adb, s-interr-hwint.adb, s-interr-vms.adb,
	s-interr-sigaction.adb,
	s-interr-dummy.adb (Install_Restricted_Handlers): Add Prio parameter.
	* exp_ch9.adb (Make_Initialize_Protection): Add Prio parameter
	to the call to Install_Restricted_Handlers.

2014-01-24  Emmanuel Briot  <briot@adacore.com>

	* prj-nmsc.adb (Check_File): Add protection when the source is
	not fully initialized.

2014-01-24  Ed Schonberg  <schonberg@adacore.com>

	* sem_util.adb (Is_Post_State): In a postcondition, a selected
	component that denotes an implicit dereference is a reference
	to the post state of the subprogram.

2014-01-24  Robert Dewar  <dewar@adacore.com>

	* sem_ch6.adb (Analyze_Subprogram_Body_Helper): SPARK_Mode OFF
	for generated subprograms.
	(Analyze_Subprogram_Specification): Ditto.

2014-01-24  Vincent Celier  <celier@adacore.com>

	* prj-dect.adb (Check_Attribute_Allowed): Detect more forbidden
	attributes in package Builder of aggregate and aggregate library
	projects.
	* prj-nmsc.adb (Process_Naming_Scheme.Check.Check_Aggregate):
	Remove procedure (Process_Naming_Scheme.Check.Check_Aggregated):
	Remove parameters.  Change error message from "... externally
	build library ..." to "... externally built project ...".
	(Process_Naming_Scheme.Check): Do not do any check in aggregate
	project, as attribute Library_Dir and Library_Name have already
	been detected as forbidden.

2014-01-24  Vincent Celier  <celier@adacore.com>

	* prj-env.adb (Find_Project): If cached project path is not in
	project directory, look in current directory first and use cached
	project path only if project is not found in project directory.

2014-01-24  Robert Dewar  <dewar@adacore.com>

	* sem_util.adb, lib-xref.adb: Correct false positive warnings.

2014-01-24  Vincent Celier  <celier@adacore.com>

	* projects.texi: Document that aggregate projects are only
	supported by gprbuild, but not by gnatmake.  Document that the
	only attribute Switches in package Binder of aggregate projects
	will be ignored if its index is not others.  Document that
	attribute Global_Config_File is allowed in package Binder of
	aggregate projects.

2014-01-24  Robert Dewar  <dewar@adacore.com>

	* sem_prag.adb: Minor code reorganization.
	* sem_util.adb: Minor fix of potential latent bug in Is_LHS.

2014-01-24  Pascal Obry  <obry@adacore.com>

	* prj-attr.adb, projects.texi, snames.ads-tmpl: Add Excluded_Patterns
	attribute definition.

2014-01-24  Vincent Celier  <celier@adacore.com>

	* makeutl.adb (Queue.Insert_No_Roots): In gprbuild, do not put
	in the Queue the same source (same path, same multi-source index)
	from the same project file, to avoid compiling several times
	the same source.

2014-01-24  Eric Botcazou  <ebotcazou@adacore.com>

	* einfo.ads (First_Rep_Item): Remove obsolete stuff.
	(Has_Gigi_Rep_Item): Likewise.
	* sem_prag.adb (Analyze_Pragma) <Pragma_Linker_Section>: Do not set
	Has_Gigi_Rep_Item for objects.
	* gcc-interface/decl.c (prepend_one_attribute_to): Rename into...
	(prepend_one_attribute): ...this.
	(prepend_one_attribute_pragma): New function extracted from...
	(prepend_attributes): ...here.  Swap the parameters for consistency.
	(gnat_to_gnu_entity): Adjust calls to prepend_one_attribute_to and to
	prepend_attributes.
	<object>: Deal with a pragma Linker_Section on a constant
	or variable.  <E_Function>: Deal with a pragma Linker_Section
	on a subprogram.
	(get_minimal_subprog_decl): Adjust calls to prepend_one_attribute_to.

2014-01-24  Vincent Celier  <celier@adacore.com>

	* opt.ads: Minor comment update.

2014-01-24  Robert Dewar  <dewar@adacore.com>

	* sem_prag.adb (Analyze_Input_Output): Add missing error check
	for junk operand.
	* sem_util.adb (Is_Refined_State): Add defense against junk
	tree from error.

2014-01-24  Pascal Obry  <obry@adacore.com>

	* projects.texi: Removes Build_Slaves attribute documentation.

2014-01-23  Robert Dewar  <dewar@adacore.com>

	* opt.adb (Register_Opt_Config_Switches): Save SPARK_Mode_Pragma
	setting.

2014-01-23  Ed Schonberg  <schonberg@adacore.com>

	* sem_util.adb (Is_Potentially_Unevaluated): Predicate only
	applies to expressions that come from source.
	* sem_attr.adb (Analyze_Attribute, case 'Old): Improve error
	message.
	(Analyze_Attribute, case 'Loop_Entry): Apply SPARK 2014 legality
	rule regarding potentially unevaluated expressions, to prefix
	of attribute.

2014-01-23  Ed Schonberg  <schonberg@adacore.com>

	* exp_util.adb (Make_Invqriant_Call): If type of expression is
	a private extension, get invariant from base type.

2014-01-23  Robert Dewar  <dewar@adacore.com>

	* sem_util.adb, sem_attr.adb: Minor reformatting.

2014-01-23  Robert Dewar  <dewar@adacore.com>

	* opt.adb (Save_Opt_Config_Switches): Save SPARK_Mode_Pragma
	(Restore_Opt_Config_Switches): Restore SPARK_Mode_Pragma.
	* sem.adb (Semantics): Remove save/restore of
	SPARK_Mode[_Pragma]. Not needed since already done in
	Save/Restore_Opt_Config_Switches.

2014-01-23  Robert Dewar  <dewar@adacore.com>

	* gnat_rm.texi, einfo.adb, einfo.ads, sem_prag.adb, gnat_ugn.texi,
	freeze.adb, repinfo.adb, aspects.adb, aspects.ads, sem_ch13.adb:
	Linker_Section enhancements.

2014-01-23  Tristan Gingold  <gingold@adacore.com>

	* gnat_rm.texi: Minor editing.

2014-01-23  Robert Dewar  <dewar@adacore.com>

	* opt.adb (Set_Opt_Config_Switches): Reset SPARK mode for
	with'ed internal units.
	* sem.adb (Semantics): Save and restore SPARK_Mode[_Pragma].

2014-01-23  Javier Miranda  <miranda@adacore.com>

	* lib-xref.adb (Generate_Reference): As part of processing the
	"end-of-spec" reference generate an extra reference to the first
	private entity of the package.
	* xr_tabls.adb (Add_Reference): No action needed for the extra
	'E' reference associated; similar to the processing of the
	'e' reference.

2014-01-23  Bob Duff  <duff@adacore.com>

	* gnat_ugn.texi: Change "--&pp off" to "--!pp off".

2014-01-23  Ed Schonberg  <schonberg@adacore.com>

	* sem_util.ads, sem_util.adb (Is_Potentially_Unevaluated): new
	predicate to implement rule given in 6.1.1 (20/3).
	* sem_attr.adb (Analyze_Attribute, case 'Old): Reject prefix of
	'Old in a postcondition, if it is potentially unevaluated and
	it is not an entity name.

2014-01-23  Bob Duff  <duff@adacore.com>

	* gnat_ugn.texi: Document the new "--&pp off" feature of gnatpp.

2014-01-23  Robert Dewar  <dewar@adacore.com>

	* gnatlink.adb (Gnatlink): Fix problem of generating bad name
	msg on VMS.

2014-01-23  Bob Duff  <duff@adacore.com>

	* g-dynhta.ads: Minor comment fix.

2014-01-23  Yannick Moy  <moy@adacore.com>

	* sem_ch6.adb (Analyze_Subprogram_Body_Helper): Inherit SPARK_Mode
	from spec on body only when not already inherited on spec. Set
	SPARK_Mode from context on body without previous spec.	*
	* sem_prag.adb (Analyze_Pragma): Check placement of pragma on
	library-level entities.  Correct retrieval of entity from
	declaration, for cases where the declaration is not a unit.
	* sem_ch12.adb (Instantiate_Object): Avoid
	calling Is_Volatile_Object on an empty node.

2014-01-23  Robert Dewar  <dewar@adacore.com>

	* gnatlink.adb (Gnatlink): Check for suspicious executable file
	names on windows.

2014-01-23  Robert Dewar  <dewar@adacore.com>

	* a-ngelfu.ads: Remove bad uses of AND which should be AND THEN.
	* sem_res.adb (Check_No_Direct_Boolean_Operators): Don't give
	style errors in instances.
	* g-dynhta.ads (Static_HTable): Comment updates.

2014-01-23  Vincent Celier  <celier@adacore.com>

	* prj-conf.adb (Get_Or_Create_Configuration_File): Do not attempt
	to find a configuration project file when Config_File_Name is
	No_Configuration_File.
	* prj-conf.ads (No_Configuration_File): New constant String.
	* prj-pars.adb (Parse): Call Get_Or_Create_Configuration_File
	with Config_File_Name set to No_Configuration_File, so that
	no existing configuration project file will be used, and the
	configuration project will be only created in memory when
	Add_Default_GNAT_Naming_Scheme is called.
	* projects.texi: Minor reformatting.

2014-01-23  Vincent Celier  <celier@adacore.com>

	* prj-conf.adb (Get_Or_Create_Configuration_File): Never parse
	a config project file if On_Load_Config is not null.
	* prj-pars.adb: Minor comment changes.

2014-01-23  Ed Schonberg  <schonberg@adacore.com>

	* lib-xref.adb (Output_References): Output progenitors of
	synchronized tagged types, for source navigation.

2014-01-23  Robert Dewar  <dewar@adacore.com>

	* exp_util.adb, sinfo.adb, sinfo.ads, sem.adb, sem_res.adb,
	expander.adb, exp_ch11.adb, exp_ch11.ads, sem_ch11.adb, sem_ch11.ads,
	sprint.adb, sprint.ads: Remove unused node N_Subprogram_Info.

2014-01-23  Emmanuel Briot  <briot@adacore.com>

	* prj-conf.adb (Get_Or_Create_Configuration_File): call
	On_Load_Config later.

2014-01-23  Hristian Kirtchev  <kirtchev@adacore.com>

	* sem_ch3.adb (Analyze_Declarations): Do not
	generate the spec of the late primitive in ASIS mode. Add two
	comments to explain the special cases when the expansion is
	not performed.

2014-01-23  Robert Dewar  <dewar@adacore.com>

	* sem_util.adb (Note_Possible_Modification): Fix error of
	misbehaving for implicit dereference cases in -gnatc mode.

2014-01-23  Emmanuel Briot  <briot@adacore.com>

	* prj-pars.adb: Minor reformatting.

2014-01-22  Ed Schonberg  <schonberg@adacore.com>

	* sem_ch6.adb (Analyze_Subprogram_Body_Helper): A subprogram
	body generated for an expression function within a protected body
	needs a set of renaming declarations if the expression function
	comes from source.

2014-01-22  Ed Schonberg  <schonberg@adacore.com>

	* lib-xref.adb (Get_Type_Reference): In semantics-only mode,
	list interface progenitor of a tagged concurrent type, for better
	source navigation.

2014-01-22  Robert Dewar  <dewar@adacore.com>

	* lib.adb (In_Extended_Main_Code_Unit): Return False for
	Standard_Location.
	(In_Extended_Main_Source_Unit): Return False for Standard_Location.
	* lib.ads (In_Extended_Main_Code_Unit): Add documentation on
	treatment of Slocs No_Location and Standard_Location.
	* restrict.adb (Check_Restriction_No_Dependence): Explicitly
	check for entity with Standard_Location Sloc, rather than relying
	on Lib routines to do that.
	* sem_res.adb (Resolve_Call): Implement SPARK_05 restriction
	that a call cannot occur before a later occuring body within
	the same unit.

2014-01-22  Thomas Quinot  <quinot@adacore.com>

	* rtsfind.adb: Update comment.

2014-01-22  Hristian Kirtchev  <kirtchev@adacore.com>

	* sem_aux.ads, sem_aux.adb (Is_Body): New routine.
	* sem_ch3.adb (Analyze_Declarations): Add local variable
	Body_Seen. Generate the spec of a late controlled
	primitive body that is about to freeze its related type.
	(Handle_Late_Controlled_Primitive): New routine.

2014-01-22  Robert Dewar  <dewar@adacore.com>

	* a-stream.adb: Minor reformatting.

2014-01-22  Ed Schonberg  <schonberg@adacore.com>

	* sem_ch8.adb (From_Actual_Package): Introduce a recursive
	sub-procedure Declared_In_Actual to handle properly the visibility
	of actuals in actual packages, that are themselves actuals to a
	actual package of the current instance. This mimics properly the
	visibility of formals of formal packages declared with a box,
	within the corresponding generic unit.

2014-01-22  Robert Dewar  <dewar@adacore.com>

	* checks.adb: Do not assume that a volatile variable is valid.

2014-01-22  Thomas Quinot  <quinot@adacore.com>

	* g-catiio.ads (Image, Value): Clarify that these functions
	operate in the local time zone.  Minor documentation update.

2014-01-22  Thomas Quinot  <quinot@adacore.com>

	* csets.adb, csets.ads, opt.ads: Minor documentation fixes.

2014-01-22  Robert Dewar  <dewar@adacore.com>

	* sem_aux.adb, sem_aux.ads, sem_ch3.adb (Has_Unconstrained_Elements):
	Moved to sem_aux.adb.

2014-01-22  Robert Dewar  <dewar@adacore.com>

	* vms_data.ads: Minor reformatting.

2014-01-22  Robert Dewar  <dewar@adacore.com>

	* debug.adb: Document messages affected by -gnatd.E including
	the new ones that relate to late definition of equality.
	* sem_ch6.adb (Check_Untagged_Equality): In Ada 2012 mode, if
	debug flag -gnatd.E is set, then generate warnings rather than
	errors.
	(Check_Untagged_Equality): In earlier versions of Ada,
	generate warnings if Warn_On_Ada_2012_Incompatibility flag is set.

2014-01-22  Robert Dewar  <dewar@adacore.com>

	* sem_prag.adb (Usage_Error): Output additional messages for
	unconstrained OUT parameters lacking an input dependency.

2014-01-22  Robert Dewar  <dewar@adacore.com>

	* sem_ch4.adb: Minor reformatting.

2014-01-22  Robert Dewar  <dewar@adacore.com>

	* restrict.ads: Minor reformatting.
	* sem_res.adb (Resolve_Call): Check for SPARK_05 restriction that
	forbids a call from within a subprogram to the same subprogram.

2014-01-22  Thomas Quinot  <quinot@adacore.com>

	* a-stream.ads (Read_SEA, Write_SEA): New subprograms, optimized
	stream attributes for Stream_Element_Array.
	* a-stream.adb (Read_SEA, Write_SEA): Bodies for the above.
	* rtsfind.adb (Check_CRT): Do not reject a reference to an entity
	defined in the current scope.

2014-01-22  Robert Dewar  <dewar@adacore.com>

	* debug.adb, exp_ch4.adb, erroutc.adb: Minor reformatting.

2014-01-22  Thomas Quinot  <quinot@adacore.com>

	* sem_ch7.adb, sem_ch8.adb, exp_ch3.adb: Minor reformatting.

2014-01-22  Thomas Quinot  <quinot@adacore.com>

	* sem_ch3.adb (Analyze_Object_Declaration): For a constant
	declaration initialized with a function call, whose type
	has variable size, need to remove side effects so that the
	initialization expression becomes a dereference of a temporary
	reference to the function result.

2014-01-22  Yannick Moy  <moy@adacore.com>

	* errout.adb (Initialize): Remove trick to add dummy entry
	in Warnings table.
	* erroutc.adb (Set_Warnings_Mode_Off,
	Set_Warnings_Mode_On): Do nothing if warnings are suppressed by
	command line switch.
	* opt.ads (Warning_Mode): Document behavior
	wrt pragma Warnings, in normal mode and in GNATprove_Mode.

2014-01-22  Robert Dewar  <dewar@adacore.com>

	* sem_ch3.adb, errout.adb, erroutc.adb: Minor reformatting.

2014-01-22  Robert Dewar  <dewar@adacore.com>

	* sem_ch13.adb (Check_Pool_Size_Clash): New procedure
	(Analyze_Attribute_Definition_Clause, case Storage_Pool): call
	Check_Pool_Size_Clash (Analyze_Attribute_Definition_Clause,
	case Storage_Size): call Check_Pool_Size_Clash.

2014-01-22  Robert Dewar  <dewar@adacore.com>

	* sem_ch3.adb, exp_util.adb, sem_dim.adb, sem_elab.adb, sem_ch8.adb,
	sem_eval.ads: Minor reformatting.

2014-01-22  Thomas Quinot  <quinot@adacore.com>

	* sem_eval.adb (Compile_Time_Known_Bounds): Return False for
	Any_Composite to prevent cascaded errors.

2014-01-22  Yannick Moy  <moy@adacore.com>

	* errout.adb (Initialize): Do not insert special entry in Warnings
	table in GNATprove_Mode.
	* erroutc.adb (Set_Warnings_Mode_On): Add info in Warnings table in
	GNATprove_Mode.
	* gnat1drv.adb (Adjust_Global_Switches): Do not suppress frontend
	warnings anymore.

2014-01-22  Robert Dewar  <dewar@adacore.com>

	* sem_prag.adb (Analyze_Initializes_In_Decl_Part): Handle null
	initializes case.

2014-01-22  Robert Dewar  <dewar@adacore.com>

	* snames.ads-tmpl: Update header.

2014-01-22  Thomas Quinot  <quinot@adacore.com>

	* exp_util.adb (Insert_Actions): When inserting actions on a
	short circuit operator that has already been analyzed, do not park
	actions in node; instead introduce an N_Expression_With_Actions
	and insert actions immediately.
	Add guard for unexpected case of climbing up through statement
	in Actions list of an N_Expression_With_Actions.
	* sem_elab.adb (Insert_Elab_Check): Remove complex
	specialized circuitry for the case where the context is already
	analyzed, as it is not needed and introduces irregularities in
	finalization. Instead rely on the above change to Insert_Actions
	to ensure that late insertion on short circuit operators works
	as expected.

2014-01-22  Ed Schonberg  <schonberg@adacore.com>

	* sem_ch4.adb (Operator_Check): Improve error message when an
	operand of concatenation is an access type.

2014-01-22  Thomas Quinot  <quinot@adacore.com>

	* sem_dim.adb (Analyze_Dimension_Identifier): Add guard against
	cascaded error.

2014-01-22  Ed Schonberg  <schonberg@adacore.com>

	* sem_ch8.adb (Find_Selected_Component): Handle properly the case
	of an expanded name in a proper body, whose prefix is a package
	in the context of the proper body, when there is a homonym of
	the package declared in the parent unit.

2014-01-22  Robert Dewar  <dewar@adacore.com>

	* sem_warn.adb (Check_Use_Clause): Don't give no entities used
	msg if errors found.
	(Check_One_Unit): Same change.

2014-01-22  Robert Dewar  <dewar@adacore.com>

	* ug_words: Add missing/wrong entries for VMS warning switches.
	* sem_prag.adb (Check_Duplicate_Pragma): Avoid flagging parent type.

2014-01-22  Jerome Guitton  <guitton@adacore.com>

	* mlib-tgt-specific-vxworks.adb (Get_Target_Suffix): Replace xscale by
	arm.

2014-01-22  Robert Dewar  <dewar@adacore.com>

	* gnat_rm.texi, gnat_ugn.texi: Document passive task optimization

2014-01-22  Eric Botcazou  <ebotcazou@adacore.com>

	* gcc-interface/Makefile.in: Minor fixes.

2014-01-21  Robert Dewar  <dewar@adacore.com>

	* par-ch4.adb (P_If_Expression): Rewritten to improve error recovery.
	* par-ch5.adb (P_Condition): New version with expression prescanned.
	* par.adb (P_Condition): New version with expression prescanned.

2014-01-21  Robert Dewar  <dewar@adacore.com>

	* gnat_rm.texi: Document that Allow_Integer_Address is ignored
	if Address is not a private type.
	* sem_prag.adb (Analyze_Pragma, case Allow_Integer_Address):
	Ignore pragma if System.Address is not a private type.

2014-01-21  Arnaud Charlet  <charlet@adacore.com>

	* namet.ads (Name_Len): Initialize to 0 to avoid accessing an
	uninitialized value.

2014-01-21  Thomas Quinot  <quinot@adacore.com>

	* gnat_rm.texi (Scalar_Storage_Order): Update documentation.

2014-01-21  Ed Schonberg  <schonberg@adacore.com>

	* sem_ch12.adb (Set_Instance_Env): In Ada 2012 mode, preserve
	the value of Assertions_Enabled flag when compiling an instance of
	an internal unit. This facilitates the use of pre/postconditions
	in generic internal units, such as the new elementary function
	libraries.

2014-01-21  Robert Dewar  <dewar@adacore.com>

	* exp_aggr.adb: Minor reformatting.
	* sem_attr.adb: Minor reformatting.
	* sem_res.adb: Minor comment addition.
	* einfo.adb: Minor comment updates.
	* freeze.adb: Minor reformatting and code reorganization.

2014-01-21  Ed Schonberg  <schonberg@adacore.com>

	* par-ch4.adb (P_If_Expression): Handle more gracefully an
	elsif clause that does not have an else part.

2014-01-21  Robert Dewar  <dewar@adacore.com>

	* checks.adb, sem_util.ads, sem_ch4.adb: Minor reformatting.
	* gcc-interface/Makefile.in: clean up target pairs.

2014-01-21  Pascal Obry  <obry@adacore.com>

	* projects.texi: Minor typo fix.

2014-01-21  Thomas Quinot  <quinot@adacore.com>

	* freeze.adb (Check_Component_Storage_Order): If a record type
	has an explicit Scalar_Storage_Order attribute definition clause,
	reject any component that itself is of a composite type and does
	not have one.

2014-01-21  Ed Schonberg  <schonberg@adacore.com>

	* sem_ch10.adb (Generate_Parent_Reference): Make public so it
	can be used to generate proper cross-reference information for
	the parent units of proper bodies.

2014-01-21  Thomas Quinot  <quinot@adacore.com>

	* exp_pakd.adb (Expand_Packed_Element_Set,
	Expand_Packed_Element_Reference): No byte swapping required in
	the front-end for the case of a reverse storage order array,
	as this is now handled uniformly in the back-end.  However we
	still need to swap back an extracted element if it is itself a
	nested composite with reverse storage order.

2014-01-21  Hristian Kirtchev  <kirtchev@adacore.com>

	* sem_prag.adb (Analyze_External_Property): Add processing for "others".
	(Analyze_Pragma): Update the grammar of pragma Abstract_State to
	include "others".

2014-01-21  Arnaud Charlet  <charlet@adacore.com>

	* gnat_ugn.texi: Minor updates.

2014-01-21  Thomas Quinot  <quinot@adacore.com>

	* exp_pakd.adb: Update comment, minor reformatting.

2014-01-21  Hristian Kirtchev  <kirtchev@adacore.com>

	* sem_ch3.adb (Analyze_Variable_Contract): Trigger the volatile
	object check when SPARK_Mode is on.
	* sem_ch6.adb (Process_Formals): Trigger the volatile object
	check when SPARK_Mode is on.
	* sem_ch12.adb (Instantiate_Object): Trigger the volatile object
	check when SPARK_Mode is on.
	* sem_ch13.adb (Analyze_Aspect_Specifications): Insert the
	corresponding pragma of aspect SPARK_Mode in the visible
	declarations of a package declaration.
	* sem_prag.adb (Analyze_Pragma): Trigger the volatile object
	check when SPARK_Mode is on.
	* sem_res.adb (Resolve_Actuals): Trigger the volatile object
	check when SPARK_Mode is on.
	(Resolve_Entity_Name): Trigger
	the volatile object check when SPARK_Mode is on.

2014-01-21  Robert Dewar  <dewar@adacore.com>

	* sem_ch3.adb, sem_prag.adb, sem_prag.ads, sem_ch12.adb, sem_res.adb,
	sem_ch6.adb, a-except-2005.adb: Minor reformatting.

2014-01-21  Ed Schonberg  <schonberg@adacore.com>

	* exp_ch3.adb (Expand_N_Object_Declaration): When a class-wide
	object is declared, it is rewritten as a renaming of an dynamic
	expression that wraps the initial value.  The renaming declaration
	is first given an internal name, to prevent collisions with the
	entity already declared, and then the name is modified to reflect
	the original one. the modification of the name must preserve
	the source location of the original, to prevent spurious errors
	when compiling with style checks if the declaration involves
	more than one entity.

2014-01-21  Hristian Kirtchev  <kirtchev@adacore.com>

	* aspects.adb Add entries for Async_Readers, Async_Writers,
	Effective_Reads and Effective_Writes in table Canonical_Aspect.
	* aspects.ads Add entries for Async_Readers, Async_Writers,
	Effective_Reads and Effective_Writes in tables Aspect_Id,
	Aspect_Names, Aspect_Delay and Implementation_Defined_Aspect.
	* atree.adb (Ekind_In): New version with 8 parameters.
	(Node34): New routine.
	(Set_Node34): New routine.
	* atree.ads (Ekind_In): New version with 8 parameters.
	(Node34): New routine.
	(Set_Node34): New routine.
	* einfo.adb Contract is now Node34.
	(Contract): Update the assertion and node usage.
	(Get_Pragma): Include pragmas Async_Readers, Async_Writers,
	Effective_Reads and Effective_Writes.
	(Set_Contract): Update the assertion and node usage.
	(Write_Field24_Name): Remove the output for a contract.
	(Write_Field34_Name): Add output for a contract.
	* einfo.ads Contract is now Node34. Update the comment on
	attribute usage and related node structures.
	(Get_Pragma): Update the comment on usage.
	* par-prag.adb (Prag): Pragmas Async_Readers, Async_Writers,
	Effective_Reads and Effective_Writes do not require special
	processing by the parser.
	* sem_ch3.adb (Analyze_Variable_Contract): New routine.
	(Analyze_Declarations): Analyze the contract of a variable at
	the end of the declarative region.
	(Analyze_Object_Declaration): Create a contract for a variable.
	* sem_ch6.adb (Analyze_Subprogram_Contract): Update the retrieval
	of classification pragmas.
	(Process_Formals): Detect an illegal
	use of a volatile object as a formal in a function.
	* sem_ch12.adb (Instantiate_Object): Detect an illegal use of
	a volatile object as an actual in generic instantiation.
	* sem_prag.adb Add entries for Async_Readers, Async_Writers,
	Effective_Reads and Effective_Writes in table Sig_Flags.
	(Analyze_External_State_In_Decl_Part): New routine.
	(Analyze_Global_Item): Detect an illegal use of a volatile object
	as a global item of a function.
	(Analyze_Pragma): Reimplement
	pragma Abstract_State. Add support for pragmas Async_Readers,
	Async_Writers, Effective_Reads and Effective_Writes.
	(Check_External_Properties): New routine.
	* sem_prag.ads (Analyze_External_State_In_Decl_Part): New routine.
	(Check_External_Properties): New routine.
	* sem_res.adb (Resolve_Actuals): Detect an illegal use of a
	volatile object as an actual in a call.
	(Resolve_Entity_Name):
	Add local variables Par, Prev and Usage_OK. Detect illegal
	contexts of volatile objects.
	* sem_util.adb (Add_Contract_Item): Add support for
	pragmas associated with the contract of a variable.
	(Async_Readers_Enabled): New routine.
	(Async_Writers_Enabled): New routine.
	(Effective_Reads_Enabled): New routine.
	(Effective_Writes_Enabled): New routine.
	(Has_Enabled_Property):
	New routine.
	(Is_Unchecked_Conversion_Instance): New routine.
	(Is_Volatile_Object): Add support for entities that may denote
	a volatile object.
	* sem_util.ads (Add_Contract_Item): Update the
	comment on usage.
	(Async_Readers_Enabled): New routine.
	(Async_Writers_Enabled): New routine.
	(Effective_Reads_Enabled): New routine.
	(Effective_Writes_Enabled): New routine.
	(Is_Unchecked_Conversion_Instance): New routine.
	* sinfo.ads Update the comment on the structure of N_Contract.
	* snames.ads-tmpl Add predefined names for Async_Readers,
	Async_Writers, Effective_Reads and Effective_Writes. Add
	pragma ids for Async_Readers, Async_Writers, Effective_Reads
	and Effective_Writes.

2014-01-21  Robert Dewar  <dewar@adacore.com>

	* exp_ch4.adb (Eval_Op_Expon): Use CRT_Safe_Compile_Time_Known_Value
	* sem_eval.adb (Compile_Time_Known_Value): Remove special
	handling of CRT mode (CRT_Safe_Compile_Time_Known_Value): New
	function (Eval_Op_Expon): Add CRT_Safe in call to Test_Foldable
	(Test_Foldable): Add CRT_Safe parameter
	* sem_eval.ads (Compile_Time_Known_Value): Remove special
	handling of CRT mode.
	(CRT_Safe_Compile_Time_Known_Value): New function.

2014-01-21  Robert Dewar  <dewar@adacore.com>

	* sem_prag.adb (Analyze_Pragma, case SPARK_Mode): Fix problem
	with pragma or aspect that applies to package spec or subprogram
	spec.

2014-01-21  Robert Dewar  <dewar@adacore.com>

	* exp_aggr.adb: Minor reformatting.

2014-01-21  Johannes Kanig  <kanig@adacore.com>

	* gnat1drv.adb (Gnat1drv) remove obsolete reference to -gnatd.H.

2014-01-21  Bob Duff  <duff@adacore.com>

	* gnat_ugn.texi: Document the "checks" attribute in gnat2xml.

2014-01-21  Steve Baird  <baird@adacore.com>

	* gnat_rm.texi: Improve description of SPARK_Mode pragma.

2014-01-21  Vincent Celier  <celier@adacore.com>

	* prj-part.adb (Parse_Single_Project): Accept to extend a project
	if it has only be imported by an project being extended. When a
	project that has only been imported by a project being extended
	is imported by another project that is not being extended,
	reset the previous indication, so that it will be an error if
	this project is extended later.
	* prj-tree.adb (Create_Project): Include component From_Extended
	in table Projects_HT
	* prj-tree.ads (Project_Name_And_Node): New Boolean component
	From_Extended

2014-01-21  Robert Dewar  <dewar@adacore.com>

	* atree.ads, atree.adb: Add Node33 and Set_Node33.
	* einfo.ads, einfo.adb (SPARK_Pragma): New field (SPARK_Aux_Pragma):
	New field (SPARK_Pragma_Inherited): New flag
	(SPARK_Aux_Pragma_Inherited): New flag (SPARK_Mode_Pragmas):
	Removed.
	* lib.ads, lib.adb: Remove SPARK_Mode_Pragma, no longer used.
	* opt.ads (SPARK_Mode_Pragma): New global variable.
	* sem.ads: Add Save_SPARK_Mode_Pragma field to Scope_Stack_Entry.
	* sem_ch3.adb: Use new SPARK_Mode data structures.
	* sem_ch6.adb: Set SPARK_Mode fields in subprogram specs and bodies.
	* sem_ch7.adb: Set SPARK_Mode fields in package spec and body entities.
	* sem_ch8.adb (Push_Scope): Save SPARK_Mode_Pragma.
	(Pop_Scope): Restore SPARK_Mode_Pragma.
	* sem_prag.adb (Analyze_Pragma, case SPARK_Mode): Rewrite for
	new data structures.

2014-01-21  Arnaud Charlet  <charlet@adacore.com>

	* back_end.adb: Undo previous change, not needed. Minor reformatting.

2014-01-21  Thomas Quinot  <quinot@adacore.com>

	* exp_ch5.adb: Fix comment.
	* switch-c.adb: Minor comment update.
	* exp_ch3.adb: Minor reformatting.

2014-01-21  Arnaud Charlet  <charlet@adacore.com>

	* back_end.adb (Scan_Compiler_Arguments): Do not store object
	filename in gnatprove mode.

2014-01-21  Thomas Quinot  <quinot@adacore.com>

	* sinfo.ads (No_Ctrl_Actions): Clarify documentation (flag also
	suppresses usage of primitive _assign for tagged types).
	* exp_aggr.adb (Build_Array_Aggr_Code.Gen_Assign): Set
	No_Ctrl_Actions for a tagged type that does not require
	finalization, as we want to disable usage of _assign (which
	may cause undesirable discriminant checks on an uninitialized,
	invalid target).

2014-01-21  Ed Schonberg  <schonberg@adacore.com>

	* sem_prag.adb: Reject invariant'class on completion.

2014-01-21  Javier Miranda  <miranda@adacore.com>

	* exp_ch3.adb (Build_Init_Procedure): For
	derivations of interfaces, do not move the the initialization
	of the _parent field since such assignment is not generated.

2014-01-21  Ed Schonberg  <schonberg@adacore.com>

	* sem_res.adb (Rewrite_Renamed_Operator): Do not replace entity
	with the operator it renames if we are within an expression of
	a pre/postcondition, because the expression will be reanalyzed
	at a later point, and the analysis of the renaming may affect
	the visibility of the operator when in an instance.

2014-01-21  Robert Dewar  <dewar@adacore.com>

	* sinfo.ads, sinfo.adb: Change Do_Discriminant_Check to use new Flag1.
	Add this flag to type conversion nodes and assignment nodes.
	* treepr.adb: Deal properly with Flag 1,2,3.
	* treeprs.adt: Minor comment update.

2014-01-21  Robert Dewar  <dewar@adacore.com>

	* sem_eval.adb (Compile_Time_Known_Value): Add Ignore_CRT
	parameter.
	* sem_eval.ads (Compile_Time_Known_Value): Add Ignore_CRT
	parameter, completely rewrite spec.

2014-01-21  Ed Schonberg  <schonberg@adacore.com>

	* sem_ch10.adb (Install_Withed_Unit): If the unit is a subprogram
	instance that is inlined, it may have been rewritten as a wrapper
	package. In that case the unit that must be made visible is the
	related instance of the package.

2014-01-21  Arnaud Charlet  <charlet@adacore.com>

	* exp_ch9.adb (Expand_N_Selective_Accept.Add_Accept): Refine
	previous change in codepeer mode.

2014-01-21  Arnaud Charlet  <charlet@adacore.com>

	* exp_ch9.adb (Expand_N_Selective_Accept.Add_Accept): Always add
	call to Abort_Undefer, as expected by the runtime.
	* s-tasren.adb (Local_Complete_Rendezvous): Replace
	Defer_Abort_Nestable by Defer_Abort, since we do not expect abort to be
	deferred at this point. Update comments.

2014-01-21  Thomas Quinot  <quinot@adacore.com>

	* exp_ch4.adb, exp_ch5.adb, checks.adb: Minor reformatting.

2014-01-21  Arnaud Charlet  <charlet@adacore.com>

	* switch-c.adb, usage.adb, gnat_ugn.texi: Mark -gnates as internal,
	remove from doc.

2014-01-21  Robert Dewar  <dewar@adacore.com>

	* switch-c.adb, usage.adb, atree.adb, atree.ads: Minor reformatting.

2014-01-21  Thomas Quinot  <quinot@adacore.com>

	* atree.adb, atree.ads (Num_Extension_Nodes): Switch to Node_Id, since
	this is value is used in Node_Id arithmetic operations.
	(Copy_Node, Exchange_Entities): Use loops indexed by Num_Extension_Nodes
	instead of hard-coded unrolled code.

2014-01-21  Yannick Moy  <moy@adacore.com>

	* gnat1drv.adb: Minor code cleanup, removing useless code.

2014-01-21  Arnaud Charlet  <charlet@adacore.com>

	* opt.ads (SPARK_Switches_File_Name): New.
	* switch-c.adb (Scan_Front_End_Switches): Add handling of -gnates=xxx *
	* usage.adb (Usage): Document -gnates, in gnatprove mode only.
	* gnat_ugn.texi: Document -gnates.

2014-01-21  Yannick Moy  <moy@adacore.com>

	* errout.adb (Special_Msg_Delete): Update comment. Remove
	special case for GNATprove which should not ignore mismatch
	in sizes for representation clauses.
	* sem_prag.adb (Analyze_Pragma): Remove special case for GNATprove
	which should not ignore pragma Pack.

2014-01-21  Ed Schonberg  <schonberg@adacore.com>

	* sem_ch4.adb: Code clean up.

2014-01-21  Steve Baird  <baird@adacore.com>

	* gnat_rm.texi: Improve GNAT RM description of SPARK_Mode pragma.

2014-01-21  Robert Dewar  <dewar@adacore.com>

	* gcc-interface/gigi.h: Get Flags array address.
	* gcc-interface/trans.c: Acquire Flags array address.
	* atree.adb: Add support for Flags array and Flag0,1,2,3.
	* atree.ads: Add support for Flags array and Flag0,1,2,3.
	* atree.h: Add support for Flags array and Flag0,1,2,3.
	* back_end.adb: Pass Flags array address to gigi.

2014-01-21  Ed Schonberg  <schonberg@adacore.com>

	* sem_ch8.adb (Attribute_Renaming): Transfer original attribute
	reference to generated body so that legality checks on stream
	attributes are properly applied. If type is tagged and already
	frozen, insert generated body at the point of the renaming
	declaration.

2014-01-21  Ed Schonberg  <schonberg@adacore.com>

	* sem_ch12.adb: Code clean up.
	* sem_ch8.adb: Minor reformatting

2014-01-20  Robert Dewar  <dewar@adacore.com>

	* checks.adb: Check SPARK_Mode instead of GNATProve_Mode for
	converting warnings on inevitable exceptions to errors.
	* exp_ch4.adb: Check SPARK_Mode instead of GNATProve_Mode for
	converting warnings on inevitable exceptions to errors.
	* opt.adb (SPARK_Mode_Config): Handled like other config flags
	* opt.ads (SPARK_Mode_Type): Moved here from types (renamed from
	SPARK_Mode_Id) (SPARK_Mode_Type): Add pragma Ordered, remove
	SPARK_ from names (SPARK_Mode): New flag (SPARK_Mode_Config):
	New flag (Config_Switches_Type): Add SPARK_Mode field
	* sem.adb: Minor code reorganization (remove unnecessary with)
	* sem.ads (Scope_Stack_Entry): Add Save_SPARK_Mode field
	* sem_aggr.adb: Check SPARK_Mode instead of GNATProve_Mode for
	converting warnings on inevitable exceptions to errors.
	* sem_attr.adb: Check SPARK_Mode instead of GNATProve_Mode for
	converting warnings on inevitable exceptions to errors.
	* sem_ch3.adb: Check SPARK_Mode instead of GNATProve_Mode for
	converting warnings on inevitable exceptions to errors.
	* sem_ch4.adb: Check SPARK_Mode instead of GNATProve_Mode for
	converting warnings on inevitable exceptions to errors.
	* sem_ch6.adb (Analyze_Subprogram_Body_Helper): Reset SPARK_Mode
	from spec if needed
	* sem_ch7.adb (Analyze_Package_Body_Helper): Reset SPARK_Mode
	from spec if needed
	* sem_ch8.adb (Push_Scope): Save SPARK_Mode (Pop_Scope):
	Restore SPARK_Mode
	* sem_elab.adb: Check SPARK_Mode instead of GNATProve_Mode for
	converting warnings on inevitable exceptions to errors.
	* sem_prag.adb (Get_SPARK_Mode_From_Pragma): New function
	(Get_SPARK_Mode_Id): Removed (Get_SPARK_Mode_Type): New name
	of Get_SPARK_Mode_Id
	* sem_prag.ads (Get_SPARK_Mode_From_Pragma): New function
	* sem_res.adb: Check SPARK_Mode instead of GNATProve_Mode for
	converting warnings on inevitable exceptions to errors.
	* sem_util.adb: Check SPARK_Mode instead of GNATProve_Mode for
	converting warnings on inevitable exceptions to errors.
	* types.ads (SPARK_Mode_Id): Moved to opt.ads and renamed
	SPARK_Mode_Type

2014-01-20  Ed Schonberg  <schonberg@adacore.com>

	* sem_ch13.adb: Add semantic information to rewritten type
	reference.

2014-01-20  Ed Schonberg  <schonberg@adacore.com>

	* exp_ch5.adb (Expand_N_Assignment_Statement): If both sides
	are of a type with unknown discriminants, convert both to the
	underlying view of the type, so that the proper constraint check
	can be applied to the right-hand side.

2014-01-20  Robert Dewar  <dewar@adacore.com>

	* atree.adb (Copy_Node): Fix failure to copy last component
	(Exchange_Entities): Fix failure to exchange last entity

2014-01-20  Ed Schonberg  <schonberg@adacore.com>

	* sem_ch12.adb: Code clean up.

2014-01-20  Robert Dewar  <dewar@adacore.com>

	* gnat_rm.texi, sem_ch4.adb: Minor reformatting.

2014-01-20  Ed Schonberg  <schonberg@adacore.com>

	* sem_ch4.adb (Analyze_Quantified_Expression): If after
	pre-analysis  the loop parameter specification has been
	rewritten as a iterator specification, propagate the change to
	the quantified expression, for ASIS navigtion needs.

2014-01-20  Vincent Celier  <celier@adacore.com>

	* par-ch10.adb: Minor error message change: escape [ and ].

2014-01-20  Robert Dewar  <dewar@adacore.com>

	* checks.adb: Make warnings on exceptions into errors in GNATprove mode.
	* errout.adb: Implement [ and ] insertion characters.
	* errout.ads: Document new [ and ] insertion characters.
	* sem_ch12.adb, restrict.adb, frontend.adb, exp_ch7.adb: Minor
	addition of ??? comment.
	* lib-xref.adb, exp_util.adb, gnat1drv.adb: Minor reformatting
	* exp_ch4.adb, sem_ch3.adb, sem_ch4.adb, sem_ch6.adb, sem_elab.adb,
	sem_eval.adb, sem_res.adb, sem_util.adb, sem_attr.adb, sem_aggr.adb:
	Make warnings on exceptions into errors in GNATprove mode.
	* sem_dim.adb: Minor reformatting throughout Quote [ and ]
	in error messages.

2014-01-20  Ed Schonberg  <schonberg@adacore.com>

	* sem_ch13.adb: Code clean up.

2014-01-20  Robert Dewar  <dewar@adacore.com>

	* errout.ads, errout.adb: Implement >? >x? >X? sequences in error
	messages.
	* sem_ch6.adb (Check_Statement_Sequence): Missing return is an
	error in GNATprove mode.

2014-01-20  Ed Schonberg  <schonberg@adacore.com>

	* par-ch4.adb (Is_Parameterless_Attribute): The Ada2012 attribute
	reference 'Old takes no parameters, and thus can appear as a
	prefix of a slice.

2014-01-20  Eric Botcazou  <ebotcazou@adacore.com>

	* exp_aggr.adb: Fix minor typos.

2014-01-20  Ed Schonberg  <schonberg@adacore.com>

	* sem_attr.adb (Analyze_Attribute, case 'Constrained): In an
	instance the attribute is legal, and its value is determined
	statically if the type has no discriminants. This choice is
	more useful than rechecking the legality rule in the instance,
	is consistent with older usage, and is also consistent with all
	existing tests.

2014-01-20  Arnaud Charlet  <charlet@adacore.com>

	* sem_cat.adb (Validate_Static_Object_Name): Change error into
	warning in Relaxed_Semantic_Mode.

2014-01-20  Ed Schonberg  <schonberg@adacore.com>

	* sem_attr.adb: Code and comments cleanup.

2014-01-20  Yannick Moy  <moy@adacore.com>

	* debug.adb Free debug flags -gnatd.D, -gnatd.G and -gnatd.V *
	* errout.adb (Compilation_Errors): Remove special handling in
	GNATprove mode.
	* gnat1drv.adb (Adjust_Global_Switches): Remove handling of the
	removed debug flags.
	* gnat_rm.texi: Initial documentation for Abstract_State, Depends,
	Global, Initial_Condition, Initializes and Refined_State pragmas and
	aspects.
	* opt.ads (Frame_Condition_Mode, Formal_Extensions,
	SPARK_Strict_Mode): Remove global flags.
	* sem_ch3.adb (Analyze_Object_Declaration): Check of no hidden state
	always performed now, on packages declaring a null state.
	(Signed_Integer_Type_Declaration): Remove ill-designed attempt
	at providing pedantic mode for bounds of integer types.
	* sem_ch4.adb (Analyze_Quantified_Expression): Warning on suspicious
	"some" quantified expression now issued under control of -gnatw.t,
	like the other warning on unused bound variable.
	* sem_prag.adb (Check_Precondition_Postcondition): Remove useless test
	on removed flag.
	(Analyze_Pragma): Remove tests for SPARK 2014
	pragmas, not officially allowed by GNAT.

2014-01-20  Hristian Kirtchev  <kirtchev@adacore.com>

	* sem_prag.adb (Analyze_Pragma): Ensure that
	the sole argument of pragmas Abstract_State, Contract_Cases,
	Depends, Global and Initializes in in aggregate form.
	(Analyze_Refined_Pragma): Ensure that the sole argument of
	pragmas Refined_Depends, Refined_Global and Refined_State is in
	aggregate form.
	(Ensure_Aggregate_Form): New routine.

2014-01-20  Doug Rupp  <rupp@adacore.com>

	* sem_attr.adb (Analyze_Attribute): case
	Attribute_Constrained => treat all prefixes as legal for Declib
	compatibility.

2014-01-20  Hristian Kirtchev  <kirtchev@adacore.com>

	* sem_prag.adb (Check_Mode): Reimplement the routine.
	(Find_Mode): New routine.

2014-01-20  Robert Dewar  <dewar@adacore.com>

	* sem_ch4.adb (Operator_Check): Handle additional
	Allow_Integer_Address cases.

2014-01-20  Robert Dewar  <dewar@adacore.com>

	* gnat_rm.texi (Allow_Integer_Address): Remove note about not
	allowed if address is non-private, no longer true.
	* sem_prag.adb (Analyze_Pragma, case Allow_Integer_Address):
	Remove check for address being private, causes difficulty when
	pragma used in gnat.adc file and is not needed, since we guard
	this in Address_Integer_Convert_OK.
	* exp_ch7.adb: Minor reformatting.
	* sem_ch4.adb: Handle operator operands in Allow_Integer_Address mode.

2014-01-20  Robert Dewar  <dewar@adacore.com>

	* checks.adb (Apply_Range_Check): Remove gnatprove special
	casing of exponentiation.
	* sem_res.adb (Resolve_Op_Expon): Apply range check to right
	operand for integer case to check range against Natural.

2014-01-20  Robert Dewar  <dewar@adacore.com>

	* s-tataat.adb: Minor reformatting.

2014-01-20  Robert Dewar  <dewar@adacore.com>

	* einfo.adb (Is_Descendent_Of_Address): Now applies to all
	entities, and also fix documentation to remove mention of visible
	integer type, since this is not what the implementation does.
	* einfo.ads (Is_Descendent_Of_Address): Now applies to all
	entities, and also fix documentation to remove mention of visible
	integer type, since this is not what the implementation does.
	* gnat_rm.texi: Minor clarification of Allow_Integer_Address
	function.
	* sem_ch4.adb (Analyze_One_Call): Handle Allow_Integer_Address
	case for parameter type check.
	* sem_res.adb (Resolve): Use new function
	Address_Integer_Convert_OK.
	* sem_type.adb: Minor code reorganization (use Ekind_In) Minor
	reformatting throughout.
	* sem_util.adb (Address_Integer_Convert_OK): New function.
	* sem_util.ads: Minor reformatting (put specs in alpha order)
	(Address_Integer_Convert_OK): New function.

2014-01-20  Thomas Quinot  <quinot@adacore.com>

	* exp_ch7.adb (Wrap_Transient_Expression):
	Insertion extra conditional expression only if
	Opt.Suppress_Control_Flow_Optimizations is set.

2014-01-20  Arnaud Charlet  <charlet@adacore.com>

	* s-tataat.adb (Initialize_Attributes): Abort might already be
	deferred in Create_Task.

2014-01-20  Hristian Kirtchev  <kirtchev@adacore.com>

	* checks.adb (Apply_Scalar_Range_Check): Flag
	the exponent as requiring a range check when the expression is
	an exponentiation.

2014-01-20  Fedor Rybin  <frybin@adacore.com>

	* gnat_ugn.texi: Documenting --passed-tests option for gnattest.

2014-01-20  Hristian Kirtchev  <kirtchev@adacore.com>

	* sem_util.adb (Default_Initialization): New routine.
	* sem_util.ads: Add new type Default_Initialization_Kind.
	(Default_Initialization): New routine.

2014-01-20  Hristian Kirtchev  <kirtchev@adacore.com>

	* sem_prag.adb (Check_Mode): Correct all error
	message logic dealing with in/in out parameters that may appear
	as inputs or have a self reference.

2014-01-20  Robert Dewar  <dewar@adacore.com>

	* exp_ch9.adb, checks.adb, exp_intr.adb: Minor reformatting.
	* sem_res.adb (Resolve): Fix error causing infinite loop for
	integer used as address. Allow addresses as integers.

2014-01-20  Arnaud Charlet  <charlet@adacore.com>

	* s-osinte-linux.ads (struct_sigaction): Fix rep clause.

2014-01-20  Bob Duff  <duff@adacore.com>

	* par-ch8.adb (P_Use_Type_Clause): Detect syntax
	error when "use all" is not followed by "type".

2014-01-20  Bob Duff  <duff@adacore.com>

	* exp_intr.adb (Expand_Unc_Deallocation): Remove warning on abort
	followed by free.

2014-01-20  Ed Schonberg  <schonberg@adacore.com>

	* checks.adb (Apply_Address_Clause_Check): If there is an
	alignment check on the expression in an address clause, and there
	is no local exception propagation, add an additional explanatory
	message to clarify the cause of previous warning.

2014-01-20  Robert Dewar  <dewar@adacore.com>

	* exp_ch7.adb: Minor reformatting.
	* opt.ads: Minor comment updates.
	* sem.adb: Minor name change Is_Main_Unit =>
	Is_Main_Unit_Or_Main_Unit_Spec.
	* sem_ch6.adb: Minor reformatting and code reorganization.

2014-01-20  Bob Duff  <duff@adacore.com>

	* gnat_ugn.texi: Update gnatpp switches.

2014-01-20  Thomas Quinot  <quinot@adacore.com>

	* exp_ch9.adb: Minor comment edit.

2014-01-20  Robert Dewar  <dewar@adacore.com>

	* gnat_rm.texi: Document that Allow_Integer_Address is permitted
	only if System.Address is a private type.
	* opt.ads (Allow_Integer_Address): No longer set by -gnates.
	* sem_prag.adb (Analyze_Pragma, case Allow_Integer_Address):
	Allowed only if type System.Address is private, since otherwise
	it makes no sense.
	* sem_res.adb: Fix failure to properly Analyze unchecked
	conversions that were introduced by Allow_Integer_Address.
	* switch-c.adb: Remove -gnates switch.
	* usage.adb: Remove -gnates switch.
	* gnat_ugn.texi: Remove documentation of -gnates flag.

2014-01-20  Ed Schonberg  <schonberg@adacore.com>

	* sem_ch6.adb (Analyze_Expression_Function): Pre-analyze and
	resolve expression to perform proper name capture.

2014-01-20  Ed Schonberg  <schonberg@adacore.com>

	* sem.adb (Semantics): When saving/restoring configuration
	switches, the spec of a pre- defined unit that is the main unit
	must be treated as a predefined unit as well.

2014-01-20  Thomas Quinot  <quinot@adacore.com>

	* exp_ch7.adb (Wrap_Transient_Expression): For a Boolean
	expression, insert an extra conditional expression when saving
	the value of the expression, for the benefit of control flow
	graph based coverage analysis.
	* exp_ch3.adb: Minor reformatting.

2014-01-20  Robert Dewar  <dewar@adacore.com>

	* gnat1drv.adb: Set Allow_Integer_Address in relaxed semantics mode.
	* gnat_rm.texi: Document pragma Allow_Integer_Address.
	* gnat_ugn.texi: Document pragma Allow_Integer_Address, -gnates.
	* opt.ads: New flag Allow_Integer_Address.
	* par-prag.adb: Dummy entry for pragma Allow_Integer_Address.
	* sem_ch5.adb: Minor reformatting.
	* sem_prag.adb: Implement pragma Allow_Integer_Address.
	* sem_res.adb (Resolve): Allow integer address value if
	switch set.
	* sem_util.adb: Minor reformatting.
	* snames.ads-tmpl: Add entry for pragma Allow_Integer_Address.
	* switch-c.adb: Recognize flag -gnates.
	* usage.adb: Document flag -gnates.

2014-01-20  Thomas Quinot  <quinot@adacore.com>

	* s-tadeca.adb: Fix minor typos in comment.

2014-01-20  Pascal Obry  <obry@adacore.com>

	* s-win32.ads (FreeLibrary): New import.

2014-01-20  Robert Dewar  <dewar@adacore.com>

	* sem_res.adb, sem_cat.adb: Minor reformatting.
	* sem_ch11.adb (Analyze_Raise_Statement): Only give warning about
	assigning to OUT parameters for the current subprogram scope.
	* exp_ch4.adb: Minor reformatting.

2014-01-20  Ed Schonberg  <schonberg@adacore.com>

	* exp_ch4.adb (Process_Transient_Object,
	Find_Enclosing_Contexts): If the top-level if-expression that
	generated the transient object is an actual in a call, the proper
	Hook_Context is a construct enclosing the call.
	* einfo.ads: Indicate that Related_Expression is used to link a
	loop variable to the container expression over which the loop
	takes place.
	(Analyze_Iterator_Specification): Set the Related_Expression of
	the loop variable in a container element iterator.
	(Note_Possible_Modification): If the variable is the loop
	variable in a container element iterator, indicate that the
	enclosing container is also modified.

2014-01-20  Hristian Kirtchev  <kirtchev@adacore.com>

	* aspects.adb (Move_Or_Merge_Aspects): Reimplemented.

2014-01-20  Robert Dewar  <dewar@adacore.com>

	* s-taasde.ads, gnat_ugn.texi, s-tadeca.adb, sem_res.adb, s-tadeca.ads:
	Minor reformatting and code clean up.

2014-01-20  Arnaud Charlet  <charlet@adacore.com>

	* sem_cat.adb (Validate_Object_Declaration): Relax semantics
	of objects of private type if Relaxed_RM_Semantics.

2014-01-20  Claire Dross  <dross@adacore.com>

	* a-cofove.ads (Vector): Capacity discriminant
	should be in range of the index.

2014-01-20  Thomas Quinot  <quinot@adacore.com>

	* a-caldel.ads(To_Duration), s-taasde.ads(Time_Enqueue):
	Clarify specs s-tadeca.adb(Enqueue_Calendar): Compensate for
	possible difference between epoch of Ada.Calendar clock and Ada
	real-time/tasking clock.
	* s-taprop-posix.adb: Minor comment fix.

2014-01-20  Doug Rupp  <rupp@adacore.com>

	* sysdep.c [vxworks]: Remove Vxworks version noise for RTP.

2014-01-20  Hristian Kirtchev  <kirtchev@adacore.com>

	* exp_attr.adb (Expand_N_Attribute_Reference): Generate validity
	checks on the prefix of attribute 'Old.
	* sem_ch3.adb (Process_Range_Expr_In_Decl): Suppress the
	generation of validity checks on a range that belongs to the
	iteration scheme of a quantified expression.
	* sem_ch5.adb (One_Bound): Suppress the generation of validity
	checks on a bound that belongs to the iteration scheme of a
	quantified expression, generate the check in all other cases.

2014-01-20  Bob Duff  <duff@adacore.com>

	* gnat_ugn.texi: Enable --pp-new by default. Minor reorganization.

2014-01-20  Ed Schonberg  <schonberg@adacore.com>

	* sem_res.adb (Resolve): When compiling a predefined unit, ignore
	interpretations that do not come from other predefined units,
	to prevent spurious ambiguities in the presence of user-defined
	operators in the context of (an instance of) a predefined unit.

2014-01-20  Robert Dewar  <dewar@adacore.com>

	* gnat_rm.texi: Document that Loop_Variant is included in
	Statement_Assertions.
	* sem_prag.adb (Check_Kind): Add Loop_Variant to
	Statement_Assertions (Check_Applicable_Policy): Add Loop_Variant
	to Statement_Assertions.

2014-01-20  Doug Rupp  <rupp@adacore.com>

	* sysdep.c (__gnat_is_file_not_found_error) [vxworks6]: Add case
	for errno ENOENT from RTP on NFS mounted file system.

2014-01-20  Ed Schonberg  <schonberg@adacore.com>

	* sem_util.adb (Check_Function_Writable_Actuals): 1) Do not
	examine code that does not come from source. The check does not
	apply to code generated for constraint checks, and such code may
	generate spurious error messages when compiled with expansion
	disabled (as in a generic unit) because side effects may not
	have been removed.
	2) Make error messages more explicit: indicate the component
	of the	construct whose value is indeterminate because of a
	call to a function with in-out parameter in another component,
	when there is no mandated order of execution between the two
	components (actuals, aggregate components, alternatives).

2014-01-20  Robert Dewar  <dewar@adacore.com>

	* gnat_rm.texi: Minor cleanup.

2014-01-20  Hristian Kirtchev  <kirtchev@adacore.com>

	* sem_attr.adb (Analyze_Attribute): Attributes 'Old and 'Result
	can now apply to a refined postcondition.
	* sem_ch6.adb (Analyze_Subprogram_Contract): Remove local
	variable Result_Seen. Add variables Case_Prag, Post_Prag,
	Seen_In_Case and Seen_In_Post. Update the mechanism that detects
	whether postconditions and/or constract-cases mention attribute
	'Result and introduce a post-state when applied to functions.
	(Check_Result_And_Post_State): Removed.
	* sem_prag.adb (Analyze_Pragma): Add local variable
	Result_Seen. Verify that the expression of pragma Refined_Post
	mentions attribute 'Result and introduces a post-state.
	* sem_util.ads, sem_util.adb (Check_Result_And_Post_State): New routine.

2014-01-20  Hristian Kirtchev  <kirtchev@adacore.com>

	* exp_ch7.adb (Is_Subprogram_Call): New routine.
	(Process_Transient_Objects): Make variable Must_Hook global with
	respect to all locally declared subprograms. Search the context
	for at least one subprogram call.
	(Requires_Hooking): Removed.

2014-01-20  Claire Dross  <dross@adacore.com>

	* a-cfdlli.ads a-cfhama.ads a-cfhase.ads a-cforma.ads
	* a-cforse.ads a-cofove.ads: Add pragma Annotate (GNATprove,
	External_Axiomatization);

2014-01-20  Robert Dewar  <dewar@adacore.com>

	* sem_attr.adb (Analyze_Attribute, case Loop_Entry): Allow
	Loop_Entry in Assert, Assert_And_Cut, and Assume pragmas.
	* sem_prag.adb (Analyze_Pragma, case Assert[_And_Cut], Assume):
	Allow Loop_Entry to be used in these pragmas if they appear in
	an appropriate context.
	(Placement_Error): Specialize error
	message for pragma Assert[_And_Cut] or pragma Assume containing
	Loop_Entry attribute.
	* a-exexpr-gcc.adb, sinput.adb: Minor reformatting.
	* s-excmac-arm.ads, s-except.ads, s-excmac-gcc.ads: Minor reformatting
	and code clean ups.

2014-01-20  Robert Dewar  <dewar@adacore.com>

	* gnat1drv.adb: Minor comment update.

2014-01-20  Tristan Gingold  <gingold@adacore.com>

	* raise-gcc.c (PERSONALITY_FUNCTION/arm): Remove unused
	variables, comment out unused code.
	* a-exexpr-gcc.adb: Move declarations to s-excmac-gcc.ads
	* s-excmac-gcc.ads: New file, extracted from a-exexpr-gcc.adb
	* s-excmac-arm.ads: New file.

2014-01-20  Hristian Kirtchev  <kirtchev@adacore.com>

	* exp_ch4.adb (Expand_N_Slice): Remove constant D and variables
	Drange and Index_Typ. Remove the circuitry which creates a
	range check to compare the index type of the array against the
	discrete_range.
	* sem_res.adb (Resolve_Slice): Add local variable Dexpr. Update
	the circuitry which creates a range check to handle a
	discrete_range denoted by a subtype indication.

2014-01-20  Pierre-Marie Derodat  <derodat@adacore.com>

	* sinput.adb, sinput.ads (Sloc_Range): Traverse the tree of original
	nodes to get the original sloc range.

2014-01-20  Hristian Kirtchev  <kirtchev@adacore.com>

	* sem_prag.adb (Analyze_Pragma): Use Defining_Entity to obtain the
	entity of a [library level] package.

2014-01-20  Tristan Gingold  <gingold@adacore.com>

	* raise-gcc.c (exception_class_eq): New function.
	(is_handled_by): Use it to compare exception classes.
	(PERSONALITY_STORAGE): Define.	(continue_unwind): New function to
	be called to return URC_CONTINUE_UNWIND.
	(personality_body): New function, extracted from PERSONALITY_ROUTINE.
	(PERSONALITY_ROUTINE): Add an implementation for the ARM unwinder.

2014-01-20  Robert Dewar  <dewar@adacore.com>

	* opt.ads: Minor comment update.

2014-01-20  Hristian Kirtchev  <kirtchev@adacore.com>

	* exp_ch4.adb (Expand_N_Slice): Relocate some variables and
	constants to the "Local variables" area. Add new constant D. Add
	new variables Drange and Index_Typ.  Rename Pfx to Rep and Ptp
	to Pref_Typ and update all occurrences. Add circuitry to extract
	the discrete_range and the index type and build a range check.

2014-01-20  Arnaud Charlet  <charlet@adacore.com>

	* gnat1drv.adb (Adjust_Global_Switches): Enable
	Treat_Categorization_Errors_As_Warnings when Relaxed_RM_Semantics
	is set.

2014-01-20  Thomas Quinot  <quinot@adacore.com>

	* sem_ch5.adb, sem_ch4.adb: Minor reformatting.

2014-01-20  Hristian Kirtchev  <kirtchev@adacore.com>

	* sem_ch13.adb (Analyze_Aspect_Specifications):
	When aspect SPARK_Mode appears on a package body, insert the
	generated pragma at the top of the body declarations.

2014-01-20  Robert Dewar  <dewar@adacore.com>

	* sem_aggr.adb, exp_prag.adb, sem_aux.adb, sinfo.ads, sem_ch10.adb,
	checks.adb, sem_prag.adb, sem_ch12.adb, freeze.adb, g-arrspl.adb,
	expander.adb, gnat1drv.adb, exp_ch4.adb, sem_ch6.adb,
	sem_ch8.adb, exp_dist.adb: Minor reformatting.

2014-01-20  Yannick Moy  <moy@adacore.com>

	* gnat1drv.adb (Gnat1drv): Call Write_ALI with Object=True in GNATprove
	mode.

2014-01-20  Pascal Obry  <obry@adacore.com>

	* g-arrspl.ads (Slice_Set): New definition (will use a copy on
	write scheme).
	* g-arrspl.adb: Adapt all routine to this new implementation.
	(Set): Copy the Slice_Set definition before reusing it.

2014-01-20  Arnaud Charlet  <charlet@adacore.com>

	* sem_prag.adb (Process_Import_Or_Interface): In
	Relaxed_RM_Semantics, support old Ada 83 style of pragma Import.
	(Analyze_Pragma): Ditto for pragma Export.
	* exp_prag.adb (Expand_Pragma_Import_Or_Interface): Handle old pragma
	Import style.

2014-01-20  Hristian Kirtchev  <kirtchev@adacore.com>

	* einfo.ads: E_Abstract_State is now part of the entities that
	can be overloaded. Update type Overloadable_Kind to reflect the
	inclusion of abstract states.
	* sem_ch6.adb (New_Overloaded_Entity): A function can now
	overload an abstract state.
	* sem_prag.adb (Analyze_Constituent): Handle the overloading
	of states by functions. Use Entity_Of to obtain the entity of
	a constituent.	(Analyze_Global_Item): Handle the overloading of
	states by functions.
	(Analyze_Initialization_Item): Handle the
	overloading of states by functions.  Use Entity_Of to obtain the
	entity of an item.
	(Analyze_Input_Item): Handle the overloading
	of states by functions. Use Entity_Of to obtain the entity of an item.
	(Analyze_Input_Output): Handle the overloading of states by functions.
	(Analyze_Refinement_Clause): Handle the overloading
	of states by functions.  Use Entity_Of to obtain the entity of an item.
	(Appears_In): Use Entity_Of to obtain the entity of an element.
	(Check_Usage): Use Entity_Of to obtain the entity of
	an item. Add a guard to prevent a crash due to a previous error.
	(Resolve_State): New routine.

2014-01-20  Yannick Moy  <moy@adacore.com>

	* spark_xrefs.ads, debug.adb, gnat1drv.adb, errout.adb, errout.ads,
	opt.ads: Minor comments updates.

2014-01-20  Hristian Kirtchev  <kirtchev@adacore.com>

	* einfo.adb (Non_Limited_View): Applies to abstract states.
	(Set_From_Limited_With): Applies to abstract states.
	(Set_Non_Limited_View): Applies to abstract states.
	(Write_Field17): Output the non-limited view of an abstract state.
	* einfo.ads: Update the comment on usage and occurrences in
	nodes for attributes From_Limited_With and Non_Limited_View.
	* sem_aux.adb (Available_View): This routine can now handle
	abstract states.
	* sem_aux.ads (Available_View): This routine can now handle
	abstract states. Update the comment on usage.
	* sem_ch8.adb (Find_Expanded_Name): Handle abstract views
	of states and variables.
	(In_Pragmas_Depends_Or_Global): New routine.
	* sem_ch10.adb (Build_Limited_Views): Implement
	abstract (limited) views of variables and states.
	(Build_Shadow_Entity): This routine is now a procedure. Add
	formal parameter Shadow. Update the comment on usage. Add
	context-specific decoration for states and variables.
	(Decorate_State): New routine.	(Decorate_Variable): New routine.
	(Find_And_Process_States): New routine.
	(Process_Declarations): Renamed to Process_Declarations_And_States.
	(Process_Declarations_And_States): Add formal parameters
	Pack and Create_Abstract_Views. Update the comment on usage.
	(Process_States): New routine.
	* sem_prag.adb (Check_Dependency_Clause): Handle abstract
	views of states and variables. Match the abstract view of a state
	against its corresponding non-abstract view.
	(Is_Matching_Input):
	Handle abstract views of states and variables. Match the abstract
	view of a state against its corresponding non-abstract view.
	(Process_Global_Item): Handle abstract views of states and
	variables.

2014-01-20  Bob Duff  <duff@adacore.com>

	* sem_ch10.adb (Expand_With_Clause): Don't
	recurse on the prefix if the current with-ed name refers to a
	package that renames its own parent, eg "package P.Q renames P;".

2014-01-20  Yannick Moy  <moy@adacore.com>

	* exp_spark.adb (Expand_SPARK_Call): Remove procedure.
	* opt.adb, opt.ads (Full_Expander_Active): Remove function.
	* checks.adb, exp_ch6.adb, exp_ch9.adb, exp_disp.adb, sem_aggr.adb,
	* sem_ch10.adb, sem_ch5.adb, sem_ch6.adb, sem_ch8.adb, sem_ch9.adb,
	* sem_disp.adb, sem_res.adb Replace Full_Expander_Active by
	Expander_Active.

2014-01-20  Yannick Moy  <moy@adacore.com>

	* sinfo.ads Update documentation of GNATprove mode.

2014-01-20  Yannick Moy  <moy@adacore.com>

	* adabkend.adb, ali-util.adb, errout.adb, exp_ch7.adb,
	* exp_dbug.adb, freeze.adb, lib-xref.adb, restrict.adb,
	* sem_attr.adb, sem_ch4.adb, sem_ch5.adb, sem_ch6.adb, sem_ch8.adb,
	* sem_prag.adb, sem_res.adb, sem_util.adb Rename SPARK_Mode into
	GNATprove_Mode.
	* sem_ch13.adb: Remove blank.
	* exp_spark.adb, exp_spark.ads (Expand_SPARK_Call): Only replace
	subprograms by alias for renamings, not for inherited primitive
	operations.
	* exp_util.adb (Expand_Subtype_From_Expr): Apply the expansion
	in GNATprove mode.
	(Remove_Side_Effects): Apply the removal in
	GNATprove mode, for the full analysis of expressions.
	* expander.adb (Expand): Call the light SPARK expansion in GNATprove
	mode.
	(Expander_Mode_Restore, Expander_Mode_Save_And_Set): Ignore
	save/restore actions for Expander_Active flag in GNATprove mode,
	similar to what is done in ASIS mode.
	* frontend.adb (Frontend): Generic bodies are instantiated in
	GNATprove mode.
	* gnat1drv.adb (Adjust_Global_Switches): Set operating
	mode to Check_Semantics in GNATprove mode, although a light
	expansion is still performed.
	(Gnat1drv): Set Back_End_Mode to
	Declarations_Only in GNATprove mode, and later on special case
	the GNATprove mode to continue analysis anyway.
	* lib-writ.adb (Write_ALI): Always generate ALI files in
	GNATprove mode.
	* opt.adb, opt.ads (Full_Expander_Active): Make it equivalent to
	Expander_Active.
	(SPARK_Mode): Renamed as GNATprove_Mode.
	* sem_aggr.adb (Aggregate_Constraint_Checks): Add checks in the
	tree in GNATprove_Mode.
	* sem_ch12.adb (Analyze_Package_Instantiation): Always instantiate
	body in GNATprove mode.
	(Need_Subprogram_Instance_Body): Always instantiate body in GNATprove
	mode.
	* sem_ch3.adb (Constrain_Index, Process_Range_Expr_In_Decl):
	Make sure side effects are removed in GNATprove mode.

2014-01-20  Eric Botcazou  <ebotcazou@adacore.com>

	* gcc-interface/decl.c (gnat_to_gnu_entity) <object>: Robustify tests
	for aliased objects with an unconstrained nominal subtype.
	* gcc-interface/trans.c (Call_to_gnu): Likewise.
	(gnat_to_gnu) <case N_Op_Not>: Robustify test for private type.
	<case N_Op_Minus>: Remove useless code.
	(Exception_Handler_to_gnu_zcx): Minor tweaks.

2014-01-20  Eric Botcazou  <ebotcazou@adacore.com>

	* gcc-interface/decl.c (gnat_to_gnu_entity) <case E_Record_Subtype>:
	Tidy up.  For a subtype with discriminants and variant part, if a
	variant is statically selected and the fields all have a constant
	position, put them in order of increasing position.  Likewise if
	no variant part but representation clause is present.
	* gcc-interface/utils.c (make_packable_type): Robustify.
	(maybe_pad_type): Use local variable and tidy up condition.  If no
	alignment is specified, use the original one.
	(create_type_stub_decl): Minor tweak.
	(convert) <case VECTOR_CST>: Fix typo.
	<case CONSTRUCTOR>: Deal with padding types around the same type.
	Do not punt on missing fields.
	(unchecked_convert): Call finish_record_type to lay out the special
	record types made for conversions from/to problematic integer types.
	Bump the alignment of CONSTRUCTORs before converting them to a more
	aligned type.

2014-01-20  Eric Botcazou  <ebotcazou@adacore.com>

	* gcc-interface/decl.c (gnat_to_gnu_entity) <case E_Component>: Remove
	obsolete code for type_annotate_only mode, simplify code and slightly
	improve wording of comments.

2014-01-12  Eric Botcazou  <ebotcazou@adacore.com>

	PR ada/59772
	* gcc-interface/cuintp.c (build_cst_from_int): Use 32-bit integer type
	as intermediate type.
	(UI_To_gnu): Likewise.

2014-01-03  Eric Botcazou  <ebotcazou@adacore.com>

	* gnatvsn.ads (Current_Year): Bump to 2014.

2014-01-02  Tobias Burnus  <burnus@net-b.de>

	* gnat_ugn.texi: Bump @copying's copyright year.

Copyright (C) 2014 Free Software Foundation, Inc.

Copying and distribution of this file, with or without modification,
are permitted in any medium without royalty provided the copyright
notice and this notice are preserved.<|MERGE_RESOLUTION|>--- conflicted
+++ resolved
@@ -1,5 +1,3 @@
-<<<<<<< HEAD
-=======
 2014-05-18  Eric Botcazou  <ebotcazou@adacore.com>
 
 	* gcc-interface/trans.c (Subprogram_Body_to_gnu): Rework comment and
@@ -295,7 +293,6 @@
 
 	* gcc-interface/Makefile.in (alpha-vms): Add missing line.
 
->>>>>>> eba76293
 2014-03-30  Eric Botcazou  <ebotcazou@adacore.com>
 
 	PR ada/60703

<<<<<<< HEAD
2010-06-30  Jakub Jelinek  <jakub@redhat.com>

	* gnat_ugn.texi: Add : and . to direntry.
	* gnat-style.texi: Change dircategory to GNU Ada tools.

	* gcc-interface/Makefile.in (gnatlib-shared-default): Disallow
	dlopening of libgnat.so.
=======
2015-01-15  Thomas Schwinge  <thomas@codesourcery.com>

	* gcc-interface/utils.c (DEF_FUNCTION_TYPE_VAR_8)
	(DEF_FUNCTION_TYPE_VAR_12): New macros.
>>>>>>> d6529176

2015-01-09  Michael Collison  <michael.collison@linaro.org>

	* gcc-interface/cuintp.c: Include hash-set.h, machmode.h,
	vec.h, double-int.h, input.h, alias.h, symtab.h,
	fold-const.h, wide-int.h, and inchash.h due to
	flattening of tree.h.
	* gcc-interface/decl.c: Ditto.
	* gcc-interface/misc.c: Ditto.
	* gcc-interface/targtyps.c: Include hash-set.h, machmode.h,
	vec.h, double-int.h, input.h, alias.h, symtab.h, options.h,
	fold-const.h, wide-int.h, and inchash.h due to
	flattening of tree.h.
	* gcc-interface/trans.c: Include hash-set.h, machmode.h,
	vec.h, double-int.h, input.h, alias.h, symtab.h, real.h,
	fold-const.h, wide-int.h, inchash.h due to
	flattening of tree.h.
	* gcc-interface/utils.c: Include hash-set.h, machmode.h,
	vec.h, double-int.h, input.h, alias.h, symtab.h,
	fold-const.h, wide-int.h, and inchash.h due to
	flattening of tree.h.
	* gcc-interface/utils2.c: Ditto.

2015-01-07  Robert Dewar  <dewar@adacore.com>

	* sem_warn.adb (Check_One_Unit): Don't give unused entities
	warning for a package which is used as a generic parameter.

2015-01-07  Bob Duff  <duff@adacore.com>

	* usage.adb (Usage): Correct documentation of
	-gnatw.f switches.

2015-01-07  Robert Dewar  <dewar@adacore.com>

	* s-fileio.adb: Minor reformatting.

2015-01-07  Ed Schonberg  <schonberg@adacore.com>

	* sem_ch12.adb (Instantiate_Object): If formal is an anonymous
	access to subprogram, replace its formals with new entities when
	building the object declaration, both if actual is present and
	when it is defaulted.

2015-01-07  Ed Schonberg  <schonberg@adacore.com>

	* sem_ch5.adb (Analyze_Assignment): If left-hand side is a view
	conversion and type of expression has invariant, apply invariant
	check on expression.

2015-01-07  Ed Schonberg  <schonberg@adacore.com>

	* sem_ch3.adb (Create_Constrained_Components): A call to
	Gather_Components may detect an error if an inherited discriminant
	that controls a variant is non-static.
	* sem_aggr.adb (Resolve_Record_Aggregate, Step 5): The call to
	Gather_Components may report an error if an inherited discriminant
	in a variant in non-static.
	* sem_util.adb (Gather_Components): If a non-static discriminant
	is inherited do not report error here, but let caller handle it.
	(Find_Actual): Small optimization.

2015-01-07  Bob Duff  <duff@adacore.com>

	* usage.adb (Usage): Document -gnatw.f switch.

2015-01-07  Ed Schonberg  <schonberg@adacore.com>

	* sem_ch12.adb: Code clean up and minor reformatting.

2015-01-07  Robert Dewar  <dewar@adacore.com>

	* exp_ch4.adb (Expand_N_Type_Conversion): Add guard for
	Raise_Accessibility_Error call.
	* s-valllu.ads (Scan_Raw_Long_Long_Unsigned): Add documentation
	on handling of invalid digits in based constants.
	* s-fatgen.ads: Minor reformatting.
	* sem_attr.adb (Analyze_Attribute, case Unrestricted_Access):
	Avoid noting bogus modification for Valid test.
	* snames.ads-tmpl (Name_Attr_Long_Float): New Name.
	* einfo.ads: Minor reformatting.
	* sem_warn.adb: Minor comment clarification.
	* sem_ch12.adb: Minor reformatting.

2015-01-07  Ed Schonberg  <schonberg@adacore.com>

	* exp_ch5.adb (Expand_Predicated_Loop): Handle properly loops
	over static predicates when the loop parameter specification
	carries a Reverse indicator.

2015-01-07  Ed Schonberg  <schonberg@adacore.com>

	* sem_ch12.adb (Instantiate_Object): If formal has a default,
	actual is missing and formal has an anonymous access type, copy
	access definition in full so that tree for instance is properly
	formatted for ASIS use.

2015-01-07  Bob Duff  <duff@adacore.com>

	* sem_elab.adb (Check_Internal_Call_Continue): Give a warning
	for P'Access, where P is a subprogram in the same package as
	the P'Access, and the P'Access is evaluated at elaboration
	time, and occurs before the body of P. For example, "X : T :=
	P'Access;" would allow a subsequent call to X.all to be an
	access-before-elaboration error; hence the warning. This warning
	is enabled by the -gnatw.f switch.
	* opt.ads (Warn_On_Elab_Access): New flag for warning switch.
	* warnsw.adb (Set_Dot_Warning_Switch): Set Warn_On_Elab_Access.
	* gnat_ugn.texi: Document the new warning.

2015-01-07  Johannes Kanig  <kanig@adacore.com>

	* lib-xref-spark_specific.adb (Collect_SPARK_Xrefs): Skip unneeded
	cross ref files.

2015-01-07  Robert Dewar  <dewar@adacore.com>

	* s-taprop-linux.adb, clean.adb: Minor reformatting.

2015-01-07  Arnaud Charlet  <charlet@adacore.com>

	* s-tassta.adb: Relax some overzealous assertions.

2015-01-07  Ed Schonberg  <schonberg@adacore.com>

	* sem_ch6.adb (Analyze_Return_Type): An call that returns a limited
	view of a type is legal when context is a thunk generated for
	operation inherited from an interface.
	* exp_ch6.adb (Expand_Simple_Function_Return): If context is
	a thunk and return type is an incomplete type do not continue
	expansion; thunk will be fully elaborated when generating code.

2015-01-07  Doug Rupp  <rupp@adacore.com>

	* s-osinte-mingw.ads (LARGE_INTEGR): New subtype.
	(QueryPerformanceFrequency): New imported procedure.
	* s-taprop-mingw.adb (RT_Resolution): Call above and return
	resolution vice a hardcoded value.
	* s-taprop-solaris.adb (RT_Resolution): Call clock_getres and return
	resolution vice a hardcoded value.
	* s-linux-android.ads (clockid_t): New subtype.
	* s-osinte-aix.ads (clock_getres): New imported subprogram.
	* s-osinte-android.ads (clock_getres): Likewise.
	* s-osinte-freebsd.ads (clock_getres): Likewise.
	* s-osinte-solaris-posix.ads (clock_getres): Likewise.
	* s-osinte-darwin.ads (clock_getres): New subprogram.
	* s-osinte-darwin.adb (clock_getres): New subprogram.
	* thread.c (__gnat_clock_get_res) [__APPLE__]: New function.
	* s-taprop-posix.adb (RT_Resolution): Call clock_getres to
	calculate resolution vice hard coded value.

2015-01-07  Ed Schonberg  <schonberg@adacore.com>

	* exp_util.adb (Make_CW_Equivalent_Type): If root type is a
	limited view, use non-limited view when available to create
	equivalent record type.

2015-01-07  Vincent Celier  <celier@adacore.com>

	* gnatcmd.adb: Remove command Sync and any data and processing
	related to this command. Remove project processing for gnatstack.
	* prj-attr.adb: Remove package Synchonize and its attributes.

2015-01-07  Vincent Celier  <celier@adacore.com>

	* clean.adb: Minor error message change.

2015-01-07  Tristan Gingold  <gingold@adacore.com>

	PR ada/64349  
	* env.c (__gnat_environ): Adjust for darwin9/darwin10.

2015-01-07  Javier Miranda  <miranda@adacore.com>

	* sem_ch10.adb (Analyze_With_Clause): Compiling under -gnatq
	protect the frontend against never ending recursion caused by
	circularities in the sources.

2015-01-07  Robert Dewar  <dewar@adacore.com>

	* a-reatim.adb, make.adb, exp_pakd.adb, i-cpoint.adb, sem_ch8.adb,
	exp_ch3.adb: Minor reformatting.

2015-01-07  Doug Rupp  <rupp@adacore.com>

	* s-linux.ads (clockid_t): New subtype.
	* s-osinte-linux.ads (pragma Linker Options): Add -lrt.
	(clockid_t): New subtype.
	(clock_getres): Import system call.
	* s-taprop-linux.adb (System.OS_Constants): With and rename.
	(RT_Resolution): Remove
	hardcoded value and call clock_getres.
	* s-linux-sparc.ads, s-linux-mipsel.ads, s-linux-hppa.ads,
	s-linux-alpha.ads, s-linux-x32.ads (clockid_t): Add new subtype.

2015-01-07  Robert Dewar  <dewar@adacore.com>

	* sem_warn.adb (Check_One_Unit): Guard against context item
	with no Entity field.

2015-01-07  Vincent Celier  <celier@adacore.com>

	* clean.adb (Gnatclean): Warn that 'gnatclean -P' is obsolete.
	* make.adb (Initialize): Warn that 'gnatmake -P' is obsolete.

2015-01-07  Vincent Celier  <celier@adacore.com>

	* prj-conf.adb (Parse_Project_And_Apply_Config): Always finalize
	errors/warnings in the first parsing of the project files,
	to display the warnings when there is no errors.

2015-01-07  Tristan Gingold  <gingold@adacore.com>

	* i-cpoint.adb (Copy_Terminated_Array): Nicely handle null target.

2015-01-07  Doug Rupp  <rupp@adacore.com>

	* s-taprop-vxworks.adb (Stop_All_Tasks): Pass return
	value from Int_Lock as parameter to Int_Unlock.
	* s-osinte-vxworks.ads (Int_Unlock): Add parameter.
	* s-vxwext.ads (Int_Unlock): Likewise.
	* s-vxwext-kernel.adb (intUnlock, Int_Unlock): Likewise.
	* s-vxwext-kernel.ads (Int_Unlock): Likewise.
	* s-vxwext-rtp.adb (Int_Unlock): Likewise.
	* s-vxwext-rtp.ads (Int_Unlock): Likewise.

2015-01-07  Pierre-Marie de Rodat  <derodat@adacore.com>

	* exp_pakd.adb: Add a comment in exp_pakd.adb to explain why we
	keep ___XP suffixes

2015-01-07  Tristan Gingold  <gingold@adacore.com>

	* i-cpoint.adb (Copy_Terminated_Array): Use Copy_Array to
	handle overlap.

2015-01-07  Eric Botcazou  <ebotcazou@adacore.com>

	* sem_ch3.adb (Analyze_Full_Type_Declaration): Do not
	automatically set No_Strict_Aliasing on access types.
	* fe.h (No_Strict_Aliasing_CP): Declare.
	* gcc-interface/trans.c (gigi): Force flag_strict_aliasing to 0 if
	No_Strict_Aliasing_CP is set.

2015-01-07  Johannes Kanig  <kanig@adacore.com>

	* sem_ch8.adb (Analyze_Subprogram_Renaming) do
	not build function wrapper in gnatprove mode when the package
	is externally axiomatized.

2015-01-07  Jose Ruiz  <ruiz@adacore.com>

	* a-reatim.adb (Time_Of): Reduce the number of spurious overflows in
	intermediate computations when the parameters have different signs.

2015-01-07  Javier Miranda  <miranda@adacore.com>

	* exp_ch3.adb (Build_Init_Procedure): For derived types,
	improve the code which takes care of identifying and moving to
	the beginning of the init-proc the call to the init-proc of the
	parent type.

2015-01-07  Olivier Hainque  <hainque@adacore.com>

	* gcc-interface/trans.c (gnat_to_gnu, <N_Expression_With_Action>):
	Elaborate the expression as part of the same stmt group as the actions.

2015-01-07  Robert Dewar  <dewar@adacore.com>

	* sem_ch3.adb: Minor error message change.

2015-01-07  Ed Schonberg  <schonberg@adacore.com>

	* sem_prag.adb (Analyze_Pragma, case Preelaborable_Initialization):
	Following AI05-028, the pragam applies legally to any composite type.

2015-01-07  Arnaud Charlet  <charlet@adacore.com>

	* s-osinte-vxworks.adb, s-osinte-vxworks.ads
	(sigwait, sigwaitinfo): Removed, not needed after all on any
	VxWorks configurations.

2015-01-07  Robert Dewar  <dewar@adacore.com>

	* sem_ch3.adb, freeze.adb, exp_disp.adb: Minor reformatting.

2015-01-07  Javier Miranda  <miranda@adacore.com>

	* exp_disp.adb (Expand_Interface_Conversion): Adding missing
	generation of accessibility check.

2015-01-07  Ed Schonberg  <schonberg@adacore.com>

	* sem_ch3.adb (Derived_Type_Declaration): In the case of an
	illegal completion from a class- wide type, set etype of the
	derived type properly to prevent cascaded errors.

2015-01-07  Robert Dewar  <dewar@adacore.com>

	* prj.ads, i-cpoint.adb, freeze.adb, ghost.adb, prj-err.adb: Minor
	reformatting.

2015-01-07  Robert Dewar  <dewar@adacore.com>

	* restrict.adb (Check_Restriction_No_Use_Of_Attribute):
	New procedure.
	(OK_No_Use_Of_Entity_Name): New function.
	(Set_Restriction_No_Use_Of_Entity): New procedure.
	* restrict.ads (Check_Restriction_No_Use_Of_Attribute):
	New procedure.
	(OK_No_Use_Of_Entity_Name): New function.
	(Set_Restriction_No_Use_Of_Entity): New procedure.
	* sem_ch8.adb (Find_Direct_Name): Add check for violation of
	No_Use_Of_Entity.
	* sem_prag.adb (Process_Restrictions_Or_Restriction_Warnings):
	Add processing for new restriction No_Use_Of_Entity.

2015-01-07  Eric Botcazou  <ebotcazou@adacore.com>

	* freeze.adb (Freeze_Array_Type): Apply same handling to Is_Atomic
	component type as to Has_Atomic_Components type.  Remove useless
	test on Is_Aliased component type.

2015-01-07  Hristian Kirtchev  <kirtchev@adacore.com>

	* alloc.ads Alphabetize several declarations. Add constants
	Ignored_Ghost_Units_Initial and Ignored_Ghost_Units_Increment.
	* atree.adb Add with and use clauses for Opt.
	(Allocate_Initialize_Node): Mark a node as ignored Ghost
	if it is created in an ignored Ghost region.
	(Ekind_In): New variant.
	(Is_Ignored_Ghost_Node): New routine.
	(Set_Is_Ignored_Ghost_Node): New routine.
	* atree.adb Aplhabetize several subprograms declarations. Flag
	Spare0 is now known as Is_Ignored_Ghost_Node.
	(Ekind_In): New variant.
	(Is_Ignored_Ghost_Node): New routine.
	(Set_Is_Ignored_Ghost_Node): New routine.
	* einfo.adb: Flag 279 is now known as Contains_Ignored_Ghost_Code.
	(Contains_Ignored_Ghost_Code): New routine.
	(Set_Contains_Ignored_Ghost_Code): New routine.
	(Set_Is_Checked_Ghost_Entity, Set_Is_Ignored_Ghost_Entity):
	It is now possible to set this property on an unanalyzed entity.
	(Write_Entity_Flags): Output the status of flag
	Contains_Ignored_Ghost_Code.
	* einfo.ads New attribute Contains_Ignored_Ghost_Code along with
	usage in nodes.
	(Contains_Ignored_Ghost_Code): New routine
	along with pragma Inline.
	(Set_Contains_Ignored_Ghost_Code): New routine along with pragma Inline.
	* exp_ch3.adb Add with and use clauses for Ghost.
	(Freeze_Type): Capture/restore the value of Ghost_Mode on entry/exit.
	Set the Ghost_Mode in effect.
	(Restore_Globals): New routine.
	* exp_ch7.adb (Process_Declarations): Do not process a context
	that invoves an ignored Ghost entity.
	* exp_dbug.adb (Qualify_All_Entity_Names): Skip an ignored Ghost
	construct that has been rewritten as a null statement.
	* exp_disp.adb Add with and use clauses for Ghost.
	(Make_DT): Capture/restore the value of Ghost_Mode on entry/exit. Set
	the Ghost_Mode in effect.
	(Restore_Globals): New routine.
	* exp_util.adb (Requires_Cleanup_Actions): An ignored Ghost entity
	does not require any clean up. Add two missing cases that deal
	with block statements.
	* freeze.adb Add with and use clauses for Ghost.
	(Freeze_Entity): Capture/restore the value of Ghost_Mode on entry/exit.
	Set the Ghost_Mode in effect.
	(Restore_Globals): New routine.
	* frontend.adb Add with and use clauses for Ghost. Remove any
	ignored Ghost code from all units that qualify.
	* ghost.adb New unit.
	* ghost.ads New unit.
	* gnat1drv.adb Add with clause for Ghost. Initialize and lock
	the table in package Ghost.
	* lib.ads: Alphabetize several subprogram declarations.
	* lib-xref.adb (Output_References): Do not generate reference
	information for ignored Ghost entities.
	* opt.ads Add new type Ghost_Mode_Type and new global variable
	Ghost_Mode.
	* rtsfind.adb (Load_RTU): Provide a clean environment when
	loading a runtime unit.
	* sem.adb (Analyze): Capture/restore the value of Ghost_Mode on
	entry/exit as the node may set a different mode.
	(Do_Analyze):
	Capture/restore the value of Ghost_Mode on entry/exit as the
	unit may be withed from a unit with a different Ghost mode.
	* sem_ch3.adb Add with and use clauses for Ghost.
	(Analyze_Full_Type_Declaration, Analyze_Incomplete_Type_Decl,
	Analyze_Number_Declaration, Analyze_Private_Extension_Declaration,
	Analyze_Subtype_Declaration): Set the Ghost_Mode in effect. Mark
	the entity as Ghost when there is a Ghost_Mode in effect.
	(Array_Type_Declaration): The implicit base type inherits the
	"ghostness" from the array type.
	(Derive_Subprogram): The
	alias inherits the "ghostness" from the parent subprogram.
	(Make_Implicit_Base): The implicit base type inherits the
	"ghostness" from the parent type.
	* sem_ch5.adb Add with and use clauses for Ghost.
	(Analyze_Assignment): Set the Ghost_Mode in effect.
	* sem_ch6.adb Add with and use clauses for Ghost.
	(Analyze_Abstract_Subprogram_Declaration, Analyze_Procedure_Call,
	Analyze_Subprogram_Body_Helper, Analyze_Subprogram_Declaration):
	Set the Ghost_Mode in effect. Mark the entity as Ghost when
	there is a Ghost_Mode in effect.
	* sem_ch7.adb Add with and use clauses for Ghost.
	(Analyze_Package_Body_Helper, Analyze_Package_Declaration,
	Analyze_Private_Type_Declaration): Set the Ghost_Mode in
	effect. Mark the entity as Ghost when there is a Ghost_Mode
	in effect.
	* sem_ch8.adb Add with and use clauses for Ghost.
	(Analyze_Exception_Renaming, Analyze_Generic_Renaming,
	Analyze_Object_Renaming, Analyze_Package_Renaming,
	Analyze_Subprogram_Renaming): Set the Ghost_Mode in effect. Mark
	the entity as Ghost when there is a Ghost_Mode in effect.
	(Find_Type): Check the Ghost context of a type.
	* sem_ch11.adb Add with and use clauses for Ghost.
	(Analyze_Exception_Declaration): Set the Ghost_Mode in
	effect. Mark the entity as Ghost when there is a Ghost_Mode
	in effect.
	* sem_ch12.adb Add with and use clauses for Ghost.
	(Analyze_Generic_Package_Declaration,
	Analyze_Generic_Subprogram_Declaration): Set the Ghost_Mode in effect.
	Mark the entity as Ghost when there is a Ghost_Mode in effect.
	* sem_prag.adb Add with and use clauses for Ghost.
	(Analyze_Pragma): Ghost-related checks are triggered when there
	is a Ghost mode in effect.
	(Create_Abstract_State): Mark the
	entity as Ghost when there is a Ghost_Mode in effect.
	* sem_res.adb Add with and use clauses for Ghost.
	(Check_Ghost_Context): Removed.
	* sem_util.adb (Check_Ghost_Completion): Removed.
	(Check_Ghost_Derivation): Removed.
	(Incomplete_Or_Partial_View):
	Add a guard in case the entity has not been analyzed yet
	and does carry a scope.
	(Is_Declaration): New routine.
	(Is_Ghost_Entity): Removed.
	(Is_Ghost_Statement_Or_Pragma):
	Removed.
	(Is_Subject_To_Ghost): Removed.
	(Set_Is_Ghost_Entity):
	Removed.
	(Within_Ghost_Scope): Removed.
	* sem_util.adb (Check_Ghost_Completion): Removed.
	(Check_Ghost_Derivation): Removed.
	(Is_Declaration): New routine.
	(Is_Ghost_Entity): Removed.
	(Is_Ghost_Statement_Or_Pragma): Removed.
	(Is_Subject_To_Ghost): Removed.
	(Set_Is_Ghost_Entity): Removed.
	(Within_Ghost_Scope): Removed.
	* sinfo.ads Add a section on Ghost mode.
	* treepr.adb (Print_Header_Flag): New routine.
	(Print_Node_Header): Factor out code. Output flag
	Is_Ignored_Ghost_Node.
	* gcc-interface/Make-lang.in: Add dependency for unit Ghost.

2015-01-06  Eric Botcazou  <ebotcazou@adacore.com>

	* freeze.adb (Freeze_Array_Type) <Complain_CS>: Remove always
	true test and unreachable 'else' arm.

2015-01-06  Vincent Celier  <celier@adacore.com>

	* prj-conf.adb (Check_Target): Improve error message when
	there are mismatched targets between the on in the configuration
	project file and the specified one, either in the main project
	file or in the --target= switch.

2015-01-06  Pascal Obry  <obry@adacore.com>

	* prj-attr.adb, projects.texi, snames.ads-tmpl: Add Mode and
	Install_Name attribute definitions.

2015-01-06  Ed Schonberg  <schonberg@adacore.com>

	* freeze.adb (Wrap_Imported_Subprogram): Indicate that the
	generated Import pragma for the internal imported procedure does
	not come from an aspect, so that Is_Imported can be properly
	set for it.

2015-01-06  Gary Dismukes  <dismukes@adacore.com>

	* sem_ch12.adb (Might_Inline_Subp): Record whether
	any subprograms in the generic package are marked with
	pragma Inline_Always (setting flag Has_Inline_Always).
	(Analyze_Package_Instantiation): Add test of Has_Inline_Always
	alongside existing test of Front_End_Inlining as alternative
	conditions for setting Inline_Now. Also add test of
	Has_Inline_Always along with Front_End_Inlining test as an
	alternative condition for setting Needs_Body to False.

2015-01-06  Tristan Gingold  <gingold@adacore.com>

	* i-cpoint.adb (Copy_Array): Handle overlap.

2015-01-06  Pascal Obry  <obry@adacore.com>

	* bindgen.adb: Minor style fix.

2015-01-06  Robert Dewar  <dewar@adacore.com>

	* sem_util.ads, sem_util.adb: Minor reformatting.

2015-01-06  Vincent Celier  <celier@adacore.com>

	* prj-conf.adb (Parse_Project_And_Apply_Config): Reset incomplete
	with flags before parsing the projects.
	* prj-err.adb (Error_Msg): Do nothing if there are incomplete withs.
	* prj-part.adb (Post_Parse_Context_Clause): Set Incomplete_Withs
	to True in the flags, when Ignore_Missing_With is True and an
	imported project cannot be found.
	* prj-proc.adb (Expression): When there are incomplete withs and
	a variable or attribute is not found, set the variable/attribute
	to unknown.
	* prj.ads (Processing_Flags): New flag Incomplete_Withs,
	defaulted to False.

2015-01-06  Vasiliy Fofanov  <fofanov@adacore.com>

	* prj-proc.adb, prj-part.adb, prj.adb, prj.ads, prj-conf.adb,
	prj-err.adb: Add new switch --no-command-line.

2015-01-06  Ed Schonberg  <schonberg@adacore.com>

	* sem_ch12.adb: Sloc of wrapper is that of instantiation.

2015-01-06  Robert Dewar  <dewar@adacore.com>

	* sem_ch11.adb: Minor reformatting.

2015-01-06  Ed Schonberg  <schonberg@adacore.com>

	* exp_aggr.adb (Get_Assoc_Expr): New routine internal to
	Build_Array_Aggr_Code, used to initialized components covered
	by a box association. If the component type is scalar and has
	a default aspect, use it to initialize such components.

2015-01-06  Pascal Obry  <obry@adacore.com>

	* rtinit.c (__gnat_runtime_initialize): Add a parameter to
	control the setup of the exception handler.
	* initialize.c: Remove unused declaration.
	* bindgen.adb: Always call __gnat_runtime_initialize and pass
	whether the exeception handler must be set or not.

2015-01-06  Thomas Quinot  <quinot@adacore.com>

	* freeze.adb (Set_SSO_From_Defaults): When setting scalar storage
	order to native from default, make sure to also adjust bit order.
	* exp_aggr.adb: Minor reformatting.

2015-01-06  Robert Dewar  <dewar@adacore.com>

	* s-valllu.adb, s-valllu.ads, s-valuti.ads, s-valuns.adb, s-valuns.ads,
	s-valrea.adb, s-valrea.ads: Add some additional guards for
	Str'Last = Positive'Last.

2015-01-06  Ed Schonberg  <schonberg@adacore.com>

	* sem_ch12.adb, sem_ch8.adb: Ongoing work for wrappers for actual
	subprograms.

2015-01-06  Javier Miranda  <miranda@adacore.com>

	* exp_disp.adb (Expand_Interface_Conversion): Reapply patch.

2015-01-06  Thomas Quinot  <quinot@adacore.com>

	* sem_util.ads: Minor reformatting.
	* sem_cat.adb (In_RCI_Visible_Declarations): Change back to...
	(In_RCI_Declaration) Return to old name, as proper checking of
	entity being in the visible part depends on entity kind and must
	be done by the caller.

2015-01-06  Ed Schonberg  <schonberg@adacore.com>

	* sem_ch12.adb, sem_ch12.ads, sem_ch8.adb: Ongoing work for wrappers
	for operators in SPARK.

2015-01-06  Ed Schonberg  <schonberg@adacore.com>

	* sem_aggr.adb (Get_Value): In ASIS mode, preanalyze the
	expression in an others association before making copies for
	separate resolution and accessibility checks. This ensures that
	the type of the expression is available to ASIS in all cases,
	in particular if the expression is itself an aggregate.

2015-01-06  Eric Botcazou  <ebotcazou@adacore.com>

	* einfo.ads (Has_Independent_Components): Document extended
	usage.
	* einfo.adb (Has_Independent_Components): Remove obsolete assertion.
	(Set_Has_Independent_Components): Adjust assertion.
	* sem_prag.adb (Analyze_Pragma): Also set Has_Independent_Components
	for pragma Atomic_Components.  Set Has_Independent_Components
	on the object instead of the type for an object declaration with
	pragma Independent_Components.

2015-01-06  Olivier Hainque  <hainque@adacore.com>

	* set_targ.adb (Read_Target_Dependent_Values): Set
	Long_Double_Index when "long double" is read.
	(elaboration code): Register_Back_End_Types only when not reading from
	config files. Doing otherwise is pointless and error prone.

2015-01-06  Robert Dewar  <dewar@adacore.com>

	* s-valrea.adb (Value_Real): Check for Str'Last = Positive'Last

2015-01-06  Robert Dewar  <dewar@adacore.com>

	* a-wtgeau.adb, a-ztgeau.adb, a-tigeau.adb (String_Skip): Raise PE if
	Str'Last = Positive'Last.

2015-01-06  Ed Schonberg  <schonberg@adacore.com>

	* sem_ch6.adb (Matches_Limited_View): Handle properly the case
	where the non-limited type is a generic actual and appears as
	a subtype of the non-limited view of the other.
	* freeze.adb (Build_Renamed_Body): If the return type of the
	declaration that is being completed is a limited view and the
	non-limited view is available, use it in the specification of
	the generated body.

2015-01-06  Ed Schonberg  <schonberg@adacore.com>

	* sem_ch3.adb (Find_Type_Name): If there is a previous tagged
	incomplete view, the type of the classwide type common to both
	views is the type being declared.

2015-01-06  Eric Botcazou  <ebotcazou@adacore.com>

	* einfo.ads (Is_Independent): Further document extended usage.

2015-01-06  Eric Botcazou  <ebotcazou@adacore.com>

	* einfo.ads (Is_Independent): Document extended usage.
	* einfo.adb (Is_Independent): Remove obsolete assertion.
	(Set_Is_Independent): Likewise.
	* sem_prag.adb (Process_Atomic_Shared_Volatile): Rename into...
	(Process_Atomic_Independent_Shared_Volatile): ...this.
	Deal with pragma Independent here.
	(Analyze_Pragma): Adjust
	to above renaming and also invoke it for pragma Independent.
	Adjust comment for Independent_Components.

2015-01-06  Robert Dewar  <dewar@adacore.com>

	* snames.ads-tmpl: Remove entries for attribute Enum_Image.
	* exp_attr.adb: Remove reference to Attribute_Enum_Image.

2015-01-06  Robert Dewar  <dewar@adacore.com>

	* s-vallli.adb (Value_Long_Long_Integer): Handle case of Str'Last
	= Positive'Last.
	* s-valllu.adb (Value_Long_Long_Unsigned): Handle case of
	Str'Last = Positive'Last.

2015-01-06  Robert Dewar  <dewar@adacore.com>

	* sem_prag.adb (Process_Inline): Remove redundant construct
	warning (-gnatw.r) for an ineffective pragma Inline.

2015-01-06  Robert Dewar  <dewar@adacore.com>

	* s-valint.adb: Fix typo in last checkin.
	* s-valuns.adb (Value_Unsigned): More efficient fix for
	Positive'Last case.
	* sem_attr.adb (Analyze_Attribute): Minor reformatting
	(Eval_Attribute): Static ervaluation of 'Img for enumeration types.

2015-01-06  Robert Dewar  <dewar@adacore.com>

	* s-valint.adb, s-valuns.adb (Value_Integer): Deal with case where
	Str'Last = Positive'Last

2015-01-06  Thomas Quinot  <quinot@adacore.com>

	* xoscons.adb: Display exception information and return non-zero
	exit status in top level exception handler.

2015-01-06  Ed Schonberg  <schonberg@adacore.com>

	* sem_ch8.adb: Code clean up.

2015-01-06  Tristan Gingold  <gingold@adacore.com>

	* targparm.ads: Remove obsolete comment.

2015-01-06  Olivier Hainque  <hainque@adacore.com>

        * gcc-interface/decl.c (gnat_to_gnu_entity, case E_Variable): When
        constructing a ref to variable, update inner_const_flag from the
        variable TREE_READONLY attribute.
        * gcc-interface/targtyps.c (WIDEST_HARDWARE_FP_SIZE): Remove default
        definition.
        (get_target_float_size): Remove.
        (get_target_double_size): Remove.
        (get_target_long_double_size): Remove.

2015-01-06  Pascal Obry  <obry@adacore.com>

	* adaint.c (ProcListEvt): Set to NULL.
	* rtinit.c: New file.
	(__gnat_rt_init_count): New reference counter set to 0.
	(__gnat_runtime_initialize): Move code here from __gnat_initialize when
	this code is actually needed for the runtime initialization. This
	routine returns immediately if the initialization has already been done.
	* final.c: Revert previous change.
	* rtfinal.c: New file.
	(__gnat_runtime_finalize)[Win32]: Add finalization of the critical
	section and event. The default version of this routine is empty (except
	for the reference counting code). This routine returns immediately if
	some others libraries are referencing the runtime.
	* bindgen.adb (Gen_Adainit): Generate call to Runtime_Initialize
	remove circuitry to initialize the signal handler as this is
	now done by the runtime initialization routine.
	(Gen_Adafinal): Generate call to Runtime_Finalize.
	* gnat_ugn.texi: Update documentation about concurrency and
	initialization/finalization of the run-time.
	* gcc-interface/Makefile.in, gcc-interface/Make-lang.in: Add
	references to rtfinal.o and rtinit.o

2015-01-06  Robert Dewar  <dewar@adacore.com>

	* exp_attr.adb (Expand_N_Attribute_Reference): Add dummy entry
	for Enum_Image.
	* sem_attr.adb: Implement Enum_Image attribute.
	* snames.ads-tmpl: Add entries for Enum_Image attribute.

2015-01-06  Robert Dewar  <dewar@adacore.com>

	* namet.ads: Document use of Boolean2 for No_Use_Of_Entity.
	* restrict.ads (No_Use_Of_Entity): New table.
	* sem_prag.adb (Process_Restrictions_Or_Restriction_Warnings):
	Ignore No_Use_Of_Entity (will be processed in parser).
	* snames.ads-tmpl: Add entry for Name_No_Use_Of_Entity.

2015-01-06  Vincent Celier  <celier@adacore.com>

	* prj-tree.adb (Imported_Or_Extended_Project_Of): Do not try
	to check for an extended project, if a project does not have
	yet a project declaration.

2015-01-06  Pierre-Marie Derodat  <derodat@adacore.com>

	* scos.ads: Update documentation about the SCO table build
	process and about table records format.
	* par_sco.ads (SCO_Record): Rename to SCO_Record_Raw.
	(SCO_Record_Filtered): New procedure.
	(Set_SCO_Logical_Operator): New procedure.
	(dsco): Update documentation.
	* par_sco.adb: Update library-level comments.
	(SCO_Generation_State_Type): New type.
	(SCO_Generation_State): New variable.
	(SCO_Raw_Table): New package instanciation.
	(Condition_Pragma_Hash_Table): Rename to SCO_Raw_Hash_Table.
	("<"): New.
	(Tristate): New type.
	(Is_Logical_Operator): Return Tristate and update documentation.
	(Has_Decision): Update call to Is_Logical_Operator and complete
	documentation.
	(Set_Table_Entry): Rename to Set_Raw_Table_Entry, update
	comment, add an assertion for state checking and change
	references to SCO_Table into SCO_Raw_Table.
	(dsco): Refactor to dump the raw and the filtered tables.
	(Process_Decisions.Output_Decision_Operand): Handle putative
	short-circuit operators.
	(Process_Decisions.Output_Element): Update references
	to Set_Table_Entry and to Condition_Pragma_Hash_Table.
	(Process_Decisions.Process_Decision_Operand): Update call
	to Is_Logical_Operator.
	(Process_Decisions.Process_Node): Handle putative short-circuit
	operators and change references to
	SCO_Table into SCO_Raw_Table.
	(SCO_Output): Add an assertion
	for state checking and remove code that used to stamp out SCO entries.
	(SCO_Pragma_Disabled): Change reference to SCO_Table
	into SCO_Raw_Table.
	(SCO_Record): Rename to SCO_Record_Raw,
	add an assertion for state checking and change references
	to SCO_Table into SCO_Raw_Table.
	(Set_SCO_Condition): Add an assertion for state checking, update
	references to Condition_Pragma_Hash_Table and change references to
	SCO_Table into SCO_Raw_Table.
	(Set_SCO_Pragma_Enabled): Add an assertion for state checking and
	change references to SCO_Table into SCO_Raw_Table.
	(Set_SCO_Logical_Operator): New procedure.
	(Traverse_Declarations_Or_Statements.Set_Statement_Entry): Update
	references to Set_Table_Entry and to Condition_Pragma_Hash_Table.
	(SCO_Record_Fildered): New procedure.
	* gnat1drv.adb (Gnat1drv): Invoke the SCO filtering pass.
	* lib-writ.adb (Write_ALI): Invoke the SCO filtering pass and
	output SCOs.
	* par-load.adb (Load): Update reference to SCO_Record.
	* par.adb (Par): Update reference to SCO_Record.
	* put_scos.adb (Put_SCOs): Add an assertion to check that no
	putative SCO condition reaches this end.
	* sem_ch10.adb (Analyze_Proper_Body): Update reference to SCO_Record.
	* sem_res.adb (Resolve_Logical_Op): Validate putative SCOs
	when corresponding to an "and"/"or" operator affected by the
	Short_Circuit_And_Or pragma.

2015-01-06  Robert Dewar  <dewar@adacore.com>

	* sem_ch8.adb (Analyze_Use_Package): Give more specific error
	msg for attempted USE of generic subprogram or subprogram.

2015-01-06  Robert Dewar  <dewar@adacore.com>

	* s-valllu.adb, a-tiinau.adb, a-timoau.adb, a-ztinau.adb, a-ztmoau.adb,
	s-valuns.adb, s-valrea.adb, a-wtflau.adb, a-tiflau.adb, a-ztflau.adb,
	a-wtinau.adb, a-wtmoau.adb: Document recognition of : in place of #.

2015-01-06  Ed Schonberg  <schonberg@adacore.com>

	* sem_ch13.adb (Analyze_Aspect_Specifications): For aspects
	that specify stream subprograms, if the prefix is a class-wide
	type then the generated attribute definition clause must apply
	to the same class-wide type.
	(Default_Iterator): An iterator defined by an aspect of some
	container type T must have a first parameter of type T, T'class,
	or an access to such (from code reading RM 5.5.1 (2/3)).

2015-01-06  Arnaud Charlet  <charlet@adacore.com>

	* gnat1drv.adb: Minor: complete previous change.

2015-01-06  Olivier Hainque  <hainque@adacore.com>

	* set_targ.ads (C_Type_For): New function. Return the name of
	a C type supported by the back-end and suitable as a basis to
	construct the standard Ada floating point type identified by
	the T parameter. This is used as a common ground to feed both
	ttypes values and the GNAT tree nodes for the standard floating
	point types.
	* set_targ.adb (Long_Double_Index): The index at which "long
	double" gets registered in the FPT_Mode_Table. This is useful to
	know whether we have a "long double" available at all and get at
	it's characteristics without having to search the FPT_Mode_Table
	when we need to decide which C type should be used as the
	basis for Long_Long_Float in Ada.
	(Register_Float_Type): Fill Long_Double_Index.
	(FPT_Mode_Index_For): New function. Return the index in
	FPT_Mode_Table that designates the entry corresponding to the
	provided C type name.
	(FPT_Mode_Index_For): New function. Return the index in
	FPT_Mode_Table that designates the entry for a back-end type
	suitable as a basis to construct the standard Ada floating point
	type identified by the input T parameter.
	(elaboration code): Register_Back_End_Types unconditionally,
	so C_Type_For can operate regardless of -gnateT. Do it
	early so we can query it for the floating point sizes, via
	FPT_Mode_Index_For. Initialize Float_Size, Double_Size and
	Long_Double_Size from the FPT_Mode_Table, as cstand will do.
	* cstand.adb (Create_Float_Types): Use C_Type_For to determine
	which C type should be used as the basis for the construction
	of the Standard Ada floating point types.
	* get_targ.ads (Get_Float_Size, Get_Double_Size,
	Get_Long_Double_Size): Remove.
	* get_targ.adb: Likewise.

2015-01-06  Thomas Quinot  <quinot@adacore.com>

	* sem_cat.adb (In_RCI_Declaration): Remove unnecessary
	parameter and rename to...
	(In_RCI_Visible_Declarations): Fix handling of private part of nested
	package.
	(Validate_RCI_Subprogram_Declaration): Reject illegal function
	returning anonymous access in RCI unit.

2015-01-06  Ed Schonberg  <schonberg@adacore.com>

	* sem_ch6.adb (New_Overloaded_Entity): In GNATprove mode, a
	function wrapper may be a homonym of another local declaration.
	* sem_ch8.adb (Analyze_Subprogram_Renaming): In GNATprove mode,
	build function and operator wrappers after the actual subprogram
	has been resolved, and replace the standard renaming declaration
	with the declaration of wrapper.
	* sem_ch12.ads (Build_Function_Wrapper, Build_Operator_Wraooer):
	make public for use elsewhere.
	* sem_ch12.adb (Build_Function_Wrapper, Build_Operator_Wraooer):
	rewrite, now that actual is fully resolved when wrapper is
	constructed.

2015-01-06  Javier Miranda  <miranda@adacore.com>

	* exp_disp.adb: Revert previous change.

2015-01-06  Robert Dewar  <dewar@adacore.com>

	* exp_util.adb: Change name Name_Table_Boolean to
	Name_Table_Boolean1.
	* namet.adb: Change name Name_Table_Boolean to Name_Table_Boolean1
	Introduce Name_Table_Boolean2/3.
	* namet.ads: Change name Name_Table_Boolean to Name_Table_Boolean1
	Introduce Name_Table_Boolean2/3.
	* par-ch13.adb: Change name Name_Table_Boolean to
	Name_Table_Boolean1.

2015-01-06  Bob Duff  <duff@adacore.com>

	* gnat_rm.texi: Improve documentation regarding No_Task_Termination.

2015-01-06  Ed Schonberg  <schonberg@adacore.com>

	* sem_aggr.adb (Resolve_Record_Aggregte, Get_Value): For an
	others choice that covers multiple components, analyze each
	copy with the type of the component even in compile-only mode,
	to detect potential accessibility errors.

2015-01-06  Hristian Kirtchev  <kirtchev@adacore.com>

	* sem_res.adb (Is_Assignment_Or_Object_Expression): New routine.
	(Resolve_Actuals): An effectively volatile out
	parameter cannot act as an in or in out actual in a call.
	(Resolve_Entity_Name): An effectively volatile out parameter
	cannot be read.

2015-01-06  Ed Schonberg  <schonberg@adacore.com>

	* sem_ch6.adb (Analyze_Subprogram_Body_Helper): If the body is
	the expansion of an expression function it may be pre-analyzed
	if a 'access attribute is applied to the function, in which case
	last_entity may have been assigned already.

2015-01-06  Ed Schonberg  <schonberg@adacore.com>

	* sem_ch4.adb (Analyze_One_Call): If formal has an incomplete
	type and actual has the corresponding full view, there is no
	error, but a case of use of incomplete type in a predicate or
	invariant expression.

2015-01-06  Vincent Celier  <celier@adacore.com>

	* makeutl.adb (Insert_No_Roots): Make sure that the same source
	in two different project tree is checked in both trees, if they
	are sources of two different projects, extended or not.

2015-01-06  Arnaud Charlet  <charlet@adacore.com>

	* gnat1drv.adb: Minor code clean up.
	(Adjust_Global_Switches): Ignore gnatprove_mode in codepeer_mode.

2015-01-06  Bob Duff  <duff@adacore.com>

	* osint.adb (Read_Source_File): Don't print out
	file name unless T = Source.

2015-01-06  Ed Schonberg  <schonberg@adacore.com>

	* sem_util.adb (Is_Variable, Is_OK_Variable_For_Out_Formal):
	recognize improper uses of constant_reference types as actuals
	for in-out parameters.
	(Check_Function_Call): Do not collect identifiers if function
	name is missing because of previous error.

2015-01-06  Robert Dewar  <dewar@adacore.com>

	* ali-util.adb, sem_prag.adb, rtsfind.adb, sem_util.adb, sem_res.adb,
	ali.adb, binde.adb, namet.adb, namet.ads, gnatls.adb, bcheck.adb:
	Minor change of name Name_Table_Info => Name_Table_Int.

2015-01-06  Robert Dewar  <dewar@adacore.com>

	* exp_strm.adb (Build_Elementary_Input_Call): Clarify comments
	in previous checkin.
	* freeze.adb (Freeze_Fixed_Point_Type): Add warning for shaving
	of bounds.
	* sem_prag.adb, sem_ch10.adb, sem_ch6.adb: Minor reformatting.

2015-01-06  Vincent Celier  <celier@adacore.com>

	* a-strsup.adb (Times (Natural;String;Positive)): Raise
	Length_Error, not Index_Error, when the result is too long.

2015-01-06  Thomas Quinot  <quinot@adacore.com>

	* a-direct.adb (Create_Path): Minor error handling and
	performance improvement.

2015-01-06  Robert Dewar  <dewar@adacore.com>

	* checks.ads, sem_ch12.adb: Minor reformatting.
	* exp_ch4.adb (Expand_N_Op_Divide): Generate explicit divide by
	zero check for fixed-point case if Backend_Divide_Checks_On_Target
	is False.

2015-01-06  Robert Dewar  <dewar@adacore.com>

	* sem_prag.adb (Analyze_Pragma, case No_Elaboration_Code_All):
	Do not set restriction No_Elaboration_Code unless the pragma
	appears in the main unit).

2015-01-06  Ed Schonberg  <schonberg@adacore.com>

	* sem_ch10.adb (Is_Regular_With_Clause): Add guard to verify
	that with clause has already been analyzed before checking kind
	of with_clause.

2015-01-06  Robert Dewar  <dewar@adacore.com>

	* exp_strm.adb (Build_Elementary_Input_Call): Return base type
	(as required by RM).

2015-01-06  Arnaud Charlet  <charlet@adacore.com>

	* a-reatim.adb ("/"): Add explicit pragma Unsuppress (Division_Check).

2015-01-06  Robert Dewar  <dewar@adacore.com>

	* sem_prag.adb (Process_Suppress_Unsuppress): Add extra warning
	for ignoring pragma Suppress (Elaboration_Check) in SPARK mode.

2015-01-06  Javier Miranda  <miranda@adacore.com>

	* exp_disp.adb (Expand_Interface_Conversion): No displacement
	of the pointer to the object needed when the type of the operand
	is not an interface type and the interface is one of its parent
	types (since they share the primary dispatch table).

2015-01-06  Vincent Celier  <celier@adacore.com>

	* prj-env.adb: Minor comment update.

2015-01-06  Javier Miranda  <miranda@adacore.com>

	* sem_res.adb (Valid_Conversion): Restrict the checks on anonymous
	access types whose target type is an interface type to operands
	that are access types; required to report an error when the
	operand is not an access type.

2015-01-06  Bob Duff  <duff@adacore.com>

	* a-cfinve.adb (Copy): Set the discriminant to the Length when
	Capacity = 0.
	* a-cofove.ads (Capacity): Add a postcondition.
	* a-cfinve.ads (Capacity): Add a postcondition.
	(Reserve_Capacity): Correct the postcondition in the case where
	Capacity = 0; that means "Capacity => Length (Container)".
	* a-cofove.adb (Elems[c]): Add a comment
	explaining the dangers and how to avoid them.

2015-01-06  Ed Schonberg  <schonberg@adacore.com>

	* sem_ch12.adb: Code clean up.

2015-01-06  Arnaud Charlet  <charlet@adacore.com>

	* gnatvsn.ads: Bump copyright year.

2015-01-06  Robert Dewar  <dewar@adacore.com>

	* s-taskin.ads, s-traces.ads: Minor reformatting.
	* exp_util.adb: Minor typo fix.

2015-01-06  Vincent Celier  <celier@adacore.com>

	* gnatls.adb (Search_RTS): Invoke Initialize_Default_Project_Path
	with the runtime name.
	* prj-env.adb (Initialize_Default_Project_Path): When both
	Target_Name and Runtime_Name are not empty string, add to the
	project path the two directories .../lib/gnat and .../share/gpr
	related to the runtime.
	* prj-env.ads (Initialize_Default_Project_Path): New String
	parameter Runtime_Name, defaulted to the empty string.

2015-01-06  Hristian Kirtchev  <kirtchev@adacore.com>

	* frontend.adb: Guard against the case where a configuration
	pragma may be split into multiple pragmas and the original
	rewritten as a null statement.
	* sem_prag.adb (Analyze_Pragma): Insert a brand new Check_Policy
	pragma using Insert_Before rather than Insert_Action. This
	takes care of the configuration pragma case where Insert_Action
	would fail.

2015-01-06  Bob Duff  <duff@adacore.com>

	* a-coboho.ads (Element_Access): Add "pragma
	No_Strict_Aliasing (Element_Access);". This is needed because
	we are unchecked-converting from Address to Element_Access.
	* a-cofove.ads, a-cofove.adb (Elems,Elemsc): Fix bounds of the
	result to be 1.

2015-01-06  Hristian Kirtchev  <kirtchev@adacore.com>

	* sem_res.adb (Resolve_Actuals): Remove the
	restriction which prohibits volatile actual parameters with
	enabled external propery Async_Writers to act appear in procedure
	calls where the corresponding formal is of mode OUT.

2015-01-05  Jakub Jelinek  <jakub@redhat.com>

	* gnat_ugn.texi: Bump @copying's copyright year.

2015-01-05  Eric Botcazou  <ebotcazou@adacore.com>

	PR ada/64492
	* gcc-interface/Makefile.in (../stamp-tools): Reinstate dropped code.

2015-01-04  Uros Bizjak  <ubizjak@gmail.com>

	* gcc-interface/misc.c (internal_error_function): Use xasprintf instead
	of unchecked asprintf.


Copyright (C) 2015 Free Software Foundation, Inc.

Copying and distribution of this file, with or without modification,
are permitted in any medium without royalty provided the copyright
notice and this notice are preserved.<|MERGE_RESOLUTION|>--- conflicted
+++ resolved
@@ -1,4 +1,8 @@
-<<<<<<< HEAD
+2015-01-15  Thomas Schwinge  <thomas@codesourcery.com>
+
+	* gcc-interface/utils.c (DEF_FUNCTION_TYPE_VAR_8)
+	(DEF_FUNCTION_TYPE_VAR_12): New macros.
+
 2010-06-30  Jakub Jelinek  <jakub@redhat.com>
 
 	* gnat_ugn.texi: Add : and . to direntry.
@@ -6,12 +10,6 @@
 
 	* gcc-interface/Makefile.in (gnatlib-shared-default): Disallow
 	dlopening of libgnat.so.
-=======
-2015-01-15  Thomas Schwinge  <thomas@codesourcery.com>
-
-	* gcc-interface/utils.c (DEF_FUNCTION_TYPE_VAR_8)
-	(DEF_FUNCTION_TYPE_VAR_12): New macros.
->>>>>>> d6529176
 
 2015-01-09  Michael Collison  <michael.collison@linaro.org>
 

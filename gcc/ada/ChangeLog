<<<<<<< HEAD
=======
2015-10-09  Eric Botcazou  <ebotcazou@adacore.com>

	* gcc-interface/Make-lang.in: Make sure that GNAT1_OBJS and not just
	GNAT1_ADA_OBJS are compiled only after generated files are created.

>>>>>>> 51d12272
2015-06-26  Release Manager

	* GCC 4.9.3 released.

2015-03-16  Eric Botcazou  <ebotcazou@adacore.com>

	* gcc-interface/utils2.c (gnat_invariant_expr): Return null if the type
	of the expression ends up being composite.

2015-02-08  Eric Botcazou  <ebotcazou@adacore.com>

	* gcc-interface/decl.c (is_cplusplus_method): Use Is_Primitive flag to
	detect primitive operations of tagged and untagged types.

2015-01-05  Eric Botcazou  <ebotcazou@adacore.com>

	PR ada/64492
	* gcc-interface/Makefile.in (../stamp-tools): Reinstate dropped code.

2014-11-24  Eric Botcazou  <ebotcazou@adacore.com>

	* gcc-interface/trans.c (push_range_check_info): Replace early test
	with assertion.
	(Raise_Error_to_gnu): Do not call push_range_check_info if the loop
	stack is empty.
	* gcc-interface/utils.c (convert_to_fat_pointer): Fix formatting.
	* gcc-interface/utils2.c (gnat_invariant_expr): Deal with padded types
	and revert latest change.

2014-11-22  Eric Botcazou  <ebotcazou@adacore.com>

	Backport from mainline
	2014-11-20  Vincent Celier  <celier@adacore.com>

	PR ada/47500
	* back_end.adb (Scan_Back_End_Switches): Skip switch -G and
	its argument.

2014-11-11  Simon Wright  <simon@pushface.org>

	PR ada/42978
	* mlib-utl.adb (ar): Output the options passed to ranlib.

2014-10-30  Release Manager

	* GCC 4.9.2 released.

2014-10-27  Eric Botcazou  <ebotcazou@adacore.com>

	* gcc-interface/decl.c (gnat_to_gnu_entity) <E_Array_Type>: Remove
	superfluous computation for the max size.
	<E_Array_Subtype>: Likewise.  Make sure that the max size calculation
	does not overflow at compile time.

2014-10-13  Eric Botcazou  <ebotcazou@adacore.com>
            Alan Modra  <amodra@gmail.com>

	PR ada/63225
	* uintp.adb (Vector_To_Uint): Move from here to...
	* uintp.ads (UI_Vector): Make public.
	(Vector_To_Uint): ...here.

2014-08-12  Joel Sherrill <joel.sherrill@oarcorp.com>

	* socket.c: For RTEMS, use correct prototype of gethostbyname_r().
	* gsocket.h Add include of <unistd.h> on RTEMS.

2014-08-11  Joel Sherrill <joel.sherrill@oarcorp.com>

	* s-osinte-rtems.adb: Correct formatting of line in license block.

2014-07-16  Release Manager

	* GCC 4.9.1 released.

2014-05-19  Eric Botcazou  <ebotcazou@adacore.com>

	Backport from mainline
	2014-04-22  Richard Henderson  <rth@redhat.com>

	* init.c [__linux__] (HAVE_GNAT_ALTERNATE_STACK): New define.
	(__gnat_alternate_stack): Enable for all linux except ia64.

2014-05-18  Eric Botcazou  <ebotcazou@adacore.com>

	* utils.c (gnat_write_global_declarations): Adjust the flags put on
	dummy_global.

2014-05-18  Eric Botcazou  <ebotcazou@adacore.com>

	* gcc-interface/decl.c (gnat_to_gnu_entity) <E_Array_Subtype>: Do not
	consider that regular packed arrays can never be superflat.

2014-05-17  Eric Botcazou  <ebotcazou@adacore.com>

	Backport from mainline
	2014-04-28  Richard Henderson  <rth@redhat.com>

	* gcc-interface/Makefile.in: Support aarch64-linux.

	2014-04-28  Eric Botcazou  <ebotcazou@adacore.com>

	* exp_dbug.ads (Get_External_Name): Add 'False' default to Has_Suffix,
	add 'Suffix' parameter and adjust comment.
	(Get_External_Name_With_Suffix): Delete.
	* exp_dbug.adb (Get_External_Name_With_Suffix): Merge into...
	(Get_External_Name): ...here.  Add 'False' default to Has_Suffix, add
	'Suffix' parameter.
	(Get_Encoded_Name): Remove 2nd argument in call to Get_External_Name.
	Call Get_External_Name instead of Get_External_Name_With_Suffix.
	(Get_Secondary_DT_External_Name): Likewise.
	* exp_cg.adb (Write_Call_Info): Likewise.
	* exp_disp.adb (Export_DT): Likewise.
	(Import_DT): Likewise.
	* comperr.ads (Compiler_Abort): Remove Code parameter and add From_GCC
	parameter with False default.
	* comperr.adb (Compiler_Abort): Likewise.  Adjust accordingly.
	* types.h (Fat_Pointer): Rename into...
	(String_Pointer): ...this.  Add comment on interfacing rules.
	* fe.h (Compiler_Abort): Adjust for above renaming.
	(Error_Msg_N): Likewise.
	(Error_Msg_NE): Likewise.
	(Get_External_Name): Likewise.  Add third parameter.
	(Get_External_Name_With_Suffix): Delete.
	* gcc-interface/decl.c (STDCALL_PREFIX): Define.
	(create_concat_name): Adjust call to Get_External_Name, remove call to
	Get_External_Name_With_Suffix, use STDCALL_PREFIX, adjust for renaming.
	* gcc-interface/trans.c (post_error): Likewise.
	(post_error_ne): Likewise.
	* gcc-interface/misc.c (internal_error_function): Likewise.

2014-04-22  Release Manager

	* GCC 4.9.0 released.

2014-04-09  Eric Botcazou  <ebotcazou@adacore.com>
	    Svante Signell <svante.signell@gmail.com>

	PR ada/54040
	PR ada/59346
	* s-osinte-x32.adb: New file.
	* s-linux.ads (Time): New section.
	* s-linux-alpha.ads (Time): Likewise.
	* s-linux-android.ads (Time: Likewise.
	* s-linux-hppa.ads (Time): Likewise.
	* s-linux-mipsel.ads (Time): Likewise.
	* s-linux-sparc.ads (Time): Likewise.
	* s-linux-x32.ads (Time): Likewise.
	* s-osprim-x32.ads (timespec): Adjust.
	(Clock): Likewise.
	(To_Timespec): Likewise.
	* s-osinte-linux.ads (Time): Define local subtypes for those defined
	in System.Linux.
	* s-taprop-linux.adb (Monotonic_Clock): Do not define timeval.
	* s-osinte-hpux.ads (timespec): Revert POSIX breakage.
	* s-osinte-kfreebsd-gnu.ads (timespec): Likewise.
	* s-osinte-solaris-posix.ads (timespec): Likewise.
	* s-osinte-posix.adb (To_Timespec): Likewise.
	* gcc-interface/Makefile.in (x32/Linux): Use s-osinte-x32.adb.

2014-04-08  Eric Botcazou  <ebotcazou@adacore.com>

	PR ada/60411
	* gcc-interface/Makefile.in (arm% linux-android): Switch to EHABI.
	* s-linux-android.ads: New file.
	* s-intman-android.adb: Likewise.
	* s-osinte-android.ads: Adjust.
	* sigtramp-armdroid.c: Likewise.
	* sigtramp.h: Add Android support.

2014-04-07  Eric Botcazou  <ebotcazou@adacore.com>

	* gcc-interface/Makefile.in (alpha-vms): Add missing line.

2014-03-30  Eric Botcazou  <ebotcazou@adacore.com>

	PR ada/60703
	* system-linux-alpha.ads: Adjust for Ada 2005.
	* system-linux-mips.ads: Likewise.
	* system-linux-mips64el.ads: Likewise.
	* system-linux-mipsel.ads: Likewise.
	* system-linux-s390.ads: Likewise.
	* system-linux-s390x.ads: Likewise.
	* system-linux-sparc.ads: Likewise.
	* system-linux-sparcv9.ads: Likewise.
	* system-rtems.ads: Likewise.
	* system-vxworks-arm.ads: Likewise.

2014-03-16  Andreas Schwab  <schwab@linux-m68k.org>

	PR ada/39172
	* gcc-interface/Makefile.in (target_cpu_default): Revert
	2013-10-11 change.

2014-03-13  Eric Botcazou  <ebotcazou@adacore.com>

	PR ada/51483
	* cstand.adb (Register_Float_Type): Add 'precision' parameter and use
	it to set the RM size.  Use directly 'size' for the Esize.
	(Create_Back_End_Float_Types): Adjust call to above.
	* get_targ.ads (Register_Type_Proc): Add 'precision' parameter.
	* set_targ.ads (FPT_Mode_Entry): Add 'precision' component.
	(Write_Target_Dependent_Values): Adjust comment.
	* set_targ.adb (Register_Float_Type): Add 'precision' parameter and
	deal with it.
	(Write_Target_Dependent_Values): Write the precision in lieu of size.
	(Initialization): Read the precision in lieu of size and compute the
	size from the precision and the alignment.
	* gcc-interface/gigi.h (enumerate_modes): Add integer parameter.
	* gcc-interface/misc.c (enumerate_modes): Likewise.  Do not register
	types for vector modes, pass the size in addition to the precision.

2014-03-10  Eric Botcazou  <ebotcazou@adacore.com>

	* gcc-interface/Make-lang.in (ADA_DEPFILES): Fix typo.

2014-03-07  Doug Rupp  <rupp@adacore.com>

	PR ada/60411
	* system-linux-armel.ads (Backend_Overflow_Checks): Set to True.
	(Support_64_Bit_Divides): Removed, no longer used.
	(ZCX_By_Default): Enabled.

2014-02-25  Doug Rupp  <rupp@adacore.com>

	* gcc-interface/Makefile.in (arm-linux):
	(EH_MECHANISM): Use ARM unwinder (-arm)
	(LIBGNAT_TARGET_PAIRS: Override defaults with a-exexpr-gcc.adb and
	s-excmac-arm.ads.
	(EXTRA_LIBGNAT_OBJS): Add raise-gcc.o
	(EXTRA_GNATRTL_NONTASKING_OBJS): Add g-cppexc.o s-excmac.o.
	(arm-wrs-vxworks): Add EH_MECHANISM=-gcc for kernel mode.
	(EXTRA_LIBGNAT_OBJS): Add sigtramp-armvxw.o
	Add dependencies for sigtramp-armvxw.o.

2014-02-25  Eric Botcazou  <ebotcazou@adacore.com>

	* gcc-interface/trans.c (Pragma_to_gnu): Deal with Warning_As_Error.

2014-02-25  Robert Dewar  <dewar@adacore.com>

	* rtsfind.adb (Is_RTE): Protect against entity with no scope
	field (previously this call blew up on the Standard entity).
	* sem_attr.adb (Analyze_Attribute, case Access): Remove
	test for No_Abort_Statements, this is now handled in
	Set_Entity_With_Checks.
	* exp_ch6.adb, sem_ch10.adb, sem_ch4.adb, sem_ch8.adb, sem_res.adb:
	Change name Set_Entity_With_Style_Check => Set_Entity_With_Checks.
	* sem_util.ads, sem_util.adb: Change name Set_Entity_With_Style_Check =>
	Set_Entity_With_Checks.
	(Set_Entity_With_Checks): Add checks for No_Dynamic_Attachment,
	Add checks for No_Abort_Statements.

2014-02-25  Robert Dewar  <dewar@adacore.com>

	* exp_ch9.adb (Expand_Entry_Barrier): Add comment that call to
	Check_Restriction is OK.

2014-02-25  Ed Schonberg  <schonberg@adacore.com>

	* sem_ch3.adb (Process_Full_View): Better error message when
	the full view of  a private type without discriminants is an
	unconstrained type.
	* sem_ch7.adb (Uninstall_Declarations): Ditto.

2014-02-25  Eric Botcazou  <ebotcazou@adacore.com>

	* sigtramp-armvxw.c: Also restore r0.

2014-02-25  Robert Dewar  <dewar@adacore.com>

	* errout.adb (Error_Msg_Internal): Warning_Msg_Char set
	unconditionally (Set_Msg_Insertion_Warning): Warning_Msg_Char
	set unconditionally.
	* erroutc.adb (Get_Warning_Tag): Does not give a leading space
	any more (Output_Msg_Text): Rewritten with new convention on
	output of warnings that are treated as errors.
	* erroutc.ads (Error_Msg_Object): Warn_Chr is always set even
	if Warn is False.
	* gnat_rm.texi: Updates to documentation on pragma
	Warning_As_Error.
	* warnsw.adb (Set_Dot_Warning_Switch): -gnatw.e should not
	set Warning_Doc_Switch.
	* lib-writ.ads: Add documentation note on ALI file generation
	for C.
	* exp_ch6.adb (Expand_Call): Remove check for No_Abort_Statements
	(belongs in Sem).
	* sem_attr.adb (Resolve_Attribute, case Access):
	Abort_Task'Access violates the No_Abort_Statements restriction.
	* sem_res.adb (Resolve_Call): Check restriction
	No_Abort_Statements for call to Abort_Task or a renaming of it.

2014-02-25  Robert Dewar  <dewar@adacore.com>

	* sem_ch3.adb (Array_Type_Declaration): Check for case of using
	type name as index.
	* lib.ads: Minor reformatting.
	* einfo.ads: Minor reformatting.

2014-02-25  Doug Rupp  <rupp@adacore.com>

	* sem_mech.adb (Set_Mechanisms): For convention Fortran on VMS
	use Short_Descriptor(S) as the argument passing mechanism.

2014-02-25  Eric Botcazou  <ebotcazou@adacore.com>

	* sigtramp-ppcvxw.c (CFI_COMMON_REGS): Also include r0.

2014-02-25  Robert Dewar  <dewar@adacore.com>

	* atree.ads (Warnings_Treated_As_Errors): New variable.
	* errout.adb (Error_Msg_Internal): Set Warn_Err flag in
	error object (Initialize): Initialize Warnings_As_Errors_Count
	(Write_Error_Summary): Include count of warnings treated as errors.
	* erroutc.adb (Warning_Treated_As_Error): New function.
	(Matches): Function moved to outer level of package.
	* erroutc.ads (Error_Msg_Object): Add Warn_Err flag.
	(Warning_Treated_As_Error): New function.
	* gnat_rm.texi: Document pragma Treat_Warning_As_Error.
	* opt.adb: Add handling of Warnings_As_Errors_Count[_Config].
	* opt.ads (Config_Switches_Type): Add entry for
	Warnings_As_Errors_Count.
	(Warnings_As_Errors_Count): New variable.
	(Warnings_As_Errors): New array.
	* par-prag.adb: Add dummy entry for Warning_As_Error.
	* sem_prag.adb (Analyze_Pragma): Implement new pragma
	Warning_As_Error.
	* snames.ads-tmpl: Add entries for Warning_As_Error pragma.

2014-02-25  Eric Botcazou  <ebotcazou@adacore.com>

	* sigtramp.h: Fix minor inaccuracy.

2014-02-25  Ben Brosgol  <brosgol@adacore.com>

	* gnat_ugn.texi: Added description of kill command.

2014-02-25  Robert Dewar  <dewar@adacore.com>

	* gnat_rm.texi (Address_Clauses): Add a section discussing the
	problem of address clauses causing unexpected initialization,
	including the effect of Initialize_Scalars.

2014-02-25  Robert Dewar  <dewar@adacore.com>

	* errout.adb: Various changes for better msgs for anonmous access
	subprogram types.
	* erroutc.ads, erroutc.adb (Buffer_Ends_With): Version with character
	argument.
	(Buffer_Remove): Version with character argument.
	* sem_attr.adb (Resolve_Attribute, case Access): Better handling
	of mismatching conventions for access-to-subprogram case.
	* sem_prag.adb (Set_Convention_From_Pragma): Deal with anonymous
	access types in record.
	* sem_util.ads, sem_util.adb (Set_Convention): Handle anonymous access
	types, including in records.

2014-02-25  Doug Rupp  <rupp@adacore.com>

	* sigtramp-ppcvxw.c, sigtramp.h, sigtramp-armvxw.c: Comment
	enhancements and corrections.

2014-02-25  Robert Dewar  <dewar@adacore.com>

	* gnat_rm.texi: New section "Conventions and Anonymous Access Types"

2014-02-25  Robert Dewar  <dewar@adacore.com>

	* gnat_rm.texi: First set of documentation additions for
	predefined RM units.
	* checks.adb: Minor reformatting.
	* sem_elab.adb (Check_Task_Activation): Minor fix to error
	message.
	* sem_util.adb: Minor reformatting.

2014-02-25  Arnaud Charlet  <charlet@adacore.com>

	* usage.adb (Usage): Add help on -gnateC.
	* switch-c.adb (Scan_Front_End_Switches): Add handling of -gnateC.
	* opt.ads (Generate_CodePeer_Messages): New flag.
	* gnat_ugn.texi: Document new switch -gnateC.

2014-02-25  Ben Brosgol  <brosgol@adacore.com>

	* gnat_rm.texi: Corrected minor typos in Implementation Defined
	Aspects.
	* opt.ads: Minor reformatting.

2014-02-25  Robert Dewar  <dewar@adacore.com>

	* binde.adb: Change messages to mention -gnatel instead of -gnatwl.
	* gnat_ugn.texi: Update documentation of -gnatwl Add documentation
	of -gnatel/-gnateL.
	* opt.ads (Warn_Info_Messages): New flag.
	* sem_elab.adb: Use Elab_Warnings, Elab_Info_Messages to control
	messages.
	* sem_prag.adb: Use Elab_Warnings, Elab_Info_Messages to control
	messages.
	* switch-m.ad, switch-c.adb: Recognize new -gnatel/EL switches.
	* usage.adb: Add documentation of -gnatel/-gnateL Update
	documentation of -gnatwl/-gnatwL.
	* warnsw.adb: New handling of Elab_Warnings, Elab_Info_Messages
	* warnsw.ads (Elab_Info_Messages): New field in Warning_Record

2014-02-25  Robert Dewar  <dewar@adacore.com>

	* einfo.ads, einfo.adb (Has_Shift_Operator): New flag.
	* gnat_rm.texi: Document pragma Provide_Shift_Operators.
	* interfac.ads: Minor code reorganization (add pragma
	Compiler_Unit_Warning).
	* par-prag.adb: Add dummy entry for Provide_Shift_Operators.
	* sem_ch3.adb (Build_Derived_Numeric_Type): Copy
	Has_Shift_Operator flag.
	* sem_intr.adb (Check_Intrinsic_Subprogram): Make sure
	Check_Shift is always called (Check_Shift): Set Has_Shift_Operator.
	* sem_prag.adb: Implement pragma Provide_Shift_Operators.
	* snames.ads-tmpl: Add entries for pragma Provide_Shift_Operators
	Add entry for Name_Amount.
	* checks.adb (Selected_Range_Checks): When checking for a null
	range, make sure we use the base type, and not the subtype for
	deciding a range is null.
	* sem_ch5.adb (Analyze_Loop_Parameter_Specification): Check
	for suspicious loop bound which is outside the range of the
	loop subtype.
	* gnat_ugn.texi: Add documentation section "Determining the
	Chosen Elaboration Order"
	* sem_ch13.adb (UC_Entry): Add field Act_Unit
	(Validate_Unchecked_Conversion): Store Act_Unit
	(Validate_Unchecked_Conversions): Test Warnings_Off in Act_Unit
	* treepr.adb: Minor reformatting.

2014-02-25  Arnaud Charlet  <charlet@adacore.com>

	* usage.adb: Minor: fix typo.

2014-02-25  Robert Dewar  <dewar@adacore.com>

	* lib.ads, s-bitops.adb, s-bitops.ads, s-conca5.adb, gnat_rm.texi,
	s-conca5.ads, s-conca7.adb, s-conca7.ads, s-crc32.adb, s-crc32.ads,
	s-conca9.adb, s-conca9.ads, g-dyntab.adb, s-crtl.ads, g-dyntab.ads,
	s-excdeb.adb, s-addope.adb, s-addope.ads, s-carun8.adb, s-carun8.ads,
	g-htable.adb, g-htable.ads, g-hesora.adb, g-hesora.ads, s-conca2.adb,
	s-conca2.ads, a-comlin.adb, a-chlat1.ads, a-comlin.ads, errout.ads,
	a-except.adb, s-conca4.adb, a-except.ads, s-conca4.ads, s-conca6.adb,
	s-conca6.ads, g-spchge.adb, g-spchge.ads, g-u3spch.adb, g-u3spch.ads,
	a-strhas.ads, restrict.adb, aspects.adb, aspects.ads, s-conca8.adb,
	s-conca8.ads, back_end.adb, par-prag.adb, g-byorma.adb, g-byorma.ads,
	a-elchha.adb, a-elchha.ads, g-speche.adb, g-speche.ads, s-casuti.adb,
	s-assert.adb, s-casuti.ads, s-assert.ads, a-clrefi.adb, a-clrefi.ads,
	s-conca3.adb, s-conca3.ads, a-ioexce.ads: Implement pragma
	Compiler_Unit_Warning, change Compiler_Unit everywhere to
	Compiler_Unit_Warning.

2014-02-25  Sergey Rybin  <rybin@adacore.com frybin>

	* sem_prag.adb (Analyze_Depends_In_Decl_Part): Do not normalize
	in ASIS mode aggregates that are used as aspect definitions.

2014-02-25  Robert Dewar  <dewar@adacore.com>

	* exp_ch7.adb, sem_util.adb, sem_util.ads, exp_ch6.adb: Minor
	reformatting.

2014-02-25  Ed Schonberg  <schonberg@adacore.com>

	* freeze.adb (Freeze_Entity): If the return type of a function
	is a limited view, and the non-limited view has not been seen yet,
	defer freezing to some later point.

2014-02-25  Robert Dewar  <dewar@adacore.com>

	* sem_ch3.adb: Minor reformatting.

2014-02-25  Robert Dewar  <dewar@adacore.com>

	* s-excdeb.ads, s-except.ads, s-exctab.adb, s-exctab.ads, s-finmas.ads,
	s-htable.adb, s-htable.ads, s-imenne.adb, s-imenne.ads, s-imgenu.adb,
	s-imgenu.ads, s-mastop.adb, s-mastop.ads, s-memory-vms_64.adb,
	s-memory-vms_64.ads, s-memory.adb, s-memory.ads, s-os_lib.adb,
	s-os_lib.ads, s-parame.adb, s-parame.ads, s-purexc.ads, s-restri.adb,
	s-restri.ads, s-rident.ads, s-secsta.adb, s-secsta.ads, s-soflin.adb,
	s-soflin.ads, s-sopco3.adb, s-sopco3.ads, s-sopco4.adb, s-sopco4.ads,
	s-sopco5.adb, s-sopco5.ads, s-spsufi.ads, s-stache.adb, s-stache.ads,
	s-stalib.adb, s-stalib.ads, s-stoele.adb, s-stoele.ads, s-strcom.adb,
	s-strcom.ads, s-strhas.adb, s-string.adb, s-string.ads, s-strops.adb,
	s-strops.ads, s-ststop.adb, s-ststop.ads, s-traceb.adb, s-traceb.ads,
	s-traent.adb, s-traent.ads, s-unstyp.ads, s-utf_32.adb, s-utf_32.ads,
	s-wchcnv.adb, s-wchcnv.ads, s-wchcon.adb, s-wchcon.ads, s-wchjis.adb,
	s-wchjis.ads, sem_ch11.adb, sem_ch4.adb, sem_ch5.adb, sem_prag.adb,
	snames.ads-tmpl: Change Compiler_Unit everywhere to
	Compiler_Unit_Warning.

2014-02-25  Hristian Kirtchev  <kirtchev@adacore.com>

	* exp_ch6.adb (Add_Or_Save_Precondition): New routine.
	(Collect_Body_Postconditions_In_Decls): New routine.
	(Collect_Body_Postconditions_Of_Kind): Factor out code. Handle
	postcondition aspects or pragmas that appear on a subprogram
	body stub.
	(Collect_Spec_Preconditions): Factor out code. Handle
	precondition aspects or pragmas that appear on a subprogram
	body stub.
	* sem_ch6.adb (Analyze_Subprogram_Body_Helper): The analysis of
	aspects that apply to a subprogram body stub is no longer delayed,
	the aspects are analyzed on the spot.
	(SPARK_Aspect_Error):
	Aspects that apply to a subprogram declaration cannot appear in
	a subunit.
	* sem_ch10.adb Remove with and use clause for Sem_Ch13.
	(Analyze_Proper_Body): Add local variable Comp_Unit. Unum
	is now a local variable. Code cleanup. Analysis related to
	the aspects of a subprogram body stub is now carried out by
	Analyze_Subprogram_Body_Helper. Do not propagate the aspects
	and/or pragmas of a subprogram body stub to the proper body
	as this is no longer needed. Do not analyze the aspects of a
	subprogram stub when the corresponding source unit is missing.
	(Analyze_Protected_Body_Stub): Flag the illegal use of aspects
	on a stub.
	(Analyze_Task_Body_Stub): Flag the illegal use of
	aspects on a stub.
	(Optional_Subunit): Add local variable Unum.
	* sem_ch13.adb (Insert_Delayed_Pragma): Do not analyze a generated
	pragma when it applies to a subprogram body stub.
	* sem_prag.adb (Analyze_Pragma): Pragmas Contract_Cases,
	Depends and Global can now apply to a subprogram body stub as
	long as it acts as its own spec.
	(Analyze_Refined_Pragma):
	Code reformatting. Refinement pragmas cannot apply to a subunit.

2014-02-25  Hristian Kirtchev  <kirtchev@adacore.com>

	* einfo.ads Update the usage of flag
	Uses_Sec_Stack. Uses_Sec_Stack now applies to E_Loop entities.
	* exp_ch5.adb (Expand_Iterator_Loop): The temporary for a cursor
	now starts with the letter 'C'. This makes reading expanded
	code easier.
	* exp_ch7.adb (Establish_Transient_Scope): Add local variable
	Iter_Loop. Signal that an Ada 2012 iterator loop requires
	secondary stack management when creating a transient scope for
	an element reference.
	* exp_util.adb (Process_Statements_For_Controlled_Objects):
	When wrapping the statements of a loop, pass the E_Loop entity
	to the wrapping machinery.
	(Wrap_Statements_In_Block): Add
	formal parameter Scop along with comment on usage. Add local
	variables Block_Id, Block_Nod and Iter_Loop. Mark the generated
	block as requiring secondary stack management when the block is
	created inside an Ada 2012 iterator loop. This ensures that any
	reference objects are reclaimed on each iteration of the loop.
	* sem_ch5.adb (Analyze_Loop_Statement): Mark the generated block
	tasked with the handling of container iterators as requiring
	secondary stack management. This ensures that iterators are
	reclaimed when the loop terminates or is exited in any fashion.
	* sem_util.adb (Add_Block_Identifier): New routine.
	(Find_Enclosing_Iterator_Loop): New routine.
	* sem_util.ads (Add_Block_Identifier): New routine.
	(Find_Enclosing_Iterator_Loop): New routine.

2014-02-25  Robert Dewar  <dewar@adacore.com>

	* sinfo.ads: Minor reformatting.

2014-02-25  Tristan Gingold  <gingold@adacore.com>

	* s-expllu.ads, s-expuns.ads, s-expmod.ads: Minor comment fix.

2014-02-25  Pascal Obry  <obry@adacore.com>

	* sinput-l.adb, osint.adb, osint.ads: Add Prep_Suffix to factorize code.

2014-02-25  Tristan Gingold  <gingold@adacore.com>

	* sem_ch10.adb: Minor comment fix.

2014-02-25  Bob Duff  <duff@adacore.com>

	* s-tasdeb.adb: Misc cleanup of this package,
	including printing addresses in hexadecimal.
	(Write): Fix minor bug when taking 'Address of an empty string.

2014-02-25  Ed Schonberg  <schonberg@adacore.com>

	* sem_prag.adb (Analyze_Part_Of): Reject state refinement in a
	public child unit when it does not refer to the abstract state
	of a public ancestor.

2014-02-25  Yannick Moy  <moy@adacore.com>

	* sem_prag.adb (Analyze_Pragma/Pragma_Validity_Checks): Ignore pragma
	Validity_Checks in GNATprove and CodePeer modes.

2014-02-25  Pascal Obry  <obry@adacore.com>

	* prj-attr.adb, projects.texi, snames.ads-tmpl: Add package Install's
	Artifacts attribute.

2014-02-25  Yannick Moy  <moy@adacore.com>

	* sem_prag.adb: Minor reformatting to get consistent messages.

2014-02-25  Robert Dewar  <dewar@adacore.com>

	* checks.adb: Minor reformatting.
	* sinfo.ads (Do_Range_Check): Document that this flag is never
	passed to the back end.

2014-02-25  Yannick Moy  <moy@adacore.com>

	* sem_ch3.adb, sem_ch5.adb, sem_ch9.adb, sem_prag.adb, sem_attr.adb,
	sem_ch6.adb: Remove useless references to SPARK RM in error messages.

2014-02-25  Hristian Kirtchev  <kirtchev@adacore.com>

	* sem_res.adb (Appears_In_Check): New routine.
	(Resolve_Entity_Name): Remove local variables Prev and
	Usage_OK. Par is now a constant. Remove the parent chain traversal
	as the placement of a volatile object with enabled property
	Async_Writers and/or Effective_Reads must appear immediately
	within a legal construct.

2014-02-25  Hristian Kirtchev  <kirtchev@adacore.com>

	* checks.adb (Apply_Selected_Range_Checks):
	Alphabetize local constants and variables. Add comments.
	Always insert a range check that requires runtime evaluation into
	the tree.

2014-02-25  Robert Dewar  <dewar@adacore.com>

	* sem_attr.adb, sem_ch6.adb, par-ch3.adb: Minor reformatting.

2014-02-25  Bob Duff  <duff@adacore.com>

	* s-tassta.adb (Finalize_Global_Tasks): Limit the number of loop
	iterations while waiting for independent tasks to terminate;
	if an independent task does not terminate, we do not want to
	hang here. In that case, the thread will be terminated when the
	process exits.
	* s-taprop-linux.adb (Abort_Task): Fix Assert to allow for ESRCH.

2014-02-25  Ed Schonberg  <schonberg@adacore.com>

	* sem_prag.adb (Check_SPARK_Aspect_For_ASIS): New subprogram,
	used to perform pre-analysis of the expression for SPARK
	aspects that have a non-standard syntax, such as GLobal and
	Initializes. The procedure applies to the original expression
	in an aspect specification, prior to the analysis of the
	corresponding pragma, in order to provide semantic information
	for ASIS navigation purposes.
	(Analyze_Global_In_Decl_List, Analyze_Initializes_In_Decl_Part):
	Call new subprogram.

2014-02-25  Yannick Moy  <moy@adacore.com>

	* sem_prag.adb: Remove obsolete reference to SPARK RM in error message.

2014-02-25  Doug Rupp  <rupp@adacore.com>

	* init.c (HAVE_GNAT_ADJUST_CONTEXT_FOR_RAISE): Enable for ARM.
	(__gnat_adjust_context_for_raise): Bump the PC by 2.

2014-02-25  Ed Schonberg  <schonberg@adacore.com>

	* par-ch3.adb (P_Basic_Declarative_Items): In the case of a
	misplaced IS, add a statement sequence to improper body only if
	one has not been parsed already.

2014-02-25  Ed Schonberg  <schonberg@adacore.com>

	* sem_attr.adb (Analyze_Attribute, case 'Update): Check for
	mismatch when multidimensional array is updated with a single
	index.

2014-02-25  Yannick Moy  <moy@adacore.com>

	* sem_ch3.adb, sem_ch5.adb, sem_prag.adb, sem_attr.adb, errout.ads,
	sem_ch6.adb: Mark most references to SPARK RM in error messages
	for removal.

2014-02-24  Ed Schonberg  <schonberg@adacore.com>

	* par-ch3.adb (P_Basic_Declarative_Items): If an improper body
	appears in a list of basic declarations, complete the tree with
	an empty statement list, to prevent cascaded errors and crashes
	if semantic analysis is attempted.

2014-02-24  Thomas Quinot  <quinot@adacore.com>

	* g-sercom-mingw.adb (Open): Fix incorrect test for error return
	value.
	* erroutc.adb: Minor reformatting.

2014-02-24  Hristian Kirtchev  <kirtchev@adacore.com>

	* sem_prag.adb (Check_Clause_Syntax): Account
	for a solitary input item in a dependency list.

2014-02-24  Yannick Moy  <moy@adacore.com>

	* gnat1drv.adb (Adjust_Global_Switches): Do not
	use validity checks at all in GNATprove_Mode.

2014-02-24  Robert Dewar  <dewar@adacore.com>

	* g-sercom-mingw.adb, g-sercom-linux.adb, sem_prag.adb, freeze.adb,
	atree.adb, atree.ads: Minor reformatting.

2014-02-24  Hristian Kirtchev  <kirtchev@adacore.com>

	* sem_ch6.adb (Analyze_Subprogram_Body_Contract): Do not enforce
	global and dependence refinement when SPARK_Mode is off.
	* sem_ch7.adb (Analyze_Package_Body_Contract): Do not enforce
	state refinement when SPARK_Mode is off.
	* sem_ch13.adb (Analyze_Aspect_Specifications): Add local
	variable Decl. Insert the generated pragma for Refined_State
	after a potential pragma SPARK_Mode.
	* sem_prag.adb (Analyze_Depends_In_Decl_Part): Add local
	constant Deps. Remove local variable Expr. Check the syntax
	of pragma Depends when SPARK_Mode is off. Factor out the
	processing for extra parenthesis around individual clauses.
	(Analyze_Global_In_Decl_List): Items is now a constant. Check
	the syntax of pragma Global when SPARK_Mode is off.
	(Analyze_Initializes_In_Decl_Part): Check the syntax of pragma
	Initializes when SPARK_Mode is off.
	(Analyze_Part_Of): Check
	the syntax of the encapsulating state when SPARK_Mode is off.
	(Analyze_Pragma): Check the syntax of pragma Abstract_State when
	SPARK_Mode is off. Move the declaration order check with respect
	to pragma Initializes to the end of the processing. Do not verify
	the declaration order for pragma Initial_Condition when SPARK_Mode
	is off. Do not complain about a useless package refinement when
	SPARK_Mode is off.
	(Analyze_Refined_Depends_In_Decl_Part): Refs
	is now a constant. Check the syntax of pragma Refined_Depends
	when SPARK_Mode is off.
	(Analyze_Refined_Global_In_Decl_Part):
	Check the syntax of pragma Refined_Global when SPARK_Mode is off.
	(Analyze_Refined_State_In_Decl_Part): Check the syntax of pragma
	Refined_State when SPARK_Mode is off.
	(Check_Dependence_List_Syntax): New routine.
	(Check_Global_List_Syntax): New routine.
	(Check_Initialization_List_Syntax): New routine.
	(Check_Item_Syntax): New routine.
	(Check_State_Declaration_Syntax): New routine.
	(Check_Refinement_List_Syntax): New routine.
	(Has_Extra_Parentheses): Moved to the top level of Sem_Prag.

2014-02-24  Robert Dewar  <dewar@adacore.com>

	* a-tags.adb, s-os_lib.adb: Minor reformatting.

2014-02-24  Thomas Quinot  <quinot@adacore.com>

	* g-sercom-mingw.adb, g-sercom-linux.adb (Raise_Error): Include
	strerror message, not just numeric errno value.

2014-02-24  Doug Rupp  <rupp@adacore.com>

	* raise-gcc.c (exception_class_eq): Make endian neutral.

2014-02-24  Ed Schonberg  <schonberg@adacore.com>

	* atree.ads, atree,adb (Copy_Separate_Tree): Remove Syntax_Only
	flag, and reset Etype and Analyzed attributes unconditionally
	when copying a tree that may be partly analyzed.
	* freeze.adb: Change calls to Copy_Separate_Tree accordingly.
	* sem_ch6.adb (Check_Inline_Pragma): If the Inline pragma appears
	within a subprogram body and applies to it, remove it from the
	body before making a copy of it, to prevent spurious errors when
	analyzing the copied body.

2014-02-24  Thomas Quinot  <quinot@adacore.com>

	* s-os_lib.adb (Errno_Message): Do not depend on Integer'Image.
	* s-oscons-tmplt.c: On VxWorks, include adaint.h only after
	vxWorks.h has been included.  Also ensure that file attributes
	related definitions are output even in cases where socket support
	is not enabled.
	* a-tags.adb: Code clean up.
	* Make-generated.in (OSCONS_CPP, OSCONS_EXTRACT): Use -iquote
	instead of -I to add the main ada source directory to the header
	search path, in order to avoid conflict between our own "types.h"
	and VxWork's <types.h>.

2014-02-24  Robert Dewar  <dewar@adacore.com>

	* atree.ads, atree.adb (Copy_Separate_Tree): Add Syntax_Only parameter.
	* debug.adb: Remove documentation of -gnatd.X, no longer used.
	* freeze.adb (Wrap_Imported_Subprogram): Fixed and activated.

2014-02-24  Bob Duff  <duff@adacore.com>

	* gnat_ugn.texi: Improve documentation of gnatpp.

2014-02-24  Thomas Quinot  <quinot@adacore.com>

	* g-stheme.adb, g-socthi-vms.adb, g-socthi-vms.ads,
	g-socthi-vxworks.adb, g-socthi-vxworks.ads, g-stseme.adb,
	g-socthi-mingw.adb, g-socthi-mingw.ads, g-socthi.adb,
	g-socthi.ads, g-socket.adb (Host_Error_Message): Return a string, not
	a chars_ptr, because on Windows this is a renaming of
	Socket_Error_Message.

2014-02-24  Robert Dewar  <dewar@adacore.com>

	* a-direct.adb, sem_ch5.adb, a-cfdlli.adb, a-cfhase.adb, a-tags.adb,
	s-filatt.ads, a-cforma.adb, sem_ch6.adb, g-socthi-mingw.adb,
	a-cfhama.adb, a-cforse.adb, a-cofove.adb: Minor reformatting and code
	reorganization.

2014-02-24  Thomas Quinot  <quinot@adacore.com>

	* Make-generated.in (OSCONS_CPP, OSCONS_EXTRACT): Make sure
	that the source directory containing s-oscons-tmplt.c is on the
	include path, so that all internal header files are available.

2014-02-24  Ed Schonberg  <schonberg@adacore.com>

	* sem_ch5.adb (Analyze_Loop_Parameter_Specification): If the
	domain of iteration is an attribute reference 'Old, this is an
	Ada 2012 iterator and the loop must be rewritten as such.

2014-02-24  Thomas Quinot  <quinot@adacore.com>

	* s-fileio.adb (Errno_Message): Remove, use shared version from
	s-os_lib instead.
	* s-crtrun.ads, Makefile.rtl: Remove now unused unit.
	* g-stseme (Socket_Error_Message): Reimplement in terms of new
	s-os_lib function.
	* g-socthi.ads, g-socthi.adb: Change profile of
	Socket_Error_Message to return String to allow the above.
	* g-socket.adb, g-socthi-mingw.adb, g-socthi-mingw.ads,
	* g-socthi-vms.adb, g-socthi-vms.ads, g-socthi-vxworks.adb,
	* g-socthi-vxworks.ads: Update to account for the above profile
	change.
	* a-tags.adb: Use strlen builtin binding provided by s-crtl.
	* s-crtl.ads (strncpy): New procedure.
	* s-os_lib.adb (Copy_Attributes): Import just once (strncpy):
	Use import from s-crtl.
	* a-envvar.adb, osint.adb: Use imports of C runtime functions
	from s-crtl instead of re-importing locally.

2014-02-24  Hristian Kirtchev  <kirtchev@adacore.com>

	* sem_prag.adb (Analyze_Global_Item): Emit the
	variable related checks concerning volatile objects only when
	SPARK_Mode is on.

2014-02-24  Robert Dewar  <dewar@adacore.com>

	* sem_ch5.adb (Analyze_Iterator_Specification): use
	Error_Msg_Ada_2012_Feature.

2014-02-24  Jose Ruiz  <ruiz@adacore.com>

	* s-rident.ads (Profile_Info): For Ravenscar, the restrictions
	No_Local_Timing_Events and No_Specific_Termination_Handlers
	must be set, according to the Ravenscar profile definition
	in D.13(6/3).

2014-02-24  Ed Schonberg  <schonberg@adacore.com>

	* sem_ch6.adb (Analyze_Expression_Function): If this is a
	completion, freeze return type and its designated type if needed.

2014-02-24  Thomas Quinot  <quinot@adacore.com>

	* sem_ch13.adb (Analyze_Attribute_Definition_Clause, case
	'Address): When moving initialization statements to a freeze
	entity, keep them under a single node (i.e. do not unwrap
	expressions with actions), and set the Initialization_Statements
	attribute again so that processing of a later pragma Import can
	still remove them.

2014-02-24  Claire Dross  <dross@adacore.com>

	* a-cfdlli.adb, a-cfdlli.ads, a-cfhama.adb, a-cfhama.ads,
	a-cfhase.adb, a-cfhase.ads, a-cforma.adb, a-cforma.ads,
	a-cforse.adb, a-cforse.ads, a-cofove.adb, a-cofove.ads: Rename
	Left/Right to First_To_Previous/Current_To_Last.

2014-02-24  Thomas Quinot  <quinot@adacore.com>

	* adaint.h (struct file_attributes): New component "error"
	(__gnat_error_attributes): Accessor for the above.
	* adaint.c (__gnat_error_attributes): New subprogram
	(__gnat_stat): Fix returned value (expect errno value)
	(__gnat_stat_to_attr): Add management of error component (set to
	stat errno value, except for missing files where it is set to 0,
	and exists is set to 0).
	* osint.ads (File_Attributes_Size): Update per change above,
	also clarify documentation.
	* s-filatt.ads: New file, binding to file attributes related
	functions.
	* Makefile.rtl (s-filatt): New runtime unit.
	* s-crtl.ads (strlen): Expose binding to GCC builtin (falls back
	to library function if not available on target).
	* s-os_lib.ads, s-os_lib.adb (Errno_Message): New subprogram.
	* s-oscons-tmplt.c (SIZEOF_struct_file_attributes,
	SIZEOF_struct_dirent_alloc): New constants.
	* Make-generated.in (s-oscons.ads): Now requires adaint.h.
	* a-direct.adb (Fetch_Next_Entry): Fix incorrect buffer sizes.
	Perform appropriate error checking if stat fails (do not just
	ignore existing files if stat fails)
	* gcc-interface/Make-lang.in (GNAT_ADA_OBJS, GNATBIND_OBJS): Update
	dependencies.

2014-02-24  Hristian Kirtchev  <kirtchev@adacore.com>

	* sem_prag.adb (Analyze_Global_Item): Move the check concerning
	the use of volatile objects as global items in a function to
	the variable related checks section.
	* sem_util.adb (Async_Readers_Enabled): Directly call
	Has_Enabled_Property.
	(Async_Writers_Enabled): Directly call Has_Enabled_Property.
	(Effective_Reads_Enabled): Directly call Has_Enabled_Property.
	(Effective_Writes_Enabled): Directly call Has_Enabled_Property.
	(Has_Enabled_Property): Rename formal parameter State_Id to Item_Id.
	Update the comment on usage. State_Has_Enabled_Property how handles
	the original logic of the routine. Add processing for variables.
	(State_Has_Enabled_Property): New routine.
	(Variable_Has_Enabled_Property): New routine.

2014-02-24  Robert Dewar  <dewar@adacore.com>

	* sinfo.ads, sem_ch12.adb, sem_res.adb, sem_ch4.adb, par-ch12.adb:
	Minor reformatting.
	* atree.ads, atree.adb (Node35): New function.
	(Set_Node35): New procedure.
	* debug.adb: Define new debug flag -gnatd.X.
	* einfo.ads, einfo.adb (Import_Pragma): New field.
	* freeze.adb (Wrap_Imported_Procedure): New procedure (not
	really active yet, has to be activated with -gnatd.X.
	* sem_prag.adb (Set_Imported): Set new Import_Pragma
	field (Set_Imported): Don't set Is_Public (see
	Freeze.Wrap_Imported_Subprogram)
	* par-ch3.adb (P_Component_List): Handle unexpected null component.

2014-02-24  Yannick Moy  <moy@adacore.com>

	* sem_ch3.adb: Correct reference to SPARK RM in error messages.
	* gnat_rm.texi: Correct documentation of attribute Update.

2014-02-24  Ed Schonberg  <schonberg@adacore.com>

	* sem_ch5.adb (Analyze_Iterator_Specification): Reject container
	iterator in older versions of Ada.

2014-02-24  Gary Dismukes  <dismukes@adacore.com>

	* sem_ch5.adb, sem_aux.ads, sem_ch12.adb, gnat_ugn.texi, par.adb,
	par-ch12.adb: Change spelling 'parametrization' to 'parameterization'.

2014-02-24  Ed Schonberg  <schonberg@adacore.com>

	* sinfo.ads, sinfo.adb: New attribute Generalized_Indexing, for
	indexed_components that are instances of Ada 2012 container
	indexing operations. Analysis and resolution of such nodes
	is performed on the attribute, and the original source is
	preserved for ASIS operations. If expansion is enabled, the
	indexed component is replaced by the value of this attribute,
	which is in a call to an Indexing aspect, in most case wrapped
	in a dereference operation.
	* sem_ch4.adb (Analyze_Indexed_Component): Create
	Generalized_Indexing attribute when appropriate.
	(Analyze_Call): If prefix is not overloadable and has an indexing
	aspect, transform into an indexed component so it can be analyzed
	as a potential container indexing.
	(Analyze_Expression): If node is an indexed component with a
	Generalized_ Indexing, do not re-analyze.
	* sem_res.adb (Resolve_Generalized_Indexing): Complete resolution
	of an indexed_component that has been transformed into a container
	indexing operation.
	(Resolve_Indexed_Component): Call the above when required.
	(Resolve): Do not insert an explicit dereference operation on
	an indexed_component whose type has an implicit dereference:
	the operation is inserted when resolving the related
	Generalized_Indexing.

2014-02-24  Olivier Ramonat  <ramonat@adacore.com>

	* gnat_rm.texi, gnat_ugn.texi: Replace Ada Compiler by Ada Development
	Environment.

2014-02-24  Hristian Kirtchev  <kirtchev@adacore.com>

	* sem_prag.adb (Check_Constituent_Usage): Remove leading spaces in
	error messages.
	(Inconsistent_Mode_Error): Remove leading spaces in error messages.
	Merge the expected and available mode errors.
	(Report_Unused_Constituents): Remove leading spaces in error messages.
	(Report_Unused_States): Remove leading spaces in error messages.

2014-02-24  Thomas Quinot  <quinot@adacore.com>

	* par_sco.adb (Traverse_One): Refine categorization of statement
	SCOs.

2014-02-24  Robert Dewar  <dewar@adacore.com>

	* aspects.ads, aspects.adb: Remove aspects Ada_2005 and Ada_2012,
	Pure_05, Pure_12 and Preelaborate_05.
	* gnat_rm.texi: Update accordingly.
	* sem_prag.adb: Document one argument form of Ada_05/Ada_2005
	pragmas Document one argument form of Ada_12/Ada_2012 pragmas
	Recognize one argument form of these pragmas only in GNAT mode
	(-gnatg).

2014-02-24  Ed Schonberg  <schonberg@adacore.com>

	* s-dimmks.ads: Replace symbol for temperature, previously the
	Greek letter Theta, by the ASCII @ sign.
	* s-diflio.ads: ditto.

2014-02-24  Robert Dewar  <dewar@adacore.com>

	* exp_ch4.adb: Minor code reorganization (use OR for boolean
	variables).
	* sem_ch3.adb, sem_prag.adb, freeze.adb: Minor reformatting.

2014-02-24  Ben Brosgol  <brosgol@adacore.com>

	* gnat_ugn.texi, projects.texi: Added the necessary conditionalization
	so that references to gnatmem and ASIS tools do not appear in the FSF
	edition of the GNAT User's Guide.

2014-02-24  Yannick Moy  <moy@adacore.com>

	* freeze.adb (Freeze_Entity): Do not issue warning
	for pre/post being ignored on imported subprogram in GNATprove
	mode.

2014-02-24  Robert Dewar  <dewar@adacore.com>

	* exp_ch5.adb, sem_ch5.adb, sem_type.adb, sem_res.adb, sem_attr.adb,
	stand.ads, sem_eval.adb: Minor reformatting.

2014-02-24  Yannick Moy  <moy@adacore.com>

	* sem_prag.adb: Minor rewording in error message.

2014-02-24  Johannes Kanig  <kanig@adacore.com>

	* exp_util.adb (Expand_Subtype_From_Expr): Do not expand subtypes in
	GNATprove_mode, gnat2why doesn't need nor use these types.

2014-02-24  Gary Dismukes  <dismukes@adacore.com>

	* exp_ch4.adb (Expand_N_Op_Expon): On the AAMP
	target, in the case of signed integer exponentiation that uses a
	run-time routine, always select the Exp_* versions, since overflow
	checking is automatically done by AAMP arithmetic instructions.

2014-02-24  Hristian Kirtchev  <kirtchev@adacore.com>

	* sem_ch13.adb (Analyze_Aspect_Specifications):
	When the related context is a package instace, insert pragma
	Abstract_State after all internally-generated renamings related
	to the instance "header".

2014-02-24  Ed Schonberg  <schonberg@adacore.com>

	* sem_ch3.adb (Analyze_Declarations): Analyze Contract of abstract
	subprograms.
	* sem_disp.adb (Check_Dispatching_Context): A non-dispatching
	call to an abstract subprogram is legal if it appears in a
	pre/postcondition of another abstract operation.

2014-02-24  Sergey Rybin  <rybin@adacore.com frybin>

	* gnat_ugn.texi: Misc updates.

2014-02-24  Hristian Kirtchev  <kirtchev@adacore.com>

	* exp_prag.adb (Expand_Old): Set the type of the generated temporary.

2014-02-24  Gary Dismukes  <dismukes@adacore.com>

	* layout.adb (Layout_Variant_Record): Instantiate
	Generic_Check_Choices and call Check_Choices before calling
	Build_Discr_Checking_Funcs, since we need Others_Discrete_Choices
	set to prevent generating incorrect discriminant-checking
	functions for 'others' variants (functions that unconditionally
	return True rather than accounting for the values covered by the
	'others' choice).
	* sem_eval.ads (Subtypes_Statically_Compatible): Add formal
	Formal_Derived_Matching.
	(Subtypes_Statically_Match): Add formal Formal_Derived_Matching.
	* sem_eval.adb (Subtypes_Statically_Compatible): Pass new
	Formal_Derived_Matching formal to Subtypes_Statically_Match.
	(Subtypes_Statically_Match): Suppress the Object_Size matching
	test in the case where Formal_Derived_Matching is True.
	* sem_ch12.adb (Validate_Derived_Type_Instance): Pass
	True for Formal_Derived_Matching_Formal on the call to
	Subtypes_Statically_Compatible.

2014-02-23  Eric Botcazou  <ebotcazou@adacore.com>

	* gcc-interface/Make-lang.in (ADA_TOOLS_FLAGS_TO_PASS): Robustify.

2014-02-23  Eric Botcazou  <ebotcazou@adacore.com>

	* gcc-interface/utils2.c (build_simple_component_ref): Fix formatting.
	Look through a conversion between original and packable version to get
	the base object.
	(build_component_ref): Rework comment and fix formatting.

2014-02-20  Sergey Rybin  <rybin@adacore.com frybin>

	* gnat_ugn.texi, vms_data.ads (gnatelim): Add description of
	project-specific options.

2014-02-20  Ed Schonberg  <schonberg@adacore.com>

	* a-cbdlli.adb (Insert): When capacity exceeded, raise Capacity_Error,
	not Constraint_Error.
	* a-cbmutr.adb (Append_Child, Insert_Child, Prepend_Child): Ditto.
	* sem_ch5.adb: Code clean up.

2014-02-20  Hristian Kirtchev  <kirtchev@adacore.com>

	* sem_prag.adb (Usage_Error): Remove local
	constant Typ. Remove the specialized diagnostics for unconstrained
	or tagged items as those are not part of the explicit input set
	of the related subprogram and should not be flagged.

2014-02-20  Ed Schonberg  <schonberg@adacore.com>

	* sem_attr.adb: Add guard to preserve all errors.

2014-02-20  Vincent Celier  <celier@adacore.com>

	* switch-m.adb (Normalize_Compiler_Switches): Take into account
	switches that are recorded in ALI files: -gnateA, -gnateE,
	-gnateF, -gnateinn, -gnateu, -gnateV and -gnateY.

2014-02-20  Ed Schonberg  <schonberg@adacore.com>

	* sem_ch5.adb (Analyze_Iterator_Specification): Check legality
	of an element iterator form over a formal container with an
	Iterable aspect.
	* exp_ch5.adb (Build_Formal_Container_Iteration): Utility
	to create declaration and loop statements for both forms of
	container iterators.
	(Expand_Formal_Container_Element_Iterator): New procedure
	to handle loops of the form  "for E of C" when C is a formal
	container.
	(Expand_Formal_Container_Iterator): Code cleanup.

2014-02-20  Hristian Kirtchev  <kirtchev@adacore.com>

	* sem_prag.adb (Add_Item_To_Name_Buffer): New routine.
	(Analyze_Contract_Case): Remove the use of
	"may". Replace "aspect Contract_Cases" to avoid categorization
	of aspect vs pragma.
	(Analyze_External_Property_In_Decl_Part): Remove the use of "formal".
	(Analyze_Global_Item): Remove
	the use of "formal", specify the subprogram.  Split the
	error message about a state with visible refinement into
	two. Remove the use of "global" from "volatile global item".
	(Analyze_Initialization_Item): Ensure that the SPARK RM reference
	is on one line.
	(Analyze_Input_Output): Update the call to
	Check_Mode. Specify the duplicated item. Reword the error
	message concerning an input of a null output list. Use "\"
	for error message continuation.
	(Analyze_Part_Of): Remove
	the use of "may". Use "\" for error message continuation.
	(Analyze_Refined_Depends_In_Decl_Part): Update the error
	message concerning a useless refinement to match the format
	of Refined_Global.
	(Analyze_Refined_Global_In_Decl_Part): Reword the error message
	concerning a useless refinement.
	(Analyze_Refinement_Clause): Use "\" for error message continuation.
	(Check_Constituent_Usage): Use "\" for error message continuation.
	(Check_Dependency_Clause): Use "\" for error message continuation.
	(Check_Matching_Constituent): Use "\" for error message continuation.
	(Check_Missing_Part_Of): Use "\" for error message continuation.
	(Check_Mode): Renamed to
	Check_Role. Update the comment on usage. Redo the error reporting
	to use Role_Error.
	(Check_Mode_Restriction_In_Enclosing_Context): Use "\" for error
	message continuation.
	(Find_Mode): Renamed to Find_Role. Update the parameter profile along
	with comment on usage. Update all occurrences of Is_Input and Is_Output.
	(Inconsistent_Mode_Error): Use "\" for error message continuation.
	(Input_Match): Use "\" for error message continuation.
	(Role_Error): New routine.
	(Set_Convention_From_Pragma): Use "\" for error message continuation.
	(Usage_Error): Add local variable Error_Msg. Build specialized error
	message showcasing the offending item kind. Redo the diagnostics for
	unconstrained types.

2014-02-20  Ed Schonberg  <schonberg@adacore.com>

	* exp_util.adb (Is_Iterated_Container): Use high-level primitives
	to determine whether a type is a container type, rather than
	examining only its type declaration, so that subtypes and derived
	types are handled properly.

2014-02-20  Sergey Rybin  <rybin@adacore.com frybin>

	* gnat_ugn.texi: gnatmetric: add description of project-specific
	options.

2014-02-20  Ed Schonberg  <schonberg@adacore.com>

	* sem_attr.adb (Analyze_Attribute, case 'Update): Verify that
	all choices in an association for a record type have the same
	type, as is done for record aggregates.

2014-02-20  Robert Dewar  <dewar@adacore.com>

	* a-cborma.adb, a-cbhama.adb, a-cbdlli.adb, a-cbmutr.adb: Use pragma
	Unmodified rather than Warnings (Off). Make comments
	uniform in the four affected units.

2014-02-20  Robert Dewar  <dewar@adacore.com>

	* sem_ch13.adb (Analyze_Attribute_Definition_Clause, case
	Object_Size): For non-scalar types allow any value that is a
	multiple of 8.
	* gnat_rm.texi: Document Object_Size for composites more clearly.

2014-02-20  Yannick Moy  <moy@adacore.com>

	* sem_util.ads, sem_util.adb (Default_Initialization): Remove function.

2014-02-20  Ed Schonberg  <schonberg@adacore.com>

	* stand.ads: Raise_Type: new predefined entity, used as the type
	of a Raise_Expression prior to resolution.
	* cstand.adb: Build entity for Raise_Type.
	* sem_ch11.adb (Analyze_Raise_Expression): use Raise_Type as the
	initial type of the node.
	* sem_type.adb (Covers): Raise_Type is compatible with all
	other types.
	* sem_res.adb (Resolve): Remove special handling of Any_Type on
	Raise_Expression nodes.
	(Resolve_Raise_Expression): Signal ambiguity if the type of the
	context is still Raise_Type.

2014-02-20  Robert Dewar  <dewar@adacore.com>

	* sem_ch12.adb (Validate_Access_Type_Instance): Add message if
	mismatching predicates.
	* sem_ch6.adb (Check_Conformance): Give better messages on
	predicate mismatch.
	* sem_eval.adb (Predicates_Match): Move to spec.
	* sem_eval.ads (Predicates_Match): Moved here from body.

2014-02-20  Ed Schonberg  <schonberg@adacore.com>

	* a-cbmutr.adb: Use default value in Insert_Child.

2014-02-20  Vincent Celier  <celier@adacore.com>

	* gnatcmd.adb, make.adb, prj-makr.adb, clean.adb: Call
	Stringt.Initialize in all project aware tools.

2014-02-20  Doug Rupp  <rupp@adacore.com>

	* gnat_ugn.texi: Document gnatbind -X option.
	* vms_data.ads: Minor warnings documentation reformatting.

2014-02-20  Ed Schonberg  <schonberg@adacore.com>

	* exp_ch3.adb (Expand_Freeze_Array_Type): Only create invariant
	procedure for a base type.

2014-02-20  Robert Dewar  <dewar@adacore.com>

	* sem_ch4.adb (Analyze_Case_Expression): Get type from first
	expression with type info.
	* sem_ch13.adb: Minor reformatting.
	* sem_eval.adb (Subtypes_Statically_Match): Make sure we return
	False if predicates do not match on the two types.

2014-02-20  Arnaud Charlet  <charlet@adacore.com>

	* sem_prag.adb (Analyze_Pragma [pragma Attach_Handler]):
	In Relaxed_RM_Semantics mode, allow any static integer value,
	for compatibility with other compilers.

2014-02-20  Vincent Celier  <celier@adacore.com>

	* errutil.adb (Initialize): Properly initialize entry in table
	Warnings when warnings are suppressed.

2014-02-20  Robert Dewar  <dewar@adacore.com>

	* s-os_lib.ads: Add warning about non-portability of Rename_File.
	* sem_util.ads, sem_util.adb (Is_Junk_Name): New function.
	* sem_warn.adb: Use Is_Junk_Name to suppress some warnings.
	* gnat_ugn.texi: Document no warnings on junk variable names.
	* layout.adb: Minor code reorganization (use Ekind_In).
	* stringt.adb: Move initialization of Null_String_Id to Initialize
	routine.

2014-02-20  Ed Schonberg  <schonberg@adacore.com>

	* sem_ch13.adb: Initialize optional Element_Id.

2014-02-20  Robert Dewar  <dewar@adacore.com>

	* s-os_lib.ads (Rename_File): Minor commment addition.

2014-02-20  Thomas Quinot  <quinot@adacore.com>

	* einfo.ads: Minor reformatting.

2014-02-20  Hristian Kirtchev  <kirtchev@adacore.com>

	* aspects.adb (Exchange_Aspects): New routine.
	* aspects.ads (Exchange_Aspects): New routine.
	* atree.adb (Rewrite): Do not check whether the save node has
	aspects as it never will, instead check the node about to be clobbered.
	* einfo.adb (Write_Field25_Name): Abstract_States can appear in
	entities of generic packages.
	* sem_ch6.adb (Analyze_Expression_Function): Fix the parent
	pointer of an aspect specification list after rewriting takes place.
	* sem_ch7.adb (Analyze_Package_Body_Helper): Swap the aspect
	specifications of the generic template and the copy used for analysis.
	* sem_ch12.adb (Analyze_Generic_Package_Declaration): Swap
	the aspect specifications of the generic template and the
	copy used for analysis.
	(Analyze_Package_Instantiation): Propagate the aspect specifications
	from the generic template to the instantiation.
	(Build_Instance_Compilation_Unit_Nodes): Propagate the aspect
	specifications from the generic template to the instantiation.
	* sem_ch13.adb (Analyze_Aspect_Specifications): Handle aspects
	Abstract_State, Initializes and Initial_Condition when they
	apply to a package instantiation.

2014-02-20  Robert Dewar  <dewar@adacore.com>

	* stringt.adb: Add call to Initialize in package initialization.

2014-02-20  Robert Dewar  <dewar@adacore.com>

	* a-crbtgk.adb, a-cihama.adb, a-coinve.adb, a-ciorse.adb, a-crbtgo.adb,
	a-cidlli.adb, a-cimutr.adb, a-cihase.adb, a-cohama.adb, a-coorse.adb,
	a-chtgke.adb, a-chtgop.adb, a-comutr.adb, a-ciorma.adb, a-cobove.adb,
	a-convec.adb, a-cohase.adb, a-chtgbk.adb, a-chtgbo.adb: Minor
	reformatting.

2014-02-20  Bob Duff  <duff@adacore.com>

	* s-os_lib.ads: Minor: Remove incorrect comment.

2014-02-20  Robert Dewar  <dewar@adacore.com>

	* sem_elab.adb (Check_Elab_Assign): Clearer warning message.

2014-02-20  Ed Schonberg  <schonberg@adacore.com>

	* a-cborma.adb (Assign): When creating a node without a specified
	element, insert an uninitialized element in the map, because
	the instance may provide an element type with a default
	initialization, e.g a scalar with a Default_Value aspect.
	* a-cbhama.adb (Assign_Key): Remove useless Allocate procedure.
	(Insert): In the version without explicit element, provide an
	uninitialized element, as above.
	* a-cbdlli.adb (Append): In the version without explicit element,
	provide an uninitalized element, as above.
	(Allocate): Remove unused version.

2014-02-20  Robert Dewar  <dewar@adacore.com>

	* sem_elab.adb: Minor code reorganization (use Nkind_In).
	* stringt.adb: Remove temporary pragma Warnings (Off).
	* stringt.ads: Add pragma Elaborate_Body to ensure initialization
	of Null_String_Id.

2014-02-20  Matthew Heaney  <heaney@adacore.com>

	* a-chtgbk.adb (Replace): Use correct offset when calculating bucket
	index.

2014-02-20  Ed Schonberg  <schonberg@adacore.com>

	* sem_ch5.adb (Analyze_Iterator_Specification): Initialize
	properly the cursor type for subsequent volatile testing in SPARK
	mode, when domain is a formal container with an Iterabe aspect.

2014-02-20  Robert Dewar  <dewar@adacore.com>

	* errout.adb (Set_Warnings_Mode_Off): Add Reason argument.
	(Set_Specific_Warning_Off): Add Reason argument.
	* errout.ads (Set_Warnings_Mode_Off): Add Reason argument.
	(Set_Specific_Warning_Off): Add Reason argument.
	* erroutc.adb (Warnings_Entry): Add Reason field
	(Specific_Warning_Entry): Add Reason field.
	(Warnings_Suppressed): return String_Id for Reason.
	(Warning_Specifically_Suppressed): return String_Id for Reason.
	* erroutc.ads (Warnings_Entry): Add Reason field.
	(Specific_Warning_Entry): Add Reason field.
	(Set_Specific_Warning_Off): Add Reason argument.
	(Set_Warnings_Mode_Off): Add Reason argument.
	(Warnings_Suppressed): return String_Id for Reason.
	(Warning_Specifically_Suppressed): return String_Id for Reason.
	* errutil.adb (Warnings_Suppressed): returns String_Id for Reason
	(Warning_Specifically_Suppressed): returns String_Id for Reason
	* gnat_rm.texi: Document that Warning parameter is string literal
	or a concatenation of string literals.
	* par-prag.adb: New handling for Reason argument.
	* sem_prag.adb (Analyze_Pragma, case Warning): New handling
	for Reason argument.
	* sem_util.ads, sem_util.adb (Get_Reason_String): New procedure.
	* sem_warn.ads (Warnings_Off_Entry): Add reason field.
	* stringt.adb: Set Null_String_Id.
	* stringt.ads (Null_String_Id): New constant.

2014-02-20  Robert Dewar  <dewar@adacore.com>

	* einfo.ads: Minor comment addition: Etype of package is
	Standard_Void_Type.
	* checks.adb, exp_aggr.adb, exp_atag.adb, exp_attr.adb, exp_ch13.adb,
	exp_ch2.adb, exp_ch3.adb, exp_ch4.adb, exp_ch5.adb, exp_ch6.adb,
	exp_ch7.adb, exp_ch9.adb, exp_dbug.adb, exp_disp.adb, exp_imgv.adb,
	exp_intr.adb, exp_prag.adb, exp_sel.adb, exp_strm.adb, exp_util.adb,
	freeze.adb, rtsfind.adb, sem_aggr.adb, sem_attr.adb, sem_ch10.adb,
	sem_ch12.adb, sem_ch13.adb, sem_ch3.adb, sem_ch4.adb, sem_ch5.adb,
	sem_ch6.adb, sem_ch8.adb, sem_dim.adb, sem_prag.adb, sem_res.adb,
	sem_util.adb, tbuild.adb, tbuild.ads: Remove New_Reference_To.
	Replace all calls with calls to New_Occurrence_Of.

2014-02-20  Robert Dewar  <dewar@adacore.com>

	* par-util.adb (Ignore, case of right paren): Make this a
	serious error.

2014-02-19  Robert Dewar  <dewar@adacore.com>

	* sem_ch5.adb, sem_prag.adb, sem_attr.adb: Minor reformatting.
	* debug.adb: Remove -gnatd.X switch, no longer used.
	* styleg.adb (Check_Then): Remove check of -gnatd.X, check is
	now always made.

2014-02-19  Bob Duff  <duff@adacore.com>

	* g-socket.ads: Minor: Correct some comments.

2014-02-19  Ed Schonberg  <schonberg@adacore.com>

	* sem_ch5.adb: Inhibit iterator rewriting in ASIS mode.

2014-02-19  Arnaud Charlet  <charlet@adacore.com>

	* sem_ch13.adb (Analyze_Aspect_Specifications): Do not generate
	an error on out of range priorities if Relaxed_RM_Semantics.
	* sem_prag.adb (Analyze_Pragma): Ditto.

2014-02-19  Bob Duff  <duff@adacore.com>

	* sem_attr.adb (Resolve_Attribute): Detect the case of F'Access
	where F denotes the renaming of an enumeration literal, and
	issue a specialized error message.

2014-02-19  Matthew Heaney  <heaney@adacore.com>

	* a-chtgop.ads (Checked_Index): New operation.
	(Next): Changed mode of hash table.
	* a-chtgop.adb (Adjust, Delete_Node_Sans_Free): Detect tampering
	(Generic_Read, Reserve_Capacity): Ditto.
	(Generic_Equal): Detect tampering.
	(Next): Changed mode of hash table, detect tampering.
	* a-chtgke.ads (Checked_Index, Checked_Equivalent_Keys): New
	operation.
	(Find): Changed mode of hash table.
	* a-chtgke.adb (Checked_Equivalent_Keys): New operation
	(Delete_Key_Sans_Free, Generic_Conditional_Insert): Detect
	tampering.
	(Find): Changed mode of hash table, check for tampering.
	(Generic_Replace_Element): Check for tampering.
	* a-chtgbk.ads (Checked_Index, Checked_Equivalent_Keys): New operation.
	* a-chtgbk.adb (Checked_Index, Checked_Equivalent_Keys): New
	operation (Delete_Key_Sans_Free, Generic_Conditional_Insert):
	Detect tampering.
	(Find, Generic_Replace_Element): Check for tampering.
	* a-chtgbo.ads (Checked_Index): New operation.
	* a-chtgbo.adb (Checked_Index): New operation
	(Delete_Node_Sans_Free, Generic_Equal): Detect tampering.
	(Generic_Read, Next): Ditto.
	* a-cohase.adb, a-cihase.adb (Is_In): Changed mode of hash
	table (Difference, Intersection): Use variable view of
	source, detect tampering (Find, Is_Subset, Overlap): Use
	variable view of container (Symmetric_Difference, Union):
	Detect tampering (Vet): Use Checked_Index to detect tampering
	(Constant_Reference, Element, Find): Use variable view of
	container.
	(Update_Element_Preserving_Key): Detect tampering.
	* a-cbhase.adb (Difference, Find, Is_In): Use variable view
	of container.
	(Is_Subset): Ditto.
	(Equivalent_Sets, Overlap): Use Node's Next component.
	(Vet): Use Checked_Index to detect tampering.
	(Constant_Reference, Element, Find): Use variable view of container.
	(Update_Element_Preserving_Key): Detect tampering.
	* a-cohama.adb, a-cihama.adb, a-cbhama.adb (Constant_Reference,
	Element, Find): Use variable view of container.
	(Reference): Rename hash table component.
	(Vet): Use Checked_Index to detect tampering.

2014-02-19  Arnaud Charlet  <charlet@adacore.com>

	* adabkend.adb (Scan_Compiler_Arguments): Add missing handling
	of -nostdinc.

2014-02-19  Thomas Quinot  <quinot@adacore.com>

	* tbuild.adb (New_Occurrence_Of, New_Rerefence_To): Guard
	against calls without Def_Id.

2014-02-19  Claire Dross  <dross@adacore.com>

	* a-cfdlli.ads, a-cfhase.ads, a-cforma.ads, a-cfhama.ads, a-cforse.ads,
	a-cofove.ads: Add global annotations to subprograms.

2014-02-19  Hristian Kirtchev  <kirtchev@adacore.com>

	* sem_prag.adb (Analyze_Initial_Condition_In_Decl_Part): Remove
	constants Errors, Pack_Id and Pack_Init. Remove variable Vars.
	Initial_Condition no longer requires the presence of pragma
	Initialized. Do not try to diagnose whether all variables mentioned in
	pragma Initializes also appear in Initial_Condition.
	(Collect_Variables): Removed.
	(Match_Variable): Removed.
	(Match_Variables): Removed.
	(Report_Unused_Variables): Removed.

2014-02-19  Thomas Quinot  <quinot@adacore.com>

	* gnat_rm.texi (pragma Stream_Convert): Minor rewording.

2014-02-19  Robert Dewar  <dewar@adacore.com>

	* sem_util.adb, sem_util.ads, prj-conf.adb, s-os_lib.adb: Minor
	reformatting.

2014-02-19  Vincent Celier  <celier@adacore.com>

	* prj-part.adb (Parse_Single_Project): Use the fully resolved
	project path, with all symbolic links resolved, to check if the
	same project is imported with a different unresolved path.
	* prj-tree.ads (Project_Name_And_Node): Component Canonical_Path
	changed to Resolved_Path to reflect that all symbolic links
	are resolved.

2014-02-19  Ed Schonberg  <schonberg@adacore.com>

	* sem_util.ads, sem_util.adb (Get_Cursor_Type): Moved to sem_util
	from sem_ch13, for use elsewhere.
	* sem_ch13.adb (Get_Cursor_Type): Moved to sem_util.
	* sem_ch5.adb (Analyze_Iterator_Specification): Set properly the
	cursor type on the loop variable when the iteration is over o
	formal container.

2014-02-19  Vincent Celier  <celier@adacore.com>

	* prj-conf.adb (Add_Default_GNAT_Naming_Scheme): Add declaration
	for an empty Target (Check_Target): Never fail when an empty
	target is declared in the configuration project.

2014-02-19  Ed Schonberg  <schonberg@adacore.com>

	* sem_prag.adb (Check_Arg_Is_Local_Name): Argument is local if
	the pragma comes fron a predicate aspect and the context is a
	record declaration within the scope that declares the type.

2014-02-19  Robert Dewar  <dewar@adacore.com>

	* gnat_rm.texi: Minor clarifications.
	* expander.adb, sem_aggr.adb: Add comments.

2014-02-19  Ed Schonberg  <schonberg@adacore.com>

	* sem_prag.adb (Check_Arg_Is_Local_Name): For an aspect that
	applies to a subprogram body, the name is the current scope,
	rather than being declared in the current scope.
	(Analyze_Pragma, case No_Return): Handle properly a No_Return
	aspect applied to a subprogram body.

2014-02-19  Ed Schonberg  <schonberg@adacore.com>

	* sem_ch13.adb (Resolve_Iterable_Operation): Improve resolution
	of overloaded subprograms, and fix bug in handling of primitive
	operation Element.

2014-02-19  Pascal Obry  <obry@adacore.com>

	* s-os_lib.adb: Minor reformatting.

2014-02-19  Yannick Moy  <moy@adacore.com>

	* expander.adb (Expand): Do nothing inside generics.
	* sem_aggr.adb (Aggregate_Constraint_Checks): Do nothing inside
	generics.

2014-02-19  Yannick Moy  <moy@adacore.com>

	* exp_ch2.adb: Remove useless 'with' of unit Uintp.

2014-02-19  Robert Dewar  <dewar@adacore.com>

	* sem_ch3.adb, style.adb, sem_prag.adb, sem_ch13.adb: Minor reformatting
	* a-sequio.adb: Remove useless pragma Extensions_Allowed (no
	longer needed).

2014-02-19  Claire Dross  <dross@adacore.com>

	* a-cfdlli.ads, a-cfhase.ads, a-cforma.ads, a-cfhama.ads,
	a-cforse.ads, a-cofove.ads: Add Iterable aspect to formal containers.

2014-02-19  Hristian Kirtchev  <kirtchev@adacore.com>

	* sem_ch3.adb (Analyze_Declarations): Analyze
	a package contract at the end of the private declarations (if
	applicable), otherwise analyze it and the end of the visible
	declarations.

2014-02-19  Ed Schonberg  <schonberg@adacore.com>

	* style.adb (Missing_Overriding): If subprogram is an
	instantiation, place warning on the instance node itself,
	without mention of the original generic. Do not emit message
	if explicit Ada version is older than the introduction of the
	overriding indicator.

2014-02-19  Yannick Moy  <moy@adacore.com>

	* gnat_rm.texi: Doc clarifications.

2014-02-19  Yannick Moy  <moy@adacore.com>

	* exp_util.adb (Remove_Side_Effects): Do not remove side-effects
	inside a generic.

2014-02-19  Ed Schonberg  <schonberg@adacore.com>

	* sem_ch13.adb (Get_Cursor_Type): Obtain cursor type from
	specified First primitive, rather than by name.
	(Validate_Iterable_Aspect, Resolve_Iterable_Operation): Use it,
	and extend error checking for missing primitives and incorrect
	signatures.

2014-02-19  Ed Schonberg  <schonberg@adacore.com>

	* sem_ch3.adb (Check_Pragma_Implemented): Detect additional
	errors when a Synchronization aspect on an overriding protected
	operation does not match the given aspect on the overridden
	operation of an ancestor interface.

2014-02-19  Hristian Kirtchev  <kirtchev@adacore.com>

	* sem_prag.adb (Check_Loop_Pragma_Grouping): New routine.
	(Check_Loop_Pragma_Placement): Update
	comment on usage. Remove local variables Orig_Stmt and
	Within_Same_Sequence. Check that the current Loop_Invariant or
	Loop_Variant pragma is grouped together with other such pragmas.
	(Is_Loop_Pragma): New routine.
	(Prev_In_Loop): Removed.

2014-02-19  Robert Dewar  <dewar@adacore.com>

	* par-ch6.adb (P_Return): For extended return, end column lines
	up with RETURN.
	* par.adb: Minor documentation clarification.

2014-02-19  Yannick Moy  <moy@adacore.com>

	* sem_prag.adb (Check_Loop_Pragma_Placement): Add check
	that Loop_Invariant and Loop_Variant appear consecutively.
	* gnat_rm.texi Update documentation of Loop_Invariant and
	Loop_Variant pragmas.

2014-02-19  Robert Dewar  <dewar@adacore.com>

	* debug.adb: Document -gnatd.X.
	* par-ch5.adb (P_If_Statement): Always check THEN, even if not
	first token
	(Check_Then_Column): Ditto.
	* styleg.adb (Check_Then): Allow THEN on line after IF.
	(Check_Then): Check THEN placement under control of -gnatd.X
	* styleg.ads (Check_Then): Now called even if THEN is not first
	token on line.
	* stylesw.ads (Style_Check_If_Then_Layout): Document new
	relaxed rules.
	* gnat_ugn.texi: For -gnatyi, THEN can now be on line after IF.

2014-02-19  Robert Dewar  <dewar@adacore.com>

	* a-cfhama.adb, a-cfhase.adb, a-cforse.adb, a-cofove.adb, a-ngcefu.adb,
	a-teioed.adb, a-wtedit.adb, a-ztedit.adb, exp_ch5.adb, inline.adb,
	prj-pp.adb, prj-tree.adb, sem_ch12.adb, sem_ch8.adb,
	vms_conv.adb: Fix bad layout of IF statements

2014-02-19  Robert Dewar  <dewar@adacore.com>

	* exp_util.adb (Side_Effect_Free): Scalar if expressions can be SEF.

2014-02-19  Robert Dewar  <dewar@adacore.com>

	* exp_util.adb: Update comments.

2014-02-19  Doug Rupp  <rupp@adacore.com>

	* bindgen.adb (Gen_Adainit) [VMS] New global Float_Format.
	* init.c (__gl_float_format): [VMS] New global.
	(__gnat_set_features): Call FP_CONTROL to set FPSR for the float
	representation in effect.

2014-02-19  Hristian Kirtchev  <kirtchev@adacore.com>

	* exp_ch6.adb Add with and use clause for Exp_Prag.
	(Expand_Contract_Cases): Relocated to Exp_Prag.
	* exp_ch6.ads (Expand_Contract_Cases): Relocated to Exp_Prag.
	* exp_prag.adb Add with and use clauses for Checks and Validsw.
	(Expand_Contract_Cases): Relocated from Exp_Ch6. Update the
	structure of the expanded code to showcase the evaluation of
	attribute 'Old prefixes. Add local variable Old_Evals. Expand
	any attribute 'Old references found within a consequence. Add
	circuitry to evaluate the prefixes of attribute 'Old that
	belong to a selected consequence.
	(Expand_Old_In_Consequence): New routine.
	* exp_prag.ads (Expand_Contract_Cases): Relocated from Exp_Ch6.
	* sem_attr.adb (Check_Use_In_Contract_Cases): Warn that a
	potentially unevaluated prefix is always evaluated.

2014-02-19  Robert Dewar  <dewar@adacore.com>

	* exp_attr.adb (Expand_Min_Max_Attribute): Use Insert_Declaration
	(Expand_Min_Max_Attribute): Use Matching_Standard_Type.
	* exp_ch4.adb (Expand_N_Expression_With_Actions): Remove special
	handling for the case of Modify_Tree_For_C, this approach did
	not work.
	* exp_util.adb (Matching_Standard_Type): New function
	(Side_Effect_Free): New top level functions (from
	Remove_Side_Effects).
	* exp_util.ads (Side_Effect_Free): New top level functions
	(moved from body).
	* sinfo.ads: Minor comment updates.

2014-02-19  Ed Schonberg  <schonberg@adacore.com>

	* exp_ch6.adb (Expand_Simple_Function_Return): If return
	type is unconstrained and uses the secondary stack, mark the
	enclosing function accordingly, to ensure that the value is not
	prematurely removed.

2014-02-19  Hristian Kirtchev  <kirtchev@adacore.com>

	* par.adb Alphabetize the routines in Par.Sync.
	(Resync_Past_Malformed_Aspect): New routine.
	* par-ch13.adb (Get_Aspect_Specifications): Alphabetize local
	variables. Code and comment reformatting. Detect missing
	parentheses on aspects [Refined_]Global and [Refined_]Depends
	with a non-null definition.
	* par-sync.adb: Alphabetize all routines in this separate unit.
	(Resync_Past_Malformed_Aspect): New routine.

2014-02-19  Robert Dewar  <dewar@adacore.com>

	* sem_eval.ads, sem_eval.adb (Subtypes_Statically_Match): Return False
	if Esize values do not match.

2014-02-19  Yannick Moy  <moy@adacore.com>

	* sinfo.ads: Minor comment update.

2014-02-19  Hristian Kirtchev  <kirtchev@adacore.com>

	* atree.ads: Minor reformatting (change Entity_Info to Einfo).

2014-02-19  Thomas Quinot  <quinot@adacore.com>

	* exp_ch7.adb (Find_Node_To_Be_Wrapped): An assignment statement
	that has the No_Ctrl_Actions flag is a suitable node to be
	wrapped if the assigned expression has no finalization actions.
	* sem_eval.adb (Eval_Entity_Name): For a compile time known
	boolean value, mark the corresponding condition SCO as constant.

2014-02-19  Robert Dewar  <dewar@adacore.com>

	* exp_util.adb: Minor reformatting.
	* exp_util.ads (Matching_Standard_Type): New function.
	* exp_ch7.adb: Minor reformatting.

2014-02-19  Ed Schonberg  <schonberg@adacore.com>

	* sem_ch13.adb (Get_Cursor_Type): Use scope of iterable type
	to find declaration for Cursor, to handle properly the case of
	a discriminated iterable type.

2014-02-19  Vincent Celier  <celier@adacore.com>

	* gnatcmd.adb (GNATCmd): Always replace the object dirs of
	imported library projects with the library ALI dirs, when setting
	the object paths.
	* prj-env.ads (Ada_Objects_Path): Correct comments about
	argument Including_Libraries.

2014-02-19  Gary Dismukes  <dismukes@adacore.com>

	* gnat_rm.texi: Minor spelling fixes.

2014-02-19  Doug Rupp  <rupp@adacore.com>

	* init.c: Remove unneeded code.
	* fe.h (Float_Format): New macro
	* gcc-interface/trans.c (gigi): On VMS, set vms_float_format.

2014-02-19  Hristian Kirtchev  <kirtchev@adacore.com>

	* sem_prag.adb (Check_Refined_Global_Item):
	A state or variable acts as a constituent only it is part of an
	encapsulating state and the state has visible refinement.

2014-02-19  Ed Schonberg  <schonberg@adacore.com>

	* sem_ch6.adb (Analyze_Subprogram_Contract): Do not warn on a
	postcondition for a function when the expression does not mention
	'Result but the function has in-out parameters.

2014-02-19  Robert Dewar  <dewar@adacore.com>

	* gnat_rm.texi: Add documentation on Value_Size forcing biased
	representation.

2014-02-19  Hristian Kirtchev  <kirtchev@adacore.com>

	* lib-xref.ads Remove the small table of letter and symbol usage as we
	already have one.

2014-02-19  Hristian Kirtchev  <kirtchev@adacore.com>

	* sem_ch6.adb (Analyze_Subprogram_Body_Helper): Emit specific error
	messages depending on the offending misplaced aspect specifications.
	(Diagnose_Misplaced_Aspect_Specifications): New routine.

2014-02-19  Ed Schonberg  <schonberg@adacore.com>

	* sem_ch13.adb (Get_Cursor): Utility to retrieve cursor type
	for iterable aspect primitives.
	(Resolve_Iterable_Operation): Use expected signature of iterable
	aspect to resolve primitive when overloading is present.
	(Validate_Iterable_Aspect, Analyze_Aspects_At_Freeze_Point): use it.
	(Check_Signature): Removed.

2014-02-19  Yannick Moy  <moy@adacore.com>

	* sem_ch10.adb (Analyze_Proper_Body): Issue error on missing
	subunit in GNATprove_Mode.
	* sinfo.ads (GNATprove_Mode): Document error issued in GNATprove_Mode.

2014-02-19  Hristian Kirtchev  <kirtchev@adacore.com>

	* lib-xref.ads Alphabetize the contents of table
	Xref_Entity_Letters. Add an entry in table Xref_Entity_Letters
	for E_Abstract_State. List all letters and symbols in use.
	* sem_prag.adb (Analyze_Abstract_State): Update all calls
	to Create_Abstract_State to reflect the new signature.
	(Create_Abstract_State): Change subprogram profile and update
	the comment on usage. Use the proper location of the state
	declaration when creating a new abstract state entity. Do not
	generate an external name, but simply reuse the name coming from
	the state declaration.

2014-02-19  Robert Dewar  <dewar@adacore.com>

	* exp_ch4.adb (Expand_N_Expression_With_Actions): Make sure
	declarations get properly inserted in Modify_Tree_For_C mode.
	* sinfo.ads: Minor comment addition.

2014-02-19  Robert Dewar  <dewar@adacore.com>

	* par-ch9.adb, exp_ch5.adb, sem_ch5.adb, exp_attr.adb, sem_util.adb,
	sem_util.ads, sem_ch13.adb, sem_ch13.ads: Minor reformatting.

2014-02-19  Ed Schonberg  <schonberg@adacore.com>

	* style.adb (Missing_Overriding): Warning does not apply in
	language versions prior to Ada 2005.
	* snames.ads-tmpl: Add Name_Iterable and Attribute_Iterable.
	* sem_attr.adb: Add Attribute_Iterable where needed.
	* exp_attr.adb: ditto.
	* exp_ch5.adb (Expand_Formal_Container_Loop): New procedure to
	handle loops and quantified expressions over types that have an
	iterable aspect.  Called from Expand_Iterator_Loop.
	* sem_ch5.adb (Analyze_Iterator_Specification): Recognize types
	with Iterable aspect.
	* sem_ch13.adb (Validate_Iterable_Aspect): Verify that the
	subprograms specified in the Iterable aspect have the proper
	signature involving container and cursor.
	(Check_Aspect_At_Freeze_Point): Analyze value of iterable aspect.
	* sem_ch13.ads (Validate_Iterable_Aspect): New subprogram.
	* sem_util.ads, sem_util.adb (Get_Iterable_Type_Primitive):
	New procedure to retrieve one of the primitives First, Last,
	or Has_Element, from the value of the iterable aspect of a
	formal container.
	(Is_Container_Element): Predicate to recognize expressions
	that denote an element of one of the predefined containers,
	for possible optimization.  This subprogram is not currently
	used, pending ARG discussions on the legality of the proposed
	optimization. Worth preserving for eventual use.
	(Is_Iterator): Recognize formal container types.
	* aspects.ads, aspects.adb: Add Aspect_Iterable where needed.

2014-02-19  Robert Dewar  <dewar@adacore.com>

	* exp_attr.adb (Expand_Min_Max_Attribute): New procedure
	(Expand_N_Attribute_Reference): Use this procedure for Min and Max.
	* exp_ch4.adb (Expand_N_Expression_With_Actions): Remove object
	declarations from list of actions.
	* output.ads, output.adb (Delete_Last_Char): New procedure.
	* sinfo.ads: Document handling of Mod and expression with actions
	in Modify_Tree_For_C mode.

2014-02-19  Ed Schonberg  <schonberg@adacore.com>

	* par-ch9.adb (P_Task): Add a null statement to produce a
	well-formed task body when due to a previous syntax error the
	statement list is empty.

2014-02-19  Hristian Kirtchev  <kirtchev@adacore.com>

	* sem_prag.adb (Check_Dependency_Clause): Account
	for the case where a state with a non-null refinement matches a
	null output list. Comment reformatting.
	(Inputs_Match): Copy a solitary input to avoid an assertion failure
	when trying to match the same input in multiple clauses.

2014-02-19  Gary Dismukes  <dismukes@adacore.com>

	* sem_attr.adb: Minor typo fix.

2014-02-18  Robert Dewar  <dewar@adacore.com>

	* cstand.adb (Build_Signed_Integer_Type): Minor change of formal
	from Int to Nat (Build_Unsigned_Integer_Type): New procedure
	(Create_Standard): Create new unsigned types.
	* exp_ch4.adb (Expand_N_Op_Mod): Expand mod in Modify_Tree_For_C
	mode (Expand_N_Reference): Removed, problematic and not needed
	for now.
	* exp_ch4.ads (Expand_N_Reference): Removed, problematic and
	not needed for now.
	* exp_util.ads, exp_util.adb (Power_Of_Two): New function.
	* expander.adb: Remove call to Expand_N_Reference (problematic,
	and not needed now).
	* sem_aux.ads, sem_aux.adb (Corresponding_Unsigned_Type): New function.
	* stand.adb: Read and write unsigned type entities.
	* stand.ads: Add new unsigned types.

2014-02-18  Hristian Kirtchev  <kirtchev@adacore.com>

	* sem_ch4.adb (Analyze_Call): Do not mark a function call
	as being inside an assertion expression as the flag is now removed.
	(Check_Ghost_Subprogram_Call): Do not query the
	In_Assertion_Expression flag as it is now removed, instead use
	a predicate function.
	* sem_elab.adb (Check_Internal_Call_Continue): Do not query the
	In_Assertion_Expression flag as it is now removed, instead use
	a predicate function.
	* sem_prag.ads: Add new table Assertion_Expression_Pragma.
	* sem_util.adb Add with and use clause for Sem_Prag.
	(In_Assertion_Expression_Pragma): New routine.
	* sem_util.ads (In_Assertion_Expression_Pragma): New routine.
	* sinfo.adb (In_Assertion_Expression): Removed.
	(Set_In_Assertion_Expression): Removed.
	* sinfo.ads Remove flag In_Assertion_Expression along with its
	use in nodes.
	(In_Assertion_Expression): Removed along with
	pragma Inline.	(Set_In_Assertion_Expression): Removed along
	with pragma Inline.

2014-02-18  Sergey Rybin  <rybin@adacore.com frybin>

	* gnat_ugn.texi: gnatpp section: add note that '-j' cannot be
	used together with '-r', '-rf' or '-rnb' options.

2014-02-18  Hristian Kirtchev  <kirtchev@adacore.com>

	* sem_attr.adb (Analyze_Attribute): Comment
	and code reformatting. Use separate routines to check the
	legality of attribute 'Old in certain pragmas. Verify
	the use of 'Old, 'Result and locally declared entities
	within the prefix of 'Old.
	(Check_References_In_Prefix): New routine.
	(Check_Use_In_Contract_Cases): New routine.
	(Check_Use_In_Test_Case): New routine.

2014-02-18  Vincent Celier  <celier@adacore.com>

	* sem_aux.adb (Is_By_Reference_Type): For each components of
	a record type, check also if the component is volatile as it
	may have an aspect that makes it volatile. If it is, then the
	record type is a by reference type.

2014-02-18  Robert Dewar  <dewar@adacore.com>

	* exp_attr.adb: Minor reformatting.
	* exp_ch4.ads, exp_ch4.adb (Expand_N_Reference): New procedure.
	* exp_util.adb (Remove_Side_Effects): Add conditional expressions
	as another case where we don't generate N_Reference nodes for
	primitive types.
	* expander.adb (Expand): Add call to Expand_N_Reference.

2014-02-06  Hristian Kirtchev  <kirtchev@adacore.com>

	* sem_prag.adb (Analyze_Refined_Pragma): Remove
	local variable Pack_Spec. Refinement pragmas may now apply to
	bodies of both visible and private subprograms.

2014-02-06  Robert Dewar  <dewar@adacore.com>

	* exp_attr.adb (Expand_Loop_Entry_Attribute):
	Minor change (Attr => N) (Expand_Pred_Succ): New name
	Expand_Pred_Succ_Attribute (Expand_N_Attribute_Reference, case
	Max): Expand into if expression if Modify_Tree_For_C mode.
	(Expand_N_Attribute_Reference, case Min): ditto
	* sinfo.ads: Modify_Tree_For_C takes care of expanding Min and
	Max attributes.

2014-02-06  Ed Schonberg  <schonberg@adacore.com>

	* sem_ch3.adb (Analyze_Object_Declaration): Do not generate
	predicate check if this is an internal declaration with
	No_Initialization set, as for an expanded aggregate component.

2014-02-06  Doug Rupp  <rupp@adacore.com>

	* init.c (__gnat_default_resignal_p) [VMS]: Test for and resignal
	conditions with severity of "SUCCESS" or "INFORMATIONAL".

2014-02-06  Yannick Moy  <moy@adacore.com>

	* sem_prag.adb (Analyze_Pragma): Analyze pragma
	Debug rewritten node before rewriting it as a null statement in
	GNATprove mode.

2014-02-06  Robert Dewar  <dewar@adacore.com>

	* sem_attr.adb (Min_Max): New procedure.
	(Max_Alignment_For_Allocation_Max_Size_In_Storage_Elements): New
	procedure.

2014-02-06  Sergey Rybin  <rybin@adacore.com frybin>

	* gnat_ugn.texi, vms_data.ads: Add documentation of '-t' option for
	gnatmetric/gnatpp.

2014-02-06  Hristian Kirtchev  <kirtchev@adacore.com>

	* sem_prag.adb (Analyze_Abstract_State): Update
	all calls to Create_Abstract_State to pass the proper state
	"declaration".
	(Create_Abstract_State): Add new formal parameter
	State_Decl along with comment on usage. Establish a link between
	the abstract state entity and the state declaration.

2014-02-06  Robert Dewar  <dewar@adacore.com>

	* sem_attr.adb (Analyze_Attribute, case Max): Check for improper
	comparison of unordered enumeration type.
	(Analyze_Attribute, case Max): Check for improper comparison of
	unordered enumeration type.
	* sem_res.adb (Bad_Unordered_Enumeration_Reference): Moved to
	sem_util.adb.
	* sem_util.ads, sem_util.adb (Bad_Unordered_Enumeration_Reference):
	Moved here from Sem_Res.

2014-02-06  Robert Dewar  <dewar@adacore.com>

	* sem_ch3.adb, sem_prag.adb, sem_res.adb, lib-xref.adb: Minor
	reformatting.

2014-02-06  Hristian Kirtchev  <kirtchev@adacore.com>

	* sem_ch6.adb (Process_Formals): Error message reformatting.

2014-02-06  Hristian Kirtchev  <kirtchev@adacore.com>

	* sem_ch3.adb (Handle_Late_Controlled_Primitive): Add local
	variable Spec. Do not inherit the null indicator from the
	subprogram body when generating the spec.

2014-02-06  Robert Dewar  <dewar@adacore.com>

	* casing.adb (Determine_Casing): Consider SPARK_Mode to be
	mixed case.

2014-02-06  Ed Schonberg  <schonberg@adacore.com>

	* exp_ch6.adb (Is_Build_In_Place_Function): Predicate is false
	when the function has a foreign convention, but not if only the
	limited return type has such a convention.

2014-02-06  Hristian Kirtchev  <kirtchev@adacore.com>

	* sem_ch3.adb (Handle_Late_Controlled_Primitive): Remove local
	variable Spec. Comment reformatting. Use Copy_Separate_Tree
	rather than New_Copy_Tree when building the corresponding
	subprogram declaration.

2014-02-06  Hristian Kirtchev  <kirtchev@adacore.com>

	* sem_prag.adb (Analyze_Global_Item): Remove
	the mode-related checks on abstract states with enabled external
	properties.
	(Property_Error): Removed.

2014-02-06  Javier Miranda  <miranda@adacore.com>

	* lib-xref.adb (Generate_Reference): When
	generating the reference to the first private entity take care
	of handling swapped entities.

2014-02-06  Sergey Rybin  <rybin@adacore.com frybin>

	* gnat_ugn.texi, vms_data.ads: Add documentation of -j option for
	gnatmetric.

2014-02-06  Robert Dewar  <dewar@adacore.com>

	* exp_ch4.adb (Expand_N_Shift_Left): Handle shift counts greater
	than the word size when operating in Modify_Tree_For_C mode.
	* sinfo.ads: Add documentation section on Modify_Tree_For_C mode.

2014-02-06  Robert Dewar  <dewar@adacore.com>

	* erroutc.adb (Warning_Specifically_Suppressed.Matches):
	compare is case insensitive.
	* gnat_rm.texi: Document that string compare for Warnings Off
	is now case insensitive.

2014-02-06  Eric Botcazou  <ebotcazou@adacore.com>

	* gnat_rm.texi: Small wording tweak.

2014-02-06  Pascal Obry  <obry@adacore.com>

	* prj-attr.adb, projects.texi, snames.ads-tmpl: Add Included_Patterns
	and Included_Artifact_Patterns attribute definitions.

2014-02-06  Yannick Moy  <moy@adacore.com>

	* sem_ch6.adb (Analyze_Subprogram_Body_Helper): Set
	SPARK_Mode pragma component for all subprograms, including stubs.

2014-02-06  Hristian Kirtchev  <kirtchev@adacore.com>

	* sem_ch10.adb (Analyze_Package_Body_Stub): Maintain
	the configuration options of the enclosing context in a
	stack-like fasion.
	(Analyze_Subprogram_Body_Stub): Maintain the
	configuration options of the enclosing context in a stack-like
	fashion.

2014-02-06  Robert Dewar  <dewar@adacore.com>

	* debug.adb: -gnatd.u sets Modify_Tree_For C
	* exp_ch4.adb (Expand_N_Op_Rotate_Left): Expand out
	if Modify_Tree_For_C (Expand_N_Op_Rotate_Right): ditto.
	(Expand_N_Op_Arithmetic_Right_Shift): ditto.
	* exp_intr.adb (Expand_Shift): Call expander so we do
	Modify_Tree_For_C expansions.
	* gnat1drv.adb (Adjust_Global_Switches): Set Modify_Tree_For_C
	if -gnatd.u set.

2014-02-06  Fedor Rybin  <frybin@adacore.com>

	* prj-proc.ads (Tree_Loaded_Callback): new type Callback used
	after the phase 1 of the processing of each aggregated project
	to get access to project trees of aggregated projects.
	(Process_Project_Tree_Phase_1): new parameter On_New_Tree_Loaded
	If specified, On_New_Tree_Loaded is called after each aggregated
	project has been processed succesfully.
	(Process): new parameter On_New_Tree_Loaded.
	* prj-proc.adb (Process_Aggregated_Projects): On_New_Tree_Loaded
	callback added after processing of each aggregated project.
	(Recursive_Process): new parameter On_New_Tree_Loaded.
	(Process): new parameter On_New_Tree_Loaded.
	(Process_Project_Tree_Phase_1): new parameter On_New_Tree_Loaded.
	* prj-conf.ads (Parse_Project_And_Apply_Config): new parameter
	On_New_Tree_Loaded.
	* prj-conf.adb (Parse_Project_And_Apply_Config): new parameter
	On_New_Tree_Loaded.

2014-02-06  Bob Duff  <duff@adacore.com>

	* gnat_ugn.texi: Implement --insert-blank-lines and
	--preserve-blank-lines switches.

2014-02-06  Sergey Rybin  <rybin@adacore.com frybin>

	* gnat_ugn.texi, vms_data.ads: Add documentation of -j option for
	gnatelim.

2014-02-06  Eric Botcazou  <ebotcazou@adacore.com>

	* gnat_rm.texi (Pragma Optimize_Alignment): Document the effect
	of the pragma on individual objects.

2014-02-06  Hristian Kirtchev  <kirtchev@adacore.com>

	* einfo.adb Node29 is now used as BIP_Initialization_Call.
	(BIP_Initialization_Call): New routine.
	(Set_BIP_Initialization_Call): New routine.
	(Write_Field29_Name): Add an entry for constants and variables.
	* einfo.ads Add new attribute BIP_Initialization_Call and update
	its usage in nodes.
	(BIP_Initialization_Call): New routine along with pragma Inline.
	(Set_BIP_Initialization_Call): New routine along with pragma Inline.
	* exp_ch6.adb (Make_Build_In_Place_Call_In_Object_Declaration):
	Add local declaration Res_Decl. Capture the build-in-place
	initialization call when the related object declaration has
	created a transient block.
	* exp_ch7.adb (Process_Transient_Objects): Add local variable
	Fin_Insrt. Recognize a scenario where an object declaration acts
	as a transient context and is initialized by a build-in-place
	function call.

2014-02-06  Pascal Obry  <obry@adacore.com>

	* prj-util.adb (For_Interface_Sources): Fix handling of required
	bodies for aggregate libs.

2014-02-06  Robert Dewar  <dewar@adacore.com>

	* nlists.ads: Minor comment clarifications.

2014-02-06  Robert Dewar  <dewar@adacore.com>

	* gnat1drv.adb (Adjust_Global_Switches): Set Modify_Tree_For_C
	if gnatd.V set.
	* opt.ads (Modify_Tree_For_C): New flag.
	* output.ads, output.adb (Last_Char): New function.

2014-02-06  Pascal Obry  <obry@adacore.com>

	* projects.texi, prj-env.adb (Initialize_Default_Project_Path): Add
	share/gpr for cross-builds.

2014-02-06  Robert Dewar  <dewar@adacore.com>

	* exp_util.ads, checks.adb, sem_prag.adb, prj-util.adb, sem_ch13.adb:
	Minor reformatting and code clean ups.

2014-02-06  Pascal Obry  <obry@adacore.com>

	* prj-util.adb (For_Interface_Sources): Skip non compilable languages.
	* prj.ads: Minor typo fix in comment.

2014-02-06  Hristian Kirtchev  <kirtchev@adacore.com>

	* sem_prag.adb (Analyze_Depends_In_Decl_Part): Add
	local variable Expr. Flag clauses with extra parenthesis as this
	is not allowed by the syntax of the pragma. Code reformatting.

2014-02-06  Hristian Kirtchev  <kirtchev@adacore.com>

	* exp_attr.adb (Expand_N_Attribute_Reference): Alphabetize
	variables. Rename variabme Tnn to Temp. Do not create a temporary
	if assertions are disabled. Find enclosing routine _Postconditions
	and insert the temporary that captures the value of the prefix
	before the routine.
	* exp_ch6.adb (Build_Postconditions_Procedure):
	Insert the generated _Postconditions routine
	before the first source declaration of the related
	subprogram.
	(Insert_After_Last_Declaration): Removed.
	(Insert_Before_First_Source_Declaration): New routine.

2014-02-06  Ed Schonberg  <schonberg@adacore.com>

	* exp_util.adb, exp_util.ads (Within_Internal_Subprogram):
	Utility to determine whether current expansion is for the body
	of a predefined primitive operation.
	(Make_Predicate_Check): Use Within_Internal_Subpgram
	* checks.adb (Apply_Predicate_Check): Use
	Within_Internal_Subprogram
	* sem_ch13.adb (Freeze_Entity_Checks): Ditto.

2014-02-06  Pascal Obry  <obry@adacore.com>

	* prj.ads, prj-util.adb: Minor reformatting.

2014-02-06  Ed Schonberg  <schonberg@adacore.com>

	* exp_ch6.adb (Expand_Subprogram_Contract, Append_Enabled_Item):
	Take into account the Split_PPC flag to ensure that conjuncts
	in a composite postcondition aspect are tested in source order.

2014-02-06  Hristian Kirtchev  <kirtchev@adacore.com>

	* sem_ch6.adb (Analyze_Generic_Subprogram_Body): Flag illegal
	use of SPARK_Mode.
	* sem_ch12.adb (Analyze_Generic_Subprogram_Declaration): Flag
	illegal use of SPARK_Mode.
	(Instantiate_Subprogram_Body): Flag illegal use of SPARK_Mode.
	* sem_prag.adb (Analyze_Pragma): Code reformatting.
	* sem_util.adb Add with and use clause for Aspects.
	(Check_SPARK_Mode_In_Generic): New routine.
	* sem_util.ads (Check_SPARK_Mode_In_Generic): New routine.

2014-02-06  Thomas Quinot  <quinot@adacore.com>

	* a-calend.adb (Formatting_Operations.Split): Ensure that
	Time_Error is raised for invalid time values.

2014-02-06  Arnaud Charlet  <charlet@adacore.com>

	* sem_prag.adb (Analyze_Pragma): Rewrite as a null statement
	in GNATprove_Mode.

2014-02-06  Robert Dewar  <dewar@adacore.com>

	* einfo.ads, einfo.adb (Is_Discriminant_Check_Function): New flag.
	* exp_ch3.adb (Build_Dcheck_Function): Set
	Is_Discriminant_Check_Function.

2014-02-06  Hristian Kirtchev  <kirtchev@adacore.com>

	* exp_ch7.adb (Is_Subprogram_Call): Inspect
	the original tree in certain cases where a construct has been
	factored out and replaced by a reference to a temporary.

2014-02-06  Ed Schonberg  <schonberg@adacore.com>

	* sem_ch3.adb (Process_Full_View): Fix typo in the order of
	parameters when propagating predicate function to full view.
	(Find_Type_Of_Object): Freeze base type of object type to catch
	premature use of discriminated private type without a full view.

2014-02-06  Robert Dewar  <dewar@adacore.com>

	* sprint.adb: Minor reformatting.

2014-02-06  Hristian Kirtchev  <kirtchev@adacore.com>

	* exp_ch4.adb (Process_Transient_Object): Add local variable
	Temp_Ins. When the transient object is initialized by an
	aggregate, the hook must capture the object after the last
	component assignment takes place.
	* exp_ch7.adb (Detect_Subprogram_Call): Expose the subprogram to
	routine Is_Subprogram_Call.
	(Is_Subprogram_Call): Inspect an
	aggregate that has been heavily expanded for subprogram calls.
	(Process_Transient_Objects): Add local variables Expr, Ptr_Id
	and Temp_Ins.  Remove the nested declare block and adjust the
	indentation. When the transient object is initialized by an
	aggregate, the hook must capture the object after the last
	component assignment takes place.

2014-02-06  Hristian Kirtchev  <kirtchev@adacore.com>

	* sem_prag.adb (Analyze_Global_Item): Detect illegal uses of
	external states with enabled properties that do not match the
	global mode.
	(Property_Error): New routine.
	* sem_res.adb (Property_Error): New routine.
	(Resolve_Actuals): Detect illegal uses of external variables with
	enabled properties in procedure calls that do not match the mode of
	the corresponding formal parameter.

2014-02-06  Hristian Kirtchev  <kirtchev@adacore.com>

	* sem_util.adb (Has_Enabled_Property): Rename
	formal parameter Prop_Nam to Property. Update the comment on usage
	and all occurrences in the body. Add local variable Prop_Nam. When
	inspecting a property with an expression, the property name
	appears as the first choice of the component association.

2014-02-04  Robert Dewar  <dewar@adacore.com>

	* exp_ch5.adb, einfo.ads, freeze.adb, sem_ch8.adb: Minor reformatting.

2014-02-04  Gary Dismukes  <dismukes@adacore.com>

	* sem_aggr.adb: Change "runtime" to "run time" in warning message,
	for consistency with other messages.

2014-02-04  Ed Schonberg  <schonberg@adacore.com>

	* exp_ch5.adb  (Expand_Iterator_Loop):  For a container element
	iterator, indicate that the element is a constant if the container
	type does not have a variable indexing aspect.
	* sem_ch8.adb (Analyze_Object_Renaming): If the entity is already
	marked as constant, do not reset its Ekind, to ensure that
	container elements in an element loop are not modified if the
	container (e.g. a hashed set) only has a constant indexing aspect.

2014-02-04  Arnaud Charlet  <charlet@adacore.com>

	* g-souinf.ads: Subprograms in this unit are actually not pure.
	* freeze.adb (Freeze_Subprogram): Do not reset Is_Pure for Intrinsics.
	* einfo.ads (Is_Pure): Update doc to match implementation.

2014-02-04  Gary Dismukes  <dismukes@adacore.com>

	* exp_ch13.adb: Minor spelling fix.

2014-02-04  Robert Dewar  <dewar@adacore.com>

	* opt.ads: Minor comment update.

2014-02-04  Robert Dewar  <dewar@adacore.com>

	* exp_ch4.adb (Expand_N_Expression_With_Actions): Use Rewrite
	instead of Replace.

2014-02-04  Ed Schonberg  <schonberg@adacore.com>

	* sem_aggr.adb (Resolve_Array_Aggregate): Suppress warnings
	on null expressions if component type is non-null, when the
	corresponding association covers an empty range of index values.

2014-02-04  Robert Dewar  <dewar@adacore.com>

	* sinfo.ads: Further comments on N_Expression_With_Actions node.

2014-02-04  Hristian Kirtchev  <kirtchev@adacore.com>

	* sem_prag.adb (Analyze_Refined_Depends_In_Decl_Part): Remove global
	variables Out_Items and Ref_Global. Remove local constant
	Body_Id along with dummy variables D1, D2, D3, D4, D5, D6, D7
	and D8. Remove the useless collection of global items as this
	was a leftover from an earlier version of the routine. Move
	several routines out to avoid deep nesting and indentation.
	(Inputs_Match): Add formal parameter Dep_Clause. Rename formal
	parameter Do_Checks to Post_Errors. Update the comment on usage.
	(Is_Matching_Input): Renamed to Input_Match. Add formal parameters
	Ref_Inputs and Do_Checks. Rename formal parameter Do_Checks
	to Post_Errors. Update the comment on usage. Account for the
	case where a self referential state may have a null input_list.
	(Is_Self_Referential): New routine.

2014-02-04  Ed Schonberg  <schonberg@adacore.com>

	* sem_ch13.adb (Analyze_Attribute_Definition_Clause): If the
	entity renames an expression, as in the case of an object of
	an unconstrained type initialized by a function call, defer the
	rewriting of the expression to the expander.
	* exp_ch13.adb (Expand_N_Attribute_Definition_Clause, case
	'Alignment): If the entity renames an expression, introduce
	temporary to capture value, and rewrite original declaration to
	use temporary.

2014-02-04  Gary Dismukes  <dismukes@adacore.com>

	* g-comlin.adb: Minor typo fix.

2014-02-04  Ed Schonberg  <schonberg@adacore.com>

	* freeze.adb (Freeze_All): Types derived from a formal
	access_to_classwide type do not have a finalization master.

2014-02-04  Robert Dewar  <dewar@adacore.com>

	* sprint.adb: Minor reformatting.

2014-02-04  Robert Dewar  <dewar@adacore.com>

	* exp_ch4.adb (Expand_N_Expression_With_Actions): Eliminate
	cases where Actions is a null list.
	* sinfo.ads (N_Expression_With_Actions): Actions can be
	temporarily empty during semantic analysis, but must be non-empty
	in the final expanded tree.

2014-01-31  Robert Dewar  <dewar@adacore.com>

	* exp_ch9.adb: Minor reformatting.

2014-01-31  Emmanuel Briot  <briot@adacore.com>

	* g-comlin.adb (Set_Command_Line): Take the switches
	configuration from the Command_Line_Config.

2014-01-31  Hristian Kirtchev  <kirtchev@adacore.com>

	* sem_prag.adb (Analyze_Refinement_Clause): Guard against a malformed
	refinement clause.

2014-01-31  Vincent Celier  <celier@adacore.com>

	* projects.texi: Add more documentation about others used as an
	index in indexed attributes.

2014-01-31  Robert Dewar  <dewar@adacore.com>

	* gnat_ugn.texi: Minor update.
	* gnat_rm.texi: Add example to Restriction_Warnings documentation.
	* exp_util.adb: Minor reformatting.

2014-01-31  Ed Schonberg  <schonberg@adacore.com>

	* exp_ch9.adb (Expand_Entry_Barrier): Warn if the barrier
	depends on data that is not private to the protected object,
	and potentially modifiable in unsynchronized fashion.

2014-01-31  Yannick Moy  <moy@adacore.com>

	* erroutc.adb (Validate_Specific_Warnings): Remove special case for
	GNATprove_Mode.

2014-01-31  Robert Dewar  <dewar@adacore.com>

	* prj-attr.ads (First_Attribute_Of): Returns Empty_Attribute
	for Unknown_Package.
	* sem_ch6.adb, sem_attr.adb: Minor comment addition.

2014-01-31  Hristian Kirtchev  <kirtchev@adacore.com>

	* exp_util.adb (Build_Allocate_Deallocate_Proc): Rewrite
	the logic that generates a runtime check to determine the
	controlled status of the object about to be allocated or
	deallocated. Class-wide types now always use a runtime check
	even if they appear as generic actuals.
	(Find_Object): Detect
	a special case that involves interface class-wide types because
	the object appears as a complex expression.

2014-01-31  Ed Schonberg  <schonberg@adacore.com>

	* sem_ch6.adb (Process_Formals): In Ada2012 mode, place
	subprogram with an incomplete untagged formals on the list of
	private dependents, to verify that the type is properly completed
	in the private part.
	* sem_attr.adb: Code clean up.

2014-01-31  Robert Dewar  <dewar@adacore.com>

	* exp_ch6.adb: Minor reformatting.

2014-01-31  Vincent Celier  <celier@adacore.com>

	* prj-attr.adb (First_Attribute_Of): Return Unknown_Attribute
	when Pkg is unknown.

2014-01-31  Hristian Kirtchev  <kirtchev@adacore.com>

	* sem_res.adb (Resolve_Entity_Name): Comment
	reformatting. Allow volatile objects in various generated checks.

2014-01-31  Ed Schonberg  <schonberg@adacore.com>

	* sem_attr.adb (Analyze_Attribute, case 'Update): For a record
	component association, set the etype of the identifier, for
	SPARK use.

2014-01-31  Ed Schonberg  <schonberg@adacore.com>

	* exp_ch6.adb (Has_Visibility_Of_Subprogram): If type is not
	declared in a package, not checks can apply to the subprogram.

2014-01-31  Robert Dewar  <dewar@adacore.com>

	* erroutc.adb (Validate_Specific_Warnings): Warnings are
	controlled -gnatw.W.
	* gnat_ugn.texi: Document new warnings controlled by -gnatw.w.
	* opt.ads (Warn_On_Warnings_Off): Now controls more cases.

2014-01-31  Arnaud Charlet  <charlet@adacore.com>

	* exp_disp.adb: Update comments.

2014-01-31  Yannick Moy  <moy@adacore.com>

	* sem_ch12.adb (Analyze_Generic_Subprogram_Declaration,
	Save_Global_References): Guard access to expression in aspect.

2014-01-31  Yannick Moy  <moy@adacore.com>

	* sem_prag.adb (Analyze_Pragma/Pragma_SPARK_Mode):
	Issue an error when the pragma is applied to a generic unit,
	a generic declaration, or inside a generic.

2014-01-31  Yannick Moy  <moy@adacore.com>

	* sem_ch8.adb (Analyze_Subprogram_Renaming): Set SPARK_Mode on renaming
	entity.

2014-01-31  Robert Dewar  <dewar@adacore.com>

	* exp_ch9.adb, s-tassta.adb, s-tposen.adb, s-tposen.ads: Minor
	reformatting.

2014-01-31  Tristan Gingold  <gingold@adacore.com>

	* exp_disp.adb: Add a historic note.

2014-01-31  Robert Dewar  <dewar@adacore.com>

	* sem_warn.adb (Warn_On_Useless_Assignments): Add call to
	Process_Deferred_References.

2014-01-31  Yannick Moy  <moy@adacore.com>

	* erroutc.adb (Validate_Specific_Warnings): Do not issue a message for
	ineffective pragma Warnings(Off) in GNATprove_Mode.

2014-01-31  Bob Duff  <duff@adacore.com>

	* s-taskin.ads: Minor comment fix.
	* s-tassta.adb (Abort_Dependents): Don't abort all dependents;
	just direct dependents. If this is actually an abort, each task
	will take care of aborting its dependents, so all dependents will
	get aborted, as before. However, when this is called the second
	time from Vulnerable_Complete_Master "for convenience" (i.e. to
	kill off tasks waiting at terminate alternatives), aborting
	indirect dependents is wrong, because it causes some unrelated
	tasks to get aborted.

2014-01-31  Robert Dewar  <dewar@adacore.com>

	* sem_ch4.adb: Minor reformatting.

2014-01-31  Robert Dewar  <dewar@adacore.com>

	* exp_ch2.adb: New calling sequence for Is_LHS.
	* frontend.adb: Add call to Process_Deferred_References.
	* lib-xref.ads, lib-xref.adb (Process_Deferred_References): New.
	(Deferred_References): New table.
	* sem_ch8.adb (Find_Direct_Name): Make deferred reference table
	entries.
	(Find_Expanded_Name): Ditto.
	* sem_res.adb: New calling sequence for Is_LHS.
	* sem_util.ads, sem_util.adb (Is_LHS): New calling sequence.
	* sem_warn.adb: Call Process_Deferred_References before issuing
	warnings.

2014-01-31  Tristan Gingold  <gingold@adacore.com>

	* exp_util.adb (Corresponding_Runtime_Package): Restrict the
	use of System_Tasking_Protected_Objects_Single_Entry.
	* exp_ch9.adb (Build_Simple_Entry_Call): Remove Mode parameter
	of Protected_Single_Entry_Call.
	(Expand_N_Timed_Entry_Call): Remove single_entry case.
	* exp_disp.adb (Make_Disp_Asynchronous_Select_Body): Remove
	single_entry case.
	(Make_Disp_Timed_Select_Body): Likewise.
	* rtsfind.ads (RE_Timed_Protected_Single_Entry_Call): Remove.
	* s-tposen.adb (Send_Program_Error, PO_Do_Or_Queue): Remove
	Self_Id parameter.
	(Wakeup_Entry_Caller): Remove Self_ID and New_State parameters.
	(Wait_For_Completion_With_Timeout): Remove.
	(Protected_Single_Entry_Call): Remove Mode parameter
	(always Simple_Call).
	(Service_Entry): Remove Self_Id constant (not used anymore).
	(Timed_Protected_Single_Entry_Call): Remove.
	* s-tposen.ads (Timed_Protected_Single_Entry_Call): Remove.
	(Protected_Single_Entry_Call): Remove Mode parameter.

2014-01-29  Hristian Kirtchev  <kirtchev@adacore.com>

	* einfo.adb (Get_Pragma): Handle the retrieval of pragma Refined_Post.
	* einfo.ads (Get_Pragma): Update the comment on special pragmas
	handled by this routine.
	* sem_prag.adb (Analyze_Pragma): Add a legal pragma Refined_Post
	to the contract of the related subprogram body.
	* sem_util.adb (Add_Contract_Item): Handle the insertion of
	pragma Refined_Post into the contract of a subprogram body.
	* sinfo.ads Update the documentation of node N_Contract.
	* sem_res.adb (Resolve_Entity_Name): Add a guard
	to detect abstract states and variables only when checking the
	SPARK 2014 rules concerning volatile object placement.

2014-01-29  Ed Schonberg  <schonberg@adacore.com>

	* sem_ch4.adb (Find_Equality_Types, Try_One_Interp): within an instance,
	null is compatible with any access type.

2014-01-29  Hristian Kirtchev  <kirtchev@adacore.com>

	* sem_util.adb (Find_Placement_In_State_Space): Assume that the default
	placement is not in a package.

2014-01-29  Hristian Kirtchev  <kirtchev@adacore.com>

	* sem_util.adb (Has_Enabled_Property): Compare the character field of
	the sole property.

2014-01-29  Robert Dewar  <dewar@adacore.com>

	* sem_intr.adb, a-ztexio.ads, sinfo.ads, sem_res.adb, gnatlink.adb,
	vms_conv.adb, a-except.ads, a-except-2005.ads, a-teioed.adb,
	sem_warn.ads, treepr.ads, erroutc.ads, a-excach.adb: Minor reformatting.

2014-01-29  Robert Dewar  <dewar@adacore.com>

	* sem_util.ads, sem_util.adb (In_Pragma_Expression): New function.
	* sem_warn.adb (Check_References): Suppress warnings if inside
	Initial_Condition pragma.

2014-01-29  Hristian Kirtchev  <kirtchev@adacore.com>

	* sem_prag.adb (Check_Missing_Part_Of): List all values of
	State_Space_Kind for readability reasons. Do not emit an error on
	a private item when the enclosing package lacks aspect/pragma
	Abstract_State. Do not emit an error on a private package
	instantiation when the corresponding generic template lacks
	visible state.
	(Has_Visible_State): New routine.
	* sem_util.adb (Find_Placement_In_State_Space): The visible
	declarations of any kind of child units in general act as proper
	placement location.

2014-01-29  Robert Dewar  <dewar@adacore.com>

	* a-except-2005.adb, a-except.adb, a-excpol-abort.adb, a-exstat.adb,
	ali.adb, a-numaux.ads, a-numaux-darwin.ads, a-numaux-libc-x86.ads,
	a-numaux-vms.ads, a-numaux-vxworks.ads, a-numaux-x86.ads, aspects.ads,
	a-taside.adb, a-teioed.adb, a-textio.adb, a-textio.ads, atree.adb,
	atree.ads, a-witeio.adb, a-witeio.ads, a-wtedit.adb, a-ztedit.adb,
	a-ztexio.adb, bcheck.adb, binde.adb, checks.adb, comperr.adb,
	cstand.adb, debug_a.adb, einfo.ads, errout.adb, erroutc.adb,
	eval_fat.adb, exp_aggr.adb, exp_attr.adb, exp_ch11.adb, exp_ch3.adb,
	exp_ch4.adb, exp_ch5.adb, exp_ch6.adb, exp_ch9.adb, exp_dbug.adb,
	exp_disp.adb, exp_fixd.adb, exp_imgv.adb, exp_intr.adb, exp_util.adb,
	freeze.adb, frontend.adb, g-comlin.ads, g-mbdira.adb, gnat1drv.adb,
	gprep.adb, g-spipat.adb, i-cpp.ads, i-vxwork.ads, i-vxwork-x86.ads,
	krunch.ads, layout.adb, lib-load.adb, lib-writ.adb, lib-writ.ads,
	live.adb, namet.ads, osint.adb, osint-c.adb, output.ads, par.adb,
	par-ch10.adb, par-ch13.adb, par-ch3.adb, par-ch4.adb, par-ch5.adb,
	par-ch6.adb, par-ch9.adb, par-endh.adb, par-labl.adb, par-prag.adb,
	par-sync.adb, par-tchk.adb, par-util.adb, prj.adb, repinfo.adb,
	rtsfind.adb, s-arit64.adb, s-asthan-vms-alpha.adb,
	s-asthan-vms-ia64.adb, s-bignum.adb, scans.adb, scng.adb, s-dimmks.ads,
	sem_aggr.adb, sem_attr.adb, sem_aux.adb, sem_cat.adb, sem_ch10.adb,
	sem_ch12.adb, sem_ch13.adb, sem_ch13.ads, sem_ch3.adb, sem_ch4.adb,
	sem_ch5.adb, sem_ch6.adb, sem_ch8.adb, sem_disp.adb, sem_elab.adb,
	sem_elim.adb, sem_eval.adb, sem_intr.adb, sem_prag.adb, sem_res.adb,
	sem_type.adb, sem_util.adb, sem_warn.adb, set_targ.adb, s-fatgen.adb,
	s-fatgen.ads, s-fileio.adb, s-imgcha.adb, s-imgrea.adb, sinfo.ads,
	sinput-c.adb, snames.ads-tmpl, s-os_lib.adb, sprint.adb,
	s-regpat.adb, s-secsta.adb, s-stalib.ads,
	s-stchop.adb, s-stoele.ads, stand.ads, s-taprop-solaris.adb,
	s-tasdeb-vms.adb, s-tasini.adb, s-tassta.adb, s-valdec.adb,
	s-valuti.adb, s-wchjis.adb, s-wchwts.adb, system.ads, system-vms_64.ads,
	system-vms-ia64.ads, treepr.adb, types.ads, uintp.adb, uname.adb,
	urealp.adb, usage.adb, vxaddr2line.adb: Minor reformatting.

2014-01-29  Robert Dewar  <dewar@adacore.com>

	* expander.adb: Minor reformatting.

2014-01-29  Javier Miranda  <miranda@adacore.com>

	* exp_ch3.adb (Predefined_Primitive_Bodies): Adding documentation to
	previous patch.

2014-01-29  Javier Miranda  <miranda@adacore.com>

	* exp_ch3.adb (Predefined_Primitive_Bodies): Complete the code
	that checks if an interface types defines the predefined "="
	function because the compiler was erroneously not generating the
	predefined "=" primitive as soon as the name of some interface
	primitive is "=" (formals were not checked).

2014-01-29  Ed Schonberg  <schonberg@adacore.com>

	* expander.adb (Expander): In GNATprove mode, do not process
	transient scopes: they are in general not created in this mode,
	and an attempt to examine them will lead to constraint errors when
	processing configuration pragmas that have analyzable expressions.

2014-01-29  Vincent Celier  <celier@adacore.com>

	* clean.adb (Gnatclean): Fail if main project is an aggregate
	project or if there is an aggregate library project in the
	project tree.
	* gnatcmd.adb: Fail if the main project is an aggregate project
	or if there is an aggegate library project in the project tree.
	* make.adb (Initialize): : Fail if main project is an aggregate
	project or if there is an aggregate library project in the
	project tree.
	* makeutl.ads (Aggregate_Libraries_In): New Boolean function.
	* prj-makr.adb (Initialize): Fail if the main project is an
	aggregate project or an aggregate library project.

2014-01-29  Vincent Celier  <celier@adacore.com>

	* prj-part.adb (Check_Import_Aggregate): New procedure
	to check if an imported project is an aggregate project.
	(Parse_Single_Project): Call Check_Import_Aggregate
	* projects.texi: Document that aggregate projects cannot be
	extended or imported.

2014-01-29  Robert Dewar  <dewar@adacore.com>

	* exp_ch9.adb, sem_ch7.ads, s-regexp.adb, sem_ch13.adb: Minor
	reformatting and code clean up.
	* gnat_ugn.texi: Add documentation section on Atomic Variables
	and Optimization.

2014-01-29  Hristian Kirtchev  <kirtchev@adacore.com>

	* einfo.adb Flag264 is now unused.
	(Has_Body_References): Removed.
	(Set_Has_Body_References): Removed.
	(Write_Entity_Flags): Remove the output for flag Has_Body_References.
	* einfo.ads Update the comment on usage of attribute
	Body_References. Remove attribute Has_Body_References and its
	usage in nodes.
	(Has_Body_References): Removed along with pragma Inline.
	(Set_Has_Body_References): Removed along with pragma Inline.
	* sem_prag.adb (Analyze_Global_Item): Move the call to
	Record_Possible_Body_Reference in the state related checks
	section. Add a comment intended function.
	(Analyze_Input_Output): Move the call to Record_Possible_Body_Reference
	in the state related checks section. Add a comment intended function.
	(Analyze_Refinement_Clause): Cleanup the illegal body reference
	reporting. Add a comment on timing of error reporting.
	(Record_Possible_Body_Reference): Reimplement the routine.

2014-01-29  Vincent Celier  <celier@adacore.com>

	* makeutl.adb (Mains.Find_File_Add_Extension): Only look for specs for
	unit-based languages.
	(Mains.Complete_Mains.Do_Complete): Use the source file project
	tree when calling Find_File_Add_Extension. Use the correct
	project name when reporting an error.

2014-01-29  Hristian Kirtchev  <kirtchev@adacore.com>

	* aspects.adb Add an entry for aspect Part_Of in table
	Canonical_Aspect.
	* aspects.ads Add an entry for aspect Part_Of in tables Aspect_Id,
	Aspect_Argument, Aspect_Names and Aspect_Delay.
	* atree.h Define Elist9.
	* atree.adb (Elist9): New routine.
	(Set_Elist9): New routine.
	* atree.ads (Elist9): New routine.
	(Set_Elist9): New routine.
	* einfo.adb Add Part_Of_Constituents and Encapsulating_State to
	the list of node usage.  Remove Refined_State from the list of
	node usage.
	(Encapsulating_State): New routine.
	(Get_Pragma):
	Handle pragma Part_Of; (Part_Of_Constituents): New routine.
	(Refined_State): Removed.
	(Set_Encapsulating_State): New routine.
	(Set_Part_Of_Constituents): New routine.
	(Set_Refined_State): Removed.
	(Write_Field9_Name): Add an entry
	for Part_Of_Constituents (Write_Field10_Name): Add an entry for
	Encapsulating_State. Remove the entry for Refined_State.
	* einfo.ads Add new attributes Encapsulating_State
	and Part_Of_Constituents alond with their usage in
	entities. Remove attribute Refined_State along with its
	usage in entities.
	(Encapsulating_State): New routine and
	pragma Inline.	(Get_Pragma): Update the comment on usage.
	(Part_Of_Constituents): New routine and pragma Inline.
	(Refined_State): Removed along with pragma Inline.
	(Set_Encapsulating_State): New routine and pragma Inline.
	(Set_Part_Of_Constituents): New routine and pragma Inline.
	(Set_Refined_State): Removed along with pragma Inline.
	* par-prag.adb Pragma Part_Of does not need any special processing
	by the parser.
	* sem_ch3.adb (Analyze_Declarations): Remove local variables
	Body_Id and Prag. Call separate routines to analyze the
	contract of a package [body].
	(Analyze_Object_Contract):
	Update the comment on usage. Remove local variables
	Items and Nam. Use Get_Pragma rather than traversing the
	classification list.  Verify whether the lack of indicator
	Part_Of agrees with the placement of the variable in state space.
	(Analyze_Object_Declaration): Initialize the encapsulating state
	of a variable.	(Requires_State_Refinement): Moved to sem_util.
	* sem_ch7.adb (Analyze_Package_Body_Contract): New routine.
	(Analyze_Package_Contract): New routine.
	* sem_ch7.ads (Analyze_Package_Body_Contract): New routine.
	(Analyze_Package_Contract): New routine.
	* sem_ch10.adb (Decorate_State): Initialize the encapsulating
	state and Part_Of constituents.
	* sem_ch13.adb (Analyze_Aspect_Specifications):
	Add processing for aspect Part_Of. Update all
	calls to Decorate_Delayed_Aspect_And_Pragma.
	(Check_Aspect_At_Freeze_Point): Aspect Part_Of does
	not need any special processing at freeze time.
	(Decorate_Delayed_Aspect_And_Pragma): Renamed to
	Decorate_Aspect_And_Pragma.  Add formal parameter Delayed and
	update the associated comment.
	* sem_prag.adb Add an entry for pragma Part_Of in table Sig_Flags.
	(Analyze_Abstract_State): Add new global variable State_Id. Remove
	local constants Errors and Loc. Remove local variables Is_Null
	and State_Nam. Create the entity of the abstract state on the
	spot, before all remaining checks are performed. Verify that a
	missing Part_Of option agrees with the placement of the abstract
	state within the state space.
	(Analyze_Depends_In_Decl_Part):
	Add new global variables Constits_Seen and States_Seen. Check
	that a state and a corresponding constituent do not appear
	in pragma [Refined_]Depends.
	(Analyze_Global_In_Decl_Part):
	Add new global variables Constits_Seen and States_Seen. Check
	that a state and a corresponding constituent do not appear
	in pragma [Refined_]Global.
	(Analyze_Global_Item):
	Remove the now obsolete code that deals with Part_Of.
	Add the entity of the global item to the list of processed
	items.	(Analyze_Initializes_In_Decl_Part): Add new global
	variables Constits_Seen and States_Seen. Check that a state
	and a corresponding constituent do not appear in pragma
	Initializes.
	(Analyze_Initialization_Item): Add the entity
	of the initialization item to the list of processed items.
	(Analyze_Input_Item): Add the entity of the initialization
	item to the list of processed items.
	(Analyze_Input_Output):
	Remove the now obsolete code that deals with Part_Of.  Add the
	entity of the input/output to the list of processed items.
	(Analyze_Part_Of): New routine.
	(Analyze_Part_Of_Option): Remove
	local constant Par_State. Add local constant Encaps and local
	variables Encaps_Id and Legal. Use Analyze_Part of to analyze
	the option. Turn the related state into a Part_Of constituent
	if the option is legal.
	(Analyze_Pragma): Add processing
	for pragma Part_Of.
	(Analyze_Refined_State_In_Decl_Part):
	Remove global constants Pack_Body and Spec_Id. Remove
	global variables Abstr_States and Hidden_States. Add new
	global variables Available_States, Body_Id, Body_States and
	Spec_Id. Add new local constant Body_Decl. Reimplement the
	logic that extracts the states available for refinement from
	the related package and the body hidden states of the said
	package.
	(Analyze_Refinement_Clause): Add local variable Part_Of_Constits.
	(Check_Applicable_Policy): Alphabetize body.
	(Check_Dependency_Clause): Replace Refined_State
	with Encapsulating_State.
	(Check_Matching_Constituent):
	Reimplement the logic that determines whether an item is a valid
	/ invalid constituent of the current refined state. Return when
	a construct does not denote a valid abstract state. Extract the
	list of Part_Of constituents for further analysis. Check that all
	Part_Of constituents of a state have been used in its refinement.
	(Check_Matching_State): Update the comment on usage. Operate
	on the list of available states.
	(Check_Missing_Part_Of): New routine.
	(Check_Refined_Global_Item): Replace Refined_State
	with Encapsulating_State.
	(Check_State_And_Constituent_Use): New routine.
	(Create_Abstract_State): New routine.
	(Is_Matching_Input): Replace Refined_State with Encapsulating_State.
	(Is_Part_Of): Removed.
	(Collect_Body_States): New routine.
	(Collect_Constituent): Replace Refined_State with Encapsulating_State.
	(Collect_Hidden_States): Removed.
	(Report_Unrefined_States): Change the profile of the procedure along
	with the comment on usage.
	(Report_Unused_Constituents): New routine.
	(Report_Unused_Hidden_States): Removed.
	(Report_Unused_States): New routine.
	* sem_prag.ads (Check_Missing_Part_Of): New routine.
	* sem_util.adb (Add_Contract_Item): Pragma Part_Of can now
	appear in the classification pragmas of a package instantiation
	or a variable.
	(Find_Placement_In_State_Space): New routine.
	(Is_Child): Removed.
	(Is_Child_Or_Sibling): Remove formal
	parameter Private_Child. Remove the private child checks.
	(Requires_State_Refinement): Moved from sem_ch3.
	* sem_util.ads Add new type State_Space_Kind along with
	comment on its usage and values.
	(Add_Contract_Item): Update the comment on usage.
	(Find_Body_Discriminal): Alphabetize spec.
	(Find_Placement_In_State_Space): New routine.
	(Is_Child_Or_Sibling): Remove formal parameter Private_Child
	and update the comment on usage.
	(Requires_State_Refinement): Moved from sem_ch3.
	* sinfo.ads: Update the documentation of N_Contract.
	* snames.ads-tmpl The predefined name for Part_Of is now used
	to denote a pragma. Add Pragma_Id for Part_Of.

2014-01-29  Emmanuel Briot  <briot@adacore.com>

	* s-regexp.adb (Create_Secondary_Table): Automatically grow the state
	machine as needed.
	(Dump): New subprogram.

2014-01-29  Tristan Gingold  <gingold@adacore.com>

	* exp_ch9.adb (Expand_N_Protected_Type_Declaration): Add
	Expand_Entry_Declaration to factorize code.

2014-01-29  Ed Schonberg  <schonberg@adacore.com>

	* checks.adb: minor clarification.
	* sem_ch7.adb (Declare_Inherited_Private_Subprograms): Limit
	search for primitive operations to the entities that immediately
	follow the type declaration.

2014-01-29  Tristan Gingold  <gingold@adacore.com>

	* exp_ch9.adb (Build_Protected_Entry): Do not call
	Complete_Entry_Body anymore.
	* rtsfind.ads (RE_Complete_Single_Entry_Body): Remove.
	* s-tposen.ads, s-tposen.adb (Complete_Single_Entry_Body): Remove.

2014-01-29  Pierre-Marie Derodat  <derodat@adacore.com>

	* s-os_lib.adb, s-os_lib.ads (Normalize_Pathname): Return an empty
	string when the Name input bigger than allowed. Adapt the function
	specification.

2014-01-29  Ed Schonberg  <schonberg@adacore.com>

	* checks.adb (Install_Null_Excluding_Check): Do not emit warning
	if expression is within a case_expression of if_expression.

2014-01-29  Robert Dewar  <dewar@adacore.com>

	* exp_ch9.adb, inline.ads: Minor reformatting.

2014-01-29  Tristan Gingold  <gingold@adacore.com>

	* exp_ch9.adb (Is_Exception_Safe): Return true if no exceptions.

2014-01-29  Yannick Moy  <moy@adacore.com>

	* inline.ads (Pending_Body_Info): Add SPARK_Mode and
	SPARK_Mode_Pragma components to be able to analyze generic
	instance.
	* sem_ch12.adb (Analyze_Package_Instantiation,
	Inline_Instance_Body, Need_Subprogram_Instance_Body,
	Load_Parent_Of_Generic): Pass in SPARK_Mode from instantiation
	for future analysis of the instance.
	(Instantiate_Package_Body,
	Instantiate_Subprogram_Body, Set_Instance_Inv): Set SPARK_Mode
	from instantiation to analyze the instance.

2014-01-29  Robert Dewar  <dewar@adacore.com>

	* sem_ch7.adb, sem_prag.adb, sem_ch4.adb, sem_ch6.adb: Minor code
	reorganization.

2014-01-29  Yannick Moy  <moy@adacore.com>

	* gnat_rm.texi: Update description of SPARK_Mode pragma.

2014-01-29  Tristan Gingold  <gingold@adacore.com>

	* exp_ch9.adb (Expand_N_Protected_Body): Remove Num_Entries.

2014-01-29  Thomas Quinot  <quinot@adacore.com>

	* sem_ch4.adb (Find_Component_In_Instance): Update comment.

2014-01-29  Ed Schonberg  <schonberg@adacore.com>

	* exp_util.adb (Build_Task_Image_Prefix): Indicate that the
	resulting string is an internal entity. and thus requires no
	initialization. This is relevant when Initialize_ Scalars is
	enabled, because the resultant spurious initialization may lead to
	secondary stack anomalies that produce a mangled name for a task.

2014-01-29  Yannick Moy  <moy@adacore.com>

	* sem_ch6.adb (Analyze_Subprogram_Body_Helper): SPARK_Mode
	not inherited from spec anymore. Check consistency
	rules after processing of declarations.
	* sem_ch7.adb (Analyze_Package_Body_Helper): SPARK_Mode not inherited
	from spec anymore. Check consistency rules after processing of
	declarations.
	(Analyze_Package_Declaration): Set SPARK_Mode only for non-generic
	packages.
	* sem_prag.adb (Analyze_Pragma/Pragma_SPARK_Mode): Implement new
	consistency rules.

2014-01-27  Robert Dewar  <dewar@adacore.com>

	* sem_res.adb (Resolve_Comparison_Op): Add type name/location
	to unordered msg.
	(Resolve_Range): Add type name/location to unordered msg.

2014-01-27  Claire Dross  <dross@adacore.com>

	* a-cofove.adb/s (Copy): Add precondition so that Copy (Source,
	Capacity) is only called with Capacity >= Length (Source) and
	Capacity in Capacity_Range.
	* a-cfdlli.adb/s, a-cfhase.adb/s, a-cfhama.adb/s, a-cforse.adb/s,
	a-cforma.adb/s (Copy): Add precondition so that Copy (Source, Capacity)
	is only called with Capacity >= Source.Capacity. Raise Capacity_Error
	in the code is this is not the case.

2014-01-27  Thomas Quinot  <quinot@adacore.com>

	* sem_ch4.adb (Analyze_Selected_Component): Fix handling of
	selected component in an instance where the component of the
	actual is not visibile at instantiation.

2014-01-27  Ed Schonberg  <schonberg@adacore.com>

	* sem_ch6.adb: sem_ch6.adb (Set_Actual_Subtypes): If the type
	has a dynamic predicate, generate freeze node for Actual_Subtype
	at once, because the declaration of the corresponding predicate
	function will make reference to it.

2014-01-27  Tristan Gingold  <gingold@adacore.com>

	* exp_ch7.adb, exp_ch9.adb: Adjust comments.

2014-01-27  Robert Dewar  <dewar@adacore.com>

	* exp_ch4.adb (Expand_N_Op_Expon): Remove unsigned type test
	for 2**X optimization.

2014-01-27  Ed Schonberg  <schonberg@adacore.com>

	* a-suenst.adb: strings.utf_encoding.strings (Decode): Check
	explicitly whether value is in range of Character, because the
	library is typically compiled with range checks disabled, and
	we cannot rely on the implicit check on the argument of 'Val.

2014-01-27  Vincent Celier  <celier@adacore.com>

	* a-ciorma.adb, a-cihama.adb (Assign): Copy the Source to the Target,
	not the Target to itself.

2014-01-27  Robert Dewar  <dewar@adacore.com>

	* vms_conv.ads, ali.adb, sem_ch6.ads, opt.ads, vms_cmds.ads: Minor
	changes to avoid incorrect use of unordered enum types.

2014-01-27  Thomas Quinot  <quinot@adacore.com>

	* sem_ch4.adb: Minor reformatting.

2014-01-27  Robert Dewar  <dewar@adacore.com>

	* scn.adb (Check_End_Of_Line): Removed.
	(Error_Long_Line): Removed.
	(Determine_License): Use versions of above routines from Scanner.
	* scng.adb (Check_End_Of_Line): Moved to spec.
	(Error_Long_Line): Removed, no longer used.
	* scng.ads (Check_End_Of_Line): Moved here from body.

2014-01-27  Tristan Gingold  <gingold@adacore.com>

	* exp_ch7.adb (Build_Cleanup_Statements): Call
	Build_Protected_Subprogram_Call_Cleanup to insert the cleanup
	for protected body.
	* exp_ch9.adb (Build_Protected_Subprogram_Body): Likewise.
	 Remove Service_Name variable.
	(Build_Protected_SUbprogam_Call_Cleanup): New procedure that
	factorize code from the above subprograms.
	* exp_ch9.ads (Build_Protected_Subprogram_Call_Cleanup): New procedure.

2014-01-27  Hristian Kirtchev  <kirtchev@adacore.com>

	* einfo.adb (Has_Option): Reimplemented.
	* sem_prag.adb (Analyze_Refinement_Clause): Add global
	variables AR_Constit, AW_Constit, ER_Constit, EW_Constit,
	External_Constit_Seen and State. Add local variables Body_Ref,
	Body_Ref_Elmt and Extra_State. Reimplement part of the logic to
	avoid a cumbersome while pool. Verify the legality of an external
	state and relevant properties.
	(Check_External_Property): New routine.
	(Check_Matching_State): Remove parameter profile
	and update comment on usage.
	(Collect_Constituent): Store the
	relevant external property of a constituent.
	* sem_util.adb (Async_Readers_Enabled): Update the call to
	Has_Enabled_Property.
	(Async_Writers_Enabled): Update the call to Has_Enabled_Property.
	(Effective_Reads_Enabled): Update the call to Has_Enabled_Property.
	(Effective_Writes_Enabled): Update the call to Has_Enabled_Property.
	(Has_Enabled_Property): Rename formal parameter Extern to State_Id.
	Update comment on usage. Reimplement the logic to recognize the various
	formats of properties.

2014-01-27  Ed Schonberg  <schonberg@adacore.com>

	* par-ch5.adb: Minor reformatting.

2014-01-27  Tristan Gingold  <gingold@adacore.com>

	* s-tposen.ads: Harmonize style and comments.

2014-01-27  Vincent Celier  <celier@adacore.com>

	* projects.texi: Document that shared library projects, by
	default, cannot import projects that are not shared library
	projects.

2014-01-27  Robert Dewar  <dewar@adacore.com>

	* sem_ch8.adb (Find_Selected_Component): Use Replace instead
	of Rewrite.

2014-01-27  Ed Schonberg  <schonberg@adacore.com>

	* a-suenco.adb, a-suenst.adb (Decode): Raise encoding error if
	any other exception is raised.
	(Convert): If both Input_Scheme and Output_Scheme are UTF_8 it is
	still necessary to perform a conversion in order to remove overlong
	encodings.

2014-01-27  Robert Dewar  <dewar@adacore.com>

	* exp_smem.adb: Minor reformatting.

2014-01-27  Thomas Quinot  <quinot@adacore.com>

	* a-calfor.ads: Fix incorrect reference to operator "-" in comment.

2014-01-27  Ed Schonberg  <schonberg@adacore.com>

	* sem_res.adb (Make_Call_Into_Operator): In ASIS mode, relocate
	nodes for operands to the original node for the call, to preserve
	Original_Node pointers within the resolved operands, given that
	they may have been rewritten as well. Previous approach copied
	the operands into a new tree and lost those pointers.

2014-01-27  Claire Dross  <dross@adacore.com>


	* a-cofove.adb, a-cofove.ads: Add Strict_Equal function to the API.

2014-01-27  Ed Schonberg  <schonberg@adacore.com>

	* sem_util.adb (Check_Internal_Protected_Use): A call through
	an anonymous access parameter of the current protected function
	is not a potential modification of the current object.

2014-01-27  Ed Schonberg  <schonberg@adacore.com>

	* a-cobove.adb (Reserve_Capacity): Procedure raises
	Capacity_Error, not Constraint_Error, when request cannot be
	satisfied.

2014-01-27  Vincent Celier  <celier@adacore.com>

	* a-coorma.adb, a-cohama.adb (Assign): Copy the Source to the Target,
	not the Target to itself.

2014-01-27  Ed Schonberg  <schonberg@adacore.com>

	* exp_ch4.adb (Expand_Concatenate): If the target of the
	concatenation is a library-level entity, always use the off-line
	version of concatenation, regardless of optimization level. This
	is space-efficient, and prevents linking problems when some
	units are compiled with different optimization levels.

2014-01-27  Ed Schonberg  <schonberg@adacore.com>

	* sem_ch5.adb: Code clean up.

2014-01-27  Ed Schonberg  <schonberg@adacore.com>

	* par-ch5.adb (P_Iterator_Specification): Improve error recovery
	when an array or container iterator includes a subtype indication,
	which is only legal in an element iterator.

2014-01-27  Thomas Quinot  <quinot@adacore.com>

	* exp_ch7.adb: Minor reformatting.

2014-01-27  Robert Dewar  <dewar@adacore.com>

	* opt.adb (SPARK_Mode): Default for library units is None rather
	than Off.
	* opt.ads: Remove AUTO from SPARK_Mode_Type SPARK_Mode_Type is
	no longer ordered.
	* sem_prag.adb (Analyze_Pragma, case SPARK_Mode): Remove AUTO
	possibility.
	* snames.ads-tmpl (Name_Auto): Removed, no longer used.

2014-01-27  Robert Dewar  <dewar@adacore.com>

	* par-ch5.adb (P_Sequence_Of_Statements): Make entry in
	Suspicious_Labels table if we have identifier; followed by loop
	or block.
	* par-endh.adb (Evaluate_End_Entry): Search Suspicious_Labels table.
	* par.adb (Suspicious_Labels): New table.

2014-01-27  Robert Dewar  <dewar@adacore.com>

	* exp_aggr.adb (Check_Bounds): Reason is range check, not
	length check.

2014-01-27  Yannick Moy  <moy@adacore.com>

	* get_spark_xrefs.adb (Get_SPARK_Xrefs): Accept new type 'c' for
	reference.
	* lib-xref-spark_specific.adb (Is_Global_Constant): Remove useless
	function now.
	(Add_SPARK_Xrefs): Include references to constants.
	* spark_xrefs.ads Document new character 'c' for references to
	constants.

2014-01-27  Thomas Quinot  <quinot@adacore.com>

	* exp_smem.adb (Add_Write_After): For a function call, insert write as
	an after action in a transient scope.

2014-01-27  Thomas Quinot  <quinot@adacore.com>

	* exp_smem.adb (Expand_Shared_Passive_Variable): For a reference
	to a shared variable as an OUT formal in a call to an init proc,
	the 'Read call must be emitted after, not before, the call.

2014-01-27  Robert Dewar  <dewar@adacore.com>

	* gnat_rm.texi: Remove mention of AUTO mode for SPARK_Mode pragma.

2014-01-27  Robert Dewar  <dewar@adacore.com>

	* a-wichha.adb (Character_Set_Version): Change to output proper
	value.

2014-01-27  Hristian Kirtchev  <kirtchev@adacore.com>

	* einfo.adb (Is_Input_Only_State): Removed.
	(Is_Non_Volatile_State): Removed.
	(Is_Output_State): Removed.
	* einfo.ads (Is_Input_Only_State): Remove attribute and
	subprogram. Update related entity.
	(Is_Non_Volatile_State):
	Remove attribute and subprogram. Update related entity.
	(Is_Output_State): Removed attribute and subprogram. Update
	related entity.
	* exp_ch6.adb (Expand_Subprogram_Contract): Update comment on
	generated code.
	* sem_ch3.adb (Analyze_Declarations): Analyze the contract of
	an object, not just variables.
	(Analyze_Object_Contract): New routine.
	(Analyze_Variable_Contract): Removed.
	(Process_Discriminants): Detect an illegal use of volatile
	discriminant in SPARK mode.
	* sem_ch5.adb (Analyze_Iterator_Specification):
	Detect an illegal use of volatile loop variable.
	(Analyze_Loop_Parameter_Specification): Detect an illegal use
	of volatile loop variable.
	* sem_ch6.adb (Process_Formals): Update the volatile object
	detection. Detect an illegal formal of mode IN OUT or OUT in
	SPARK mode. Enhance the error messages with references.
	* sem_ch12.adb (Instantiate_Object): Update the volatile object
	detection. Enhance the error messages with references.
	* sem_prag.adb (Analyze_Abstract_State): Enhance the error
	messages with references.
	(Analyze_Contract_Case): Enhance the error messages with references.
	(Analyze_External_Property): Call Check_Duplicate_Property to process
	an external property.
	(Analyze_External_Property_In_Decl_Part): New routine.
	(Analyze_External_State_In_Decl_Part): Removed.
	(Analyze_Global_Item): Detect an illegal
	use of a volatile constant. Detect an illegal use
	of a variable with enabled Effective_Reads. Enhance
	the error messages with references. Remove obsolete
	checks concerning Input_Only and Output_Only states.
	(Analyze_Initialization_Item): Enhance the error messages
	with references.
	(Analyze_Initializes_In_Decl_Part): Do not
	collect the states and variables when the initialization list
	is null.
	(Analyze_Input_Item): Enhance the error messages with references.
	(Analyze_Input_Output): Enhance the error messages with references.
	(Analyze_Pragma): Enhance the error messages with references.
	(Analyze_Refinement_Clause): Code reformatting.
	(Analyze_Refined_Depends_In_Decl_Part):
	Rename global variable Global to Reg_Global and update all
	occurrences. Add local variables D7 and D8. Update the error
	messages with references. Update the call to Collect_Global_Items.
	(Analyze_Refined_Global_In_Decl_Part): Add local variables
	Has_Proof_In_State, Proof_In_Constits and Proof_In_Items. Update
	the call to Collect_Global_Items.  Account for a Proof_In state
	in null / useless refinement checks. Verify the coverage of
	Proof_In states.
	(Check_Dependency_Clause): Remove local variable
	Out_Constits. Remove the retrieval and removal of constituents
	for an Output_Only state. Remove the reporting of unused
	Output_Only state constituents.
	(Check_Duplicate_Mode): Enhance
	the error message with a reference.
	(Check_Duplicate_Property): New routine.
	(Check_Duplicate_Option): Enhance the error message with a reference.
	(Check_External_Properties): Enhance the error message with a reference.
	(Check_Function_Return): Enhance the error message with a reference.
	(Check_In_Out_States): Update
	comment on usage. Add a specialized error message for Proof_In
	constituents. Enhance the error message with a reference.
	(Check_Input_States): Update comment on usage. Account for
	possible Proof_In constituents. Enhance the error message
	with a areference.
	(Check_Matching_Constituent): Enhance the error message with a
	reference.
	(Check_Matching_State): Enchance the error message with a reference.
	(Check_Mode): Add local variable From_Global. Update the call to
	Find_Mode.  Emit more precise error messages concerning extra items
	(Check_Mode_Restriction_In_Enclosing_Context): Consider
	pragma Refined_Global.	Enhance the error message with a
	reference.
	(Check_Mode_Restriction_In_Function): Enhance the error message with
	a reference.
	(Check_Output_States): Update comment on usage. Add local variable
	Posted.  Account for possible Proof_In constituents. Produce a detailed
	list of missing constituents.
	(Check_Proof_In_States): New routine.
	(Check_Refined_Global_Item): Handle Proof_In
	constituents. Enchance the error message with a reference.
	(Collect_Global_Items): Add formal parameters Proof_In_Items
	and Has_Proof_In_State. Update the comment on usage. Account
	for Proof_In items.
	(Create_Or_Modify_Clause): Enchance
	the error message with a reference.
	(Find_Mode): Add
	formal parameter From_Global. Update the comment on usage.
	Detect when the mode is governed by pragma [Refined_]Global.
	(Output_Constituents): Removed.
	(Report_Extra_Constituents):
	Report extra Proof_In constituents.
	(Report_Unused_Constituents): Removed.
	(Usage_Error): Code reformatting. Enhance the error
	messages with reference.
	* sem_prag.ads (Analyze_External_Property_In_Decl_Part): New routine.
	(Analyze_External_State_In_Decl_Part): Removed.
	* sem_res.adb (Resolve_Actuals): Update the volatile object
	detection. Enhance the error message with a reference.
	(Resolve_Entity_Name): Update the volatile object
	detection. Enhance the error message with a reference.
	* sem_util.adb (Is_Refined_State): Add a guard to avoid a crash.
	(Is_SPARK_Volatile_Object): New routine.
	(Has_Volatile_Component): New routine.
	* sem_util.ads (Is_Delegate): Alphabetized.
	(Is_SPARK_Volatile_Object): New routine.
	(Has_Volatile_Component): New routine.
	* snames.ads-tmpl: Remove names Name_Input_Only and Name_Output_Only.

2014-01-27  Ed Schonberg  <schonberg@adacore.com>

	* sem_attr.adb: Resolve fully prefix of 'Update.

2014-01-27  Ben Brosgol  <brosgol@adacore.com>

	* gnat_rm.texi: Minor clarifications.

2014-01-27  Robert Dewar  <dewar@adacore.com>

	* sem_elab.adb (Check_Internal_Call_Continue): Avoid complaining
	about call that is generated as part of an Initial_Condition
	check.
	* sem_prag.adb: Minor spelling correction.

2014-01-27  Robert Dewar  <dewar@adacore.com>

	* sem_prag.adb (Set_Convention_From_Pragma): Check that
	convention Ghost can only apply to functions.
	* einfo.ads, einfo.adb (Is_Ghost_Subprogram): Add clarifying comment.

2014-01-27  Robert Dewar  <dewar@adacore.com>

	* gnat_ugn.texi: Add Short_Enums to documentation of
	-gnatet/-gnateT.

2014-01-27  Robert Dewar  <dewar@adacore.com>

	* sem_prag.adb (Analyze_Input_Item): Correct check for input
	item in same package.
	* sem_util.ads, sem_util.adb (Within_Scope): New function.

2014-01-26  Arnaud Charlet  <charlet@adacore.com>

	* a-intnam-lynxos.ads, mlib-tgt-specific-lynxos.adb,
	s-osinte-lynxos-3.adb, s-osinte-lynxos-3.ads, s-osinte-lynxos.adb,
	s-osinte-lynxos.ads, s-taprop-lynxos.adb, s-tpopsp-lynxos.adb,
	system-lynxos-ppc.ads, system-lynxos-x86.ads: Removed, no longer
	maintained.

2014-01-25  Eric Botcazou  <ebotcazou@adacore.com>

	* gcc-interface/Makefile.in: Fix oversight.

2014-01-25  Eric Botcazou  <ebotcazou@adacore.com>

	* gcc-interface/utils.c (convert_to_fat_pointer): Un-obfuscate the
	conversion from a thin pointer with a shifted value.
	* gcc-interface/utils2.c (gnat_build_constructor): Propagate the
	read-only flag from the values onto the result.
	(gnat_invariant_expr): Accept read-only CONSTRUCTORs.

2014-01-25  Tristan Gingold  <gingold@adacore.com>

	* gcc-interface/decl.c (gnat_to_gnu_entity): Always build a variable
	for E_Variable with a pragma Linker_Section.

2014-01-25  Robert Dewar  <dewar@adacore.com>

	* gcc-interface/decl.c (gnat_to_gnu_param): Make sure an Out parameter
	with Default_Value aspect is passed in by copy.

2014-01-24  Eric Botcazou  <ebotcazou@adacore.com>

	* set_targ.adb: Set Short_Enums.
	* gcc-interface/lang.opt (fshort-enums): New option.
	* gcc-interface/misc.c (gnat_handle_option): Handle it.
	(gnat_post_options): Do not modify the global settings.

2014-01-24  Robert Dewar  <dewar@adacore.com>

	* g-rannum.ads, g-rannum.adb (Random_Ordinary_Fixed): New generic
	function.
	(Random_Decimal_Fixed): New generic function.
	* s-rannum.ads: Minor comment clarifications.

2014-01-24  Robert Dewar  <dewar@adacore.com>

	* back_end.adb: Remove Short_Enums handling (handled in
	Ttypes/Get_Targ now) Minor added comments.
	* freeze.adb: Change name Short_Enums_On_Target to
	Target_Short_Enums.
	* get_targ.ads, get_targ.adb (Get_Short_Enums): New function.
	* opt.ads: Minor comment updates.
	* sem_ch13.adb: Change name Short_Enums_On_Target to
	Target_Short_Enums.
	* set_targ.adb: Set Short_Enums from gcc back end.
	* set_targ.ads (Short_Enums): New variable.
	* targparm.ads, targparm.adb: Remove Short_Enums entries (handled in
	Ttypes/Get_Targ now).
	* ttypes.ads (Target_Short_Enums): New constant boolean switch

2014-01-24  Pascal Obry  <obry@adacore.com>

	* g-sercom-mingw.adb: Fix serial port name for port number > 10.

2014-01-24  Gary Dismukes  <dismukes@adacore.com>

	* exp_disp.adb (Expand_Dispatching_Call): Call Unqualify on Param when
	comparing it with Ctrl_Arg, since Ctrl_Arg may have had qualification
	stripped off.

2014-01-24  Robert Dewar  <dewar@adacore.com>

	* sinfo.ads, make.adb, prj-env.adb: Minor reformatting.

2014-01-24  Vincent Celier  <celier@adacore.com>

	* prj.adb (Add_Aggregated_Project): Do not add a project in
	the list if it is already there.

2014-01-24  Yannick Moy  <moy@adacore.com>

	* lib-xref-spark_specific.adb (Enclosing_Subprogram_Or_Package):
	Correct the search for a subrogram declaration to which a pragma is
	attached.

2014-01-24  Bob Duff  <duff@adacore.com>

	* gnat_ugn.texi: Document --decimal-grouping and
	--based-grouping switches in gnatpp.

2014-01-24  Ed Schonberg  <schonberg@adacore.com>

	* sinfo.ads: Documentation update.

2014-01-24  Ed Schonberg  <schonberg@adacore.com>

	* sem_ch3.adb (Constant_Redeclaration): New declaration is
	illegal if previous one has an initial expression that is an
	aggregate expanded into assignments.

2014-01-24  Ed Schonberg  <schonberg@adacore.com>

	* sem_ch5.adb (Analyze_Loop_Parameter_Specification): Small
	code reorganization to remove spurious warning on a loop with
	an array element iterator that has a null range.

2014-01-24  Vincent Celier  <celier@adacore.com>

	* make.adb (Binding_Phase): When setting the Ada paths, use
	the library ALI dir, not the object dir in libraries.

2014-01-24  Yannick Moy  <moy@adacore.com>

	* sinfo.ads: Add documentation of check flag fields.

2014-01-24  Ed Schonberg  <schonberg@adacore.com>

	* sem_res.adb (Resolve_Actuals): If an actual is a view
	conversion of a discriminated object, and the formal type is
	discriminated and constrained, apply a discriminant check to
	the object itself.

2014-01-24  Robert Dewar  <dewar@adacore.com>

	* prj.adb, prj-env.adb, back_end.adb: Add comment, minor code clean ups.

2014-01-24  Ed Schonberg  <schonberg@adacore.com>

	* sem_ch3.adb (Analyze_Declarations): At the end of an
	appropriate declarative part, call Freeze_All from the first
	declaration in the scope, not from the first unfrozen one. This
	is necessary to apply visibility checks to entities with delayed
	aspects. Otherwise, in the presence of instantiations and cleanups
	that they may generate, the delayed aspects may be analyzed too
	late and produce spurious visibility errors.
	* sem_attr.adb: Place etype on range.
	* sem_ch6.adb: Documentation expression functions.

2014-01-24  Robert Dewar  <dewar@adacore.com>

	* exp_ch7.adb: Minor change of Indices to Indexes (preferred
	terminology in compiler).

2014-01-24  Robert Dewar  <dewar@adacore.com>

	* scans.ads: Remove Tok_Raise from Sterm, Eterm, After_SM
	categories, now that Ada 95 supports raise expressions.

2014-01-24  Robert Dewar  <dewar@adacore.com>

	* freeze.adb (Freeze_Enumeration_Type): Use new target parameter
	Short_Enums_On_Target.
	* sem_ch13.adb (Set_Enum_Esize): Take Short_Enums_On_Target
	into account.
	* targparm.ads, targparm.adb: Add new target parameter Short_Enums.

2014-01-24  Ed Schonberg  <schonberg@adacore.com>

	* sem_ch5.adb (Analyze_Iterator_Specification): If subtype
	indication is given explicity, check that it matches the array
	component type or the container element type of the domain
	of iteration.

2014-01-24  Tristan Gingold  <gingold@adacore.com>

	* back_end.adb (Scan_Compiler_Arguments): Set Short_Enums_On_Target.
	* gcc-interface/misc.c (flag_short_enums): Declare.
	(gnat_post_options): Set it.

2014-01-24  Vincent Celier  <celier@adacore.com>

	* prj-env.adb (Ada_Objects_Path): Use Ada_Objects_Path_No_Libs
	to cache the result when Including_Libraries is False.
	* prj-env.ads (Ada_Objects_Path): Update documentation
	* prj.adb (Free (Project_Id)): Also free Ada_Objects_Path_No_Libs
	(Get_Object_Directory): Return the Library_Ali_Dir only when
	when Including_Libraries is True.
	* prj.ads (Get_Object_Directory): Fix and complete documentation
	(Project_Data): New component Ada_Objects_Path_No_Libs

2014-01-24  Robert Dewar  <dewar@adacore.com>

	* checks.adb (Expr_Known_Valid): Result of fpt operator never
	considered valid.

2014-01-24  Eric Botcazou  <ebotcazou@adacore.com>

	* back_end.adb: Minor fix in comment.

2014-01-24  Javier Miranda  <miranda@adacore.com>

	* sem_ch3.adb (Check_Abstract_Overriding): Code reestructuration
	required to report the error in case of task types.

2014-01-24  Ed Schonberg  <schonberg@adacore.com>

	* sem_attr.adb: Additional index checking.

2014-01-24  Ed Schonberg  <schonberg@adacore.com>

	* sem_attr.adb (Analyze_Attribute, case 'Update): Analyze
	expressions in each component association, and for records note
	the entity in each association choice, for subsequent resolution.
	(Resolve_Attribute, case 'Update): Complete resolution of
	expressions in each component association.

2014-01-24  Robert Dewar  <dewar@adacore.com>

	* sem.adb (Sem): Avoid premature reference to Current_Sem_Unit
	(this was causing Is_Main_Unit_Or_Main_Unit_Spec to be set wrong,
	leading to wrong handling of SPARK_Mode for library units).

2014-01-24  Robert Dewar  <dewar@adacore.com>

	* sem_ch6.adb (Analyze_Subprogram_Body_Helper): Set SPARK_Mode
	on generic instances (do not consider them to be internally
	generated)

2014-01-24  Doug Rupp  <rupp@adacore.com>

	* s-osinte-android.ads (pthread_sigmask): Import sigprocmask
	vice pthread_sigmask.

2014-01-24  Vincent Celier  <celier@adacore.com>

	* prj.adb (Debug_Output (Str, Str2)): Output if verbosity is
	not default.

2014-01-24  Vincent Celier  <celier@adacore.com>

	* prj-ext.adb (Add): Do not output anything when Silent is True,
	whatever the verbosity. When Source is From_External_Attribute,
	set the corresponding environment variable if it is not already set.
	* prj-ext.ads (Add): New Boolean parameter Silent, defaulted
	to False
	* prj-proc.adb (Process_Expression_For_Associative_Array):
	For attribute External, call Prj.Ext.Add with Silent set to
	True for the child environment, to avoid useless output in non
	default verbosity.

2014-01-24  Ed Schonberg  <schonberg@adacore.com>

	* sem_res.adb (Set_Slice_Subtype): Handle properly a discrete
	range given by a subtype indication, and force evaluation of
	the bounds, as for a simple range.
	* exp_util.adb (Evaluate_Slice_Bounds): Utility to force evaluation
	of bounds of slice for various kinds of discrete ranges.
	(Evaluate_Name, Evaluate_Subtype_From_Expr): use
	Evaluate_Slice_Bounds.

2014-01-24  Bob Duff  <duff@adacore.com>

	* s-taskin.ads (Activator): Make this Atomic, because
	Activation_Is_Complete reads it, and that can be called
	from any task. Previously, this component was only
	modified by the activator before activation, and by
	Self after activation.
	* a-taside.ads, a-taside.adb (Environment_Task,
	Activation_Is_Complete): Implement these missing functions.

2014-01-24  Doug Rupp  <rupp@adacore.com>

	* init.c: Add a handler section for Android.

2014-01-24  Arnaud Charlet  <charlet@adacore.com>

	* i-cexten.ads (Unsigned_33..64, Unsigned_33..64): New types.

2014-01-24  Ed Schonberg  <schonberg@adacore.com>

	* sem_ch4.adb (Operator_Check): If one operand is a
	Raise_Expression, set its type to that of the other operand.
	* sem_res.adb (Resolve_Raise_Expression): new procedure.
	(Resolve_Actuals): For an actual that is a Raise_Expression,
	set the type to that of the formal.
	* sem_type.adb (Find_Unique_Type): If one of the operands is a
	Raise_Expression, return type of the other operand.

2014-01-24  Ed Schonberg  <schonberg@adacore.com>

	* sem_aggr.adb (Resolve_Record_Aggregate): If a scalar
	component of the record has a type with a default aspect, and
	the corresponding aggregate component is initiaized with a box,
	use the default value in the rewritten aggregate.

2014-01-24  Tristan Gingold  <gingold@adacore.com>

	* s-interr.ads, s-interr.adb, s-interr-hwint.adb, s-interr-vms.adb,
	s-interr-sigaction.adb,
	s-interr-dummy.adb (Install_Restricted_Handlers): Add Prio parameter.
	* exp_ch9.adb (Make_Initialize_Protection): Add Prio parameter
	to the call to Install_Restricted_Handlers.

2014-01-24  Emmanuel Briot  <briot@adacore.com>

	* prj-nmsc.adb (Check_File): Add protection when the source is
	not fully initialized.

2014-01-24  Ed Schonberg  <schonberg@adacore.com>

	* sem_util.adb (Is_Post_State): In a postcondition, a selected
	component that denotes an implicit dereference is a reference
	to the post state of the subprogram.

2014-01-24  Robert Dewar  <dewar@adacore.com>

	* sem_ch6.adb (Analyze_Subprogram_Body_Helper): SPARK_Mode OFF
	for generated subprograms.
	(Analyze_Subprogram_Specification): Ditto.

2014-01-24  Vincent Celier  <celier@adacore.com>

	* prj-dect.adb (Check_Attribute_Allowed): Detect more forbidden
	attributes in package Builder of aggregate and aggregate library
	projects.
	* prj-nmsc.adb (Process_Naming_Scheme.Check.Check_Aggregate):
	Remove procedure (Process_Naming_Scheme.Check.Check_Aggregated):
	Remove parameters.  Change error message from "... externally
	build library ..." to "... externally built project ...".
	(Process_Naming_Scheme.Check): Do not do any check in aggregate
	project, as attribute Library_Dir and Library_Name have already
	been detected as forbidden.

2014-01-24  Vincent Celier  <celier@adacore.com>

	* prj-env.adb (Find_Project): If cached project path is not in
	project directory, look in current directory first and use cached
	project path only if project is not found in project directory.

2014-01-24  Robert Dewar  <dewar@adacore.com>

	* sem_util.adb, lib-xref.adb: Correct false positive warnings.

2014-01-24  Vincent Celier  <celier@adacore.com>

	* projects.texi: Document that aggregate projects are only
	supported by gprbuild, but not by gnatmake.  Document that the
	only attribute Switches in package Binder of aggregate projects
	will be ignored if its index is not others.  Document that
	attribute Global_Config_File is allowed in package Binder of
	aggregate projects.

2014-01-24  Robert Dewar  <dewar@adacore.com>

	* sem_prag.adb: Minor code reorganization.
	* sem_util.adb: Minor fix of potential latent bug in Is_LHS.

2014-01-24  Pascal Obry  <obry@adacore.com>

	* prj-attr.adb, projects.texi, snames.ads-tmpl: Add Excluded_Patterns
	attribute definition.

2014-01-24  Vincent Celier  <celier@adacore.com>

	* makeutl.adb (Queue.Insert_No_Roots): In gprbuild, do not put
	in the Queue the same source (same path, same multi-source index)
	from the same project file, to avoid compiling several times
	the same source.

2014-01-24  Eric Botcazou  <ebotcazou@adacore.com>

	* einfo.ads (First_Rep_Item): Remove obsolete stuff.
	(Has_Gigi_Rep_Item): Likewise.
	* sem_prag.adb (Analyze_Pragma) <Pragma_Linker_Section>: Do not set
	Has_Gigi_Rep_Item for objects.
	* gcc-interface/decl.c (prepend_one_attribute_to): Rename into...
	(prepend_one_attribute): ...this.
	(prepend_one_attribute_pragma): New function extracted from...
	(prepend_attributes): ...here.  Swap the parameters for consistency.
	(gnat_to_gnu_entity): Adjust calls to prepend_one_attribute_to and to
	prepend_attributes.
	<object>: Deal with a pragma Linker_Section on a constant
	or variable.  <E_Function>: Deal with a pragma Linker_Section
	on a subprogram.
	(get_minimal_subprog_decl): Adjust calls to prepend_one_attribute_to.

2014-01-24  Vincent Celier  <celier@adacore.com>

	* opt.ads: Minor comment update.

2014-01-24  Robert Dewar  <dewar@adacore.com>

	* sem_prag.adb (Analyze_Input_Output): Add missing error check
	for junk operand.
	* sem_util.adb (Is_Refined_State): Add defense against junk
	tree from error.

2014-01-24  Pascal Obry  <obry@adacore.com>

	* projects.texi: Removes Build_Slaves attribute documentation.

2014-01-23  Robert Dewar  <dewar@adacore.com>

	* opt.adb (Register_Opt_Config_Switches): Save SPARK_Mode_Pragma
	setting.

2014-01-23  Ed Schonberg  <schonberg@adacore.com>

	* sem_util.adb (Is_Potentially_Unevaluated): Predicate only
	applies to expressions that come from source.
	* sem_attr.adb (Analyze_Attribute, case 'Old): Improve error
	message.
	(Analyze_Attribute, case 'Loop_Entry): Apply SPARK 2014 legality
	rule regarding potentially unevaluated expressions, to prefix
	of attribute.

2014-01-23  Ed Schonberg  <schonberg@adacore.com>

	* exp_util.adb (Make_Invqriant_Call): If type of expression is
	a private extension, get invariant from base type.

2014-01-23  Robert Dewar  <dewar@adacore.com>

	* sem_util.adb, sem_attr.adb: Minor reformatting.

2014-01-23  Robert Dewar  <dewar@adacore.com>

	* opt.adb (Save_Opt_Config_Switches): Save SPARK_Mode_Pragma
	(Restore_Opt_Config_Switches): Restore SPARK_Mode_Pragma.
	* sem.adb (Semantics): Remove save/restore of
	SPARK_Mode[_Pragma]. Not needed since already done in
	Save/Restore_Opt_Config_Switches.

2014-01-23  Robert Dewar  <dewar@adacore.com>

	* gnat_rm.texi, einfo.adb, einfo.ads, sem_prag.adb, gnat_ugn.texi,
	freeze.adb, repinfo.adb, aspects.adb, aspects.ads, sem_ch13.adb:
	Linker_Section enhancements.

2014-01-23  Tristan Gingold  <gingold@adacore.com>

	* gnat_rm.texi: Minor editing.

2014-01-23  Robert Dewar  <dewar@adacore.com>

	* opt.adb (Set_Opt_Config_Switches): Reset SPARK mode for
	with'ed internal units.
	* sem.adb (Semantics): Save and restore SPARK_Mode[_Pragma].

2014-01-23  Javier Miranda  <miranda@adacore.com>

	* lib-xref.adb (Generate_Reference): As part of processing the
	"end-of-spec" reference generate an extra reference to the first
	private entity of the package.
	* xr_tabls.adb (Add_Reference): No action needed for the extra
	'E' reference associated; similar to the processing of the
	'e' reference.

2014-01-23  Bob Duff  <duff@adacore.com>

	* gnat_ugn.texi: Change "--&pp off" to "--!pp off".

2014-01-23  Ed Schonberg  <schonberg@adacore.com>

	* sem_util.ads, sem_util.adb (Is_Potentially_Unevaluated): new
	predicate to implement rule given in 6.1.1 (20/3).
	* sem_attr.adb (Analyze_Attribute, case 'Old): Reject prefix of
	'Old in a postcondition, if it is potentially unevaluated and
	it is not an entity name.

2014-01-23  Bob Duff  <duff@adacore.com>

	* gnat_ugn.texi: Document the new "--&pp off" feature of gnatpp.

2014-01-23  Robert Dewar  <dewar@adacore.com>

	* gnatlink.adb (Gnatlink): Fix problem of generating bad name
	msg on VMS.

2014-01-23  Bob Duff  <duff@adacore.com>

	* g-dynhta.ads: Minor comment fix.

2014-01-23  Yannick Moy  <moy@adacore.com>

	* sem_ch6.adb (Analyze_Subprogram_Body_Helper): Inherit SPARK_Mode
	from spec on body only when not already inherited on spec. Set
	SPARK_Mode from context on body without previous spec.	*
	* sem_prag.adb (Analyze_Pragma): Check placement of pragma on
	library-level entities.  Correct retrieval of entity from
	declaration, for cases where the declaration is not a unit.
	* sem_ch12.adb (Instantiate_Object): Avoid
	calling Is_Volatile_Object on an empty node.

2014-01-23  Robert Dewar  <dewar@adacore.com>

	* gnatlink.adb (Gnatlink): Check for suspicious executable file
	names on windows.

2014-01-23  Robert Dewar  <dewar@adacore.com>

	* a-ngelfu.ads: Remove bad uses of AND which should be AND THEN.
	* sem_res.adb (Check_No_Direct_Boolean_Operators): Don't give
	style errors in instances.
	* g-dynhta.ads (Static_HTable): Comment updates.

2014-01-23  Vincent Celier  <celier@adacore.com>

	* prj-conf.adb (Get_Or_Create_Configuration_File): Do not attempt
	to find a configuration project file when Config_File_Name is
	No_Configuration_File.
	* prj-conf.ads (No_Configuration_File): New constant String.
	* prj-pars.adb (Parse): Call Get_Or_Create_Configuration_File
	with Config_File_Name set to No_Configuration_File, so that
	no existing configuration project file will be used, and the
	configuration project will be only created in memory when
	Add_Default_GNAT_Naming_Scheme is called.
	* projects.texi: Minor reformatting.

2014-01-23  Vincent Celier  <celier@adacore.com>

	* prj-conf.adb (Get_Or_Create_Configuration_File): Never parse
	a config project file if On_Load_Config is not null.
	* prj-pars.adb: Minor comment changes.

2014-01-23  Ed Schonberg  <schonberg@adacore.com>

	* lib-xref.adb (Output_References): Output progenitors of
	synchronized tagged types, for source navigation.

2014-01-23  Robert Dewar  <dewar@adacore.com>

	* exp_util.adb, sinfo.adb, sinfo.ads, sem.adb, sem_res.adb,
	expander.adb, exp_ch11.adb, exp_ch11.ads, sem_ch11.adb, sem_ch11.ads,
	sprint.adb, sprint.ads: Remove unused node N_Subprogram_Info.

2014-01-23  Emmanuel Briot  <briot@adacore.com>

	* prj-conf.adb (Get_Or_Create_Configuration_File): call
	On_Load_Config later.

2014-01-23  Hristian Kirtchev  <kirtchev@adacore.com>

	* sem_ch3.adb (Analyze_Declarations): Do not
	generate the spec of the late primitive in ASIS mode. Add two
	comments to explain the special cases when the expansion is
	not performed.

2014-01-23  Robert Dewar  <dewar@adacore.com>

	* sem_util.adb (Note_Possible_Modification): Fix error of
	misbehaving for implicit dereference cases in -gnatc mode.

2014-01-23  Emmanuel Briot  <briot@adacore.com>

	* prj-pars.adb: Minor reformatting.

2014-01-22  Ed Schonberg  <schonberg@adacore.com>

	* sem_ch6.adb (Analyze_Subprogram_Body_Helper): A subprogram
	body generated for an expression function within a protected body
	needs a set of renaming declarations if the expression function
	comes from source.

2014-01-22  Ed Schonberg  <schonberg@adacore.com>

	* lib-xref.adb (Get_Type_Reference): In semantics-only mode,
	list interface progenitor of a tagged concurrent type, for better
	source navigation.

2014-01-22  Robert Dewar  <dewar@adacore.com>

	* lib.adb (In_Extended_Main_Code_Unit): Return False for
	Standard_Location.
	(In_Extended_Main_Source_Unit): Return False for Standard_Location.
	* lib.ads (In_Extended_Main_Code_Unit): Add documentation on
	treatment of Slocs No_Location and Standard_Location.
	* restrict.adb (Check_Restriction_No_Dependence): Explicitly
	check for entity with Standard_Location Sloc, rather than relying
	on Lib routines to do that.
	* sem_res.adb (Resolve_Call): Implement SPARK_05 restriction
	that a call cannot occur before a later occuring body within
	the same unit.

2014-01-22  Thomas Quinot  <quinot@adacore.com>

	* rtsfind.adb: Update comment.

2014-01-22  Hristian Kirtchev  <kirtchev@adacore.com>

	* sem_aux.ads, sem_aux.adb (Is_Body): New routine.
	* sem_ch3.adb (Analyze_Declarations): Add local variable
	Body_Seen. Generate the spec of a late controlled
	primitive body that is about to freeze its related type.
	(Handle_Late_Controlled_Primitive): New routine.

2014-01-22  Robert Dewar  <dewar@adacore.com>

	* a-stream.adb: Minor reformatting.

2014-01-22  Ed Schonberg  <schonberg@adacore.com>

	* sem_ch8.adb (From_Actual_Package): Introduce a recursive
	sub-procedure Declared_In_Actual to handle properly the visibility
	of actuals in actual packages, that are themselves actuals to a
	actual package of the current instance. This mimics properly the
	visibility of formals of formal packages declared with a box,
	within the corresponding generic unit.

2014-01-22  Robert Dewar  <dewar@adacore.com>

	* checks.adb: Do not assume that a volatile variable is valid.

2014-01-22  Thomas Quinot  <quinot@adacore.com>

	* g-catiio.ads (Image, Value): Clarify that these functions
	operate in the local time zone.  Minor documentation update.

2014-01-22  Thomas Quinot  <quinot@adacore.com>

	* csets.adb, csets.ads, opt.ads: Minor documentation fixes.

2014-01-22  Robert Dewar  <dewar@adacore.com>

	* sem_aux.adb, sem_aux.ads, sem_ch3.adb (Has_Unconstrained_Elements):
	Moved to sem_aux.adb.

2014-01-22  Robert Dewar  <dewar@adacore.com>

	* vms_data.ads: Minor reformatting.

2014-01-22  Robert Dewar  <dewar@adacore.com>

	* debug.adb: Document messages affected by -gnatd.E including
	the new ones that relate to late definition of equality.
	* sem_ch6.adb (Check_Untagged_Equality): In Ada 2012 mode, if
	debug flag -gnatd.E is set, then generate warnings rather than
	errors.
	(Check_Untagged_Equality): In earlier versions of Ada,
	generate warnings if Warn_On_Ada_2012_Incompatibility flag is set.

2014-01-22  Robert Dewar  <dewar@adacore.com>

	* sem_prag.adb (Usage_Error): Output additional messages for
	unconstrained OUT parameters lacking an input dependency.

2014-01-22  Robert Dewar  <dewar@adacore.com>

	* sem_ch4.adb: Minor reformatting.

2014-01-22  Robert Dewar  <dewar@adacore.com>

	* restrict.ads: Minor reformatting.
	* sem_res.adb (Resolve_Call): Check for SPARK_05 restriction that
	forbids a call from within a subprogram to the same subprogram.

2014-01-22  Thomas Quinot  <quinot@adacore.com>

	* a-stream.ads (Read_SEA, Write_SEA): New subprograms, optimized
	stream attributes for Stream_Element_Array.
	* a-stream.adb (Read_SEA, Write_SEA): Bodies for the above.
	* rtsfind.adb (Check_CRT): Do not reject a reference to an entity
	defined in the current scope.

2014-01-22  Robert Dewar  <dewar@adacore.com>

	* debug.adb, exp_ch4.adb, erroutc.adb: Minor reformatting.

2014-01-22  Thomas Quinot  <quinot@adacore.com>

	* sem_ch7.adb, sem_ch8.adb, exp_ch3.adb: Minor reformatting.

2014-01-22  Thomas Quinot  <quinot@adacore.com>

	* sem_ch3.adb (Analyze_Object_Declaration): For a constant
	declaration initialized with a function call, whose type
	has variable size, need to remove side effects so that the
	initialization expression becomes a dereference of a temporary
	reference to the function result.

2014-01-22  Yannick Moy  <moy@adacore.com>

	* errout.adb (Initialize): Remove trick to add dummy entry
	in Warnings table.
	* erroutc.adb (Set_Warnings_Mode_Off,
	Set_Warnings_Mode_On): Do nothing if warnings are suppressed by
	command line switch.
	* opt.ads (Warning_Mode): Document behavior
	wrt pragma Warnings, in normal mode and in GNATprove_Mode.

2014-01-22  Robert Dewar  <dewar@adacore.com>

	* sem_ch3.adb, errout.adb, erroutc.adb: Minor reformatting.

2014-01-22  Robert Dewar  <dewar@adacore.com>

	* sem_ch13.adb (Check_Pool_Size_Clash): New procedure
	(Analyze_Attribute_Definition_Clause, case Storage_Pool): call
	Check_Pool_Size_Clash (Analyze_Attribute_Definition_Clause,
	case Storage_Size): call Check_Pool_Size_Clash.

2014-01-22  Robert Dewar  <dewar@adacore.com>

	* sem_ch3.adb, exp_util.adb, sem_dim.adb, sem_elab.adb, sem_ch8.adb,
	sem_eval.ads: Minor reformatting.

2014-01-22  Thomas Quinot  <quinot@adacore.com>

	* sem_eval.adb (Compile_Time_Known_Bounds): Return False for
	Any_Composite to prevent cascaded errors.

2014-01-22  Yannick Moy  <moy@adacore.com>

	* errout.adb (Initialize): Do not insert special entry in Warnings
	table in GNATprove_Mode.
	* erroutc.adb (Set_Warnings_Mode_On): Add info in Warnings table in
	GNATprove_Mode.
	* gnat1drv.adb (Adjust_Global_Switches): Do not suppress frontend
	warnings anymore.

2014-01-22  Robert Dewar  <dewar@adacore.com>

	* sem_prag.adb (Analyze_Initializes_In_Decl_Part): Handle null
	initializes case.

2014-01-22  Robert Dewar  <dewar@adacore.com>

	* snames.ads-tmpl: Update header.

2014-01-22  Thomas Quinot  <quinot@adacore.com>

	* exp_util.adb (Insert_Actions): When inserting actions on a
	short circuit operator that has already been analyzed, do not park
	actions in node; instead introduce an N_Expression_With_Actions
	and insert actions immediately.
	Add guard for unexpected case of climbing up through statement
	in Actions list of an N_Expression_With_Actions.
	* sem_elab.adb (Insert_Elab_Check): Remove complex
	specialized circuitry for the case where the context is already
	analyzed, as it is not needed and introduces irregularities in
	finalization. Instead rely on the above change to Insert_Actions
	to ensure that late insertion on short circuit operators works
	as expected.

2014-01-22  Ed Schonberg  <schonberg@adacore.com>

	* sem_ch4.adb (Operator_Check): Improve error message when an
	operand of concatenation is an access type.

2014-01-22  Thomas Quinot  <quinot@adacore.com>

	* sem_dim.adb (Analyze_Dimension_Identifier): Add guard against
	cascaded error.

2014-01-22  Ed Schonberg  <schonberg@adacore.com>

	* sem_ch8.adb (Find_Selected_Component): Handle properly the case
	of an expanded name in a proper body, whose prefix is a package
	in the context of the proper body, when there is a homonym of
	the package declared in the parent unit.

2014-01-22  Robert Dewar  <dewar@adacore.com>

	* sem_warn.adb (Check_Use_Clause): Don't give no entities used
	msg if errors found.
	(Check_One_Unit): Same change.

2014-01-22  Robert Dewar  <dewar@adacore.com>

	* ug_words: Add missing/wrong entries for VMS warning switches.
	* sem_prag.adb (Check_Duplicate_Pragma): Avoid flagging parent type.

2014-01-22  Jerome Guitton  <guitton@adacore.com>

	* mlib-tgt-specific-vxworks.adb (Get_Target_Suffix): Replace xscale by
	arm.

2014-01-22  Robert Dewar  <dewar@adacore.com>

	* gnat_rm.texi, gnat_ugn.texi: Document passive task optimization

2014-01-22  Eric Botcazou  <ebotcazou@adacore.com>

	* gcc-interface/Makefile.in: Minor fixes.

2014-01-21  Robert Dewar  <dewar@adacore.com>

	* par-ch4.adb (P_If_Expression): Rewritten to improve error recovery.
	* par-ch5.adb (P_Condition): New version with expression prescanned.
	* par.adb (P_Condition): New version with expression prescanned.

2014-01-21  Robert Dewar  <dewar@adacore.com>

	* gnat_rm.texi: Document that Allow_Integer_Address is ignored
	if Address is not a private type.
	* sem_prag.adb (Analyze_Pragma, case Allow_Integer_Address):
	Ignore pragma if System.Address is not a private type.

2014-01-21  Arnaud Charlet  <charlet@adacore.com>

	* namet.ads (Name_Len): Initialize to 0 to avoid accessing an
	uninitialized value.

2014-01-21  Thomas Quinot  <quinot@adacore.com>

	* gnat_rm.texi (Scalar_Storage_Order): Update documentation.

2014-01-21  Ed Schonberg  <schonberg@adacore.com>

	* sem_ch12.adb (Set_Instance_Env): In Ada 2012 mode, preserve
	the value of Assertions_Enabled flag when compiling an instance of
	an internal unit. This facilitates the use of pre/postconditions
	in generic internal units, such as the new elementary function
	libraries.

2014-01-21  Robert Dewar  <dewar@adacore.com>

	* exp_aggr.adb: Minor reformatting.
	* sem_attr.adb: Minor reformatting.
	* sem_res.adb: Minor comment addition.
	* einfo.adb: Minor comment updates.
	* freeze.adb: Minor reformatting and code reorganization.

2014-01-21  Ed Schonberg  <schonberg@adacore.com>

	* par-ch4.adb (P_If_Expression): Handle more gracefully an
	elsif clause that does not have an else part.

2014-01-21  Robert Dewar  <dewar@adacore.com>

	* checks.adb, sem_util.ads, sem_ch4.adb: Minor reformatting.
	* gcc-interface/Makefile.in: clean up target pairs.

2014-01-21  Pascal Obry  <obry@adacore.com>

	* projects.texi: Minor typo fix.

2014-01-21  Thomas Quinot  <quinot@adacore.com>

	* freeze.adb (Check_Component_Storage_Order): If a record type
	has an explicit Scalar_Storage_Order attribute definition clause,
	reject any component that itself is of a composite type and does
	not have one.

2014-01-21  Ed Schonberg  <schonberg@adacore.com>

	* sem_ch10.adb (Generate_Parent_Reference): Make public so it
	can be used to generate proper cross-reference information for
	the parent units of proper bodies.

2014-01-21  Thomas Quinot  <quinot@adacore.com>

	* exp_pakd.adb (Expand_Packed_Element_Set,
	Expand_Packed_Element_Reference): No byte swapping required in
	the front-end for the case of a reverse storage order array,
	as this is now handled uniformly in the back-end.  However we
	still need to swap back an extracted element if it is itself a
	nested composite with reverse storage order.

2014-01-21  Hristian Kirtchev  <kirtchev@adacore.com>

	* sem_prag.adb (Analyze_External_Property): Add processing for "others".
	(Analyze_Pragma): Update the grammar of pragma Abstract_State to
	include "others".

2014-01-21  Arnaud Charlet  <charlet@adacore.com>

	* gnat_ugn.texi: Minor updates.

2014-01-21  Thomas Quinot  <quinot@adacore.com>

	* exp_pakd.adb: Update comment, minor reformatting.

2014-01-21  Hristian Kirtchev  <kirtchev@adacore.com>

	* sem_ch3.adb (Analyze_Variable_Contract): Trigger the volatile
	object check when SPARK_Mode is on.
	* sem_ch6.adb (Process_Formals): Trigger the volatile object
	check when SPARK_Mode is on.
	* sem_ch12.adb (Instantiate_Object): Trigger the volatile object
	check when SPARK_Mode is on.
	* sem_ch13.adb (Analyze_Aspect_Specifications): Insert the
	corresponding pragma of aspect SPARK_Mode in the visible
	declarations of a package declaration.
	* sem_prag.adb (Analyze_Pragma): Trigger the volatile object
	check when SPARK_Mode is on.
	* sem_res.adb (Resolve_Actuals): Trigger the volatile object
	check when SPARK_Mode is on.
	(Resolve_Entity_Name): Trigger
	the volatile object check when SPARK_Mode is on.

2014-01-21  Robert Dewar  <dewar@adacore.com>

	* sem_ch3.adb, sem_prag.adb, sem_prag.ads, sem_ch12.adb, sem_res.adb,
	sem_ch6.adb, a-except-2005.adb: Minor reformatting.

2014-01-21  Ed Schonberg  <schonberg@adacore.com>

	* exp_ch3.adb (Expand_N_Object_Declaration): When a class-wide
	object is declared, it is rewritten as a renaming of an dynamic
	expression that wraps the initial value.  The renaming declaration
	is first given an internal name, to prevent collisions with the
	entity already declared, and then the name is modified to reflect
	the original one. the modification of the name must preserve
	the source location of the original, to prevent spurious errors
	when compiling with style checks if the declaration involves
	more than one entity.

2014-01-21  Hristian Kirtchev  <kirtchev@adacore.com>

	* aspects.adb Add entries for Async_Readers, Async_Writers,
	Effective_Reads and Effective_Writes in table Canonical_Aspect.
	* aspects.ads Add entries for Async_Readers, Async_Writers,
	Effective_Reads and Effective_Writes in tables Aspect_Id,
	Aspect_Names, Aspect_Delay and Implementation_Defined_Aspect.
	* atree.adb (Ekind_In): New version with 8 parameters.
	(Node34): New routine.
	(Set_Node34): New routine.
	* atree.ads (Ekind_In): New version with 8 parameters.
	(Node34): New routine.
	(Set_Node34): New routine.
	* einfo.adb Contract is now Node34.
	(Contract): Update the assertion and node usage.
	(Get_Pragma): Include pragmas Async_Readers, Async_Writers,
	Effective_Reads and Effective_Writes.
	(Set_Contract): Update the assertion and node usage.
	(Write_Field24_Name): Remove the output for a contract.
	(Write_Field34_Name): Add output for a contract.
	* einfo.ads Contract is now Node34. Update the comment on
	attribute usage and related node structures.
	(Get_Pragma): Update the comment on usage.
	* par-prag.adb (Prag): Pragmas Async_Readers, Async_Writers,
	Effective_Reads and Effective_Writes do not require special
	processing by the parser.
	* sem_ch3.adb (Analyze_Variable_Contract): New routine.
	(Analyze_Declarations): Analyze the contract of a variable at
	the end of the declarative region.
	(Analyze_Object_Declaration): Create a contract for a variable.
	* sem_ch6.adb (Analyze_Subprogram_Contract): Update the retrieval
	of classification pragmas.
	(Process_Formals): Detect an illegal
	use of a volatile object as a formal in a function.
	* sem_ch12.adb (Instantiate_Object): Detect an illegal use of
	a volatile object as an actual in generic instantiation.
	* sem_prag.adb Add entries for Async_Readers, Async_Writers,
	Effective_Reads and Effective_Writes in table Sig_Flags.
	(Analyze_External_State_In_Decl_Part): New routine.
	(Analyze_Global_Item): Detect an illegal use of a volatile object
	as a global item of a function.
	(Analyze_Pragma): Reimplement
	pragma Abstract_State. Add support for pragmas Async_Readers,
	Async_Writers, Effective_Reads and Effective_Writes.
	(Check_External_Properties): New routine.
	* sem_prag.ads (Analyze_External_State_In_Decl_Part): New routine.
	(Check_External_Properties): New routine.
	* sem_res.adb (Resolve_Actuals): Detect an illegal use of a
	volatile object as an actual in a call.
	(Resolve_Entity_Name):
	Add local variables Par, Prev and Usage_OK. Detect illegal
	contexts of volatile objects.
	* sem_util.adb (Add_Contract_Item): Add support for
	pragmas associated with the contract of a variable.
	(Async_Readers_Enabled): New routine.
	(Async_Writers_Enabled): New routine.
	(Effective_Reads_Enabled): New routine.
	(Effective_Writes_Enabled): New routine.
	(Has_Enabled_Property):
	New routine.
	(Is_Unchecked_Conversion_Instance): New routine.
	(Is_Volatile_Object): Add support for entities that may denote
	a volatile object.
	* sem_util.ads (Add_Contract_Item): Update the
	comment on usage.
	(Async_Readers_Enabled): New routine.
	(Async_Writers_Enabled): New routine.
	(Effective_Reads_Enabled): New routine.
	(Effective_Writes_Enabled): New routine.
	(Is_Unchecked_Conversion_Instance): New routine.
	* sinfo.ads Update the comment on the structure of N_Contract.
	* snames.ads-tmpl Add predefined names for Async_Readers,
	Async_Writers, Effective_Reads and Effective_Writes. Add
	pragma ids for Async_Readers, Async_Writers, Effective_Reads
	and Effective_Writes.

2014-01-21  Robert Dewar  <dewar@adacore.com>

	* exp_ch4.adb (Eval_Op_Expon): Use CRT_Safe_Compile_Time_Known_Value
	* sem_eval.adb (Compile_Time_Known_Value): Remove special
	handling of CRT mode (CRT_Safe_Compile_Time_Known_Value): New
	function (Eval_Op_Expon): Add CRT_Safe in call to Test_Foldable
	(Test_Foldable): Add CRT_Safe parameter
	* sem_eval.ads (Compile_Time_Known_Value): Remove special
	handling of CRT mode.
	(CRT_Safe_Compile_Time_Known_Value): New function.

2014-01-21  Robert Dewar  <dewar@adacore.com>

	* sem_prag.adb (Analyze_Pragma, case SPARK_Mode): Fix problem
	with pragma or aspect that applies to package spec or subprogram
	spec.

2014-01-21  Robert Dewar  <dewar@adacore.com>

	* exp_aggr.adb: Minor reformatting.

2014-01-21  Johannes Kanig  <kanig@adacore.com>

	* gnat1drv.adb (Gnat1drv) remove obsolete reference to -gnatd.H.

2014-01-21  Bob Duff  <duff@adacore.com>

	* gnat_ugn.texi: Document the "checks" attribute in gnat2xml.

2014-01-21  Steve Baird  <baird@adacore.com>

	* gnat_rm.texi: Improve description of SPARK_Mode pragma.

2014-01-21  Vincent Celier  <celier@adacore.com>

	* prj-part.adb (Parse_Single_Project): Accept to extend a project
	if it has only be imported by an project being extended. When a
	project that has only been imported by a project being extended
	is imported by another project that is not being extended,
	reset the previous indication, so that it will be an error if
	this project is extended later.
	* prj-tree.adb (Create_Project): Include component From_Extended
	in table Projects_HT
	* prj-tree.ads (Project_Name_And_Node): New Boolean component
	From_Extended

2014-01-21  Robert Dewar  <dewar@adacore.com>

	* atree.ads, atree.adb: Add Node33 and Set_Node33.
	* einfo.ads, einfo.adb (SPARK_Pragma): New field (SPARK_Aux_Pragma):
	New field (SPARK_Pragma_Inherited): New flag
	(SPARK_Aux_Pragma_Inherited): New flag (SPARK_Mode_Pragmas):
	Removed.
	* lib.ads, lib.adb: Remove SPARK_Mode_Pragma, no longer used.
	* opt.ads (SPARK_Mode_Pragma): New global variable.
	* sem.ads: Add Save_SPARK_Mode_Pragma field to Scope_Stack_Entry.
	* sem_ch3.adb: Use new SPARK_Mode data structures.
	* sem_ch6.adb: Set SPARK_Mode fields in subprogram specs and bodies.
	* sem_ch7.adb: Set SPARK_Mode fields in package spec and body entities.
	* sem_ch8.adb (Push_Scope): Save SPARK_Mode_Pragma.
	(Pop_Scope): Restore SPARK_Mode_Pragma.
	* sem_prag.adb (Analyze_Pragma, case SPARK_Mode): Rewrite for
	new data structures.

2014-01-21  Arnaud Charlet  <charlet@adacore.com>

	* back_end.adb: Undo previous change, not needed. Minor reformatting.

2014-01-21  Thomas Quinot  <quinot@adacore.com>

	* exp_ch5.adb: Fix comment.
	* switch-c.adb: Minor comment update.
	* exp_ch3.adb: Minor reformatting.

2014-01-21  Arnaud Charlet  <charlet@adacore.com>

	* back_end.adb (Scan_Compiler_Arguments): Do not store object
	filename in gnatprove mode.

2014-01-21  Thomas Quinot  <quinot@adacore.com>

	* sinfo.ads (No_Ctrl_Actions): Clarify documentation (flag also
	suppresses usage of primitive _assign for tagged types).
	* exp_aggr.adb (Build_Array_Aggr_Code.Gen_Assign): Set
	No_Ctrl_Actions for a tagged type that does not require
	finalization, as we want to disable usage of _assign (which
	may cause undesirable discriminant checks on an uninitialized,
	invalid target).

2014-01-21  Ed Schonberg  <schonberg@adacore.com>

	* sem_prag.adb: Reject invariant'class on completion.

2014-01-21  Javier Miranda  <miranda@adacore.com>

	* exp_ch3.adb (Build_Init_Procedure): For
	derivations of interfaces, do not move the the initialization
	of the _parent field since such assignment is not generated.

2014-01-21  Ed Schonberg  <schonberg@adacore.com>

	* sem_res.adb (Rewrite_Renamed_Operator): Do not replace entity
	with the operator it renames if we are within an expression of
	a pre/postcondition, because the expression will be reanalyzed
	at a later point, and the analysis of the renaming may affect
	the visibility of the operator when in an instance.

2014-01-21  Robert Dewar  <dewar@adacore.com>

	* sinfo.ads, sinfo.adb: Change Do_Discriminant_Check to use new Flag1.
	Add this flag to type conversion nodes and assignment nodes.
	* treepr.adb: Deal properly with Flag 1,2,3.
	* treeprs.adt: Minor comment update.

2014-01-21  Robert Dewar  <dewar@adacore.com>

	* sem_eval.adb (Compile_Time_Known_Value): Add Ignore_CRT
	parameter.
	* sem_eval.ads (Compile_Time_Known_Value): Add Ignore_CRT
	parameter, completely rewrite spec.

2014-01-21  Ed Schonberg  <schonberg@adacore.com>

	* sem_ch10.adb (Install_Withed_Unit): If the unit is a subprogram
	instance that is inlined, it may have been rewritten as a wrapper
	package. In that case the unit that must be made visible is the
	related instance of the package.

2014-01-21  Arnaud Charlet  <charlet@adacore.com>

	* exp_ch9.adb (Expand_N_Selective_Accept.Add_Accept): Refine
	previous change in codepeer mode.

2014-01-21  Arnaud Charlet  <charlet@adacore.com>

	* exp_ch9.adb (Expand_N_Selective_Accept.Add_Accept): Always add
	call to Abort_Undefer, as expected by the runtime.
	* s-tasren.adb (Local_Complete_Rendezvous): Replace
	Defer_Abort_Nestable by Defer_Abort, since we do not expect abort to be
	deferred at this point. Update comments.

2014-01-21  Thomas Quinot  <quinot@adacore.com>

	* exp_ch4.adb, exp_ch5.adb, checks.adb: Minor reformatting.

2014-01-21  Arnaud Charlet  <charlet@adacore.com>

	* switch-c.adb, usage.adb, gnat_ugn.texi: Mark -gnates as internal,
	remove from doc.

2014-01-21  Robert Dewar  <dewar@adacore.com>

	* switch-c.adb, usage.adb, atree.adb, atree.ads: Minor reformatting.

2014-01-21  Thomas Quinot  <quinot@adacore.com>

	* atree.adb, atree.ads (Num_Extension_Nodes): Switch to Node_Id, since
	this is value is used in Node_Id arithmetic operations.
	(Copy_Node, Exchange_Entities): Use loops indexed by Num_Extension_Nodes
	instead of hard-coded unrolled code.

2014-01-21  Yannick Moy  <moy@adacore.com>

	* gnat1drv.adb: Minor code cleanup, removing useless code.

2014-01-21  Arnaud Charlet  <charlet@adacore.com>

	* opt.ads (SPARK_Switches_File_Name): New.
	* switch-c.adb (Scan_Front_End_Switches): Add handling of -gnates=xxx *
	* usage.adb (Usage): Document -gnates, in gnatprove mode only.
	* gnat_ugn.texi: Document -gnates.

2014-01-21  Yannick Moy  <moy@adacore.com>

	* errout.adb (Special_Msg_Delete): Update comment. Remove
	special case for GNATprove which should not ignore mismatch
	in sizes for representation clauses.
	* sem_prag.adb (Analyze_Pragma): Remove special case for GNATprove
	which should not ignore pragma Pack.

2014-01-21  Ed Schonberg  <schonberg@adacore.com>

	* sem_ch4.adb: Code clean up.

2014-01-21  Steve Baird  <baird@adacore.com>

	* gnat_rm.texi: Improve GNAT RM description of SPARK_Mode pragma.

2014-01-21  Robert Dewar  <dewar@adacore.com>

	* gcc-interface/gigi.h: Get Flags array address.
	* gcc-interface/trans.c: Acquire Flags array address.
	* atree.adb: Add support for Flags array and Flag0,1,2,3.
	* atree.ads: Add support for Flags array and Flag0,1,2,3.
	* atree.h: Add support for Flags array and Flag0,1,2,3.
	* back_end.adb: Pass Flags array address to gigi.

2014-01-21  Ed Schonberg  <schonberg@adacore.com>

	* sem_ch8.adb (Attribute_Renaming): Transfer original attribute
	reference to generated body so that legality checks on stream
	attributes are properly applied. If type is tagged and already
	frozen, insert generated body at the point of the renaming
	declaration.

2014-01-21  Ed Schonberg  <schonberg@adacore.com>

	* sem_ch12.adb: Code clean up.
	* sem_ch8.adb: Minor reformatting

2014-01-20  Robert Dewar  <dewar@adacore.com>

	* checks.adb: Check SPARK_Mode instead of GNATProve_Mode for
	converting warnings on inevitable exceptions to errors.
	* exp_ch4.adb: Check SPARK_Mode instead of GNATProve_Mode for
	converting warnings on inevitable exceptions to errors.
	* opt.adb (SPARK_Mode_Config): Handled like other config flags
	* opt.ads (SPARK_Mode_Type): Moved here from types (renamed from
	SPARK_Mode_Id) (SPARK_Mode_Type): Add pragma Ordered, remove
	SPARK_ from names (SPARK_Mode): New flag (SPARK_Mode_Config):
	New flag (Config_Switches_Type): Add SPARK_Mode field
	* sem.adb: Minor code reorganization (remove unnecessary with)
	* sem.ads (Scope_Stack_Entry): Add Save_SPARK_Mode field
	* sem_aggr.adb: Check SPARK_Mode instead of GNATProve_Mode for
	converting warnings on inevitable exceptions to errors.
	* sem_attr.adb: Check SPARK_Mode instead of GNATProve_Mode for
	converting warnings on inevitable exceptions to errors.
	* sem_ch3.adb: Check SPARK_Mode instead of GNATProve_Mode for
	converting warnings on inevitable exceptions to errors.
	* sem_ch4.adb: Check SPARK_Mode instead of GNATProve_Mode for
	converting warnings on inevitable exceptions to errors.
	* sem_ch6.adb (Analyze_Subprogram_Body_Helper): Reset SPARK_Mode
	from spec if needed
	* sem_ch7.adb (Analyze_Package_Body_Helper): Reset SPARK_Mode
	from spec if needed
	* sem_ch8.adb (Push_Scope): Save SPARK_Mode (Pop_Scope):
	Restore SPARK_Mode
	* sem_elab.adb: Check SPARK_Mode instead of GNATProve_Mode for
	converting warnings on inevitable exceptions to errors.
	* sem_prag.adb (Get_SPARK_Mode_From_Pragma): New function
	(Get_SPARK_Mode_Id): Removed (Get_SPARK_Mode_Type): New name
	of Get_SPARK_Mode_Id
	* sem_prag.ads (Get_SPARK_Mode_From_Pragma): New function
	* sem_res.adb: Check SPARK_Mode instead of GNATProve_Mode for
	converting warnings on inevitable exceptions to errors.
	* sem_util.adb: Check SPARK_Mode instead of GNATProve_Mode for
	converting warnings on inevitable exceptions to errors.
	* types.ads (SPARK_Mode_Id): Moved to opt.ads and renamed
	SPARK_Mode_Type

2014-01-20  Ed Schonberg  <schonberg@adacore.com>

	* sem_ch13.adb: Add semantic information to rewritten type
	reference.

2014-01-20  Ed Schonberg  <schonberg@adacore.com>

	* exp_ch5.adb (Expand_N_Assignment_Statement): If both sides
	are of a type with unknown discriminants, convert both to the
	underlying view of the type, so that the proper constraint check
	can be applied to the right-hand side.

2014-01-20  Robert Dewar  <dewar@adacore.com>

	* atree.adb (Copy_Node): Fix failure to copy last component
	(Exchange_Entities): Fix failure to exchange last entity

2014-01-20  Ed Schonberg  <schonberg@adacore.com>

	* sem_ch12.adb: Code clean up.

2014-01-20  Robert Dewar  <dewar@adacore.com>

	* gnat_rm.texi, sem_ch4.adb: Minor reformatting.

2014-01-20  Ed Schonberg  <schonberg@adacore.com>

	* sem_ch4.adb (Analyze_Quantified_Expression): If after
	pre-analysis  the loop parameter specification has been
	rewritten as a iterator specification, propagate the change to
	the quantified expression, for ASIS navigtion needs.

2014-01-20  Vincent Celier  <celier@adacore.com>

	* par-ch10.adb: Minor error message change: escape [ and ].

2014-01-20  Robert Dewar  <dewar@adacore.com>

	* checks.adb: Make warnings on exceptions into errors in GNATprove mode.
	* errout.adb: Implement [ and ] insertion characters.
	* errout.ads: Document new [ and ] insertion characters.
	* sem_ch12.adb, restrict.adb, frontend.adb, exp_ch7.adb: Minor
	addition of ??? comment.
	* lib-xref.adb, exp_util.adb, gnat1drv.adb: Minor reformatting
	* exp_ch4.adb, sem_ch3.adb, sem_ch4.adb, sem_ch6.adb, sem_elab.adb,
	sem_eval.adb, sem_res.adb, sem_util.adb, sem_attr.adb, sem_aggr.adb:
	Make warnings on exceptions into errors in GNATprove mode.
	* sem_dim.adb: Minor reformatting throughout Quote [ and ]
	in error messages.

2014-01-20  Ed Schonberg  <schonberg@adacore.com>

	* sem_ch13.adb: Code clean up.

2014-01-20  Robert Dewar  <dewar@adacore.com>

	* errout.ads, errout.adb: Implement >? >x? >X? sequences in error
	messages.
	* sem_ch6.adb (Check_Statement_Sequence): Missing return is an
	error in GNATprove mode.

2014-01-20  Ed Schonberg  <schonberg@adacore.com>

	* par-ch4.adb (Is_Parameterless_Attribute): The Ada2012 attribute
	reference 'Old takes no parameters, and thus can appear as a
	prefix of a slice.

2014-01-20  Eric Botcazou  <ebotcazou@adacore.com>

	* exp_aggr.adb: Fix minor typos.

2014-01-20  Ed Schonberg  <schonberg@adacore.com>

	* sem_attr.adb (Analyze_Attribute, case 'Constrained): In an
	instance the attribute is legal, and its value is determined
	statically if the type has no discriminants. This choice is
	more useful than rechecking the legality rule in the instance,
	is consistent with older usage, and is also consistent with all
	existing tests.

2014-01-20  Arnaud Charlet  <charlet@adacore.com>

	* sem_cat.adb (Validate_Static_Object_Name): Change error into
	warning in Relaxed_Semantic_Mode.

2014-01-20  Ed Schonberg  <schonberg@adacore.com>

	* sem_attr.adb: Code and comments cleanup.

2014-01-20  Yannick Moy  <moy@adacore.com>

	* debug.adb Free debug flags -gnatd.D, -gnatd.G and -gnatd.V *
	* errout.adb (Compilation_Errors): Remove special handling in
	GNATprove mode.
	* gnat1drv.adb (Adjust_Global_Switches): Remove handling of the
	removed debug flags.
	* gnat_rm.texi: Initial documentation for Abstract_State, Depends,
	Global, Initial_Condition, Initializes and Refined_State pragmas and
	aspects.
	* opt.ads (Frame_Condition_Mode, Formal_Extensions,
	SPARK_Strict_Mode): Remove global flags.
	* sem_ch3.adb (Analyze_Object_Declaration): Check of no hidden state
	always performed now, on packages declaring a null state.
	(Signed_Integer_Type_Declaration): Remove ill-designed attempt
	at providing pedantic mode for bounds of integer types.
	* sem_ch4.adb (Analyze_Quantified_Expression): Warning on suspicious
	"some" quantified expression now issued under control of -gnatw.t,
	like the other warning on unused bound variable.
	* sem_prag.adb (Check_Precondition_Postcondition): Remove useless test
	on removed flag.
	(Analyze_Pragma): Remove tests for SPARK 2014
	pragmas, not officially allowed by GNAT.

2014-01-20  Hristian Kirtchev  <kirtchev@adacore.com>

	* sem_prag.adb (Analyze_Pragma): Ensure that
	the sole argument of pragmas Abstract_State, Contract_Cases,
	Depends, Global and Initializes in in aggregate form.
	(Analyze_Refined_Pragma): Ensure that the sole argument of
	pragmas Refined_Depends, Refined_Global and Refined_State is in
	aggregate form.
	(Ensure_Aggregate_Form): New routine.

2014-01-20  Doug Rupp  <rupp@adacore.com>

	* sem_attr.adb (Analyze_Attribute): case
	Attribute_Constrained => treat all prefixes as legal for Declib
	compatibility.

2014-01-20  Hristian Kirtchev  <kirtchev@adacore.com>

	* sem_prag.adb (Check_Mode): Reimplement the routine.
	(Find_Mode): New routine.

2014-01-20  Robert Dewar  <dewar@adacore.com>

	* sem_ch4.adb (Operator_Check): Handle additional
	Allow_Integer_Address cases.

2014-01-20  Robert Dewar  <dewar@adacore.com>

	* gnat_rm.texi (Allow_Integer_Address): Remove note about not
	allowed if address is non-private, no longer true.
	* sem_prag.adb (Analyze_Pragma, case Allow_Integer_Address):
	Remove check for address being private, causes difficulty when
	pragma used in gnat.adc file and is not needed, since we guard
	this in Address_Integer_Convert_OK.
	* exp_ch7.adb: Minor reformatting.
	* sem_ch4.adb: Handle operator operands in Allow_Integer_Address mode.

2014-01-20  Robert Dewar  <dewar@adacore.com>

	* checks.adb (Apply_Range_Check): Remove gnatprove special
	casing of exponentiation.
	* sem_res.adb (Resolve_Op_Expon): Apply range check to right
	operand for integer case to check range against Natural.

2014-01-20  Robert Dewar  <dewar@adacore.com>

	* s-tataat.adb: Minor reformatting.

2014-01-20  Robert Dewar  <dewar@adacore.com>

	* einfo.adb (Is_Descendent_Of_Address): Now applies to all
	entities, and also fix documentation to remove mention of visible
	integer type, since this is not what the implementation does.
	* einfo.ads (Is_Descendent_Of_Address): Now applies to all
	entities, and also fix documentation to remove mention of visible
	integer type, since this is not what the implementation does.
	* gnat_rm.texi: Minor clarification of Allow_Integer_Address
	function.
	* sem_ch4.adb (Analyze_One_Call): Handle Allow_Integer_Address
	case for parameter type check.
	* sem_res.adb (Resolve): Use new function
	Address_Integer_Convert_OK.
	* sem_type.adb: Minor code reorganization (use Ekind_In) Minor
	reformatting throughout.
	* sem_util.adb (Address_Integer_Convert_OK): New function.
	* sem_util.ads: Minor reformatting (put specs in alpha order)
	(Address_Integer_Convert_OK): New function.

2014-01-20  Thomas Quinot  <quinot@adacore.com>

	* exp_ch7.adb (Wrap_Transient_Expression):
	Insertion extra conditional expression only if
	Opt.Suppress_Control_Flow_Optimizations is set.

2014-01-20  Arnaud Charlet  <charlet@adacore.com>

	* s-tataat.adb (Initialize_Attributes): Abort might already be
	deferred in Create_Task.

2014-01-20  Hristian Kirtchev  <kirtchev@adacore.com>

	* checks.adb (Apply_Scalar_Range_Check): Flag
	the exponent as requiring a range check when the expression is
	an exponentiation.

2014-01-20  Fedor Rybin  <frybin@adacore.com>

	* gnat_ugn.texi: Documenting --passed-tests option for gnattest.

2014-01-20  Hristian Kirtchev  <kirtchev@adacore.com>

	* sem_util.adb (Default_Initialization): New routine.
	* sem_util.ads: Add new type Default_Initialization_Kind.
	(Default_Initialization): New routine.

2014-01-20  Hristian Kirtchev  <kirtchev@adacore.com>

	* sem_prag.adb (Check_Mode): Correct all error
	message logic dealing with in/in out parameters that may appear
	as inputs or have a self reference.

2014-01-20  Robert Dewar  <dewar@adacore.com>

	* exp_ch9.adb, checks.adb, exp_intr.adb: Minor reformatting.
	* sem_res.adb (Resolve): Fix error causing infinite loop for
	integer used as address. Allow addresses as integers.

2014-01-20  Arnaud Charlet  <charlet@adacore.com>

	* s-osinte-linux.ads (struct_sigaction): Fix rep clause.

2014-01-20  Bob Duff  <duff@adacore.com>

	* par-ch8.adb (P_Use_Type_Clause): Detect syntax
	error when "use all" is not followed by "type".

2014-01-20  Bob Duff  <duff@adacore.com>

	* exp_intr.adb (Expand_Unc_Deallocation): Remove warning on abort
	followed by free.

2014-01-20  Ed Schonberg  <schonberg@adacore.com>

	* checks.adb (Apply_Address_Clause_Check): If there is an
	alignment check on the expression in an address clause, and there
	is no local exception propagation, add an additional explanatory
	message to clarify the cause of previous warning.

2014-01-20  Robert Dewar  <dewar@adacore.com>

	* exp_ch7.adb: Minor reformatting.
	* opt.ads: Minor comment updates.
	* sem.adb: Minor name change Is_Main_Unit =>
	Is_Main_Unit_Or_Main_Unit_Spec.
	* sem_ch6.adb: Minor reformatting and code reorganization.

2014-01-20  Bob Duff  <duff@adacore.com>

	* gnat_ugn.texi: Update gnatpp switches.

2014-01-20  Thomas Quinot  <quinot@adacore.com>

	* exp_ch9.adb: Minor comment edit.

2014-01-20  Robert Dewar  <dewar@adacore.com>

	* gnat_rm.texi: Document that Allow_Integer_Address is permitted
	only if System.Address is a private type.
	* opt.ads (Allow_Integer_Address): No longer set by -gnates.
	* sem_prag.adb (Analyze_Pragma, case Allow_Integer_Address):
	Allowed only if type System.Address is private, since otherwise
	it makes no sense.
	* sem_res.adb: Fix failure to properly Analyze unchecked
	conversions that were introduced by Allow_Integer_Address.
	* switch-c.adb: Remove -gnates switch.
	* usage.adb: Remove -gnates switch.
	* gnat_ugn.texi: Remove documentation of -gnates flag.

2014-01-20  Ed Schonberg  <schonberg@adacore.com>

	* sem_ch6.adb (Analyze_Expression_Function): Pre-analyze and
	resolve expression to perform proper name capture.

2014-01-20  Ed Schonberg  <schonberg@adacore.com>

	* sem.adb (Semantics): When saving/restoring configuration
	switches, the spec of a pre- defined unit that is the main unit
	must be treated as a predefined unit as well.

2014-01-20  Thomas Quinot  <quinot@adacore.com>

	* exp_ch7.adb (Wrap_Transient_Expression): For a Boolean
	expression, insert an extra conditional expression when saving
	the value of the expression, for the benefit of control flow
	graph based coverage analysis.
	* exp_ch3.adb: Minor reformatting.

2014-01-20  Robert Dewar  <dewar@adacore.com>

	* gnat1drv.adb: Set Allow_Integer_Address in relaxed semantics mode.
	* gnat_rm.texi: Document pragma Allow_Integer_Address.
	* gnat_ugn.texi: Document pragma Allow_Integer_Address, -gnates.
	* opt.ads: New flag Allow_Integer_Address.
	* par-prag.adb: Dummy entry for pragma Allow_Integer_Address.
	* sem_ch5.adb: Minor reformatting.
	* sem_prag.adb: Implement pragma Allow_Integer_Address.
	* sem_res.adb (Resolve): Allow integer address value if
	switch set.
	* sem_util.adb: Minor reformatting.
	* snames.ads-tmpl: Add entry for pragma Allow_Integer_Address.
	* switch-c.adb: Recognize flag -gnates.
	* usage.adb: Document flag -gnates.

2014-01-20  Thomas Quinot  <quinot@adacore.com>

	* s-tadeca.adb: Fix minor typos in comment.

2014-01-20  Pascal Obry  <obry@adacore.com>

	* s-win32.ads (FreeLibrary): New import.

2014-01-20  Robert Dewar  <dewar@adacore.com>

	* sem_res.adb, sem_cat.adb: Minor reformatting.
	* sem_ch11.adb (Analyze_Raise_Statement): Only give warning about
	assigning to OUT parameters for the current subprogram scope.
	* exp_ch4.adb: Minor reformatting.

2014-01-20  Ed Schonberg  <schonberg@adacore.com>

	* exp_ch4.adb (Process_Transient_Object,
	Find_Enclosing_Contexts): If the top-level if-expression that
	generated the transient object is an actual in a call, the proper
	Hook_Context is a construct enclosing the call.
	* einfo.ads: Indicate that Related_Expression is used to link a
	loop variable to the container expression over which the loop
	takes place.
	(Analyze_Iterator_Specification): Set the Related_Expression of
	the loop variable in a container element iterator.
	(Note_Possible_Modification): If the variable is the loop
	variable in a container element iterator, indicate that the
	enclosing container is also modified.

2014-01-20  Hristian Kirtchev  <kirtchev@adacore.com>

	* aspects.adb (Move_Or_Merge_Aspects): Reimplemented.

2014-01-20  Robert Dewar  <dewar@adacore.com>

	* s-taasde.ads, gnat_ugn.texi, s-tadeca.adb, sem_res.adb, s-tadeca.ads:
	Minor reformatting and code clean up.

2014-01-20  Arnaud Charlet  <charlet@adacore.com>

	* sem_cat.adb (Validate_Object_Declaration): Relax semantics
	of objects of private type if Relaxed_RM_Semantics.

2014-01-20  Claire Dross  <dross@adacore.com>

	* a-cofove.ads (Vector): Capacity discriminant
	should be in range of the index.

2014-01-20  Thomas Quinot  <quinot@adacore.com>

	* a-caldel.ads(To_Duration), s-taasde.ads(Time_Enqueue):
	Clarify specs s-tadeca.adb(Enqueue_Calendar): Compensate for
	possible difference between epoch of Ada.Calendar clock and Ada
	real-time/tasking clock.
	* s-taprop-posix.adb: Minor comment fix.

2014-01-20  Doug Rupp  <rupp@adacore.com>

	* sysdep.c [vxworks]: Remove Vxworks version noise for RTP.

2014-01-20  Hristian Kirtchev  <kirtchev@adacore.com>

	* exp_attr.adb (Expand_N_Attribute_Reference): Generate validity
	checks on the prefix of attribute 'Old.
	* sem_ch3.adb (Process_Range_Expr_In_Decl): Suppress the
	generation of validity checks on a range that belongs to the
	iteration scheme of a quantified expression.
	* sem_ch5.adb (One_Bound): Suppress the generation of validity
	checks on a bound that belongs to the iteration scheme of a
	quantified expression, generate the check in all other cases.

2014-01-20  Bob Duff  <duff@adacore.com>

	* gnat_ugn.texi: Enable --pp-new by default. Minor reorganization.

2014-01-20  Ed Schonberg  <schonberg@adacore.com>

	* sem_res.adb (Resolve): When compiling a predefined unit, ignore
	interpretations that do not come from other predefined units,
	to prevent spurious ambiguities in the presence of user-defined
	operators in the context of (an instance of) a predefined unit.

2014-01-20  Robert Dewar  <dewar@adacore.com>

	* gnat_rm.texi: Document that Loop_Variant is included in
	Statement_Assertions.
	* sem_prag.adb (Check_Kind): Add Loop_Variant to
	Statement_Assertions (Check_Applicable_Policy): Add Loop_Variant
	to Statement_Assertions.

2014-01-20  Doug Rupp  <rupp@adacore.com>

	* sysdep.c (__gnat_is_file_not_found_error) [vxworks6]: Add case
	for errno ENOENT from RTP on NFS mounted file system.

2014-01-20  Ed Schonberg  <schonberg@adacore.com>

	* sem_util.adb (Check_Function_Writable_Actuals): 1) Do not
	examine code that does not come from source. The check does not
	apply to code generated for constraint checks, and such code may
	generate spurious error messages when compiled with expansion
	disabled (as in a generic unit) because side effects may not
	have been removed.
	2) Make error messages more explicit: indicate the component
	of the	construct whose value is indeterminate because of a
	call to a function with in-out parameter in another component,
	when there is no mandated order of execution between the two
	components (actuals, aggregate components, alternatives).

2014-01-20  Robert Dewar  <dewar@adacore.com>

	* gnat_rm.texi: Minor cleanup.

2014-01-20  Hristian Kirtchev  <kirtchev@adacore.com>

	* sem_attr.adb (Analyze_Attribute): Attributes 'Old and 'Result
	can now apply to a refined postcondition.
	* sem_ch6.adb (Analyze_Subprogram_Contract): Remove local
	variable Result_Seen. Add variables Case_Prag, Post_Prag,
	Seen_In_Case and Seen_In_Post. Update the mechanism that detects
	whether postconditions and/or constract-cases mention attribute
	'Result and introduce a post-state when applied to functions.
	(Check_Result_And_Post_State): Removed.
	* sem_prag.adb (Analyze_Pragma): Add local variable
	Result_Seen. Verify that the expression of pragma Refined_Post
	mentions attribute 'Result and introduces a post-state.
	* sem_util.ads, sem_util.adb (Check_Result_And_Post_State): New routine.

2014-01-20  Hristian Kirtchev  <kirtchev@adacore.com>

	* exp_ch7.adb (Is_Subprogram_Call): New routine.
	(Process_Transient_Objects): Make variable Must_Hook global with
	respect to all locally declared subprograms. Search the context
	for at least one subprogram call.
	(Requires_Hooking): Removed.

2014-01-20  Claire Dross  <dross@adacore.com>

	* a-cfdlli.ads a-cfhama.ads a-cfhase.ads a-cforma.ads
	* a-cforse.ads a-cofove.ads: Add pragma Annotate (GNATprove,
	External_Axiomatization);

2014-01-20  Robert Dewar  <dewar@adacore.com>

	* sem_attr.adb (Analyze_Attribute, case Loop_Entry): Allow
	Loop_Entry in Assert, Assert_And_Cut, and Assume pragmas.
	* sem_prag.adb (Analyze_Pragma, case Assert[_And_Cut], Assume):
	Allow Loop_Entry to be used in these pragmas if they appear in
	an appropriate context.
	(Placement_Error): Specialize error
	message for pragma Assert[_And_Cut] or pragma Assume containing
	Loop_Entry attribute.
	* a-exexpr-gcc.adb, sinput.adb: Minor reformatting.
	* s-excmac-arm.ads, s-except.ads, s-excmac-gcc.ads: Minor reformatting
	and code clean ups.

2014-01-20  Robert Dewar  <dewar@adacore.com>

	* gnat1drv.adb: Minor comment update.

2014-01-20  Tristan Gingold  <gingold@adacore.com>

	* raise-gcc.c (PERSONALITY_FUNCTION/arm): Remove unused
	variables, comment out unused code.
	* a-exexpr-gcc.adb: Move declarations to s-excmac-gcc.ads
	* s-excmac-gcc.ads: New file, extracted from a-exexpr-gcc.adb
	* s-excmac-arm.ads: New file.

2014-01-20  Hristian Kirtchev  <kirtchev@adacore.com>

	* exp_ch4.adb (Expand_N_Slice): Remove constant D and variables
	Drange and Index_Typ. Remove the circuitry which creates a
	range check to compare the index type of the array against the
	discrete_range.
	* sem_res.adb (Resolve_Slice): Add local variable Dexpr. Update
	the circuitry which creates a range check to handle a
	discrete_range denoted by a subtype indication.

2014-01-20  Pierre-Marie Derodat  <derodat@adacore.com>

	* sinput.adb, sinput.ads (Sloc_Range): Traverse the tree of original
	nodes to get the original sloc range.

2014-01-20  Hristian Kirtchev  <kirtchev@adacore.com>

	* sem_prag.adb (Analyze_Pragma): Use Defining_Entity to obtain the
	entity of a [library level] package.

2014-01-20  Tristan Gingold  <gingold@adacore.com>

	* raise-gcc.c (exception_class_eq): New function.
	(is_handled_by): Use it to compare exception classes.
	(PERSONALITY_STORAGE): Define.	(continue_unwind): New function to
	be called to return URC_CONTINUE_UNWIND.
	(personality_body): New function, extracted from PERSONALITY_ROUTINE.
	(PERSONALITY_ROUTINE): Add an implementation for the ARM unwinder.

2014-01-20  Robert Dewar  <dewar@adacore.com>

	* opt.ads: Minor comment update.

2014-01-20  Hristian Kirtchev  <kirtchev@adacore.com>

	* exp_ch4.adb (Expand_N_Slice): Relocate some variables and
	constants to the "Local variables" area. Add new constant D. Add
	new variables Drange and Index_Typ.  Rename Pfx to Rep and Ptp
	to Pref_Typ and update all occurrences. Add circuitry to extract
	the discrete_range and the index type and build a range check.

2014-01-20  Arnaud Charlet  <charlet@adacore.com>

	* gnat1drv.adb (Adjust_Global_Switches): Enable
	Treat_Categorization_Errors_As_Warnings when Relaxed_RM_Semantics
	is set.

2014-01-20  Thomas Quinot  <quinot@adacore.com>

	* sem_ch5.adb, sem_ch4.adb: Minor reformatting.

2014-01-20  Hristian Kirtchev  <kirtchev@adacore.com>

	* sem_ch13.adb (Analyze_Aspect_Specifications):
	When aspect SPARK_Mode appears on a package body, insert the
	generated pragma at the top of the body declarations.

2014-01-20  Robert Dewar  <dewar@adacore.com>

	* sem_aggr.adb, exp_prag.adb, sem_aux.adb, sinfo.ads, sem_ch10.adb,
	checks.adb, sem_prag.adb, sem_ch12.adb, freeze.adb, g-arrspl.adb,
	expander.adb, gnat1drv.adb, exp_ch4.adb, sem_ch6.adb,
	sem_ch8.adb, exp_dist.adb: Minor reformatting.

2014-01-20  Yannick Moy  <moy@adacore.com>

	* gnat1drv.adb (Gnat1drv): Call Write_ALI with Object=True in GNATprove
	mode.

2014-01-20  Pascal Obry  <obry@adacore.com>

	* g-arrspl.ads (Slice_Set): New definition (will use a copy on
	write scheme).
	* g-arrspl.adb: Adapt all routine to this new implementation.
	(Set): Copy the Slice_Set definition before reusing it.

2014-01-20  Arnaud Charlet  <charlet@adacore.com>

	* sem_prag.adb (Process_Import_Or_Interface): In
	Relaxed_RM_Semantics, support old Ada 83 style of pragma Import.
	(Analyze_Pragma): Ditto for pragma Export.
	* exp_prag.adb (Expand_Pragma_Import_Or_Interface): Handle old pragma
	Import style.

2014-01-20  Hristian Kirtchev  <kirtchev@adacore.com>

	* einfo.ads: E_Abstract_State is now part of the entities that
	can be overloaded. Update type Overloadable_Kind to reflect the
	inclusion of abstract states.
	* sem_ch6.adb (New_Overloaded_Entity): A function can now
	overload an abstract state.
	* sem_prag.adb (Analyze_Constituent): Handle the overloading
	of states by functions. Use Entity_Of to obtain the entity of
	a constituent.	(Analyze_Global_Item): Handle the overloading of
	states by functions.
	(Analyze_Initialization_Item): Handle the
	overloading of states by functions.  Use Entity_Of to obtain the
	entity of an item.
	(Analyze_Input_Item): Handle the overloading
	of states by functions. Use Entity_Of to obtain the entity of an item.
	(Analyze_Input_Output): Handle the overloading of states by functions.
	(Analyze_Refinement_Clause): Handle the overloading
	of states by functions.  Use Entity_Of to obtain the entity of an item.
	(Appears_In): Use Entity_Of to obtain the entity of an element.
	(Check_Usage): Use Entity_Of to obtain the entity of
	an item. Add a guard to prevent a crash due to a previous error.
	(Resolve_State): New routine.

2014-01-20  Yannick Moy  <moy@adacore.com>

	* spark_xrefs.ads, debug.adb, gnat1drv.adb, errout.adb, errout.ads,
	opt.ads: Minor comments updates.

2014-01-20  Hristian Kirtchev  <kirtchev@adacore.com>

	* einfo.adb (Non_Limited_View): Applies to abstract states.
	(Set_From_Limited_With): Applies to abstract states.
	(Set_Non_Limited_View): Applies to abstract states.
	(Write_Field17): Output the non-limited view of an abstract state.
	* einfo.ads: Update the comment on usage and occurrences in
	nodes for attributes From_Limited_With and Non_Limited_View.
	* sem_aux.adb (Available_View): This routine can now handle
	abstract states.
	* sem_aux.ads (Available_View): This routine can now handle
	abstract states. Update the comment on usage.
	* sem_ch8.adb (Find_Expanded_Name): Handle abstract views
	of states and variables.
	(In_Pragmas_Depends_Or_Global): New routine.
	* sem_ch10.adb (Build_Limited_Views): Implement
	abstract (limited) views of variables and states.
	(Build_Shadow_Entity): This routine is now a procedure. Add
	formal parameter Shadow. Update the comment on usage. Add
	context-specific decoration for states and variables.
	(Decorate_State): New routine.	(Decorate_Variable): New routine.
	(Find_And_Process_States): New routine.
	(Process_Declarations): Renamed to Process_Declarations_And_States.
	(Process_Declarations_And_States): Add formal parameters
	Pack and Create_Abstract_Views. Update the comment on usage.
	(Process_States): New routine.
	* sem_prag.adb (Check_Dependency_Clause): Handle abstract
	views of states and variables. Match the abstract view of a state
	against its corresponding non-abstract view.
	(Is_Matching_Input):
	Handle abstract views of states and variables. Match the abstract
	view of a state against its corresponding non-abstract view.
	(Process_Global_Item): Handle abstract views of states and
	variables.

2014-01-20  Bob Duff  <duff@adacore.com>

	* sem_ch10.adb (Expand_With_Clause): Don't
	recurse on the prefix if the current with-ed name refers to a
	package that renames its own parent, eg "package P.Q renames P;".

2014-01-20  Yannick Moy  <moy@adacore.com>

	* exp_spark.adb (Expand_SPARK_Call): Remove procedure.
	* opt.adb, opt.ads (Full_Expander_Active): Remove function.
	* checks.adb, exp_ch6.adb, exp_ch9.adb, exp_disp.adb, sem_aggr.adb,
	* sem_ch10.adb, sem_ch5.adb, sem_ch6.adb, sem_ch8.adb, sem_ch9.adb,
	* sem_disp.adb, sem_res.adb Replace Full_Expander_Active by
	Expander_Active.

2014-01-20  Yannick Moy  <moy@adacore.com>

	* sinfo.ads Update documentation of GNATprove mode.

2014-01-20  Yannick Moy  <moy@adacore.com>

	* adabkend.adb, ali-util.adb, errout.adb, exp_ch7.adb,
	* exp_dbug.adb, freeze.adb, lib-xref.adb, restrict.adb,
	* sem_attr.adb, sem_ch4.adb, sem_ch5.adb, sem_ch6.adb, sem_ch8.adb,
	* sem_prag.adb, sem_res.adb, sem_util.adb Rename SPARK_Mode into
	GNATprove_Mode.
	* sem_ch13.adb: Remove blank.
	* exp_spark.adb, exp_spark.ads (Expand_SPARK_Call): Only replace
	subprograms by alias for renamings, not for inherited primitive
	operations.
	* exp_util.adb (Expand_Subtype_From_Expr): Apply the expansion
	in GNATprove mode.
	(Remove_Side_Effects): Apply the removal in
	GNATprove mode, for the full analysis of expressions.
	* expander.adb (Expand): Call the light SPARK expansion in GNATprove
	mode.
	(Expander_Mode_Restore, Expander_Mode_Save_And_Set): Ignore
	save/restore actions for Expander_Active flag in GNATprove mode,
	similar to what is done in ASIS mode.
	* frontend.adb (Frontend): Generic bodies are instantiated in
	GNATprove mode.
	* gnat1drv.adb (Adjust_Global_Switches): Set operating
	mode to Check_Semantics in GNATprove mode, although a light
	expansion is still performed.
	(Gnat1drv): Set Back_End_Mode to
	Declarations_Only in GNATprove mode, and later on special case
	the GNATprove mode to continue analysis anyway.
	* lib-writ.adb (Write_ALI): Always generate ALI files in
	GNATprove mode.
	* opt.adb, opt.ads (Full_Expander_Active): Make it equivalent to
	Expander_Active.
	(SPARK_Mode): Renamed as GNATprove_Mode.
	* sem_aggr.adb (Aggregate_Constraint_Checks): Add checks in the
	tree in GNATprove_Mode.
	* sem_ch12.adb (Analyze_Package_Instantiation): Always instantiate
	body in GNATprove mode.
	(Need_Subprogram_Instance_Body): Always instantiate body in GNATprove
	mode.
	* sem_ch3.adb (Constrain_Index, Process_Range_Expr_In_Decl):
	Make sure side effects are removed in GNATprove mode.

2014-01-20  Eric Botcazou  <ebotcazou@adacore.com>

	* gcc-interface/decl.c (gnat_to_gnu_entity) <object>: Robustify tests
	for aliased objects with an unconstrained nominal subtype.
	* gcc-interface/trans.c (Call_to_gnu): Likewise.
	(gnat_to_gnu) <case N_Op_Not>: Robustify test for private type.
	<case N_Op_Minus>: Remove useless code.
	(Exception_Handler_to_gnu_zcx): Minor tweaks.

2014-01-20  Eric Botcazou  <ebotcazou@adacore.com>

	* gcc-interface/decl.c (gnat_to_gnu_entity) <case E_Record_Subtype>:
	Tidy up.  For a subtype with discriminants and variant part, if a
	variant is statically selected and the fields all have a constant
	position, put them in order of increasing position.  Likewise if
	no variant part but representation clause is present.
	* gcc-interface/utils.c (make_packable_type): Robustify.
	(maybe_pad_type): Use local variable and tidy up condition.  If no
	alignment is specified, use the original one.
	(create_type_stub_decl): Minor tweak.
	(convert) <case VECTOR_CST>: Fix typo.
	<case CONSTRUCTOR>: Deal with padding types around the same type.
	Do not punt on missing fields.
	(unchecked_convert): Call finish_record_type to lay out the special
	record types made for conversions from/to problematic integer types.
	Bump the alignment of CONSTRUCTORs before converting them to a more
	aligned type.

2014-01-20  Eric Botcazou  <ebotcazou@adacore.com>

	* gcc-interface/decl.c (gnat_to_gnu_entity) <case E_Component>: Remove
	obsolete code for type_annotate_only mode, simplify code and slightly
	improve wording of comments.

2014-01-12  Eric Botcazou  <ebotcazou@adacore.com>

	PR ada/59772
	* gcc-interface/cuintp.c (build_cst_from_int): Use 32-bit integer type
	as intermediate type.
	(UI_To_gnu): Likewise.

2014-01-03  Eric Botcazou  <ebotcazou@adacore.com>

	* gnatvsn.ads (Current_Year): Bump to 2014.

2014-01-02  Tobias Burnus  <burnus@net-b.de>

	* gnat_ugn.texi: Bump @copying's copyright year.

Copyright (C) 2014 Free Software Foundation, Inc.

Copying and distribution of this file, with or without modification,
are permitted in any medium without royalty provided the copyright
notice and this notice are preserved.<|MERGE_RESOLUTION|>--- conflicted
+++ resolved
@@ -1,11 +1,8 @@
-<<<<<<< HEAD
-=======
 2015-10-09  Eric Botcazou  <ebotcazou@adacore.com>
 
 	* gcc-interface/Make-lang.in: Make sure that GNAT1_OBJS and not just
 	GNAT1_ADA_OBJS are compiled only after generated files are created.
 
->>>>>>> 51d12272
 2015-06-26  Release Manager
 
 	* GCC 4.9.3 released.

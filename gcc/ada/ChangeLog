--- conflicted
+++ resolved
@@ -1,13 +1,11 @@
-<<<<<<< HEAD
-2010-06-30  Jakub Jelinek  <jakub@redhat.com>
-
-	* gnat-style.texi: Change dircategory to GNU Ada tools.
-=======
 2018-02-02  Eric Botcazou  <ebotcazou@adacore.com>
 
 	* gcc-interface/decl.c (array_type_has_nonaliased_component): Return
 	false if the component type is a pointer.
->>>>>>> 43e4df5a
+
+2010-06-30  Jakub Jelinek  <jakub@redhat.com>
+
+	* gnat-style.texi: Change dircategory to GNU Ada tools.
 
 2018-01-11  Gary Dismukes  <dismukes@adacore.com>
 

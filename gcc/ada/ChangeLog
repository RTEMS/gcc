--- conflicted
+++ resolved
@@ -1,8 +1,3 @@
-<<<<<<< HEAD
-2010-06-30  Jakub Jelinek  <jakub@redhat.com>
-
-	* gnat-style.texi: Change dircategory to GNU Ada tools.
-=======
 2023-01-05  Eric Botcazou  <ebotcazou@adacore.com>
 
 	* exp_util.adb (Make_CW_Equivalent_Type) <Has_Tag_Of_Type>: Tweak.
@@ -346,7 +341,10 @@
 
 	* gnat_ugn.texi: Bump @copying's copyright year.
 	* gnat_rm.texi: Likewise.
->>>>>>> 553332c1
+
+2010-06-30  Jakub Jelinek  <jakub@redhat.com>
+
+	* gnat-style.texi: Change dircategory to GNU Ada tools.
 
  

--- conflicted
+++ resolved
@@ -1,8 +1,3 @@
-<<<<<<< HEAD
-2010-06-30  Jakub Jelinek  <jakub@redhat.com>
-
-	* gnat-style.texi: Change dircategory to GNU Ada tools.
-=======
 2016-01-18  Eric Botcazou  <ebotcazou@adacore.com>
 
 	* gcc-interface/gigi.h (build_call_raise_column): Adjust prototype.
@@ -98,7 +93,10 @@
 
 	* adaint.c (__gnat_locate_exec_on_path): Use const char * instead
 	of char * for path_val to avoid warnings.
->>>>>>> a88d10cb
+
+2010-06-30  Jakub Jelinek  <jakub@redhat.com>
+
+	* gnat-style.texi: Change dircategory to GNU Ada tools.
 
 2016-01-06  Pierre-Marie de Rodat  <derodat@adacore.com>
 

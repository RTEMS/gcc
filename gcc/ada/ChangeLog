<<<<<<< HEAD
2015-06-05  Aldy Hernandez  <aldyh@redhat.com>

	* gcc-interface/gigi.h (note_types_used_by_globals): Rename from
	gnat_write_global_declarations.
	* gcc-interface/misc.c (gnat_parse_file): Call
	note_types_used_by_globals.
	Remove LANG_HOOKS_WRITE_GLOBALS.
	* gcc-interface/utils.c: Rename global_decls to type_decls.
	(gnat_write_global_declarations): Rename
	to note_types_used_by_globals.
	Remove call to finalize_compilation_unit.
	Remove debug_hooks->global_decl() call for globals.
	(gnat_pushdecls): Only insert into type_decls if TYPE_DECL.
=======
2015-06-04  Andrew MacLeod  <amacleod@redhat.com>

	* gcc-interface/cuintp.c: Adjust includes for restructured coretypes.h.
	* gcc-interface/decl.c: Likewise.
	* gcc-interface/misc.c: Likewise.
	* gcc-interface/targtyps.c: Likewise.
	* gcc-interface/trans.c: Likewise.
	* gcc-interface/utils.c: Likewise.
	* gcc-interface/utils2.c: Likewise.

2015-06-04  Pierre-Marie de Rodat  <derodat@adacore.com>

	* gcc-interface/decl.c (gnat_to_gnu_entity) <E_Function>: If
	processing a definition, create definitions for padding types
	around return types.

2015-06-03  Eric Botcazou  <ebotcazou@adacore.com>

	* gcc-interface/utils.c (copy_type): Also set TYPE_CANONICAL.

2015-06-03  Eric Botcazou  <ebotcazou@adacore.com>

	* gcc-interface/trans.c (gnat_to_gnu) <N_Simple_Return_Statement>: Fix
	typo in latest change.

2015-06-01  Eric Botcazou  <ebotcazou@adacore.com>

	* gcc-interface/Makefile.in: Fix ARM/Darwin configuration.

2015-06-01  Pierre-Marie de Rodat  <derodat@adacore.com>

	* gcc-interface/utils.c (scale_by_factor_of): When handling a function
	call expression, process the corresponding function body.  Also handle
	potential addends.

2015-06-01  Pierre-Marie de Rodat  <derodat@adacore.com>

	* gcc-interface/decl.c (gnat_to_gnu_entity): Replace pointer types with
	references ones for functions that return references.

2015-06-01  Eric Botcazou  <ebotcazou@adacore.com>

	* gcc-interface/decl.c (gnat_to_gnu_entity) <E_Incomplete_Type>: For a
	definition of a type coming from a limited_with, get to the full view
	if it is not in the main code unit.

2015-06-01  Eric Botcazou  <ebotcazou@adacore.com>

	* gcc-interface/utils.c (create_var_decl_1): If an assembler name is
	specified, let the target mangle it before settting.
	(create_subprog_decl): Likewise and move this treatment last.

2015-06-01  Eric Botcazou  <ebotcazou@adacore.com>

	* gcc-interface/lang-specs.h (TARGET_VXWORKS_RTP): Move substitution to
	before first -gnatez switch.  Simplify and add trailing space.

2015-06-01  Eric Botcazou  <ebotcazou@adacore.com>

	* gcc-interface/decl.c (gnat_to_gnu_entity) <E_Record_Type>: If the
	record has a parent field and a representation clause, make sure that
	it is properly aligned.

2015-06-01  Eric Botcazou  <ebotcazou@adacore.com>

	* gcc-interface/trans.c (lvalue_required_p) <N_Indexed_Component>: Deal
	with character and enumeration literals as index values.

2015-06-01  Eric Botcazou  <ebotcazou@adacore.com>

	* gcc-interface/gigi.h (build_simple_component_ref): Declare.
	* gcc-interface/decl.c (gnat_to_gnu_entity) <E_Variable>: Deal with
	address clause on aliased object with unconstrained nominal subtype.
	Mark the aligning variable as artificial, do not convert the address
	expression immediately but mark it as constant instead.
	* gcc-interface/utils.c (convert): If the target type contains a
	template, be prepared for an empty array.
	(maybe_unconstrained_array): Likewise.
	* gcc-interface/utils2.c (known_alignment) <POINTER_PLUS_EXPR>: Deal
	with the pattern built for aligning types.
	<INTEGER_CST>: Do not cap the value at BIGGEST_ALIGNMENT.
	(build_simple_component_ref): Make public.
	If the base object is a constructor that contains a template, fold the
	result field by field.

2015-05-31  Eric Botcazou  <ebotcazou@adacore.com>

	* s-oscons-tmplt.c: Add explicit tests for Android alongside Linux.

2015-05-30  Eric Botcazou  <ebotcazou@adacore.com>

	* adaint.c: Test for __linux__ instead of linux and __sun__ instead
	of sun.  Add missing leading underscore to AIX.  Remove #elif 0.
	* adaint.h: Likewise.
	* cio.c: Likewise.
	* cstreams.c: Likewise.
	* env.c: Likewise.
	* gsocket.h: Likewise.
	* init.c: Likewise.  Test for __i386__ instead of i386.
	* link.c: Likewise.
	* s-oscons-tmplt.c: Likewise.
	* sysdep.c: Likewise.
	* terminals.c: Likewise.  Use BSD symbol instead of FREEBSD.
	* tracebak.c: Likewise.  Test for __sparc__ instead of sparc.

2015-05-28  Eric Botcazou  <ebotcazou@adacore.com>

	* gcc-interface/utils.c (max_size) <tcc_binary>: Add special code to
	deal with the subtraction of a "negative" value in an unsigned type.

2015-05-28  Eric Botcazou  <ebotcazou@adacore.com>

	* gcc-interface/decl.c (gnat_to_gnu_entity) <E_Subprogram_Type>: Do
	not error out on a return type which has a size that overflows if the
	return is done by invisible reference.

2015-05-28  Eric Botcazou  <ebotcazou@adacore.com>

	* gcc-interface/utils.c (gnat_pushdecl): Reunify the handling of array
	and pointer types wrt DECL_ORIGINAL_TYPE and adjust left and right.

2015-05-28  Eric Botcazou  <ebotcazou@adacore.com>

	* gcc-interface/gigi.h (gnat_stabilize_reference): Adjust.
	(rewrite_fn): Remove third parameter.
	(type_is_padding_self_referential): New inline predicate.
	(return_type_with_variable_size_p): Likewise.
	* gcc-interface/decl.c (allocatable_size_p): More around.
	(cannot_be_superflat_p): Rename into...
	(cannot_be_superflat ): ...this.
	(initial_value_needs_conversion): New predicate.
	(gnat_to_gnu_entity): Invoke type_is_padding_self_referential,
	initial_value_needs_conversion and adjust to above renaming.
	For a renaming, force the materialization if the inner expression
	is compound.  Adjust calls to elaborate_reference and build a
	compound expression if needed.
	(struct er_dat): Add N field.
	(elaborate_reference_1): Remove N parameter and adjust.
	(elaborate_reference): Add INIT parameter and pass it in the call to
	gnat_rewrite_reference.  Adjust initial expression.
	* gcc-interface/trans.c (Call_to_gnu): Treat renamings the same way as
	regular object declarations when it comes to creating a temporary.
	Adjust call to gnat_stabilize_reference and build a compound expression
 	if needed.  Invoke return_type_with_variable_size_p.
	(gnat_to_gnu): Invoke type_is_padding_self_referential.  In case #4,
	return a call to a function unmodified if it returns with variable size
 	and is also the initial expression in an object declaration.
	* gcc-interface/utils2.c (build_binary_op) <INIT_EXPR>: Use the RHS'
	type if it is a call to a function that returns with variable size.
	(build_unary_op): Invoke type_is_padding_self_referential.
	(gnat_stabilize_reference_1): Remove N parameter and adjust.
	(gnat_stabilize_reference): Add INIT parameter and pass it in the call
	to gnat_rewrite_reference.
	(gnat_rewrite_reference):  Remove N, add INIT parameter and adjust.
	<COMPOUND_EXPR>: New case.

2015-05-28  Ed Schonberg  <schonberg@adacore.com>

	* sem_ch3.adb (Is_Visible_Component): Component is visible
	in a derived type if inherited through an ancestor that has a
	partial view of the original type holding the component, if the
	full view of that original type is in scope.
	* sem_util.ads (Get_Body_From_Stub): Works for all kinds of stubs.

2015-05-28  Bob Duff  <duff@adacore.com>

	* sem_util.adb (Requires_Transient_Scope): For definite untagged
	subtypes, we should never have to use the secondary stack. This moves
	toward that goal. But there are still cases that don't work.
	Here, we move the check for Is_Definite first, but add a
	special-purpose check for Has_Discrim_Dep_Array.

2015-05-28  Bob Duff  <duff@adacore.com>

	* sem_util.adb (Requires_Transient_Scope): Avoid returning
	function results on the secondary stack in so many cases.

2015-05-28  Ed Schonberg  <schonberg@adacore.com>

	* sem_util.adb (Wrong_Type): In any instance, do not emit error
	if type of expression is the partial view of the expected type.

2015-05-28  Ed Schonberg  <schonberg@adacore.com>

	* sem_res.adb (Resolve_Actuals): a)  The replacement of formal
	names in named associations only needs to be done within an
	instance, on a call to a primitive of a formal derived type,
	where the actual subprogram may have different formal names than
	those of the primitive operation of the formal type.
	b) Defaulted parameters must be taken into account when obtaining
	the names of the formals of the actual subprogram being called.

2015-05-28  Robert Dewar  <dewar@adacore.com>

	* sem_ch13.adb, sem_disp.ads: Minor reformatting.

2015-05-28  Ed Schonberg  <schonberg@adacore.com>

	* sem_util.adb (Set_Debug_Info_Needed): For a private type
	whose full view is itself a derived private type, set flag on
	underlying full view as well, for proper gdb display.

2015-05-28  Bob Duff  <duff@adacore.com>

	* exp_tss.ads: Minor comment fix.
	* exp_ch3.adb (Build_Array_Init_Proc, Build_Record_Init_Proc):
	Inline init_procs when the type has controlled parts. Remove
	obsolete comments about those init_procs -- init_procs for
	such types are no longer complex. A typical init_proc just
	initializes the 'Tag field, and calls the parent init_proc
	(e.g. for Limited_Controlled), which calls the grandparent
	(for Root_Controlled), which does nothing. This all boils down
	to one instruction when inlined.
	* exp_ch7.adb (Create_Finalizer): Inline the finalizer.

2015-05-28  Ed Schonberg  <schonberg@adacore.com>

	* sem_ch4.adb (Analyze_Selected_Component): If the type to use
	is a derived type and is a generic actual, the selected component
	appears within an instance body, and the check over the type
	has failed, examine ancestor types for the desired component.
	(Find_Component_In_Instance): If record type is a derived type,
	examine all ancestors in order to locate desired component.

2015-05-27  H.J. Lu  <hongjiu.lu@intel.com>

	* gcc-interface/Makefile.in (TOOLS_LIBS): Add @NO_PIE_FLAG@.
>>>>>>> d51560f9

2015-05-27  Eric Botcazou  <ebotcazou@adacore.com>

	* gcc-interface/trans.c (elaborate_all_entities): Do not elaborate an
	incomplete type coming from a limited_with and whose non-limited view
	comes from the main unit.

2015-05-27  Eric Botcazou  <ebotcazou@adacore.com>

	* gcc-interface/decl.c (gnat_to_gnu_entity) <E_Variable>: Move down
	code applying atomic checks to the object.

2015-05-27  Robert Dewar  <dewar@adacore.com>

	* sem_aux.adb: Minor rewording.

2015-05-27  Bob Duff  <duff@adacore.com>

	* exp_prag.adb (Expand_Pragma_Abort_Defer): Make
	pragma Abort_Defer do nothing if Abort_Allowed is False.

2015-05-27  Arnaud Charlet  <charlet@adacore.com>

	* exp_ch9.adb, sem_util.adb, sem_util.ads, s-stposu.adb, s-spsufi.ads,
	sem_elab.ads, g-comlin.ads, errout.ads, exp_ch6.adb, sem_ch4.adb,
	opt.ads, s-bignum.adb, output.ads, sem_ch13.adb, erroutc.ads,
	sem_disp.ads, exp_ch3.adb: Minor fixes of duplicate words in comments.

2015-05-27  Doug Rupp  <rupp@adacore.com>

	* adaint.c (__gnat_tmp_name) [vxworks]: Robustify and use for rtp as
	well as kernel.

2015-05-27  Pierre-Marie de Rodat  <derodat@adacore.com>

	* par_sco.adb (Process_Decision): Store sloc to
	condition/pragmas SCOs associations into a temporary table before
	moving them to the SCO_Raw_Hash_Table so that we can back them
	out just like we do for SCO entries that are simple decisions
	in an expression context.

2015-05-27  Ed Schonberg  <schonberg@adacore.com>

	* sem_ch6.adb (Process_Formals): A non-private formal type that
	is a limited view does not have a list of private dependents.

2015-05-27  Ed Schonberg  <schonberg@adacore.com>

	* exp_ch5.adb (Expand_N_Case_Statement): If the expression in
	the case statement is a compile-time known value, we look for a
	corresponding alternative to optimize the case statement into a
	single case. If the type has a static predicate and the expression
	does not satisfy the predicate, there is no legal alternative and
	this optimization is not applicable.  Excecution is erroneous,
	or else if assertions are enabled, an exception will be raised
	earlier, at the point the expression is elaborated.

2015-05-27  Robert Dewar  <dewar@adacore.com>

	* sem_elab.adb (Check_Internal_Call_Continue): Suppress
	warning on Finalize, Adjust, or Initialize if type involved has
	Warnings_Off set.

2015-05-27  Ed Schonberg  <schonberg@adacore.com>

	* sem_aux.adb, sem_aux.ads (First_Discriminant): Return empty when
	applied to a type with no known discriminants.

2015-05-26  Robert Dewar  <dewar@adacore.com>

	* errout.ads, sem_ch4.adb, sem_ch6.adb: Minor reformatting.

2015-05-26  Bob Duff  <duff@adacore.com>

	* sem_elab.adb (Check_A_Call): In the case where we're
	calling something in an instance of a generic package that is
	within this same unit (as the call), make sure we treat it
	as a call to an entity within the same unit. That is, call
	Check_Internal_Call, rather than putting "Elaborate_All(X)"
	on X, which would necessarily result in an elaboration cycle in
	static-elaboration mode.

2015-05-26  Eric Botcazou  <ebotcazou@adacore.com>

	* freeze.ads (Is_Atomic_VFA_Aggregate): Adjust profile.
	* freeze.adb (Is_Atomic_VFA_Aggregate): Change Entity
	parameter into Node parameter and remove Type parameter.
	Look at Is_Atomic_Or_VFA both on the type and on the object.
	(Freeze_Entity): Adjust call to Is_Atomic_VFA_Aggregate.
	* exp_aggr.adb (Expand_Record_Aggregate): Likewise.
	(Process_Atomic_Independent_Shared_Volatile): Remove code
	propagating Atomic or VFA from object to locally-defined type.

2015-05-26  Bob Duff  <duff@adacore.com>

	* exp_ch7.adb: Minor comment fix.

2015-05-26  Eric Botcazou  <ebotcazou@adacore.com>

	* gcc-interface/trans.c (Attribute_to_gnu) <Attr_Min/Attr_Max>: Do not
	bother about NaN's if Machine_Overflows is true.

2015-05-26  Eric Botcazou  <ebotcazou@adacore.com>

	* gcc-interface/trans.c (gnat_to_gnu) <N_Object_Declaration>: Really
	force evaluation of the expression, if any, when the object has its
	elaboration delayed.  Do not create a variable at global level.

2015-05-26  Eric Botcazou  <ebotcazou@adacore.com>

	* gcc-interface/trans.c (Attribute_to_gnu) <Attr_Machine>: Do not apply
	extra-precision trick to literals.  Build SAVE_EXPR manually.

	* gcc-interface/misc.c (enumerate_modes): Add bypass for x86/x86-64.

2015-05-26  Eric Botcazou  <ebotcazou@adacore.com>

	* gcc-interface/ada-tree.h (DECL_GLOBAL_NONCONSTANT_RENAMING_P): Delete
	(DECL_RENAMED_OBJECT): Adjust comment.
	* gcc-interface/gigi.h (record_global_nonconstant_renaming): Delete.
	(invalidate_global_nonconstant_renamings): Likewise.
	(gnat_constant_reference_p): Likewise.
	(rewrite_fn): New function type.
	(gnat_rewrite_reference): Declare.
	(call_is_atomic_load): New inline predicate.
	* gcc-interface/decl.c (elaborate_reference_1): New function.
	(elaborate_reference): Likewise.
	(gnat_to_gnu_entity): Call elaborate_reference to elaborate renamings
	and simplify associated code.  Set const_flag to true consistently in
 	conjunction with used_by_ref.
	* gcc-interface/trans.c (Identifier_to_gnu): Always replace renaming
	pointers by renamed objects.
	(outer_atomic_access_required_p): Deal with renamings.
	(Compilation_Unit_to_gnu): Do not call
	invalidate_global_nonconstant_renamings.
	(gnat_to_gnu) <N_Object_Renaming_Declaration>: Adjust comment.
	(gnat_gimplify_expr): Deal with atomic loads.
	* gcc-interface/utils.c (global_nonconstant_renamings): Delete.
	(destroy_gnat_utils): Do not call
	invalidate_global_nonconstant_renamings.
	(record_global_nonconstant_renaming): Delete.
	(invalidate_global_nonconstant_renamings): Likewise.
	* gcc-interface/utils2.c (call_is_atomic_load): Move to gigi.h.
	(build_load_modify_store): Build a copy of the destination.
	(gnat_stabilize_reference_1): Adjust.
	(gnat_stabilize_reference): Call gnat_stabilize_reference_1 through
	gnat_rewrite_reference and move bulk of code to...
	(gnat_rewrite_reference): ...here.  New global function.
	(gnat_constant_reference_p): Delete.

2015-05-26  Eric Botcazou  <ebotcazou@adacore.com>

	* gcc-interface/gigi.h (gnat_stabilize_reference): Adjust prototype.
	* gcc-interface/decl.c (gnat_to_gnu_entity): Do not rely on const_flag
 	to detect constant renamings.  Be prepared for specific pattern of
	renamed object based on function calls.  Create a constant object
	for the renaming of a NULL_EXPR or of a CONSTRUCTOR.  Adjust calls
	to gnat_stabilize_reference and tidy up.  Remove redundant tests.
	(elaborate_expression_1): Remove obsolete test and tidy up.
	* gcc-interface/trans.c (Call_to_gnu): Do not stabilize In/Out or Out
	parameters passed by reference.
	(gnat_to_gnu) <N_Selected_Component>: Remove redundant protection again
	side-effects.
	Use gnat_protect_expr instead of gnat_stabilize_reference for general
	protection against side-effects.
	* gcc-interface/utils2.c (gnat_stable_expr_p): New predicate.
	(gnat_save_expr): Invoke it.
	(gnat_protect_expr): Likewise.
	(gnat_stabilize_reference_1): Likewise.  Remove useless propagation
	of TREE_THIS_NOTRAP.
	(gnat_stabilize_reference): Remove parameter and adjust throughout.
	Delete ADDR_EXDR, COMPOUND_EXPR and CONSTRUCTOR cases.
	Restrict CALL_EXPR case to atomic loads and tweak ERROR_MARK case.

2015-05-26  Ed Schonberg  <schonberg@adacore.com>

	* sinfo.ads: Minor reformatting.
	* sem_aux.ads: Clarify use of First_Discriminant.
	* sem_ch4.adb (Analyze_Explicit_Dereference): The use of a limited
	view is replaced with the non-limited view in an instance body,
	where the enclosing unit must have a regular with_clause on the
	relevant unit.
	* sem_ch12.adb (Install_Body): Freeze instantation after its
	body. Remove useless freeze nodes for incomplete actuals to
	prevent multiple generation of internal operations.
	(Instantiate_Package_Body): Set sloc of body appropriately when
	there are incomplete actuals and the instance body is placed in
	the body of the enclosing unit.
	* errout.ads: Consistent punctuation, better alignment and trivial
	typos in comments.
	* err_vars.ads: Fix typo.

2015-05-26  Eric Botcazou  <ebotcazou@adacore.com>

	* sem_ch8.adb (Analyze_Object_Renaming): Lift restriction on
	components of Volatile_Full_Access objects.

2015-05-26  Ed Schonberg  <schonberg@adacore.com>

	* sem_ch6.adb (Is_Non_Overriding_Operation,
	Get_Generic_Parent_Type): Handle properly the case of a derived
	scalar type by using the first subtype rather than its generated
	anonymous base type.

2015-05-26  Eric Botcazou  <ebotcazou@adacore.com>

	* einfo.adb (Write_Field17_Name): Move E_Incomplete_Subtype
	case to...
	(Write_Field19_Name): ...here.

2015-05-26  Ed Schonberg  <schonberg@adacore.com>

	* sem_ch13.adb: sem_ch13.adb (Add_Predicates): Undo analysis
	of original expression in ASIS mode: does not solve the ASIS
	problem of a usable type information, and crashes the back-end
	when performing type annotations.

2015-05-26  Robert Dewar  <dewar@adacore.com>

	* sem_disp.adb (Inherited_Subprograms): Add One_Only parameter.
	(Is_Overriding_Subprogram): Use One_Only_Parameter.
	* sem_disp.ads (Inherited_Subprograms): Add One_Only parameter.

2015-05-26  Robert Dewar  <dewar@adacore.com>

	* exp_prag.adb, sem_ch3.adb, sem_ch5.adb, exp_ch11.adb, ghost.adb,
	exp_ch6.adb, sem_ch6.adb, sem_ch8.adb, sem_ch11.adb, sem_ch13.adb,
	exp_ch3.adb: Minor reformatting.

2015-05-26  Bob Duff  <duff@adacore.com>

	* treepr.adb: Minor improvement to debugging routines (pp, pn)
	robustness.  Rearrange the code so passing a nonexistent Node_Id
	prints "No such node" rather than crashing, and causing gdb to
	generate confusing messages.

2015-05-26  Gary Dismukes  <dismukes@adacore.com>

	* sem_util.adb: Minor typo fix.

2015-05-26  Yannick Moy  <moy@adacore.com>

	* sem_aux.adb (Subprogram_Body_Entity): Deal with subprogram stubs.

2015-05-26  Hristian Kirtchev  <kirtchev@adacore.com>

	* exp_ch3.adb (Expand_N_Full_Type_Declaration): Capture, set and
	restore the Ghost mode.
	(Expand_N_Object_Declaration): Capture, set and restore the Ghost mode.
	(Freeze_Type): Update the call to Set_Ghost_Mode.
	(Restore_Globals): New routine.
	* exp_ch5.adb Add with and use clauses for Ghost.
	(Expand_N_Assignment_Statement): Capture, set and restore the
	Ghost mode.
	(Restore_Globals): New routine.
	* exp_ch6.adb Add with and use clauses for Ghost.
	(Expand_N_Procedure_Call_Statement): Capture, set and
	restore the Ghost mode.
	(Expand_N_Subprogram_Body):
	Code cleanup. Capture, set and restore the Ghost mode.
	(Expand_N_Subprogram_Declaration): Capture, set and restore the
	Ghost mode.
	(Restore_Globals): New routine.
	* exp_ch7.adb Add with and use clauses for Ghost.
	(Expand_N_Package_Body): Capture, set and restore the Ghost mode.
	(Expand_N_Package_Declaration): Capture, set and restore the
	Ghost mode.
	(Wrap_HSS_In_Block): Create a proper identifier for the block.
	* exp_ch8.adb Add with and use clauses for Ghost.
	(Expand_N_Exception_Renaming_Declaration): Code
	cleanup. Capture, set and restore the Ghost mode.
	(Expand_N_Object_Renaming_Declaration): Capture, set and restore
	the Ghost mode.
	(Expand_N_Package_Renaming_Declaration): Capture, set and restore the
	Ghost mode.
	(Expand_N_Subprogram_Renaming_Declaration): Capture, set and
	restore the Ghost mode.
	* exp_ch11.adb (Expand_N_Exception_Declaration): Code
	cleanup. Capture, set and restore the Ghost mode.
	* exp_disp.adb (Make_DT): Update the call to Set_Ghost_Mode. Do
	not initialize the dispatch table slot of a Ghost subprogram.
	* exp_prag.adb Add with and use clauses for Ghost.
	(Expand_Pragma_Check): Capture, set and restore the Ghost mode.
	(Expand_Pragma_Contract_Cases): Capture, set and restore the
	Ghost mode.
	(Expand_Pragma_Initial_Condition): Capture, set and
	restore the Ghost mode.
	(Expand_Pragma_Loop_Variant): Capture,
	set and restore the Ghost mode.
	(Restore_Globals): New routine.
	* exp_util.adb Add with and use clauses for Ghost.
	(Make_Predicate_Call): Code cleanup. Capture, set and restore
	the Ghost mode.
	(Restore_Globals): New routine.
	* freeze.adb (Freeze_Entity): Code cleanup. Update the call
	to Set_Ghost_Mode.
	* ghost.adb Add with and use clause for Sem_Prag.
	(Check_Ghost_Completion): Code cleanup.
	(Check_Ghost_Overriding): New routine.
	(Check_Ghost_Policy): Code cleanup.
	(Ghost_Entity): New routine.
	(Is_Ghost_Declaration): Removed.
	(Is_Ghost_Statement_Or_Pragma): Removed.
	(Is_OK_Context): Reimplemented.
	(Is_OK_Declaration): New routine.
	(Is_OK_Pragma): New routine.
	(Is_OK_Statement): New routine.
	(Mark_Full_View_As_Ghost): New routine.
	(Mark_Pragma_As_Ghost): New routine.
	(Mark_Renaming_As_Ghost): New routine.
	(Propagate_Ignored_Ghost_Code): Update the comment on usage.
	(Set_From_Entity): New routine.
	(Set_From_Policy): New routine.
	(Set_Ghost_Mode): This routine now handles pragmas and freeze nodes.
	(Set_Ghost_Mode_For_Freeze): Removed.
	(Set_Ghost_Mode_From_Entity): New routine.
	(Set_Ghost_Mode_From_Policy): Removed.
	* ghost.ads (Check_Ghost_Overriding): New routine.
	(Mark_Full_View_As_Ghost): New routine.
	(Mark_Pragma_As_Ghost): New routine.
	(Mark_Renaming_As_Ghost): New routine.
	(Set_Ghost_Mode): Update the parameter profile. Update the
	comment on usage.
	(Set_Ghost_Mode_For_Freeze): Removed.
	(Set_Ghost_Mode_From_Entity): New routine.
	* sem_ch3.adb (Analyze_Full_Type_Declaration):
	Capture and restore the Ghost mode. Mark a type
	as Ghost regardless of whether it comes from source.
	(Analyze_Incomplete_Type_Decl): Capture, set and restore the
	Ghost mode.
	(Analyze_Number_Declaration): Capture and restore the Ghost mode.
	(Analyze_Object_Declaration): Capture and restore the Ghost mode.
	(Analyze_Private_Extension_Declaration): Capture and
	restore the Ghost mode.
	(Analyze_Subtype_Declaration): Capture and restore the Ghost mode.
	(Process_Full_View): The full view inherits all Ghost-related
	attributes from the private view.
	(Restore_Globals): New routine.
	* sem_ch5.adb (Analyze_Assignment): Capture and restore the
	Ghost mode.
	(Restore_Globals): New routine.
	* sem_ch6.adb (Analyze_Abstract_Subprogram_Declaration):
	Code cleanup. Capture and restore the Ghost mode. Mark a
	subprogram as Ghost regarless of whether it comes from source.
	(Analyze_Procedure_Call): Capture and restore the Ghost mode.
	(Analyze_Subprogram_Body_Helper): Capture and restore the Ghost mode.
	(Analyze_Subprogram_Declaration): Capture and restore the Ghost mode.
	(New_Overloaded_Entity): Ensure that a
	parent subprogram and an overriding subprogram have compatible
	Ghost policies.
	* sem_ch7.adb (Analyze_Package_Body_Helper): Capture and restore
	the Ghost mode.
	(Analyze_Package_Declaration): Capture and
	restore the Ghost mode. Mark a package as Ghost when it is
	declared in a Ghost region.
	(Analyze_Private_Type_Declaration): Capture and restore the Ghost mode.
	(Restore_Globals): New routine.
	* sem_ch8.adb (Analyze_Exception_Renaming): Code
	reformatting. Capture and restore the Ghost mode. A renaming
	becomes Ghost when its name references a Ghost entity.
	(Analyze_Generic_Renaming): Capture and restore the Ghost mode. A
	renaming becomes Ghost when its name references a Ghost entity.
	(Analyze_Object_Renaming): Capture and restore the Ghost mode. A
	renaming becomes Ghost when its name references a Ghost entity.
	(Analyze_Package_Renaming): Capture and restore the Ghost mode. A
	renaming becomes Ghost when its name references a Ghost entity.
	(Analyze_Subprogram_Renaming): Capture and restore the Ghost
	mode. A renaming becomes Ghost when its name references a
	Ghost entity.
	* sem_ch11.adb (Analyze_Exception_Declaration): Capture, set
	and restore the Ghost mode.
	* sem_ch12.adb (Analyze_Generic_Package_Declaration): Capture and
	restore the Ghost mode.
	(Analyze_Generic_Subprogram_Declaration):
	Capture and restore the Ghost mode.
	* sem_ch13.adb Add with and use clauses for Ghost.
	(Add_Invariant): New routine.
	(Add_Invariants): Factor out code.
	(Add_Predicate): New routine.
	(Add_Predicates): Factor out code.
	(Build_Invariant_Procedure_Declaration): Code cleanup. Capture,
	set and restore the Ghost mode.
	(Build_Invariant_Procedure): Code cleanup.
	(Build_Predicate_Functions): Capture, set and
	restore the Ghost mode. Mark the generated functions as Ghost.
	* sem_prag.adb (Analyze_Contract_Cases_In_Decl_Part):
	Capture, set and restore the Ghost mode.
	(Analyze_External_Property_In_Decl_Part): Capture, set and restore
	the Ghost mode.
	(Analyze_Initial_Condition_In_Decl_Part):
	Capture, set and restore the Ghost mode.
	(Analyze_Pragma):
	Code cleanup. Capture, set and restore the Ghost mode. Flag
	pragmas Linker_Section, No_Return, Unmodified, Unreferenced and
	Unreferenced_Objects as illegal when it applies to both Ghost
	and living arguments. Pragma Ghost cannot apply to synchronized
	objects.
	(Check_Kind): Moved to the spec of Sem_Prag.
	(Process_Inline): Flag the pragma as illegal when it applies to
	both Ghost and living arguments.
	(Restore_Globals): New routine.
	* sem_prag.ads Add pragma Default_Initial_Condition
	to table Assertion_Expression_Pragma. Add new table
	Is_Aspect_Specifying_Pragma.
	(Check_Kind): Moved from body of Sem_Prag.
	* sem_util.adb Add with and use clauses for Ghost.
	(Build_Default_Init_Cond_Procedure_Body): Capture, set and restore
	the Ghost mode.
	(Build_Default_Init_Cond_Procedure_Declaration):
	Capture, set and restore the Ghost mode. Mark the default
	initial condition procedure as Ghost when it is declared
	in a Ghost region.
	(Is_Renaming_Declaration): New routine.
	(Policy_In_List): Account for the single argument version of
	Check_Pragma.
	* sem_util.ads (Is_Renaming_Declaration): New routine.
	* sinfo.adb (Is_Ghost_Pragma): New routine.
	(Set_Is_Ghost_Pragma): New routine.
	* sinfo.ads New attribute Is_Ghost_Pragma.
	(Is_Ghost_Pragma): New routine along with pragma Inline.
	(Set_Is_Ghost_Pragma): New routine along with pragma Inline.

2015-05-26  Robert Dewar  <dewar@adacore.com>

	* sem_ch3.adb, sem_aux.adb, sem_aux.ads, exp_ch6.adb, sprint.adb:
	Minor reformatting.

2015-05-26  Gary Dismukes  <dismukes@adacore.com>

	* gnat1drv.adb, targparm.adb, targparm.ads, restrict.adb: Minor
	reformatting and typo fixes in comments.

2015-05-26  Ed Schonberg  <schonberg@adacore.com>

	* sem_ch7.adb (Swap_Private_Dependets): Set visibility of
	the two views of a private dependent in two separate steps,
	to ensure proper visibility in parent units analyzed for inlining.

2015-05-26  Yannick Moy  <moy@adacore.com>

	* sem_aux.adb, sem_aux.ads (Get_Low_Bound): Use Type_Low_Bound.
	(Package_Body, Package_Spec): New queries moved
	here from GNATprove.
	(Package_Specification): Simplify query to remove use of loop.
	* sem_util.adb, sem_util.ads (Enclosing_Declaration,
	Enclosing_Package_Or_Subprogram, Is_Attribute_Update): New
	queries moved here from GNATprove.

2015-05-26  Bob Duff  <duff@adacore.com>

	* einfo.adb, einfo.ads, sprint.adb, lib-xref.ads: Minor cleanup: Remove
	obsolete Entity_Kinds E_String_Type and E_String_Subtype. Update
	redundant assertions.

2015-05-26  Gary Dismukes  <dismukes@adacore.com>

	* sem_util.adb, sem_util.ads, sem_ch13.adb: Minor typo fixes.

2015-05-26  Doug Rupp  <rupp@adacore.com>

	* init.c [vxworks]: Refine previous checkin.

2015-05-26  Robert Dewar  <dewar@adacore.com>

	* exp_ch4.adb (Wrap_MA): New function.
	(Expand_N_Op_Expon): Use Wrap_MA.

2015-05-26  Bob Duff  <duff@adacore.com>

	* exp_ch6.adb (Make_Build_In_Place_Call_In_Object_Declaration):
	Do not use secondary stack to return limited records with
	defaulted discriminants. This is an efficiency improvement.
	* exp_ch6.adb, exp_dist.adb, sem_attr.adb, sem_aux.adb, sem_aux.ads,
	sem_ch12.adb, sem_ch3.adb, sem_ch4.adb, sem_ch6.adb, sem_ch7.adb,
	sem_util.adb: Change the sense of Is_Indefinite_Subtype to be
	Is_Definite_Subtype. This is an improvement to readability (the double
	negative in "not Is_Indefinite_Subtype" was slightly confusing). Also
	disallow passing non-[sub]type entities, an unnecessary and slightly
	bug-prone flexibility.

2015-05-26  Robert Dewar  <dewar@adacore.com>

	* sem_aggr.adb (Resolve_Array_Aggregate): Defend against
	bad bounds.
	* debug.adb: Document -gnatd.k.
	* erroutc.adb (Set_Msg_Insertion_Line_Number): Implement -gnatd.k.

2015-05-26  Robert Dewar  <dewar@adacore.com>

	* gnat1drv.adb (Gnat1drv): Provide new arguments for
	Get_Target_Parameters.
	* restrict.adb (Set_Restriction_No_Specification_Of_Aspect):
	new procedure.
	(Set_Restriction_No_Use_Of_Attribute): new procedure.
	* restrict.ads (Set_Restriction_No_Specification_Of_Aspect):
	new procedure.
	(Set_Restriction_No_Use_Of_Attribute): new procedure.
	* s-rident.ads (Integer_Parameter_Restrictions): New subtype.
	* targparm.adb (Get_Target_Parameters): Allow new restriction
	pragmas No_Specification_Of_Aspect No_Use_Of_Attribute
	No_Use_Of_Pragma.
	* targparm.ads: New parameters for Get_Target_Parameters.
	* tbuild.adb (Set_NOD): New name for Set_RND.
	(Set_NSA): New procedure.
	(Set_NUA): New procedure.
	(Set_NUP): New procedure.
	* tbuild.ads (Make_SC): Minor reformatting.
	(Set_NOD): New name for Set_RND.
	(Set_NSA, Set_NUA, Set_NUP): New procedure.

2015-05-26  Ed Schonberg  <schonberg@adacore.com>

	* a-stwise.adb (Find_Token): If source'first is not positive,
	an exception must be raised, as specified by RM 2005 A.4.3
	(68/1). This must be checked explicitly, given that run-time
	files are normally compiled without constraint checks.
	* a-stzsea.adb (Find_Token): Ditto.

2015-05-26  Ed Schonberg  <schonberg@adacore.com>

	* sem_util.ads sem_util.adb (Is_Current_Instance):  New predicate
	to fully implement RM 8.6 (17/3). which earlier only applied
	to synchronized types. Used to preanalyze aspects that include
	current instances of types, such as Predicate and Invariant.
	* sem_res.adb (Resolve_Entity_Name): Use Is_Current_Instance.
	* sem_ch13.adb (Add_Predicates): In ASIS mode, preserve original
	expression of aspect and analyze it to provide proper type
	information.

2015-05-26  Robert Dewar  <dewar@adacore.com>

	* rtsfind.ads: Add entries for RE_Exn[_Long]_Float.
	* s-exnllf.adb (Exn_Float): New function.
	(Exn_Long_Float): New function.
	(Exn_Long_Long_Float): Rewritten interface.
	(Exp): New name for what used to be Exn_Long_Long_Float.
	* s-exnllf.ads (Exn_Float): New function.
	(Exn_Long_Float): New function.

2015-05-26  Ed Schonberg  <schonberg@adacore.com>

	* sem_ch8.adb (Find_Selected_Component): Do not emit an error
	on a selected component when the prefix is a type name that is
	a Current_Instance.
	* einfo.ads: Minor grammar fix.

2015-05-26  Doug Rupp  <rupp@adacore.com>

	* init.c [vxworks] (sysLib.h): Only for x86.

2015-05-26  Doug Rupp  <rupp@adacore.com>

	* init-vxsim.c (CPU): define as __VXSIM_CPU__
	* sigtramp-vxworks-vxsim.c (CPU): Likewise.
	sigtramp-vxworks-target.inc: Add check for SIMLINUX.
	* sigtramp.h: Likewise.

2015-05-26  Robert Dewar  <dewar@adacore.com>

	* sem_aux.adb, sem_disp.adb, sem_util.ads: Add comment.
	* sem_util.adb: Minor reformatting

2015-05-26  Yannick Moy  <moy@adacore.com>

	* inline.adb (Has_Initialized_Type): Adapt to new names.
	* sem_aux.adb, sem_aux.ads (Get_Low_Bound, Number_Components,
	Subprogram_Body, Subprogram_Body_Entity, Subprogram_Spec,
	Subprogram_Specification): New query functions used in GNATprove.
	* sem_disp.adb, sem_disp.ads (Is_Overriding_Subprogram): New
	query functions used in GNATprove.
	* sem_util.adb, sem_util.adso (Enclosing_Lib_Unit_Node,
	Get_Cursor_Type, Get_Return_Object, Get_User_Defined_Eq,
	Is_Double_Precision_Floating_Point_Type,
	Is_Single_Precision_Floating_Point_Type): New query functions
	used in GNATprove.

2015-05-26  Bob Duff  <duff@adacore.com>

	* s-rpc.ads (Partition_ID): Increase maximum Partition_ID to
	some huge number.
	* a-except-2005.adb, a-except-2005.ads, a-except.adb,
	a-except.ads, a-exexda.adb, a-exstat.adb: Minor comment fixes.

2015-05-26  Robert Dewar  <dewar@adacore.com>

	* sinfo.adb: Minor comment addition.
	* einfo.adb: Minor whitespace and punctuation fix.
	* sem_util.adb: Minor editing of comments.

2015-05-26  Ed Schonberg  <schonberg@adacore.com>

	* sem_ch7.adb (Install_Private_Declarations,
	Swap_Private_Dependents): Ensure that both views of the dependent
	subtype are immediately visible if we are within their scope. This
	may be needed when a procedure body is both the parent of an
	instantiated child unit, and is itself used to inline a local
	function.

2015-05-26  Gary Dismukes  <dismukes@adacore.com>

	* exp_prag.adb, gnat1drv.adb: Minor reformatting.

2015-05-26  Eric Botcazou  <ebotcazou@adacore.com>

	* exp_ch4.adb (Expand_N_Indexed_Component): In the circuit
	detecting exceptions to the rewriting, deal with implicit
	dereferences in the selected component case.

2015-05-26  Bob Duff  <duff@adacore.com>

	* sem_ch13.adb (Analyze_One_Aspect): Do not
	require the expression of the Disable_Controlled aspect to be
	static in a generic template, because 'Enabled is not known
	until the instance.

2015-05-26  Doug Rupp  <rupp@adacore.com>

	* init-vxsim.c: New file for vxsim ZCX
	* sigtramp-vxworks-vxsim.c: Likewise.
	* sigtramp-vxworks.c: Factor out target dependent bits into ...
	* sigtramp-vxworks-target.inc: ... here.
	* sigtramp.h: Add vxsim zcx protos.
	* init.c [vxworks...] (sysLib.h): Include.
	(__gnat_map_signal): Make global.
	 [...i386] (__gnat_error_handler): Call __gnat_vxsim_error_handler if
	on vxsim.
	[...i386] (__gnat_install_handler): Test if on vxsim.

2015-05-26  Ed Schonberg  <schonberg@adacore.com>

	* sem_ch5.adb (Analyze_Iterator_Specification): For an element
	iterator over an array, if the component is aliased, the loop
	variable is aliased as well.

2015-05-26  Ed Schonberg  <schonberg@adacore.com>

	* exp_ch6.adb (Expand_Actuals): For a function call with in-out
	parameters that is rewritten as an expression_with_actions,
	we preserve the original function call node for further use by
	the caller (typically Expand_Call). In the presence of validity
	checks, that function call, though it is labelled Analyzed to
	prevent an infinite recursion, may be rewritten as a temporary
	by Remove_Side_Effects.  Ensure that the caller has access to
	the original function call to continue expansion.
	* atree.ads: Minor typo in comment.

2015-05-26  Javier Miranda  <miranda@adacore.com>

	* sem_util.adb (Check_Function_Writable_Actuals):
	Add missing support to check the violation of writable actuals
	in array aggregates that have a nonstatic range.

2015-05-26  Hristian Kirtchev  <kirtchev@adacore.com>

	* exp_ch6.adb (Process_Contract_Cases_For): Update the call to
	Expand_Pragma_Contract_Cases.
	* exp_prag.ads, exp_prag.adb (Expand_Contract_Cases): Rename to
	Expand_Pragma_Contract_Cases.
	* sem_ch13.adb (Add_Invariants): Use the original aspect name
	when creating the arguments of pragma Check. This ensures that
	'Class is properly recognized and handled.

2015-05-26  Arnaud Charlet  <charlet@adacore.com>

	* gnat1drv.adb: Minor adjustments.
	(Adjust_Global_Switches): Disable some related flags in CodePeer mode.
	* sem_ch4.adb (Has_Arbitrary_Evaluation_Order,
	Stop_Subtree_Climbind): Code cleanup.
	* einfo.ads: Minor comment change.

2015-05-26  Javier Miranda  <miranda@adacore.com>

	* sem_aggr.adb (Resolve_Aggregate, Resolve_Extension_Aggregate):
	Code cleanup.
	* sem_ch3.adb (Build_Derived_Record_Type,
	Record_Type_Declaration): Code cleanup.
	* sem_ch4.adb (Has_Arbitrary_Evaluation_Order,
	Stop_Subtree_Climbind): Tables which speed up the identification
	of dangerous calls to Ada 2012 functions with writable actuals
	(AI05-0144).
	(Analyze_Arithmetic_Op, Analyze_Call, Analyze_Comparison_Op,
	Analyze_Equality_Op, Analyze_Logical_Op, Analyze_Membership_Op,
	Analyze_Range): Code cleanup.
	(Is_Arbitrary_Evaluation_Order_Construct): Removed.
	(Check_Writable_Actuals): Code cleanup using the added tables.
	* sem_util.adb (Check_Function_Writable_Actuals): Return
	immediately if the node does not have the flag Check_Actuals
	set to True.

2015-05-26  Eric Botcazou  <ebotcazou@adacore.com>

	* exp_ch6.adb (Add_Call_By_Copy_Code): Remove restrictive
	condition in the detection of the effects of Remove_Side_Effects.
	* exp_util.ads (Remove_Side_Effects): Add general and historical note.
	* exp_util.adb (Is_Name_Reference): New predicate.
	(Remove_Side_Effects): Use it in lieu of Is_Object_Reference
	in order to decide whether to use the renaming to capture the
	side effects of the subexpression.
	(Side_Effect_Free): Remove obsolete test.

2015-05-26  Robert Dewar  <dewar@adacore.com>

	* aspects.ads, aspects.adb: Add aspect Disable_Controlled.
	* einfo.ads, einfo.adb (Disable_Controlled): New flag.
	(Is_Controlled_Active): New function.
	* exp_ch3.adb (Expand_Freeze_Record_Type): Use
	Is_Controlled_Active.
	* exp_util.adb (Needs_Finalization): Finalization not needed
	if Disable_Controlled set.
	* freeze.adb (Freeze_Array_Type): Do not set
	Has_Controlled_Component if the component has Disable_Controlled.
	(Freeze_Record_Type): ditto.
	* sem_ch13.adb (Decorate): Minor reformatting.
	(Analyze_Aspect_Specifications): Implement Disable_Controlled.
	* sem_ch3.adb (Analyze_Object_Declaration): Handle
	Disable_Controlled.
	(Array_Type_Declaration): ditto.
	(Build_Derived_Private_Type): ditto.
	(Build_Derived_Type): ditto.
	(Record_Type_Definition): ditto.
	* snames.ads-tmpl: Add Name_Disable_Controlled.

2015-05-26  Eric Botcazou  <ebotcazou@adacore.com>

	* exp_ch6.adb (Expand_Actuals): Use a constant declaration instead
	of a renaming to capture the return value of a function call.
	(Expand_Simple_Function_Return): Call Remove_Side_Effects
	instead of removing side effects manually before the call to
	_Postconditions.

2015-05-26  Robert Dewar  <dewar@adacore.com>

	* exp_ch4.adb (Expand_N_Op_Expon): Deal with problem of wrong
	order in calling Duplicate_Subexpr.
	* einfo.ads: Fix documentation of Object/Value size for scalar types.

2015-05-26  Ed Schonberg  <schonberg@adacore.com>

	* exp_aggr.adb (Build_Array_Aggr_Code, Gen_Assign):
	If a component is default-initialized and its type has an
	invariant procedure, insert an invariant test after code for
	default-initialization of the component.

2015-05-26  Gary Dismukes  <dismukes@adacore.com>

	* einfo.ads, sem_util.adb, sem_ch4.adb: Minor reformatting.

2015-05-26  Robert Dewar  <dewar@adacore.com>

	* exp_unst.adb, exp_unst.ads: Change to using Subps table index for
	making AREC entity names unique.

2015-05-26  Ed Schonberg  <schonberg@adacore.com>

	* sem_cat.adb (Has_Stream_Attribute_Definition): If the type
	has aspect specifications, examine the corresponding list of
	representation items to determine whether there is a visible
	stream operation. The attribute definition clause generated from
	the aspect will be inserted at the freeze point of the type,
	which may be in the private part and not directly visible,
	but the aspect makes the operation available to a client.

2015-05-26  Robert Dewar  <dewar@adacore.com>

	* sem_util.adb: Minor code reorganization.
	* sem_ch6.adb: Minor reformatting.

2015-05-25  Eric Botcazou  <ebotcazou@adacore.com>

	* gcc-interface/utils.c (maybe_pad_type): Do not apply adjustment to
	original size for elementary types before issuing the size warning.

2015-05-25  Eric Botcazou  <ebotcazou@adacore.com>

	* get_targ.adb (C_Get_Float_Words_BE): Adjust import name.
	(C_Get_Words_BE): Likewise.
	(C_Get_Bytes_BE): Likewise.
	(C_Get_Bits_BE): Likewise.
	(Width_From_Size): Remove superfluous space.
	* gcc-interface/targtyps.c (get_float_words_be): Rename into...
	(get_target_float_words_be): ...this.
	(get_words_be): Rename into...
	(get_target_words_be): ...this.
	(get_bytes_be): Rename into...
	(get_target_bytes_be): ...this.
	(get_bits_be): Rename into...
	(get_target_bits_be): ...this.
	* gcc-interface/gigi.h (standard_datatypes): Remove ADT_ptr_void_type.
	(ptr_void_type_node): Delete.
	(get_target_float_size): Likewise.
	(get_target_double_size): Likewise.
	(get_target_long_double_size): Likewise.
	(get_float_words_be): Likewise.
	(get_words_be): Likewise.
	(get_bytes_be): Likewise.
	(get_bits_be): Likewise.
	(get_target_float_words_be): Declare.
	(get_target_words_be): Likewise.
	(get_target_bytes_be): Likewise.
	(get_target_bits_be): Likewise.
	* gcc-interface/decl.c (gnat_to_gnu_entity): Replace ptr_void_type_node
	with ptr_type_node.
	(intrin_return_compatible_p): Likewise.
	* gcc-interface/trans.c (gigi): Likewise.
	* gcc-interface/utils2.c (maybe_wrap_malloc): Likewise.
	(maybe_wrap_free): Likewise.
	* gcc-interface/utils.c (maybe_pad_type): Remove superfluous space.
	* gcc-interface/misc.c (gnat_init): Do not set ptr_void_type_node.

2015-05-25  Eric Botcazou  <ebotcazou@adacore.com>

	* gcc-interface/decl.c (elaborate_expression): Take a const string
	suffix instead of a tree.
	(elaborate_expression_1): Likewise.
	(elaborate_expression_2): Likewise.
	(gnat_to_gnu_entity): Adjust to above changes.
	(build_subst_list): Likewise.
	(get_entity_char): New static function.

2015-05-25  Eric Botcazou  <ebotcazou@adacore.com>

	* gcc-interface/decl.c (gnat_to_gnu_entity) <E_Constant>: Move around.
	<E_Exception>: Merge with E_Variable case.
	<E_Variable>: Remove 'object' label.

2015-05-25  Eric Botcazou  <ebotcazou@adacore.com>

	* gcc-interface/decl.c (gnat_to_gnu_entity): Minor tweak.
	* gcc-interface/trans.c (finalize_nrv_unc_r): Use CONSTRUCTOR_ELT.
	* gcc-interface/utils.c (convert): Likewise and simplify.
	(remove_conversions): Likewise.
	* gcc-interface/utils2.c (compare_fat_pointers): Likewise.
	(build_unary_op): Likewise and simplify.

2015-05-25  Eric Botcazou  <ebotcazou@adacore.com>

	* gcc-interface/gigi.h (build_atomic_load): Adjust prototype.
	(build_atomic_store): Likewise.
	(build_load_modify_store): Declare.
	(VECTOR_TYPE_P): Delete.
	* gcc-interface/decl.c (gnat_to_gnu_entity): Replace Is_Atomic with
	Is_Atomic_Or_VFA throughout.
	<E_Array_Type>: Build a variant of the XUA type instead of forcing
	TYPE_VOLATILE on it.
	<E_Array_Subtype>: Use the main variant of the base type.
	Do not force TYPE_VOLATILE on the type being built.
	<E_Record_Type>: Likewise.
	<E_Array_Subtype>: Likewise.
	<E_Subprogram_Type>: Rename local variable.
	Add Atomic qualifier in conjunction with Volatile on types if needed.
	Force BLKmode for by-ref types only at the end of the processing.
	Change qualifiers only after changing the mode of the type.  Set
	TYPE_UNIVERSAL_ALIASING_P on the type directly.
	(check_ok_for_atomic_type): Issue specific error message for VFA.
	(gnat_to_gnu_component_type): Replace Is_Atomic with
	Is_Atomic_Or_VFA throughout.
	* gcc-interface/misc.c (gnat_get_alias_set): Test
	TYPE_UNIVERSAL_ALIASING_P on the type directly.
	* gcc-interface/trans.c (lvalue_required_p): Replace Is_Atomic with
	Is_Atomic_Or_VFA throughout.  Add missing guard.
	(node_is_atomic): New predicate.
	(node_has_volatile_full_access): Likewise.
	(gnat_strip_type_conversion): New function.
	(outer_atomic_access_required_p): New predicate.
	(atomic_sync_required_p): Rename into...
	(atomic_access_required_p): ...this.  Add SYNC parameter, scan the
	parent node first and then look for the atomic setting.  Add support
	for Volatile_Full_Access.
	(Call_to_gnu): Add atomic_access and outer_atomic_access parameters
	and adjusts calls to above functions.  Use load-modify-store sequence
	for updates of In/Out and Out parameters if required, as well as for
	moving the result to the target if required.  Add couple of missing
	guards.
	(gnat_to_gnu): Adjust calls to above functions.
	<N_Object_Renaming_Declaration>: If the renamed object has side-effects
	evaluate only its address.
	<N_Assignment_Statement>: Adjust call to Call_to_gnu.  Use load-modify
	store sequence if required.
	<N_Function_Call>: Adjust call to Call_to_gnu.
	(extract_values): Adjust comment.
	* gcc-interface/utils2.c (build_atomic_load): Add SYNC parameter and
	use relaxed memory model if it is not set.
	(build_atomic_store): Likewise.
	(call_is_atomic_load): New predicate.
	(build_load_modify_store): New function.
	(build_binary_op) <MODIFY_EXPR>: Accept SAVE_EXPR on the LHS.
	(gnat_stabilize_reference) <CALL_EXPR>: Deal with atomic loads.

2015-05-25  Eric Botcazou  <ebotcazou@adacore.com>

	* gcc-interface/ada-tree.h (DECL_RENAMING_GLOBAL_P): Rename into...
	(DECL_GLOBAL_NONCONSTANT_RENAMING_P): ...this.
	* gcc-interface/gigi.h (record_global_renaming_pointer): Delete.
	(invalidate_global_renaming_pointers): Likewise.
	(record_global_nonconstant_renaming): New.
	(invalidate_global_nonconstant_renamings): Likewise.
	(get_inner_constant_reference): Likewise.
	(gnat_constant_reference_p): Likewise.
	* gcc-interface/decl.c (gnat_to_gnu_entity) <object>: Adjust to above
	and register the renaming pointer only if the object is non-constant.
	(elaborate_expression_1): Call get_inner_constant_reference instead
	of get_inner_reference.
	* gcc-interface/trans.c (fold_constant_decl_in_expr): Minor tweak.
	(Identifier_to_gnu): Adjust to above and do not recheck the renamed
	object before substituting it.
	(Compilation_Unit_to_gnu): Adjust to above renaming.  Minor tweaks.
	(gnat_to_gnu) <N_Object_Renaming_Declaration>: Do not return the
	result at the global level.
	(N_Exception_Renaming_Declaration): Likewise.
	* gcc-interface/utils.c (global_renaming_pointers): Rename into...
	(global_nonconstant_renamings): ...this.
	(destroy_gnat_utils): Adjust to above renaming.
	(record_global_renaming_pointer): Rename into...
	(record_global_nonconstant_renaming): ...this.
	(invalidate_global_renaming_pointers): Rename into...
	(invalidate_global_nonconstant_renamings): ...this and do not recheck
	the renamed object before invalidating.
	* gcc-interface/utils2.c (gnat_stabilize_reference): Minor tweak.
	(get_inner_constant_reference): New public function.
	(gnat_constant_reference_p): New predicate.

2015-05-25  Javier Miranda  <miranda@adacore.com>

	* einfo.ads, einfo.adb (Has_Out_Or_In_Out_Parameter): This attribute
	is now present in subprograms, generic subprograms, entries and
	entry families.
	* sem_ch6.adb (Set_Formal_Mode): Set As_Out_Or_In_Out_Parameter
	on entries, entry families, subprograms and generic subprograms.
	* sem_ch12.adb (Analyze_Generic_Subprogram_Declaration):
	Minor code reorganization to ensure that the Ekind attribute
	of the subprogram entity is set before its formals are
	processed. Required to allow the use of the attribute
	Has_Out_Or_In_Out_Parameter on the subprogram entity.
	* sem_aggr.adb (Resolve_Aggregate, Resolve_Extension_Aggregate):
	Perform the check on writable actuals only if the value of some
	component of the aggregate involves calling a function with
	out-mode parameters.
	(Resolve_Record_Aggregate): Propagate the Check_Actuals flag to the
	internally built aggregate.
	* sem_ch3.adb (Build_Derived_Record_Type, Record_Type_Declaration):
	Perform the check on writable actuals only if the initialization of
	some component involves calling a function with out-mode parameters.
	* sem_ch4.adb (Analyze_Arithmetic_Op, Analyze_Comparison_Op,
	Analyze_Equality_Op, Analyze_Logical_Op, Analyze_Membership_Op,
	Analyze_Range): Check writable actuals only if the
	subtrees have a call to a function with out-mode parameters
	(Analyze_Call.Check_Writable_Actuals): New subprogram. If the call
	has out or in-out parameters then mark its outermost enclosing
	construct as a node on which the writable actuals check must
	be performed.
	(Analyze_Call): Check if the flag must be set and if the outermost
	enclosing construct.
	* sem_util.adb (Check_Function_Writable_Actuals): Code cleanup
	and reorganization. We skip processing aggregate discriminants
	since their precise analysis involves two phases traversal.
	* sem_res.adb (Resolve_Actuals, Resolve_Arithmetic_Op,
	Resolve_Logical_Op, Resolve_Membership_Op): Remove call to
	check_writable_actuals.

2015-05-22  Ed Schonberg  <schonberg@adacore.com>

	* sem_ch3.adb (Constrain_Concurrent): If the context is a
	type declaration, generate an Itype_Reference for the anonymous
	subtype, to force elaboration at this point in gigi.

2015-05-22  Gary Dismukes  <dismukes@adacore.com>

	* layout.adb, einfo.ads, sem_ch12.adb, freeze.adb, sem_util.ads,
	exp_ch4.adb, sem_ch6.adb: Minor reformatting and typo fixes.

2015-05-22  Ed Schonberg  <schonberg@adacore.com>

	* sem_res.adb (Resolve_Actuals): If the call is to an overridden
	operation, replace the names of the actuals in named associations
	with the names of the actuals of the subprogram that is eventually
	executed. The names of the formals and the defaults can differ
	between the two operations when they are operations of a formal
	derived type.

2015-05-22  Bob Duff  <duff@adacore.com>

	* a-convec.ads, a-convec.adb (Append): Check for fast path. Split
	out slow path into separate procedure. Inline Append. Fast path
	now avoids calling Insert.
	(Finalize): Do the busy checking last, so the container gets emptied.
	(Insert, Insert_Space): Remove redundancy.

2015-05-22  Robert Dewar  <dewar@adacore.com>

	* switch-c.adb (Scan_Front_End_Switches): Insist on -gnatc
	for -gnatd.V.

2015-05-22  Arnaud Charlet  <charlet@adacore.com>

	* gnatvsn.ads: Minor code reorg to remember more easily to update
	variables.

2015-05-22  Ed Schonberg  <schonberg@adacore.com>

	* sem_ch10.adb (Analyze_With_Clause): In ASIS_Mode, a
	limited_with clause on a predefined unit is not transformed into
	a regular with_clause, to preserve the original tree structure.
	* sinfo.ads (N_With_Clause): Add comment on handling of
	Limited_With.
	* sem_ch10.adb: Minor reformatting.

2015-05-22  Ed Schonberg  <schonberg@adacore.com>

	* sem_ch8.adb (Freeze_Profile): A limited view of a type in
	the profile of a subprogram renaming does not require freezing,
	because it is declared in a different unit.

2015-05-22  Ed Schonberg  <schonberg@adacore.com>

	* exp_aggr.adb (Get_Constraint_Association): If type (of ancestor
	composite type) is private, go to full view. This was previously
	done only in an instance context, but is happen whenever a chain
	of private extensions includes one inherited discriminant.

2015-05-22  Robert Dewar  <dewar@adacore.com>

	* einfo.ads: Minor comment updates.
	* exp_unst.adb: Move Subps table to spec Don't remove old entries
	from table Add Last field to record last entry used.
	* exp_unst.ads: Move Subps table here from body So that Cprint
	can access saved values.

2015-05-22  Bob Duff  <duff@adacore.com>

	* a-cdlili.adb, a-cdlili.ads, a-cohama.adb, a-cohama.ads,
	* a-cohase.adb, a-cohase.ads, a-convec.adb, a-convec.ads,
	* a-coorma.adb, a-coorma.ads, a-coorse.adb, a-coorse.ads:
	(Pseudo_Reference, Element_Access, Get_Element_Access): New
	declarations added for use by performance improvements in exp_ch5.adb.
	* snames.ads-tmpl: New names referenced by exp_ch5.adb.
	* exp_ch5.adb: Speed up "for ... of" loops for predefined containers.
	Instead of doing literally what the RM calls for, we do something
	equivalent that avoids expensive operations inside the loop. If the
	container package has appropriate Next, Pseudo_Reference,
	Element_Access, Get_Element_Access declarations, we invoke the
	optimization.
	* snames.ads-tmpl: Note speed improvement.

2015-05-22  Eric Botcazou  <ebotcazou@adacore.com>

	* einfo.ads (Is_Atomic_Or_VFA): Move to XEINFO INLINES section.
	* xeinfo.adb: Replace a-einfo.h with einfo.h throughout.
	Add pattern to translate "or else" into "||".

2015-05-22  Eric Botcazou  <ebotcazou@adacore.com>

	* einfo.ads (Has_Volatile_Full_Access): Rename into...
	(Is_Volatile_Full_Access): ...this.
	(Set_Has_Volatile_Full_Access): Rename into...
	(Set_Is_Volatile_Full_Access): ...this.
	* einfo.adb (Has_Volatile_Full_Access): Rename into...
	(Is_Volatile_Full_Access): ...this.
	(Set_Has_Volatile_Full_Access): Rename into...
	(Set_Is_Volatile_Full_Access): ...this.
	(Is_Atomic_Or_VFA): Adjust to above renaming.
	* errout.adb (Special_Msg_Delete): Likewise.
	* exp_pakd.adb (Install_PAT): Likewise.
	* freeze.adb (Freeze_Array_Type): Likewise.
	* sem_ch8.adb (Analyze_Object_Renaming): Likewise.
	* sem_ch13.adb (Inherit_Delayed_Rep_Aspects): Likewise.
	(Inherit_Aspects_At_Freeze_Point): Likewise.
	* sem_prag.adb (Set_Atomic_VFA): Likewise.
	(Process_Atomic_Independent_Shared_Volatile): Likewise.
	* sem_util.adb (Is_Atomic_Or_VFA_Object): Likewise.

2015-05-22  Robert Dewar  <dewar@adacore.com>

	* exp_ch5.adb, layout.adb, einfo.adb, einfo.ads, sem_prag.adb,
	freeze.adb, freeze.ads, sem_util.adb, sem_util.ads, exp_ch2.adb,
	exp_ch4.adb, errout.adb, exp_aggr.adb, sem_ch13.adb: This is a general
	change that deals with the fact that most of the special coding for
	Atomic should also apply to the case of Volatile_Full_Access.
	A new attribute Is_Atomic_Or_VFA is introduced, and many of the
	references to Is_Atomic now use this new attribute.

2015-05-22  Robert Dewar  <dewar@adacore.com>

	* exp_ch4.adb (Expand_N_Op_Eq): Introduce 'Machine for 'Result
	comparison.

2015-05-22  Eric Botcazou  <ebotcazou@adacore.com>

	* sprint.adb (Source_Dump): When generating debug files, deal
	with the case of a stand-alone package instantiation by dumping
	together the spec and the body in the common debug file.

2015-05-22  Robert Dewar  <dewar@adacore.com>

	* sem_ch13.adb (Minimum_Size): Size is zero for null range
	discrete subtype.

2015-05-22  Hristian Kirtchev  <kirtchev@adacore.com>

	* einfo.adb (Anonymous_Master): This attribute now applies
	to package and subprogram bodies.
	(Set_Anonymous_Master): This attribute now applies to package and
	subprogram bodies.
	(Write_Field36_Name): Add output for package and subprogram bodies.
	* einfo.ads Update the documentation on attribute Anonymous_Master
	along with occurrences in entities.
	* exp_ch4.adb (Create_Anonymous_Master): Reimplemented to
	handle spec and body anonymous masters of the same unit.
	(Current_Anonymous_Master): Reimplemented. Handle a
	package instantiation that acts as a compilation unit.
	(Insert_And_Analyze): Reimplemented.

2015-05-22  Ed Schonberg  <schonberg@adacore.com>

	* sem_ch10.adb (Analyze_With_Clause): A limited_with_clause on a
	predefined unit is treated as a regular with_clause.

2015-05-22  Robert Dewar  <dewar@adacore.com>

	* sem_ch12.adb, prj.ads, makeutl.ads, sem_ch6.adb, prj-nmsc.adb,
	prj-conf.adb, sem_disp.adb: Minor reformatting.

2015-05-22  Vincent Celier  <celier@adacore.com>

	* clean.adb (Parse_Cmd_Line): For native gnatclean, check
	for switch -P and, if found and gprclean is available, invoke
	silently gprclean.
	* make.adb (Initialize): For native gnatmake, check for switch -P
	and, if found and gprbuild is available, invoke silently gprbuild.

2015-05-22  Eric Botcazou  <ebotcazou@adacore.com>

	* sem_ch13.adb (Validate_Unchecked_Conversions): Also issue
	specific warning for discrete types when the source is larger
	than the target.

2015-05-22  Ed Schonberg  <schonberg@adacore.com>

	* einfo.ads, einfo.adb (Incomplete_Actuals): New attribute of
	package instantiations. Holds the list of actuals in the instance
	that are incomplete types, to determine where the corresponding
	instance body must be placed.
	* sem_ch6.adb (Conforming_Types): An incomplete type used as an
	actual in an instance matches an incomplete formal.
	* sem_disp.adb (Check_Dispatching_Call): Handle missing case of
	explicit dereference.
	(Inherited_Subprograms): In the presence of a limited view there
	are no subprograms to inherit.
	* sem_ch12.adb (Preanalyze_Actuals): Build list of incomplete
	actuals of instance, for later placement of instance body and
	freeze nodes for actuals.
	(Install_Body): In the presence of actuals that incomplete types
	from a limited view, the instance body cannot be placed after
	the declaration because full views have not been seen yet. Any
	use of the non-limited views in the instance body requires
	the presence of a regular with_clause in the enclosing unit,
	and will fail if this with_clause is missing.  We place the
	instance body at the beginning of the enclosing body, which is
	the unit being compiled, and ensure that freeze nodes for the
	full views of the incomplete types appear before the instance.

2015-05-22  Pascal Obry  <obry@adacore.com>

	* makeutl.ads, prj-conf.adb, prj-nmsc.adb, prj.ads
	(In_Place_Option): Removed.
	(Relocate_Build_Tree_Option): New constant.
	(Root_Dir_Option): New constant.
	(Obj_Root_Dir): Removed.
	(Build_Tree_Dir): New variable.
	(Root_Src_Tree): Removed.
	(Root_Dir): New variable.
	* prj-conf.adb (Get_Or_Create_Configuration_File): Add check
	for improper relocation.
	* prj-nmsc.adb (Locate_Directory): Add check for improper
	relocation.

2015-05-22  Hristian Kirtchev  <kirtchev@adacore.com>

	* einfo.adb (Default_Init_Cond_Procedure): Code cleanup. The
	attribute now applies to the base type.
	(Has_Default_Init_Cond): Now applies to the base type.
	(Has_Inherited_Default_Init_Cond): Now applies to the base type.
	(Set_Default_Init_Cond_Procedure): Code cleanup. The attribute now
	applies to the base type.
	(Set_Has_Default_Init_Cond): Now applies to the base type.
	(Set_Has_Inherited_Default_Init_Cond): Now applies to the base type.
	* exp_ch3.adb (Expand_N_Object_Declaration): No need to use the
	base type when adding a call to the Default_Initial_Condition.

2015-05-22  Hristian Kirtchev  <kirtchev@adacore.com>

	* einfo.adb: Node36 is now used as Anonymous_Master. Flag253
	is now unused.
	(Anonymous_Master): New routine.
	(Has_Anonymous_Master): Removed.
	(Set_Anonymous_Master): New routine.
	(Set_Has_Anonymous_Master): Removed.
	(Write_Entity_Flags): Remove the output for Has_Anonymous_Maser.
	(Write_Field36_Name): Add output for Anonymous_Master.
	* einfo.ads Add new attribute Anonymous_Master along with
	occurrences in nodes. Remove attribute Has_Anonymous_Master along
	with occurrences in nodes.
	(Anonymous_Master): New routine along with pragma Inline.
	(Has_Anonymous_Master): Removed along with pragma Inline.
	(Set_Anonymous_Master): New routine along with pragma Inline.
	(Set_Has_Anonymous_Master): Removed along with pragma Inline.
	* exp_ch4.adb (Create_Anonymous_Master): New routine.
	(Current_Anonymous_Master): Reimplemented.

2015-05-22  Bob Duff  <duff@adacore.com>

	* freeze.adb (Freeze_Profile): Suppress warning if imported
	subprogram is not at library level.

2015-05-22  Robert Dewar  <dewar@adacore.com>

	* sem_ch8.adb (Analyze_Object_Renaming): Check for renaming
	component of an object to which Volatile_Full_Access applies.

2015-05-22  Jerome Guitton  <guitton@adacore.com>

	* exp_dbug.ads: Add note about non bit-packed arrays.

2015-05-22  Eric Botcazou  <ebotcazou@adacore.com>

	* sem_prag.adb: Fix typo.
	* einfo.ads: Grammar fixes in comments.

2015-05-22  Bob Duff  <duff@adacore.com>

	* a-cborma.ads, a-cidlli.ads, a-cimutr.ads, a-ciormu.ads,
	* a-cihase.ads, a-cohama.ads, a-coorse.ads, a-cbhama.ads,
	* a-cborse.ads, a-comutr.ads, a-ciorma.ads, a-cobove.ads,
	* a-coormu.ads, a-convec.ads, a-cohase.ads, a-coinho.ads,
	* a-cbdlli.ads, a-cbmutr.ads, a-cbhase.ads, a-cdlili.ads,
	* a-cihama.ads, a-coinve.ads, a-ciorse.ads, a-coorma.ads,
	* a-coinho-shared.ads (Constant_Reference_Type, Reference_Type):
	Add an initialization expression "raise Program_Error". See,
	for example, RM-A.18.2(148.4).

2015-05-22  Robert Dewar  <dewar@adacore.com>

	* debug.adb: Update documentation.
	* einfo.ads, einfo.adb (Needs_Typedef): New flag
	* exp_unst.adb (Unnest_Subprogram): Mark AREC types as needing
	typedef's in C.
	* frontend.adb: Update comments.
	* gnat1drv.adb (Adjust_Global_Switches): Set all needed flags
	for -gnatd.V
	* opt.ads (Generate_C_Code): New switch.
	* osint-c.adb (Write_C_File_Info): Removed, not used
	(Write_H_File_Info): Removed, not used
	* osint-c.ads (Write_C_File_Info): Removed, not used
	(Write_H_File_Info): Removed, not used
	* osint.ads (Write_Info): Minor comment updates.
	(Output_FD): Moved from private part to public part of spec.
	* sem.adb (Semantics): Force expansion on if in Generate_C_Code
	mode.
	* atree.ads: minor typo in comment.
	* sem_prag.adb (Process_Atomic_Independent_Shared_Volatile):
	Do not allow VFA on composite object with aliased component.

2015-05-22  Arnaud Charlet  <charlet@adacore.com>

	* osint-c.adb, osint-c.ads (Set_File_Name): Move back to spec.

2015-05-22  Pascal Obry  <obry@adacore.com>

	* prj-util.adb: Minor comment editing.

2015-05-22  Pascal Obry  <obry@adacore.com>

	* makeutl.ads (In_Place_Option): New constant.
	* prj.ads (Obj_Root_Dir): New variable (absolute path to relocate
	objects).
	(Root_Src_Tree): New variable (absolute path of root source tree).
	* prj-conf.adb (Do_Autoconf): Take into account the object root
	directory (if defined) to generate configuration project.
	* prj-nmsc.adb (Get_Directories): Handle case where Obj_Root_Dir
	is defined.
	(Locate_Directory): Likewise.

2015-05-22  Pascal Obry  <obry@adacore.com>

	* prj-util.ads, prj-util.adb (Relative_Path): New routine.

2015-05-22  Bob Duff  <duff@adacore.com>

	* exp_utils.ads, exp_utils.adb (Find_Optional_Prim_Op): New
	interface to return Empty when not found, so we can avoid handling
	Program_Error in that case.
	(Find_Prim_Op): Fix latent bug: raise Program_Error when there are no
	primitives.
	* exp_ch7.adb, sem_util.adb: Use Find_Optional_Prim_Op when the
	code is expecting Empty.
	* sem_ch8.adb: Use Find_Optional_Prim_Op to avoid handling
	Program_Error.

2015-05-22  Robert Dewar  <dewar@adacore.com>

	* sem_ch3.adb, sem_intr.adb, exp_ch4.adb, s-rannum.adb,
	sem_eval.adb, s-fatgen.adb, s-expmod.ads: Remove incorrect hyphen in
	non-binary.
	* exp_util.adb: Add comment.
	* osint-c.ads, osint-c.adb (Set_Library_Info_Name): Move from spec to
	body.
	(Set_File_Name): New name for the above.
	(Create_C_File, Create_H_File, Write_C_File_Info, Write_H_File_Info,
	Close_C_File, Close_H_File): New procedure.
	* osint.adb: Minor reformatting.
	* osint.ads: Minor comment updates.

2015-05-22  Robert Dewar  <dewar@adacore.com>

	* exp_ch4.adb: Minor rewording.
	* exp_util.ads: Clarify that Find_Prim_Op is only for
	tagged types.

2015-05-22  Robert Dewar  <dewar@adacore.com>

	* atree.adb, atree.ads, treepr.adb: Change name Needs_Actuals_Check to
	Check_Actuals.
	* exp_ch4.adb (Expand_N_Op_Expon): Optimize 2**x in modular
	and overflow cases.

2015-05-22  Eric Botcazou  <ebotcazou@adacore.com>

	* exp_pakd.adb (Install_PAT): Propagate representation aspects
	from the original array type to the PAT.

2015-05-22  Robert Dewar  <dewar@adacore.com>

	* treepr.adb (Print_Node_Header): Add output of Needs_Actuals_Check.

2015-05-22  Robert Dewar  <dewar@adacore.com>

	* atree.adb, atree.ads (Needs_Actuals_Check): New flag.

2015-05-22  Hristian Kirtchev  <kirtchev@adacore.com>

	* sem_prag.adb (Analyze_Pragma): Remove the detection
	of a useless Part_Of indicator when the related item is a constant.
	(Check_Matching_Constituent): Do not emit an error on a constant.
	(Check_Missing_Part_Of): Do not check for a missing Part_Of indicator
	when the related item is a constant.
	(Collect_Body_States): Code cleanup.
	(Collect_Visible_States): Code cleanup.
	(Report_Unused_States): Do not emit an error on a constant.
	* sem_util.ads, sem_util.adb (Has_Variable_Input): Removed.

2015-05-22  Eric Botcazou  <ebotcazou@adacore.com>

	* sem_ch8.adb (Analyze_Object_Renaming): Copy
	Has_Volatile_Full_Access from renamed to renaming entities.
	* sem_prag.adb (Process_Atomic_Independent_Shared_Volatile):
	Tidy up and remove redundant setting of Has_Volatile_Full_Access.

2015-05-22  Hristian Kirtchev  <kirtchev@adacore.com>

	* ghost.adb (Check_Ghost_Completion): Update references to SPARK
	RM 6.9 rules.
	(Check_Ghost_Policy): Update references to SPARK RM 6.9 rules.
	* sem_ch3.adb (Analyze_Object_Declaration): Update references
	to SPARK RM 6.9 rules.
	(Check_Completion): Ghost entities do not require a special form of
	completion.
	* sem_ch6.adb (Analyze_Generic_Subprogram_Body): Update references
	to SPARK RM 6.9 rules.
	(Analyze_Subprogram_Body_Helper): Update references to SPARK RM 6.9
	rules.
	* sem_ch7.adb (Analyze_Package_Body_Helper): Update references
	to SPARK RM 6.9 rules.
	(Requires_Completion_In_Body): Ghost entities do not require a special
	form of completion.

2015-05-22  Robert Dewar  <dewar@adacore.com>

	* a-csquin.ads: Use Ada 2012 notation.
	* sem_ch8.adb: Minor reformatting.

2015-05-22  Hristian Kirtchev  <kirtchev@adacore.com>

	* sem_ch13.adb (Analyze_Aspect_Specifications): Aspect Import
	acts as a completion.

2015-05-22  Ed Schonberg  <schonberg@adacore.com>

	* sem_ch13.adb: Minor reformatting.

2015-05-22  Jose Ruiz  <ruiz@adacore.com>

	* a-reatim.adb: Minor change, fix typo.

2015-05-22  Robert Dewar  <dewar@adacore.com>

	* sem_util.ads: Minor addition of ??? comment.
	* sem_prag.adb, sem_util.adb: Minor reformatting.
	* sem_ch13.adb: minor reformatting.

2015-05-22  Robert Dewar  <dewar@adacore.com>

	* a-reatim.ads: Add Compile_Time_Error to ensure Duration
	is 64-bits.
	* sem_ch13.adb: Improve error message.
	* exp_ch4.adb: Minor reformatting.

2015-05-22  Hristian Kirtchev  <kirtchev@adacore.com>

	* sem_prag.adb (Analyze_Pragma): Constants without variable
	input do not require indicator Part_Of.
	(Check_Missing_Part_Of): Constants without variable input do not
	requrie indicator Part_Of.
	(Collect_Visible_States): Constants without variable input are
	not part of the hidden state of a package.
	* sem_util.ads, sem_util.adb (Has_Variable_Input): New routine.

2015-05-22  Robert Dewar  <dewar@adacore.com>

	* exp_util.adb (Activate_Atomic_Synchronization): Do not set
	Atomic_Sync_Required for an object renaming declaration.
	* sem_ch8.adb (Analyze_Object_Renaming): Copy Is_Atomic and
	Is_Independent to renaming object.

2015-05-22  Ed Schonberg  <schonberg@adacore.com>

	* sem_ch5.adb (Analyze_Iterator_Specification): Diagnose
	various illegalities in iterators over arrays and containers:
	a) New function Get_Cursor_Type, to verify that the cursor is
	not a limited type at the point of iteration.
	b) If the container is a constant, an element_iterator is illegal
	if the container type does not have a Constant_Indexing aspect.
	c) If the iterate function has an in-out controlling parameter,
	the container cannot be a constant object.
	d) Reject additional cases of iterators over a
	discriminant-dependent component of a mutable object.

2015-05-21  Hristian Kirtchev  <kirtchev@adacore.com>

	* einfo.adb (Contract): This attribute now applies to constants.
	(Set_Contract): This attribute now applies to constants.
	(Write_Field34_Name): Add output for constants.
	* einfo.ads Attribute Contract now applies to constants.
	* sem_ch3.adb (Analyze_Object_Contract): Constants now have
	their Part_Of indicator verified.
	* sem_prag.adb (Analyze_Constituent): A constant is now a valid
	constituent.
	(Analyze_Global_Item): A constant cannot act as an output.
	(Analyze_Initialization_Item): Constants are now a valid
	initialization item.
	(Analyze_Initializes_In_Decl_Part): Rename
	global variable States_And_Vars to States_And_Objs and update
	all its occurrences.
	(Analyze_Input_Item): Constants are now a
	valid initialization item. Remove SPARM RM references from error
	messages.
	(Analyze_Pragma): Indicator Part_Of can now apply to a constant.
	(Collect_Body_States): Collect both source constants
	and variables.
	(Collect_States_And_Objects): Collect both source constants and
	variables.
	(Collect_States_And_Variables): Rename
	to Collect_States_And_Objects and update all its occurrences.
	(Collect_Visible_States): Do not collect constants and variables
	used to map generic formals to actuals.
	(Find_Role): The role of a constant is that of an input. Separate the
	role of a variable from that of a constant.
	(Report_Unused_Constituents): Add specialized wording for constants.
	(Report_Unused_States): Add specialized wording for constants.
	* sem_util.adb (Add_Contract_Item): Add processing for constants.
	* sem_util.ads (Add_Contract_Item): Update the comment on usage.
	(Find_Placement_In_State_Space): Update the comment on usage.

2015-05-21  Ed Schonberg  <schonberg@adacore.com>

	* sem_ch5.adb: minor reformatting.

2015-05-21  Robert Dewar  <dewar@adacore.com>

	* freeze.adb (Freeze_Entity): Properly tag -gnatw.z messages.

2015-05-21  Robert Dewar  <dewar@adacore.com>

	* freeze.adb: Minor reformatting.
	* cstand.adb (Print_Standard): Fix bad printing of Duration
	low bound.
	* a-reatim.adb (Time_Of): Complete rewrite to properly detect
	out of range args.

2015-05-21  Ed Schonberg  <schonberg@adacore.com>

	* sem_ch5.adb: add (useless) initial value.
	* sem_ch3.adb (Replace_Anonymous_Access_To_Protected_Subprogram):
	Check whether the procedure has parameters before processing
	formals in ASIS mode.

2015-05-21  Ed Schonberg  <schonberg@adacore.com>

	* sem_ch13.adb (Check_Iterator_Functions): Emit error on Iterator
	aspect as well when indexing function is illegal.
	(Valid_Default_Iterator): Handle properly somme illegal cases
	to prevent compilation abandoned messages.
	(Check_Primitive_Function): Verify that type and indexing function
	are in the same scope.
	* freeze.adb (Freeze_Record): Extend patch on the presence of
	indexing aspects to aspect Default_Iterator.

2015-05-19  David Malcolm  <dmalcolm@redhat.com>

	* gcc-interface/trans.c (Sloc_to_locus1): Strenghthen local "map"
	from line_map * to line_map_ordinary *.

2015-05-12  Jason Merrill  <jason@redhat.com>

	* sigtramp-vxworks.c: Add space between string literal and macro
	name.

2015-05-12  Arnaud Charlet  <charlet@adacore.com>

	* gnat_rm.texi, gnat_ugn.texi, doc: Documentation updates and clean ups

2015-05-12  Ed Schonberg  <schonberg@adacore.com>

	* sem_ch5.adb (Analyze_Iterator_Specifications): Additional
	legality checks for array and container iterators:
	a) The domain of iteration cannot be a component that depends
	on discriminants of a mutable object. The check was recently
	added for element iterators.
	b) The cursor type cannot be a limited type at the point of the
	iteration, because the cursor will be assigned to in the body
	of the loop.

2015-05-12  Robert Dewar  <dewar@adacore.com>

	* freeze.adb (Freeze_Record_Type): Make sure that if we have
	aspect Iterator_Element, then we have either Constant_Indexing
	or Variable_Indexing.

2015-05-12  Ed Schonberg  <schonberg@adacore.com>

	* a-coormu.ads, a-coormu.adb: Add Indexing aspect, Reference_Type,
	and Reference_Control_Type to support element iterators over
	ordered multisets.
	* a-ciormu.ads, a-ciormu.adb: Ditto for
	indefinite_ordered_multisets.

2015-05-12  Hristian Kirtchev  <kirtchev@adacore.com>

	* exp_ch4.adb (Expand_N_Expression_With_Actions): Force
	the evaluation of the EWA expression.  Code cleanup.
	(Process_Transient_Object): Code cleanup.
	* exp_util.adb (Is_Aliased): Controlled transient objects found
	within EWA nodes are not aliased.
	(Is_Finalizable_Transient): Iterators are not finalizable transients.

2015-05-12  Robert Dewar  <dewar@adacore.com>

	* sem_prag.adb (Process_Atomic_Independent_Shared_Volatile):
	Don't allow Atomic and Volatile_Full_Access for the same entity.

2015-05-12  Ed Schonberg  <schonberg@adacore.com>

	* sem_ch5.adb (Analyze_Iterator_Specification): Implement new
	semantics and safety checks specified in AI12-0151.

2015-05-12  Pierre-Marie de Rodat  <derodat@adacore.com>

	* sem_ch10.adb (Sem_Ch10.Analyze_Proper_Body): Generate SCOs
	for subunit in generic units.

2015-05-12  Robert Dewar  <dewar@adacore.com>

	* sem_elab.adb (Check_A_Call): Avoid checking internal call
	from Valid_Scalars

2015-05-12  Ed Schonberg  <schonberg@adacore.com>

	* sem_ch6.adb (Process_Formals): An untagged incomplete type
	is legal in the profile of a null procedure.

2015-05-12  Ed Schonberg  <schonberg@adacore.com>

	* sem_ch12.adb (Validate_Derived_Type_Instance): Handle properly
	the checks on a derived formal whose parent type is a previous
	formal that is not a derived type.

2015-05-12  Robert Dewar  <dewar@adacore.com>

	* aspects.ads, aspects.adb: Add entries for aspect Volatile_Full_Access
	* einfo.adb (Has_Volatile_Full_Access): New flag.
	(Has_Volatile_Full_Access): New flag.
	* einfo.ads (Has_Volatile_Full_Access): New flag.
	* par-prag.adb: Add dummy entry for Volatile_Full_Access.
	* sem_prag.adb (Analyze_Pragma, case Volatile_Full_Access):
	Implement new pragma.
	* snames.ads-tmpl: Add entries for pragma Volatile_Full_Access.

2015-05-12  Robert Dewar  <dewar@adacore.com>

	* targparm.ads: Minor reformatting.

2015-05-12  Robert Dewar  <dewar@adacore.com>

	* a-reatim.adb (Time_Of): Properly detect overflow when TS = 0.0.
	* a-reatim.ads: Minor reformatting.

2015-05-12  Hristian Kirtchev  <kirtchev@adacore.com>

	* einfo.ads: Update the documentation of flags
	Has_Inherited_Default_Init_Cond and Has_Default_Init_Cond.

2015-05-12  Robert Dewar  <dewar@adacore.com>

	* impunit.adb: Add entry for a-dhfina.ads
	* a-dhfina.ads: New file.

2015-05-12  Ed Schonberg  <schonberg@adacore.com>

	* exp_ch5.adb (Expand_Iterator_Loop_Over_Array): if the array
	type has convention Fortran, a multidimensional iterator varies
	the first dimension fastest.

2015-05-12  Hristian Kirtchev  <kirtchev@adacore.com>

	* einfo.adb: Node32 is now used as Encapsulating_State.
	Node37 is now used as Associated_Entity.
	(Associated_Entity): New routine.
	(Encapsulating_State): Update the assertion guard to include constants.
	(Set_Associated_Entity): New routine.
	(Set_Encapsulating_State): Update the assertion guard to
	include constants.
	(Write_Field10_Name): Remove the output for Encapsulating_State.
	(Write_Field32_Name): Add output for Encapsulating_State.
	(Write_Field37_Name): Add output for Associated_Entity.
	* einfo.ads New attribute Associated_Entity along with placement
	in entities. Attribute Encapsulating_State now uses Node32.
	(Associated_Entity): New routine along with pragma Inline.
	(Set_Associated_Entity): New routine along with pragma Inline.
	* inline.ads Code reformatting.
	* sem_attr.adb (Analyze_Attribute): Correct the prefix of
	attribute 'Result when the context is a generic instantiation.
	(Analyze_Attribute_Old_Result): Pragmas Depends and
	Refined_Depends are a valid context for attribute 'Result.
	(Denote_Same_Function): Allow attribute 'Result to denote
	generic functions.
	* sem_ch3.adb Add with and use clauses for Sem_Ch12.
	(Analyze_Declarations): Capture global references within the
	contracts of packages, subprograms and their respective bodies.
	* sem_ch6.adb (Analyze_Aspects_On_Body_Or_Stub): Removed.
	(Analyze_Completion_Contract): Removed.
	(Analyze_Generic_Subprogram_Body): Enchange the aspects after
	creating the generic copy. Create a generic contract for the
	template. Analyze the aspects of the generic body. Analyze the
	contract of the generic body when it is a compilation unit and
	capture global references.
	(Analyze_Subprogram_Body_Contract): Code cleanup.
	(Analyze_Subprogram_Contract): Do not save global references here.
	(Save_Global_References_In_List): Removed.
	* sem_ch7.adb (Analyze_Package_Body_Contract): Code cleanup.
	(Analyze_Package_Body_Helper): Create a generic contract for
	the template.
	(Analyze_Package_Contract): Code cleanup.
	* sem_ch10.adb Add with and use clauses for Sem_Ch12.
	(Analyze_Compilation_Unit): Capture global references in a
	generic subprogram declaration that acts as a compilation unit.
	* sem_ch12.adb Add with and use clauses for Sem_Prag. Illustrate
	the implementation of generic contracts. Alphabetize various
	subprograms.
	(Analyze_Generic_Package_Declaration):
	Create a generic contract for the template.
	(Analyze_Generic_Subprogram_Declaration): Create a generic
	contract for the template.
	(Analyze_Subprogram_Instantiation): Instantiate the contract of the
	subprogram.
	(Copy_Generic_Node): Link defining entities of the generic template
	with the corresponding defining entities of the generic copy. Update
	the processing of pragmas.
	(Instantiate_Contract): Removed.
	(Instantiate_Subprogram_Contract): New routine.
	(Requires_Delayed_Save): New routine.
	(Save_Global_References): Rename formal parameter N to Templ. Various
	cleanups.
	(Save_Global_References_In_Aspects): Moved from the spec.
	(Save_Global_References_In_Contract): New routine.
	(Save_References_In_Aggregate): New routine.
	(Save_References_In_Char_Lit_Or_Op_Symbol): New routine.
	(Save_References_In_Descendants): New routine.
	(Save_References_In_Identifier): New routine.
	(Save_References_In_Operator): New routine.
	(Save_References_In_Pragma): New routine.
	* sem_ch12.ads (Save_Global_References): Rename formal
	parameter N to Templ. Update the comment on usage.
	(Save_Global_References_In_Aspects): Moved to the body.
	(Save_Global_References_In_Contract): New routine.
	* sem_ch13.adb (Analyze_Aspect_Specifications_On_Body_Or_Stub):
	New routine.
	* sem_ch13.ads (Analyze_Aspect_Specifications_On_Body_Or_Stub):
	New routine.
	* sem_prag.adb (Add_Item_To_Name_Buffer): Add support for
	generic parameters.
	(Analyze_Contract_Cases_In_Decl_Part): Code cleanup.
	(Analyze_Depends_Global): New routine.
	(Analyze_Depends_In_Decl_Part): Code cleanup.
	(Analyze_Global_In_Decl_Part): Code cleanup.
	(Analyze_Global_Item): Constants are now valid global items. Do
	not perform state-related checks in an instance. Change the way
	renamings are handled.	(Analyze_Initial_Condition_In_Decl_Part):
	Code cleanup.
	(Analyze_Initializes_In_Decl_Part): Code cleanup.
	(Analyze_Input_Output): The analysis of attribute 'Result in
	the context of pragmas Depends or Refined_Depends now reuses
	the existing attribute analysis machinery. Constants and
	generic parameters are now valid dependency items. Do not
	perform state-related checks in an instance. Change the way
	renamings are handled.	(Analyze_Pragma): Add a "characteristics"
	section for pragmas Abstract_State, Contract_Cases, Depends,
	Extensions_Visible, Global, Initial_Condition, Initializes,
	Post, Post_Class, Postcondition, Pre, Pre_Class, Precondition,
	Refined_Depends, Refined_Global, Refined_Post, Refined_State, Test_Case.
	(Analyze_Pre_Post_Condition): Do not create a generic
	template here.
	(Analyze_Pre_Post_Condition_In_Decl_Part): Code cleanup.
	(Analyze_Refined_Depends_Global_Post): New routine.
	(Analyze_Refined_Depends_In_Decl_Part): Code cleanup.
	(Analyze_Refined_Global_In_Decl_Part): Code cleanup.
	(Analyze_Refined_Pragma): Removed.
	(Analyze_Refined_State_In_Decl_Part): Code cleanup.
	(Analyze_Test_Case_In_Decl_Part): Code cleanup.
	(Check_Dependency_Clause): Do not perform this check in an instance.
	(Check_Function_Return): Add support for generic functions.
	(Check_In_Out_States): Do not perform this check in an instance.
	(Check_Input_States): Do not perform this check in an instance.
	(Check_Mode_Restriction_In_Function): Add support for generic functions.
	(Check_Output_States): Do not perform this check in an instance.
	(Check_Postcondition_Use_In_Inlined_Subprogram): Rename
	parameter Subp_Id to Spec_Id and update comment on usage.
	(Check_Proof_In_States): Do not perform this check in an instance.
	(Check_Refined_Global_Item): Add support for constants.
	(Check_Refined_Global_List): Do not perform this check in an instance.
	(Collect_Global_Items): Reimplemented.
	(Collect_Subprogram_Inputs_Outputs): Add support for generic parameters.
	(Create_Generic_Template): Removed.
	(Find_Related_Package_Or_Body): Moved to spec.
	(Find_Role): Add support for generic parameters and constants.
	(Get_Argument): Moved to spec. Rename parameter Spec_Id to Context_Id.
	(Match_Item): Add support for constants.
	(Preanalyze_Test_Case_Arg): Reimplemented.
	(Report_Extra_Clauses): Do not perform this check in an instance.
	(Report_Extra_Constituents): Do not perform this check in an instance.
	* sem_prag.ads (Collect_Subprogram_Inputs_Outputs): Update
	the comment on usage.
	(Find_Related_Package_Or_Body): Moved from body.
	(Get_Argument): Moved from body.
	* sem_util.adb Add with and use clauses for Sem_Ch12.
	(Corresponding_Spec_Of): Add support for packages and package bodies.
	(Create_Generic_Contract): New routine.
	(Is_Contract_Annotation): Reimplemented.
	(Is_Generic_Declaration_Or_Body): New routine.
	(Is_Package_Contract_Annotation): New routine.
	(Is_Subprogram_Contract_Annotation): New routine.
	* sem_util.ads (Corresponding_Spec_Of): Update the comment on usage.
	(Create_Generic_Contract): New routine.
	(Is_Generic_Declaration_Or_Body): New routine.
	(Is_Package_Contract_Annotation): New routine.
	(Is_Subprogram_Contract_Annotation): New routine.
	* sinfo.adb (Is_Generic_Contract_Pragma): New routine.
	(Set_Is_Generic_Contract_Pragma): New routine.
	* sinfo.ads Add new attribute Is_Generic_Contract_Pragma along
	with occurrences in nodes.
	(Is_Generic_Contract_Pragma): New routine along with pragma Inline.
	(Set_Is_Generic_Contract_Pragma): New routine along with pragma Inline.
	* treepr.adb (Print_Entity_Info): Output fields 36 to 41.

2015-05-12  Robert Dewar  <dewar@adacore.com>

	* a-taster.ads: Minor comment fix: fix bad header, this is a
	pure RM unit.

2015-05-12  Robert Dewar  <dewar@adacore.com>

	* sem_intr.adb: (Check_Shift): Diagnose bad modulus value.

2015-05-12  Robert Dewar  <dewar@adacore.com>

	* gnat1drv.adb (Adjust_Global_Switches): Default to suppressing
	Alignment_Checks on non-strict alignment machine.
	* sem_ch13.adb (Validate_Address_Clauses): Don't give
	compile-time alignment warnings if run time Alignment_Check
	is suppressed.

2015-05-12  Thomas Quinot  <quinot@adacore.com>

	* g-sercom.ads, g-sercom-linux.adb (GNAT.Serial_Communications.
	Data_Rate): New literals B75, B110, B150, B300, B600.

2015-05-12  Doug Rupp  <rupp@adacore.com>

	* init.c (__gnat_init_float) [vxworks]: For e500v2,
	do nothing and leave the responsibility to install the handler
	and enable the exceptions to the BSP.

2015-05-12  Robert Dewar  <dewar@adacore.com>

	* sem_ch9.adb, einfo.ads, exp_intr.adb: Minor reformatting.
	* sem_disp.adb: Minor code reorganization (remove junk redundant
	null statement).
	* exp_unst.adb (Unnest_Subprogram.Uplev_Refs): Ignore uplevel
	references to bounds of types coming from original type reference.
	* checks.ads: Minor reformatting.
	* checks.adb: Minor reformatting.
	* sem_prag.adb (Analyze_Pragma, case Check): If in ignored
	assertion, then make sure we do not drag in bignum stuff.

2015-05-12  Ed Schonberg  <schonberg@adacore.com>

	* sem_ch9.adb (Collect_Interfaces): Initialize
	Direct_Primitive_Operations for a tagged synchronized type,
	so it can used in ASIS mode.
	* sem_disp.adb (Check_Dispatching_Operation): If expansion is
	disabled, attach subprogram to list of Direct_Primitive_Operations
	of synchronized type itself, for ASIS use, because in this case
	Corresponding_Record_Type is not built.
	* einfo.ads: Indicate use of Direct_Primitive_Operations on
	synchronized type.

2015-05-12  Pierre-Marie de Rodat  <derodat@adacore.com>

	* exp_pakd.adb: Make clearer the comment in exp_pakd.adb about
	___XP suffixes.

2015-05-12  Robert Dewar  <dewar@adacore.com>

	* sem_ch3.adb, sem_util.adb, sem_ch6.adb: Minor reformatting.

2015-05-12  Robert Dewar  <dewar@adacore.com>

	* exp_unst.adb (Visit_Node): Deal with subprogram and package stubs.

2015-05-12  Ed Schonberg  <schonberg@adacore.com>

	* exp_intr.adb (Expand_Dispatching_Constructor_Call): The
	tag to be retrieved for the generated call is the first entry
	in the dispatch table for the return type of the instantiated
	constructor.

2015-05-12  Bob Duff  <duff@adacore.com>

	* exp_ch7.adb, exp_ch7.ads, exp_intr.adb, exp_util.adb,
	exp_util.ads: Update comments.

2015-05-12  Ed Schonberg  <schonberg@adacore.com>

	* sem_ch3.adb (Add_Internal_Interface_Entities): Do no generate
	freeze nodes for these in ASIS mode, because they lead to
	elaoration order issues in gigi.

2015-05-12  Hristian Kirtchev  <kirtchev@adacore.com>

	* sem_ch6.adb (Analyze_Expression_Function): Code
	cleanup. Use Copy_Subprogram_Spec to create a proper spec.
	(Analyze_Subprogram_Body_Helper): Code cleanup. Do not
	prepare a stand alone body for inlining in GNATprove mode
	when inside a generic.	(Body_Has_Contract): Reimplemented.
	(Build_Subprogram_Declaration): New routine.
	* sem_ch10.adb (Analyze_Compilation_Unit): Capture global
	references within generic bodies by loading them.
	* sem_util.adb (Copy_Parameter_List): Code cleanup.
	(Copy_Subprogram_Spec): New routine.
	(Is_Contract_Annotation): New routine.
	* sem_util.ads (Copy_Subprogram_Spec): New routine.
	(Is_Contract_Annotation): New routine.

2015-05-12  Hristian Kirtchev  <kirtchev@adacore.com>

	* sem_attr.adb (Resolve_Attribute): Do not analyze the generated
	body of an expression function when the prefix of attribute
	'Access is the body.

2015-05-12  Ed Schonberg  <schonberg@adacore.com>

	* sem_ch3.adb (Build_Derived_Enumeration_Type): The anonymous base
	created for a derived enumeration type is not a first subtype,
	even though it is defined through a full type declaration.
	* sem_ch13.adb (Analyze_Aspects_At_Freeze_Point): Do not process
	aspects for the anonymous base type constructed for a derived
	scalar type, because they will be set when the first subtype
	is frozen.
	(Inherit_Aspects_At_Freeze_Point): Fix typos on handling of
	Default_Value and Default_Component_Value, that prevented the
	proper inheritance of these aspects.

2015-05-12  Gary Dismukes  <dismukes@adacore.com>

	* exp_ch6.adb, exp_unst.adb: Minor typo fixes.

2015-05-12  Robert Dewar  <dewar@adacore.com>

	* sem_ch3.adb: Minor reformatting.

2015-05-12  Vincent Celier  <celier@adacore.com>

	* gnatcmd.adb: If we want to invoke gnatmake (gnatclean) with
	-P, then check if gprbuild (gprclean) is available; if it is,
	use gprbuild (gprclean) instead of gnatmake (gnatclean).

2015-05-12  Robert Dewar  <dewar@adacore.com>

	* debug.adb: Add flag -gnatd.3 to output diagnostic info from
	Exp_Unst.
	* einfo.ad, einfo.adb: Reorganize (and remove most of) flags used by
	Exp_Unst.
	* exp_ch6.adb (Unest_Bodies): Table for delayed calls to
	Unnest_Subprogram (Expand_N_Subprogram_Body): Add entry to table
	for later call instead of calling Unnest_Subprogram directly
	(Initialize): New procedure (Unnest_Subprograms): New procedure
	* exp_ch6.ads (Add_Extra_Actual_To_Call): Move into proper
	alpha order.
	(Initialize): New procedure.
	(Unnest_Subprograms): New procedure.
	* exp_unst.adb (Unnest_Subprogram): Major rewrite, moving
	all processing to this routine which is now called late
	after instantiating bodies. Fully handles the case of generic
	instantiations now.
	* exp_unst.ads: Major rewrite, moving all processing to
	Unnest_Subprogram.
	* frontend.adb (Frontend): Add call to Exp_Ch6.Initialize.
	(Frontend): Add call to Unnest_Subprograms.
	* sem_ch8.adb (Find_Direct_Name): Back to old calling sequence
	for Check_Nested_Access.
	* sem_util.adb (Build_Default_Subtype): Minor reformatting
	(Check_Nested_Access): Back to original VM-only form (we
	now do all the processing for Unnest_Subprogram at the time
	it is called.
	(Denotes_Same_Object): Minor reformatting
	(Note_Possible_Modification): Old calling sequence for
	Check_Nested_Access.
	* sem_util.ads (Check_Nested_Access): Back to original VM-only
	form (we now do all the processing for Unnest_Subprogram at the
	time it is called.

2015-05-12  Robert Dewar  <dewar@adacore.com>

	* sem_ch3.adb, freeze.adb, sem_ch6.adb: Minor reformatting.

2015-05-12  Ed Schonberg  <schonberg@adacore.com>

	* sem_ch3.adb (Analyze_Object_Declaration): New function
	Has_Delayed_Aspect, used to defer resolution of an aggregate
	expression when the object declaration carries aspects Address
	and/or Alignment.
	* freeze.adb (Freeze_Object_Declaration): New subsidiary procedure
	to Freeze_Entity.  In addition to the previous processing steps
	at the freeze point of an object, this procedure also handles
	aggregates in object declarations, when the declaration carries
	delayed aspects that require that the initialization of the
	object be attached to its freeze actions.

2015-05-12  Ed Schonberg  <schonberg@adacore.com>

	* sem_ch6.adb (Analyze_Subprogram_Declaration): Following
	AI12-0147, null procedures and expression functions are allowed
	in protected bodies.

2015-05-12  Tristan Gingold  <gingold@adacore.com>

	* i-cpoint.adb (Copy_Terminated_Array): Copy nothing if Length is 0.

2015-05-12  Ed Schonberg  <schonberg@adacore.com>

	* sem_ch3.adb (Complete_Private_Subtype): Propagate
	Has_Delayed_Aspects flag from private to full view, to ensure
	that predicate functions are constructed.

2015-05-12  Ed Schonberg  <schonberg@adacore.com>

	* sem_ch6.adb (Process_Formals): If a tagged formal is an
	incomplete class-wide type, the subprogram must have a delayed
	freeze even though the opertation is not a primitive of the
	type. THis ensures that the backend can recover the full view
	when elaborating the subprogram declaration.

2015-05-12  Ed Schonberg  <schonberg@adacore.com>

	* exp_util.adb (Get_Current_Value_Condition): Nothing to be
	done if an elsif part has been rewritten so that it is not part
	of an enclosing if_statement.

2015-05-12  Robert Dewar  <dewar@adacore.com>

	* sem_type.adb, sem_ch10.adb, freeze.adb, sem_ch6.adb, exp_disp.adb:
	Minor reformatting.

2015-05-12  Bob Duff  <duff@adacore.com>

	* exp_attr.adb (Size): Remove unnecessary check for types with
	unknown discriminants.	That was causing the compiler to build
	a function call _size(T), where T is a type, not an object.

2015-05-12  Ed Schonberg  <schonberg@adacore.com>

	* sem_ch4.adb (Extended_Primitive_Ops): Exclude overriding
	primitive operations of a type extension declared in the package
	body, to prevent duplicates in extended list.

2015-05-12  Ed Schonberg  <schonberg@adacore.com>

	* sem_ch3.adb (Analyze_Component_Declaration): If the component is
	an unconstrained synchronized type with discriminants, create a
	constrained default subtype for it, so that the enclosing record
	can be given the proper size.
	* sem_util.adb (Build_Default_Subtype): If the subtype is created
	for a record discriminant, do not analyze the declarztion at
	once because it is added to the freezing actions of the enclosing
	record type.

2015-05-12  Robert Dewar  <dewar@adacore.com>

	* exp_prag.adb (Expand_N_Pragma): Rewrite ignored pragma as
	Null statements.
	* namet.ads (Boolean3): Document this flag used for Ignore_Pragma.
	* par-prag.adb (Prag): Implement Ignore_Pragma.
	* sem_prag.adb: Implement Ignore_Pragma.
	* snames.ads-tmpl: Add entries for pragma Ignore_Pragma.

2015-05-12  Javier Miranda  <miranda@adacore.com>

	* sem_ch10.adb (Build_Shadow_Entity): Link the class-wide shadow
	entity with its corresponding real entity.
	(Decorate_Type): Unconditionally build the class-wide shadow entity of
	tagged types.
	* einfo.ads, einfo.adb (Has_Non_Limited_View): New synthesized
	attribute.
	(Non_Limited_View): Moved from field 17 to field 19 be available
	in class-wide entities.
	* exp_attr.adb (Access_Cases): Code cleanup.
	* exp_disp.adb (Expand_Interface_Actuals): Ditto.
	* exp_util.adb (Non_Limited_Designated_Type): Ditto.
	* freeze.adb (Build_Renamed_Bdody): Ditto.
	* sem_aux.adb (Available_View): Ditto.
	* sem_ch4.adb (Analyze_Selected_Component): Ditto.
	(Try_One_Prefix_Interpretation): Ditto.
	* sem_ch5.adb (Analyze_Assignment): Ditto.
	* sem_ch6.adb (Detect_And_Exchange): Ditto.
	* sem_ch8.adb (Find_Expanded_Name): Ditto.
	* sem_disp.adb (Check_Controlling_Type): Ditto.
	* sem_res.adb (Resolve_Type_Conversion): Ditto.
	(Full_Designated_Type): Ditto.
	* sem_type.adb (Covers): Ditto.
	* sem_util.adb: Fix typo in comment.

2015-05-12  Robert Dewar  <dewar@adacore.com>

	* exp_unst.adb (Get_Real_Subp): New subprogram.
	(Unnest_Subprogram): Use Get_Real_Subp.
	(Uplev_Refs_For_One_Subp): Skip if no ARECnU entity.
	(Uplev_Refs_For_One_Subp): Use actual subtype in unconstrained case.

2015-05-12  Robert Dewar  <dewar@adacore.com>

	* a-reatim.adb ("/"): Add explicit check for Time_Span_First / -1.

2015-05-12  Ed Schonberg  <schonberg@adacore.com>

	* sem_ch4.adb (Extended_Primitive_Ops): New subprogram,
	auxiliary to Try_Primitive_Operation to handle properly prefixed
	calls where the operation is not a primitive of the type, but
	is declared in the package body that is in the immediate scope
	of the type.

2015-05-12  Robert Dewar  <dewar@adacore.com>

	* sem_util.adb (Is_Variable): Allow X'Deref(Y) as a variable.

2015-05-12  Ed Schonberg  <schonberg@adacore.com>

	* sem_ch8.adb (Find_Expanded_Name): Handle properly a fully
	qualified name for an instance of a generic grand-child unit in
	the body its parent.

2015-05-12  Robert Dewar  <dewar@adacore.com>

	* exp_unst.adb (Upref_Name): New subprogram.
	(Unnest_Subprogram): Use Upref_Name.
	(Unnest_Subprogram): Use new Deref attribute.
	* exp_unst.ads: Doc updates.

2015-05-12  Thomas Quinot  <quinot@adacore.com>

	* adaint.c: Enable Large File Support in adaint so that __gnat_readdir
	can access files on filesystems mounted from servers that use large
	NFS file handles.

2015-05-09  Eric Botcazou  <ebotcazou@adacore.com>

	* gcc-interface/utils.c (gnat_write_global_declarations): Use type_decl
	method instead of global_decl for TYPE_DECLs.

2015-04-27  Jim Wilson  <jim.wilson@linaro.org>

	* gcc-interface/Makefile-lan.in (ada.mostlyclean): Remove gnatbind
	and gnat1.

2015-04-13  Eric Botcazou  <ebotcazou@adacore.com>

	* gnatvsn.ads (Library_Version): Bump to 6.

2015-04-09  Iain Sandoe  <iain@codesourcery.com>

	* gcc-interface/Makefile.in (darwin, powerpc): Enable atomics.

2015-04-08  Eric Botcazou  <ebotcazou@adacore.com>

	* gcc-interface/decl.c (gnat_to_gnu_entity) <E_Function>: Do not make
	a function returning an unconstrained type 'const' for the middle-end.

	* gcc-interface/trans.c (Pragma_to_gnu) <case Pragma_Warning>: Use
	exact condition to detect Reason => "..." pattern.

2015-03-31  Tom de Vries  <tom@codesourcery.com>

	PR ada/65490
	* terminals.c (child_setup_tty): Fix warning 'argument to sizeof in
	bzero call is the same expression as the destination'.

2015-03-26  Eric Botcazou  <ebotcazou@adacore.com>

	* gcc-interface/trans.c (Attribute_to_gnu) <Attr_Deref>: New case.

2015-03-24  Gary Dismukes  <dismukes@adacore.com>

	* sem_ch3.adb: Minor typo fix (missing paren).

2015-03-24  Robert Dewar  <dewar@adacore.com>

	* sinfo.ads: Update comment.

2015-03-24  Robert Dewar  <dewar@adacore.com>

	* exp_attr.adb: Add entry for typ'Deref.
	* sem_attr.adb (Deref): New GNAT attribute.
	* sem_attr.ads: Add entry for new GNAT attribute Deref.
	* snames.ads-tmpl: Add entries for new attribute Deref.

2015-03-24  Ed Schonberg  <schonberg@adacore.com>

	* sem_ch13.adb (Rep_Item_Too_Early): allow pragma Convention
	on generic type.

2015-03-24  Gary Dismukes  <dismukes@adacore.com>

	* inline.adb: Minor typo fix.

2015-03-24  Arnaud Charlet  <charlet@adacore.com>

	* doc/gnat_ugn/building_executable_programs_with_gnat.rst,
	doc/gnat_ugn/gnat_utility_programs.rst
	doc/gnat_rm/implementation_defined_attributes.rst
	doc/gnat_rm/implementation_defined_pragmas.rst
	doc/gnat_rm/representation_clauses_and_pragmas.rst
	doc/gnat_rm/about_this_guide.rst
	doc/gnat_rm/implementation_of_ada_2012_features.rst: Doc improvements.
	* gnat_rm.texi, gnat_ugn.texi: Regenerate.

2015-03-23  Jakub Jelinek  <jakub@redhat.com>

	PR bootstrap/65522
	* adadecode.c (ada_demangle): Guard with IN_RTS instead of IN_GCC.

2015-03-20  Eric Botcazou  <ebotcazou@adacore.com>

	PR ada/65451
	* gcc-interface/utils.c (gnat_pushdecl): Tidy up and improve comment.
	Make sure to chain only main variants through TYPE_NEXT_PTR_TO.

	* gcc-interface/trans.c (Attribute_to_gnu): Revert latest change.

2015-03-16  Eric Botcazou  <ebotcazou@adacore.com>

	* gcc-interface/utils2.c (gnat_invariant_expr): Return null if the type
	of the expression ends up being composite.

2015-03-16  Eric Botcazou  <ebotcazou@adacore.com>

	* gcc-interface/decl.c (is_from_limited_with_of_main): New predicate.
	(gnat_to_gnu_entity) <E_Subprogram_Type>: Invoke it on return and
	parameter types to detect circularities in ASIS mode.
	* gcc-interface/trans.c (Attribute_to_gnu): Mention AI05-0151.

2015-03-16  Eric Botcazou  <ebotcazou@adacore.com>

	* gcc-interface/decl.c (gnat_to_gnu_entity) <E_Abstract_State>: Do not
	short-circuit the regular handling.

2015-03-13  Robert Dewar  <dewar@adacore.com>

	* exp_unst.adb (Note_Uplevel_Reference): Eliminate duplicate
	references.
	(Actual_Ref): New function.
	(AREC_String): Minor reformatting.
	(Unnest_Subprogram): Use Actual_Ref.
	* frontend.adb (Frontend): Turn off Unnest_Subprogram_Mode
	before call to Instantiate_Bodies.

2015-03-13  Ed Schonberg  <schonberg@adacore.com>

	* freeze.adb (Freeze_Profile): If the return type of a function
	being frozen is an untagged limited view and the function is
	abstract, mark the type as frozen because there is no later
	point at which the profile of the subprogram will be elaborated.

2015-03-13  Robert Dewar  <dewar@adacore.com>

	* einfo.adb, einfo.ads, atree.adb, atree.ads, atree.h: Add seventh
	component to entities. Add new fields Field36-41 and Node36-41.

2015-03-13  Claire Dross  <dross@adacore.com>

	* inline.adb (Can_Be_Inlined_In_GNATprove_Mode): Rewrite after review.

2015-03-13  Robert Dewar  <dewar@adacore.com>

	* exp_util.adb (Is_Volatile_Reference): Compile time known
	value is never considered to be a volatile reference.

2015-03-13  Robert Dewar  <dewar@adacore.com>

	* sem_ch3.adb (Analyze_Object_Contract): Suppress "constant
	cannot be volatile" for internally generated object (such as
	FIRST and LAST constants).

2015-03-13  Ed Schonberg  <schonberg@adacore.com>

	* sem_ch12.adb (Validate_Access_Subprogram_Instance): If a
	convention is specified for the formal parameter, verify that
	the actual has the same convention.
	* sem_prag.adb (Set_Convention_From_Pragma): Allow convention
	pragma to be set on a generic formal type.
	* sem_util.adb (Set_Convention): Ignore within an instance,
	as it has already been verified in the generic unit.

2015-03-13  Claire Dross  <dross@adacore.com>

	* inline.adb (Can_Be_Inlined_In_GNATprove_Mode): Do not inline
	subprograms with unconstrained record parameters containing
	Itype declarations.
	* sinfo.ads Document GNATprove assumption that type should match
	in the AST.
	* sem_ch6.adb (Analyze_Subprogram_Body_Contract):
	Do not check for Refined_Depends and Refined_Globals contracts
	as they are optional.

2015-03-13  Ed Schonberg  <schonberg@adacore.com>

	* sem_ch12.adb (Instantiate_Type): For a floating-point type,
	capture dimension info if any, because the generated subtype
	declaration does not come from source and will not process dimensions.
	* sem_dim,adb (Analyze_Dimension_Extension_Or_Record_Aggregate):
	Do not analyze expressions with an initialization procedure
	because aggregates will have been checked at the point of record
	declaration.

2015-03-13  Robert Dewar  <dewar@adacore.com>

	* aspects.ads, aspects.adb: Add entries for aspect Unimplemented.
	* einfo.ads, einfo.adb (Is_Unimplemented): New flag.
	* sem_ch13.adb: Add dummy entry for aspect Unimplemented.
	* snames.ads-tmpl: Add entry for Name_Unimplemented.

2015-03-13  Gary Dismukes  <dismukes@adacore.com>

	* style.adb (Missing_Overriding): Apply the
	Comes_From_Source test to the Original_Node of the subprogram
	node, to handle the case of a null procedure declaration that
	has been rewritten as an empty procedure body.

2015-03-13  Robert Dewar  <dewar@adacore.com>

	* exp_util.ads: Minor fix to comment.
	* sem_ch3.adb (Constrain_Index): Correct pasto from previous
	change.

2015-03-13  Robert Dewar  <dewar@adacore.com>

	* exp_util.ads, exp_util.adb (Force_Evaluation): Add Related_Id and
	Is_Low/High_Bound params.
	* sem_ch3.adb (Constrain_Index): Use new Force_Evaluation calling
	sequence to simplify generation of FIRST/LAST temps for bounds.

2015-03-12  Olivier Hainque  <hainque@adacore.com>

	* gcc-interface/trans.c (Attribute_to_gnu) <Code_Address case>:
	On targets where a function symbol designates a function descriptor,
	fetch the function code address from the descriptor.
	(USE_RUNTIME_DESCRIPTORS): Provide a default definition.

2015-03-04  Robert Dewar  <dewar@adacore.com>

	* sem_warn.adb: Minor reformatting.
	* init.c: Minor tweaks.

2015-03-04  Dmitriy Anisimko  <anisimko@adacore.com>

	* a-coinho-shared.adb: Fix clear of already empty holder.

2015-03-04  Robert Dewar  <dewar@adacore.com>

	* exp_unst.adb (Check_Dynamic_Type): Ignore library level types.
	(Check_Uplevel_Reference_To_Type): Ignore call inside generic.
	(Note_Uplevel_Reference): Ignore call inside generic.
	(Note_Uplevel_Reference): Fix check for no entity field.
	(Unnest_Subprogram): Ignore call inside generic.
	(Find_Current_Subprogram): Use Defining_Entity, not Defining_Unit_Name.
	(Visit_Node): Ignore calls to Imported subprograms.
	(Visit_Node): Fix problem in finding subprogram body in some cases.
	(Add_Form_To_Spec): Use Defining_Entity, not Defining_Unit_Name.

2015-03-04  Robert Dewar  <dewar@adacore.com>

	* einfo.adb (Is_ARECnF_Entity): Removed.
	(Last_Formal): Remove special handling of Is_ARECnF_Entity.
	(Next_Formal): Remove special handling of Is_ARECnF_Entity.
	(Next_Formal_With_Extras): Remove special handling of Is_ARECnF_Entity.
	(Number_Entries): Minor reformatting.
	* einfo.ads (Is_ARECnF_Entity): Removed.
	* exp_unst.adb (Unnest_Subprogram): Remove setting of
	Is_ARECnF_Entity.
	(Add_Extra_Formal): Use normal Extra_Formal circuit.
	* sprint.adb (Write_Param_Specs): Properly handle case where
	there are no source formals, but we have at least one Extra_Formal
	present.

2015-03-04  Ed Schonberg  <schonberg@adacore.com>

	* sem_aggr.adb (Resolve_Record_Aggregate,
	Add_Discriminant_Values): If the value is a reference to the
	current instance of an enclosing type, use its base type to check
	against prefix of attribute reference, because the target type
	may be otherwise constrained.

2015-03-04  Robert Dewar  <dewar@adacore.com>

	* atree.h: Add entries for Flag287-Flag309.
	* einfo.adb: Add (unused) flags Flag287-Flag309.

2015-03-04  Ed Schonberg  <schonberg@adacore.com>

	* sem_util.adb (Collect_Interfaces, Collect): When gathering
	interfaces of ancestors, handle properly a subtype of a private
	extension.

2015-03-04  Robert Dewar  <dewar@adacore.com>

	* einfo.adb (Is_ARECnF_Entity): New flag (ARECnF is an extra formal).
	(Next_Formal): Don't return ARECnF formal.
	(Last_Formal): Don't consider ARECnF formal.
	(Next_Formal_With_Extras): Do consider ARECnF formal.
	* einfo.ads (Is_ARECnF_Entity): New flag (ARECnF is an extra formal).
	* exp_unst.adb (Create_Entities): Set Is_ARECnF_Entity flag.

2015-03-04  Javier Miranda  <miranda@adacore.com>

	* exp_ch6.adb (Expand_Simple_Function_Return): When the returned
	object is a class-wide interface object and we generate the
	accessibility described in RM 6.5(8/3) then displace the pointer
	to the object to reference the base of the object (to get access
	to the TSD of the object).

2015-03-04  Hristian Kirtchev  <kirtchev@adacore.com>

	* sem_prag.adb (Analyze_Abstract_State): Use routine
	Malformed_State_Error to issue general errors.
	(Analyze_Pragma): Diagnose a syntax error related to a state
	declaration with a simple option.
	(Malformed_State_Error): New routine.

2015-03-04  Robert Dewar  <dewar@adacore.com>

	* a-strsup.adb (Super_Slice): Deal with super flat case.
	* einfo.ads: Minor reformatting.
	* s-imgdec.adb (Set_Decimal_Digits): Add comment about possibly
	redundant code.

2015-03-04  Claire Dross  <dross@adacore.com>

	* a-cfdlli.ads, a-cfhase.ads, a-cforma.ads, a-cfhama.ads,
	a-cforse.ads, a-cofove.ads: Use Default_Initial_Condition on formal
	containers.

2015-03-04  Ed Schonberg  <schonberg@adacore.com>

	* sem_warn.adb (Check_References): When checking for an unused
	in-out parameter of a class- wide type, use its type to determine
	whether it is private, in order to avoid a spurious warning when
	subprogram spec and body are in different units.

2015-03-04  Yannick Moy  <moy@adacore.com>

	* sem_attr.adb: Improve warning messages.

2015-03-04  Robert Dewar  <dewar@adacore.com>

	* exp_ch6.adb (Expand_N_Subprogram_Body): Avoid trying to unnest
	generic subprograms.
	* exp_unst.adb (Check_Dynamic_Type): Handle record types properly
	(Note_Uplevel_Reference): Ignore uplevel references to non-types
	(Get_Level): Consider only subprograms, not blocks.
	(Visit_Node): Set proper condition for generating ARECnF entity.
	Ignore indirect calls. Ignore calls to subprograms
	outside our nest.
	(Unnest_Subprogram): Minor changes in dealing with ARECnF entity.
	(Add_Form_To_Spec): Properly set Last_Entity field.
	(Unnest_Subprogram): Set current subprogram scope for analyze calls.
	Handle case of no uplevel refs in outer subprogram
	Don't mark uplevel entities as aliased.
	Don't deal with calls with no ARECnF requirement.

2015-03-04  Robert Dewar  <dewar@adacore.com>

	* s-valrea.adb (Scan_Real): Remove redundant tests from scaling loops.
	* s-imgdec.adb (Set_Decimal_Digits): Remove redundant Max
	operation in computing LZ.
	* sem_attr.adb: Minor typo fix

2015-03-04  Robert Dewar  <dewar@adacore.com>

	* exp_ch7.adb: Minor reformatting.
	* exp_unst.adb (Build_Tables): Fix minor glitch for no separate
	spec case.
	* erroutc.adb (Delete_Msg): add missing decrement of info msg counter.

2015-03-04  Hristian Kirtchev  <kirtchev@adacore.com>

	* exp_ch6.adb (Build_Pragma_Check_Equivalent): Suppress
	references to formal parameters subject to pragma Unreferenced.
	(Suppress_Reference): New routine.
	* sem_attr.adb (Analyze_Attribute): Reimplement the analysis
	of attribute 'Old. Attributes 'Old and 'Result now share
	common processing.
	(Analyze_Old_Result_Attribute): New routine.
	(Check_Placement_In_Check): Removed.
	(Check_Placement_In_Contract_Cases): Removed.
	(Check_Placement_In_Test_Case): Removed.
	(Check_Use_In_Contract_Cases): Removed.
	(Check_Use_In_Test_Case): Removed.
	(In_Refined_Post): Removed.
	(Is_Within): Removed.
	* sem_warn.adb (Check_Low_Bound_Tested): Code cleanup.
	(Check_Low_Bound_Tested_For): New routine.

2015-03-04  Hristian Kirtchev  <kirtchev@adacore.com>

	* exp_ch3.adb (Expand_N_Object_Declaration):
	Generate a runtime check to test the expression of pragma
	Default_Initial_Condition when the object is default initialized.

2015-03-02  Robert Dewar  <dewar@adacore.com>

	* scng.adb (Scan): Ignore illegal character in relaxed
	semantics mode.

2015-03-02  Ed Schonberg  <schonberg@adacore.com>

	* sem_ch4.adb (Analyze_Set_Membership); Retain Overloaded flag
	on left operand, so it can be properly resolved with type of
	alternatives of right operand.
	* sem_res.adb (Resolve_Set_Membership): Handle properly an
	overloaded left-hand side when the alternatives on the right
	hand side are literals of some universal type.	Use first
	non-overloaded alternative to find expected type.

2015-03-02  Ed Schonberg  <schonberg@adacore.com>

	* exp_ch7.adb (Make_Set_Finalize_Address_Call): Use underlying
	type to retrieve designated type, because the purported access
	type may be a partial (private) view, when it is declared in
	the private part of a nested package, and finalization actions
	are generated when completing compilation of enclosing unit.

2015-03-02  Robert Dewar  <dewar@adacore.com>

	* back_end.adb (Call_Back_End): Remove previous patch,
	the back end now gets to see the result of -gnatd.1
	(Unnest_Subprogram_Mode) processing.
	* elists.ads, elists.adb (List_Length): New function.
	* exp_unst.ads, exp_unst.adb: Major changes, first complete version.
	* sem_util.adb (Check_Nested_Access): Handle formals in
	Unnest_Subprogram_Mode.
	(Adjust_Named_Associations): Minor reformatting.
	* sprint.adb (Sprint_Node_Actual): Fix failure to print aliased
	for parameters.

2015-03-02  Robert Dewar  <dewar@adacore.com>

	* atree.ads, atree.adb (Uint24): New function
	(Set_Uint24): New procedure.
	* atree.h (Uint24): New macro for field access.
	* back_end.adb (Call_Back_End): For now, don't call back end
	if unnesting subprogs.
	* einfo.adb (Activation_Record_Component): New field
	(Subps_Index): New field.
	* einfo.ads (Activation_Record_Component): New field
	(Subps_Index): New field Minor reordering of comments into alpha order.
	* exp_unst.ads, exp_unst.adb: Continued development.

2015-03-02  Gary Dismukes  <dismukes@adacore.com>

	* exp_disp.ads: Minor reformatting.

2015-03-02  Ed Schonberg  <schonberg@adacore.com>

	* sem_ch8.adb (Chain_Use_Clause): Do not chain use clause from
	ancestor to list of use clauses active in descendant unit if we
	are within the private part of an intervening parent, to prevent
	circularities in use clause list.

2015-03-02  Javier Miranda  <miranda@adacore.com>

	* exp_ch9.adb (Build_Corresponding_Record): Propagate type
	invariants to the corresponding record type.
	* exp_disp.ad[sb] (Set_DT_Position_Value): New subprogram
	which sets the value of the DTC_Entity associated with a given
	primitive of a tagged type and propagates the value to the
	wrapped subprogram.
	(Set_DTC_Entity_Value): Propagate the DTC
	value to the wrapped entity.
	* sem_ch13.adb (Build_Invariant_Procedure): Append the code
	associated with invariants of progenitors.
	* sem_ch3.adb (Build_Derived_Record_Type): Inherit type invariants
	of parents and progenitors.
	(Process_Full_View): Check hidden inheritance of class-wide type
	invariants.
	* sem_ch7.adb (Analyze_Package_Specification): Do not generate
	the invariant procedure for interface types; build the invariant
	procedure for tagged types inheriting invariants from their
	progenitors.
	* sem_prag.adb (Pragma_Invariant) Allow invariants in interface
	types but do not build their invariant procedure since their
	invariants will be propagated to the invariant procedure of
	types covering the interface.
	* exp_ch6.adb, exp_disp.adb, sem_ch3.adb, sem_ch7.adb,
	sem_ch8.adb, sem_disp.adb: Replace all calls to Set_DT_Position
	by calls to Set_DT_Position_Value.

2015-03-02  Hristian Kirtchev  <kirtchev@adacore.com>

	* sem_attr.adb (Analyze_Attribute): Factor out heavily indented
	code in Denote_Same_Function.  Do not analyze attribute 'Result
	when it is inside procedure _Postconditions.  Remove a misplaced
	warning diagnostic. Code cleanup.
	(Denote_Same_Function): New routine.
	* sem_prag.adb (Analyze_Contract_Cases_In_Decl_Part): Code
	cleanup. Warn on pre/postconditions on an inlined subprogram.
	(Analyze_Pragma, Refined_Post case): Warn on pre/postconditions on
	an inlined subprogram.
	(Analyze_Pre_Post_Condition_In_Decl_Part): Code cleanup. Warn on
	pre/post condition on an inlined subprogram.
	(Analyze_Test_Case_In_Decl_Part): Code cleanup. Warn on
	pre/postconditions on an inlined subprogram.
	(Check_Postcondition_Use_In_Inlined_Subprogram): New routine.

2015-03-02  Hristian Kirtchev  <kirtchev@adacore.com>

	* sem_prag.adb (Ensure_Aggregate_Form):
	Ensure that the name denoted by the Chars of a pragma argument
	association has the proper Sloc when converted into an aggregate.

2015-03-02  Bob Duff  <duff@adacore.com>

	* sem_ch6.adb (Check_Private_Overriding): Capture
	Incomplete_Or_Partial_View in a constant. This is cleaner and
	more efficient.

2015-03-02  Gary Dismukes  <dismukes@adacore.com>

	* einfo.ads, exp_unst.ads: Minor reformatting.

2015-03-02  Ed Schonberg  <schonberg@adacore.com>

	* a-strsea.adb (Find_Token): Ensure that the range of iteration
	does not perform any improper character access. This prevents
	erroneous access in the unusual case of an empty string target
	and a From parameter less than Source'First.

2015-03-02  Robert Dewar  <dewar@adacore.com>

	* elists.adb (List_Length): Fix incorrect result.

2015-03-02  Bob Duff  <duff@adacore.com>

	* sem_ch6.adb (Check_Private_Overriding): Refine the legality
	checks here. It used to check that the function is merely
	overriding SOMEthing. Now it checks that the function is
	overriding a corresponding public operation. This is a correction
	to the implementation of the rule in RM-3.9.3(10).

2015-03-02  Robert Dewar  <dewar@adacore.com>

	* debug.adb: Document new debug flag -gnatd.1.
	* einfo.ads, einfo.adb (Has_Nested_Subprogram): New flag.
	(Has_Uplevel_Reference): New flag (Is_Static_Type): New flag.
	(Uplevel_Reference_Noted):New flag (Uplevel_References): New field.
	* elists.ads elists.adb (List_Length): New function.
	* exp_ch6.adb (Expand_N_Subprogram_Body): Call Unnest_Subprogram
	when appropriate (Process_Preconditions): Minor code
	reorganization and reformatting
	* exp_unst.ads, exp_unst.adb: New files.
	* gnat1drv.adb (Adjust_Global_Switches): Set
	Unnest_Subprogram_Mode if -gnatd.1
	* namet.ads, namet.adb (Name_Find_Str): New version of Name_Find with
	string argument.
	* opt.ads (Unnest_Subprogram_Mode): New flag.
	* par-ch3.adb (P_Identifier_Declarations): Fixes to -gnatd.2 handling.
	* sem_ch6.adb (Analyze_Subprogram_Body_Helper): Set
	Has_Nested_Subprogram flag.
	* sem_ch8.adb (Find_Direct_Name): New calling sequence for
	Check_Nested_Access.
	(Find_Selected_Component): Minor comment addition.
	* sem_util.adb (Check_Nested_Access): New version for use with Exp_Unst.
	(Note_Possible_Modification): New calling sequence for
	Check_Nested_Access.
	* sem_util.ads (Check_Nested_Access): New version for use with Exp_Unst.
	* gcc-interface/Make-lang.in (GNAT1_OBJS): Add exp_unst.o

2015-03-02  Pierre-Marie de Rodat  <derodat@adacore.com>

	* gcc-interface/utils.c (gnat_pushdecl): For non-artificial pointer
	types, preserve the original type and create copies just like the C
	front-end does.  For artificial ones, do not define a name for
	the original type.
	(create_type_decl): When gnat_pushdecl made the input type the
	original type for the new declaration, do not define a stub
	declaration for it.
	* gcc-interface/utils2.c (build_binary_op): Accept two different
	pointer types when they point to the same type.

2015-03-02  Hristian Kirtchev  <kirtchev@adacore.com>

	* exp_util.adb (Possible_Bit_Aligned_Component): Do not process
	an unanalyzed node.
	* sem_util.adb (Kill_Current_Values): Do not invalidate and
	de-null a constant.

2015-03-02  Robert Dewar  <dewar@adacore.com>

	* sem_ch3.adb, exp_attr.adb, checks.adb, exp_aggr.adb: Minor
	reformatting.

2015-03-02  Ed Schonberg  <schonberg@adacore.com>

	* sem_ch8.adb: extend use of Available_Subtype.

2015-03-02  Hristian Kirtchev  <kirtchev@adacore.com>

	* sem_prag.adb (Duplication_Error): Remove the special handling
	of 'Class or _Class in the context of pre/postconditions.
	(Process_Class_Wide_Condition): Remove the special handling of
	'Class or _Class in the context of pre/postconditions.
	* sem_util.adb (Original_Aspect_Pragma_Name): Names Pre_Class
	and Post_Class no longer need to be converted to _Pre and _Post.
	* sem_util.ads (Original_Aspect_Pragma_Name): Update the comment
	on usage.

2015-03-02  Hristian Kirtchev  <kirtchev@adacore.com>

	* exp_ch6.adb (Process_Preconditions): Modify the
	mechanism that find the first source declaration to correct exit
	the loop once it has been found.

2015-03-02  Gary Dismukes  <dismukes@adacore.com>

	* a-strsea.adb: Minor typo fix.

2015-03-02  Bob Duff  <duff@adacore.com>

	* einfo.ads: Minor comment fixes.

2015-03-02  Gary Dismukes  <dismukes@adacore.com>

	* einfo.adb, checks.adb: Minor reformatting and typo fixes.

2015-03-02  Ed Schonberg  <schonberg@adacore.com>

	* exp_aggr.adb (Get_Assoc_Expr): If the Default_Component_Value
	is defined for the array type, use it instead of a Default_Value
	specified for the component type itself.

2015-03-02  Thomas Quinot  <quinot@adacore.com>

	* exp_attr.adb (Expand_N_Attribute_Reference, case Input): When
	expanding a 'Input attribute reference for a class-wide type,
	do not generate a separate object declaration for the controlling
	tag dummy object; instead, generate the expression inline in the
	dispatching call. Otherwise, the declaration (which involves a
	call to String'Input, returning a dynamically sized value on the
	secondary stack) will be expanded outside of proper secondary
	stack mark/release operations, and will thus cause a secondary
	stack leak.

2015-03-02  Hristian Kirtchev  <kirtchev@adacore.com>

	* checks.adb (Add_Validity_Check): Change the names of all
	formal parameters to better illustrate their purpose. Update
	the subprogram documentation. Update all occurrences of the
	formal parameters. Generate a pre/postcondition pragma by
	calling Build_Pre_Post_Condition.
	(Build_PPC_Pragma): Removed.
	(Build_Pre_Post_Condition): New routine.
	* einfo.adb Node8 is no longer used as Postcondition_Proc. Node14
	is now used as Postconditions_Proc. Flag240 is now renamed to
	Has_Expanded_Contract.	(First_Formal): The routine can now
	operate on generic subprograms.
	(First_Formal_With_Extras): The routine can now operate on generic
	subprograms.
	(Has_Expanded_Contract): New routine.
	(Has_Postconditions): Removed.
	(Postcondition_Proc): Removed.
	(Postconditions_Proc): New routine.
	(Set_Has_Expanded_Contract): New routine.
	(Set_Has_Postconditions): Removed.
	(Set_Postcondition_Proc): Removed.
	(Set_Postconditions_Proc): New routine.
	(Write_Entity_Flags): Remove the output of Has_Postconditions. Add
	the output of Has_Expanded_Contract.
	(Write_Field8_Name): Remove the output of Postcondition_Proc.
	(Write_Field14_Name): Add the output of Postconditions_Proc.
	* einfo.ads New attributes Has_Expanded_Contract and
	Postconditions_Proc along with occurrences in entities.
	Remove attributes Has_Postconditions and Postcondition_Proc
	along with occurrences in entities.
	(Has_Expanded_Contract): New routine along with pragma Inline.
	(Has_Postconditions): Removed along with pragma Inline.
	(Postcondition_Proc): Removed along with pragma Inline.
	(Postconditions_Proc): New routine along with pragma Inline.
	(Set_Has_Expanded_Contract): New routine along with pragma Inline.
	(Set_Has_Postconditions): Removed along with pragma Inline.
	(Set_Postcondition_Proc): Removed along with pragma Inline.
	(Set_Postconditions_Proc): New routine along with pragma Inline.
	* exp_ch6.adb (Add_Return): Code cleanup. Update the
	generation of the call to the _Postconditions routine of
	the procedure.	(Expand_Non_Function_Return): Reformat the
	comment on usage. Code cleanup.  Update the generation of
	the call to the _Postconditions routine of the procedure or
	entry [family].
	(Expand_Simple_Function_Return): Update the
	generation of the _Postconditions routine of the function.
	(Expand_Subprogram_Contract): Reimplemented.
	* exp_ch6.ads (Expand_Subprogram_Contract): Update the parameter
	profile along the comment on usage.
	* exp_ch9.adb (Build_PPC_Wrapper): Code cleanup.
	(Expand_N_Task_Type_Declaration): Generate pre/postconditions
	wrapper when the entry [family] has a contract with
	pre/postconditions.
	* exp_prag.adb (Expand_Attributes_In_Consequence): New routine.
	(Expand_Contract_Cases): This routine and its subsidiaries now
	analyze all generated code.
	(Expand_Old_In_Consequence): Removed.
	* sem_attr.adb Add with and use clause for Sem_Prag.
	(Analyze_Attribute): Reimplment the analysis of attribute 'Result.
	(Check_Use_In_Test_Case): Use routine Test_Case_Arg to obtain
	"Ensures".
	* sem_ch3.adb (Analyze_Declarations): Analyze the contract of
	a generic subprogram.
	(Analyze_Object_Declaration): Do not create a contract node.
	(Derive_Subprogram): Do not create a contract node.
	* sem_ch6.adb (Analyze_Abstract_Subprogram_Declaration): Do
	not create a contract node.
	(Analyze_Completion_Contract): New routine.
	(Analyze_Function_Return): Alphabetize.
	(Analyze_Generic_Subprogram_Body): Alphabetize. Do not create a
	contract node.	Do not copy pre/postconditions to the original
	generic template.
	(Analyze_Null_Procedure): Do not create a contract node.
	(Analyze_Subprogram_Body_Contract): Reimplemented.
	(Analyze_Subprogram_Body_Helper): Do not mark the enclosing scope
	as having postconditions. Do not create a contract node. Analyze
	the subprogram body contract of a body that acts as a compilation
	unit. Expand the subprogram contract after the declarations have
	been analyzed.
	(Analyze_Subprogram_Contract): Reimplemented.
	(Analyze_Subprogram_Specification): Do not create a contract node.
	(List_Inherited_Pre_Post_Aspects): Code cleanup.
	* sem_ch6.adb (Analyze_Subprogram_Body_Contract): Update the
	comment on usage.
	(Analyze_Subprogram_Contract): Update the
	parameter profile and the comment on usage.
	* sem_ch7.adb (Analyze_Package_Body_Helper): Do not create a
	contract node.
	(Analyze_Package_Declaration): Do not create a
	contract node.
	(Is_Subp_Or_Const_Ref): Ensure that the prefix has an entity.
	* sem_ch8.adb (Analyze_Subprogram_Renaming): Do not create a
	contract node.
	* sem_ch9.adb (Analyze_Entry_Declaration): Do not create a
	contract node.
	* sem_ch10.adb (Analyze_Compilation_Unit): Move local variables to
	their proper section and alphabetize them. Analyze the contract of
	a [generic] subprogram after all Pragmas_After have been analyzed.
	(Analyze_Subprogram_Body_Stub_Contract): Alphabetize.
	* sem_ch12.adb (Analyze_Generic_Package_Declaration): Do not
	create a contract node.
	(Analyze_Generic_Subprogram_Declaration):
	Alphabetize local variables. Do not create a contract
	node. Do not generate aspects out of pragmas for ASIS.
	(Analyze_Subprogram_Instantiation): Instantiate
	the contract of the subprogram.  Do not create a
	contract node.	(Instantiate_Contract): New routine.
	(Instantiate_Subprogram_Body): Alphabetize local variables.
	(Save_Global_References_In_Aspects): New routine.
	(Save_References): Do not save the global references found within
	the aspects of a generic subprogram.
	* sem_ch12.ads (Save_Global_References_In_Aspects): New routine.
	* sem_ch13.adb (Analyze_Aspect_Specifications): Do not use
	Original_Node for establishing linkages.
	(Insert_Pragma): Insertion in a subprogram body takes precedence over
	the case where the subprogram body is also a compilation unit.
	* sem_prag.adb (Analyze_Contract_Cases_In_Decl_Part): Use
	Get_Argument to obtain the proper expression. Install the generic
	formals when the related context is a generic subprogram.
	(Analyze_Depends_In_Decl_Part): Use Get_Argument to obtain
	the proper expression. Use Corresponding_Spec_Of to obtain
	the spec. Install the generic formal when the related context
	is a generic subprogram.
	(Analyze_Global_In_Decl_Part): Use Get_Argument to obtain the proper
	expression. Use Corresponding_Spec_Of to obtain the spec. Install the
	generic formal when the related context is a generic subprogram.
	(Analyze_Initial_Condition_In_Decl_Part): Use Get_Argument
	to obtain the proper expression. Remove the call to
	Check_SPARK_Aspect_For_ASIS as the analysis is now done
	automatically.
	(Analyze_Pragma): Update all occurrences
	to Original_Aspect_Name. Pragmas Contract_Cases, Depends,
	Extensions_Visible, Global, Postcondition, Precondition and
	Test_Case now carry generic templates when the related context
	is a generic subprogram. The same pragmas are no longer
	forcefully fully analyzed when the context is a subprogram
	that acts as a compilation unit. Pragmas Abstract_State,
	Initial_Condition, Initializes and Refined_State have been clean
	up. Pragmas Post, Post_Class, Postcondition, Pre, Pre_Class
	and Precondition now use the same routine for analysis. Pragma
	Refined_Post does not need to check the use of 'Result or
	the lack of a post-state in its expression. Reimplement the
	analysis of pragma Test_Case.
	(Analyze_Pre_Post_Condition): New routine.
	(Analyze_Pre_Post_Condition_In_Decl_Part):
	Reimplemented.
	(Analyze_Refined_Depends_In_Decl_Part): Use Get_Argument to obtain the
	proper expression.
	(Analyze_Refined_Global_In_Decl_Part): Use Get_Argument to obtain
	the proper expression.
	(Analyze_Test_Case_In_Decl_Part): Reimplemented.
	(Check_Pre_Post): Removed.
	(Check_Precondition_Postcondition): Removed.
	(Check_SPARK_Aspect_For_ASIS): Removed.
	(Check_Test_Case): Removed.
	(Collect_Subprogram_Inputs_Outputs): Use Get_Argument
	to obtain the proper expression. Use Corresponding_Spec_Of to
	find the proper spec.
	(Create_Generic_Template): New routine.
	(Duplication_Error): New routine.
	(Expression_Function_Error): New routine.
	(Find_Related_Subprogram_Or_Body): Moved to the spec
	of Sem_Prag. Emit precise error messages. Account for cases of
	rewritten expression functions, generic instantiations, handled
	sequence of statements and pragmas from aspects.
	(Get_Argument): New routine.
	(Make_Aspect_For_PPC_In_Gen_Sub_Decl): Removed.
	(Preanalyze_CTC_Args): Removed.
	(Process_Class_Wide_Condition): New routine.
	* sem_prag.ads (Analyze_Test_Case_In_Decl_Part): Update
	the parameter profile along with the comment on usage.
	(Find_Related_Subprogram_Or_Body): Moved from the body of Sem_Prag.
	(Make_Aspect_For_PPC_In_Gen_Sub_Decl): Removed.
	(Test_Case_Arg): New routine.
	* sem_util.adb Add with and use clauses for Sem_Ch6.
	(Add_Contract_Item): This routine now creates a contract
	node the first time an item is added. Remove the duplicate
	aspect/pragma checks.
	(Check_Result_And_Post_State): Reimplemented.
	(Corresponding_Spec_Of): New routine.
	(Get_Ensures_From_CTC_Pragma): Removed.
	(Get_Requires_From_CTC_Pragma): Removed.
	(Has_Significant_Contract): New routine.
	(Inherit_Subprogram_Contract): Inherit only if the source
	has a contract.
	(Install_Generic_Formals): New routine.
	(Original_Aspect_Name): Removed.
	(Original_Aspect_Pragma_Name): New routine.
	* sem_util.ads (Check_Result_And_Post_State): Reimplemented.
	(Corresponding_Spec_Of): New routine.
	(Get_Ensures_From_CTC_Pragma): Removed.
	(Get_Requires_From_CTC_Pragma): Removed.
	(Has_Significant_Contract): New routine.
	(Install_Generic_Formals): New routine.
	(Original_Aspect_Name): Removed.
	(Original_Aspect_Pragma_Name): New routine.
	* sem_warn.adb Add with and use clauses for Sem_Prag.
	(Within_Postcondition): Use Test_Case_Arg to extract "Ensures".

2015-03-02  Ed Schonberg  <schonberg@adacore.com>

	* sem_ch8.adb (Available_Subtype): Optimization in
	Find_Selected_Component: when safe, use existing subtype of
	array component, possibly discriminant-dependent, rather than
	creating new subtype declaration for it. In this fashion different
	occurrences of the component have the same subtype, rather than
	just equivalent ones. Simplifies value tracing in GNATProve.

2015-03-01  Arnaud Charlet  <charlet@adacore.com>

	PR ada/65259

	* doc/gnat_ugn/gnat_project_manager.rst,
	doc/gnat_ugn/platform_specific_information.rst: Remove reference to
	image, too troublesome with texi format.
	* gnat_ugn.texi: Regenerate.

2015-02-24  Thomas Schwinge  <thomas@codesourcery.com>

	PR libgomp/64625
	* gcc-interface/utils.c (DEF_FUNCTION_TYPE_VAR_8): Remove.
	(DEF_FUNCTION_TYPE_VAR_12): Likewise.
	(DEF_FUNCTION_TYPE_VAR_7, DEF_FUNCTION_TYPE_VAR_11): New macros.

2015-02-23  Thomas Schwinge  <thomas@codesourcery.com>

	* gcc-interface/utils.c (DEF_FUNCTION_TYPE_VAR_8): Fix number of
	arguments parameter.
	(DEF_FUNCTION_TYPE_VAR_12): Likewise.

2015-02-22  Arnaud Charlet  <charlet@adacore.com>

	* doc/Makefile: postprocess texinfo files to update @dircategory
	and update texi files under gcc/ada.
	* gnat_ugn.texi, gnat_rm.texi: Regenerated.

2015-02-22  Arnaud Charlet  <charlet@adacore.com>

	* doc/gnat_ugn/project-manager-figure.png,
	doc/gnat_ugn/rtlibrary-structure.png: New.

2015-02-22  Tom de Vries  <tom@codesourcery.com>

	PR ada/65100
	* gnat-style.texi (@subsection Loop Statements): Replace @noindent by
	@item, and fix warning '@itemize has text but no @item'.

2015-02-20  Ed Schonberg  <schonberg@adacore.com>

	* sem_prag.adb (Analyze_Pragma, case Obsolescent): Pragma
	legally applies to an abstract subprogram declaration.
	* freeze.adb: Minor comment addition.

2015-02-20  Robert Dewar  <dewar@adacore.com>

	* errout.ads: Document replacement of Name_uPre/Post/Type_Invariant.
	* erroutc.adb (Set_Msg_Str): Replace _xxx.
	(Pre/Post/Type_Invariant) by xxx'Class.
	* erroutc.ads (Set_Msg_Str): Replace _xxx.
	(Pre/Post/Type_Invariant) by xxx'Class.
	* sem_prag.adb (Fix_Error): Remove special casing of
	Name_uType_Invariant.
	(Analyze_Pre_Post_Condition_In_Decl_Part): Remove special casing of
	Name_uPre and Name_uPost in aspect case (done in Errout now).

2015-02-20  Robert Dewar  <dewar@adacore.com>

	* g-alveop.adb: Minor style fixes.

2015-02-20  Robert Dewar  <dewar@adacore.com>

	* freeze.adb (Warn_Overlay): Guard against blow up with address
	clause.

2015-02-20  Bob Duff  <duff@adacore.com>

	* exp_attr.adb (May_Be_External_Call): Remove this. There is no need
	for the compiler to guess whether the call is internal or external --
	it is always external.
	(Expand_Access_To_Protected_Op): For P'Access, where P
	is a protected subprogram, always create a pointer to the
	External_Subprogram.

2015-02-20  Robert Dewar  <dewar@adacore.com>

	* a-dispat.adb, a-stcoed.ads: Minor reformatting.

2015-02-20  Robert Dewar  <dewar@adacore.com>

	* sem_ch13.adb (Build_Discrete_Static_Predicate): Allow static
	predicate for non-static subtype.
	(Build_Predicate_Functions): Do not assume subtype associated with a
	static predicate must be static.

2015-02-20  Robert Dewar  <dewar@adacore.com>

	* errout.adb (Set_Msg_Node): Better handling of internal names
	(Set_Msg_Node): Kill message when we cannot eliminate internal name.
	* errout.ads: Document additional case of message deletion.
	* namet.adb (Is_Internal_Name): Refined to consider wide
	strings in brackets notation and character literals not to be
	internal names.
	* sem_ch8.adb (Find_Selected_Component): Give additional error
	when selector name is a subprogram whose first parameter has
	the same type as the prefix, but that type is untagged.

2015-02-20  Robert Dewar  <dewar@adacore.com>

	* g-allein.ads, g-alveop.adb, g-alveop.ads, opt.ads: Minor reformatting

2015-02-20  Tristan Gingold  <gingold@adacore.com>

	* opt.ads (GNAT_Mode_Config): New variable.
	* opt.adb (Set_Opt_Config_Switches): Consider GNAT_Mode_Config
	to set Assertions_Enabled.
	* switch-c.adb (Scan_Front_End_Switches): Set GNAT_Mode_Config
	for -gnatg.

2015-02-20  Robert Dewar  <dewar@adacore.com>

	* s-valllu.ads (Scan_Raw_Long_Long_Unsigned): Add an additional
	comment regarding the handling of unterminated fixed-point
	constants.
	* s-valuns.ads (Scan_Raw_Unsigned): Add comments
	corresponding to those previously added for
	System.Val_LLU.Scan_Raw_Long_Long_Unsigned.

2015-02-20  Olivier Hainque  <hainque@adacore.com>

	* g-allein.ads, g-alveop.ads, g-alveop.adb: Code clean ups.

2015-02-20  Robert Dewar  <dewar@adacore.com>

	* sem_prag.adb: Minor comment clarification.

2015-02-20  Olivier Hainque  <hainque@adacore.com>

	* g-allein.ads (vec_ctf, vec_vcsfx, vec_vcfux): Remove.
	* g-alleve.ads, g-alleva.adb (vcfux): Likewise.
	* g-alveop.ads (vec_vcfsx, vec_vcfux): Just rename the ll versions.
	(vec_ctf): Now renamings as well.

2015-02-20  Robert Dewar  <dewar@adacore.com>

	* switch-c.adb, bindgen.adb: Minor reformatting.

2015-02-20  Ed Schonberg  <schonberg@adacore.com>

	* sem_prag.adb (Analyze_Pragma, case Type_Invariant):
	Invariant'class is allowed on an abstract type.

2015-02-20  Ed Schonberg  <schonberg@adacore.com>

	* sem_ch3.adb (Access_Definition): If the access definition is
	for a protected component and defines an access to protected
	subprogram, do not create an itype reference for it because a
	full type declaration will be built in order to generate the
	proper equivalent type.
	(Analyze_Subtype_Declaration): Add information of incomplete
	subtypes, for Ada 2012 extended uses of incomplete types.

2015-02-20  Gary Dismukes  <dismukes@adacore.com>

	* sem_res.adb: Minor reformatting.

2015-02-20  Vincent Celier  <celier@adacore.com>

	* switch-c.adb (Scan_Front_End_Switches): When comparing runtime
	path name for several switches --RTS, use the normalized path
	names.

2015-02-20  Vincent Celier  <celier@adacore.com>

	* bindgen.adb: Minor reformatting and code reorganization.

2015-02-20  Jose Ruiz  <ruiz@adacore.com>

	* a-stcoed.ads: Add spec for this package (Unimplemented_Unit).
	* impunit.adb (Non_Imp_File_Names_12): Mark unit a-stcoed.ads as
	defined by Ada 2012.

2015-02-20  Arnaud Charlet  <charlet@adacore.com>

	* sysdep.c, expect.c, s-oscons-tmplt.c, gsocket.h, adaint.c: Remove
	obsolete references to RTX, nucleus, VMS.

2015-02-20  Ed Schonberg  <schonberg@adacore.com>

	* sem_prag.adb (Fix_Error): For an illegal Type_Invariant'Class
	aspect, use name that mentions Class explicitly, rather than
	compiler-internal name.

2015-02-20  Robert Dewar  <dewar@adacore.com>

	* debug.adb: Add documentation for -gnatd.2 (allow statements
	in decl sequences).
	* par-ch3.adb (P_Identifier_Declarations): Handle
	statement appearing where declaration expected more cleanly.
	(Statement_When_Declaration_Expected): Implement debug flag
	-gnatd.2.

2015-02-20  Jose Ruiz  <ruiz@adacore.com>

	* a-dinopr.ads: Add spec for this package (Unimplemented_Unit).
	* a-dispat.ads (Yield): Include procedure added in Ada 2012.
	* a-dispat.adb (Yield): Implement procedure added in Ada 2012.
	* impunit.adb (Non_Imp_File_Names_05): Mark unit a-dinopr.ads as
	defined by Ada 2005.
	* snames.ads-tmpl (Name_Non_Preemptive_FIFO_Within_Priorities):
	This is the correct name for the dispatching policy (FIFO was
	missing).

2015-02-20  Javier Miranda  <miranda@adacore.com>

	* sem_res.adb (Resolve_Type_Conversion): If the type of the
	operand is the limited-view of a class-wide type then recover
	the class-wide type of the non-limited view.

2015-02-20  Arnaud Charlet  <charlet@adacore.com>

	* gcc-interface/Makefile.in: Remove references to nucleus.
	* gcc-interface/decl.c (gnat_to_gnu_entity, case E_Procedure): Set
	extern_flag to true for Inline_Always subprograms with
	Intrinsic convention.

2015-02-20  Yannick Moy  <moy@adacore.com>

	* sem_prag.ads: Minor typo in comment.

2015-02-20  Pascal Obry  <obry@adacore.com>

	* s-osprim-mingw.adb: Fix Get_Base_Time parameter mode.

2015-02-20  Vincent Celier  <celier@adacore.com>

	* makeutl.adb (Get_Directories.Add_Dir): Add a directory only
	if it exists.

2015-02-20  Robert Dewar  <dewar@adacore.com>

	* sem_eval.ads: Minor reformatting.

2015-02-20  Eric Botcazou  <ebotcazou@adacore.com>

	* freeze.adb (Size_Known): Do not set the packed size for
	independent type or component.
	(Freeze_Array_Type): Check for Independent[_Components] with packing
	or explicit component size clause.
	* gnat1drv.adb (Post_Compilation_Validation_Checks): Do the validation
	of independence pragmas only for non-GCC back-ends.
	* sem_ch13.adb (Initialize): Likewise for the initialization.
	* sem_prag.adb (Record_Independence_Check): New procedure to record an
	independence check in the table.
	(Analyze_Pragma): Use it throughout instead of doing it manually.
	* gcc-interface/decl.c (gnat_to_gnu_field): Add support for
	independent type or component.

2015-02-20  Thomas Quinot  <quinot@adacore.com>

	* adaint.c (__gnat_readdir): For Solaris, use 64 bit variants of
	struct direct and readdir. This is required for NFS filesystems
	mounted from servers that use 64-bit cookies.

2015-02-20  Ed Schonberg  <schonberg@adacore.com>

	* sem_ch12.adb (Analyze_Subprogram_Instantiaion): New subprogram
	Build_Subprogram_Renaming, to create renaming of subprogram
	instance in the the declaration of the wrapper package rather
	than in its body, so that it is available for analysis of aspects
	propagated from generic to instantiation.
	(Check_Mismatch): An actual for a formal package that is an
	incomplete type matches a formal type that is incomplete.
	(Instantiate_Package_Body): Move code that builds subprogram
	renaming to Analyze_Subprogram_Instantiation.
	(Instantiate_Type): The generated subtype is a limited view if
	the actual is a limited view.
	(Load_Parent_Of_Generic): Retrieve instance declaration from
	its new position within wrapper package.

2015-02-20  Arnaud Charlet  <charlet@adacore.com>

	* s-parame-vxworks.adb, s-os_lib.ads: Update comments.

2015-02-20  Robert Dewar  <dewar@adacore.com>

	* s-osinte-vxworks.ads (To_Timespec): Add comment about the
	issue of negative arguments.

2015-02-20  Eric Botcazou  <ebotcazou@adacore.com>

	* gnat1drv.adb: Minor consistency fix.

2015-02-20  Pascal Obry  <obry@adacore.com>

	* s-osprim-mingw.adb (Get_Base_Time): Properly release lock in all
	paths.

2015-02-20  Eric Botcazou  <ebotcazou@adacore.com>

	* inline.adb (Expand_Inlined_Call): Skip again calls to subprogram
	renamings.
	* exp_ch6.adb (Expand_Call): Use back-end inlining
	instead of expansion for simple subprogram renamings.

2015-02-20  Robert Dewar  <dewar@adacore.com>

	* exp_util.adb: Minor reformatting.

2015-02-20  Vincent Celier  <celier@adacore.com>

	* switch-c.adb (Scan_Front_End_Switches): Do not fail when --RTS=
	is specified several times with different values that indicates
	the same runtime directory.

2015-02-20  Ed Schonberg  <schonberg@adacore.com>

	* sem_attr.adb (Check_Not_Incomplete_Type): Clean up code to
	handle properly illegal uses of attributes on prefixes on an
	incomplete type, both when the type of the prefix is locally
	incomplete, and when it is a limited view of a type whose
	non-limited view is not available.
	(Analyze_Attribute): Add calls to Check_Not_Incomplete_Type for
	'Address and others.

2015-02-20  Eric Botcazou  <ebotcazou@adacore.com>

	* exp_ch6.adb: Fix minor typo in comment.

2015-02-20  Eric Botcazou  <ebotcazou@adacore.com>

	* sinfo.ads: Add comment.

2015-02-20  Olivier Hainque  <hainque@adacore.com>

	* opt.ads: Replace Opt.Suppress_All_Inlining by two separate
	flags controlling the actual FE inlining out of pragma Inline
	and pragma Inline_Always.
	* adabkend.adb (Scan_Compiler_Arguments): Set both flags to True
	on -fno-inline, which disables all inlining in compilers with
	an Ada back-end and without back-end inlining support.
	* back_end.adb (Scan_Back_End_Switches): Set the Inline related
	flag to True on -fno-inline and leave Inline_Always alone for
	gcc back-ends.
	* back_end.ads (Scan_Compiler_Arguments): Adjust spec wrt the
	names of the Opt flags it sets.
	* gnat1drv.adb (Adjust_Global_Switches): Remove test on
	Opt.Suppress_All_Inlining in the Back_End_Inlining computation.
	* sem_prag.adb (Make_Inline): Remove early return conditioned
	on Opt.Suppress_All_Inlining.
	* sem_ch6.adb (Analyze_Subprogram_Body_Helper): Use the flags to
	disable the calls to Build_Body_To_Inline otherwise triggered
	by pragma Inline or Inline_Always. This will prevent actual
	front-end inlining of the subprogram on calls.

2015-02-20  Eric Botcazou  <ebotcazou@adacore.com>

	* exp_ch3.adb (Default_Initialize_Object): Call Add_Inlined_Body on the
	Abort_Undefer_Direct function.
	* exp_ch5.adb (Expand_N_Assignment_Statement): Likewise.
	* exp_intr.adb (Expand_Unc_Deallocation): Likewise.
	* exp_prag.adb (Expand_Pragma_Abort_Defer): Likewise.
	* exp_ch4.adb (Expand_N_Selected_Component): Adjust call to
	Add_Inlined_Body.
	* exp_ch6.adb (Expand_Call): Adjust calls to Add_Inlined_Body.
	 Remove call to Register_Backend_Call and move code resetting
	Needs_Debug_Info on inlined subprograms to...
	* inline.ads (Add_Inlined_Body): Add N parameter.
	(Register_Backend_Call): Delete.
	* inline.adb (Add_Inlined_Body): ...here and simplify.
	 Register the call with Backend_Calls directly.
	(Register_Backend_Call): Delete.
	* s-stalib.ads (Abort_Undefer_Direct): Restore pragma Inline.

2015-02-20  Eric Botcazou  <ebotcazou@adacore.com>

	* s-stalib.ads: Fix typo.

2015-02-20  Ed Schonberg  <schonberg@adacore.com>

	* exp_ch3.adb (Default_Initialize_Object): If the object has a
	delayed freeze, the actions associated with default initialization
	must be part of the freeze actions, rather that being inserted
	directly after the object declaration.

2015-02-20  Robert Dewar  <dewar@adacore.com>

	* lib-load.adb: Minor comment update.

2015-02-20  Vincent Celier  <celier@adacore.com>

	* prj-proc.adb (Process_Case_Construction): When there are
	incomplete withed projects and the case variable is unknown,
	skip the case construction.

2015-02-20  Ed Schonberg  <schonberg@adacore.com>

	* exp_ch6.adb (Expand_Actuals): Add caller-side invariant checks
	when an actual is a view conversion, either because the call is
	to an inherited operation, or because the actual is an explicit
	type conversion to an ancestor type.  Fixes ACATS 4.0D: C732001

2015-02-20  Robert Dewar  <dewar@adacore.com>

	* einfo.ads: Minor comment updates Fix missing pragma Inline
	for Set_Partial_View_Has_Unknown_Discr.
	* einfo.adb (Write_Entity_Flags): Add missing entry for
	Partial_View_Has_Unknown_Discr.
	* sem_ch3.adb: Minor reformatting.

2015-02-20  Vincent Celier  <celier@adacore.com>

	* opt.ads: Minor cleanup: remove mention of gprmake.
	* s-stalib.ads (Abort_Undefer_Direct): Do not inline.
	* s-tataat.adb: Do not call System.Tasking.Self but directly
	System.Task_Primitives.Operations.Self.

2015-02-20  Arnaud Charlet  <charlet@adacore.com>

	* gnat_rm.texi, gnat_ugn.texi: Now automatically generated from
	sphinx in the doc directory.
	* doc: New directory containing sphinx versions of gnat_rm and gnat_ugn

2015-02-20  Robert Dewar  <dewar@adacore.com>

	* sem_res.adb: Minor reformatting.
	* exp_ch9.adb (Build_Protected_Spec): Copy Aliased setting when
	building spec.
	* sem_ch13.adb (Analyze_Aspect_Specifications): Exclude Boolean
	aspects from circuitry setting delay required to false if the
	argument is an integer literal.

2015-02-20  Ed Schonberg  <schonberg@adacore.com>

	* einfo.ads. einfo.adb (Partial_View_Has_Unknown_Discr):  New flag
	on type entities, to enforce AI12-0133: default initialization
	of types whose partial view has unknown discriminants does not
	get an invariant check, because clients of the unit can never
	declare objects of such types.
	* sem_ch3.adb (Find_Type_Name); Set new flag
	Partial_View_Has_Unknown_Discr when needed.
	* exp_ch3.adb (Expand_N_Object_Declaration): Use flag to suppress
	generation of invariant call on default-initialized object.

2015-02-08  Eric Botcazou  <ebotcazou@adacore.com>

	* gcc-interface/decl.c (gnat_to_gnu_param): Do not strip the padding
	if the parameter either is passed by reference or if the alignment
	would be lowered.

2015-02-08  Eric Botcazou  <ebotcazou@adacore.com>

	* gcc-interface/decl.c (is_cplusplus_method): Use Is_Primitive flag to
	detect primitive operations of tagged and untagged types.

2015-02-08  Eric Botcazou  <ebotcazou@adacore.com>

	* gcc-interface/decl.c (gnat_to_gnu_entity): Do not bother about alias
	sets in presence of derivation for subprogram types.

2015-02-08  Eric Botcazou  <ebotcazou@adacore.com>

	* gcc-interface/utils.c (begin_subprog_body): Assert that the body is
	present in the same context as the declaration.

2015-02-07  Jakub Jelinek  <jakub@redhat.com>

	PR middle-end/64340
	* gcc-interface/trans.c (gigi): Recreate optimization_default_node
	and optimization_current_node after tweaking global_options.

2015-02-05  Robert Dewar  <dewar@adacore.com>

	* prj-proc.adb, sem_aux.adb, exp_ch9.adb, errout.adb, prj-dect.adb,
	prj-nmsc.adb: Minor reformatting.

2015-02-05  Ed Schonberg  <schonberg@adacore.com>

	* sem_type.adb (Covers): In ASIS_Mode the Corresponding_Record
	of a protected type may not be available, so to check conformance
	with an interface type, examine the interface list in the type
	declaration directly.
	(Write_Overloads): Improve information for indirect calls,
	for debugger use.

2015-02-05  Ed Schonberg  <schonberg@adacore.com>

	* exp_ch3.adb (Make_Tag_Assignment): Do not perform this
	expansion activity in ASIS mode.

2015-02-05  Javier Miranda  <miranda@adacore.com>

	* errout.adb (Error_Msg_PT): Add missing error.
	* sem_ch6.adb (Check_Synchronized_Overriding): Check the missing
	RM rule.  Code cleanup.
	* exp_ch9.adb (Build_Wrapper_Spec): Propagate "constant" in
	anonymous access types.  Found working on the tests. Code cleanup.

2015-02-05  Vincent Celier  <celier@adacore.com>

	* prj-dect.adb (Parse_Attribute_Declaration): Continue scanning
	when there are incomplete withs.
	* prj-nmsc.adb (Process_Naming): Do not try to get the value
	of an element when it is nil.
	(Check_Naming): Do not check a nil suffix for illegality
	* prj-proc.adb (Expression): Do not process an empty term.
	* prj-strt.adb (Attribute_Reference): If attribute cannot be
	found, parse a possible index to avoid cascading errors.

2015-02-05  Ed Schonberg  <schonberg@adacore.com>

	* sem_aux.adb (Is_Derived_Type): A subprogram_type generated
	for an access_to_subprogram declaration is not a derived type.

2015-02-05  Robert Dewar  <dewar@adacore.com>

	* errout.adb (Error_Msg_Internal): For non-serious error set
	Fatal_Error to Ignored.
	* lib-load.adb (Load_Unit): Minor comment updates.
	* sem_ch10.adb (Analyze_With_Clause): Propagate Fatal_Error
	setting from with'ed unit to with'ing unit.
	* sem_prag.adb (Analyze_Pragma, case Warnings): Document handling
	of ambiguity.

2015-02-05  Yannick Moy  <moy@adacore.com>

	* sem_prag.adb, par-prag.adb: Minor code clean up.

2015-02-05  Yannick Moy  <moy@adacore.com>

	* par-prag.adb (Pragma_Warnings): Update for extended form
	of pragma Warnings. The "one" argument case may now have 2 or
	3 arguments.
	* sem_prag.adb (Analyze_Pragma/Pragma_Warnings): Update for
	extended form of pragma Warnings. Pragma with tool name is either
	rewritten as null or as an equivalent form without tool name,
	before reanalysis.
	* snames.ads-tmpl (Name_Gnatprove): New name.

2015-02-05  Robert Dewar  <dewar@adacore.com>

	* sem_ch13.adb (Add_Invariants): Don't assume invariant is
	standard Boolean.
	* sem_prag.adb (Analyze_Pragma, case Check): Don't assume
	condition is standard Boolean, it can be non-standard derived
	Boolean.

2015-02-05  Robert Dewar  <dewar@adacore.com>

	* checks.adb (Enable_Range_Check): Disconnect attempted
	optimization for the case of range check for subscript of
	unconstrained array.

2015-02-05  Robert Dewar  <dewar@adacore.com>

	* par-ch13.adb (With_Present): New function
	(Aspect_Specifications_Present): Handle WHEN in place of WITH
	(Get_Aspect_Specifications): Comment update.
	* par.adb: Comment updates.

2015-02-05  Robert Dewar  <dewar@adacore.com>

	* errout.adb (Handle_Serious_Error): New setting of Fatal_Error.
	* frontend.adb (Frontend): New setting of Fatal_Error.
	* lib-load.adb (Create_Dummy_Package_Unit): New setting of
	Fatal_Error.
	(Load_Main_Source): New setting of Fatal_Error
	(Load_Unit): New setting of Fatal_Error.
	* lib-writ.adb (Add_Preprocessing_Dependency): New setting of
	Fatal_Error.
	(Ensure_System_Dependency): New setting of Fatal_Error.
	* lib.adb (Fatal_Error): New setting of Fatal_Error
	(Set_Fatal_Error): New setting of Fatal_Error.
	* lib.ads: New definition of Fatal_Error and associated routines.
	* par-ch10.adb (P_Compilation_Unit): New setting of Fatal_Error.
	* par-load.adb (Load): New setting of Fatal_Error.
	* rtsfind.adb (Load_RTU): New setting of Fatal_Error.
	* sem_ch10.adb (Analyze_Compilation_Unit): New setting of
	Fatal_Error.
	(Optional_Subunit): New setting of Fatal_Error.
	(Analyze_Proper_Body): New setting of Fatal_Error.
	(Load_Needed_Body): New setting of Fatal_Error.

2015-02-05  Ed Schonberg  <schonberg@adacore.com>

	* sem_res.adb (Resolve_Call): If the function being called has
	out parameters do not check for language version if the function
	comes from a predefined unit, as those are always compiled in
	Ada 2012 mode.

2015-02-05  Ed Schonberg  <schonberg@adacore.com>

	* sem_ch3.adb (Process_Full_View): Verify that the full view
	of a type extension must carry an explicit limited keyword if
	the partial view does (RM 7.3 (10.1)).

2015-02-05  Robert Dewar  <dewar@adacore.com>

	* g-rannum.adb, g-rannum.ads, s-rannum.adb, s-rannum.ads,
	sem_warn.ads: Minor reformatting.
	* exp_ch13.adb (Expand_N_Freeze_Entity): Add guard for aspect
	deleted by -gnatI.
	* sem_prag.adb (Analyze_Pragma, case Type_Invariant): Give
	error for abstract type.

2015-02-05  Yannick Moy  <moy@adacore.com>

	* opt.ads (Warn_On_Suspicious_Contract): Update comment
	describing use.
	* sem_attr.adb (Analyze_Attribute/Attribute_Update): Warn on
	suspicious uses of 'Update.
	* sem_warn.adb, sem_warn.ads (Warn_On_Suspicious_Update): New
	function issues warning on suspicious uses of 'Update.
	* g-rannum.adb, g-rannum.ads, s-rannum.adb, s-rannum.ads: Mark
	package spec and body as SPARK_Mode Off.

2015-02-05  Robert Dewar  <dewar@adacore.com>

	* sem_prag.adb (Set_Elab_Unit_Name): New name for Set_Unit_Name
	(Analyze_Pragma): Change Set_Unit_Name to Set_Elab_Unit_Name
	(Set_Elab_Unit_Name): Generate reference for Elaborate[_All]
	* sem_warn.adb (Warn_On_Unreferenced_Entity): Suppress warning
	for exported entity.

2015-02-05  Hristian Kirtchev  <kirtchev@adacore.com>

	* sem_prag.adb (Check_Pragma_Conformance): Add
	local variable Arg. Ensure that all errors are associated with
	the pragma if it appears without an argument. Add comments on
	various cases.

2015-02-05  Robert Dewar  <dewar@adacore.com>

	* lib-xref.adb: Minor reformatting.

2015-02-05  Tristan Gingold  <gingold@adacore.com>

	PR ada/64349
	* env.c: Fix thinko: handle Darwin case before default one.

2015-01-30  Robert Dewar  <dewar@adacore.com>

	* a-assert.adb: Minor reformatting.
	* sem_ch13.adb: Minor comment clarification.
	* types.ads: Minor comment update.
	* sem_eval.adb (Real_Or_String_Static_Predicate_Matches): Avoid blow up
	when we have a predicate that is nothing but an inherited dynamic
	predicate.

2015-01-30  Jerome Guitton  <guitton@adacore.com>

	* gcc-interface/Makefile.in (x86-vxworks): Update GCC_SPEC_FILES to
	include cert link spec.

2015-01-30  Robert Dewar  <dewar@adacore.com>

	* einfo.ads: Minor comment fix.
	* freeze.adb (Freeze_Profile): Add test for suspicious import
	in pure unit.
	* sem_prag.adb (Process_Import_Or_Interface): Test for suspicious
	use in Pure unit is now moved to Freeze (to properly catch
	Pure_Function exemption).

2015-01-30  Bob Duff  <duff@adacore.com>

	* sem_res.ads: Minor comment fix.
	* sem_type.adb: sem_type.adb (Remove_Conversions): Need to
	check both operands of an operator.

2015-01-30  Yannick Moy  <moy@adacore.com>

	* a-assert.ads, a-assert.adb: Mark package spec in SPARK. Set assertion
	policy for Pre to Ignore.
	(Assert): Add precondition.

2015-01-30  Robert Dewar  <dewar@adacore.com>

	* sem_prag.adb (Process_Import_Or_Interface): Warn if used in
	Pure unit.
	* s-valllu.ads (Scan_Raw_Long_Long_Unsigned): Clarify
	documentation for some special cases of invalid attempts at
	based integers.

2015-01-30  Gary Dismukes  <dismukes@adacore.com>

	* errout.ads: Minor reformatting.

2015-01-30  Yannick Moy  <moy@adacore.com>

	* inline.adb (Process_Formals): Use the sloc of
	the inlined node instead of the sloc of the actual parameter,
	when replacing formal parameters by the actual one.

2015-01-30  Arnaud Charlet  <charlet@adacore.com>

	* g-expect.adb (Get_Command_Output): Use infinite timeout when
	calling Expect.

2015-01-30  Ed Schonberg  <schonberg@adacore.com>

	* sem_ch12.adb (Analyze_Associations): If an in-parameter is
	defaulted in an instantiation, add an entry in the list of actuals
	to indicate the default value of the formal (as is already done
	for defaulted subprograms).

2015-01-30  Javier Miranda  <miranda@adacore.com>

	* errout.adb (Error_Msg_PT): Minor error phrasing update.

2015-01-30  Robert Dewar  <dewar@adacore.com>

	* sem_warn.adb (Warn_On_Known_Condition): Improve error message
	for object case.

2015-01-30  Pierre-Marie de Rodat  <derodat@adacore.com>

	* exp_dbug.adb (Get_Encoded_Name): When
	-fgnat-encodings=minimal, do not generate names for biased types.

2015-01-30  Tristan Gingold  <gingold@adacore.com>

	PR ada/64349
	* env.c: Move vxworks and darwin includes out of #ifdef IN_RTS.

2015-01-30  Gary Dismukes  <dismukes@adacore.com>

	* freeze.adb: Minor reformatting.

2015-01-30  Javier Miranda  <miranda@adacore.com>

	* errout.ads (Error_Msg_PT): Replace Node_Id by Entity_Id and
	improve its documentation.
	* errout.adb (Error_Msg_PT): Improve the error message.
	* sem_ch6.adb (Check_Conformance): Update call to Error_Msg_PT.
	(Check_Synchronized_Overriding): Update call to Error_Msg_PT.
	* sem_ch3.adb (Check_Abstract_Overriding): Code cleanup.

2015-01-30  Robert Dewar  <dewar@adacore.com>

	* sem_warn.adb (Warn_On_Known_Condition): Do special casing of
	message for False case.

2015-01-30  Doug Rupp  <rupp@adacore.com>

	* s-vxwext-kernel.ads (Task_Cont): Remove imported subprogram body.
	* s-vxwext-kernel.adb (Task_Cont): New subpprogram body specialized for
	kernel.

2015-01-30  Gary Dismukes  <dismukes@adacore.com>

	* sem_attr.adb (Declared_Within_Generic_Unit):
	New function to test whether an entity is declared within the
	declarative region of a given generic unit.
	(Resolve_Attribute): For checking legality of subprogram'Access within
	a generic unit, call new Boolean function Declared_Within_Generic_Unit
	instead of simply comparing the results of Enclosing_Generic_Unit on
	the prefix and access type.  Correct minor comment typos.

2015-01-30  Robert Dewar  <dewar@adacore.com>

	* freeze.adb, exp_util.ads: Update comment.
	* exp_util.adb, exp_ch3.adb: Minor code reorganization and reformatting.
	* sem_util.adb: Minor: fix typo.

2015-01-30  Hristian Kirtchev  <kirtchev@adacore.com>

	* sem_attr.adb (Analyze_Attribute): Ensure that
	the check concerning Refined_Post takes precedence over the
	other cases.

2015-01-30  Gary Dismukes  <dismukes@adacore.com>

	* sem_prag.adb: Minor typo fixes and reformatting.

2015-01-30  Yannick Moy  <moy@adacore.com>

	* sem_attr.adb: Code clean up.

2015-01-30  Robert Dewar  <dewar@adacore.com>

	* ali.adb (Scan_ALI): Set Serious_Errors flag in Unit record.
	* ali.ads (Unit_Record): Add new field Serious_Errors.
	* lib-writ.adb (Write_Unit_Information): Set SE (serious errors)
	attribute in U line.
	* lib-writ.ads: New attribute SE (serious erors) in unit line.

2015-01-30  Hristian Kirtchev  <kirtchev@adacore.com>

	* einfo.adb Update the usage of attributes Entry_Bodies_Array,
	Lit_Indexes, Scale_Value, Storage_Size_Variable,
	String_Literal_Low_Bound along associated routines and
	Write_FieldX_Name.
	(Pending_Access_Types): New routine.
	(Set_Pending_Access_Types): New routine.
	(Write_Field15_Name): Add an entry for Pending_Access_Types.
	* einfo.ads Add new attribute Pending_Access_Types along
	with usage in nodes.  Update the usage of attributes
	Entry_Bodies_Array, Lit_Indexes, Scale_Value,
	Storage_Size_Variable, String_Literal_Low_Bound.
	(Pending_Access_Types): New routine along with pragma Inline.
	(Set_Pending_Access_Types): New routine along with pragma Inline.
	* exp_ch3.adb (Expand_Freeze_Array_Type): Add new local variable
	Ins_Node. Determine the insertion node for anonynous access type
	that acts as a component type of an array. Update the call to
	Build_Finalization_Master.
	(Expand_Freeze_Record_Type): Update
	the calls to Build_Finalization_Master.
	(Freeze_Type): Remove
	local variable RACW_Seen. Factor out the code that deals with
	remote access-to-class-wide types. Create a finalization master
	when the designated type contains a private component. Fully
	initialize all pending access types.
	(Process_RACW_Types): New routine.
	(Process_Pending_Access_Types): New routine.
	* exp_ch4.adb (Expand_Allocator_Expression): Allocation no longer
	needs to set primitive Finalize_Address.
	(Expand_N_Allocator): Allocation no longer sets primitive
	Finalize_Address.
	* exp_ch6.adb (Add_Finalization_Master_Actual_To_Build_In_Place_Call):
	Update the call to Build_Finalization_Master.
	(Make_Build_In_Place_Call_In_Allocator): Allocation no longer
	needs to set primitive Finalize_Address.
	* exp_ch7.adb (Add_Pending_Access_Type): New routine.
	(Build_Finalization_Master): New parameter profile. Associate
	primitive Finalize_Address with the finalization master if the
	designated type has been frozen, otherwise treat the access
	type as pending. Simplify the insertion of the master and
	related initialization code.
	(Make_Finalize_Address_Body): Allow Finalize_Address for class-wide
	abstract types.
	(Make_Set_Finalize_Address_Call): Remove forlam parameter Typ.
	Simplify the implementation.
	* exp_ch7.ads (Build_Finalization_Master): New parameter profile
	along with comment on usage.
	(Make_Set_Finalize_Address_Call): Remove formal parameter Typ. Update
	the comment on usage.
	* exp_util.adb (Build_Allocate_Deallocate_Proc): Use routine
	Finalize_Address to retrieve the primitive.
	(Finalize_Address): New routine.
	(Find_Finalize_Address): Removed.
	* exp_util.ads (Finalize_Address): New routine.
	* freeze.adb (Freeze_All): Remove the generation of finalization
	masters.
	* sem_ch3.adb (Analyze_Full_Type_Declaration): Propagate any
	pending access types from the partial to the full view.

2015-01-30  Robert Dewar  <dewar@adacore.com>

	* sem_disp.adb: Minor reformatting.
	* sem_disp.ads: Documentation update.

2015-01-30  Ed Schonberg  <schonberg@adacore.com>

	* sem_disp.adb (Is_Dynamically_Tagged): when applied to an entity
	or a function call, return True if type is class-wide.
	* sem_res.adb (Resolve_Case_Expression, Resolve_If_Expression);
	Apply RM 4.5.7 (17/3): all or none of the dependent expression
	of a conditional expression must be dynamically tagged.

2015-01-30  Ed Schonberg  <schonberg@adacore.com>

	* sem_ch6.adb (Analyze_Function_Return): In an extended return
	statement, apply accessibility check to result object when there
	is no initializing expression (Ada 2012 RM 6.5 (5.4/3))

2015-01-30  Robert Dewar  <dewar@adacore.com>

	* sem_ch4.adb (Analyze_If_Expression): Allow for non-standard
	Boolean for case where ELSE is omitted.
	* sem_res.adb: Minor reformatting.

2015-01-27  Bernd Edlinger  <bernd.edlinger@hotmail.de>

	Fix build under cygwin/64.
	* adaint.h: Add check for __CYGWIN__.
	* mingw32.h: Prevent windows.h from including x86intrin.h in GCC.

2015-01-19  Bernd Edlinger  <bernd.edlinger@hotmail.de>

	PR ada/64640
	* adaint.c: Handle __CYGWIN__ like __MINGW32__ here.
	* mingw32.h: Don't include <tchar.h> under cygwin.
	(_O_U8TEXT, _O_U16TEXT, _O_WTEXT): Set to _O_TEXT if not yet defined.

2015-01-15  Thomas Schwinge  <thomas@codesourcery.com>

	* gcc-interface/utils.c (DEF_FUNCTION_TYPE_VAR_8)
	(DEF_FUNCTION_TYPE_VAR_12): New macros.

2015-01-09  Michael Collison  <michael.collison@linaro.org>

	* gcc-interface/cuintp.c: Include hash-set.h, machmode.h,
	vec.h, double-int.h, input.h, alias.h, symtab.h,
	fold-const.h, wide-int.h, and inchash.h due to
	flattening of tree.h.
	* gcc-interface/decl.c: Ditto.
	* gcc-interface/misc.c: Ditto.
	* gcc-interface/targtyps.c: Include hash-set.h, machmode.h,
	vec.h, double-int.h, input.h, alias.h, symtab.h, options.h,
	fold-const.h, wide-int.h, and inchash.h due to
	flattening of tree.h.
	* gcc-interface/trans.c: Include hash-set.h, machmode.h,
	vec.h, double-int.h, input.h, alias.h, symtab.h, real.h,
	fold-const.h, wide-int.h, inchash.h due to
	flattening of tree.h.
	* gcc-interface/utils.c: Include hash-set.h, machmode.h,
	vec.h, double-int.h, input.h, alias.h, symtab.h,
	fold-const.h, wide-int.h, and inchash.h due to
	flattening of tree.h.
	* gcc-interface/utils2.c: Ditto.

2015-01-07  Robert Dewar  <dewar@adacore.com>

	* sem_warn.adb (Check_One_Unit): Don't give unused entities
	warning for a package which is used as a generic parameter.

2015-01-07  Bob Duff  <duff@adacore.com>

	* usage.adb (Usage): Correct documentation of
	-gnatw.f switches.

2015-01-07  Robert Dewar  <dewar@adacore.com>

	* s-fileio.adb: Minor reformatting.

2015-01-07  Ed Schonberg  <schonberg@adacore.com>

	* sem_ch12.adb (Instantiate_Object): If formal is an anonymous
	access to subprogram, replace its formals with new entities when
	building the object declaration, both if actual is present and
	when it is defaulted.

2015-01-07  Ed Schonberg  <schonberg@adacore.com>

	* sem_ch5.adb (Analyze_Assignment): If left-hand side is a view
	conversion and type of expression has invariant, apply invariant
	check on expression.

2015-01-07  Ed Schonberg  <schonberg@adacore.com>

	* sem_ch3.adb (Create_Constrained_Components): A call to
	Gather_Components may detect an error if an inherited discriminant
	that controls a variant is non-static.
	* sem_aggr.adb (Resolve_Record_Aggregate, Step 5): The call to
	Gather_Components may report an error if an inherited discriminant
	in a variant in non-static.
	* sem_util.adb (Gather_Components): If a non-static discriminant
	is inherited do not report error here, but let caller handle it.
	(Find_Actual): Small optimization.

2015-01-07  Bob Duff  <duff@adacore.com>

	* usage.adb (Usage): Document -gnatw.f switch.

2015-01-07  Ed Schonberg  <schonberg@adacore.com>

	* sem_ch12.adb: Code clean up and minor reformatting.

2015-01-07  Robert Dewar  <dewar@adacore.com>

	* exp_ch4.adb (Expand_N_Type_Conversion): Add guard for
	Raise_Accessibility_Error call.
	* s-valllu.ads (Scan_Raw_Long_Long_Unsigned): Add documentation
	on handling of invalid digits in based constants.
	* s-fatgen.ads: Minor reformatting.
	* sem_attr.adb (Analyze_Attribute, case Unrestricted_Access):
	Avoid noting bogus modification for Valid test.
	* snames.ads-tmpl (Name_Attr_Long_Float): New Name.
	* einfo.ads: Minor reformatting.
	* sem_warn.adb: Minor comment clarification.
	* sem_ch12.adb: Minor reformatting.

2015-01-07  Ed Schonberg  <schonberg@adacore.com>

	* exp_ch5.adb (Expand_Predicated_Loop): Handle properly loops
	over static predicates when the loop parameter specification
	carries a Reverse indicator.

2015-01-07  Ed Schonberg  <schonberg@adacore.com>

	* sem_ch12.adb (Instantiate_Object): If formal has a default,
	actual is missing and formal has an anonymous access type, copy
	access definition in full so that tree for instance is properly
	formatted for ASIS use.

2015-01-07  Bob Duff  <duff@adacore.com>

	* sem_elab.adb (Check_Internal_Call_Continue): Give a warning
	for P'Access, where P is a subprogram in the same package as
	the P'Access, and the P'Access is evaluated at elaboration
	time, and occurs before the body of P. For example, "X : T :=
	P'Access;" would allow a subsequent call to X.all to be an
	access-before-elaboration error; hence the warning. This warning
	is enabled by the -gnatw.f switch.
	* opt.ads (Warn_On_Elab_Access): New flag for warning switch.
	* warnsw.adb (Set_Dot_Warning_Switch): Set Warn_On_Elab_Access.
	* gnat_ugn.texi: Document the new warning.

2015-01-07  Johannes Kanig  <kanig@adacore.com>

	* lib-xref-spark_specific.adb (Collect_SPARK_Xrefs): Skip unneeded
	cross ref files.

2015-01-07  Robert Dewar  <dewar@adacore.com>

	* s-taprop-linux.adb, clean.adb: Minor reformatting.

2015-01-07  Arnaud Charlet  <charlet@adacore.com>

	* s-tassta.adb: Relax some overzealous assertions.

2015-01-07  Ed Schonberg  <schonberg@adacore.com>

	* sem_ch6.adb (Analyze_Return_Type): An call that returns a limited
	view of a type is legal when context is a thunk generated for
	operation inherited from an interface.
	* exp_ch6.adb (Expand_Simple_Function_Return): If context is
	a thunk and return type is an incomplete type do not continue
	expansion; thunk will be fully elaborated when generating code.

2015-01-07  Doug Rupp  <rupp@adacore.com>

	* s-osinte-mingw.ads (LARGE_INTEGR): New subtype.
	(QueryPerformanceFrequency): New imported procedure.
	* s-taprop-mingw.adb (RT_Resolution): Call above and return
	resolution vice a hardcoded value.
	* s-taprop-solaris.adb (RT_Resolution): Call clock_getres and return
	resolution vice a hardcoded value.
	* s-linux-android.ads (clockid_t): New subtype.
	* s-osinte-aix.ads (clock_getres): New imported subprogram.
	* s-osinte-android.ads (clock_getres): Likewise.
	* s-osinte-freebsd.ads (clock_getres): Likewise.
	* s-osinte-solaris-posix.ads (clock_getres): Likewise.
	* s-osinte-darwin.ads (clock_getres): New subprogram.
	* s-osinte-darwin.adb (clock_getres): New subprogram.
	* thread.c (__gnat_clock_get_res) [__APPLE__]: New function.
	* s-taprop-posix.adb (RT_Resolution): Call clock_getres to
	calculate resolution vice hard coded value.

2015-01-07  Ed Schonberg  <schonberg@adacore.com>

	* exp_util.adb (Make_CW_Equivalent_Type): If root type is a
	limited view, use non-limited view when available to create
	equivalent record type.

2015-01-07  Vincent Celier  <celier@adacore.com>

	* gnatcmd.adb: Remove command Sync and any data and processing
	related to this command. Remove project processing for gnatstack.
	* prj-attr.adb: Remove package Synchonize and its attributes.

2015-01-07  Vincent Celier  <celier@adacore.com>

	* clean.adb: Minor error message change.

2015-01-07  Tristan Gingold  <gingold@adacore.com>

	PR ada/64349  
	* env.c (__gnat_environ): Adjust for darwin9/darwin10.

2015-01-07  Javier Miranda  <miranda@adacore.com>

	* sem_ch10.adb (Analyze_With_Clause): Compiling under -gnatq
	protect the frontend against never ending recursion caused by
	circularities in the sources.

2015-01-07  Robert Dewar  <dewar@adacore.com>

	* a-reatim.adb, make.adb, exp_pakd.adb, i-cpoint.adb, sem_ch8.adb,
	exp_ch3.adb: Minor reformatting.

2015-01-07  Doug Rupp  <rupp@adacore.com>

	* s-linux.ads (clockid_t): New subtype.
	* s-osinte-linux.ads (pragma Linker Options): Add -lrt.
	(clockid_t): New subtype.
	(clock_getres): Import system call.
	* s-taprop-linux.adb (System.OS_Constants): With and rename.
	(RT_Resolution): Remove
	hardcoded value and call clock_getres.
	* s-linux-sparc.ads, s-linux-mipsel.ads, s-linux-hppa.ads,
	s-linux-alpha.ads, s-linux-x32.ads (clockid_t): Add new subtype.

2015-01-07  Robert Dewar  <dewar@adacore.com>

	* sem_warn.adb (Check_One_Unit): Guard against context item
	with no Entity field.

2015-01-07  Vincent Celier  <celier@adacore.com>

	* clean.adb (Gnatclean): Warn that 'gnatclean -P' is obsolete.
	* make.adb (Initialize): Warn that 'gnatmake -P' is obsolete.

2015-01-07  Vincent Celier  <celier@adacore.com>

	* prj-conf.adb (Parse_Project_And_Apply_Config): Always finalize
	errors/warnings in the first parsing of the project files,
	to display the warnings when there is no errors.

2015-01-07  Tristan Gingold  <gingold@adacore.com>

	* i-cpoint.adb (Copy_Terminated_Array): Nicely handle null target.

2015-01-07  Doug Rupp  <rupp@adacore.com>

	* s-taprop-vxworks.adb (Stop_All_Tasks): Pass return
	value from Int_Lock as parameter to Int_Unlock.
	* s-osinte-vxworks.ads (Int_Unlock): Add parameter.
	* s-vxwext.ads (Int_Unlock): Likewise.
	* s-vxwext-kernel.adb (intUnlock, Int_Unlock): Likewise.
	* s-vxwext-kernel.ads (Int_Unlock): Likewise.
	* s-vxwext-rtp.adb (Int_Unlock): Likewise.
	* s-vxwext-rtp.ads (Int_Unlock): Likewise.

2015-01-07  Pierre-Marie de Rodat  <derodat@adacore.com>

	* exp_pakd.adb: Add a comment in exp_pakd.adb to explain why we
	keep ___XP suffixes

2015-01-07  Tristan Gingold  <gingold@adacore.com>

	* i-cpoint.adb (Copy_Terminated_Array): Use Copy_Array to
	handle overlap.

2015-01-07  Eric Botcazou  <ebotcazou@adacore.com>

	* sem_ch3.adb (Analyze_Full_Type_Declaration): Do not
	automatically set No_Strict_Aliasing on access types.
	* fe.h (No_Strict_Aliasing_CP): Declare.
	* gcc-interface/trans.c (gigi): Force flag_strict_aliasing to 0 if
	No_Strict_Aliasing_CP is set.

2015-01-07  Johannes Kanig  <kanig@adacore.com>

	* sem_ch8.adb (Analyze_Subprogram_Renaming) do
	not build function wrapper in gnatprove mode when the package
	is externally axiomatized.

2015-01-07  Jose Ruiz  <ruiz@adacore.com>

	* a-reatim.adb (Time_Of): Reduce the number of spurious overflows in
	intermediate computations when the parameters have different signs.

2015-01-07  Javier Miranda  <miranda@adacore.com>

	* exp_ch3.adb (Build_Init_Procedure): For derived types,
	improve the code which takes care of identifying and moving to
	the beginning of the init-proc the call to the init-proc of the
	parent type.

2015-01-07  Olivier Hainque  <hainque@adacore.com>

	* gcc-interface/trans.c (gnat_to_gnu, <N_Expression_With_Action>):
	Elaborate the expression as part of the same stmt group as the actions.

2015-01-07  Robert Dewar  <dewar@adacore.com>

	* sem_ch3.adb: Minor error message change.

2015-01-07  Ed Schonberg  <schonberg@adacore.com>

	* sem_prag.adb (Analyze_Pragma, case Preelaborable_Initialization):
	Following AI05-028, the pragam applies legally to any composite type.

2015-01-07  Arnaud Charlet  <charlet@adacore.com>

	* s-osinte-vxworks.adb, s-osinte-vxworks.ads
	(sigwait, sigwaitinfo): Removed, not needed after all on any
	VxWorks configurations.

2015-01-07  Robert Dewar  <dewar@adacore.com>

	* sem_ch3.adb, freeze.adb, exp_disp.adb: Minor reformatting.

2015-01-07  Javier Miranda  <miranda@adacore.com>

	* exp_disp.adb (Expand_Interface_Conversion): Adding missing
	generation of accessibility check.

2015-01-07  Ed Schonberg  <schonberg@adacore.com>

	* sem_ch3.adb (Derived_Type_Declaration): In the case of an
	illegal completion from a class- wide type, set etype of the
	derived type properly to prevent cascaded errors.

2015-01-07  Robert Dewar  <dewar@adacore.com>

	* prj.ads, i-cpoint.adb, freeze.adb, ghost.adb, prj-err.adb: Minor
	reformatting.

2015-01-07  Robert Dewar  <dewar@adacore.com>

	* restrict.adb (Check_Restriction_No_Use_Of_Attribute):
	New procedure.
	(OK_No_Use_Of_Entity_Name): New function.
	(Set_Restriction_No_Use_Of_Entity): New procedure.
	* restrict.ads (Check_Restriction_No_Use_Of_Attribute):
	New procedure.
	(OK_No_Use_Of_Entity_Name): New function.
	(Set_Restriction_No_Use_Of_Entity): New procedure.
	* sem_ch8.adb (Find_Direct_Name): Add check for violation of
	No_Use_Of_Entity.
	* sem_prag.adb (Process_Restrictions_Or_Restriction_Warnings):
	Add processing for new restriction No_Use_Of_Entity.

2015-01-07  Eric Botcazou  <ebotcazou@adacore.com>

	* freeze.adb (Freeze_Array_Type): Apply same handling to Is_Atomic
	component type as to Has_Atomic_Components type.  Remove useless
	test on Is_Aliased component type.

2015-01-07  Hristian Kirtchev  <kirtchev@adacore.com>

	* alloc.ads Alphabetize several declarations. Add constants
	Ignored_Ghost_Units_Initial and Ignored_Ghost_Units_Increment.
	* atree.adb Add with and use clauses for Opt.
	(Allocate_Initialize_Node): Mark a node as ignored Ghost
	if it is created in an ignored Ghost region.
	(Ekind_In): New variant.
	(Is_Ignored_Ghost_Node): New routine.
	(Set_Is_Ignored_Ghost_Node): New routine.
	* atree.adb Aplhabetize several subprograms declarations. Flag
	Spare0 is now known as Is_Ignored_Ghost_Node.
	(Ekind_In): New variant.
	(Is_Ignored_Ghost_Node): New routine.
	(Set_Is_Ignored_Ghost_Node): New routine.
	* einfo.adb: Flag 279 is now known as Contains_Ignored_Ghost_Code.
	(Contains_Ignored_Ghost_Code): New routine.
	(Set_Contains_Ignored_Ghost_Code): New routine.
	(Set_Is_Checked_Ghost_Entity, Set_Is_Ignored_Ghost_Entity):
	It is now possible to set this property on an unanalyzed entity.
	(Write_Entity_Flags): Output the status of flag
	Contains_Ignored_Ghost_Code.
	* einfo.ads New attribute Contains_Ignored_Ghost_Code along with
	usage in nodes.
	(Contains_Ignored_Ghost_Code): New routine
	along with pragma Inline.
	(Set_Contains_Ignored_Ghost_Code): New routine along with pragma Inline.
	* exp_ch3.adb Add with and use clauses for Ghost.
	(Freeze_Type): Capture/restore the value of Ghost_Mode on entry/exit.
	Set the Ghost_Mode in effect.
	(Restore_Globals): New routine.
	* exp_ch7.adb (Process_Declarations): Do not process a context
	that invoves an ignored Ghost entity.
	* exp_dbug.adb (Qualify_All_Entity_Names): Skip an ignored Ghost
	construct that has been rewritten as a null statement.
	* exp_disp.adb Add with and use clauses for Ghost.
	(Make_DT): Capture/restore the value of Ghost_Mode on entry/exit. Set
	the Ghost_Mode in effect.
	(Restore_Globals): New routine.
	* exp_util.adb (Requires_Cleanup_Actions): An ignored Ghost entity
	does not require any clean up. Add two missing cases that deal
	with block statements.
	* freeze.adb Add with and use clauses for Ghost.
	(Freeze_Entity): Capture/restore the value of Ghost_Mode on entry/exit.
	Set the Ghost_Mode in effect.
	(Restore_Globals): New routine.
	* frontend.adb Add with and use clauses for Ghost. Remove any
	ignored Ghost code from all units that qualify.
	* ghost.adb New unit.
	* ghost.ads New unit.
	* gnat1drv.adb Add with clause for Ghost. Initialize and lock
	the table in package Ghost.
	* lib.ads: Alphabetize several subprogram declarations.
	* lib-xref.adb (Output_References): Do not generate reference
	information for ignored Ghost entities.
	* opt.ads Add new type Ghost_Mode_Type and new global variable
	Ghost_Mode.
	* rtsfind.adb (Load_RTU): Provide a clean environment when
	loading a runtime unit.
	* sem.adb (Analyze): Capture/restore the value of Ghost_Mode on
	entry/exit as the node may set a different mode.
	(Do_Analyze):
	Capture/restore the value of Ghost_Mode on entry/exit as the
	unit may be withed from a unit with a different Ghost mode.
	* sem_ch3.adb Add with and use clauses for Ghost.
	(Analyze_Full_Type_Declaration, Analyze_Incomplete_Type_Decl,
	Analyze_Number_Declaration, Analyze_Private_Extension_Declaration,
	Analyze_Subtype_Declaration): Set the Ghost_Mode in effect. Mark
	the entity as Ghost when there is a Ghost_Mode in effect.
	(Array_Type_Declaration): The implicit base type inherits the
	"ghostness" from the array type.
	(Derive_Subprogram): The
	alias inherits the "ghostness" from the parent subprogram.
	(Make_Implicit_Base): The implicit base type inherits the
	"ghostness" from the parent type.
	* sem_ch5.adb Add with and use clauses for Ghost.
	(Analyze_Assignment): Set the Ghost_Mode in effect.
	* sem_ch6.adb Add with and use clauses for Ghost.
	(Analyze_Abstract_Subprogram_Declaration, Analyze_Procedure_Call,
	Analyze_Subprogram_Body_Helper, Analyze_Subprogram_Declaration):
	Set the Ghost_Mode in effect. Mark the entity as Ghost when
	there is a Ghost_Mode in effect.
	* sem_ch7.adb Add with and use clauses for Ghost.
	(Analyze_Package_Body_Helper, Analyze_Package_Declaration,
	Analyze_Private_Type_Declaration): Set the Ghost_Mode in
	effect. Mark the entity as Ghost when there is a Ghost_Mode
	in effect.
	* sem_ch8.adb Add with and use clauses for Ghost.
	(Analyze_Exception_Renaming, Analyze_Generic_Renaming,
	Analyze_Object_Renaming, Analyze_Package_Renaming,
	Analyze_Subprogram_Renaming): Set the Ghost_Mode in effect. Mark
	the entity as Ghost when there is a Ghost_Mode in effect.
	(Find_Type): Check the Ghost context of a type.
	* sem_ch11.adb Add with and use clauses for Ghost.
	(Analyze_Exception_Declaration): Set the Ghost_Mode in
	effect. Mark the entity as Ghost when there is a Ghost_Mode
	in effect.
	* sem_ch12.adb Add with and use clauses for Ghost.
	(Analyze_Generic_Package_Declaration,
	Analyze_Generic_Subprogram_Declaration): Set the Ghost_Mode in effect.
	Mark the entity as Ghost when there is a Ghost_Mode in effect.
	* sem_prag.adb Add with and use clauses for Ghost.
	(Analyze_Pragma): Ghost-related checks are triggered when there
	is a Ghost mode in effect.
	(Create_Abstract_State): Mark the
	entity as Ghost when there is a Ghost_Mode in effect.
	* sem_res.adb Add with and use clauses for Ghost.
	(Check_Ghost_Context): Removed.
	* sem_util.adb (Check_Ghost_Completion): Removed.
	(Check_Ghost_Derivation): Removed.
	(Incomplete_Or_Partial_View):
	Add a guard in case the entity has not been analyzed yet
	and does carry a scope.
	(Is_Declaration): New routine.
	(Is_Ghost_Entity): Removed.
	(Is_Ghost_Statement_Or_Pragma):
	Removed.
	(Is_Subject_To_Ghost): Removed.
	(Set_Is_Ghost_Entity):
	Removed.
	(Within_Ghost_Scope): Removed.
	* sem_util.adb (Check_Ghost_Completion): Removed.
	(Check_Ghost_Derivation): Removed.
	(Is_Declaration): New routine.
	(Is_Ghost_Entity): Removed.
	(Is_Ghost_Statement_Or_Pragma): Removed.
	(Is_Subject_To_Ghost): Removed.
	(Set_Is_Ghost_Entity): Removed.
	(Within_Ghost_Scope): Removed.
	* sinfo.ads Add a section on Ghost mode.
	* treepr.adb (Print_Header_Flag): New routine.
	(Print_Node_Header): Factor out code. Output flag
	Is_Ignored_Ghost_Node.
	* gcc-interface/Make-lang.in: Add dependency for unit Ghost.

2015-01-06  Eric Botcazou  <ebotcazou@adacore.com>

	* freeze.adb (Freeze_Array_Type) <Complain_CS>: Remove always
	true test and unreachable 'else' arm.

2015-01-06  Vincent Celier  <celier@adacore.com>

	* prj-conf.adb (Check_Target): Improve error message when
	there are mismatched targets between the on in the configuration
	project file and the specified one, either in the main project
	file or in the --target= switch.

2015-01-06  Pascal Obry  <obry@adacore.com>

	* prj-attr.adb, projects.texi, snames.ads-tmpl: Add Mode and
	Install_Name attribute definitions.

2015-01-06  Ed Schonberg  <schonberg@adacore.com>

	* freeze.adb (Wrap_Imported_Subprogram): Indicate that the
	generated Import pragma for the internal imported procedure does
	not come from an aspect, so that Is_Imported can be properly
	set for it.

2015-01-06  Gary Dismukes  <dismukes@adacore.com>

	* sem_ch12.adb (Might_Inline_Subp): Record whether
	any subprograms in the generic package are marked with
	pragma Inline_Always (setting flag Has_Inline_Always).
	(Analyze_Package_Instantiation): Add test of Has_Inline_Always
	alongside existing test of Front_End_Inlining as alternative
	conditions for setting Inline_Now. Also add test of
	Has_Inline_Always along with Front_End_Inlining test as an
	alternative condition for setting Needs_Body to False.

2015-01-06  Tristan Gingold  <gingold@adacore.com>

	* i-cpoint.adb (Copy_Array): Handle overlap.

2015-01-06  Pascal Obry  <obry@adacore.com>

	* bindgen.adb: Minor style fix.

2015-01-06  Robert Dewar  <dewar@adacore.com>

	* sem_util.ads, sem_util.adb: Minor reformatting.

2015-01-06  Vincent Celier  <celier@adacore.com>

	* prj-conf.adb (Parse_Project_And_Apply_Config): Reset incomplete
	with flags before parsing the projects.
	* prj-err.adb (Error_Msg): Do nothing if there are incomplete withs.
	* prj-part.adb (Post_Parse_Context_Clause): Set Incomplete_Withs
	to True in the flags, when Ignore_Missing_With is True and an
	imported project cannot be found.
	* prj-proc.adb (Expression): When there are incomplete withs and
	a variable or attribute is not found, set the variable/attribute
	to unknown.
	* prj.ads (Processing_Flags): New flag Incomplete_Withs,
	defaulted to False.

2015-01-06  Vasiliy Fofanov  <fofanov@adacore.com>

	* prj-proc.adb, prj-part.adb, prj.adb, prj.ads, prj-conf.adb,
	prj-err.adb: Add new switch --no-command-line.

2015-01-06  Ed Schonberg  <schonberg@adacore.com>

	* sem_ch12.adb: Sloc of wrapper is that of instantiation.

2015-01-06  Robert Dewar  <dewar@adacore.com>

	* sem_ch11.adb: Minor reformatting.

2015-01-06  Ed Schonberg  <schonberg@adacore.com>

	* exp_aggr.adb (Get_Assoc_Expr): New routine internal to
	Build_Array_Aggr_Code, used to initialized components covered
	by a box association. If the component type is scalar and has
	a default aspect, use it to initialize such components.

2015-01-06  Pascal Obry  <obry@adacore.com>

	* rtinit.c (__gnat_runtime_initialize): Add a parameter to
	control the setup of the exception handler.
	* initialize.c: Remove unused declaration.
	* bindgen.adb: Always call __gnat_runtime_initialize and pass
	whether the exeception handler must be set or not.

2015-01-06  Thomas Quinot  <quinot@adacore.com>

	* freeze.adb (Set_SSO_From_Defaults): When setting scalar storage
	order to native from default, make sure to also adjust bit order.
	* exp_aggr.adb: Minor reformatting.

2015-01-06  Robert Dewar  <dewar@adacore.com>

	* s-valllu.adb, s-valllu.ads, s-valuti.ads, s-valuns.adb, s-valuns.ads,
	s-valrea.adb, s-valrea.ads: Add some additional guards for
	Str'Last = Positive'Last.

2015-01-06  Ed Schonberg  <schonberg@adacore.com>

	* sem_ch12.adb, sem_ch8.adb: Ongoing work for wrappers for actual
	subprograms.

2015-01-06  Javier Miranda  <miranda@adacore.com>

	* exp_disp.adb (Expand_Interface_Conversion): Reapply patch.

2015-01-06  Thomas Quinot  <quinot@adacore.com>

	* sem_util.ads: Minor reformatting.
	* sem_cat.adb (In_RCI_Visible_Declarations): Change back to...
	(In_RCI_Declaration) Return to old name, as proper checking of
	entity being in the visible part depends on entity kind and must
	be done by the caller.

2015-01-06  Ed Schonberg  <schonberg@adacore.com>

	* sem_ch12.adb, sem_ch12.ads, sem_ch8.adb: Ongoing work for wrappers
	for operators in SPARK.

2015-01-06  Ed Schonberg  <schonberg@adacore.com>

	* sem_aggr.adb (Get_Value): In ASIS mode, preanalyze the
	expression in an others association before making copies for
	separate resolution and accessibility checks. This ensures that
	the type of the expression is available to ASIS in all cases,
	in particular if the expression is itself an aggregate.

2015-01-06  Eric Botcazou  <ebotcazou@adacore.com>

	* einfo.ads (Has_Independent_Components): Document extended
	usage.
	* einfo.adb (Has_Independent_Components): Remove obsolete assertion.
	(Set_Has_Independent_Components): Adjust assertion.
	* sem_prag.adb (Analyze_Pragma): Also set Has_Independent_Components
	for pragma Atomic_Components.  Set Has_Independent_Components
	on the object instead of the type for an object declaration with
	pragma Independent_Components.

2015-01-06  Olivier Hainque  <hainque@adacore.com>

	* set_targ.adb (Read_Target_Dependent_Values): Set
	Long_Double_Index when "long double" is read.
	(elaboration code): Register_Back_End_Types only when not reading from
	config files. Doing otherwise is pointless and error prone.

2015-01-06  Robert Dewar  <dewar@adacore.com>

	* s-valrea.adb (Value_Real): Check for Str'Last = Positive'Last

2015-01-06  Robert Dewar  <dewar@adacore.com>

	* a-wtgeau.adb, a-ztgeau.adb, a-tigeau.adb (String_Skip): Raise PE if
	Str'Last = Positive'Last.

2015-01-06  Ed Schonberg  <schonberg@adacore.com>

	* sem_ch6.adb (Matches_Limited_View): Handle properly the case
	where the non-limited type is a generic actual and appears as
	a subtype of the non-limited view of the other.
	* freeze.adb (Build_Renamed_Body): If the return type of the
	declaration that is being completed is a limited view and the
	non-limited view is available, use it in the specification of
	the generated body.

2015-01-06  Ed Schonberg  <schonberg@adacore.com>

	* sem_ch3.adb (Find_Type_Name): If there is a previous tagged
	incomplete view, the type of the classwide type common to both
	views is the type being declared.

2015-01-06  Eric Botcazou  <ebotcazou@adacore.com>

	* einfo.ads (Is_Independent): Further document extended usage.

2015-01-06  Eric Botcazou  <ebotcazou@adacore.com>

	* einfo.ads (Is_Independent): Document extended usage.
	* einfo.adb (Is_Independent): Remove obsolete assertion.
	(Set_Is_Independent): Likewise.
	* sem_prag.adb (Process_Atomic_Shared_Volatile): Rename into...
	(Process_Atomic_Independent_Shared_Volatile): ...this.
	Deal with pragma Independent here.
	(Analyze_Pragma): Adjust
	to above renaming and also invoke it for pragma Independent.
	Adjust comment for Independent_Components.

2015-01-06  Robert Dewar  <dewar@adacore.com>

	* snames.ads-tmpl: Remove entries for attribute Enum_Image.
	* exp_attr.adb: Remove reference to Attribute_Enum_Image.

2015-01-06  Robert Dewar  <dewar@adacore.com>

	* s-vallli.adb (Value_Long_Long_Integer): Handle case of Str'Last
	= Positive'Last.
	* s-valllu.adb (Value_Long_Long_Unsigned): Handle case of
	Str'Last = Positive'Last.

2015-01-06  Robert Dewar  <dewar@adacore.com>

	* sem_prag.adb (Process_Inline): Remove redundant construct
	warning (-gnatw.r) for an ineffective pragma Inline.

2015-01-06  Robert Dewar  <dewar@adacore.com>

	* s-valint.adb: Fix typo in last checkin.
	* s-valuns.adb (Value_Unsigned): More efficient fix for
	Positive'Last case.
	* sem_attr.adb (Analyze_Attribute): Minor reformatting
	(Eval_Attribute): Static ervaluation of 'Img for enumeration types.

2015-01-06  Robert Dewar  <dewar@adacore.com>

	* s-valint.adb, s-valuns.adb (Value_Integer): Deal with case where
	Str'Last = Positive'Last

2015-01-06  Thomas Quinot  <quinot@adacore.com>

	* xoscons.adb: Display exception information and return non-zero
	exit status in top level exception handler.

2015-01-06  Ed Schonberg  <schonberg@adacore.com>

	* sem_ch8.adb: Code clean up.

2015-01-06  Tristan Gingold  <gingold@adacore.com>

	* targparm.ads: Remove obsolete comment.

2015-01-06  Olivier Hainque  <hainque@adacore.com>

        * gcc-interface/decl.c (gnat_to_gnu_entity, case E_Variable): When
        constructing a ref to variable, update inner_const_flag from the
        variable TREE_READONLY attribute.
        * gcc-interface/targtyps.c (WIDEST_HARDWARE_FP_SIZE): Remove default
        definition.
        (get_target_float_size): Remove.
        (get_target_double_size): Remove.
        (get_target_long_double_size): Remove.

2015-01-06  Pascal Obry  <obry@adacore.com>

	* adaint.c (ProcListEvt): Set to NULL.
	* rtinit.c: New file.
	(__gnat_rt_init_count): New reference counter set to 0.
	(__gnat_runtime_initialize): Move code here from __gnat_initialize when
	this code is actually needed for the runtime initialization. This
	routine returns immediately if the initialization has already been done.
	* final.c: Revert previous change.
	* rtfinal.c: New file.
	(__gnat_runtime_finalize)[Win32]: Add finalization of the critical
	section and event. The default version of this routine is empty (except
	for the reference counting code). This routine returns immediately if
	some others libraries are referencing the runtime.
	* bindgen.adb (Gen_Adainit): Generate call to Runtime_Initialize
	remove circuitry to initialize the signal handler as this is
	now done by the runtime initialization routine.
	(Gen_Adafinal): Generate call to Runtime_Finalize.
	* gnat_ugn.texi: Update documentation about concurrency and
	initialization/finalization of the run-time.
	* gcc-interface/Makefile.in, gcc-interface/Make-lang.in: Add
	references to rtfinal.o and rtinit.o

2015-01-06  Robert Dewar  <dewar@adacore.com>

	* exp_attr.adb (Expand_N_Attribute_Reference): Add dummy entry
	for Enum_Image.
	* sem_attr.adb: Implement Enum_Image attribute.
	* snames.ads-tmpl: Add entries for Enum_Image attribute.

2015-01-06  Robert Dewar  <dewar@adacore.com>

	* namet.ads: Document use of Boolean2 for No_Use_Of_Entity.
	* restrict.ads (No_Use_Of_Entity): New table.
	* sem_prag.adb (Process_Restrictions_Or_Restriction_Warnings):
	Ignore No_Use_Of_Entity (will be processed in parser).
	* snames.ads-tmpl: Add entry for Name_No_Use_Of_Entity.

2015-01-06  Vincent Celier  <celier@adacore.com>

	* prj-tree.adb (Imported_Or_Extended_Project_Of): Do not try
	to check for an extended project, if a project does not have
	yet a project declaration.

2015-01-06  Pierre-Marie Derodat  <derodat@adacore.com>

	* scos.ads: Update documentation about the SCO table build
	process and about table records format.
	* par_sco.ads (SCO_Record): Rename to SCO_Record_Raw.
	(SCO_Record_Filtered): New procedure.
	(Set_SCO_Logical_Operator): New procedure.
	(dsco): Update documentation.
	* par_sco.adb: Update library-level comments.
	(SCO_Generation_State_Type): New type.
	(SCO_Generation_State): New variable.
	(SCO_Raw_Table): New package instanciation.
	(Condition_Pragma_Hash_Table): Rename to SCO_Raw_Hash_Table.
	("<"): New.
	(Tristate): New type.
	(Is_Logical_Operator): Return Tristate and update documentation.
	(Has_Decision): Update call to Is_Logical_Operator and complete
	documentation.
	(Set_Table_Entry): Rename to Set_Raw_Table_Entry, update
	comment, add an assertion for state checking and change
	references to SCO_Table into SCO_Raw_Table.
	(dsco): Refactor to dump the raw and the filtered tables.
	(Process_Decisions.Output_Decision_Operand): Handle putative
	short-circuit operators.
	(Process_Decisions.Output_Element): Update references
	to Set_Table_Entry and to Condition_Pragma_Hash_Table.
	(Process_Decisions.Process_Decision_Operand): Update call
	to Is_Logical_Operator.
	(Process_Decisions.Process_Node): Handle putative short-circuit
	operators and change references to
	SCO_Table into SCO_Raw_Table.
	(SCO_Output): Add an assertion
	for state checking and remove code that used to stamp out SCO entries.
	(SCO_Pragma_Disabled): Change reference to SCO_Table
	into SCO_Raw_Table.
	(SCO_Record): Rename to SCO_Record_Raw,
	add an assertion for state checking and change references
	to SCO_Table into SCO_Raw_Table.
	(Set_SCO_Condition): Add an assertion for state checking, update
	references to Condition_Pragma_Hash_Table and change references to
	SCO_Table into SCO_Raw_Table.
	(Set_SCO_Pragma_Enabled): Add an assertion for state checking and
	change references to SCO_Table into SCO_Raw_Table.
	(Set_SCO_Logical_Operator): New procedure.
	(Traverse_Declarations_Or_Statements.Set_Statement_Entry): Update
	references to Set_Table_Entry and to Condition_Pragma_Hash_Table.
	(SCO_Record_Fildered): New procedure.
	* gnat1drv.adb (Gnat1drv): Invoke the SCO filtering pass.
	* lib-writ.adb (Write_ALI): Invoke the SCO filtering pass and
	output SCOs.
	* par-load.adb (Load): Update reference to SCO_Record.
	* par.adb (Par): Update reference to SCO_Record.
	* put_scos.adb (Put_SCOs): Add an assertion to check that no
	putative SCO condition reaches this end.
	* sem_ch10.adb (Analyze_Proper_Body): Update reference to SCO_Record.
	* sem_res.adb (Resolve_Logical_Op): Validate putative SCOs
	when corresponding to an "and"/"or" operator affected by the
	Short_Circuit_And_Or pragma.

2015-01-06  Robert Dewar  <dewar@adacore.com>

	* sem_ch8.adb (Analyze_Use_Package): Give more specific error
	msg for attempted USE of generic subprogram or subprogram.

2015-01-06  Robert Dewar  <dewar@adacore.com>

	* s-valllu.adb, a-tiinau.adb, a-timoau.adb, a-ztinau.adb, a-ztmoau.adb,
	s-valuns.adb, s-valrea.adb, a-wtflau.adb, a-tiflau.adb, a-ztflau.adb,
	a-wtinau.adb, a-wtmoau.adb: Document recognition of : in place of #.

2015-01-06  Ed Schonberg  <schonberg@adacore.com>

	* sem_ch13.adb (Analyze_Aspect_Specifications): For aspects
	that specify stream subprograms, if the prefix is a class-wide
	type then the generated attribute definition clause must apply
	to the same class-wide type.
	(Default_Iterator): An iterator defined by an aspect of some
	container type T must have a first parameter of type T, T'class,
	or an access to such (from code reading RM 5.5.1 (2/3)).

2015-01-06  Arnaud Charlet  <charlet@adacore.com>

	* gnat1drv.adb: Minor: complete previous change.

2015-01-06  Olivier Hainque  <hainque@adacore.com>

	* set_targ.ads (C_Type_For): New function. Return the name of
	a C type supported by the back-end and suitable as a basis to
	construct the standard Ada floating point type identified by
	the T parameter. This is used as a common ground to feed both
	ttypes values and the GNAT tree nodes for the standard floating
	point types.
	* set_targ.adb (Long_Double_Index): The index at which "long
	double" gets registered in the FPT_Mode_Table. This is useful to
	know whether we have a "long double" available at all and get at
	it's characteristics without having to search the FPT_Mode_Table
	when we need to decide which C type should be used as the
	basis for Long_Long_Float in Ada.
	(Register_Float_Type): Fill Long_Double_Index.
	(FPT_Mode_Index_For): New function. Return the index in
	FPT_Mode_Table that designates the entry corresponding to the
	provided C type name.
	(FPT_Mode_Index_For): New function. Return the index in
	FPT_Mode_Table that designates the entry for a back-end type
	suitable as a basis to construct the standard Ada floating point
	type identified by the input T parameter.
	(elaboration code): Register_Back_End_Types unconditionally,
	so C_Type_For can operate regardless of -gnateT. Do it
	early so we can query it for the floating point sizes, via
	FPT_Mode_Index_For. Initialize Float_Size, Double_Size and
	Long_Double_Size from the FPT_Mode_Table, as cstand will do.
	* cstand.adb (Create_Float_Types): Use C_Type_For to determine
	which C type should be used as the basis for the construction
	of the Standard Ada floating point types.
	* get_targ.ads (Get_Float_Size, Get_Double_Size,
	Get_Long_Double_Size): Remove.
	* get_targ.adb: Likewise.

2015-01-06  Thomas Quinot  <quinot@adacore.com>

	* sem_cat.adb (In_RCI_Declaration): Remove unnecessary
	parameter and rename to...
	(In_RCI_Visible_Declarations): Fix handling of private part of nested
	package.
	(Validate_RCI_Subprogram_Declaration): Reject illegal function
	returning anonymous access in RCI unit.

2015-01-06  Ed Schonberg  <schonberg@adacore.com>

	* sem_ch6.adb (New_Overloaded_Entity): In GNATprove mode, a
	function wrapper may be a homonym of another local declaration.
	* sem_ch8.adb (Analyze_Subprogram_Renaming): In GNATprove mode,
	build function and operator wrappers after the actual subprogram
	has been resolved, and replace the standard renaming declaration
	with the declaration of wrapper.
	* sem_ch12.ads (Build_Function_Wrapper, Build_Operator_Wraooer):
	make public for use elsewhere.
	* sem_ch12.adb (Build_Function_Wrapper, Build_Operator_Wraooer):
	rewrite, now that actual is fully resolved when wrapper is
	constructed.

2015-01-06  Javier Miranda  <miranda@adacore.com>

	* exp_disp.adb: Revert previous change.

2015-01-06  Robert Dewar  <dewar@adacore.com>

	* exp_util.adb: Change name Name_Table_Boolean to
	Name_Table_Boolean1.
	* namet.adb: Change name Name_Table_Boolean to Name_Table_Boolean1
	Introduce Name_Table_Boolean2/3.
	* namet.ads: Change name Name_Table_Boolean to Name_Table_Boolean1
	Introduce Name_Table_Boolean2/3.
	* par-ch13.adb: Change name Name_Table_Boolean to
	Name_Table_Boolean1.

2015-01-06  Bob Duff  <duff@adacore.com>

	* gnat_rm.texi: Improve documentation regarding No_Task_Termination.

2015-01-06  Ed Schonberg  <schonberg@adacore.com>

	* sem_aggr.adb (Resolve_Record_Aggregte, Get_Value): For an
	others choice that covers multiple components, analyze each
	copy with the type of the component even in compile-only mode,
	to detect potential accessibility errors.

2015-01-06  Hristian Kirtchev  <kirtchev@adacore.com>

	* sem_res.adb (Is_Assignment_Or_Object_Expression): New routine.
	(Resolve_Actuals): An effectively volatile out
	parameter cannot act as an in or in out actual in a call.
	(Resolve_Entity_Name): An effectively volatile out parameter
	cannot be read.

2015-01-06  Ed Schonberg  <schonberg@adacore.com>

	* sem_ch6.adb (Analyze_Subprogram_Body_Helper): If the body is
	the expansion of an expression function it may be pre-analyzed
	if a 'access attribute is applied to the function, in which case
	last_entity may have been assigned already.

2015-01-06  Ed Schonberg  <schonberg@adacore.com>

	* sem_ch4.adb (Analyze_One_Call): If formal has an incomplete
	type and actual has the corresponding full view, there is no
	error, but a case of use of incomplete type in a predicate or
	invariant expression.

2015-01-06  Vincent Celier  <celier@adacore.com>

	* makeutl.adb (Insert_No_Roots): Make sure that the same source
	in two different project tree is checked in both trees, if they
	are sources of two different projects, extended or not.

2015-01-06  Arnaud Charlet  <charlet@adacore.com>

	* gnat1drv.adb: Minor code clean up.
	(Adjust_Global_Switches): Ignore gnatprove_mode in codepeer_mode.

2015-01-06  Bob Duff  <duff@adacore.com>

	* osint.adb (Read_Source_File): Don't print out
	file name unless T = Source.

2015-01-06  Ed Schonberg  <schonberg@adacore.com>

	* sem_util.adb (Is_Variable, Is_OK_Variable_For_Out_Formal):
	recognize improper uses of constant_reference types as actuals
	for in-out parameters.
	(Check_Function_Call): Do not collect identifiers if function
	name is missing because of previous error.

2015-01-06  Robert Dewar  <dewar@adacore.com>

	* ali-util.adb, sem_prag.adb, rtsfind.adb, sem_util.adb, sem_res.adb,
	ali.adb, binde.adb, namet.adb, namet.ads, gnatls.adb, bcheck.adb:
	Minor change of name Name_Table_Info => Name_Table_Int.

2015-01-06  Robert Dewar  <dewar@adacore.com>

	* exp_strm.adb (Build_Elementary_Input_Call): Clarify comments
	in previous checkin.
	* freeze.adb (Freeze_Fixed_Point_Type): Add warning for shaving
	of bounds.
	* sem_prag.adb, sem_ch10.adb, sem_ch6.adb: Minor reformatting.

2015-01-06  Vincent Celier  <celier@adacore.com>

	* a-strsup.adb (Times (Natural;String;Positive)): Raise
	Length_Error, not Index_Error, when the result is too long.

2015-01-06  Thomas Quinot  <quinot@adacore.com>

	* a-direct.adb (Create_Path): Minor error handling and
	performance improvement.

2015-01-06  Robert Dewar  <dewar@adacore.com>

	* checks.ads, sem_ch12.adb: Minor reformatting.
	* exp_ch4.adb (Expand_N_Op_Divide): Generate explicit divide by
	zero check for fixed-point case if Backend_Divide_Checks_On_Target
	is False.

2015-01-06  Robert Dewar  <dewar@adacore.com>

	* sem_prag.adb (Analyze_Pragma, case No_Elaboration_Code_All):
	Do not set restriction No_Elaboration_Code unless the pragma
	appears in the main unit).

2015-01-06  Ed Schonberg  <schonberg@adacore.com>

	* sem_ch10.adb (Is_Regular_With_Clause): Add guard to verify
	that with clause has already been analyzed before checking kind
	of with_clause.

2015-01-06  Robert Dewar  <dewar@adacore.com>

	* exp_strm.adb (Build_Elementary_Input_Call): Return base type
	(as required by RM).

2015-01-06  Arnaud Charlet  <charlet@adacore.com>

	* a-reatim.adb ("/"): Add explicit pragma Unsuppress (Division_Check).

2015-01-06  Robert Dewar  <dewar@adacore.com>

	* sem_prag.adb (Process_Suppress_Unsuppress): Add extra warning
	for ignoring pragma Suppress (Elaboration_Check) in SPARK mode.

2015-01-06  Javier Miranda  <miranda@adacore.com>

	* exp_disp.adb (Expand_Interface_Conversion): No displacement
	of the pointer to the object needed when the type of the operand
	is not an interface type and the interface is one of its parent
	types (since they share the primary dispatch table).

2015-01-06  Vincent Celier  <celier@adacore.com>

	* prj-env.adb: Minor comment update.

2015-01-06  Javier Miranda  <miranda@adacore.com>

	* sem_res.adb (Valid_Conversion): Restrict the checks on anonymous
	access types whose target type is an interface type to operands
	that are access types; required to report an error when the
	operand is not an access type.

2015-01-06  Bob Duff  <duff@adacore.com>

	* a-cfinve.adb (Copy): Set the discriminant to the Length when
	Capacity = 0.
	* a-cofove.ads (Capacity): Add a postcondition.
	* a-cfinve.ads (Capacity): Add a postcondition.
	(Reserve_Capacity): Correct the postcondition in the case where
	Capacity = 0; that means "Capacity => Length (Container)".
	* a-cofove.adb (Elems[c]): Add a comment
	explaining the dangers and how to avoid them.

2015-01-06  Ed Schonberg  <schonberg@adacore.com>

	* sem_ch12.adb: Code clean up.

2015-01-06  Arnaud Charlet  <charlet@adacore.com>

	* gnatvsn.ads: Bump copyright year.

2015-01-06  Robert Dewar  <dewar@adacore.com>

	* s-taskin.ads, s-traces.ads: Minor reformatting.
	* exp_util.adb: Minor typo fix.

2015-01-06  Vincent Celier  <celier@adacore.com>

	* gnatls.adb (Search_RTS): Invoke Initialize_Default_Project_Path
	with the runtime name.
	* prj-env.adb (Initialize_Default_Project_Path): When both
	Target_Name and Runtime_Name are not empty string, add to the
	project path the two directories .../lib/gnat and .../share/gpr
	related to the runtime.
	* prj-env.ads (Initialize_Default_Project_Path): New String
	parameter Runtime_Name, defaulted to the empty string.

2015-01-06  Hristian Kirtchev  <kirtchev@adacore.com>

	* frontend.adb: Guard against the case where a configuration
	pragma may be split into multiple pragmas and the original
	rewritten as a null statement.
	* sem_prag.adb (Analyze_Pragma): Insert a brand new Check_Policy
	pragma using Insert_Before rather than Insert_Action. This
	takes care of the configuration pragma case where Insert_Action
	would fail.

2015-01-06  Bob Duff  <duff@adacore.com>

	* a-coboho.ads (Element_Access): Add "pragma
	No_Strict_Aliasing (Element_Access);". This is needed because
	we are unchecked-converting from Address to Element_Access.
	* a-cofove.ads, a-cofove.adb (Elems,Elemsc): Fix bounds of the
	result to be 1.

2015-01-06  Hristian Kirtchev  <kirtchev@adacore.com>

	* sem_res.adb (Resolve_Actuals): Remove the
	restriction which prohibits volatile actual parameters with
	enabled external propery Async_Writers to act appear in procedure
	calls where the corresponding formal is of mode OUT.

2015-01-05  Jakub Jelinek  <jakub@redhat.com>

	* gnat_ugn.texi: Bump @copying's copyright year.

2015-01-05  Eric Botcazou  <ebotcazou@adacore.com>

	PR ada/64492
	* gcc-interface/Makefile.in (../stamp-tools): Reinstate dropped code.

2015-01-04  Uros Bizjak  <ubizjak@gmail.com>

	* gcc-interface/misc.c (internal_error_function): Use xasprintf instead
	of unchecked asprintf.


Copyright (C) 2015 Free Software Foundation, Inc.

Copying and distribution of this file, with or without modification,
are permitted in any medium without royalty provided the copyright
notice and this notice are preserved.<|MERGE_RESOLUTION|>--- conflicted
+++ resolved
@@ -1,4 +1,3 @@
-<<<<<<< HEAD
 2015-06-05  Aldy Hernandez  <aldyh@redhat.com>
 
 	* gcc-interface/gigi.h (note_types_used_by_globals): Rename from
@@ -12,7 +11,7 @@
 	Remove call to finalize_compilation_unit.
 	Remove debug_hooks->global_decl() call for globals.
 	(gnat_pushdecls): Only insert into type_decls if TYPE_DECL.
-=======
+
 2015-06-04  Andrew MacLeod  <amacleod@redhat.com>
 
 	* gcc-interface/cuintp.c: Adjust includes for restructured coretypes.h.
@@ -240,7 +239,6 @@
 2015-05-27  H.J. Lu  <hongjiu.lu@intel.com>
 
 	* gcc-interface/Makefile.in (TOOLS_LIBS): Add @NO_PIE_FLAG@.
->>>>>>> d51560f9
 
 2015-05-27  Eric Botcazou  <ebotcazou@adacore.com>
 

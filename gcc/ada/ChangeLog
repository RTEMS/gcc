<<<<<<< HEAD
=======
2015-01-05  Eric Botcazou  <ebotcazou@adacore.com>

	PR ada/64492
	* gcc-interface/Makefile.in (../stamp-tools): Reinstate dropped code.

2014-11-24  Eric Botcazou  <ebotcazou@adacore.com>

	* gcc-interface/trans.c (push_range_check_info): Replace early test
	with assertion.
	(Raise_Error_to_gnu): Do not call push_range_check_info if the loop
	stack is empty.
	* gcc-interface/utils.c (convert_to_fat_pointer): Fix formatting.
	* gcc-interface/utils2.c (gnat_invariant_expr): Deal with padded types
	and revert latest change.

2014-11-22  Eric Botcazou  <ebotcazou@adacore.com>

	Backport from mainline
	2014-11-20  Vincent Celier  <celier@adacore.com>

	PR ada/47500
	* back_end.adb (Scan_Back_End_Switches): Skip switch -G and
	its argument.

>>>>>>> d8d30888
2014-11-11  Simon Wright  <simon@pushface.org>

	PR ada/42978
	* mlib-utl.adb (ar): Output the options passed to ranlib.

2014-10-30  Release Manager

	* GCC 4.9.2 released.

2014-10-27  Eric Botcazou  <ebotcazou@adacore.com>

	* gcc-interface/decl.c (gnat_to_gnu_entity) <E_Array_Type>: Remove
	superfluous computation for the max size.
	<E_Array_Subtype>: Likewise.  Make sure that the max size calculation
	does not overflow at compile time.

2014-10-13  Eric Botcazou  <ebotcazou@adacore.com>
            Alan Modra  <amodra@gmail.com>

	PR ada/63225
	* uintp.adb (Vector_To_Uint): Move from here to...
	* uintp.ads (UI_Vector): Make public.
	(Vector_To_Uint): ...here.

2014-08-12  Joel Sherrill <joel.sherrill@oarcorp.com>

	* socket.c: For RTEMS, use correct prototype of gethostbyname_r().
	* gsocket.h Add include of <unistd.h> on RTEMS.

2014-08-11  Joel Sherrill <joel.sherrill@oarcorp.com>

	* s-osinte-rtems.adb: Correct formatting of line in license block.

2014-07-16  Release Manager

	* GCC 4.9.1 released.

2014-05-19  Eric Botcazou  <ebotcazou@adacore.com>

	Backport from mainline
	2014-04-22  Richard Henderson  <rth@redhat.com>

	* init.c [__linux__] (HAVE_GNAT_ALTERNATE_STACK): New define.
	(__gnat_alternate_stack): Enable for all linux except ia64.

2014-05-18  Eric Botcazou  <ebotcazou@adacore.com>

	* utils.c (gnat_write_global_declarations): Adjust the flags put on
	dummy_global.

2014-05-18  Eric Botcazou  <ebotcazou@adacore.com>

	* gcc-interface/decl.c (gnat_to_gnu_entity) <E_Array_Subtype>: Do not
	consider that regular packed arrays can never be superflat.

2014-05-17  Eric Botcazou  <ebotcazou@adacore.com>

	Backport from mainline
	2014-04-28  Richard Henderson  <rth@redhat.com>

	* gcc-interface/Makefile.in: Support aarch64-linux.

	2014-04-28  Eric Botcazou  <ebotcazou@adacore.com>

	* exp_dbug.ads (Get_External_Name): Add 'False' default to Has_Suffix,
	add 'Suffix' parameter and adjust comment.
	(Get_External_Name_With_Suffix): Delete.
	* exp_dbug.adb (Get_External_Name_With_Suffix): Merge into...
	(Get_External_Name): ...here.  Add 'False' default to Has_Suffix, add
	'Suffix' parameter.
	(Get_Encoded_Name): Remove 2nd argument in call to Get_External_Name.
	Call Get_External_Name instead of Get_External_Name_With_Suffix.
	(Get_Secondary_DT_External_Name): Likewise.
	* exp_cg.adb (Write_Call_Info): Likewise.
	* exp_disp.adb (Export_DT): Likewise.
	(Import_DT): Likewise.
	* comperr.ads (Compiler_Abort): Remove Code parameter and add From_GCC
	parameter with False default.
	* comperr.adb (Compiler_Abort): Likewise.  Adjust accordingly.
	* types.h (Fat_Pointer): Rename into...
	(String_Pointer): ...this.  Add comment on interfacing rules.
	* fe.h (Compiler_Abort): Adjust for above renaming.
	(Error_Msg_N): Likewise.
	(Error_Msg_NE): Likewise.
	(Get_External_Name): Likewise.  Add third parameter.
	(Get_External_Name_With_Suffix): Delete.
	* gcc-interface/decl.c (STDCALL_PREFIX): Define.
	(create_concat_name): Adjust call to Get_External_Name, remove call to
	Get_External_Name_With_Suffix, use STDCALL_PREFIX, adjust for renaming.
	* gcc-interface/trans.c (post_error): Likewise.
	(post_error_ne): Likewise.
	* gcc-interface/misc.c (internal_error_function): Likewise.

2014-04-22  Release Manager

	* GCC 4.9.0 released.

2014-04-09  Eric Botcazou  <ebotcazou@adacore.com>
	    Svante Signell <svante.signell@gmail.com>

	PR ada/54040
	PR ada/59346
	* s-osinte-x32.adb: New file.
	* s-linux.ads (Time): New section.
	* s-linux-alpha.ads (Time): Likewise.
	* s-linux-android.ads (Time: Likewise.
	* s-linux-hppa.ads (Time): Likewise.
	* s-linux-mipsel.ads (Time): Likewise.
	* s-linux-sparc.ads (Time): Likewise.
	* s-linux-x32.ads (Time): Likewise.
	* s-osprim-x32.ads (timespec): Adjust.
	(Clock): Likewise.
	(To_Timespec): Likewise.
	* s-osinte-linux.ads (Time): Define local subtypes for those defined
	in System.Linux.
	* s-taprop-linux.adb (Monotonic_Clock): Do not define timeval.
	* s-osinte-hpux.ads (timespec): Revert POSIX breakage.
	* s-osinte-kfreebsd-gnu.ads (timespec): Likewise.
	* s-osinte-solaris-posix.ads (timespec): Likewise.
	* s-osinte-posix.adb (To_Timespec): Likewise.
	* gcc-interface/Makefile.in (x32/Linux): Use s-osinte-x32.adb.

2014-04-08  Eric Botcazou  <ebotcazou@adacore.com>

	PR ada/60411
	* gcc-interface/Makefile.in (arm% linux-android): Switch to EHABI.
	* s-linux-android.ads: New file.
	* s-intman-android.adb: Likewise.
	* s-osinte-android.ads: Adjust.
	* sigtramp-armdroid.c: Likewise.
	* sigtramp.h: Add Android support.

2014-04-07  Eric Botcazou  <ebotcazou@adacore.com>

	* gcc-interface/Makefile.in (alpha-vms): Add missing line.

2014-03-30  Eric Botcazou  <ebotcazou@adacore.com>

	PR ada/60703
	* system-linux-alpha.ads: Adjust for Ada 2005.
	* system-linux-mips.ads: Likewise.
	* system-linux-mips64el.ads: Likewise.
	* system-linux-mipsel.ads: Likewise.
	* system-linux-s390.ads: Likewise.
	* system-linux-s390x.ads: Likewise.
	* system-linux-sparc.ads: Likewise.
	* system-linux-sparcv9.ads: Likewise.
	* system-rtems.ads: Likewise.
	* system-vxworks-arm.ads: Likewise.

2014-03-16  Andreas Schwab  <schwab@linux-m68k.org>

	PR ada/39172
	* gcc-interface/Makefile.in (target_cpu_default): Revert
	2013-10-11 change.

2014-03-13  Eric Botcazou  <ebotcazou@adacore.com>

	PR ada/51483
	* cstand.adb (Register_Float_Type): Add 'precision' parameter and use
	it to set the RM size.  Use directly 'size' for the Esize.
	(Create_Back_End_Float_Types): Adjust call to above.
	* get_targ.ads (Register_Type_Proc): Add 'precision' parameter.
	* set_targ.ads (FPT_Mode_Entry): Add 'precision' component.
	(Write_Target_Dependent_Values): Adjust comment.
	* set_targ.adb (Register_Float_Type): Add 'precision' parameter and
	deal with it.
	(Write_Target_Dependent_Values): Write the precision in lieu of size.
	(Initialization): Read the precision in lieu of size and compute the
	size from the precision and the alignment.
	* gcc-interface/gigi.h (enumerate_modes): Add integer parameter.
	* gcc-interface/misc.c (enumerate_modes): Likewise.  Do not register
	types for vector modes, pass the size in addition to the precision.

2014-03-10  Eric Botcazou  <ebotcazou@adacore.com>

	* gcc-interface/Make-lang.in (ADA_DEPFILES): Fix typo.

2014-03-07  Doug Rupp  <rupp@adacore.com>

	PR ada/60411
	* system-linux-armel.ads (Backend_Overflow_Checks): Set to True.
	(Support_64_Bit_Divides): Removed, no longer used.
	(ZCX_By_Default): Enabled.

2014-02-25  Doug Rupp  <rupp@adacore.com>

	* gcc-interface/Makefile.in (arm-linux):
	(EH_MECHANISM): Use ARM unwinder (-arm)
	(LIBGNAT_TARGET_PAIRS: Override defaults with a-exexpr-gcc.adb and
	s-excmac-arm.ads.
	(EXTRA_LIBGNAT_OBJS): Add raise-gcc.o
	(EXTRA_GNATRTL_NONTASKING_OBJS): Add g-cppexc.o s-excmac.o.
	(arm-wrs-vxworks): Add EH_MECHANISM=-gcc for kernel mode.
	(EXTRA_LIBGNAT_OBJS): Add sigtramp-armvxw.o
	Add dependencies for sigtramp-armvxw.o.

2014-02-25  Eric Botcazou  <ebotcazou@adacore.com>

	* gcc-interface/trans.c (Pragma_to_gnu): Deal with Warning_As_Error.

2014-02-25  Robert Dewar  <dewar@adacore.com>

	* rtsfind.adb (Is_RTE): Protect against entity with no scope
	field (previously this call blew up on the Standard entity).
	* sem_attr.adb (Analyze_Attribute, case Access): Remove
	test for No_Abort_Statements, this is now handled in
	Set_Entity_With_Checks.
	* exp_ch6.adb, sem_ch10.adb, sem_ch4.adb, sem_ch8.adb, sem_res.adb:
	Change name Set_Entity_With_Style_Check => Set_Entity_With_Checks.
	* sem_util.ads, sem_util.adb: Change name Set_Entity_With_Style_Check =>
	Set_Entity_With_Checks.
	(Set_Entity_With_Checks): Add checks for No_Dynamic_Attachment,
	Add checks for No_Abort_Statements.

2014-02-25  Robert Dewar  <dewar@adacore.com>

	* exp_ch9.adb (Expand_Entry_Barrier): Add comment that call to
	Check_Restriction is OK.

2014-02-25  Ed Schonberg  <schonberg@adacore.com>

	* sem_ch3.adb (Process_Full_View): Better error message when
	the full view of  a private type without discriminants is an
	unconstrained type.
	* sem_ch7.adb (Uninstall_Declarations): Ditto.

2014-02-25  Eric Botcazou  <ebotcazou@adacore.com>

	* sigtramp-armvxw.c: Also restore r0.

2014-02-25  Robert Dewar  <dewar@adacore.com>

	* errout.adb (Error_Msg_Internal): Warning_Msg_Char set
	unconditionally (Set_Msg_Insertion_Warning): Warning_Msg_Char
	set unconditionally.
	* erroutc.adb (Get_Warning_Tag): Does not give a leading space
	any more (Output_Msg_Text): Rewritten with new convention on
	output of warnings that are treated as errors.
	* erroutc.ads (Error_Msg_Object): Warn_Chr is always set even
	if Warn is False.
	* gnat_rm.texi: Updates to documentation on pragma
	Warning_As_Error.
	* warnsw.adb (Set_Dot_Warning_Switch): -gnatw.e should not
	set Warning_Doc_Switch.
	* lib-writ.ads: Add documentation note on ALI file generation
	for C.
	* exp_ch6.adb (Expand_Call): Remove check for No_Abort_Statements
	(belongs in Sem).
	* sem_attr.adb (Resolve_Attribute, case Access):
	Abort_Task'Access violates the No_Abort_Statements restriction.
	* sem_res.adb (Resolve_Call): Check restriction
	No_Abort_Statements for call to Abort_Task or a renaming of it.

2014-02-25  Robert Dewar  <dewar@adacore.com>

	* sem_ch3.adb (Array_Type_Declaration): Check for case of using
	type name as index.
	* lib.ads: Minor reformatting.
	* einfo.ads: Minor reformatting.

2014-02-25  Doug Rupp  <rupp@adacore.com>

	* sem_mech.adb (Set_Mechanisms): For convention Fortran on VMS
	use Short_Descriptor(S) as the argument passing mechanism.

2014-02-25  Eric Botcazou  <ebotcazou@adacore.com>

	* sigtramp-ppcvxw.c (CFI_COMMON_REGS): Also include r0.

2014-02-25  Robert Dewar  <dewar@adacore.com>

	* atree.ads (Warnings_Treated_As_Errors): New variable.
	* errout.adb (Error_Msg_Internal): Set Warn_Err flag in
	error object (Initialize): Initialize Warnings_As_Errors_Count
	(Write_Error_Summary): Include count of warnings treated as errors.
	* erroutc.adb (Warning_Treated_As_Error): New function.
	(Matches): Function moved to outer level of package.
	* erroutc.ads (Error_Msg_Object): Add Warn_Err flag.
	(Warning_Treated_As_Error): New function.
	* gnat_rm.texi: Document pragma Treat_Warning_As_Error.
	* opt.adb: Add handling of Warnings_As_Errors_Count[_Config].
	* opt.ads (Config_Switches_Type): Add entry for
	Warnings_As_Errors_Count.
	(Warnings_As_Errors_Count): New variable.
	(Warnings_As_Errors): New array.
	* par-prag.adb: Add dummy entry for Warning_As_Error.
	* sem_prag.adb (Analyze_Pragma): Implement new pragma
	Warning_As_Error.
	* snames.ads-tmpl: Add entries for Warning_As_Error pragma.

2014-02-25  Eric Botcazou  <ebotcazou@adacore.com>

	* sigtramp.h: Fix minor inaccuracy.

2014-02-25  Ben Brosgol  <brosgol@adacore.com>

	* gnat_ugn.texi: Added description of kill command.

2014-02-25  Robert Dewar  <dewar@adacore.com>

	* gnat_rm.texi (Address_Clauses): Add a section discussing the
	problem of address clauses causing unexpected initialization,
	including the effect of Initialize_Scalars.

2014-02-25  Robert Dewar  <dewar@adacore.com>

	* errout.adb: Various changes for better msgs for anonmous access
	subprogram types.
	* erroutc.ads, erroutc.adb (Buffer_Ends_With): Version with character
	argument.
	(Buffer_Remove): Version with character argument.
	* sem_attr.adb (Resolve_Attribute, case Access): Better handling
	of mismatching conventions for access-to-subprogram case.
	* sem_prag.adb (Set_Convention_From_Pragma): Deal with anonymous
	access types in record.
	* sem_util.ads, sem_util.adb (Set_Convention): Handle anonymous access
	types, including in records.

2014-02-25  Doug Rupp  <rupp@adacore.com>

	* sigtramp-ppcvxw.c, sigtramp.h, sigtramp-armvxw.c: Comment
	enhancements and corrections.

2014-02-25  Robert Dewar  <dewar@adacore.com>

	* gnat_rm.texi: New section "Conventions and Anonymous Access Types"

2014-02-25  Robert Dewar  <dewar@adacore.com>

	* gnat_rm.texi: First set of documentation additions for
	predefined RM units.
	* checks.adb: Minor reformatting.
	* sem_elab.adb (Check_Task_Activation): Minor fix to error
	message.
	* sem_util.adb: Minor reformatting.

2014-02-25  Arnaud Charlet  <charlet@adacore.com>

	* usage.adb (Usage): Add help on -gnateC.
	* switch-c.adb (Scan_Front_End_Switches): Add handling of -gnateC.
	* opt.ads (Generate_CodePeer_Messages): New flag.
	* gnat_ugn.texi: Document new switch -gnateC.

2014-02-25  Ben Brosgol  <brosgol@adacore.com>

	* gnat_rm.texi: Corrected minor typos in Implementation Defined
	Aspects.
	* opt.ads: Minor reformatting.

2014-02-25  Robert Dewar  <dewar@adacore.com>

	* binde.adb: Change messages to mention -gnatel instead of -gnatwl.
	* gnat_ugn.texi: Update documentation of -gnatwl Add documentation
	of -gnatel/-gnateL.
	* opt.ads (Warn_Info_Messages): New flag.
	* sem_elab.adb: Use Elab_Warnings, Elab_Info_Messages to control
	messages.
	* sem_prag.adb: Use Elab_Warnings, Elab_Info_Messages to control
	messages.
	* switch-m.ad, switch-c.adb: Recognize new -gnatel/EL switches.
	* usage.adb: Add documentation of -gnatel/-gnateL Update
	documentation of -gnatwl/-gnatwL.
	* warnsw.adb: New handling of Elab_Warnings, Elab_Info_Messages
	* warnsw.ads (Elab_Info_Messages): New field in Warning_Record

2014-02-25  Robert Dewar  <dewar@adacore.com>

	* einfo.ads, einfo.adb (Has_Shift_Operator): New flag.
	* gnat_rm.texi: Document pragma Provide_Shift_Operators.
	* interfac.ads: Minor code reorganization (add pragma
	Compiler_Unit_Warning).
	* par-prag.adb: Add dummy entry for Provide_Shift_Operators.
	* sem_ch3.adb (Build_Derived_Numeric_Type): Copy
	Has_Shift_Operator flag.
	* sem_intr.adb (Check_Intrinsic_Subprogram): Make sure
	Check_Shift is always called (Check_Shift): Set Has_Shift_Operator.
	* sem_prag.adb: Implement pragma Provide_Shift_Operators.
	* snames.ads-tmpl: Add entries for pragma Provide_Shift_Operators
	Add entry for Name_Amount.
	* checks.adb (Selected_Range_Checks): When checking for a null
	range, make sure we use the base type, and not the subtype for
	deciding a range is null.
	* sem_ch5.adb (Analyze_Loop_Parameter_Specification): Check
	for suspicious loop bound which is outside the range of the
	loop subtype.
	* gnat_ugn.texi: Add documentation section "Determining the
	Chosen Elaboration Order"
	* sem_ch13.adb (UC_Entry): Add field Act_Unit
	(Validate_Unchecked_Conversion): Store Act_Unit
	(Validate_Unchecked_Conversions): Test Warnings_Off in Act_Unit
	* treepr.adb: Minor reformatting.

2014-02-25  Arnaud Charlet  <charlet@adacore.com>

	* usage.adb: Minor: fix typo.

2014-02-25  Robert Dewar  <dewar@adacore.com>

	* lib.ads, s-bitops.adb, s-bitops.ads, s-conca5.adb, gnat_rm.texi,
	s-conca5.ads, s-conca7.adb, s-conca7.ads, s-crc32.adb, s-crc32.ads,
	s-conca9.adb, s-conca9.ads, g-dyntab.adb, s-crtl.ads, g-dyntab.ads,
	s-excdeb.adb, s-addope.adb, s-addope.ads, s-carun8.adb, s-carun8.ads,
	g-htable.adb, g-htable.ads, g-hesora.adb, g-hesora.ads, s-conca2.adb,
	s-conca2.ads, a-comlin.adb, a-chlat1.ads, a-comlin.ads, errout.ads,
	a-except.adb, s-conca4.adb, a-except.ads, s-conca4.ads, s-conca6.adb,
	s-conca6.ads, g-spchge.adb, g-spchge.ads, g-u3spch.adb, g-u3spch.ads,
	a-strhas.ads, restrict.adb, aspects.adb, aspects.ads, s-conca8.adb,
	s-conca8.ads, back_end.adb, par-prag.adb, g-byorma.adb, g-byorma.ads,
	a-elchha.adb, a-elchha.ads, g-speche.adb, g-speche.ads, s-casuti.adb,
	s-assert.adb, s-casuti.ads, s-assert.ads, a-clrefi.adb, a-clrefi.ads,
	s-conca3.adb, s-conca3.ads, a-ioexce.ads: Implement pragma
	Compiler_Unit_Warning, change Compiler_Unit everywhere to
	Compiler_Unit_Warning.

2014-02-25  Sergey Rybin  <rybin@adacore.com frybin>

	* sem_prag.adb (Analyze_Depends_In_Decl_Part): Do not normalize
	in ASIS mode aggregates that are used as aspect definitions.

2014-02-25  Robert Dewar  <dewar@adacore.com>

	* exp_ch7.adb, sem_util.adb, sem_util.ads, exp_ch6.adb: Minor
	reformatting.

2014-02-25  Ed Schonberg  <schonberg@adacore.com>

	* freeze.adb (Freeze_Entity): If the return type of a function
	is a limited view, and the non-limited view has not been seen yet,
	defer freezing to some later point.

2014-02-25  Robert Dewar  <dewar@adacore.com>

	* sem_ch3.adb: Minor reformatting.

2014-02-25  Robert Dewar  <dewar@adacore.com>

	* s-excdeb.ads, s-except.ads, s-exctab.adb, s-exctab.ads, s-finmas.ads,
	s-htable.adb, s-htable.ads, s-imenne.adb, s-imenne.ads, s-imgenu.adb,
	s-imgenu.ads, s-mastop.adb, s-mastop.ads, s-memory-vms_64.adb,
	s-memory-vms_64.ads, s-memory.adb, s-memory.ads, s-os_lib.adb,
	s-os_lib.ads, s-parame.adb, s-parame.ads, s-purexc.ads, s-restri.adb,
	s-restri.ads, s-rident.ads, s-secsta.adb, s-secsta.ads, s-soflin.adb,
	s-soflin.ads, s-sopco3.adb, s-sopco3.ads, s-sopco4.adb, s-sopco4.ads,
	s-sopco5.adb, s-sopco5.ads, s-spsufi.ads, s-stache.adb, s-stache.ads,
	s-stalib.adb, s-stalib.ads, s-stoele.adb, s-stoele.ads, s-strcom.adb,
	s-strcom.ads, s-strhas.adb, s-string.adb, s-string.ads, s-strops.adb,
	s-strops.ads, s-ststop.adb, s-ststop.ads, s-traceb.adb, s-traceb.ads,
	s-traent.adb, s-traent.ads, s-unstyp.ads, s-utf_32.adb, s-utf_32.ads,
	s-wchcnv.adb, s-wchcnv.ads, s-wchcon.adb, s-wchcon.ads, s-wchjis.adb,
	s-wchjis.ads, sem_ch11.adb, sem_ch4.adb, sem_ch5.adb, sem_prag.adb,
	snames.ads-tmpl: Change Compiler_Unit everywhere to
	Compiler_Unit_Warning.

2014-02-25  Hristian Kirtchev  <kirtchev@adacore.com>

	* exp_ch6.adb (Add_Or_Save_Precondition): New routine.
	(Collect_Body_Postconditions_In_Decls): New routine.
	(Collect_Body_Postconditions_Of_Kind): Factor out code. Handle
	postcondition aspects or pragmas that appear on a subprogram
	body stub.
	(Collect_Spec_Preconditions): Factor out code. Handle
	precondition aspects or pragmas that appear on a subprogram
	body stub.
	* sem_ch6.adb (Analyze_Subprogram_Body_Helper): The analysis of
	aspects that apply to a subprogram body stub is no longer delayed,
	the aspects are analyzed on the spot.
	(SPARK_Aspect_Error):
	Aspects that apply to a subprogram declaration cannot appear in
	a subunit.
	* sem_ch10.adb Remove with and use clause for Sem_Ch13.
	(Analyze_Proper_Body): Add local variable Comp_Unit. Unum
	is now a local variable. Code cleanup. Analysis related to
	the aspects of a subprogram body stub is now carried out by
	Analyze_Subprogram_Body_Helper. Do not propagate the aspects
	and/or pragmas of a subprogram body stub to the proper body
	as this is no longer needed. Do not analyze the aspects of a
	subprogram stub when the corresponding source unit is missing.
	(Analyze_Protected_Body_Stub): Flag the illegal use of aspects
	on a stub.
	(Analyze_Task_Body_Stub): Flag the illegal use of
	aspects on a stub.
	(Optional_Subunit): Add local variable Unum.
	* sem_ch13.adb (Insert_Delayed_Pragma): Do not analyze a generated
	pragma when it applies to a subprogram body stub.
	* sem_prag.adb (Analyze_Pragma): Pragmas Contract_Cases,
	Depends and Global can now apply to a subprogram body stub as
	long as it acts as its own spec.
	(Analyze_Refined_Pragma):
	Code reformatting. Refinement pragmas cannot apply to a subunit.

2014-02-25  Hristian Kirtchev  <kirtchev@adacore.com>

	* einfo.ads Update the usage of flag
	Uses_Sec_Stack. Uses_Sec_Stack now applies to E_Loop entities.
	* exp_ch5.adb (Expand_Iterator_Loop): The temporary for a cursor
	now starts with the letter 'C'. This makes reading expanded
	code easier.
	* exp_ch7.adb (Establish_Transient_Scope): Add local variable
	Iter_Loop. Signal that an Ada 2012 iterator loop requires
	secondary stack management when creating a transient scope for
	an element reference.
	* exp_util.adb (Process_Statements_For_Controlled_Objects):
	When wrapping the statements of a loop, pass the E_Loop entity
	to the wrapping machinery.
	(Wrap_Statements_In_Block): Add
	formal parameter Scop along with comment on usage. Add local
	variables Block_Id, Block_Nod and Iter_Loop. Mark the generated
	block as requiring secondary stack management when the block is
	created inside an Ada 2012 iterator loop. This ensures that any
	reference objects are reclaimed on each iteration of the loop.
	* sem_ch5.adb (Analyze_Loop_Statement): Mark the generated block
	tasked with the handling of container iterators as requiring
	secondary stack management. This ensures that iterators are
	reclaimed when the loop terminates or is exited in any fashion.
	* sem_util.adb (Add_Block_Identifier): New routine.
	(Find_Enclosing_Iterator_Loop): New routine.
	* sem_util.ads (Add_Block_Identifier): New routine.
	(Find_Enclosing_Iterator_Loop): New routine.

2014-02-25  Robert Dewar  <dewar@adacore.com>

	* sinfo.ads: Minor reformatting.

2014-02-25  Tristan Gingold  <gingold@adacore.com>

	* s-expllu.ads, s-expuns.ads, s-expmod.ads: Minor comment fix.

2014-02-25  Pascal Obry  <obry@adacore.com>

	* sinput-l.adb, osint.adb, osint.ads: Add Prep_Suffix to factorize code.

2014-02-25  Tristan Gingold  <gingold@adacore.com>

	* sem_ch10.adb: Minor comment fix.

2014-02-25  Bob Duff  <duff@adacore.com>

	* s-tasdeb.adb: Misc cleanup of this package,
	including printing addresses in hexadecimal.
	(Write): Fix minor bug when taking 'Address of an empty string.

2014-02-25  Ed Schonberg  <schonberg@adacore.com>

	* sem_prag.adb (Analyze_Part_Of): Reject state refinement in a
	public child unit when it does not refer to the abstract state
	of a public ancestor.

2014-02-25  Yannick Moy  <moy@adacore.com>

	* sem_prag.adb (Analyze_Pragma/Pragma_Validity_Checks): Ignore pragma
	Validity_Checks in GNATprove and CodePeer modes.

2014-02-25  Pascal Obry  <obry@adacore.com>

	* prj-attr.adb, projects.texi, snames.ads-tmpl: Add package Install's
	Artifacts attribute.

2014-02-25  Yannick Moy  <moy@adacore.com>

	* sem_prag.adb: Minor reformatting to get consistent messages.

2014-02-25  Robert Dewar  <dewar@adacore.com>

	* checks.adb: Minor reformatting.
	* sinfo.ads (Do_Range_Check): Document that this flag is never
	passed to the back end.

2014-02-25  Yannick Moy  <moy@adacore.com>

	* sem_ch3.adb, sem_ch5.adb, sem_ch9.adb, sem_prag.adb, sem_attr.adb,
	sem_ch6.adb: Remove useless references to SPARK RM in error messages.

2014-02-25  Hristian Kirtchev  <kirtchev@adacore.com>

	* sem_res.adb (Appears_In_Check): New routine.
	(Resolve_Entity_Name): Remove local variables Prev and
	Usage_OK. Par is now a constant. Remove the parent chain traversal
	as the placement of a volatile object with enabled property
	Async_Writers and/or Effective_Reads must appear immediately
	within a legal construct.

2014-02-25  Hristian Kirtchev  <kirtchev@adacore.com>

	* checks.adb (Apply_Selected_Range_Checks):
	Alphabetize local constants and variables. Add comments.
	Always insert a range check that requires runtime evaluation into
	the tree.

2014-02-25  Robert Dewar  <dewar@adacore.com>

	* sem_attr.adb, sem_ch6.adb, par-ch3.adb: Minor reformatting.

2014-02-25  Bob Duff  <duff@adacore.com>

	* s-tassta.adb (Finalize_Global_Tasks): Limit the number of loop
	iterations while waiting for independent tasks to terminate;
	if an independent task does not terminate, we do not want to
	hang here. In that case, the thread will be terminated when the
	process exits.
	* s-taprop-linux.adb (Abort_Task): Fix Assert to allow for ESRCH.

2014-02-25  Ed Schonberg  <schonberg@adacore.com>

	* sem_prag.adb (Check_SPARK_Aspect_For_ASIS): New subprogram,
	used to perform pre-analysis of the expression for SPARK
	aspects that have a non-standard syntax, such as GLobal and
	Initializes. The procedure applies to the original expression
	in an aspect specification, prior to the analysis of the
	corresponding pragma, in order to provide semantic information
	for ASIS navigation purposes.
	(Analyze_Global_In_Decl_List, Analyze_Initializes_In_Decl_Part):
	Call new subprogram.

2014-02-25  Yannick Moy  <moy@adacore.com>

	* sem_prag.adb: Remove obsolete reference to SPARK RM in error message.

2014-02-25  Doug Rupp  <rupp@adacore.com>

	* init.c (HAVE_GNAT_ADJUST_CONTEXT_FOR_RAISE): Enable for ARM.
	(__gnat_adjust_context_for_raise): Bump the PC by 2.

2014-02-25  Ed Schonberg  <schonberg@adacore.com>

	* par-ch3.adb (P_Basic_Declarative_Items): In the case of a
	misplaced IS, add a statement sequence to improper body only if
	one has not been parsed already.

2014-02-25  Ed Schonberg  <schonberg@adacore.com>

	* sem_attr.adb (Analyze_Attribute, case 'Update): Check for
	mismatch when multidimensional array is updated with a single
	index.

2014-02-25  Yannick Moy  <moy@adacore.com>

	* sem_ch3.adb, sem_ch5.adb, sem_prag.adb, sem_attr.adb, errout.ads,
	sem_ch6.adb: Mark most references to SPARK RM in error messages
	for removal.

2014-02-24  Ed Schonberg  <schonberg@adacore.com>

	* par-ch3.adb (P_Basic_Declarative_Items): If an improper body
	appears in a list of basic declarations, complete the tree with
	an empty statement list, to prevent cascaded errors and crashes
	if semantic analysis is attempted.

2014-02-24  Thomas Quinot  <quinot@adacore.com>

	* g-sercom-mingw.adb (Open): Fix incorrect test for error return
	value.
	* erroutc.adb: Minor reformatting.

2014-02-24  Hristian Kirtchev  <kirtchev@adacore.com>

	* sem_prag.adb (Check_Clause_Syntax): Account
	for a solitary input item in a dependency list.

2014-02-24  Yannick Moy  <moy@adacore.com>

	* gnat1drv.adb (Adjust_Global_Switches): Do not
	use validity checks at all in GNATprove_Mode.

2014-02-24  Robert Dewar  <dewar@adacore.com>

	* g-sercom-mingw.adb, g-sercom-linux.adb, sem_prag.adb, freeze.adb,
	atree.adb, atree.ads: Minor reformatting.

2014-02-24  Hristian Kirtchev  <kirtchev@adacore.com>

	* sem_ch6.adb (Analyze_Subprogram_Body_Contract): Do not enforce
	global and dependence refinement when SPARK_Mode is off.
	* sem_ch7.adb (Analyze_Package_Body_Contract): Do not enforce
	state refinement when SPARK_Mode is off.
	* sem_ch13.adb (Analyze_Aspect_Specifications): Add local
	variable Decl. Insert the generated pragma for Refined_State
	after a potential pragma SPARK_Mode.
	* sem_prag.adb (Analyze_Depends_In_Decl_Part): Add local
	constant Deps. Remove local variable Expr. Check the syntax
	of pragma Depends when SPARK_Mode is off. Factor out the
	processing for extra parenthesis around individual clauses.
	(Analyze_Global_In_Decl_List): Items is now a constant. Check
	the syntax of pragma Global when SPARK_Mode is off.
	(Analyze_Initializes_In_Decl_Part): Check the syntax of pragma
	Initializes when SPARK_Mode is off.
	(Analyze_Part_Of): Check
	the syntax of the encapsulating state when SPARK_Mode is off.
	(Analyze_Pragma): Check the syntax of pragma Abstract_State when
	SPARK_Mode is off. Move the declaration order check with respect
	to pragma Initializes to the end of the processing. Do not verify
	the declaration order for pragma Initial_Condition when SPARK_Mode
	is off. Do not complain about a useless package refinement when
	SPARK_Mode is off.
	(Analyze_Refined_Depends_In_Decl_Part): Refs
	is now a constant. Check the syntax of pragma Refined_Depends
	when SPARK_Mode is off.
	(Analyze_Refined_Global_In_Decl_Part):
	Check the syntax of pragma Refined_Global when SPARK_Mode is off.
	(Analyze_Refined_State_In_Decl_Part): Check the syntax of pragma
	Refined_State when SPARK_Mode is off.
	(Check_Dependence_List_Syntax): New routine.
	(Check_Global_List_Syntax): New routine.
	(Check_Initialization_List_Syntax): New routine.
	(Check_Item_Syntax): New routine.
	(Check_State_Declaration_Syntax): New routine.
	(Check_Refinement_List_Syntax): New routine.
	(Has_Extra_Parentheses): Moved to the top level of Sem_Prag.

2014-02-24  Robert Dewar  <dewar@adacore.com>

	* a-tags.adb, s-os_lib.adb: Minor reformatting.

2014-02-24  Thomas Quinot  <quinot@adacore.com>

	* g-sercom-mingw.adb, g-sercom-linux.adb (Raise_Error): Include
	strerror message, not just numeric errno value.

2014-02-24  Doug Rupp  <rupp@adacore.com>

	* raise-gcc.c (exception_class_eq): Make endian neutral.

2014-02-24  Ed Schonberg  <schonberg@adacore.com>

	* atree.ads, atree,adb (Copy_Separate_Tree): Remove Syntax_Only
	flag, and reset Etype and Analyzed attributes unconditionally
	when copying a tree that may be partly analyzed.
	* freeze.adb: Change calls to Copy_Separate_Tree accordingly.
	* sem_ch6.adb (Check_Inline_Pragma): If the Inline pragma appears
	within a subprogram body and applies to it, remove it from the
	body before making a copy of it, to prevent spurious errors when
	analyzing the copied body.

2014-02-24  Thomas Quinot  <quinot@adacore.com>

	* s-os_lib.adb (Errno_Message): Do not depend on Integer'Image.
	* s-oscons-tmplt.c: On VxWorks, include adaint.h only after
	vxWorks.h has been included.  Also ensure that file attributes
	related definitions are output even in cases where socket support
	is not enabled.
	* a-tags.adb: Code clean up.
	* Make-generated.in (OSCONS_CPP, OSCONS_EXTRACT): Use -iquote
	instead of -I to add the main ada source directory to the header
	search path, in order to avoid conflict between our own "types.h"
	and VxWork's <types.h>.

2014-02-24  Robert Dewar  <dewar@adacore.com>

	* atree.ads, atree.adb (Copy_Separate_Tree): Add Syntax_Only parameter.
	* debug.adb: Remove documentation of -gnatd.X, no longer used.
	* freeze.adb (Wrap_Imported_Subprogram): Fixed and activated.

2014-02-24  Bob Duff  <duff@adacore.com>

	* gnat_ugn.texi: Improve documentation of gnatpp.

2014-02-24  Thomas Quinot  <quinot@adacore.com>

	* g-stheme.adb, g-socthi-vms.adb, g-socthi-vms.ads,
	g-socthi-vxworks.adb, g-socthi-vxworks.ads, g-stseme.adb,
	g-socthi-mingw.adb, g-socthi-mingw.ads, g-socthi.adb,
	g-socthi.ads, g-socket.adb (Host_Error_Message): Return a string, not
	a chars_ptr, because on Windows this is a renaming of
	Socket_Error_Message.

2014-02-24  Robert Dewar  <dewar@adacore.com>

	* a-direct.adb, sem_ch5.adb, a-cfdlli.adb, a-cfhase.adb, a-tags.adb,
	s-filatt.ads, a-cforma.adb, sem_ch6.adb, g-socthi-mingw.adb,
	a-cfhama.adb, a-cforse.adb, a-cofove.adb: Minor reformatting and code
	reorganization.

2014-02-24  Thomas Quinot  <quinot@adacore.com>

	* Make-generated.in (OSCONS_CPP, OSCONS_EXTRACT): Make sure
	that the source directory containing s-oscons-tmplt.c is on the
	include path, so that all internal header files are available.

2014-02-24  Ed Schonberg  <schonberg@adacore.com>

	* sem_ch5.adb (Analyze_Loop_Parameter_Specification): If the
	domain of iteration is an attribute reference 'Old, this is an
	Ada 2012 iterator and the loop must be rewritten as such.

2014-02-24  Thomas Quinot  <quinot@adacore.com>

	* s-fileio.adb (Errno_Message): Remove, use shared version from
	s-os_lib instead.
	* s-crtrun.ads, Makefile.rtl: Remove now unused unit.
	* g-stseme (Socket_Error_Message): Reimplement in terms of new
	s-os_lib function.
	* g-socthi.ads, g-socthi.adb: Change profile of
	Socket_Error_Message to return String to allow the above.
	* g-socket.adb, g-socthi-mingw.adb, g-socthi-mingw.ads,
	* g-socthi-vms.adb, g-socthi-vms.ads, g-socthi-vxworks.adb,
	* g-socthi-vxworks.ads: Update to account for the above profile
	change.
	* a-tags.adb: Use strlen builtin binding provided by s-crtl.
	* s-crtl.ads (strncpy): New procedure.
	* s-os_lib.adb (Copy_Attributes): Import just once (strncpy):
	Use import from s-crtl.
	* a-envvar.adb, osint.adb: Use imports of C runtime functions
	from s-crtl instead of re-importing locally.

2014-02-24  Hristian Kirtchev  <kirtchev@adacore.com>

	* sem_prag.adb (Analyze_Global_Item): Emit the
	variable related checks concerning volatile objects only when
	SPARK_Mode is on.

2014-02-24  Robert Dewar  <dewar@adacore.com>

	* sem_ch5.adb (Analyze_Iterator_Specification): use
	Error_Msg_Ada_2012_Feature.

2014-02-24  Jose Ruiz  <ruiz@adacore.com>

	* s-rident.ads (Profile_Info): For Ravenscar, the restrictions
	No_Local_Timing_Events and No_Specific_Termination_Handlers
	must be set, according to the Ravenscar profile definition
	in D.13(6/3).

2014-02-24  Ed Schonberg  <schonberg@adacore.com>

	* sem_ch6.adb (Analyze_Expression_Function): If this is a
	completion, freeze return type and its designated type if needed.

2014-02-24  Thomas Quinot  <quinot@adacore.com>

	* sem_ch13.adb (Analyze_Attribute_Definition_Clause, case
	'Address): When moving initialization statements to a freeze
	entity, keep them under a single node (i.e. do not unwrap
	expressions with actions), and set the Initialization_Statements
	attribute again so that processing of a later pragma Import can
	still remove them.

2014-02-24  Claire Dross  <dross@adacore.com>

	* a-cfdlli.adb, a-cfdlli.ads, a-cfhama.adb, a-cfhama.ads,
	a-cfhase.adb, a-cfhase.ads, a-cforma.adb, a-cforma.ads,
	a-cforse.adb, a-cforse.ads, a-cofove.adb, a-cofove.ads: Rename
	Left/Right to First_To_Previous/Current_To_Last.

2014-02-24  Thomas Quinot  <quinot@adacore.com>

	* adaint.h (struct file_attributes): New component "error"
	(__gnat_error_attributes): Accessor for the above.
	* adaint.c (__gnat_error_attributes): New subprogram
	(__gnat_stat): Fix returned value (expect errno value)
	(__gnat_stat_to_attr): Add management of error component (set to
	stat errno value, except for missing files where it is set to 0,
	and exists is set to 0).
	* osint.ads (File_Attributes_Size): Update per change above,
	also clarify documentation.
	* s-filatt.ads: New file, binding to file attributes related
	functions.
	* Makefile.rtl (s-filatt): New runtime unit.
	* s-crtl.ads (strlen): Expose binding to GCC builtin (falls back
	to library function if not available on target).
	* s-os_lib.ads, s-os_lib.adb (Errno_Message): New subprogram.
	* s-oscons-tmplt.c (SIZEOF_struct_file_attributes,
	SIZEOF_struct_dirent_alloc): New constants.
	* Make-generated.in (s-oscons.ads): Now requires adaint.h.
	* a-direct.adb (Fetch_Next_Entry): Fix incorrect buffer sizes.
	Perform appropriate error checking if stat fails (do not just
	ignore existing files if stat fails)
	* gcc-interface/Make-lang.in (GNAT_ADA_OBJS, GNATBIND_OBJS): Update
	dependencies.

2014-02-24  Hristian Kirtchev  <kirtchev@adacore.com>

	* sem_prag.adb (Analyze_Global_Item): Move the check concerning
	the use of volatile objects as global items in a function to
	the variable related checks section.
	* sem_util.adb (Async_Readers_Enabled): Directly call
	Has_Enabled_Property.
	(Async_Writers_Enabled): Directly call Has_Enabled_Property.
	(Effective_Reads_Enabled): Directly call Has_Enabled_Property.
	(Effective_Writes_Enabled): Directly call Has_Enabled_Property.
	(Has_Enabled_Property): Rename formal parameter State_Id to Item_Id.
	Update the comment on usage. State_Has_Enabled_Property how handles
	the original logic of the routine. Add processing for variables.
	(State_Has_Enabled_Property): New routine.
	(Variable_Has_Enabled_Property): New routine.

2014-02-24  Robert Dewar  <dewar@adacore.com>

	* sinfo.ads, sem_ch12.adb, sem_res.adb, sem_ch4.adb, par-ch12.adb:
	Minor reformatting.
	* atree.ads, atree.adb (Node35): New function.
	(Set_Node35): New procedure.
	* debug.adb: Define new debug flag -gnatd.X.
	* einfo.ads, einfo.adb (Import_Pragma): New field.
	* freeze.adb (Wrap_Imported_Procedure): New procedure (not
	really active yet, has to be activated with -gnatd.X.
	* sem_prag.adb (Set_Imported): Set new Import_Pragma
	field (Set_Imported): Don't set Is_Public (see
	Freeze.Wrap_Imported_Subprogram)
	* par-ch3.adb (P_Component_List): Handle unexpected null component.

2014-02-24  Yannick Moy  <moy@adacore.com>

	* sem_ch3.adb: Correct reference to SPARK RM in error messages.
	* gnat_rm.texi: Correct documentation of attribute Update.

2014-02-24  Ed Schonberg  <schonberg@adacore.com>

	* sem_ch5.adb (Analyze_Iterator_Specification): Reject container
	iterator in older versions of Ada.

2014-02-24  Gary Dismukes  <dismukes@adacore.com>

	* sem_ch5.adb, sem_aux.ads, sem_ch12.adb, gnat_ugn.texi, par.adb,
	par-ch12.adb: Change spelling 'parametrization' to 'parameterization'.

2014-02-24  Ed Schonberg  <schonberg@adacore.com>

	* sinfo.ads, sinfo.adb: New attribute Generalized_Indexing, for
	indexed_components that are instances of Ada 2012 container
	indexing operations. Analysis and resolution of such nodes
	is performed on the attribute, and the original source is
	preserved for ASIS operations. If expansion is enabled, the
	indexed component is replaced by the value of this attribute,
	which is in a call to an Indexing aspect, in most case wrapped
	in a dereference operation.
	* sem_ch4.adb (Analyze_Indexed_Component): Create
	Generalized_Indexing attribute when appropriate.
	(Analyze_Call): If prefix is not overloadable and has an indexing
	aspect, transform into an indexed component so it can be analyzed
	as a potential container indexing.
	(Analyze_Expression): If node is an indexed component with a
	Generalized_ Indexing, do not re-analyze.
	* sem_res.adb (Resolve_Generalized_Indexing): Complete resolution
	of an indexed_component that has been transformed into a container
	indexing operation.
	(Resolve_Indexed_Component): Call the above when required.
	(Resolve): Do not insert an explicit dereference operation on
	an indexed_component whose type has an implicit dereference:
	the operation is inserted when resolving the related
	Generalized_Indexing.

2014-02-24  Olivier Ramonat  <ramonat@adacore.com>

	* gnat_rm.texi, gnat_ugn.texi: Replace Ada Compiler by Ada Development
	Environment.

2014-02-24  Hristian Kirtchev  <kirtchev@adacore.com>

	* sem_prag.adb (Check_Constituent_Usage): Remove leading spaces in
	error messages.
	(Inconsistent_Mode_Error): Remove leading spaces in error messages.
	Merge the expected and available mode errors.
	(Report_Unused_Constituents): Remove leading spaces in error messages.
	(Report_Unused_States): Remove leading spaces in error messages.

2014-02-24  Thomas Quinot  <quinot@adacore.com>

	* par_sco.adb (Traverse_One): Refine categorization of statement
	SCOs.

2014-02-24  Robert Dewar  <dewar@adacore.com>

	* aspects.ads, aspects.adb: Remove aspects Ada_2005 and Ada_2012,
	Pure_05, Pure_12 and Preelaborate_05.
	* gnat_rm.texi: Update accordingly.
	* sem_prag.adb: Document one argument form of Ada_05/Ada_2005
	pragmas Document one argument form of Ada_12/Ada_2012 pragmas
	Recognize one argument form of these pragmas only in GNAT mode
	(-gnatg).

2014-02-24  Ed Schonberg  <schonberg@adacore.com>

	* s-dimmks.ads: Replace symbol for temperature, previously the
	Greek letter Theta, by the ASCII @ sign.
	* s-diflio.ads: ditto.

2014-02-24  Robert Dewar  <dewar@adacore.com>

	* exp_ch4.adb: Minor code reorganization (use OR for boolean
	variables).
	* sem_ch3.adb, sem_prag.adb, freeze.adb: Minor reformatting.

2014-02-24  Ben Brosgol  <brosgol@adacore.com>

	* gnat_ugn.texi, projects.texi: Added the necessary conditionalization
	so that references to gnatmem and ASIS tools do not appear in the FSF
	edition of the GNAT User's Guide.

2014-02-24  Yannick Moy  <moy@adacore.com>

	* freeze.adb (Freeze_Entity): Do not issue warning
	for pre/post being ignored on imported subprogram in GNATprove
	mode.

2014-02-24  Robert Dewar  <dewar@adacore.com>

	* exp_ch5.adb, sem_ch5.adb, sem_type.adb, sem_res.adb, sem_attr.adb,
	stand.ads, sem_eval.adb: Minor reformatting.

2014-02-24  Yannick Moy  <moy@adacore.com>

	* sem_prag.adb: Minor rewording in error message.

2014-02-24  Johannes Kanig  <kanig@adacore.com>

	* exp_util.adb (Expand_Subtype_From_Expr): Do not expand subtypes in
	GNATprove_mode, gnat2why doesn't need nor use these types.

2014-02-24  Gary Dismukes  <dismukes@adacore.com>

	* exp_ch4.adb (Expand_N_Op_Expon): On the AAMP
	target, in the case of signed integer exponentiation that uses a
	run-time routine, always select the Exp_* versions, since overflow
	checking is automatically done by AAMP arithmetic instructions.

2014-02-24  Hristian Kirtchev  <kirtchev@adacore.com>

	* sem_ch13.adb (Analyze_Aspect_Specifications):
	When the related context is a package instace, insert pragma
	Abstract_State after all internally-generated renamings related
	to the instance "header".

2014-02-24  Ed Schonberg  <schonberg@adacore.com>

	* sem_ch3.adb (Analyze_Declarations): Analyze Contract of abstract
	subprograms.
	* sem_disp.adb (Check_Dispatching_Context): A non-dispatching
	call to an abstract subprogram is legal if it appears in a
	pre/postcondition of another abstract operation.

2014-02-24  Sergey Rybin  <rybin@adacore.com frybin>

	* gnat_ugn.texi: Misc updates.

2014-02-24  Hristian Kirtchev  <kirtchev@adacore.com>

	* exp_prag.adb (Expand_Old): Set the type of the generated temporary.

2014-02-24  Gary Dismukes  <dismukes@adacore.com>

	* layout.adb (Layout_Variant_Record): Instantiate
	Generic_Check_Choices and call Check_Choices before calling
	Build_Discr_Checking_Funcs, since we need Others_Discrete_Choices
	set to prevent generating incorrect discriminant-checking
	functions for 'others' variants (functions that unconditionally
	return True rather than accounting for the values covered by the
	'others' choice).
	* sem_eval.ads (Subtypes_Statically_Compatible): Add formal
	Formal_Derived_Matching.
	(Subtypes_Statically_Match): Add formal Formal_Derived_Matching.
	* sem_eval.adb (Subtypes_Statically_Compatible): Pass new
	Formal_Derived_Matching formal to Subtypes_Statically_Match.
	(Subtypes_Statically_Match): Suppress the Object_Size matching
	test in the case where Formal_Derived_Matching is True.
	* sem_ch12.adb (Validate_Derived_Type_Instance): Pass
	True for Formal_Derived_Matching_Formal on the call to
	Subtypes_Statically_Compatible.

2014-02-23  Eric Botcazou  <ebotcazou@adacore.com>

	* gcc-interface/Make-lang.in (ADA_TOOLS_FLAGS_TO_PASS): Robustify.

2014-02-23  Eric Botcazou  <ebotcazou@adacore.com>

	* gcc-interface/utils2.c (build_simple_component_ref): Fix formatting.
	Look through a conversion between original and packable version to get
	the base object.
	(build_component_ref): Rework comment and fix formatting.

2014-02-20  Sergey Rybin  <rybin@adacore.com frybin>

	* gnat_ugn.texi, vms_data.ads (gnatelim): Add description of
	project-specific options.

2014-02-20  Ed Schonberg  <schonberg@adacore.com>

	* a-cbdlli.adb (Insert): When capacity exceeded, raise Capacity_Error,
	not Constraint_Error.
	* a-cbmutr.adb (Append_Child, Insert_Child, Prepend_Child): Ditto.
	* sem_ch5.adb: Code clean up.

2014-02-20  Hristian Kirtchev  <kirtchev@adacore.com>

	* sem_prag.adb (Usage_Error): Remove local
	constant Typ. Remove the specialized diagnostics for unconstrained
	or tagged items as those are not part of the explicit input set
	of the related subprogram and should not be flagged.

2014-02-20  Ed Schonberg  <schonberg@adacore.com>

	* sem_attr.adb: Add guard to preserve all errors.

2014-02-20  Vincent Celier  <celier@adacore.com>

	* switch-m.adb (Normalize_Compiler_Switches): Take into account
	switches that are recorded in ALI files: -gnateA, -gnateE,
	-gnateF, -gnateinn, -gnateu, -gnateV and -gnateY.

2014-02-20  Ed Schonberg  <schonberg@adacore.com>

	* sem_ch5.adb (Analyze_Iterator_Specification): Check legality
	of an element iterator form over a formal container with an
	Iterable aspect.
	* exp_ch5.adb (Build_Formal_Container_Iteration): Utility
	to create declaration and loop statements for both forms of
	container iterators.
	(Expand_Formal_Container_Element_Iterator): New procedure
	to handle loops of the form  "for E of C" when C is a formal
	container.
	(Expand_Formal_Container_Iterator): Code cleanup.

2014-02-20  Hristian Kirtchev  <kirtchev@adacore.com>

	* sem_prag.adb (Add_Item_To_Name_Buffer): New routine.
	(Analyze_Contract_Case): Remove the use of
	"may". Replace "aspect Contract_Cases" to avoid categorization
	of aspect vs pragma.
	(Analyze_External_Property_In_Decl_Part): Remove the use of "formal".
	(Analyze_Global_Item): Remove
	the use of "formal", specify the subprogram.  Split the
	error message about a state with visible refinement into
	two. Remove the use of "global" from "volatile global item".
	(Analyze_Initialization_Item): Ensure that the SPARK RM reference
	is on one line.
	(Analyze_Input_Output): Update the call to
	Check_Mode. Specify the duplicated item. Reword the error
	message concerning an input of a null output list. Use "\"
	for error message continuation.
	(Analyze_Part_Of): Remove
	the use of "may". Use "\" for error message continuation.
	(Analyze_Refined_Depends_In_Decl_Part): Update the error
	message concerning a useless refinement to match the format
	of Refined_Global.
	(Analyze_Refined_Global_In_Decl_Part): Reword the error message
	concerning a useless refinement.
	(Analyze_Refinement_Clause): Use "\" for error message continuation.
	(Check_Constituent_Usage): Use "\" for error message continuation.
	(Check_Dependency_Clause): Use "\" for error message continuation.
	(Check_Matching_Constituent): Use "\" for error message continuation.
	(Check_Missing_Part_Of): Use "\" for error message continuation.
	(Check_Mode): Renamed to
	Check_Role. Update the comment on usage. Redo the error reporting
	to use Role_Error.
	(Check_Mode_Restriction_In_Enclosing_Context): Use "\" for error
	message continuation.
	(Find_Mode): Renamed to Find_Role. Update the parameter profile along
	with comment on usage. Update all occurrences of Is_Input and Is_Output.
	(Inconsistent_Mode_Error): Use "\" for error message continuation.
	(Input_Match): Use "\" for error message continuation.
	(Role_Error): New routine.
	(Set_Convention_From_Pragma): Use "\" for error message continuation.
	(Usage_Error): Add local variable Error_Msg. Build specialized error
	message showcasing the offending item kind. Redo the diagnostics for
	unconstrained types.

2014-02-20  Ed Schonberg  <schonberg@adacore.com>

	* exp_util.adb (Is_Iterated_Container): Use high-level primitives
	to determine whether a type is a container type, rather than
	examining only its type declaration, so that subtypes and derived
	types are handled properly.

2014-02-20  Sergey Rybin  <rybin@adacore.com frybin>

	* gnat_ugn.texi: gnatmetric: add description of project-specific
	options.

2014-02-20  Ed Schonberg  <schonberg@adacore.com>

	* sem_attr.adb (Analyze_Attribute, case 'Update): Verify that
	all choices in an association for a record type have the same
	type, as is done for record aggregates.

2014-02-20  Robert Dewar  <dewar@adacore.com>

	* a-cborma.adb, a-cbhama.adb, a-cbdlli.adb, a-cbmutr.adb: Use pragma
	Unmodified rather than Warnings (Off). Make comments
	uniform in the four affected units.

2014-02-20  Robert Dewar  <dewar@adacore.com>

	* sem_ch13.adb (Analyze_Attribute_Definition_Clause, case
	Object_Size): For non-scalar types allow any value that is a
	multiple of 8.
	* gnat_rm.texi: Document Object_Size for composites more clearly.

2014-02-20  Yannick Moy  <moy@adacore.com>

	* sem_util.ads, sem_util.adb (Default_Initialization): Remove function.

2014-02-20  Ed Schonberg  <schonberg@adacore.com>

	* stand.ads: Raise_Type: new predefined entity, used as the type
	of a Raise_Expression prior to resolution.
	* cstand.adb: Build entity for Raise_Type.
	* sem_ch11.adb (Analyze_Raise_Expression): use Raise_Type as the
	initial type of the node.
	* sem_type.adb (Covers): Raise_Type is compatible with all
	other types.
	* sem_res.adb (Resolve): Remove special handling of Any_Type on
	Raise_Expression nodes.
	(Resolve_Raise_Expression): Signal ambiguity if the type of the
	context is still Raise_Type.

2014-02-20  Robert Dewar  <dewar@adacore.com>

	* sem_ch12.adb (Validate_Access_Type_Instance): Add message if
	mismatching predicates.
	* sem_ch6.adb (Check_Conformance): Give better messages on
	predicate mismatch.
	* sem_eval.adb (Predicates_Match): Move to spec.
	* sem_eval.ads (Predicates_Match): Moved here from body.

2014-02-20  Ed Schonberg  <schonberg@adacore.com>

	* a-cbmutr.adb: Use default value in Insert_Child.

2014-02-20  Vincent Celier  <celier@adacore.com>

	* gnatcmd.adb, make.adb, prj-makr.adb, clean.adb: Call
	Stringt.Initialize in all project aware tools.

2014-02-20  Doug Rupp  <rupp@adacore.com>

	* gnat_ugn.texi: Document gnatbind -X option.
	* vms_data.ads: Minor warnings documentation reformatting.

2014-02-20  Ed Schonberg  <schonberg@adacore.com>

	* exp_ch3.adb (Expand_Freeze_Array_Type): Only create invariant
	procedure for a base type.

2014-02-20  Robert Dewar  <dewar@adacore.com>

	* sem_ch4.adb (Analyze_Case_Expression): Get type from first
	expression with type info.
	* sem_ch13.adb: Minor reformatting.
	* sem_eval.adb (Subtypes_Statically_Match): Make sure we return
	False if predicates do not match on the two types.

2014-02-20  Arnaud Charlet  <charlet@adacore.com>

	* sem_prag.adb (Analyze_Pragma [pragma Attach_Handler]):
	In Relaxed_RM_Semantics mode, allow any static integer value,
	for compatibility with other compilers.

2014-02-20  Vincent Celier  <celier@adacore.com>

	* errutil.adb (Initialize): Properly initialize entry in table
	Warnings when warnings are suppressed.

2014-02-20  Robert Dewar  <dewar@adacore.com>

	* s-os_lib.ads: Add warning about non-portability of Rename_File.
	* sem_util.ads, sem_util.adb (Is_Junk_Name): New function.
	* sem_warn.adb: Use Is_Junk_Name to suppress some warnings.
	* gnat_ugn.texi: Document no warnings on junk variable names.
	* layout.adb: Minor code reorganization (use Ekind_In).
	* stringt.adb: Move initialization of Null_String_Id to Initialize
	routine.

2014-02-20  Ed Schonberg  <schonberg@adacore.com>

	* sem_ch13.adb: Initialize optional Element_Id.

2014-02-20  Robert Dewar  <dewar@adacore.com>

	* s-os_lib.ads (Rename_File): Minor commment addition.

2014-02-20  Thomas Quinot  <quinot@adacore.com>

	* einfo.ads: Minor reformatting.

2014-02-20  Hristian Kirtchev  <kirtchev@adacore.com>

	* aspects.adb (Exchange_Aspects): New routine.
	* aspects.ads (Exchange_Aspects): New routine.
	* atree.adb (Rewrite): Do not check whether the save node has
	aspects as it never will, instead check the node about to be clobbered.
	* einfo.adb (Write_Field25_Name): Abstract_States can appear in
	entities of generic packages.
	* sem_ch6.adb (Analyze_Expression_Function): Fix the parent
	pointer of an aspect specification list after rewriting takes place.
	* sem_ch7.adb (Analyze_Package_Body_Helper): Swap the aspect
	specifications of the generic template and the copy used for analysis.
	* sem_ch12.adb (Analyze_Generic_Package_Declaration): Swap
	the aspect specifications of the generic template and the
	copy used for analysis.
	(Analyze_Package_Instantiation): Propagate the aspect specifications
	from the generic template to the instantiation.
	(Build_Instance_Compilation_Unit_Nodes): Propagate the aspect
	specifications from the generic template to the instantiation.
	* sem_ch13.adb (Analyze_Aspect_Specifications): Handle aspects
	Abstract_State, Initializes and Initial_Condition when they
	apply to a package instantiation.

2014-02-20  Robert Dewar  <dewar@adacore.com>

	* stringt.adb: Add call to Initialize in package initialization.

2014-02-20  Robert Dewar  <dewar@adacore.com>

	* a-crbtgk.adb, a-cihama.adb, a-coinve.adb, a-ciorse.adb, a-crbtgo.adb,
	a-cidlli.adb, a-cimutr.adb, a-cihase.adb, a-cohama.adb, a-coorse.adb,
	a-chtgke.adb, a-chtgop.adb, a-comutr.adb, a-ciorma.adb, a-cobove.adb,
	a-convec.adb, a-cohase.adb, a-chtgbk.adb, a-chtgbo.adb: Minor
	reformatting.

2014-02-20  Bob Duff  <duff@adacore.com>

	* s-os_lib.ads: Minor: Remove incorrect comment.

2014-02-20  Robert Dewar  <dewar@adacore.com>

	* sem_elab.adb (Check_Elab_Assign): Clearer warning message.

2014-02-20  Ed Schonberg  <schonberg@adacore.com>

	* a-cborma.adb (Assign): When creating a node without a specified
	element, insert an uninitialized element in the map, because
	the instance may provide an element type with a default
	initialization, e.g a scalar with a Default_Value aspect.
	* a-cbhama.adb (Assign_Key): Remove useless Allocate procedure.
	(Insert): In the version without explicit element, provide an
	uninitialized element, as above.
	* a-cbdlli.adb (Append): In the version without explicit element,
	provide an uninitalized element, as above.
	(Allocate): Remove unused version.

2014-02-20  Robert Dewar  <dewar@adacore.com>

	* sem_elab.adb: Minor code reorganization (use Nkind_In).
	* stringt.adb: Remove temporary pragma Warnings (Off).
	* stringt.ads: Add pragma Elaborate_Body to ensure initialization
	of Null_String_Id.

2014-02-20  Matthew Heaney  <heaney@adacore.com>

	* a-chtgbk.adb (Replace): Use correct offset when calculating bucket
	index.

2014-02-20  Ed Schonberg  <schonberg@adacore.com>

	* sem_ch5.adb (Analyze_Iterator_Specification): Initialize
	properly the cursor type for subsequent volatile testing in SPARK
	mode, when domain is a formal container with an Iterabe aspect.

2014-02-20  Robert Dewar  <dewar@adacore.com>

	* errout.adb (Set_Warnings_Mode_Off): Add Reason argument.
	(Set_Specific_Warning_Off): Add Reason argument.
	* errout.ads (Set_Warnings_Mode_Off): Add Reason argument.
	(Set_Specific_Warning_Off): Add Reason argument.
	* erroutc.adb (Warnings_Entry): Add Reason field
	(Specific_Warning_Entry): Add Reason field.
	(Warnings_Suppressed): return String_Id for Reason.
	(Warning_Specifically_Suppressed): return String_Id for Reason.
	* erroutc.ads (Warnings_Entry): Add Reason field.
	(Specific_Warning_Entry): Add Reason field.
	(Set_Specific_Warning_Off): Add Reason argument.
	(Set_Warnings_Mode_Off): Add Reason argument.
	(Warnings_Suppressed): return String_Id for Reason.
	(Warning_Specifically_Suppressed): return String_Id for Reason.
	* errutil.adb (Warnings_Suppressed): returns String_Id for Reason
	(Warning_Specifically_Suppressed): returns String_Id for Reason
	* gnat_rm.texi: Document that Warning parameter is string literal
	or a concatenation of string literals.
	* par-prag.adb: New handling for Reason argument.
	* sem_prag.adb (Analyze_Pragma, case Warning): New handling
	for Reason argument.
	* sem_util.ads, sem_util.adb (Get_Reason_String): New procedure.
	* sem_warn.ads (Warnings_Off_Entry): Add reason field.
	* stringt.adb: Set Null_String_Id.
	* stringt.ads (Null_String_Id): New constant.

2014-02-20  Robert Dewar  <dewar@adacore.com>

	* einfo.ads: Minor comment addition: Etype of package is
	Standard_Void_Type.
	* checks.adb, exp_aggr.adb, exp_atag.adb, exp_attr.adb, exp_ch13.adb,
	exp_ch2.adb, exp_ch3.adb, exp_ch4.adb, exp_ch5.adb, exp_ch6.adb,
	exp_ch7.adb, exp_ch9.adb, exp_dbug.adb, exp_disp.adb, exp_imgv.adb,
	exp_intr.adb, exp_prag.adb, exp_sel.adb, exp_strm.adb, exp_util.adb,
	freeze.adb, rtsfind.adb, sem_aggr.adb, sem_attr.adb, sem_ch10.adb,
	sem_ch12.adb, sem_ch13.adb, sem_ch3.adb, sem_ch4.adb, sem_ch5.adb,
	sem_ch6.adb, sem_ch8.adb, sem_dim.adb, sem_prag.adb, sem_res.adb,
	sem_util.adb, tbuild.adb, tbuild.ads: Remove New_Reference_To.
	Replace all calls with calls to New_Occurrence_Of.

2014-02-20  Robert Dewar  <dewar@adacore.com>

	* par-util.adb (Ignore, case of right paren): Make this a
	serious error.

2014-02-19  Robert Dewar  <dewar@adacore.com>

	* sem_ch5.adb, sem_prag.adb, sem_attr.adb: Minor reformatting.
	* debug.adb: Remove -gnatd.X switch, no longer used.
	* styleg.adb (Check_Then): Remove check of -gnatd.X, check is
	now always made.

2014-02-19  Bob Duff  <duff@adacore.com>

	* g-socket.ads: Minor: Correct some comments.

2014-02-19  Ed Schonberg  <schonberg@adacore.com>

	* sem_ch5.adb: Inhibit iterator rewriting in ASIS mode.

2014-02-19  Arnaud Charlet  <charlet@adacore.com>

	* sem_ch13.adb (Analyze_Aspect_Specifications): Do not generate
	an error on out of range priorities if Relaxed_RM_Semantics.
	* sem_prag.adb (Analyze_Pragma): Ditto.

2014-02-19  Bob Duff  <duff@adacore.com>

	* sem_attr.adb (Resolve_Attribute): Detect the case of F'Access
	where F denotes the renaming of an enumeration literal, and
	issue a specialized error message.

2014-02-19  Matthew Heaney  <heaney@adacore.com>

	* a-chtgop.ads (Checked_Index): New operation.
	(Next): Changed mode of hash table.
	* a-chtgop.adb (Adjust, Delete_Node_Sans_Free): Detect tampering
	(Generic_Read, Reserve_Capacity): Ditto.
	(Generic_Equal): Detect tampering.
	(Next): Changed mode of hash table, detect tampering.
	* a-chtgke.ads (Checked_Index, Checked_Equivalent_Keys): New
	operation.
	(Find): Changed mode of hash table.
	* a-chtgke.adb (Checked_Equivalent_Keys): New operation
	(Delete_Key_Sans_Free, Generic_Conditional_Insert): Detect
	tampering.
	(Find): Changed mode of hash table, check for tampering.
	(Generic_Replace_Element): Check for tampering.
	* a-chtgbk.ads (Checked_Index, Checked_Equivalent_Keys): New operation.
	* a-chtgbk.adb (Checked_Index, Checked_Equivalent_Keys): New
	operation (Delete_Key_Sans_Free, Generic_Conditional_Insert):
	Detect tampering.
	(Find, Generic_Replace_Element): Check for tampering.
	* a-chtgbo.ads (Checked_Index): New operation.
	* a-chtgbo.adb (Checked_Index): New operation
	(Delete_Node_Sans_Free, Generic_Equal): Detect tampering.
	(Generic_Read, Next): Ditto.
	* a-cohase.adb, a-cihase.adb (Is_In): Changed mode of hash
	table (Difference, Intersection): Use variable view of
	source, detect tampering (Find, Is_Subset, Overlap): Use
	variable view of container (Symmetric_Difference, Union):
	Detect tampering (Vet): Use Checked_Index to detect tampering
	(Constant_Reference, Element, Find): Use variable view of
	container.
	(Update_Element_Preserving_Key): Detect tampering.
	* a-cbhase.adb (Difference, Find, Is_In): Use variable view
	of container.
	(Is_Subset): Ditto.
	(Equivalent_Sets, Overlap): Use Node's Next component.
	(Vet): Use Checked_Index to detect tampering.
	(Constant_Reference, Element, Find): Use variable view of container.
	(Update_Element_Preserving_Key): Detect tampering.
	* a-cohama.adb, a-cihama.adb, a-cbhama.adb (Constant_Reference,
	Element, Find): Use variable view of container.
	(Reference): Rename hash table component.
	(Vet): Use Checked_Index to detect tampering.

2014-02-19  Arnaud Charlet  <charlet@adacore.com>

	* adabkend.adb (Scan_Compiler_Arguments): Add missing handling
	of -nostdinc.

2014-02-19  Thomas Quinot  <quinot@adacore.com>

	* tbuild.adb (New_Occurrence_Of, New_Rerefence_To): Guard
	against calls without Def_Id.

2014-02-19  Claire Dross  <dross@adacore.com>

	* a-cfdlli.ads, a-cfhase.ads, a-cforma.ads, a-cfhama.ads, a-cforse.ads,
	a-cofove.ads: Add global annotations to subprograms.

2014-02-19  Hristian Kirtchev  <kirtchev@adacore.com>

	* sem_prag.adb (Analyze_Initial_Condition_In_Decl_Part): Remove
	constants Errors, Pack_Id and Pack_Init. Remove variable Vars.
	Initial_Condition no longer requires the presence of pragma
	Initialized. Do not try to diagnose whether all variables mentioned in
	pragma Initializes also appear in Initial_Condition.
	(Collect_Variables): Removed.
	(Match_Variable): Removed.
	(Match_Variables): Removed.
	(Report_Unused_Variables): Removed.

2014-02-19  Thomas Quinot  <quinot@adacore.com>

	* gnat_rm.texi (pragma Stream_Convert): Minor rewording.

2014-02-19  Robert Dewar  <dewar@adacore.com>

	* sem_util.adb, sem_util.ads, prj-conf.adb, s-os_lib.adb: Minor
	reformatting.

2014-02-19  Vincent Celier  <celier@adacore.com>

	* prj-part.adb (Parse_Single_Project): Use the fully resolved
	project path, with all symbolic links resolved, to check if the
	same project is imported with a different unresolved path.
	* prj-tree.ads (Project_Name_And_Node): Component Canonical_Path
	changed to Resolved_Path to reflect that all symbolic links
	are resolved.

2014-02-19  Ed Schonberg  <schonberg@adacore.com>

	* sem_util.ads, sem_util.adb (Get_Cursor_Type): Moved to sem_util
	from sem_ch13, for use elsewhere.
	* sem_ch13.adb (Get_Cursor_Type): Moved to sem_util.
	* sem_ch5.adb (Analyze_Iterator_Specification): Set properly the
	cursor type on the loop variable when the iteration is over o
	formal container.

2014-02-19  Vincent Celier  <celier@adacore.com>

	* prj-conf.adb (Add_Default_GNAT_Naming_Scheme): Add declaration
	for an empty Target (Check_Target): Never fail when an empty
	target is declared in the configuration project.

2014-02-19  Ed Schonberg  <schonberg@adacore.com>

	* sem_prag.adb (Check_Arg_Is_Local_Name): Argument is local if
	the pragma comes fron a predicate aspect and the context is a
	record declaration within the scope that declares the type.

2014-02-19  Robert Dewar  <dewar@adacore.com>

	* gnat_rm.texi: Minor clarifications.
	* expander.adb, sem_aggr.adb: Add comments.

2014-02-19  Ed Schonberg  <schonberg@adacore.com>

	* sem_prag.adb (Check_Arg_Is_Local_Name): For an aspect that
	applies to a subprogram body, the name is the current scope,
	rather than being declared in the current scope.
	(Analyze_Pragma, case No_Return): Handle properly a No_Return
	aspect applied to a subprogram body.

2014-02-19  Ed Schonberg  <schonberg@adacore.com>

	* sem_ch13.adb (Resolve_Iterable_Operation): Improve resolution
	of overloaded subprograms, and fix bug in handling of primitive
	operation Element.

2014-02-19  Pascal Obry  <obry@adacore.com>

	* s-os_lib.adb: Minor reformatting.

2014-02-19  Yannick Moy  <moy@adacore.com>

	* expander.adb (Expand): Do nothing inside generics.
	* sem_aggr.adb (Aggregate_Constraint_Checks): Do nothing inside
	generics.

2014-02-19  Yannick Moy  <moy@adacore.com>

	* exp_ch2.adb: Remove useless 'with' of unit Uintp.

2014-02-19  Robert Dewar  <dewar@adacore.com>

	* sem_ch3.adb, style.adb, sem_prag.adb, sem_ch13.adb: Minor reformatting
	* a-sequio.adb: Remove useless pragma Extensions_Allowed (no
	longer needed).

2014-02-19  Claire Dross  <dross@adacore.com>

	* a-cfdlli.ads, a-cfhase.ads, a-cforma.ads, a-cfhama.ads,
	a-cforse.ads, a-cofove.ads: Add Iterable aspect to formal containers.

2014-02-19  Hristian Kirtchev  <kirtchev@adacore.com>

	* sem_ch3.adb (Analyze_Declarations): Analyze
	a package contract at the end of the private declarations (if
	applicable), otherwise analyze it and the end of the visible
	declarations.

2014-02-19  Ed Schonberg  <schonberg@adacore.com>

	* style.adb (Missing_Overriding): If subprogram is an
	instantiation, place warning on the instance node itself,
	without mention of the original generic. Do not emit message
	if explicit Ada version is older than the introduction of the
	overriding indicator.

2014-02-19  Yannick Moy  <moy@adacore.com>

	* gnat_rm.texi: Doc clarifications.

2014-02-19  Yannick Moy  <moy@adacore.com>

	* exp_util.adb (Remove_Side_Effects): Do not remove side-effects
	inside a generic.

2014-02-19  Ed Schonberg  <schonberg@adacore.com>

	* sem_ch13.adb (Get_Cursor_Type): Obtain cursor type from
	specified First primitive, rather than by name.
	(Validate_Iterable_Aspect, Resolve_Iterable_Operation): Use it,
	and extend error checking for missing primitives and incorrect
	signatures.

2014-02-19  Ed Schonberg  <schonberg@adacore.com>

	* sem_ch3.adb (Check_Pragma_Implemented): Detect additional
	errors when a Synchronization aspect on an overriding protected
	operation does not match the given aspect on the overridden
	operation of an ancestor interface.

2014-02-19  Hristian Kirtchev  <kirtchev@adacore.com>

	* sem_prag.adb (Check_Loop_Pragma_Grouping): New routine.
	(Check_Loop_Pragma_Placement): Update
	comment on usage. Remove local variables Orig_Stmt and
	Within_Same_Sequence. Check that the current Loop_Invariant or
	Loop_Variant pragma is grouped together with other such pragmas.
	(Is_Loop_Pragma): New routine.
	(Prev_In_Loop): Removed.

2014-02-19  Robert Dewar  <dewar@adacore.com>

	* par-ch6.adb (P_Return): For extended return, end column lines
	up with RETURN.
	* par.adb: Minor documentation clarification.

2014-02-19  Yannick Moy  <moy@adacore.com>

	* sem_prag.adb (Check_Loop_Pragma_Placement): Add check
	that Loop_Invariant and Loop_Variant appear consecutively.
	* gnat_rm.texi Update documentation of Loop_Invariant and
	Loop_Variant pragmas.

2014-02-19  Robert Dewar  <dewar@adacore.com>

	* debug.adb: Document -gnatd.X.
	* par-ch5.adb (P_If_Statement): Always check THEN, even if not
	first token
	(Check_Then_Column): Ditto.
	* styleg.adb (Check_Then): Allow THEN on line after IF.
	(Check_Then): Check THEN placement under control of -gnatd.X
	* styleg.ads (Check_Then): Now called even if THEN is not first
	token on line.
	* stylesw.ads (Style_Check_If_Then_Layout): Document new
	relaxed rules.
	* gnat_ugn.texi: For -gnatyi, THEN can now be on line after IF.

2014-02-19  Robert Dewar  <dewar@adacore.com>

	* a-cfhama.adb, a-cfhase.adb, a-cforse.adb, a-cofove.adb, a-ngcefu.adb,
	a-teioed.adb, a-wtedit.adb, a-ztedit.adb, exp_ch5.adb, inline.adb,
	prj-pp.adb, prj-tree.adb, sem_ch12.adb, sem_ch8.adb,
	vms_conv.adb: Fix bad layout of IF statements

2014-02-19  Robert Dewar  <dewar@adacore.com>

	* exp_util.adb (Side_Effect_Free): Scalar if expressions can be SEF.

2014-02-19  Robert Dewar  <dewar@adacore.com>

	* exp_util.adb: Update comments.

2014-02-19  Doug Rupp  <rupp@adacore.com>

	* bindgen.adb (Gen_Adainit) [VMS] New global Float_Format.
	* init.c (__gl_float_format): [VMS] New global.
	(__gnat_set_features): Call FP_CONTROL to set FPSR for the float
	representation in effect.

2014-02-19  Hristian Kirtchev  <kirtchev@adacore.com>

	* exp_ch6.adb Add with and use clause for Exp_Prag.
	(Expand_Contract_Cases): Relocated to Exp_Prag.
	* exp_ch6.ads (Expand_Contract_Cases): Relocated to Exp_Prag.
	* exp_prag.adb Add with and use clauses for Checks and Validsw.
	(Expand_Contract_Cases): Relocated from Exp_Ch6. Update the
	structure of the expanded code to showcase the evaluation of
	attribute 'Old prefixes. Add local variable Old_Evals. Expand
	any attribute 'Old references found within a consequence. Add
	circuitry to evaluate the prefixes of attribute 'Old that
	belong to a selected consequence.
	(Expand_Old_In_Consequence): New routine.
	* exp_prag.ads (Expand_Contract_Cases): Relocated from Exp_Ch6.
	* sem_attr.adb (Check_Use_In_Contract_Cases): Warn that a
	potentially unevaluated prefix is always evaluated.

2014-02-19  Robert Dewar  <dewar@adacore.com>

	* exp_attr.adb (Expand_Min_Max_Attribute): Use Insert_Declaration
	(Expand_Min_Max_Attribute): Use Matching_Standard_Type.
	* exp_ch4.adb (Expand_N_Expression_With_Actions): Remove special
	handling for the case of Modify_Tree_For_C, this approach did
	not work.
	* exp_util.adb (Matching_Standard_Type): New function
	(Side_Effect_Free): New top level functions (from
	Remove_Side_Effects).
	* exp_util.ads (Side_Effect_Free): New top level functions
	(moved from body).
	* sinfo.ads: Minor comment updates.

2014-02-19  Ed Schonberg  <schonberg@adacore.com>

	* exp_ch6.adb (Expand_Simple_Function_Return): If return
	type is unconstrained and uses the secondary stack, mark the
	enclosing function accordingly, to ensure that the value is not
	prematurely removed.

2014-02-19  Hristian Kirtchev  <kirtchev@adacore.com>

	* par.adb Alphabetize the routines in Par.Sync.
	(Resync_Past_Malformed_Aspect): New routine.
	* par-ch13.adb (Get_Aspect_Specifications): Alphabetize local
	variables. Code and comment reformatting. Detect missing
	parentheses on aspects [Refined_]Global and [Refined_]Depends
	with a non-null definition.
	* par-sync.adb: Alphabetize all routines in this separate unit.
	(Resync_Past_Malformed_Aspect): New routine.

2014-02-19  Robert Dewar  <dewar@adacore.com>

	* sem_eval.ads, sem_eval.adb (Subtypes_Statically_Match): Return False
	if Esize values do not match.

2014-02-19  Yannick Moy  <moy@adacore.com>

	* sinfo.ads: Minor comment update.

2014-02-19  Hristian Kirtchev  <kirtchev@adacore.com>

	* atree.ads: Minor reformatting (change Entity_Info to Einfo).

2014-02-19  Thomas Quinot  <quinot@adacore.com>

	* exp_ch7.adb (Find_Node_To_Be_Wrapped): An assignment statement
	that has the No_Ctrl_Actions flag is a suitable node to be
	wrapped if the assigned expression has no finalization actions.
	* sem_eval.adb (Eval_Entity_Name): For a compile time known
	boolean value, mark the corresponding condition SCO as constant.

2014-02-19  Robert Dewar  <dewar@adacore.com>

	* exp_util.adb: Minor reformatting.
	* exp_util.ads (Matching_Standard_Type): New function.
	* exp_ch7.adb: Minor reformatting.

2014-02-19  Ed Schonberg  <schonberg@adacore.com>

	* sem_ch13.adb (Get_Cursor_Type): Use scope of iterable type
	to find declaration for Cursor, to handle properly the case of
	a discriminated iterable type.

2014-02-19  Vincent Celier  <celier@adacore.com>

	* gnatcmd.adb (GNATCmd): Always replace the object dirs of
	imported library projects with the library ALI dirs, when setting
	the object paths.
	* prj-env.ads (Ada_Objects_Path): Correct comments about
	argument Including_Libraries.

2014-02-19  Gary Dismukes  <dismukes@adacore.com>

	* gnat_rm.texi: Minor spelling fixes.

2014-02-19  Doug Rupp  <rupp@adacore.com>

	* init.c: Remove unneeded code.
	* fe.h (Float_Format): New macro
	* gcc-interface/trans.c (gigi): On VMS, set vms_float_format.

2014-02-19  Hristian Kirtchev  <kirtchev@adacore.com>

	* sem_prag.adb (Check_Refined_Global_Item):
	A state or variable acts as a constituent only it is part of an
	encapsulating state and the state has visible refinement.

2014-02-19  Ed Schonberg  <schonberg@adacore.com>

	* sem_ch6.adb (Analyze_Subprogram_Contract): Do not warn on a
	postcondition for a function when the expression does not mention
	'Result but the function has in-out parameters.

2014-02-19  Robert Dewar  <dewar@adacore.com>

	* gnat_rm.texi: Add documentation on Value_Size forcing biased
	representation.

2014-02-19  Hristian Kirtchev  <kirtchev@adacore.com>

	* lib-xref.ads Remove the small table of letter and symbol usage as we
	already have one.

2014-02-19  Hristian Kirtchev  <kirtchev@adacore.com>

	* sem_ch6.adb (Analyze_Subprogram_Body_Helper): Emit specific error
	messages depending on the offending misplaced aspect specifications.
	(Diagnose_Misplaced_Aspect_Specifications): New routine.

2014-02-19  Ed Schonberg  <schonberg@adacore.com>

	* sem_ch13.adb (Get_Cursor): Utility to retrieve cursor type
	for iterable aspect primitives.
	(Resolve_Iterable_Operation): Use expected signature of iterable
	aspect to resolve primitive when overloading is present.
	(Validate_Iterable_Aspect, Analyze_Aspects_At_Freeze_Point): use it.
	(Check_Signature): Removed.

2014-02-19  Yannick Moy  <moy@adacore.com>

	* sem_ch10.adb (Analyze_Proper_Body): Issue error on missing
	subunit in GNATprove_Mode.
	* sinfo.ads (GNATprove_Mode): Document error issued in GNATprove_Mode.

2014-02-19  Hristian Kirtchev  <kirtchev@adacore.com>

	* lib-xref.ads Alphabetize the contents of table
	Xref_Entity_Letters. Add an entry in table Xref_Entity_Letters
	for E_Abstract_State. List all letters and symbols in use.
	* sem_prag.adb (Analyze_Abstract_State): Update all calls
	to Create_Abstract_State to reflect the new signature.
	(Create_Abstract_State): Change subprogram profile and update
	the comment on usage. Use the proper location of the state
	declaration when creating a new abstract state entity. Do not
	generate an external name, but simply reuse the name coming from
	the state declaration.

2014-02-19  Robert Dewar  <dewar@adacore.com>

	* exp_ch4.adb (Expand_N_Expression_With_Actions): Make sure
	declarations get properly inserted in Modify_Tree_For_C mode.
	* sinfo.ads: Minor comment addition.

2014-02-19  Robert Dewar  <dewar@adacore.com>

	* par-ch9.adb, exp_ch5.adb, sem_ch5.adb, exp_attr.adb, sem_util.adb,
	sem_util.ads, sem_ch13.adb, sem_ch13.ads: Minor reformatting.

2014-02-19  Ed Schonberg  <schonberg@adacore.com>

	* style.adb (Missing_Overriding): Warning does not apply in
	language versions prior to Ada 2005.
	* snames.ads-tmpl: Add Name_Iterable and Attribute_Iterable.
	* sem_attr.adb: Add Attribute_Iterable where needed.
	* exp_attr.adb: ditto.
	* exp_ch5.adb (Expand_Formal_Container_Loop): New procedure to
	handle loops and quantified expressions over types that have an
	iterable aspect.  Called from Expand_Iterator_Loop.
	* sem_ch5.adb (Analyze_Iterator_Specification): Recognize types
	with Iterable aspect.
	* sem_ch13.adb (Validate_Iterable_Aspect): Verify that the
	subprograms specified in the Iterable aspect have the proper
	signature involving container and cursor.
	(Check_Aspect_At_Freeze_Point): Analyze value of iterable aspect.
	* sem_ch13.ads (Validate_Iterable_Aspect): New subprogram.
	* sem_util.ads, sem_util.adb (Get_Iterable_Type_Primitive):
	New procedure to retrieve one of the primitives First, Last,
	or Has_Element, from the value of the iterable aspect of a
	formal container.
	(Is_Container_Element): Predicate to recognize expressions
	that denote an element of one of the predefined containers,
	for possible optimization.  This subprogram is not currently
	used, pending ARG discussions on the legality of the proposed
	optimization. Worth preserving for eventual use.
	(Is_Iterator): Recognize formal container types.
	* aspects.ads, aspects.adb: Add Aspect_Iterable where needed.

2014-02-19  Robert Dewar  <dewar@adacore.com>

	* exp_attr.adb (Expand_Min_Max_Attribute): New procedure
	(Expand_N_Attribute_Reference): Use this procedure for Min and Max.
	* exp_ch4.adb (Expand_N_Expression_With_Actions): Remove object
	declarations from list of actions.
	* output.ads, output.adb (Delete_Last_Char): New procedure.
	* sinfo.ads: Document handling of Mod and expression with actions
	in Modify_Tree_For_C mode.

2014-02-19  Ed Schonberg  <schonberg@adacore.com>

	* par-ch9.adb (P_Task): Add a null statement to produce a
	well-formed task body when due to a previous syntax error the
	statement list is empty.

2014-02-19  Hristian Kirtchev  <kirtchev@adacore.com>

	* sem_prag.adb (Check_Dependency_Clause): Account
	for the case where a state with a non-null refinement matches a
	null output list. Comment reformatting.
	(Inputs_Match): Copy a solitary input to avoid an assertion failure
	when trying to match the same input in multiple clauses.

2014-02-19  Gary Dismukes  <dismukes@adacore.com>

	* sem_attr.adb: Minor typo fix.

2014-02-18  Robert Dewar  <dewar@adacore.com>

	* cstand.adb (Build_Signed_Integer_Type): Minor change of formal
	from Int to Nat (Build_Unsigned_Integer_Type): New procedure
	(Create_Standard): Create new unsigned types.
	* exp_ch4.adb (Expand_N_Op_Mod): Expand mod in Modify_Tree_For_C
	mode (Expand_N_Reference): Removed, problematic and not needed
	for now.
	* exp_ch4.ads (Expand_N_Reference): Removed, problematic and
	not needed for now.
	* exp_util.ads, exp_util.adb (Power_Of_Two): New function.
	* expander.adb: Remove call to Expand_N_Reference (problematic,
	and not needed now).
	* sem_aux.ads, sem_aux.adb (Corresponding_Unsigned_Type): New function.
	* stand.adb: Read and write unsigned type entities.
	* stand.ads: Add new unsigned types.

2014-02-18  Hristian Kirtchev  <kirtchev@adacore.com>

	* sem_ch4.adb (Analyze_Call): Do not mark a function call
	as being inside an assertion expression as the flag is now removed.
	(Check_Ghost_Subprogram_Call): Do not query the
	In_Assertion_Expression flag as it is now removed, instead use
	a predicate function.
	* sem_elab.adb (Check_Internal_Call_Continue): Do not query the
	In_Assertion_Expression flag as it is now removed, instead use
	a predicate function.
	* sem_prag.ads: Add new table Assertion_Expression_Pragma.
	* sem_util.adb Add with and use clause for Sem_Prag.
	(In_Assertion_Expression_Pragma): New routine.
	* sem_util.ads (In_Assertion_Expression_Pragma): New routine.
	* sinfo.adb (In_Assertion_Expression): Removed.
	(Set_In_Assertion_Expression): Removed.
	* sinfo.ads Remove flag In_Assertion_Expression along with its
	use in nodes.
	(In_Assertion_Expression): Removed along with
	pragma Inline.	(Set_In_Assertion_Expression): Removed along
	with pragma Inline.

2014-02-18  Sergey Rybin  <rybin@adacore.com frybin>

	* gnat_ugn.texi: gnatpp section: add note that '-j' cannot be
	used together with '-r', '-rf' or '-rnb' options.

2014-02-18  Hristian Kirtchev  <kirtchev@adacore.com>

	* sem_attr.adb (Analyze_Attribute): Comment
	and code reformatting. Use separate routines to check the
	legality of attribute 'Old in certain pragmas. Verify
	the use of 'Old, 'Result and locally declared entities
	within the prefix of 'Old.
	(Check_References_In_Prefix): New routine.
	(Check_Use_In_Contract_Cases): New routine.
	(Check_Use_In_Test_Case): New routine.

2014-02-18  Vincent Celier  <celier@adacore.com>

	* sem_aux.adb (Is_By_Reference_Type): For each components of
	a record type, check also if the component is volatile as it
	may have an aspect that makes it volatile. If it is, then the
	record type is a by reference type.

2014-02-18  Robert Dewar  <dewar@adacore.com>

	* exp_attr.adb: Minor reformatting.
	* exp_ch4.ads, exp_ch4.adb (Expand_N_Reference): New procedure.
	* exp_util.adb (Remove_Side_Effects): Add conditional expressions
	as another case where we don't generate N_Reference nodes for
	primitive types.
	* expander.adb (Expand): Add call to Expand_N_Reference.

2014-02-06  Hristian Kirtchev  <kirtchev@adacore.com>

	* sem_prag.adb (Analyze_Refined_Pragma): Remove
	local variable Pack_Spec. Refinement pragmas may now apply to
	bodies of both visible and private subprograms.

2014-02-06  Robert Dewar  <dewar@adacore.com>

	* exp_attr.adb (Expand_Loop_Entry_Attribute):
	Minor change (Attr => N) (Expand_Pred_Succ): New name
	Expand_Pred_Succ_Attribute (Expand_N_Attribute_Reference, case
	Max): Expand into if expression if Modify_Tree_For_C mode.
	(Expand_N_Attribute_Reference, case Min): ditto
	* sinfo.ads: Modify_Tree_For_C takes care of expanding Min and
	Max attributes.

2014-02-06  Ed Schonberg  <schonberg@adacore.com>

	* sem_ch3.adb (Analyze_Object_Declaration): Do not generate
	predicate check if this is an internal declaration with
	No_Initialization set, as for an expanded aggregate component.

2014-02-06  Doug Rupp  <rupp@adacore.com>

	* init.c (__gnat_default_resignal_p) [VMS]: Test for and resignal
	conditions with severity of "SUCCESS" or "INFORMATIONAL".

2014-02-06  Yannick Moy  <moy@adacore.com>

	* sem_prag.adb (Analyze_Pragma): Analyze pragma
	Debug rewritten node before rewriting it as a null statement in
	GNATprove mode.

2014-02-06  Robert Dewar  <dewar@adacore.com>

	* sem_attr.adb (Min_Max): New procedure.
	(Max_Alignment_For_Allocation_Max_Size_In_Storage_Elements): New
	procedure.

2014-02-06  Sergey Rybin  <rybin@adacore.com frybin>

	* gnat_ugn.texi, vms_data.ads: Add documentation of '-t' option for
	gnatmetric/gnatpp.

2014-02-06  Hristian Kirtchev  <kirtchev@adacore.com>

	* sem_prag.adb (Analyze_Abstract_State): Update
	all calls to Create_Abstract_State to pass the proper state
	"declaration".
	(Create_Abstract_State): Add new formal parameter
	State_Decl along with comment on usage. Establish a link between
	the abstract state entity and the state declaration.

2014-02-06  Robert Dewar  <dewar@adacore.com>

	* sem_attr.adb (Analyze_Attribute, case Max): Check for improper
	comparison of unordered enumeration type.
	(Analyze_Attribute, case Max): Check for improper comparison of
	unordered enumeration type.
	* sem_res.adb (Bad_Unordered_Enumeration_Reference): Moved to
	sem_util.adb.
	* sem_util.ads, sem_util.adb (Bad_Unordered_Enumeration_Reference):
	Moved here from Sem_Res.

2014-02-06  Robert Dewar  <dewar@adacore.com>

	* sem_ch3.adb, sem_prag.adb, sem_res.adb, lib-xref.adb: Minor
	reformatting.

2014-02-06  Hristian Kirtchev  <kirtchev@adacore.com>

	* sem_ch6.adb (Process_Formals): Error message reformatting.

2014-02-06  Hristian Kirtchev  <kirtchev@adacore.com>

	* sem_ch3.adb (Handle_Late_Controlled_Primitive): Add local
	variable Spec. Do not inherit the null indicator from the
	subprogram body when generating the spec.

2014-02-06  Robert Dewar  <dewar@adacore.com>

	* casing.adb (Determine_Casing): Consider SPARK_Mode to be
	mixed case.

2014-02-06  Ed Schonberg  <schonberg@adacore.com>

	* exp_ch6.adb (Is_Build_In_Place_Function): Predicate is false
	when the function has a foreign convention, but not if only the
	limited return type has such a convention.

2014-02-06  Hristian Kirtchev  <kirtchev@adacore.com>

	* sem_ch3.adb (Handle_Late_Controlled_Primitive): Remove local
	variable Spec. Comment reformatting. Use Copy_Separate_Tree
	rather than New_Copy_Tree when building the corresponding
	subprogram declaration.

2014-02-06  Hristian Kirtchev  <kirtchev@adacore.com>

	* sem_prag.adb (Analyze_Global_Item): Remove
	the mode-related checks on abstract states with enabled external
	properties.
	(Property_Error): Removed.

2014-02-06  Javier Miranda  <miranda@adacore.com>

	* lib-xref.adb (Generate_Reference): When
	generating the reference to the first private entity take care
	of handling swapped entities.

2014-02-06  Sergey Rybin  <rybin@adacore.com frybin>

	* gnat_ugn.texi, vms_data.ads: Add documentation of -j option for
	gnatmetric.

2014-02-06  Robert Dewar  <dewar@adacore.com>

	* exp_ch4.adb (Expand_N_Shift_Left): Handle shift counts greater
	than the word size when operating in Modify_Tree_For_C mode.
	* sinfo.ads: Add documentation section on Modify_Tree_For_C mode.

2014-02-06  Robert Dewar  <dewar@adacore.com>

	* erroutc.adb (Warning_Specifically_Suppressed.Matches):
	compare is case insensitive.
	* gnat_rm.texi: Document that string compare for Warnings Off
	is now case insensitive.

2014-02-06  Eric Botcazou  <ebotcazou@adacore.com>

	* gnat_rm.texi: Small wording tweak.

2014-02-06  Pascal Obry  <obry@adacore.com>

	* prj-attr.adb, projects.texi, snames.ads-tmpl: Add Included_Patterns
	and Included_Artifact_Patterns attribute definitions.

2014-02-06  Yannick Moy  <moy@adacore.com>

	* sem_ch6.adb (Analyze_Subprogram_Body_Helper): Set
	SPARK_Mode pragma component for all subprograms, including stubs.

2014-02-06  Hristian Kirtchev  <kirtchev@adacore.com>

	* sem_ch10.adb (Analyze_Package_Body_Stub): Maintain
	the configuration options of the enclosing context in a
	stack-like fasion.
	(Analyze_Subprogram_Body_Stub): Maintain the
	configuration options of the enclosing context in a stack-like
	fashion.

2014-02-06  Robert Dewar  <dewar@adacore.com>

	* debug.adb: -gnatd.u sets Modify_Tree_For C
	* exp_ch4.adb (Expand_N_Op_Rotate_Left): Expand out
	if Modify_Tree_For_C (Expand_N_Op_Rotate_Right): ditto.
	(Expand_N_Op_Arithmetic_Right_Shift): ditto.
	* exp_intr.adb (Expand_Shift): Call expander so we do
	Modify_Tree_For_C expansions.
	* gnat1drv.adb (Adjust_Global_Switches): Set Modify_Tree_For_C
	if -gnatd.u set.

2014-02-06  Fedor Rybin  <frybin@adacore.com>

	* prj-proc.ads (Tree_Loaded_Callback): new type Callback used
	after the phase 1 of the processing of each aggregated project
	to get access to project trees of aggregated projects.
	(Process_Project_Tree_Phase_1): new parameter On_New_Tree_Loaded
	If specified, On_New_Tree_Loaded is called after each aggregated
	project has been processed succesfully.
	(Process): new parameter On_New_Tree_Loaded.
	* prj-proc.adb (Process_Aggregated_Projects): On_New_Tree_Loaded
	callback added after processing of each aggregated project.
	(Recursive_Process): new parameter On_New_Tree_Loaded.
	(Process): new parameter On_New_Tree_Loaded.
	(Process_Project_Tree_Phase_1): new parameter On_New_Tree_Loaded.
	* prj-conf.ads (Parse_Project_And_Apply_Config): new parameter
	On_New_Tree_Loaded.
	* prj-conf.adb (Parse_Project_And_Apply_Config): new parameter
	On_New_Tree_Loaded.

2014-02-06  Bob Duff  <duff@adacore.com>

	* gnat_ugn.texi: Implement --insert-blank-lines and
	--preserve-blank-lines switches.

2014-02-06  Sergey Rybin  <rybin@adacore.com frybin>

	* gnat_ugn.texi, vms_data.ads: Add documentation of -j option for
	gnatelim.

2014-02-06  Eric Botcazou  <ebotcazou@adacore.com>

	* gnat_rm.texi (Pragma Optimize_Alignment): Document the effect
	of the pragma on individual objects.

2014-02-06  Hristian Kirtchev  <kirtchev@adacore.com>

	* einfo.adb Node29 is now used as BIP_Initialization_Call.
	(BIP_Initialization_Call): New routine.
	(Set_BIP_Initialization_Call): New routine.
	(Write_Field29_Name): Add an entry for constants and variables.
	* einfo.ads Add new attribute BIP_Initialization_Call and update
	its usage in nodes.
	(BIP_Initialization_Call): New routine along with pragma Inline.
	(Set_BIP_Initialization_Call): New routine along with pragma Inline.
	* exp_ch6.adb (Make_Build_In_Place_Call_In_Object_Declaration):
	Add local declaration Res_Decl. Capture the build-in-place
	initialization call when the related object declaration has
	created a transient block.
	* exp_ch7.adb (Process_Transient_Objects): Add local variable
	Fin_Insrt. Recognize a scenario where an object declaration acts
	as a transient context and is initialized by a build-in-place
	function call.

2014-02-06  Pascal Obry  <obry@adacore.com>

	* prj-util.adb (For_Interface_Sources): Fix handling of required
	bodies for aggregate libs.

2014-02-06  Robert Dewar  <dewar@adacore.com>

	* nlists.ads: Minor comment clarifications.

2014-02-06  Robert Dewar  <dewar@adacore.com>

	* gnat1drv.adb (Adjust_Global_Switches): Set Modify_Tree_For_C
	if gnatd.V set.
	* opt.ads (Modify_Tree_For_C): New flag.
	* output.ads, output.adb (Last_Char): New function.

2014-02-06  Pascal Obry  <obry@adacore.com>

	* projects.texi, prj-env.adb (Initialize_Default_Project_Path): Add
	share/gpr for cross-builds.

2014-02-06  Robert Dewar  <dewar@adacore.com>

	* exp_util.ads, checks.adb, sem_prag.adb, prj-util.adb, sem_ch13.adb:
	Minor reformatting and code clean ups.

2014-02-06  Pascal Obry  <obry@adacore.com>

	* prj-util.adb (For_Interface_Sources): Skip non compilable languages.
	* prj.ads: Minor typo fix in comment.

2014-02-06  Hristian Kirtchev  <kirtchev@adacore.com>

	* sem_prag.adb (Analyze_Depends_In_Decl_Part): Add
	local variable Expr. Flag clauses with extra parenthesis as this
	is not allowed by the syntax of the pragma. Code reformatting.

2014-02-06  Hristian Kirtchev  <kirtchev@adacore.com>

	* exp_attr.adb (Expand_N_Attribute_Reference): Alphabetize
	variables. Rename variabme Tnn to Temp. Do not create a temporary
	if assertions are disabled. Find enclosing routine _Postconditions
	and insert the temporary that captures the value of the prefix
	before the routine.
	* exp_ch6.adb (Build_Postconditions_Procedure):
	Insert the generated _Postconditions routine
	before the first source declaration of the related
	subprogram.
	(Insert_After_Last_Declaration): Removed.
	(Insert_Before_First_Source_Declaration): New routine.

2014-02-06  Ed Schonberg  <schonberg@adacore.com>

	* exp_util.adb, exp_util.ads (Within_Internal_Subprogram):
	Utility to determine whether current expansion is for the body
	of a predefined primitive operation.
	(Make_Predicate_Check): Use Within_Internal_Subpgram
	* checks.adb (Apply_Predicate_Check): Use
	Within_Internal_Subprogram
	* sem_ch13.adb (Freeze_Entity_Checks): Ditto.

2014-02-06  Pascal Obry  <obry@adacore.com>

	* prj.ads, prj-util.adb: Minor reformatting.

2014-02-06  Ed Schonberg  <schonberg@adacore.com>

	* exp_ch6.adb (Expand_Subprogram_Contract, Append_Enabled_Item):
	Take into account the Split_PPC flag to ensure that conjuncts
	in a composite postcondition aspect are tested in source order.

2014-02-06  Hristian Kirtchev  <kirtchev@adacore.com>

	* sem_ch6.adb (Analyze_Generic_Subprogram_Body): Flag illegal
	use of SPARK_Mode.
	* sem_ch12.adb (Analyze_Generic_Subprogram_Declaration): Flag
	illegal use of SPARK_Mode.
	(Instantiate_Subprogram_Body): Flag illegal use of SPARK_Mode.
	* sem_prag.adb (Analyze_Pragma): Code reformatting.
	* sem_util.adb Add with and use clause for Aspects.
	(Check_SPARK_Mode_In_Generic): New routine.
	* sem_util.ads (Check_SPARK_Mode_In_Generic): New routine.

2014-02-06  Thomas Quinot  <quinot@adacore.com>

	* a-calend.adb (Formatting_Operations.Split): Ensure that
	Time_Error is raised for invalid time values.

2014-02-06  Arnaud Charlet  <charlet@adacore.com>

	* sem_prag.adb (Analyze_Pragma): Rewrite as a null statement
	in GNATprove_Mode.

2014-02-06  Robert Dewar  <dewar@adacore.com>

	* einfo.ads, einfo.adb (Is_Discriminant_Check_Function): New flag.
	* exp_ch3.adb (Build_Dcheck_Function): Set
	Is_Discriminant_Check_Function.

2014-02-06  Hristian Kirtchev  <kirtchev@adacore.com>

	* exp_ch7.adb (Is_Subprogram_Call): Inspect
	the original tree in certain cases where a construct has been
	factored out and replaced by a reference to a temporary.

2014-02-06  Ed Schonberg  <schonberg@adacore.com>

	* sem_ch3.adb (Process_Full_View): Fix typo in the order of
	parameters when propagating predicate function to full view.
	(Find_Type_Of_Object): Freeze base type of object type to catch
	premature use of discriminated private type without a full view.

2014-02-06  Robert Dewar  <dewar@adacore.com>

	* sprint.adb: Minor reformatting.

2014-02-06  Hristian Kirtchev  <kirtchev@adacore.com>

	* exp_ch4.adb (Process_Transient_Object): Add local variable
	Temp_Ins. When the transient object is initialized by an
	aggregate, the hook must capture the object after the last
	component assignment takes place.
	* exp_ch7.adb (Detect_Subprogram_Call): Expose the subprogram to
	routine Is_Subprogram_Call.
	(Is_Subprogram_Call): Inspect an
	aggregate that has been heavily expanded for subprogram calls.
	(Process_Transient_Objects): Add local variables Expr, Ptr_Id
	and Temp_Ins.  Remove the nested declare block and adjust the
	indentation. When the transient object is initialized by an
	aggregate, the hook must capture the object after the last
	component assignment takes place.

2014-02-06  Hristian Kirtchev  <kirtchev@adacore.com>

	* sem_prag.adb (Analyze_Global_Item): Detect illegal uses of
	external states with enabled properties that do not match the
	global mode.
	(Property_Error): New routine.
	* sem_res.adb (Property_Error): New routine.
	(Resolve_Actuals): Detect illegal uses of external variables with
	enabled properties in procedure calls that do not match the mode of
	the corresponding formal parameter.

2014-02-06  Hristian Kirtchev  <kirtchev@adacore.com>

	* sem_util.adb (Has_Enabled_Property): Rename
	formal parameter Prop_Nam to Property. Update the comment on usage
	and all occurrences in the body. Add local variable Prop_Nam. When
	inspecting a property with an expression, the property name
	appears as the first choice of the component association.

2014-02-04  Robert Dewar  <dewar@adacore.com>

	* exp_ch5.adb, einfo.ads, freeze.adb, sem_ch8.adb: Minor reformatting.

2014-02-04  Gary Dismukes  <dismukes@adacore.com>

	* sem_aggr.adb: Change "runtime" to "run time" in warning message,
	for consistency with other messages.

2014-02-04  Ed Schonberg  <schonberg@adacore.com>

	* exp_ch5.adb  (Expand_Iterator_Loop):  For a container element
	iterator, indicate that the element is a constant if the container
	type does not have a variable indexing aspect.
	* sem_ch8.adb (Analyze_Object_Renaming): If the entity is already
	marked as constant, do not reset its Ekind, to ensure that
	container elements in an element loop are not modified if the
	container (e.g. a hashed set) only has a constant indexing aspect.

2014-02-04  Arnaud Charlet  <charlet@adacore.com>

	* g-souinf.ads: Subprograms in this unit are actually not pure.
	* freeze.adb (Freeze_Subprogram): Do not reset Is_Pure for Intrinsics.
	* einfo.ads (Is_Pure): Update doc to match implementation.

2014-02-04  Gary Dismukes  <dismukes@adacore.com>

	* exp_ch13.adb: Minor spelling fix.

2014-02-04  Robert Dewar  <dewar@adacore.com>

	* opt.ads: Minor comment update.

2014-02-04  Robert Dewar  <dewar@adacore.com>

	* exp_ch4.adb (Expand_N_Expression_With_Actions): Use Rewrite
	instead of Replace.

2014-02-04  Ed Schonberg  <schonberg@adacore.com>

	* sem_aggr.adb (Resolve_Array_Aggregate): Suppress warnings
	on null expressions if component type is non-null, when the
	corresponding association covers an empty range of index values.

2014-02-04  Robert Dewar  <dewar@adacore.com>

	* sinfo.ads: Further comments on N_Expression_With_Actions node.

2014-02-04  Hristian Kirtchev  <kirtchev@adacore.com>

	* sem_prag.adb (Analyze_Refined_Depends_In_Decl_Part): Remove global
	variables Out_Items and Ref_Global. Remove local constant
	Body_Id along with dummy variables D1, D2, D3, D4, D5, D6, D7
	and D8. Remove the useless collection of global items as this
	was a leftover from an earlier version of the routine. Move
	several routines out to avoid deep nesting and indentation.
	(Inputs_Match): Add formal parameter Dep_Clause. Rename formal
	parameter Do_Checks to Post_Errors. Update the comment on usage.
	(Is_Matching_Input): Renamed to Input_Match. Add formal parameters
	Ref_Inputs and Do_Checks. Rename formal parameter Do_Checks
	to Post_Errors. Update the comment on usage. Account for the
	case where a self referential state may have a null input_list.
	(Is_Self_Referential): New routine.

2014-02-04  Ed Schonberg  <schonberg@adacore.com>

	* sem_ch13.adb (Analyze_Attribute_Definition_Clause): If the
	entity renames an expression, as in the case of an object of
	an unconstrained type initialized by a function call, defer the
	rewriting of the expression to the expander.
	* exp_ch13.adb (Expand_N_Attribute_Definition_Clause, case
	'Alignment): If the entity renames an expression, introduce
	temporary to capture value, and rewrite original declaration to
	use temporary.

2014-02-04  Gary Dismukes  <dismukes@adacore.com>

	* g-comlin.adb: Minor typo fix.

2014-02-04  Ed Schonberg  <schonberg@adacore.com>

	* freeze.adb (Freeze_All): Types derived from a formal
	access_to_classwide type do not have a finalization master.

2014-02-04  Robert Dewar  <dewar@adacore.com>

	* sprint.adb: Minor reformatting.

2014-02-04  Robert Dewar  <dewar@adacore.com>

	* exp_ch4.adb (Expand_N_Expression_With_Actions): Eliminate
	cases where Actions is a null list.
	* sinfo.ads (N_Expression_With_Actions): Actions can be
	temporarily empty during semantic analysis, but must be non-empty
	in the final expanded tree.

2014-01-31  Robert Dewar  <dewar@adacore.com>

	* exp_ch9.adb: Minor reformatting.

2014-01-31  Emmanuel Briot  <briot@adacore.com>

	* g-comlin.adb (Set_Command_Line): Take the switches
	configuration from the Command_Line_Config.

2014-01-31  Hristian Kirtchev  <kirtchev@adacore.com>

	* sem_prag.adb (Analyze_Refinement_Clause): Guard against a malformed
	refinement clause.

2014-01-31  Vincent Celier  <celier@adacore.com>

	* projects.texi: Add more documentation about others used as an
	index in indexed attributes.

2014-01-31  Robert Dewar  <dewar@adacore.com>

	* gnat_ugn.texi: Minor update.
	* gnat_rm.texi: Add example to Restriction_Warnings documentation.
	* exp_util.adb: Minor reformatting.

2014-01-31  Ed Schonberg  <schonberg@adacore.com>

	* exp_ch9.adb (Expand_Entry_Barrier): Warn if the barrier
	depends on data that is not private to the protected object,
	and potentially modifiable in unsynchronized fashion.

2014-01-31  Yannick Moy  <moy@adacore.com>

	* erroutc.adb (Validate_Specific_Warnings): Remove special case for
	GNATprove_Mode.

2014-01-31  Robert Dewar  <dewar@adacore.com>

	* prj-attr.ads (First_Attribute_Of): Returns Empty_Attribute
	for Unknown_Package.
	* sem_ch6.adb, sem_attr.adb: Minor comment addition.

2014-01-31  Hristian Kirtchev  <kirtchev@adacore.com>

	* exp_util.adb (Build_Allocate_Deallocate_Proc): Rewrite
	the logic that generates a runtime check to determine the
	controlled status of the object about to be allocated or
	deallocated. Class-wide types now always use a runtime check
	even if they appear as generic actuals.
	(Find_Object): Detect
	a special case that involves interface class-wide types because
	the object appears as a complex expression.

2014-01-31  Ed Schonberg  <schonberg@adacore.com>

	* sem_ch6.adb (Process_Formals): In Ada2012 mode, place
	subprogram with an incomplete untagged formals on the list of
	private dependents, to verify that the type is properly completed
	in the private part.
	* sem_attr.adb: Code clean up.

2014-01-31  Robert Dewar  <dewar@adacore.com>

	* exp_ch6.adb: Minor reformatting.

2014-01-31  Vincent Celier  <celier@adacore.com>

	* prj-attr.adb (First_Attribute_Of): Return Unknown_Attribute
	when Pkg is unknown.

2014-01-31  Hristian Kirtchev  <kirtchev@adacore.com>

	* sem_res.adb (Resolve_Entity_Name): Comment
	reformatting. Allow volatile objects in various generated checks.

2014-01-31  Ed Schonberg  <schonberg@adacore.com>

	* sem_attr.adb (Analyze_Attribute, case 'Update): For a record
	component association, set the etype of the identifier, for
	SPARK use.

2014-01-31  Ed Schonberg  <schonberg@adacore.com>

	* exp_ch6.adb (Has_Visibility_Of_Subprogram): If type is not
	declared in a package, not checks can apply to the subprogram.

2014-01-31  Robert Dewar  <dewar@adacore.com>

	* erroutc.adb (Validate_Specific_Warnings): Warnings are
	controlled -gnatw.W.
	* gnat_ugn.texi: Document new warnings controlled by -gnatw.w.
	* opt.ads (Warn_On_Warnings_Off): Now controls more cases.

2014-01-31  Arnaud Charlet  <charlet@adacore.com>

	* exp_disp.adb: Update comments.

2014-01-31  Yannick Moy  <moy@adacore.com>

	* sem_ch12.adb (Analyze_Generic_Subprogram_Declaration,
	Save_Global_References): Guard access to expression in aspect.

2014-01-31  Yannick Moy  <moy@adacore.com>

	* sem_prag.adb (Analyze_Pragma/Pragma_SPARK_Mode):
	Issue an error when the pragma is applied to a generic unit,
	a generic declaration, or inside a generic.

2014-01-31  Yannick Moy  <moy@adacore.com>

	* sem_ch8.adb (Analyze_Subprogram_Renaming): Set SPARK_Mode on renaming
	entity.

2014-01-31  Robert Dewar  <dewar@adacore.com>

	* exp_ch9.adb, s-tassta.adb, s-tposen.adb, s-tposen.ads: Minor
	reformatting.

2014-01-31  Tristan Gingold  <gingold@adacore.com>

	* exp_disp.adb: Add a historic note.

2014-01-31  Robert Dewar  <dewar@adacore.com>

	* sem_warn.adb (Warn_On_Useless_Assignments): Add call to
	Process_Deferred_References.

2014-01-31  Yannick Moy  <moy@adacore.com>

	* erroutc.adb (Validate_Specific_Warnings): Do not issue a message for
	ineffective pragma Warnings(Off) in GNATprove_Mode.

2014-01-31  Bob Duff  <duff@adacore.com>

	* s-taskin.ads: Minor comment fix.
	* s-tassta.adb (Abort_Dependents): Don't abort all dependents;
	just direct dependents. If this is actually an abort, each task
	will take care of aborting its dependents, so all dependents will
	get aborted, as before. However, when this is called the second
	time from Vulnerable_Complete_Master "for convenience" (i.e. to
	kill off tasks waiting at terminate alternatives), aborting
	indirect dependents is wrong, because it causes some unrelated
	tasks to get aborted.

2014-01-31  Robert Dewar  <dewar@adacore.com>

	* sem_ch4.adb: Minor reformatting.

2014-01-31  Robert Dewar  <dewar@adacore.com>

	* exp_ch2.adb: New calling sequence for Is_LHS.
	* frontend.adb: Add call to Process_Deferred_References.
	* lib-xref.ads, lib-xref.adb (Process_Deferred_References): New.
	(Deferred_References): New table.
	* sem_ch8.adb (Find_Direct_Name): Make deferred reference table
	entries.
	(Find_Expanded_Name): Ditto.
	* sem_res.adb: New calling sequence for Is_LHS.
	* sem_util.ads, sem_util.adb (Is_LHS): New calling sequence.
	* sem_warn.adb: Call Process_Deferred_References before issuing
	warnings.

2014-01-31  Tristan Gingold  <gingold@adacore.com>

	* exp_util.adb (Corresponding_Runtime_Package): Restrict the
	use of System_Tasking_Protected_Objects_Single_Entry.
	* exp_ch9.adb (Build_Simple_Entry_Call): Remove Mode parameter
	of Protected_Single_Entry_Call.
	(Expand_N_Timed_Entry_Call): Remove single_entry case.
	* exp_disp.adb (Make_Disp_Asynchronous_Select_Body): Remove
	single_entry case.
	(Make_Disp_Timed_Select_Body): Likewise.
	* rtsfind.ads (RE_Timed_Protected_Single_Entry_Call): Remove.
	* s-tposen.adb (Send_Program_Error, PO_Do_Or_Queue): Remove
	Self_Id parameter.
	(Wakeup_Entry_Caller): Remove Self_ID and New_State parameters.
	(Wait_For_Completion_With_Timeout): Remove.
	(Protected_Single_Entry_Call): Remove Mode parameter
	(always Simple_Call).
	(Service_Entry): Remove Self_Id constant (not used anymore).
	(Timed_Protected_Single_Entry_Call): Remove.
	* s-tposen.ads (Timed_Protected_Single_Entry_Call): Remove.
	(Protected_Single_Entry_Call): Remove Mode parameter.

2014-01-29  Hristian Kirtchev  <kirtchev@adacore.com>

	* einfo.adb (Get_Pragma): Handle the retrieval of pragma Refined_Post.
	* einfo.ads (Get_Pragma): Update the comment on special pragmas
	handled by this routine.
	* sem_prag.adb (Analyze_Pragma): Add a legal pragma Refined_Post
	to the contract of the related subprogram body.
	* sem_util.adb (Add_Contract_Item): Handle the insertion of
	pragma Refined_Post into the contract of a subprogram body.
	* sinfo.ads Update the documentation of node N_Contract.
	* sem_res.adb (Resolve_Entity_Name): Add a guard
	to detect abstract states and variables only when checking the
	SPARK 2014 rules concerning volatile object placement.

2014-01-29  Ed Schonberg  <schonberg@adacore.com>

	* sem_ch4.adb (Find_Equality_Types, Try_One_Interp): within an instance,
	null is compatible with any access type.

2014-01-29  Hristian Kirtchev  <kirtchev@adacore.com>

	* sem_util.adb (Find_Placement_In_State_Space): Assume that the default
	placement is not in a package.

2014-01-29  Hristian Kirtchev  <kirtchev@adacore.com>

	* sem_util.adb (Has_Enabled_Property): Compare the character field of
	the sole property.

2014-01-29  Robert Dewar  <dewar@adacore.com>

	* sem_intr.adb, a-ztexio.ads, sinfo.ads, sem_res.adb, gnatlink.adb,
	vms_conv.adb, a-except.ads, a-except-2005.ads, a-teioed.adb,
	sem_warn.ads, treepr.ads, erroutc.ads, a-excach.adb: Minor reformatting.

2014-01-29  Robert Dewar  <dewar@adacore.com>

	* sem_util.ads, sem_util.adb (In_Pragma_Expression): New function.
	* sem_warn.adb (Check_References): Suppress warnings if inside
	Initial_Condition pragma.

2014-01-29  Hristian Kirtchev  <kirtchev@adacore.com>

	* sem_prag.adb (Check_Missing_Part_Of): List all values of
	State_Space_Kind for readability reasons. Do not emit an error on
	a private item when the enclosing package lacks aspect/pragma
	Abstract_State. Do not emit an error on a private package
	instantiation when the corresponding generic template lacks
	visible state.
	(Has_Visible_State): New routine.
	* sem_util.adb (Find_Placement_In_State_Space): The visible
	declarations of any kind of child units in general act as proper
	placement location.

2014-01-29  Robert Dewar  <dewar@adacore.com>

	* a-except-2005.adb, a-except.adb, a-excpol-abort.adb, a-exstat.adb,
	ali.adb, a-numaux.ads, a-numaux-darwin.ads, a-numaux-libc-x86.ads,
	a-numaux-vms.ads, a-numaux-vxworks.ads, a-numaux-x86.ads, aspects.ads,
	a-taside.adb, a-teioed.adb, a-textio.adb, a-textio.ads, atree.adb,
	atree.ads, a-witeio.adb, a-witeio.ads, a-wtedit.adb, a-ztedit.adb,
	a-ztexio.adb, bcheck.adb, binde.adb, checks.adb, comperr.adb,
	cstand.adb, debug_a.adb, einfo.ads, errout.adb, erroutc.adb,
	eval_fat.adb, exp_aggr.adb, exp_attr.adb, exp_ch11.adb, exp_ch3.adb,
	exp_ch4.adb, exp_ch5.adb, exp_ch6.adb, exp_ch9.adb, exp_dbug.adb,
	exp_disp.adb, exp_fixd.adb, exp_imgv.adb, exp_intr.adb, exp_util.adb,
	freeze.adb, frontend.adb, g-comlin.ads, g-mbdira.adb, gnat1drv.adb,
	gprep.adb, g-spipat.adb, i-cpp.ads, i-vxwork.ads, i-vxwork-x86.ads,
	krunch.ads, layout.adb, lib-load.adb, lib-writ.adb, lib-writ.ads,
	live.adb, namet.ads, osint.adb, osint-c.adb, output.ads, par.adb,
	par-ch10.adb, par-ch13.adb, par-ch3.adb, par-ch4.adb, par-ch5.adb,
	par-ch6.adb, par-ch9.adb, par-endh.adb, par-labl.adb, par-prag.adb,
	par-sync.adb, par-tchk.adb, par-util.adb, prj.adb, repinfo.adb,
	rtsfind.adb, s-arit64.adb, s-asthan-vms-alpha.adb,
	s-asthan-vms-ia64.adb, s-bignum.adb, scans.adb, scng.adb, s-dimmks.ads,
	sem_aggr.adb, sem_attr.adb, sem_aux.adb, sem_cat.adb, sem_ch10.adb,
	sem_ch12.adb, sem_ch13.adb, sem_ch13.ads, sem_ch3.adb, sem_ch4.adb,
	sem_ch5.adb, sem_ch6.adb, sem_ch8.adb, sem_disp.adb, sem_elab.adb,
	sem_elim.adb, sem_eval.adb, sem_intr.adb, sem_prag.adb, sem_res.adb,
	sem_type.adb, sem_util.adb, sem_warn.adb, set_targ.adb, s-fatgen.adb,
	s-fatgen.ads, s-fileio.adb, s-imgcha.adb, s-imgrea.adb, sinfo.ads,
	sinput-c.adb, snames.ads-tmpl, s-os_lib.adb, sprint.adb,
	s-regpat.adb, s-secsta.adb, s-stalib.ads,
	s-stchop.adb, s-stoele.ads, stand.ads, s-taprop-solaris.adb,
	s-tasdeb-vms.adb, s-tasini.adb, s-tassta.adb, s-valdec.adb,
	s-valuti.adb, s-wchjis.adb, s-wchwts.adb, system.ads, system-vms_64.ads,
	system-vms-ia64.ads, treepr.adb, types.ads, uintp.adb, uname.adb,
	urealp.adb, usage.adb, vxaddr2line.adb: Minor reformatting.

2014-01-29  Robert Dewar  <dewar@adacore.com>

	* expander.adb: Minor reformatting.

2014-01-29  Javier Miranda  <miranda@adacore.com>

	* exp_ch3.adb (Predefined_Primitive_Bodies): Adding documentation to
	previous patch.

2014-01-29  Javier Miranda  <miranda@adacore.com>

	* exp_ch3.adb (Predefined_Primitive_Bodies): Complete the code
	that checks if an interface types defines the predefined "="
	function because the compiler was erroneously not generating the
	predefined "=" primitive as soon as the name of some interface
	primitive is "=" (formals were not checked).

2014-01-29  Ed Schonberg  <schonberg@adacore.com>

	* expander.adb (Expander): In GNATprove mode, do not process
	transient scopes: they are in general not created in this mode,
	and an attempt to examine them will lead to constraint errors when
	processing configuration pragmas that have analyzable expressions.

2014-01-29  Vincent Celier  <celier@adacore.com>

	* clean.adb (Gnatclean): Fail if main project is an aggregate
	project or if there is an aggregate library project in the
	project tree.
	* gnatcmd.adb: Fail if the main project is an aggregate project
	or if there is an aggegate library project in the project tree.
	* make.adb (Initialize): : Fail if main project is an aggregate
	project or if there is an aggregate library project in the
	project tree.
	* makeutl.ads (Aggregate_Libraries_In): New Boolean function.
	* prj-makr.adb (Initialize): Fail if the main project is an
	aggregate project or an aggregate library project.

2014-01-29  Vincent Celier  <celier@adacore.com>

	* prj-part.adb (Check_Import_Aggregate): New procedure
	to check if an imported project is an aggregate project.
	(Parse_Single_Project): Call Check_Import_Aggregate
	* projects.texi: Document that aggregate projects cannot be
	extended or imported.

2014-01-29  Robert Dewar  <dewar@adacore.com>

	* exp_ch9.adb, sem_ch7.ads, s-regexp.adb, sem_ch13.adb: Minor
	reformatting and code clean up.
	* gnat_ugn.texi: Add documentation section on Atomic Variables
	and Optimization.

2014-01-29  Hristian Kirtchev  <kirtchev@adacore.com>

	* einfo.adb Flag264 is now unused.
	(Has_Body_References): Removed.
	(Set_Has_Body_References): Removed.
	(Write_Entity_Flags): Remove the output for flag Has_Body_References.
	* einfo.ads Update the comment on usage of attribute
	Body_References. Remove attribute Has_Body_References and its
	usage in nodes.
	(Has_Body_References): Removed along with pragma Inline.
	(Set_Has_Body_References): Removed along with pragma Inline.
	* sem_prag.adb (Analyze_Global_Item): Move the call to
	Record_Possible_Body_Reference in the state related checks
	section. Add a comment intended function.
	(Analyze_Input_Output): Move the call to Record_Possible_Body_Reference
	in the state related checks section. Add a comment intended function.
	(Analyze_Refinement_Clause): Cleanup the illegal body reference
	reporting. Add a comment on timing of error reporting.
	(Record_Possible_Body_Reference): Reimplement the routine.

2014-01-29  Vincent Celier  <celier@adacore.com>

	* makeutl.adb (Mains.Find_File_Add_Extension): Only look for specs for
	unit-based languages.
	(Mains.Complete_Mains.Do_Complete): Use the source file project
	tree when calling Find_File_Add_Extension. Use the correct
	project name when reporting an error.

2014-01-29  Hristian Kirtchev  <kirtchev@adacore.com>

	* aspects.adb Add an entry for aspect Part_Of in table
	Canonical_Aspect.
	* aspects.ads Add an entry for aspect Part_Of in tables Aspect_Id,
	Aspect_Argument, Aspect_Names and Aspect_Delay.
	* atree.h Define Elist9.
	* atree.adb (Elist9): New routine.
	(Set_Elist9): New routine.
	* atree.ads (Elist9): New routine.
	(Set_Elist9): New routine.
	* einfo.adb Add Part_Of_Constituents and Encapsulating_State to
	the list of node usage.  Remove Refined_State from the list of
	node usage.
	(Encapsulating_State): New routine.
	(Get_Pragma):
	Handle pragma Part_Of; (Part_Of_Constituents): New routine.
	(Refined_State): Removed.
	(Set_Encapsulating_State): New routine.
	(Set_Part_Of_Constituents): New routine.
	(Set_Refined_State): Removed.
	(Write_Field9_Name): Add an entry
	for Part_Of_Constituents (Write_Field10_Name): Add an entry for
	Encapsulating_State. Remove the entry for Refined_State.
	* einfo.ads Add new attributes Encapsulating_State
	and Part_Of_Constituents alond with their usage in
	entities. Remove attribute Refined_State along with its
	usage in entities.
	(Encapsulating_State): New routine and
	pragma Inline.	(Get_Pragma): Update the comment on usage.
	(Part_Of_Constituents): New routine and pragma Inline.
	(Refined_State): Removed along with pragma Inline.
	(Set_Encapsulating_State): New routine and pragma Inline.
	(Set_Part_Of_Constituents): New routine and pragma Inline.
	(Set_Refined_State): Removed along with pragma Inline.
	* par-prag.adb Pragma Part_Of does not need any special processing
	by the parser.
	* sem_ch3.adb (Analyze_Declarations): Remove local variables
	Body_Id and Prag. Call separate routines to analyze the
	contract of a package [body].
	(Analyze_Object_Contract):
	Update the comment on usage. Remove local variables
	Items and Nam. Use Get_Pragma rather than traversing the
	classification list.  Verify whether the lack of indicator
	Part_Of agrees with the placement of the variable in state space.
	(Analyze_Object_Declaration): Initialize the encapsulating state
	of a variable.	(Requires_State_Refinement): Moved to sem_util.
	* sem_ch7.adb (Analyze_Package_Body_Contract): New routine.
	(Analyze_Package_Contract): New routine.
	* sem_ch7.ads (Analyze_Package_Body_Contract): New routine.
	(Analyze_Package_Contract): New routine.
	* sem_ch10.adb (Decorate_State): Initialize the encapsulating
	state and Part_Of constituents.
	* sem_ch13.adb (Analyze_Aspect_Specifications):
	Add processing for aspect Part_Of. Update all
	calls to Decorate_Delayed_Aspect_And_Pragma.
	(Check_Aspect_At_Freeze_Point): Aspect Part_Of does
	not need any special processing at freeze time.
	(Decorate_Delayed_Aspect_And_Pragma): Renamed to
	Decorate_Aspect_And_Pragma.  Add formal parameter Delayed and
	update the associated comment.
	* sem_prag.adb Add an entry for pragma Part_Of in table Sig_Flags.
	(Analyze_Abstract_State): Add new global variable State_Id. Remove
	local constants Errors and Loc. Remove local variables Is_Null
	and State_Nam. Create the entity of the abstract state on the
	spot, before all remaining checks are performed. Verify that a
	missing Part_Of option agrees with the placement of the abstract
	state within the state space.
	(Analyze_Depends_In_Decl_Part):
	Add new global variables Constits_Seen and States_Seen. Check
	that a state and a corresponding constituent do not appear
	in pragma [Refined_]Depends.
	(Analyze_Global_In_Decl_Part):
	Add new global variables Constits_Seen and States_Seen. Check
	that a state and a corresponding constituent do not appear
	in pragma [Refined_]Global.
	(Analyze_Global_Item):
	Remove the now obsolete code that deals with Part_Of.
	Add the entity of the global item to the list of processed
	items.	(Analyze_Initializes_In_Decl_Part): Add new global
	variables Constits_Seen and States_Seen. Check that a state
	and a corresponding constituent do not appear in pragma
	Initializes.
	(Analyze_Initialization_Item): Add the entity
	of the initialization item to the list of processed items.
	(Analyze_Input_Item): Add the entity of the initialization
	item to the list of processed items.
	(Analyze_Input_Output):
	Remove the now obsolete code that deals with Part_Of.  Add the
	entity of the input/output to the list of processed items.
	(Analyze_Part_Of): New routine.
	(Analyze_Part_Of_Option): Remove
	local constant Par_State. Add local constant Encaps and local
	variables Encaps_Id and Legal. Use Analyze_Part of to analyze
	the option. Turn the related state into a Part_Of constituent
	if the option is legal.
	(Analyze_Pragma): Add processing
	for pragma Part_Of.
	(Analyze_Refined_State_In_Decl_Part):
	Remove global constants Pack_Body and Spec_Id. Remove
	global variables Abstr_States and Hidden_States. Add new
	global variables Available_States, Body_Id, Body_States and
	Spec_Id. Add new local constant Body_Decl. Reimplement the
	logic that extracts the states available for refinement from
	the related package and the body hidden states of the said
	package.
	(Analyze_Refinement_Clause): Add local variable Part_Of_Constits.
	(Check_Applicable_Policy): Alphabetize body.
	(Check_Dependency_Clause): Replace Refined_State
	with Encapsulating_State.
	(Check_Matching_Constituent):
	Reimplement the logic that determines whether an item is a valid
	/ invalid constituent of the current refined state. Return when
	a construct does not denote a valid abstract state. Extract the
	list of Part_Of constituents for further analysis. Check that all
	Part_Of constituents of a state have been used in its refinement.
	(Check_Matching_State): Update the comment on usage. Operate
	on the list of available states.
	(Check_Missing_Part_Of): New routine.
	(Check_Refined_Global_Item): Replace Refined_State
	with Encapsulating_State.
	(Check_State_And_Constituent_Use): New routine.
	(Create_Abstract_State): New routine.
	(Is_Matching_Input): Replace Refined_State with Encapsulating_State.
	(Is_Part_Of): Removed.
	(Collect_Body_States): New routine.
	(Collect_Constituent): Replace Refined_State with Encapsulating_State.
	(Collect_Hidden_States): Removed.
	(Report_Unrefined_States): Change the profile of the procedure along
	with the comment on usage.
	(Report_Unused_Constituents): New routine.
	(Report_Unused_Hidden_States): Removed.
	(Report_Unused_States): New routine.
	* sem_prag.ads (Check_Missing_Part_Of): New routine.
	* sem_util.adb (Add_Contract_Item): Pragma Part_Of can now
	appear in the classification pragmas of a package instantiation
	or a variable.
	(Find_Placement_In_State_Space): New routine.
	(Is_Child): Removed.
	(Is_Child_Or_Sibling): Remove formal
	parameter Private_Child. Remove the private child checks.
	(Requires_State_Refinement): Moved from sem_ch3.
	* sem_util.ads Add new type State_Space_Kind along with
	comment on its usage and values.
	(Add_Contract_Item): Update the comment on usage.
	(Find_Body_Discriminal): Alphabetize spec.
	(Find_Placement_In_State_Space): New routine.
	(Is_Child_Or_Sibling): Remove formal parameter Private_Child
	and update the comment on usage.
	(Requires_State_Refinement): Moved from sem_ch3.
	* sinfo.ads: Update the documentation of N_Contract.
	* snames.ads-tmpl The predefined name for Part_Of is now used
	to denote a pragma. Add Pragma_Id for Part_Of.

2014-01-29  Emmanuel Briot  <briot@adacore.com>

	* s-regexp.adb (Create_Secondary_Table): Automatically grow the state
	machine as needed.
	(Dump): New subprogram.

2014-01-29  Tristan Gingold  <gingold@adacore.com>

	* exp_ch9.adb (Expand_N_Protected_Type_Declaration): Add
	Expand_Entry_Declaration to factorize code.

2014-01-29  Ed Schonberg  <schonberg@adacore.com>

	* checks.adb: minor clarification.
	* sem_ch7.adb (Declare_Inherited_Private_Subprograms): Limit
	search for primitive operations to the entities that immediately
	follow the type declaration.

2014-01-29  Tristan Gingold  <gingold@adacore.com>

	* exp_ch9.adb (Build_Protected_Entry): Do not call
	Complete_Entry_Body anymore.
	* rtsfind.ads (RE_Complete_Single_Entry_Body): Remove.
	* s-tposen.ads, s-tposen.adb (Complete_Single_Entry_Body): Remove.

2014-01-29  Pierre-Marie Derodat  <derodat@adacore.com>

	* s-os_lib.adb, s-os_lib.ads (Normalize_Pathname): Return an empty
	string when the Name input bigger than allowed. Adapt the function
	specification.

2014-01-29  Ed Schonberg  <schonberg@adacore.com>

	* checks.adb (Install_Null_Excluding_Check): Do not emit warning
	if expression is within a case_expression of if_expression.

2014-01-29  Robert Dewar  <dewar@adacore.com>

	* exp_ch9.adb, inline.ads: Minor reformatting.

2014-01-29  Tristan Gingold  <gingold@adacore.com>

	* exp_ch9.adb (Is_Exception_Safe): Return true if no exceptions.

2014-01-29  Yannick Moy  <moy@adacore.com>

	* inline.ads (Pending_Body_Info): Add SPARK_Mode and
	SPARK_Mode_Pragma components to be able to analyze generic
	instance.
	* sem_ch12.adb (Analyze_Package_Instantiation,
	Inline_Instance_Body, Need_Subprogram_Instance_Body,
	Load_Parent_Of_Generic): Pass in SPARK_Mode from instantiation
	for future analysis of the instance.
	(Instantiate_Package_Body,
	Instantiate_Subprogram_Body, Set_Instance_Inv): Set SPARK_Mode
	from instantiation to analyze the instance.

2014-01-29  Robert Dewar  <dewar@adacore.com>

	* sem_ch7.adb, sem_prag.adb, sem_ch4.adb, sem_ch6.adb: Minor code
	reorganization.

2014-01-29  Yannick Moy  <moy@adacore.com>

	* gnat_rm.texi: Update description of SPARK_Mode pragma.

2014-01-29  Tristan Gingold  <gingold@adacore.com>

	* exp_ch9.adb (Expand_N_Protected_Body): Remove Num_Entries.

2014-01-29  Thomas Quinot  <quinot@adacore.com>

	* sem_ch4.adb (Find_Component_In_Instance): Update comment.

2014-01-29  Ed Schonberg  <schonberg@adacore.com>

	* exp_util.adb (Build_Task_Image_Prefix): Indicate that the
	resulting string is an internal entity. and thus requires no
	initialization. This is relevant when Initialize_ Scalars is
	enabled, because the resultant spurious initialization may lead to
	secondary stack anomalies that produce a mangled name for a task.

2014-01-29  Yannick Moy  <moy@adacore.com>

	* sem_ch6.adb (Analyze_Subprogram_Body_Helper): SPARK_Mode
	not inherited from spec anymore. Check consistency
	rules after processing of declarations.
	* sem_ch7.adb (Analyze_Package_Body_Helper): SPARK_Mode not inherited
	from spec anymore. Check consistency rules after processing of
	declarations.
	(Analyze_Package_Declaration): Set SPARK_Mode only for non-generic
	packages.
	* sem_prag.adb (Analyze_Pragma/Pragma_SPARK_Mode): Implement new
	consistency rules.

2014-01-27  Robert Dewar  <dewar@adacore.com>

	* sem_res.adb (Resolve_Comparison_Op): Add type name/location
	to unordered msg.
	(Resolve_Range): Add type name/location to unordered msg.

2014-01-27  Claire Dross  <dross@adacore.com>

	* a-cofove.adb/s (Copy): Add precondition so that Copy (Source,
	Capacity) is only called with Capacity >= Length (Source) and
	Capacity in Capacity_Range.
	* a-cfdlli.adb/s, a-cfhase.adb/s, a-cfhama.adb/s, a-cforse.adb/s,
	a-cforma.adb/s (Copy): Add precondition so that Copy (Source, Capacity)
	is only called with Capacity >= Source.Capacity. Raise Capacity_Error
	in the code is this is not the case.

2014-01-27  Thomas Quinot  <quinot@adacore.com>

	* sem_ch4.adb (Analyze_Selected_Component): Fix handling of
	selected component in an instance where the component of the
	actual is not visibile at instantiation.

2014-01-27  Ed Schonberg  <schonberg@adacore.com>

	* sem_ch6.adb: sem_ch6.adb (Set_Actual_Subtypes): If the type
	has a dynamic predicate, generate freeze node for Actual_Subtype
	at once, because the declaration of the corresponding predicate
	function will make reference to it.

2014-01-27  Tristan Gingold  <gingold@adacore.com>

	* exp_ch7.adb, exp_ch9.adb: Adjust comments.

2014-01-27  Robert Dewar  <dewar@adacore.com>

	* exp_ch4.adb (Expand_N_Op_Expon): Remove unsigned type test
	for 2**X optimization.

2014-01-27  Ed Schonberg  <schonberg@adacore.com>

	* a-suenst.adb: strings.utf_encoding.strings (Decode): Check
	explicitly whether value is in range of Character, because the
	library is typically compiled with range checks disabled, and
	we cannot rely on the implicit check on the argument of 'Val.

2014-01-27  Vincent Celier  <celier@adacore.com>

	* a-ciorma.adb, a-cihama.adb (Assign): Copy the Source to the Target,
	not the Target to itself.

2014-01-27  Robert Dewar  <dewar@adacore.com>

	* vms_conv.ads, ali.adb, sem_ch6.ads, opt.ads, vms_cmds.ads: Minor
	changes to avoid incorrect use of unordered enum types.

2014-01-27  Thomas Quinot  <quinot@adacore.com>

	* sem_ch4.adb: Minor reformatting.

2014-01-27  Robert Dewar  <dewar@adacore.com>

	* scn.adb (Check_End_Of_Line): Removed.
	(Error_Long_Line): Removed.
	(Determine_License): Use versions of above routines from Scanner.
	* scng.adb (Check_End_Of_Line): Moved to spec.
	(Error_Long_Line): Removed, no longer used.
	* scng.ads (Check_End_Of_Line): Moved here from body.

2014-01-27  Tristan Gingold  <gingold@adacore.com>

	* exp_ch7.adb (Build_Cleanup_Statements): Call
	Build_Protected_Subprogram_Call_Cleanup to insert the cleanup
	for protected body.
	* exp_ch9.adb (Build_Protected_Subprogram_Body): Likewise.
	 Remove Service_Name variable.
	(Build_Protected_SUbprogam_Call_Cleanup): New procedure that
	factorize code from the above subprograms.
	* exp_ch9.ads (Build_Protected_Subprogram_Call_Cleanup): New procedure.

2014-01-27  Hristian Kirtchev  <kirtchev@adacore.com>

	* einfo.adb (Has_Option): Reimplemented.
	* sem_prag.adb (Analyze_Refinement_Clause): Add global
	variables AR_Constit, AW_Constit, ER_Constit, EW_Constit,
	External_Constit_Seen and State. Add local variables Body_Ref,
	Body_Ref_Elmt and Extra_State. Reimplement part of the logic to
	avoid a cumbersome while pool. Verify the legality of an external
	state and relevant properties.
	(Check_External_Property): New routine.
	(Check_Matching_State): Remove parameter profile
	and update comment on usage.
	(Collect_Constituent): Store the
	relevant external property of a constituent.
	* sem_util.adb (Async_Readers_Enabled): Update the call to
	Has_Enabled_Property.
	(Async_Writers_Enabled): Update the call to Has_Enabled_Property.
	(Effective_Reads_Enabled): Update the call to Has_Enabled_Property.
	(Effective_Writes_Enabled): Update the call to Has_Enabled_Property.
	(Has_Enabled_Property): Rename formal parameter Extern to State_Id.
	Update comment on usage. Reimplement the logic to recognize the various
	formats of properties.

2014-01-27  Ed Schonberg  <schonberg@adacore.com>

	* par-ch5.adb: Minor reformatting.

2014-01-27  Tristan Gingold  <gingold@adacore.com>

	* s-tposen.ads: Harmonize style and comments.

2014-01-27  Vincent Celier  <celier@adacore.com>

	* projects.texi: Document that shared library projects, by
	default, cannot import projects that are not shared library
	projects.

2014-01-27  Robert Dewar  <dewar@adacore.com>

	* sem_ch8.adb (Find_Selected_Component): Use Replace instead
	of Rewrite.

2014-01-27  Ed Schonberg  <schonberg@adacore.com>

	* a-suenco.adb, a-suenst.adb (Decode): Raise encoding error if
	any other exception is raised.
	(Convert): If both Input_Scheme and Output_Scheme are UTF_8 it is
	still necessary to perform a conversion in order to remove overlong
	encodings.

2014-01-27  Robert Dewar  <dewar@adacore.com>

	* exp_smem.adb: Minor reformatting.

2014-01-27  Thomas Quinot  <quinot@adacore.com>

	* a-calfor.ads: Fix incorrect reference to operator "-" in comment.

2014-01-27  Ed Schonberg  <schonberg@adacore.com>

	* sem_res.adb (Make_Call_Into_Operator): In ASIS mode, relocate
	nodes for operands to the original node for the call, to preserve
	Original_Node pointers within the resolved operands, given that
	they may have been rewritten as well. Previous approach copied
	the operands into a new tree and lost those pointers.

2014-01-27  Claire Dross  <dross@adacore.com>


	* a-cofove.adb, a-cofove.ads: Add Strict_Equal function to the API.

2014-01-27  Ed Schonberg  <schonberg@adacore.com>

	* sem_util.adb (Check_Internal_Protected_Use): A call through
	an anonymous access parameter of the current protected function
	is not a potential modification of the current object.

2014-01-27  Ed Schonberg  <schonberg@adacore.com>

	* a-cobove.adb (Reserve_Capacity): Procedure raises
	Capacity_Error, not Constraint_Error, when request cannot be
	satisfied.

2014-01-27  Vincent Celier  <celier@adacore.com>

	* a-coorma.adb, a-cohama.adb (Assign): Copy the Source to the Target,
	not the Target to itself.

2014-01-27  Ed Schonberg  <schonberg@adacore.com>

	* exp_ch4.adb (Expand_Concatenate): If the target of the
	concatenation is a library-level entity, always use the off-line
	version of concatenation, regardless of optimization level. This
	is space-efficient, and prevents linking problems when some
	units are compiled with different optimization levels.

2014-01-27  Ed Schonberg  <schonberg@adacore.com>

	* sem_ch5.adb: Code clean up.

2014-01-27  Ed Schonberg  <schonberg@adacore.com>

	* par-ch5.adb (P_Iterator_Specification): Improve error recovery
	when an array or container iterator includes a subtype indication,
	which is only legal in an element iterator.

2014-01-27  Thomas Quinot  <quinot@adacore.com>

	* exp_ch7.adb: Minor reformatting.

2014-01-27  Robert Dewar  <dewar@adacore.com>

	* opt.adb (SPARK_Mode): Default for library units is None rather
	than Off.
	* opt.ads: Remove AUTO from SPARK_Mode_Type SPARK_Mode_Type is
	no longer ordered.
	* sem_prag.adb (Analyze_Pragma, case SPARK_Mode): Remove AUTO
	possibility.
	* snames.ads-tmpl (Name_Auto): Removed, no longer used.

2014-01-27  Robert Dewar  <dewar@adacore.com>

	* par-ch5.adb (P_Sequence_Of_Statements): Make entry in
	Suspicious_Labels table if we have identifier; followed by loop
	or block.
	* par-endh.adb (Evaluate_End_Entry): Search Suspicious_Labels table.
	* par.adb (Suspicious_Labels): New table.

2014-01-27  Robert Dewar  <dewar@adacore.com>

	* exp_aggr.adb (Check_Bounds): Reason is range check, not
	length check.

2014-01-27  Yannick Moy  <moy@adacore.com>

	* get_spark_xrefs.adb (Get_SPARK_Xrefs): Accept new type 'c' for
	reference.
	* lib-xref-spark_specific.adb (Is_Global_Constant): Remove useless
	function now.
	(Add_SPARK_Xrefs): Include references to constants.
	* spark_xrefs.ads Document new character 'c' for references to
	constants.

2014-01-27  Thomas Quinot  <quinot@adacore.com>

	* exp_smem.adb (Add_Write_After): For a function call, insert write as
	an after action in a transient scope.

2014-01-27  Thomas Quinot  <quinot@adacore.com>

	* exp_smem.adb (Expand_Shared_Passive_Variable): For a reference
	to a shared variable as an OUT formal in a call to an init proc,
	the 'Read call must be emitted after, not before, the call.

2014-01-27  Robert Dewar  <dewar@adacore.com>

	* gnat_rm.texi: Remove mention of AUTO mode for SPARK_Mode pragma.

2014-01-27  Robert Dewar  <dewar@adacore.com>

	* a-wichha.adb (Character_Set_Version): Change to output proper
	value.

2014-01-27  Hristian Kirtchev  <kirtchev@adacore.com>

	* einfo.adb (Is_Input_Only_State): Removed.
	(Is_Non_Volatile_State): Removed.
	(Is_Output_State): Removed.
	* einfo.ads (Is_Input_Only_State): Remove attribute and
	subprogram. Update related entity.
	(Is_Non_Volatile_State):
	Remove attribute and subprogram. Update related entity.
	(Is_Output_State): Removed attribute and subprogram. Update
	related entity.
	* exp_ch6.adb (Expand_Subprogram_Contract): Update comment on
	generated code.
	* sem_ch3.adb (Analyze_Declarations): Analyze the contract of
	an object, not just variables.
	(Analyze_Object_Contract): New routine.
	(Analyze_Variable_Contract): Removed.
	(Process_Discriminants): Detect an illegal use of volatile
	discriminant in SPARK mode.
	* sem_ch5.adb (Analyze_Iterator_Specification):
	Detect an illegal use of volatile loop variable.
	(Analyze_Loop_Parameter_Specification): Detect an illegal use
	of volatile loop variable.
	* sem_ch6.adb (Process_Formals): Update the volatile object
	detection. Detect an illegal formal of mode IN OUT or OUT in
	SPARK mode. Enhance the error messages with references.
	* sem_ch12.adb (Instantiate_Object): Update the volatile object
	detection. Enhance the error messages with references.
	* sem_prag.adb (Analyze_Abstract_State): Enhance the error
	messages with references.
	(Analyze_Contract_Case): Enhance the error messages with references.
	(Analyze_External_Property): Call Check_Duplicate_Property to process
	an external property.
	(Analyze_External_Property_In_Decl_Part): New routine.
	(Analyze_External_State_In_Decl_Part): Removed.
	(Analyze_Global_Item): Detect an illegal
	use of a volatile constant. Detect an illegal use
	of a variable with enabled Effective_Reads. Enhance
	the error messages with references. Remove obsolete
	checks concerning Input_Only and Output_Only states.
	(Analyze_Initialization_Item): Enhance the error messages
	with references.
	(Analyze_Initializes_In_Decl_Part): Do not
	collect the states and variables when the initialization list
	is null.
	(Analyze_Input_Item): Enhance the error messages with references.
	(Analyze_Input_Output): Enhance the error messages with references.
	(Analyze_Pragma): Enhance the error messages with references.
	(Analyze_Refinement_Clause): Code reformatting.
	(Analyze_Refined_Depends_In_Decl_Part):
	Rename global variable Global to Reg_Global and update all
	occurrences. Add local variables D7 and D8. Update the error
	messages with references. Update the call to Collect_Global_Items.
	(Analyze_Refined_Global_In_Decl_Part): Add local variables
	Has_Proof_In_State, Proof_In_Constits and Proof_In_Items. Update
	the call to Collect_Global_Items.  Account for a Proof_In state
	in null / useless refinement checks. Verify the coverage of
	Proof_In states.
	(Check_Dependency_Clause): Remove local variable
	Out_Constits. Remove the retrieval and removal of constituents
	for an Output_Only state. Remove the reporting of unused
	Output_Only state constituents.
	(Check_Duplicate_Mode): Enhance
	the error message with a reference.
	(Check_Duplicate_Property): New routine.
	(Check_Duplicate_Option): Enhance the error message with a reference.
	(Check_External_Properties): Enhance the error message with a reference.
	(Check_Function_Return): Enhance the error message with a reference.
	(Check_In_Out_States): Update
	comment on usage. Add a specialized error message for Proof_In
	constituents. Enhance the error message with a reference.
	(Check_Input_States): Update comment on usage. Account for
	possible Proof_In constituents. Enhance the error message
	with a areference.
	(Check_Matching_Constituent): Enhance the error message with a
	reference.
	(Check_Matching_State): Enchance the error message with a reference.
	(Check_Mode): Add local variable From_Global. Update the call to
	Find_Mode.  Emit more precise error messages concerning extra items
	(Check_Mode_Restriction_In_Enclosing_Context): Consider
	pragma Refined_Global.	Enhance the error message with a
	reference.
	(Check_Mode_Restriction_In_Function): Enhance the error message with
	a reference.
	(Check_Output_States): Update comment on usage. Add local variable
	Posted.  Account for possible Proof_In constituents. Produce a detailed
	list of missing constituents.
	(Check_Proof_In_States): New routine.
	(Check_Refined_Global_Item): Handle Proof_In
	constituents. Enchance the error message with a reference.
	(Collect_Global_Items): Add formal parameters Proof_In_Items
	and Has_Proof_In_State. Update the comment on usage. Account
	for Proof_In items.
	(Create_Or_Modify_Clause): Enchance
	the error message with a reference.
	(Find_Mode): Add
	formal parameter From_Global. Update the comment on usage.
	Detect when the mode is governed by pragma [Refined_]Global.
	(Output_Constituents): Removed.
	(Report_Extra_Constituents):
	Report extra Proof_In constituents.
	(Report_Unused_Constituents): Removed.
	(Usage_Error): Code reformatting. Enhance the error
	messages with reference.
	* sem_prag.ads (Analyze_External_Property_In_Decl_Part): New routine.
	(Analyze_External_State_In_Decl_Part): Removed.
	* sem_res.adb (Resolve_Actuals): Update the volatile object
	detection. Enhance the error message with a reference.
	(Resolve_Entity_Name): Update the volatile object
	detection. Enhance the error message with a reference.
	* sem_util.adb (Is_Refined_State): Add a guard to avoid a crash.
	(Is_SPARK_Volatile_Object): New routine.
	(Has_Volatile_Component): New routine.
	* sem_util.ads (Is_Delegate): Alphabetized.
	(Is_SPARK_Volatile_Object): New routine.
	(Has_Volatile_Component): New routine.
	* snames.ads-tmpl: Remove names Name_Input_Only and Name_Output_Only.

2014-01-27  Ed Schonberg  <schonberg@adacore.com>

	* sem_attr.adb: Resolve fully prefix of 'Update.

2014-01-27  Ben Brosgol  <brosgol@adacore.com>

	* gnat_rm.texi: Minor clarifications.

2014-01-27  Robert Dewar  <dewar@adacore.com>

	* sem_elab.adb (Check_Internal_Call_Continue): Avoid complaining
	about call that is generated as part of an Initial_Condition
	check.
	* sem_prag.adb: Minor spelling correction.

2014-01-27  Robert Dewar  <dewar@adacore.com>

	* sem_prag.adb (Set_Convention_From_Pragma): Check that
	convention Ghost can only apply to functions.
	* einfo.ads, einfo.adb (Is_Ghost_Subprogram): Add clarifying comment.

2014-01-27  Robert Dewar  <dewar@adacore.com>

	* gnat_ugn.texi: Add Short_Enums to documentation of
	-gnatet/-gnateT.

2014-01-27  Robert Dewar  <dewar@adacore.com>

	* sem_prag.adb (Analyze_Input_Item): Correct check for input
	item in same package.
	* sem_util.ads, sem_util.adb (Within_Scope): New function.

2014-01-26  Arnaud Charlet  <charlet@adacore.com>

	* a-intnam-lynxos.ads, mlib-tgt-specific-lynxos.adb,
	s-osinte-lynxos-3.adb, s-osinte-lynxos-3.ads, s-osinte-lynxos.adb,
	s-osinte-lynxos.ads, s-taprop-lynxos.adb, s-tpopsp-lynxos.adb,
	system-lynxos-ppc.ads, system-lynxos-x86.ads: Removed, no longer
	maintained.

2014-01-25  Eric Botcazou  <ebotcazou@adacore.com>

	* gcc-interface/Makefile.in: Fix oversight.

2014-01-25  Eric Botcazou  <ebotcazou@adacore.com>

	* gcc-interface/utils.c (convert_to_fat_pointer): Un-obfuscate the
	conversion from a thin pointer with a shifted value.
	* gcc-interface/utils2.c (gnat_build_constructor): Propagate the
	read-only flag from the values onto the result.
	(gnat_invariant_expr): Accept read-only CONSTRUCTORs.

2014-01-25  Tristan Gingold  <gingold@adacore.com>

	* gcc-interface/decl.c (gnat_to_gnu_entity): Always build a variable
	for E_Variable with a pragma Linker_Section.

2014-01-25  Robert Dewar  <dewar@adacore.com>

	* gcc-interface/decl.c (gnat_to_gnu_param): Make sure an Out parameter
	with Default_Value aspect is passed in by copy.

2014-01-24  Eric Botcazou  <ebotcazou@adacore.com>

	* set_targ.adb: Set Short_Enums.
	* gcc-interface/lang.opt (fshort-enums): New option.
	* gcc-interface/misc.c (gnat_handle_option): Handle it.
	(gnat_post_options): Do not modify the global settings.

2014-01-24  Robert Dewar  <dewar@adacore.com>

	* g-rannum.ads, g-rannum.adb (Random_Ordinary_Fixed): New generic
	function.
	(Random_Decimal_Fixed): New generic function.
	* s-rannum.ads: Minor comment clarifications.

2014-01-24  Robert Dewar  <dewar@adacore.com>

	* back_end.adb: Remove Short_Enums handling (handled in
	Ttypes/Get_Targ now) Minor added comments.
	* freeze.adb: Change name Short_Enums_On_Target to
	Target_Short_Enums.
	* get_targ.ads, get_targ.adb (Get_Short_Enums): New function.
	* opt.ads: Minor comment updates.
	* sem_ch13.adb: Change name Short_Enums_On_Target to
	Target_Short_Enums.
	* set_targ.adb: Set Short_Enums from gcc back end.
	* set_targ.ads (Short_Enums): New variable.
	* targparm.ads, targparm.adb: Remove Short_Enums entries (handled in
	Ttypes/Get_Targ now).
	* ttypes.ads (Target_Short_Enums): New constant boolean switch

2014-01-24  Pascal Obry  <obry@adacore.com>

	* g-sercom-mingw.adb: Fix serial port name for port number > 10.

2014-01-24  Gary Dismukes  <dismukes@adacore.com>

	* exp_disp.adb (Expand_Dispatching_Call): Call Unqualify on Param when
	comparing it with Ctrl_Arg, since Ctrl_Arg may have had qualification
	stripped off.

2014-01-24  Robert Dewar  <dewar@adacore.com>

	* sinfo.ads, make.adb, prj-env.adb: Minor reformatting.

2014-01-24  Vincent Celier  <celier@adacore.com>

	* prj.adb (Add_Aggregated_Project): Do not add a project in
	the list if it is already there.

2014-01-24  Yannick Moy  <moy@adacore.com>

	* lib-xref-spark_specific.adb (Enclosing_Subprogram_Or_Package):
	Correct the search for a subrogram declaration to which a pragma is
	attached.

2014-01-24  Bob Duff  <duff@adacore.com>

	* gnat_ugn.texi: Document --decimal-grouping and
	--based-grouping switches in gnatpp.

2014-01-24  Ed Schonberg  <schonberg@adacore.com>

	* sinfo.ads: Documentation update.

2014-01-24  Ed Schonberg  <schonberg@adacore.com>

	* sem_ch3.adb (Constant_Redeclaration): New declaration is
	illegal if previous one has an initial expression that is an
	aggregate expanded into assignments.

2014-01-24  Ed Schonberg  <schonberg@adacore.com>

	* sem_ch5.adb (Analyze_Loop_Parameter_Specification): Small
	code reorganization to remove spurious warning on a loop with
	an array element iterator that has a null range.

2014-01-24  Vincent Celier  <celier@adacore.com>

	* make.adb (Binding_Phase): When setting the Ada paths, use
	the library ALI dir, not the object dir in libraries.

2014-01-24  Yannick Moy  <moy@adacore.com>

	* sinfo.ads: Add documentation of check flag fields.

2014-01-24  Ed Schonberg  <schonberg@adacore.com>

	* sem_res.adb (Resolve_Actuals): If an actual is a view
	conversion of a discriminated object, and the formal type is
	discriminated and constrained, apply a discriminant check to
	the object itself.

2014-01-24  Robert Dewar  <dewar@adacore.com>

	* prj.adb, prj-env.adb, back_end.adb: Add comment, minor code clean ups.

2014-01-24  Ed Schonberg  <schonberg@adacore.com>

	* sem_ch3.adb (Analyze_Declarations): At the end of an
	appropriate declarative part, call Freeze_All from the first
	declaration in the scope, not from the first unfrozen one. This
	is necessary to apply visibility checks to entities with delayed
	aspects. Otherwise, in the presence of instantiations and cleanups
	that they may generate, the delayed aspects may be analyzed too
	late and produce spurious visibility errors.
	* sem_attr.adb: Place etype on range.
	* sem_ch6.adb: Documentation expression functions.

2014-01-24  Robert Dewar  <dewar@adacore.com>

	* exp_ch7.adb: Minor change of Indices to Indexes (preferred
	terminology in compiler).

2014-01-24  Robert Dewar  <dewar@adacore.com>

	* scans.ads: Remove Tok_Raise from Sterm, Eterm, After_SM
	categories, now that Ada 95 supports raise expressions.

2014-01-24  Robert Dewar  <dewar@adacore.com>

	* freeze.adb (Freeze_Enumeration_Type): Use new target parameter
	Short_Enums_On_Target.
	* sem_ch13.adb (Set_Enum_Esize): Take Short_Enums_On_Target
	into account.
	* targparm.ads, targparm.adb: Add new target parameter Short_Enums.

2014-01-24  Ed Schonberg  <schonberg@adacore.com>

	* sem_ch5.adb (Analyze_Iterator_Specification): If subtype
	indication is given explicity, check that it matches the array
	component type or the container element type of the domain
	of iteration.

2014-01-24  Tristan Gingold  <gingold@adacore.com>

	* back_end.adb (Scan_Compiler_Arguments): Set Short_Enums_On_Target.
	* gcc-interface/misc.c (flag_short_enums): Declare.
	(gnat_post_options): Set it.

2014-01-24  Vincent Celier  <celier@adacore.com>

	* prj-env.adb (Ada_Objects_Path): Use Ada_Objects_Path_No_Libs
	to cache the result when Including_Libraries is False.
	* prj-env.ads (Ada_Objects_Path): Update documentation
	* prj.adb (Free (Project_Id)): Also free Ada_Objects_Path_No_Libs
	(Get_Object_Directory): Return the Library_Ali_Dir only when
	when Including_Libraries is True.
	* prj.ads (Get_Object_Directory): Fix and complete documentation
	(Project_Data): New component Ada_Objects_Path_No_Libs

2014-01-24  Robert Dewar  <dewar@adacore.com>

	* checks.adb (Expr_Known_Valid): Result of fpt operator never
	considered valid.

2014-01-24  Eric Botcazou  <ebotcazou@adacore.com>

	* back_end.adb: Minor fix in comment.

2014-01-24  Javier Miranda  <miranda@adacore.com>

	* sem_ch3.adb (Check_Abstract_Overriding): Code reestructuration
	required to report the error in case of task types.

2014-01-24  Ed Schonberg  <schonberg@adacore.com>

	* sem_attr.adb: Additional index checking.

2014-01-24  Ed Schonberg  <schonberg@adacore.com>

	* sem_attr.adb (Analyze_Attribute, case 'Update): Analyze
	expressions in each component association, and for records note
	the entity in each association choice, for subsequent resolution.
	(Resolve_Attribute, case 'Update): Complete resolution of
	expressions in each component association.

2014-01-24  Robert Dewar  <dewar@adacore.com>

	* sem.adb (Sem): Avoid premature reference to Current_Sem_Unit
	(this was causing Is_Main_Unit_Or_Main_Unit_Spec to be set wrong,
	leading to wrong handling of SPARK_Mode for library units).

2014-01-24  Robert Dewar  <dewar@adacore.com>

	* sem_ch6.adb (Analyze_Subprogram_Body_Helper): Set SPARK_Mode
	on generic instances (do not consider them to be internally
	generated)

2014-01-24  Doug Rupp  <rupp@adacore.com>

	* s-osinte-android.ads (pthread_sigmask): Import sigprocmask
	vice pthread_sigmask.

2014-01-24  Vincent Celier  <celier@adacore.com>

	* prj.adb (Debug_Output (Str, Str2)): Output if verbosity is
	not default.

2014-01-24  Vincent Celier  <celier@adacore.com>

	* prj-ext.adb (Add): Do not output anything when Silent is True,
	whatever the verbosity. When Source is From_External_Attribute,
	set the corresponding environment variable if it is not already set.
	* prj-ext.ads (Add): New Boolean parameter Silent, defaulted
	to False
	* prj-proc.adb (Process_Expression_For_Associative_Array):
	For attribute External, call Prj.Ext.Add with Silent set to
	True for the child environment, to avoid useless output in non
	default verbosity.

2014-01-24  Ed Schonberg  <schonberg@adacore.com>

	* sem_res.adb (Set_Slice_Subtype): Handle properly a discrete
	range given by a subtype indication, and force evaluation of
	the bounds, as for a simple range.
	* exp_util.adb (Evaluate_Slice_Bounds): Utility to force evaluation
	of bounds of slice for various kinds of discrete ranges.
	(Evaluate_Name, Evaluate_Subtype_From_Expr): use
	Evaluate_Slice_Bounds.

2014-01-24  Bob Duff  <duff@adacore.com>

	* s-taskin.ads (Activator): Make this Atomic, because
	Activation_Is_Complete reads it, and that can be called
	from any task. Previously, this component was only
	modified by the activator before activation, and by
	Self after activation.
	* a-taside.ads, a-taside.adb (Environment_Task,
	Activation_Is_Complete): Implement these missing functions.

2014-01-24  Doug Rupp  <rupp@adacore.com>

	* init.c: Add a handler section for Android.

2014-01-24  Arnaud Charlet  <charlet@adacore.com>

	* i-cexten.ads (Unsigned_33..64, Unsigned_33..64): New types.

2014-01-24  Ed Schonberg  <schonberg@adacore.com>

	* sem_ch4.adb (Operator_Check): If one operand is a
	Raise_Expression, set its type to that of the other operand.
	* sem_res.adb (Resolve_Raise_Expression): new procedure.
	(Resolve_Actuals): For an actual that is a Raise_Expression,
	set the type to that of the formal.
	* sem_type.adb (Find_Unique_Type): If one of the operands is a
	Raise_Expression, return type of the other operand.

2014-01-24  Ed Schonberg  <schonberg@adacore.com>

	* sem_aggr.adb (Resolve_Record_Aggregate): If a scalar
	component of the record has a type with a default aspect, and
	the corresponding aggregate component is initiaized with a box,
	use the default value in the rewritten aggregate.

2014-01-24  Tristan Gingold  <gingold@adacore.com>

	* s-interr.ads, s-interr.adb, s-interr-hwint.adb, s-interr-vms.adb,
	s-interr-sigaction.adb,
	s-interr-dummy.adb (Install_Restricted_Handlers): Add Prio parameter.
	* exp_ch9.adb (Make_Initialize_Protection): Add Prio parameter
	to the call to Install_Restricted_Handlers.

2014-01-24  Emmanuel Briot  <briot@adacore.com>

	* prj-nmsc.adb (Check_File): Add protection when the source is
	not fully initialized.

2014-01-24  Ed Schonberg  <schonberg@adacore.com>

	* sem_util.adb (Is_Post_State): In a postcondition, a selected
	component that denotes an implicit dereference is a reference
	to the post state of the subprogram.

2014-01-24  Robert Dewar  <dewar@adacore.com>

	* sem_ch6.adb (Analyze_Subprogram_Body_Helper): SPARK_Mode OFF
	for generated subprograms.
	(Analyze_Subprogram_Specification): Ditto.

2014-01-24  Vincent Celier  <celier@adacore.com>

	* prj-dect.adb (Check_Attribute_Allowed): Detect more forbidden
	attributes in package Builder of aggregate and aggregate library
	projects.
	* prj-nmsc.adb (Process_Naming_Scheme.Check.Check_Aggregate):
	Remove procedure (Process_Naming_Scheme.Check.Check_Aggregated):
	Remove parameters.  Change error message from "... externally
	build library ..." to "... externally built project ...".
	(Process_Naming_Scheme.Check): Do not do any check in aggregate
	project, as attribute Library_Dir and Library_Name have already
	been detected as forbidden.

2014-01-24  Vincent Celier  <celier@adacore.com>

	* prj-env.adb (Find_Project): If cached project path is not in
	project directory, look in current directory first and use cached
	project path only if project is not found in project directory.

2014-01-24  Robert Dewar  <dewar@adacore.com>

	* sem_util.adb, lib-xref.adb: Correct false positive warnings.

2014-01-24  Vincent Celier  <celier@adacore.com>

	* projects.texi: Document that aggregate projects are only
	supported by gprbuild, but not by gnatmake.  Document that the
	only attribute Switches in package Binder of aggregate projects
	will be ignored if its index is not others.  Document that
	attribute Global_Config_File is allowed in package Binder of
	aggregate projects.

2014-01-24  Robert Dewar  <dewar@adacore.com>

	* sem_prag.adb: Minor code reorganization.
	* sem_util.adb: Minor fix of potential latent bug in Is_LHS.

2014-01-24  Pascal Obry  <obry@adacore.com>

	* prj-attr.adb, projects.texi, snames.ads-tmpl: Add Excluded_Patterns
	attribute definition.

2014-01-24  Vincent Celier  <celier@adacore.com>

	* makeutl.adb (Queue.Insert_No_Roots): In gprbuild, do not put
	in the Queue the same source (same path, same multi-source index)
	from the same project file, to avoid compiling several times
	the same source.

2014-01-24  Eric Botcazou  <ebotcazou@adacore.com>

	* einfo.ads (First_Rep_Item): Remove obsolete stuff.
	(Has_Gigi_Rep_Item): Likewise.
	* sem_prag.adb (Analyze_Pragma) <Pragma_Linker_Section>: Do not set
	Has_Gigi_Rep_Item for objects.
	* gcc-interface/decl.c (prepend_one_attribute_to): Rename into...
	(prepend_one_attribute): ...this.
	(prepend_one_attribute_pragma): New function extracted from...
	(prepend_attributes): ...here.  Swap the parameters for consistency.
	(gnat_to_gnu_entity): Adjust calls to prepend_one_attribute_to and to
	prepend_attributes.
	<object>: Deal with a pragma Linker_Section on a constant
	or variable.  <E_Function>: Deal with a pragma Linker_Section
	on a subprogram.
	(get_minimal_subprog_decl): Adjust calls to prepend_one_attribute_to.

2014-01-24  Vincent Celier  <celier@adacore.com>

	* opt.ads: Minor comment update.

2014-01-24  Robert Dewar  <dewar@adacore.com>

	* sem_prag.adb (Analyze_Input_Output): Add missing error check
	for junk operand.
	* sem_util.adb (Is_Refined_State): Add defense against junk
	tree from error.

2014-01-24  Pascal Obry  <obry@adacore.com>

	* projects.texi: Removes Build_Slaves attribute documentation.

2014-01-23  Robert Dewar  <dewar@adacore.com>

	* opt.adb (Register_Opt_Config_Switches): Save SPARK_Mode_Pragma
	setting.

2014-01-23  Ed Schonberg  <schonberg@adacore.com>

	* sem_util.adb (Is_Potentially_Unevaluated): Predicate only
	applies to expressions that come from source.
	* sem_attr.adb (Analyze_Attribute, case 'Old): Improve error
	message.
	(Analyze_Attribute, case 'Loop_Entry): Apply SPARK 2014 legality
	rule regarding potentially unevaluated expressions, to prefix
	of attribute.

2014-01-23  Ed Schonberg  <schonberg@adacore.com>

	* exp_util.adb (Make_Invqriant_Call): If type of expression is
	a private extension, get invariant from base type.

2014-01-23  Robert Dewar  <dewar@adacore.com>

	* sem_util.adb, sem_attr.adb: Minor reformatting.

2014-01-23  Robert Dewar  <dewar@adacore.com>

	* opt.adb (Save_Opt_Config_Switches): Save SPARK_Mode_Pragma
	(Restore_Opt_Config_Switches): Restore SPARK_Mode_Pragma.
	* sem.adb (Semantics): Remove save/restore of
	SPARK_Mode[_Pragma]. Not needed since already done in
	Save/Restore_Opt_Config_Switches.

2014-01-23  Robert Dewar  <dewar@adacore.com>

	* gnat_rm.texi, einfo.adb, einfo.ads, sem_prag.adb, gnat_ugn.texi,
	freeze.adb, repinfo.adb, aspects.adb, aspects.ads, sem_ch13.adb:
	Linker_Section enhancements.

2014-01-23  Tristan Gingold  <gingold@adacore.com>

	* gnat_rm.texi: Minor editing.

2014-01-23  Robert Dewar  <dewar@adacore.com>

	* opt.adb (Set_Opt_Config_Switches): Reset SPARK mode for
	with'ed internal units.
	* sem.adb (Semantics): Save and restore SPARK_Mode[_Pragma].

2014-01-23  Javier Miranda  <miranda@adacore.com>

	* lib-xref.adb (Generate_Reference): As part of processing the
	"end-of-spec" reference generate an extra reference to the first
	private entity of the package.
	* xr_tabls.adb (Add_Reference): No action needed for the extra
	'E' reference associated; similar to the processing of the
	'e' reference.

2014-01-23  Bob Duff  <duff@adacore.com>

	* gnat_ugn.texi: Change "--&pp off" to "--!pp off".

2014-01-23  Ed Schonberg  <schonberg@adacore.com>

	* sem_util.ads, sem_util.adb (Is_Potentially_Unevaluated): new
	predicate to implement rule given in 6.1.1 (20/3).
	* sem_attr.adb (Analyze_Attribute, case 'Old): Reject prefix of
	'Old in a postcondition, if it is potentially unevaluated and
	it is not an entity name.

2014-01-23  Bob Duff  <duff@adacore.com>

	* gnat_ugn.texi: Document the new "--&pp off" feature of gnatpp.

2014-01-23  Robert Dewar  <dewar@adacore.com>

	* gnatlink.adb (Gnatlink): Fix problem of generating bad name
	msg on VMS.

2014-01-23  Bob Duff  <duff@adacore.com>

	* g-dynhta.ads: Minor comment fix.

2014-01-23  Yannick Moy  <moy@adacore.com>

	* sem_ch6.adb (Analyze_Subprogram_Body_Helper): Inherit SPARK_Mode
	from spec on body only when not already inherited on spec. Set
	SPARK_Mode from context on body without previous spec.	*
	* sem_prag.adb (Analyze_Pragma): Check placement of pragma on
	library-level entities.  Correct retrieval of entity from
	declaration, for cases where the declaration is not a unit.
	* sem_ch12.adb (Instantiate_Object): Avoid
	calling Is_Volatile_Object on an empty node.

2014-01-23  Robert Dewar  <dewar@adacore.com>

	* gnatlink.adb (Gnatlink): Check for suspicious executable file
	names on windows.

2014-01-23  Robert Dewar  <dewar@adacore.com>

	* a-ngelfu.ads: Remove bad uses of AND which should be AND THEN.
	* sem_res.adb (Check_No_Direct_Boolean_Operators): Don't give
	style errors in instances.
	* g-dynhta.ads (Static_HTable): Comment updates.

2014-01-23  Vincent Celier  <celier@adacore.com>

	* prj-conf.adb (Get_Or_Create_Configuration_File): Do not attempt
	to find a configuration project file when Config_File_Name is
	No_Configuration_File.
	* prj-conf.ads (No_Configuration_File): New constant String.
	* prj-pars.adb (Parse): Call Get_Or_Create_Configuration_File
	with Config_File_Name set to No_Configuration_File, so that
	no existing configuration project file will be used, and the
	configuration project will be only created in memory when
	Add_Default_GNAT_Naming_Scheme is called.
	* projects.texi: Minor reformatting.

2014-01-23  Vincent Celier  <celier@adacore.com>

	* prj-conf.adb (Get_Or_Create_Configuration_File): Never parse
	a config project file if On_Load_Config is not null.
	* prj-pars.adb: Minor comment changes.

2014-01-23  Ed Schonberg  <schonberg@adacore.com>

	* lib-xref.adb (Output_References): Output progenitors of
	synchronized tagged types, for source navigation.

2014-01-23  Robert Dewar  <dewar@adacore.com>

	* exp_util.adb, sinfo.adb, sinfo.ads, sem.adb, sem_res.adb,
	expander.adb, exp_ch11.adb, exp_ch11.ads, sem_ch11.adb, sem_ch11.ads,
	sprint.adb, sprint.ads: Remove unused node N_Subprogram_Info.

2014-01-23  Emmanuel Briot  <briot@adacore.com>

	* prj-conf.adb (Get_Or_Create_Configuration_File): call
	On_Load_Config later.

2014-01-23  Hristian Kirtchev  <kirtchev@adacore.com>

	* sem_ch3.adb (Analyze_Declarations): Do not
	generate the spec of the late primitive in ASIS mode. Add two
	comments to explain the special cases when the expansion is
	not performed.

2014-01-23  Robert Dewar  <dewar@adacore.com>

	* sem_util.adb (Note_Possible_Modification): Fix error of
	misbehaving for implicit dereference cases in -gnatc mode.

2014-01-23  Emmanuel Briot  <briot@adacore.com>

	* prj-pars.adb: Minor reformatting.

2014-01-22  Ed Schonberg  <schonberg@adacore.com>

	* sem_ch6.adb (Analyze_Subprogram_Body_Helper): A subprogram
	body generated for an expression function within a protected body
	needs a set of renaming declarations if the expression function
	comes from source.

2014-01-22  Ed Schonberg  <schonberg@adacore.com>

	* lib-xref.adb (Get_Type_Reference): In semantics-only mode,
	list interface progenitor of a tagged concurrent type, for better
	source navigation.

2014-01-22  Robert Dewar  <dewar@adacore.com>

	* lib.adb (In_Extended_Main_Code_Unit): Return False for
	Standard_Location.
	(In_Extended_Main_Source_Unit): Return False for Standard_Location.
	* lib.ads (In_Extended_Main_Code_Unit): Add documentation on
	treatment of Slocs No_Location and Standard_Location.
	* restrict.adb (Check_Restriction_No_Dependence): Explicitly
	check for entity with Standard_Location Sloc, rather than relying
	on Lib routines to do that.
	* sem_res.adb (Resolve_Call): Implement SPARK_05 restriction
	that a call cannot occur before a later occuring body within
	the same unit.

2014-01-22  Thomas Quinot  <quinot@adacore.com>

	* rtsfind.adb: Update comment.

2014-01-22  Hristian Kirtchev  <kirtchev@adacore.com>

	* sem_aux.ads, sem_aux.adb (Is_Body): New routine.
	* sem_ch3.adb (Analyze_Declarations): Add local variable
	Body_Seen. Generate the spec of a late controlled
	primitive body that is about to freeze its related type.
	(Handle_Late_Controlled_Primitive): New routine.

2014-01-22  Robert Dewar  <dewar@adacore.com>

	* a-stream.adb: Minor reformatting.

2014-01-22  Ed Schonberg  <schonberg@adacore.com>

	* sem_ch8.adb (From_Actual_Package): Introduce a recursive
	sub-procedure Declared_In_Actual to handle properly the visibility
	of actuals in actual packages, that are themselves actuals to a
	actual package of the current instance. This mimics properly the
	visibility of formals of formal packages declared with a box,
	within the corresponding generic unit.

2014-01-22  Robert Dewar  <dewar@adacore.com>

	* checks.adb: Do not assume that a volatile variable is valid.

2014-01-22  Thomas Quinot  <quinot@adacore.com>

	* g-catiio.ads (Image, Value): Clarify that these functions
	operate in the local time zone.  Minor documentation update.

2014-01-22  Thomas Quinot  <quinot@adacore.com>

	* csets.adb, csets.ads, opt.ads: Minor documentation fixes.

2014-01-22  Robert Dewar  <dewar@adacore.com>

	* sem_aux.adb, sem_aux.ads, sem_ch3.adb (Has_Unconstrained_Elements):
	Moved to sem_aux.adb.

2014-01-22  Robert Dewar  <dewar@adacore.com>

	* vms_data.ads: Minor reformatting.

2014-01-22  Robert Dewar  <dewar@adacore.com>

	* debug.adb: Document messages affected by -gnatd.E including
	the new ones that relate to late definition of equality.
	* sem_ch6.adb (Check_Untagged_Equality): In Ada 2012 mode, if
	debug flag -gnatd.E is set, then generate warnings rather than
	errors.
	(Check_Untagged_Equality): In earlier versions of Ada,
	generate warnings if Warn_On_Ada_2012_Incompatibility flag is set.

2014-01-22  Robert Dewar  <dewar@adacore.com>

	* sem_prag.adb (Usage_Error): Output additional messages for
	unconstrained OUT parameters lacking an input dependency.

2014-01-22  Robert Dewar  <dewar@adacore.com>

	* sem_ch4.adb: Minor reformatting.

2014-01-22  Robert Dewar  <dewar@adacore.com>

	* restrict.ads: Minor reformatting.
	* sem_res.adb (Resolve_Call): Check for SPARK_05 restriction that
	forbids a call from within a subprogram to the same subprogram.

2014-01-22  Thomas Quinot  <quinot@adacore.com>

	* a-stream.ads (Read_SEA, Write_SEA): New subprograms, optimized
	stream attributes for Stream_Element_Array.
	* a-stream.adb (Read_SEA, Write_SEA): Bodies for the above.
	* rtsfind.adb (Check_CRT): Do not reject a reference to an entity
	defined in the current scope.

2014-01-22  Robert Dewar  <dewar@adacore.com>

	* debug.adb, exp_ch4.adb, erroutc.adb: Minor reformatting.

2014-01-22  Thomas Quinot  <quinot@adacore.com>

	* sem_ch7.adb, sem_ch8.adb, exp_ch3.adb: Minor reformatting.

2014-01-22  Thomas Quinot  <quinot@adacore.com>

	* sem_ch3.adb (Analyze_Object_Declaration): For a constant
	declaration initialized with a function call, whose type
	has variable size, need to remove side effects so that the
	initialization expression becomes a dereference of a temporary
	reference to the function result.

2014-01-22  Yannick Moy  <moy@adacore.com>

	* errout.adb (Initialize): Remove trick to add dummy entry
	in Warnings table.
	* erroutc.adb (Set_Warnings_Mode_Off,
	Set_Warnings_Mode_On): Do nothing if warnings are suppressed by
	command line switch.
	* opt.ads (Warning_Mode): Document behavior
	wrt pragma Warnings, in normal mode and in GNATprove_Mode.

2014-01-22  Robert Dewar  <dewar@adacore.com>

	* sem_ch3.adb, errout.adb, erroutc.adb: Minor reformatting.

2014-01-22  Robert Dewar  <dewar@adacore.com>

	* sem_ch13.adb (Check_Pool_Size_Clash): New procedure
	(Analyze_Attribute_Definition_Clause, case Storage_Pool): call
	Check_Pool_Size_Clash (Analyze_Attribute_Definition_Clause,
	case Storage_Size): call Check_Pool_Size_Clash.

2014-01-22  Robert Dewar  <dewar@adacore.com>

	* sem_ch3.adb, exp_util.adb, sem_dim.adb, sem_elab.adb, sem_ch8.adb,
	sem_eval.ads: Minor reformatting.

2014-01-22  Thomas Quinot  <quinot@adacore.com>

	* sem_eval.adb (Compile_Time_Known_Bounds): Return False for
	Any_Composite to prevent cascaded errors.

2014-01-22  Yannick Moy  <moy@adacore.com>

	* errout.adb (Initialize): Do not insert special entry in Warnings
	table in GNATprove_Mode.
	* erroutc.adb (Set_Warnings_Mode_On): Add info in Warnings table in
	GNATprove_Mode.
	* gnat1drv.adb (Adjust_Global_Switches): Do not suppress frontend
	warnings anymore.

2014-01-22  Robert Dewar  <dewar@adacore.com>

	* sem_prag.adb (Analyze_Initializes_In_Decl_Part): Handle null
	initializes case.

2014-01-22  Robert Dewar  <dewar@adacore.com>

	* snames.ads-tmpl: Update header.

2014-01-22  Thomas Quinot  <quinot@adacore.com>

	* exp_util.adb (Insert_Actions): When inserting actions on a
	short circuit operator that has already been analyzed, do not park
	actions in node; instead introduce an N_Expression_With_Actions
	and insert actions immediately.
	Add guard for unexpected case of climbing up through statement
	in Actions list of an N_Expression_With_Actions.
	* sem_elab.adb (Insert_Elab_Check): Remove complex
	specialized circuitry for the case where the context is already
	analyzed, as it is not needed and introduces irregularities in
	finalization. Instead rely on the above change to Insert_Actions
	to ensure that late insertion on short circuit operators works
	as expected.

2014-01-22  Ed Schonberg  <schonberg@adacore.com>

	* sem_ch4.adb (Operator_Check): Improve error message when an
	operand of concatenation is an access type.

2014-01-22  Thomas Quinot  <quinot@adacore.com>

	* sem_dim.adb (Analyze_Dimension_Identifier): Add guard against
	cascaded error.

2014-01-22  Ed Schonberg  <schonberg@adacore.com>

	* sem_ch8.adb (Find_Selected_Component): Handle properly the case
	of an expanded name in a proper body, whose prefix is a package
	in the context of the proper body, when there is a homonym of
	the package declared in the parent unit.

2014-01-22  Robert Dewar  <dewar@adacore.com>

	* sem_warn.adb (Check_Use_Clause): Don't give no entities used
	msg if errors found.
	(Check_One_Unit): Same change.

2014-01-22  Robert Dewar  <dewar@adacore.com>

	* ug_words: Add missing/wrong entries for VMS warning switches.
	* sem_prag.adb (Check_Duplicate_Pragma): Avoid flagging parent type.

2014-01-22  Jerome Guitton  <guitton@adacore.com>

	* mlib-tgt-specific-vxworks.adb (Get_Target_Suffix): Replace xscale by
	arm.

2014-01-22  Robert Dewar  <dewar@adacore.com>

	* gnat_rm.texi, gnat_ugn.texi: Document passive task optimization

2014-01-22  Eric Botcazou  <ebotcazou@adacore.com>

	* gcc-interface/Makefile.in: Minor fixes.

2014-01-21  Robert Dewar  <dewar@adacore.com>

	* par-ch4.adb (P_If_Expression): Rewritten to improve error recovery.
	* par-ch5.adb (P_Condition): New version with expression prescanned.
	* par.adb (P_Condition): New version with expression prescanned.

2014-01-21  Robert Dewar  <dewar@adacore.com>

	* gnat_rm.texi: Document that Allow_Integer_Address is ignored
	if Address is not a private type.
	* sem_prag.adb (Analyze_Pragma, case Allow_Integer_Address):
	Ignore pragma if System.Address is not a private type.

2014-01-21  Arnaud Charlet  <charlet@adacore.com>

	* namet.ads (Name_Len): Initialize to 0 to avoid accessing an
	uninitialized value.

2014-01-21  Thomas Quinot  <quinot@adacore.com>

	* gnat_rm.texi (Scalar_Storage_Order): Update documentation.

2014-01-21  Ed Schonberg  <schonberg@adacore.com>

	* sem_ch12.adb (Set_Instance_Env): In Ada 2012 mode, preserve
	the value of Assertions_Enabled flag when compiling an instance of
	an internal unit. This facilitates the use of pre/postconditions
	in generic internal units, such as the new elementary function
	libraries.

2014-01-21  Robert Dewar  <dewar@adacore.com>

	* exp_aggr.adb: Minor reformatting.
	* sem_attr.adb: Minor reformatting.
	* sem_res.adb: Minor comment addition.
	* einfo.adb: Minor comment updates.
	* freeze.adb: Minor reformatting and code reorganization.

2014-01-21  Ed Schonberg  <schonberg@adacore.com>

	* par-ch4.adb (P_If_Expression): Handle more gracefully an
	elsif clause that does not have an else part.

2014-01-21  Robert Dewar  <dewar@adacore.com>

	* checks.adb, sem_util.ads, sem_ch4.adb: Minor reformatting.
	* gcc-interface/Makefile.in: clean up target pairs.

2014-01-21  Pascal Obry  <obry@adacore.com>

	* projects.texi: Minor typo fix.

2014-01-21  Thomas Quinot  <quinot@adacore.com>

	* freeze.adb (Check_Component_Storage_Order): If a record type
	has an explicit Scalar_Storage_Order attribute definition clause,
	reject any component that itself is of a composite type and does
	not have one.

2014-01-21  Ed Schonberg  <schonberg@adacore.com>

	* sem_ch10.adb (Generate_Parent_Reference): Make public so it
	can be used to generate proper cross-reference information for
	the parent units of proper bodies.

2014-01-21  Thomas Quinot  <quinot@adacore.com>

	* exp_pakd.adb (Expand_Packed_Element_Set,
	Expand_Packed_Element_Reference): No byte swapping required in
	the front-end for the case of a reverse storage order array,
	as this is now handled uniformly in the back-end.  However we
	still need to swap back an extracted element if it is itself a
	nested composite with reverse storage order.

2014-01-21  Hristian Kirtchev  <kirtchev@adacore.com>

	* sem_prag.adb (Analyze_External_Property): Add processing for "others".
	(Analyze_Pragma): Update the grammar of pragma Abstract_State to
	include "others".

2014-01-21  Arnaud Charlet  <charlet@adacore.com>

	* gnat_ugn.texi: Minor updates.

2014-01-21  Thomas Quinot  <quinot@adacore.com>

	* exp_pakd.adb: Update comment, minor reformatting.

2014-01-21  Hristian Kirtchev  <kirtchev@adacore.com>

	* sem_ch3.adb (Analyze_Variable_Contract): Trigger the volatile
	object check when SPARK_Mode is on.
	* sem_ch6.adb (Process_Formals): Trigger the volatile object
	check when SPARK_Mode is on.
	* sem_ch12.adb (Instantiate_Object): Trigger the volatile object
	check when SPARK_Mode is on.
	* sem_ch13.adb (Analyze_Aspect_Specifications): Insert the
	corresponding pragma of aspect SPARK_Mode in the visible
	declarations of a package declaration.
	* sem_prag.adb (Analyze_Pragma): Trigger the volatile object
	check when SPARK_Mode is on.
	* sem_res.adb (Resolve_Actuals): Trigger the volatile object
	check when SPARK_Mode is on.
	(Resolve_Entity_Name): Trigger
	the volatile object check when SPARK_Mode is on.

2014-01-21  Robert Dewar  <dewar@adacore.com>

	* sem_ch3.adb, sem_prag.adb, sem_prag.ads, sem_ch12.adb, sem_res.adb,
	sem_ch6.adb, a-except-2005.adb: Minor reformatting.

2014-01-21  Ed Schonberg  <schonberg@adacore.com>

	* exp_ch3.adb (Expand_N_Object_Declaration): When a class-wide
	object is declared, it is rewritten as a renaming of an dynamic
	expression that wraps the initial value.  The renaming declaration
	is first given an internal name, to prevent collisions with the
	entity already declared, and then the name is modified to reflect
	the original one. the modification of the name must preserve
	the source location of the original, to prevent spurious errors
	when compiling with style checks if the declaration involves
	more than one entity.

2014-01-21  Hristian Kirtchev  <kirtchev@adacore.com>

	* aspects.adb Add entries for Async_Readers, Async_Writers,
	Effective_Reads and Effective_Writes in table Canonical_Aspect.
	* aspects.ads Add entries for Async_Readers, Async_Writers,
	Effective_Reads and Effective_Writes in tables Aspect_Id,
	Aspect_Names, Aspect_Delay and Implementation_Defined_Aspect.
	* atree.adb (Ekind_In): New version with 8 parameters.
	(Node34): New routine.
	(Set_Node34): New routine.
	* atree.ads (Ekind_In): New version with 8 parameters.
	(Node34): New routine.
	(Set_Node34): New routine.
	* einfo.adb Contract is now Node34.
	(Contract): Update the assertion and node usage.
	(Get_Pragma): Include pragmas Async_Readers, Async_Writers,
	Effective_Reads and Effective_Writes.
	(Set_Contract): Update the assertion and node usage.
	(Write_Field24_Name): Remove the output for a contract.
	(Write_Field34_Name): Add output for a contract.
	* einfo.ads Contract is now Node34. Update the comment on
	attribute usage and related node structures.
	(Get_Pragma): Update the comment on usage.
	* par-prag.adb (Prag): Pragmas Async_Readers, Async_Writers,
	Effective_Reads and Effective_Writes do not require special
	processing by the parser.
	* sem_ch3.adb (Analyze_Variable_Contract): New routine.
	(Analyze_Declarations): Analyze the contract of a variable at
	the end of the declarative region.
	(Analyze_Object_Declaration): Create a contract for a variable.
	* sem_ch6.adb (Analyze_Subprogram_Contract): Update the retrieval
	of classification pragmas.
	(Process_Formals): Detect an illegal
	use of a volatile object as a formal in a function.
	* sem_ch12.adb (Instantiate_Object): Detect an illegal use of
	a volatile object as an actual in generic instantiation.
	* sem_prag.adb Add entries for Async_Readers, Async_Writers,
	Effective_Reads and Effective_Writes in table Sig_Flags.
	(Analyze_External_State_In_Decl_Part): New routine.
	(Analyze_Global_Item): Detect an illegal use of a volatile object
	as a global item of a function.
	(Analyze_Pragma): Reimplement
	pragma Abstract_State. Add support for pragmas Async_Readers,
	Async_Writers, Effective_Reads and Effective_Writes.
	(Check_External_Properties): New routine.
	* sem_prag.ads (Analyze_External_State_In_Decl_Part): New routine.
	(Check_External_Properties): New routine.
	* sem_res.adb (Resolve_Actuals): Detect an illegal use of a
	volatile object as an actual in a call.
	(Resolve_Entity_Name):
	Add local variables Par, Prev and Usage_OK. Detect illegal
	contexts of volatile objects.
	* sem_util.adb (Add_Contract_Item): Add support for
	pragmas associated with the contract of a variable.
	(Async_Readers_Enabled): New routine.
	(Async_Writers_Enabled): New routine.
	(Effective_Reads_Enabled): New routine.
	(Effective_Writes_Enabled): New routine.
	(Has_Enabled_Property):
	New routine.
	(Is_Unchecked_Conversion_Instance): New routine.
	(Is_Volatile_Object): Add support for entities that may denote
	a volatile object.
	* sem_util.ads (Add_Contract_Item): Update the
	comment on usage.
	(Async_Readers_Enabled): New routine.
	(Async_Writers_Enabled): New routine.
	(Effective_Reads_Enabled): New routine.
	(Effective_Writes_Enabled): New routine.
	(Is_Unchecked_Conversion_Instance): New routine.
	* sinfo.ads Update the comment on the structure of N_Contract.
	* snames.ads-tmpl Add predefined names for Async_Readers,
	Async_Writers, Effective_Reads and Effective_Writes. Add
	pragma ids for Async_Readers, Async_Writers, Effective_Reads
	and Effective_Writes.

2014-01-21  Robert Dewar  <dewar@adacore.com>

	* exp_ch4.adb (Eval_Op_Expon): Use CRT_Safe_Compile_Time_Known_Value
	* sem_eval.adb (Compile_Time_Known_Value): Remove special
	handling of CRT mode (CRT_Safe_Compile_Time_Known_Value): New
	function (Eval_Op_Expon): Add CRT_Safe in call to Test_Foldable
	(Test_Foldable): Add CRT_Safe parameter
	* sem_eval.ads (Compile_Time_Known_Value): Remove special
	handling of CRT mode.
	(CRT_Safe_Compile_Time_Known_Value): New function.

2014-01-21  Robert Dewar  <dewar@adacore.com>

	* sem_prag.adb (Analyze_Pragma, case SPARK_Mode): Fix problem
	with pragma or aspect that applies to package spec or subprogram
	spec.

2014-01-21  Robert Dewar  <dewar@adacore.com>

	* exp_aggr.adb: Minor reformatting.

2014-01-21  Johannes Kanig  <kanig@adacore.com>

	* gnat1drv.adb (Gnat1drv) remove obsolete reference to -gnatd.H.

2014-01-21  Bob Duff  <duff@adacore.com>

	* gnat_ugn.texi: Document the "checks" attribute in gnat2xml.

2014-01-21  Steve Baird  <baird@adacore.com>

	* gnat_rm.texi: Improve description of SPARK_Mode pragma.

2014-01-21  Vincent Celier  <celier@adacore.com>

	* prj-part.adb (Parse_Single_Project): Accept to extend a project
	if it has only be imported by an project being extended. When a
	project that has only been imported by a project being extended
	is imported by another project that is not being extended,
	reset the previous indication, so that it will be an error if
	this project is extended later.
	* prj-tree.adb (Create_Project): Include component From_Extended
	in table Projects_HT
	* prj-tree.ads (Project_Name_And_Node): New Boolean component
	From_Extended

2014-01-21  Robert Dewar  <dewar@adacore.com>

	* atree.ads, atree.adb: Add Node33 and Set_Node33.
	* einfo.ads, einfo.adb (SPARK_Pragma): New field (SPARK_Aux_Pragma):
	New field (SPARK_Pragma_Inherited): New flag
	(SPARK_Aux_Pragma_Inherited): New flag (SPARK_Mode_Pragmas):
	Removed.
	* lib.ads, lib.adb: Remove SPARK_Mode_Pragma, no longer used.
	* opt.ads (SPARK_Mode_Pragma): New global variable.
	* sem.ads: Add Save_SPARK_Mode_Pragma field to Scope_Stack_Entry.
	* sem_ch3.adb: Use new SPARK_Mode data structures.
	* sem_ch6.adb: Set SPARK_Mode fields in subprogram specs and bodies.
	* sem_ch7.adb: Set SPARK_Mode fields in package spec and body entities.
	* sem_ch8.adb (Push_Scope): Save SPARK_Mode_Pragma.
	(Pop_Scope): Restore SPARK_Mode_Pragma.
	* sem_prag.adb (Analyze_Pragma, case SPARK_Mode): Rewrite for
	new data structures.

2014-01-21  Arnaud Charlet  <charlet@adacore.com>

	* back_end.adb: Undo previous change, not needed. Minor reformatting.

2014-01-21  Thomas Quinot  <quinot@adacore.com>

	* exp_ch5.adb: Fix comment.
	* switch-c.adb: Minor comment update.
	* exp_ch3.adb: Minor reformatting.

2014-01-21  Arnaud Charlet  <charlet@adacore.com>

	* back_end.adb (Scan_Compiler_Arguments): Do not store object
	filename in gnatprove mode.

2014-01-21  Thomas Quinot  <quinot@adacore.com>

	* sinfo.ads (No_Ctrl_Actions): Clarify documentation (flag also
	suppresses usage of primitive _assign for tagged types).
	* exp_aggr.adb (Build_Array_Aggr_Code.Gen_Assign): Set
	No_Ctrl_Actions for a tagged type that does not require
	finalization, as we want to disable usage of _assign (which
	may cause undesirable discriminant checks on an uninitialized,
	invalid target).

2014-01-21  Ed Schonberg  <schonberg@adacore.com>

	* sem_prag.adb: Reject invariant'class on completion.

2014-01-21  Javier Miranda  <miranda@adacore.com>

	* exp_ch3.adb (Build_Init_Procedure): For
	derivations of interfaces, do not move the the initialization
	of the _parent field since such assignment is not generated.

2014-01-21  Ed Schonberg  <schonberg@adacore.com>

	* sem_res.adb (Rewrite_Renamed_Operator): Do not replace entity
	with the operator it renames if we are within an expression of
	a pre/postcondition, because the expression will be reanalyzed
	at a later point, and the analysis of the renaming may affect
	the visibility of the operator when in an instance.

2014-01-21  Robert Dewar  <dewar@adacore.com>

	* sinfo.ads, sinfo.adb: Change Do_Discriminant_Check to use new Flag1.
	Add this flag to type conversion nodes and assignment nodes.
	* treepr.adb: Deal properly with Flag 1,2,3.
	* treeprs.adt: Minor comment update.

2014-01-21  Robert Dewar  <dewar@adacore.com>

	* sem_eval.adb (Compile_Time_Known_Value): Add Ignore_CRT
	parameter.
	* sem_eval.ads (Compile_Time_Known_Value): Add Ignore_CRT
	parameter, completely rewrite spec.

2014-01-21  Ed Schonberg  <schonberg@adacore.com>

	* sem_ch10.adb (Install_Withed_Unit): If the unit is a subprogram
	instance that is inlined, it may have been rewritten as a wrapper
	package. In that case the unit that must be made visible is the
	related instance of the package.

2014-01-21  Arnaud Charlet  <charlet@adacore.com>

	* exp_ch9.adb (Expand_N_Selective_Accept.Add_Accept): Refine
	previous change in codepeer mode.

2014-01-21  Arnaud Charlet  <charlet@adacore.com>

	* exp_ch9.adb (Expand_N_Selective_Accept.Add_Accept): Always add
	call to Abort_Undefer, as expected by the runtime.
	* s-tasren.adb (Local_Complete_Rendezvous): Replace
	Defer_Abort_Nestable by Defer_Abort, since we do not expect abort to be
	deferred at this point. Update comments.

2014-01-21  Thomas Quinot  <quinot@adacore.com>

	* exp_ch4.adb, exp_ch5.adb, checks.adb: Minor reformatting.

2014-01-21  Arnaud Charlet  <charlet@adacore.com>

	* switch-c.adb, usage.adb, gnat_ugn.texi: Mark -gnates as internal,
	remove from doc.

2014-01-21  Robert Dewar  <dewar@adacore.com>

	* switch-c.adb, usage.adb, atree.adb, atree.ads: Minor reformatting.

2014-01-21  Thomas Quinot  <quinot@adacore.com>

	* atree.adb, atree.ads (Num_Extension_Nodes): Switch to Node_Id, since
	this is value is used in Node_Id arithmetic operations.
	(Copy_Node, Exchange_Entities): Use loops indexed by Num_Extension_Nodes
	instead of hard-coded unrolled code.

2014-01-21  Yannick Moy  <moy@adacore.com>

	* gnat1drv.adb: Minor code cleanup, removing useless code.

2014-01-21  Arnaud Charlet  <charlet@adacore.com>

	* opt.ads (SPARK_Switches_File_Name): New.
	* switch-c.adb (Scan_Front_End_Switches): Add handling of -gnates=xxx *
	* usage.adb (Usage): Document -gnates, in gnatprove mode only.
	* gnat_ugn.texi: Document -gnates.

2014-01-21  Yannick Moy  <moy@adacore.com>

	* errout.adb (Special_Msg_Delete): Update comment. Remove
	special case for GNATprove which should not ignore mismatch
	in sizes for representation clauses.
	* sem_prag.adb (Analyze_Pragma): Remove special case for GNATprove
	which should not ignore pragma Pack.

2014-01-21  Ed Schonberg  <schonberg@adacore.com>

	* sem_ch4.adb: Code clean up.

2014-01-21  Steve Baird  <baird@adacore.com>

	* gnat_rm.texi: Improve GNAT RM description of SPARK_Mode pragma.

2014-01-21  Robert Dewar  <dewar@adacore.com>

	* gcc-interface/gigi.h: Get Flags array address.
	* gcc-interface/trans.c: Acquire Flags array address.
	* atree.adb: Add support for Flags array and Flag0,1,2,3.
	* atree.ads: Add support for Flags array and Flag0,1,2,3.
	* atree.h: Add support for Flags array and Flag0,1,2,3.
	* back_end.adb: Pass Flags array address to gigi.

2014-01-21  Ed Schonberg  <schonberg@adacore.com>

	* sem_ch8.adb (Attribute_Renaming): Transfer original attribute
	reference to generated body so that legality checks on stream
	attributes are properly applied. If type is tagged and already
	frozen, insert generated body at the point of the renaming
	declaration.

2014-01-21  Ed Schonberg  <schonberg@adacore.com>

	* sem_ch12.adb: Code clean up.
	* sem_ch8.adb: Minor reformatting

2014-01-20  Robert Dewar  <dewar@adacore.com>

	* checks.adb: Check SPARK_Mode instead of GNATProve_Mode for
	converting warnings on inevitable exceptions to errors.
	* exp_ch4.adb: Check SPARK_Mode instead of GNATProve_Mode for
	converting warnings on inevitable exceptions to errors.
	* opt.adb (SPARK_Mode_Config): Handled like other config flags
	* opt.ads (SPARK_Mode_Type): Moved here from types (renamed from
	SPARK_Mode_Id) (SPARK_Mode_Type): Add pragma Ordered, remove
	SPARK_ from names (SPARK_Mode): New flag (SPARK_Mode_Config):
	New flag (Config_Switches_Type): Add SPARK_Mode field
	* sem.adb: Minor code reorganization (remove unnecessary with)
	* sem.ads (Scope_Stack_Entry): Add Save_SPARK_Mode field
	* sem_aggr.adb: Check SPARK_Mode instead of GNATProve_Mode for
	converting warnings on inevitable exceptions to errors.
	* sem_attr.adb: Check SPARK_Mode instead of GNATProve_Mode for
	converting warnings on inevitable exceptions to errors.
	* sem_ch3.adb: Check SPARK_Mode instead of GNATProve_Mode for
	converting warnings on inevitable exceptions to errors.
	* sem_ch4.adb: Check SPARK_Mode instead of GNATProve_Mode for
	converting warnings on inevitable exceptions to errors.
	* sem_ch6.adb (Analyze_Subprogram_Body_Helper): Reset SPARK_Mode
	from spec if needed
	* sem_ch7.adb (Analyze_Package_Body_Helper): Reset SPARK_Mode
	from spec if needed
	* sem_ch8.adb (Push_Scope): Save SPARK_Mode (Pop_Scope):
	Restore SPARK_Mode
	* sem_elab.adb: Check SPARK_Mode instead of GNATProve_Mode for
	converting warnings on inevitable exceptions to errors.
	* sem_prag.adb (Get_SPARK_Mode_From_Pragma): New function
	(Get_SPARK_Mode_Id): Removed (Get_SPARK_Mode_Type): New name
	of Get_SPARK_Mode_Id
	* sem_prag.ads (Get_SPARK_Mode_From_Pragma): New function
	* sem_res.adb: Check SPARK_Mode instead of GNATProve_Mode for
	converting warnings on inevitable exceptions to errors.
	* sem_util.adb: Check SPARK_Mode instead of GNATProve_Mode for
	converting warnings on inevitable exceptions to errors.
	* types.ads (SPARK_Mode_Id): Moved to opt.ads and renamed
	SPARK_Mode_Type

2014-01-20  Ed Schonberg  <schonberg@adacore.com>

	* sem_ch13.adb: Add semantic information to rewritten type
	reference.

2014-01-20  Ed Schonberg  <schonberg@adacore.com>

	* exp_ch5.adb (Expand_N_Assignment_Statement): If both sides
	are of a type with unknown discriminants, convert both to the
	underlying view of the type, so that the proper constraint check
	can be applied to the right-hand side.

2014-01-20  Robert Dewar  <dewar@adacore.com>

	* atree.adb (Copy_Node): Fix failure to copy last component
	(Exchange_Entities): Fix failure to exchange last entity

2014-01-20  Ed Schonberg  <schonberg@adacore.com>

	* sem_ch12.adb: Code clean up.

2014-01-20  Robert Dewar  <dewar@adacore.com>

	* gnat_rm.texi, sem_ch4.adb: Minor reformatting.

2014-01-20  Ed Schonberg  <schonberg@adacore.com>

	* sem_ch4.adb (Analyze_Quantified_Expression): If after
	pre-analysis  the loop parameter specification has been
	rewritten as a iterator specification, propagate the change to
	the quantified expression, for ASIS navigtion needs.

2014-01-20  Vincent Celier  <celier@adacore.com>

	* par-ch10.adb: Minor error message change: escape [ and ].

2014-01-20  Robert Dewar  <dewar@adacore.com>

	* checks.adb: Make warnings on exceptions into errors in GNATprove mode.
	* errout.adb: Implement [ and ] insertion characters.
	* errout.ads: Document new [ and ] insertion characters.
	* sem_ch12.adb, restrict.adb, frontend.adb, exp_ch7.adb: Minor
	addition of ??? comment.
	* lib-xref.adb, exp_util.adb, gnat1drv.adb: Minor reformatting
	* exp_ch4.adb, sem_ch3.adb, sem_ch4.adb, sem_ch6.adb, sem_elab.adb,
	sem_eval.adb, sem_res.adb, sem_util.adb, sem_attr.adb, sem_aggr.adb:
	Make warnings on exceptions into errors in GNATprove mode.
	* sem_dim.adb: Minor reformatting throughout Quote [ and ]
	in error messages.

2014-01-20  Ed Schonberg  <schonberg@adacore.com>

	* sem_ch13.adb: Code clean up.

2014-01-20  Robert Dewar  <dewar@adacore.com>

	* errout.ads, errout.adb: Implement >? >x? >X? sequences in error
	messages.
	* sem_ch6.adb (Check_Statement_Sequence): Missing return is an
	error in GNATprove mode.

2014-01-20  Ed Schonberg  <schonberg@adacore.com>

	* par-ch4.adb (Is_Parameterless_Attribute): The Ada2012 attribute
	reference 'Old takes no parameters, and thus can appear as a
	prefix of a slice.

2014-01-20  Eric Botcazou  <ebotcazou@adacore.com>

	* exp_aggr.adb: Fix minor typos.

2014-01-20  Ed Schonberg  <schonberg@adacore.com>

	* sem_attr.adb (Analyze_Attribute, case 'Constrained): In an
	instance the attribute is legal, and its value is determined
	statically if the type has no discriminants. This choice is
	more useful than rechecking the legality rule in the instance,
	is consistent with older usage, and is also consistent with all
	existing tests.

2014-01-20  Arnaud Charlet  <charlet@adacore.com>

	* sem_cat.adb (Validate_Static_Object_Name): Change error into
	warning in Relaxed_Semantic_Mode.

2014-01-20  Ed Schonberg  <schonberg@adacore.com>

	* sem_attr.adb: Code and comments cleanup.

2014-01-20  Yannick Moy  <moy@adacore.com>

	* debug.adb Free debug flags -gnatd.D, -gnatd.G and -gnatd.V *
	* errout.adb (Compilation_Errors): Remove special handling in
	GNATprove mode.
	* gnat1drv.adb (Adjust_Global_Switches): Remove handling of the
	removed debug flags.
	* gnat_rm.texi: Initial documentation for Abstract_State, Depends,
	Global, Initial_Condition, Initializes and Refined_State pragmas and
	aspects.
	* opt.ads (Frame_Condition_Mode, Formal_Extensions,
	SPARK_Strict_Mode): Remove global flags.
	* sem_ch3.adb (Analyze_Object_Declaration): Check of no hidden state
	always performed now, on packages declaring a null state.
	(Signed_Integer_Type_Declaration): Remove ill-designed attempt
	at providing pedantic mode for bounds of integer types.
	* sem_ch4.adb (Analyze_Quantified_Expression): Warning on suspicious
	"some" quantified expression now issued under control of -gnatw.t,
	like the other warning on unused bound variable.
	* sem_prag.adb (Check_Precondition_Postcondition): Remove useless test
	on removed flag.
	(Analyze_Pragma): Remove tests for SPARK 2014
	pragmas, not officially allowed by GNAT.

2014-01-20  Hristian Kirtchev  <kirtchev@adacore.com>

	* sem_prag.adb (Analyze_Pragma): Ensure that
	the sole argument of pragmas Abstract_State, Contract_Cases,
	Depends, Global and Initializes in in aggregate form.
	(Analyze_Refined_Pragma): Ensure that the sole argument of
	pragmas Refined_Depends, Refined_Global and Refined_State is in
	aggregate form.
	(Ensure_Aggregate_Form): New routine.

2014-01-20  Doug Rupp  <rupp@adacore.com>

	* sem_attr.adb (Analyze_Attribute): case
	Attribute_Constrained => treat all prefixes as legal for Declib
	compatibility.

2014-01-20  Hristian Kirtchev  <kirtchev@adacore.com>

	* sem_prag.adb (Check_Mode): Reimplement the routine.
	(Find_Mode): New routine.

2014-01-20  Robert Dewar  <dewar@adacore.com>

	* sem_ch4.adb (Operator_Check): Handle additional
	Allow_Integer_Address cases.

2014-01-20  Robert Dewar  <dewar@adacore.com>

	* gnat_rm.texi (Allow_Integer_Address): Remove note about not
	allowed if address is non-private, no longer true.
	* sem_prag.adb (Analyze_Pragma, case Allow_Integer_Address):
	Remove check for address being private, causes difficulty when
	pragma used in gnat.adc file and is not needed, since we guard
	this in Address_Integer_Convert_OK.
	* exp_ch7.adb: Minor reformatting.
	* sem_ch4.adb: Handle operator operands in Allow_Integer_Address mode.

2014-01-20  Robert Dewar  <dewar@adacore.com>

	* checks.adb (Apply_Range_Check): Remove gnatprove special
	casing of exponentiation.
	* sem_res.adb (Resolve_Op_Expon): Apply range check to right
	operand for integer case to check range against Natural.

2014-01-20  Robert Dewar  <dewar@adacore.com>

	* s-tataat.adb: Minor reformatting.

2014-01-20  Robert Dewar  <dewar@adacore.com>

	* einfo.adb (Is_Descendent_Of_Address): Now applies to all
	entities, and also fix documentation to remove mention of visible
	integer type, since this is not what the implementation does.
	* einfo.ads (Is_Descendent_Of_Address): Now applies to all
	entities, and also fix documentation to remove mention of visible
	integer type, since this is not what the implementation does.
	* gnat_rm.texi: Minor clarification of Allow_Integer_Address
	function.
	* sem_ch4.adb (Analyze_One_Call): Handle Allow_Integer_Address
	case for parameter type check.
	* sem_res.adb (Resolve): Use new function
	Address_Integer_Convert_OK.
	* sem_type.adb: Minor code reorganization (use Ekind_In) Minor
	reformatting throughout.
	* sem_util.adb (Address_Integer_Convert_OK): New function.
	* sem_util.ads: Minor reformatting (put specs in alpha order)
	(Address_Integer_Convert_OK): New function.

2014-01-20  Thomas Quinot  <quinot@adacore.com>

	* exp_ch7.adb (Wrap_Transient_Expression):
	Insertion extra conditional expression only if
	Opt.Suppress_Control_Flow_Optimizations is set.

2014-01-20  Arnaud Charlet  <charlet@adacore.com>

	* s-tataat.adb (Initialize_Attributes): Abort might already be
	deferred in Create_Task.

2014-01-20  Hristian Kirtchev  <kirtchev@adacore.com>

	* checks.adb (Apply_Scalar_Range_Check): Flag
	the exponent as requiring a range check when the expression is
	an exponentiation.

2014-01-20  Fedor Rybin  <frybin@adacore.com>

	* gnat_ugn.texi: Documenting --passed-tests option for gnattest.

2014-01-20  Hristian Kirtchev  <kirtchev@adacore.com>

	* sem_util.adb (Default_Initialization): New routine.
	* sem_util.ads: Add new type Default_Initialization_Kind.
	(Default_Initialization): New routine.

2014-01-20  Hristian Kirtchev  <kirtchev@adacore.com>

	* sem_prag.adb (Check_Mode): Correct all error
	message logic dealing with in/in out parameters that may appear
	as inputs or have a self reference.

2014-01-20  Robert Dewar  <dewar@adacore.com>

	* exp_ch9.adb, checks.adb, exp_intr.adb: Minor reformatting.
	* sem_res.adb (Resolve): Fix error causing infinite loop for
	integer used as address. Allow addresses as integers.

2014-01-20  Arnaud Charlet  <charlet@adacore.com>

	* s-osinte-linux.ads (struct_sigaction): Fix rep clause.

2014-01-20  Bob Duff  <duff@adacore.com>

	* par-ch8.adb (P_Use_Type_Clause): Detect syntax
	error when "use all" is not followed by "type".

2014-01-20  Bob Duff  <duff@adacore.com>

	* exp_intr.adb (Expand_Unc_Deallocation): Remove warning on abort
	followed by free.

2014-01-20  Ed Schonberg  <schonberg@adacore.com>

	* checks.adb (Apply_Address_Clause_Check): If there is an
	alignment check on the expression in an address clause, and there
	is no local exception propagation, add an additional explanatory
	message to clarify the cause of previous warning.

2014-01-20  Robert Dewar  <dewar@adacore.com>

	* exp_ch7.adb: Minor reformatting.
	* opt.ads: Minor comment updates.
	* sem.adb: Minor name change Is_Main_Unit =>
	Is_Main_Unit_Or_Main_Unit_Spec.
	* sem_ch6.adb: Minor reformatting and code reorganization.

2014-01-20  Bob Duff  <duff@adacore.com>

	* gnat_ugn.texi: Update gnatpp switches.

2014-01-20  Thomas Quinot  <quinot@adacore.com>

	* exp_ch9.adb: Minor comment edit.

2014-01-20  Robert Dewar  <dewar@adacore.com>

	* gnat_rm.texi: Document that Allow_Integer_Address is permitted
	only if System.Address is a private type.
	* opt.ads (Allow_Integer_Address): No longer set by -gnates.
	* sem_prag.adb (Analyze_Pragma, case Allow_Integer_Address):
	Allowed only if type System.Address is private, since otherwise
	it makes no sense.
	* sem_res.adb: Fix failure to properly Analyze unchecked
	conversions that were introduced by Allow_Integer_Address.
	* switch-c.adb: Remove -gnates switch.
	* usage.adb: Remove -gnates switch.
	* gnat_ugn.texi: Remove documentation of -gnates flag.

2014-01-20  Ed Schonberg  <schonberg@adacore.com>

	* sem_ch6.adb (Analyze_Expression_Function): Pre-analyze and
	resolve expression to perform proper name capture.

2014-01-20  Ed Schonberg  <schonberg@adacore.com>

	* sem.adb (Semantics): When saving/restoring configuration
	switches, the spec of a pre- defined unit that is the main unit
	must be treated as a predefined unit as well.

2014-01-20  Thomas Quinot  <quinot@adacore.com>

	* exp_ch7.adb (Wrap_Transient_Expression): For a Boolean
	expression, insert an extra conditional expression when saving
	the value of the expression, for the benefit of control flow
	graph based coverage analysis.
	* exp_ch3.adb: Minor reformatting.

2014-01-20  Robert Dewar  <dewar@adacore.com>

	* gnat1drv.adb: Set Allow_Integer_Address in relaxed semantics mode.
	* gnat_rm.texi: Document pragma Allow_Integer_Address.
	* gnat_ugn.texi: Document pragma Allow_Integer_Address, -gnates.
	* opt.ads: New flag Allow_Integer_Address.
	* par-prag.adb: Dummy entry for pragma Allow_Integer_Address.
	* sem_ch5.adb: Minor reformatting.
	* sem_prag.adb: Implement pragma Allow_Integer_Address.
	* sem_res.adb (Resolve): Allow integer address value if
	switch set.
	* sem_util.adb: Minor reformatting.
	* snames.ads-tmpl: Add entry for pragma Allow_Integer_Address.
	* switch-c.adb: Recognize flag -gnates.
	* usage.adb: Document flag -gnates.

2014-01-20  Thomas Quinot  <quinot@adacore.com>

	* s-tadeca.adb: Fix minor typos in comment.

2014-01-20  Pascal Obry  <obry@adacore.com>

	* s-win32.ads (FreeLibrary): New import.

2014-01-20  Robert Dewar  <dewar@adacore.com>

	* sem_res.adb, sem_cat.adb: Minor reformatting.
	* sem_ch11.adb (Analyze_Raise_Statement): Only give warning about
	assigning to OUT parameters for the current subprogram scope.
	* exp_ch4.adb: Minor reformatting.

2014-01-20  Ed Schonberg  <schonberg@adacore.com>

	* exp_ch4.adb (Process_Transient_Object,
	Find_Enclosing_Contexts): If the top-level if-expression that
	generated the transient object is an actual in a call, the proper
	Hook_Context is a construct enclosing the call.
	* einfo.ads: Indicate that Related_Expression is used to link a
	loop variable to the container expression over which the loop
	takes place.
	(Analyze_Iterator_Specification): Set the Related_Expression of
	the loop variable in a container element iterator.
	(Note_Possible_Modification): If the variable is the loop
	variable in a container element iterator, indicate that the
	enclosing container is also modified.

2014-01-20  Hristian Kirtchev  <kirtchev@adacore.com>

	* aspects.adb (Move_Or_Merge_Aspects): Reimplemented.

2014-01-20  Robert Dewar  <dewar@adacore.com>

	* s-taasde.ads, gnat_ugn.texi, s-tadeca.adb, sem_res.adb, s-tadeca.ads:
	Minor reformatting and code clean up.

2014-01-20  Arnaud Charlet  <charlet@adacore.com>

	* sem_cat.adb (Validate_Object_Declaration): Relax semantics
	of objects of private type if Relaxed_RM_Semantics.

2014-01-20  Claire Dross  <dross@adacore.com>

	* a-cofove.ads (Vector): Capacity discriminant
	should be in range of the index.

2014-01-20  Thomas Quinot  <quinot@adacore.com>

	* a-caldel.ads(To_Duration), s-taasde.ads(Time_Enqueue):
	Clarify specs s-tadeca.adb(Enqueue_Calendar): Compensate for
	possible difference between epoch of Ada.Calendar clock and Ada
	real-time/tasking clock.
	* s-taprop-posix.adb: Minor comment fix.

2014-01-20  Doug Rupp  <rupp@adacore.com>

	* sysdep.c [vxworks]: Remove Vxworks version noise for RTP.

2014-01-20  Hristian Kirtchev  <kirtchev@adacore.com>

	* exp_attr.adb (Expand_N_Attribute_Reference): Generate validity
	checks on the prefix of attribute 'Old.
	* sem_ch3.adb (Process_Range_Expr_In_Decl): Suppress the
	generation of validity checks on a range that belongs to the
	iteration scheme of a quantified expression.
	* sem_ch5.adb (One_Bound): Suppress the generation of validity
	checks on a bound that belongs to the iteration scheme of a
	quantified expression, generate the check in all other cases.

2014-01-20  Bob Duff  <duff@adacore.com>

	* gnat_ugn.texi: Enable --pp-new by default. Minor reorganization.

2014-01-20  Ed Schonberg  <schonberg@adacore.com>

	* sem_res.adb (Resolve): When compiling a predefined unit, ignore
	interpretations that do not come from other predefined units,
	to prevent spurious ambiguities in the presence of user-defined
	operators in the context of (an instance of) a predefined unit.

2014-01-20  Robert Dewar  <dewar@adacore.com>

	* gnat_rm.texi: Document that Loop_Variant is included in
	Statement_Assertions.
	* sem_prag.adb (Check_Kind): Add Loop_Variant to
	Statement_Assertions (Check_Applicable_Policy): Add Loop_Variant
	to Statement_Assertions.

2014-01-20  Doug Rupp  <rupp@adacore.com>

	* sysdep.c (__gnat_is_file_not_found_error) [vxworks6]: Add case
	for errno ENOENT from RTP on NFS mounted file system.

2014-01-20  Ed Schonberg  <schonberg@adacore.com>

	* sem_util.adb (Check_Function_Writable_Actuals): 1) Do not
	examine code that does not come from source. The check does not
	apply to code generated for constraint checks, and such code may
	generate spurious error messages when compiled with expansion
	disabled (as in a generic unit) because side effects may not
	have been removed.
	2) Make error messages more explicit: indicate the component
	of the	construct whose value is indeterminate because of a
	call to a function with in-out parameter in another component,
	when there is no mandated order of execution between the two
	components (actuals, aggregate components, alternatives).

2014-01-20  Robert Dewar  <dewar@adacore.com>

	* gnat_rm.texi: Minor cleanup.

2014-01-20  Hristian Kirtchev  <kirtchev@adacore.com>

	* sem_attr.adb (Analyze_Attribute): Attributes 'Old and 'Result
	can now apply to a refined postcondition.
	* sem_ch6.adb (Analyze_Subprogram_Contract): Remove local
	variable Result_Seen. Add variables Case_Prag, Post_Prag,
	Seen_In_Case and Seen_In_Post. Update the mechanism that detects
	whether postconditions and/or constract-cases mention attribute
	'Result and introduce a post-state when applied to functions.
	(Check_Result_And_Post_State): Removed.
	* sem_prag.adb (Analyze_Pragma): Add local variable
	Result_Seen. Verify that the expression of pragma Refined_Post
	mentions attribute 'Result and introduces a post-state.
	* sem_util.ads, sem_util.adb (Check_Result_And_Post_State): New routine.

2014-01-20  Hristian Kirtchev  <kirtchev@adacore.com>

	* exp_ch7.adb (Is_Subprogram_Call): New routine.
	(Process_Transient_Objects): Make variable Must_Hook global with
	respect to all locally declared subprograms. Search the context
	for at least one subprogram call.
	(Requires_Hooking): Removed.

2014-01-20  Claire Dross  <dross@adacore.com>

	* a-cfdlli.ads a-cfhama.ads a-cfhase.ads a-cforma.ads
	* a-cforse.ads a-cofove.ads: Add pragma Annotate (GNATprove,
	External_Axiomatization);

2014-01-20  Robert Dewar  <dewar@adacore.com>

	* sem_attr.adb (Analyze_Attribute, case Loop_Entry): Allow
	Loop_Entry in Assert, Assert_And_Cut, and Assume pragmas.
	* sem_prag.adb (Analyze_Pragma, case Assert[_And_Cut], Assume):
	Allow Loop_Entry to be used in these pragmas if they appear in
	an appropriate context.
	(Placement_Error): Specialize error
	message for pragma Assert[_And_Cut] or pragma Assume containing
	Loop_Entry attribute.
	* a-exexpr-gcc.adb, sinput.adb: Minor reformatting.
	* s-excmac-arm.ads, s-except.ads, s-excmac-gcc.ads: Minor reformatting
	and code clean ups.

2014-01-20  Robert Dewar  <dewar@adacore.com>

	* gnat1drv.adb: Minor comment update.

2014-01-20  Tristan Gingold  <gingold@adacore.com>

	* raise-gcc.c (PERSONALITY_FUNCTION/arm): Remove unused
	variables, comment out unused code.
	* a-exexpr-gcc.adb: Move declarations to s-excmac-gcc.ads
	* s-excmac-gcc.ads: New file, extracted from a-exexpr-gcc.adb
	* s-excmac-arm.ads: New file.

2014-01-20  Hristian Kirtchev  <kirtchev@adacore.com>

	* exp_ch4.adb (Expand_N_Slice): Remove constant D and variables
	Drange and Index_Typ. Remove the circuitry which creates a
	range check to compare the index type of the array against the
	discrete_range.
	* sem_res.adb (Resolve_Slice): Add local variable Dexpr. Update
	the circuitry which creates a range check to handle a
	discrete_range denoted by a subtype indication.

2014-01-20  Pierre-Marie Derodat  <derodat@adacore.com>

	* sinput.adb, sinput.ads (Sloc_Range): Traverse the tree of original
	nodes to get the original sloc range.

2014-01-20  Hristian Kirtchev  <kirtchev@adacore.com>

	* sem_prag.adb (Analyze_Pragma): Use Defining_Entity to obtain the
	entity of a [library level] package.

2014-01-20  Tristan Gingold  <gingold@adacore.com>

	* raise-gcc.c (exception_class_eq): New function.
	(is_handled_by): Use it to compare exception classes.
	(PERSONALITY_STORAGE): Define.	(continue_unwind): New function to
	be called to return URC_CONTINUE_UNWIND.
	(personality_body): New function, extracted from PERSONALITY_ROUTINE.
	(PERSONALITY_ROUTINE): Add an implementation for the ARM unwinder.

2014-01-20  Robert Dewar  <dewar@adacore.com>

	* opt.ads: Minor comment update.

2014-01-20  Hristian Kirtchev  <kirtchev@adacore.com>

	* exp_ch4.adb (Expand_N_Slice): Relocate some variables and
	constants to the "Local variables" area. Add new constant D. Add
	new variables Drange and Index_Typ.  Rename Pfx to Rep and Ptp
	to Pref_Typ and update all occurrences. Add circuitry to extract
	the discrete_range and the index type and build a range check.

2014-01-20  Arnaud Charlet  <charlet@adacore.com>

	* gnat1drv.adb (Adjust_Global_Switches): Enable
	Treat_Categorization_Errors_As_Warnings when Relaxed_RM_Semantics
	is set.

2014-01-20  Thomas Quinot  <quinot@adacore.com>

	* sem_ch5.adb, sem_ch4.adb: Minor reformatting.

2014-01-20  Hristian Kirtchev  <kirtchev@adacore.com>

	* sem_ch13.adb (Analyze_Aspect_Specifications):
	When aspect SPARK_Mode appears on a package body, insert the
	generated pragma at the top of the body declarations.

2014-01-20  Robert Dewar  <dewar@adacore.com>

	* sem_aggr.adb, exp_prag.adb, sem_aux.adb, sinfo.ads, sem_ch10.adb,
	checks.adb, sem_prag.adb, sem_ch12.adb, freeze.adb, g-arrspl.adb,
	expander.adb, gnat1drv.adb, exp_ch4.adb, sem_ch6.adb,
	sem_ch8.adb, exp_dist.adb: Minor reformatting.

2014-01-20  Yannick Moy  <moy@adacore.com>

	* gnat1drv.adb (Gnat1drv): Call Write_ALI with Object=True in GNATprove
	mode.

2014-01-20  Pascal Obry  <obry@adacore.com>

	* g-arrspl.ads (Slice_Set): New definition (will use a copy on
	write scheme).
	* g-arrspl.adb: Adapt all routine to this new implementation.
	(Set): Copy the Slice_Set definition before reusing it.

2014-01-20  Arnaud Charlet  <charlet@adacore.com>

	* sem_prag.adb (Process_Import_Or_Interface): In
	Relaxed_RM_Semantics, support old Ada 83 style of pragma Import.
	(Analyze_Pragma): Ditto for pragma Export.
	* exp_prag.adb (Expand_Pragma_Import_Or_Interface): Handle old pragma
	Import style.

2014-01-20  Hristian Kirtchev  <kirtchev@adacore.com>

	* einfo.ads: E_Abstract_State is now part of the entities that
	can be overloaded. Update type Overloadable_Kind to reflect the
	inclusion of abstract states.
	* sem_ch6.adb (New_Overloaded_Entity): A function can now
	overload an abstract state.
	* sem_prag.adb (Analyze_Constituent): Handle the overloading
	of states by functions. Use Entity_Of to obtain the entity of
	a constituent.	(Analyze_Global_Item): Handle the overloading of
	states by functions.
	(Analyze_Initialization_Item): Handle the
	overloading of states by functions.  Use Entity_Of to obtain the
	entity of an item.
	(Analyze_Input_Item): Handle the overloading
	of states by functions. Use Entity_Of to obtain the entity of an item.
	(Analyze_Input_Output): Handle the overloading of states by functions.
	(Analyze_Refinement_Clause): Handle the overloading
	of states by functions.  Use Entity_Of to obtain the entity of an item.
	(Appears_In): Use Entity_Of to obtain the entity of an element.
	(Check_Usage): Use Entity_Of to obtain the entity of
	an item. Add a guard to prevent a crash due to a previous error.
	(Resolve_State): New routine.

2014-01-20  Yannick Moy  <moy@adacore.com>

	* spark_xrefs.ads, debug.adb, gnat1drv.adb, errout.adb, errout.ads,
	opt.ads: Minor comments updates.

2014-01-20  Hristian Kirtchev  <kirtchev@adacore.com>

	* einfo.adb (Non_Limited_View): Applies to abstract states.
	(Set_From_Limited_With): Applies to abstract states.
	(Set_Non_Limited_View): Applies to abstract states.
	(Write_Field17): Output the non-limited view of an abstract state.
	* einfo.ads: Update the comment on usage and occurrences in
	nodes for attributes From_Limited_With and Non_Limited_View.
	* sem_aux.adb (Available_View): This routine can now handle
	abstract states.
	* sem_aux.ads (Available_View): This routine can now handle
	abstract states. Update the comment on usage.
	* sem_ch8.adb (Find_Expanded_Name): Handle abstract views
	of states and variables.
	(In_Pragmas_Depends_Or_Global): New routine.
	* sem_ch10.adb (Build_Limited_Views): Implement
	abstract (limited) views of variables and states.
	(Build_Shadow_Entity): This routine is now a procedure. Add
	formal parameter Shadow. Update the comment on usage. Add
	context-specific decoration for states and variables.
	(Decorate_State): New routine.	(Decorate_Variable): New routine.
	(Find_And_Process_States): New routine.
	(Process_Declarations): Renamed to Process_Declarations_And_States.
	(Process_Declarations_And_States): Add formal parameters
	Pack and Create_Abstract_Views. Update the comment on usage.
	(Process_States): New routine.
	* sem_prag.adb (Check_Dependency_Clause): Handle abstract
	views of states and variables. Match the abstract view of a state
	against its corresponding non-abstract view.
	(Is_Matching_Input):
	Handle abstract views of states and variables. Match the abstract
	view of a state against its corresponding non-abstract view.
	(Process_Global_Item): Handle abstract views of states and
	variables.

2014-01-20  Bob Duff  <duff@adacore.com>

	* sem_ch10.adb (Expand_With_Clause): Don't
	recurse on the prefix if the current with-ed name refers to a
	package that renames its own parent, eg "package P.Q renames P;".

2014-01-20  Yannick Moy  <moy@adacore.com>

	* exp_spark.adb (Expand_SPARK_Call): Remove procedure.
	* opt.adb, opt.ads (Full_Expander_Active): Remove function.
	* checks.adb, exp_ch6.adb, exp_ch9.adb, exp_disp.adb, sem_aggr.adb,
	* sem_ch10.adb, sem_ch5.adb, sem_ch6.adb, sem_ch8.adb, sem_ch9.adb,
	* sem_disp.adb, sem_res.adb Replace Full_Expander_Active by
	Expander_Active.

2014-01-20  Yannick Moy  <moy@adacore.com>

	* sinfo.ads Update documentation of GNATprove mode.

2014-01-20  Yannick Moy  <moy@adacore.com>

	* adabkend.adb, ali-util.adb, errout.adb, exp_ch7.adb,
	* exp_dbug.adb, freeze.adb, lib-xref.adb, restrict.adb,
	* sem_attr.adb, sem_ch4.adb, sem_ch5.adb, sem_ch6.adb, sem_ch8.adb,
	* sem_prag.adb, sem_res.adb, sem_util.adb Rename SPARK_Mode into
	GNATprove_Mode.
	* sem_ch13.adb: Remove blank.
	* exp_spark.adb, exp_spark.ads (Expand_SPARK_Call): Only replace
	subprograms by alias for renamings, not for inherited primitive
	operations.
	* exp_util.adb (Expand_Subtype_From_Expr): Apply the expansion
	in GNATprove mode.
	(Remove_Side_Effects): Apply the removal in
	GNATprove mode, for the full analysis of expressions.
	* expander.adb (Expand): Call the light SPARK expansion in GNATprove
	mode.
	(Expander_Mode_Restore, Expander_Mode_Save_And_Set): Ignore
	save/restore actions for Expander_Active flag in GNATprove mode,
	similar to what is done in ASIS mode.
	* frontend.adb (Frontend): Generic bodies are instantiated in
	GNATprove mode.
	* gnat1drv.adb (Adjust_Global_Switches): Set operating
	mode to Check_Semantics in GNATprove mode, although a light
	expansion is still performed.
	(Gnat1drv): Set Back_End_Mode to
	Declarations_Only in GNATprove mode, and later on special case
	the GNATprove mode to continue analysis anyway.
	* lib-writ.adb (Write_ALI): Always generate ALI files in
	GNATprove mode.
	* opt.adb, opt.ads (Full_Expander_Active): Make it equivalent to
	Expander_Active.
	(SPARK_Mode): Renamed as GNATprove_Mode.
	* sem_aggr.adb (Aggregate_Constraint_Checks): Add checks in the
	tree in GNATprove_Mode.
	* sem_ch12.adb (Analyze_Package_Instantiation): Always instantiate
	body in GNATprove mode.
	(Need_Subprogram_Instance_Body): Always instantiate body in GNATprove
	mode.
	* sem_ch3.adb (Constrain_Index, Process_Range_Expr_In_Decl):
	Make sure side effects are removed in GNATprove mode.

2014-01-20  Eric Botcazou  <ebotcazou@adacore.com>

	* gcc-interface/decl.c (gnat_to_gnu_entity) <object>: Robustify tests
	for aliased objects with an unconstrained nominal subtype.
	* gcc-interface/trans.c (Call_to_gnu): Likewise.
	(gnat_to_gnu) <case N_Op_Not>: Robustify test for private type.
	<case N_Op_Minus>: Remove useless code.
	(Exception_Handler_to_gnu_zcx): Minor tweaks.

2014-01-20  Eric Botcazou  <ebotcazou@adacore.com>

	* gcc-interface/decl.c (gnat_to_gnu_entity) <case E_Record_Subtype>:
	Tidy up.  For a subtype with discriminants and variant part, if a
	variant is statically selected and the fields all have a constant
	position, put them in order of increasing position.  Likewise if
	no variant part but representation clause is present.
	* gcc-interface/utils.c (make_packable_type): Robustify.
	(maybe_pad_type): Use local variable and tidy up condition.  If no
	alignment is specified, use the original one.
	(create_type_stub_decl): Minor tweak.
	(convert) <case VECTOR_CST>: Fix typo.
	<case CONSTRUCTOR>: Deal with padding types around the same type.
	Do not punt on missing fields.
	(unchecked_convert): Call finish_record_type to lay out the special
	record types made for conversions from/to problematic integer types.
	Bump the alignment of CONSTRUCTORs before converting them to a more
	aligned type.

2014-01-20  Eric Botcazou  <ebotcazou@adacore.com>

	* gcc-interface/decl.c (gnat_to_gnu_entity) <case E_Component>: Remove
	obsolete code for type_annotate_only mode, simplify code and slightly
	improve wording of comments.

2014-01-12  Eric Botcazou  <ebotcazou@adacore.com>

	PR ada/59772
	* gcc-interface/cuintp.c (build_cst_from_int): Use 32-bit integer type
	as intermediate type.
	(UI_To_gnu): Likewise.

2014-01-03  Eric Botcazou  <ebotcazou@adacore.com>

	* gnatvsn.ads (Current_Year): Bump to 2014.

2014-01-02  Tobias Burnus  <burnus@net-b.de>

	* gnat_ugn.texi: Bump @copying's copyright year.

Copyright (C) 2014 Free Software Foundation, Inc.

Copying and distribution of this file, with or without modification,
are permitted in any medium without royalty provided the copyright
notice and this notice are preserved.<|MERGE_RESOLUTION|>--- conflicted
+++ resolved
@@ -1,5 +1,3 @@
-<<<<<<< HEAD
-=======
 2015-01-05  Eric Botcazou  <ebotcazou@adacore.com>
 
 	PR ada/64492
@@ -24,7 +22,6 @@
 	* back_end.adb (Scan_Back_End_Switches): Skip switch -G and
 	its argument.
 
->>>>>>> d8d30888
 2014-11-11  Simon Wright  <simon@pushface.org>
 
 	PR ada/42978

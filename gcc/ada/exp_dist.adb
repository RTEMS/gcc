--- conflicted
+++ resolved
@@ -6,11 +6,7 @@
 --                                                                          --
 --                                 B o d y                                  --
 --                                                                          --
-<<<<<<< HEAD
---          Copyright (C) 1992-2006, Free Software Foundation, Inc.         --
-=======
 --          Copyright (C) 1992-2007, Free Software Foundation, Inc.         --
->>>>>>> 60a98cce
 --                                                                          --
 -- GNAT is free software;  you can  redistribute it  and/or modify it under --
 -- terms of the  GNU General Public License as published  by the Free Soft- --
@@ -31,18 +27,11 @@
 with Atree;    use Atree;
 with Einfo;    use Einfo;
 with Elists;   use Elists;
-<<<<<<< HEAD
-=======
 with Exp_Atag; use Exp_Atag;
->>>>>>> 60a98cce
 with Exp_Strm; use Exp_Strm;
 with Exp_Tss;  use Exp_Tss;
 with Exp_Util; use Exp_Util;
 with Lib;      use Lib;
-<<<<<<< HEAD
-with Namet;    use Namet;
-=======
->>>>>>> 60a98cce
 with Nlists;   use Nlists;
 with Nmake;    use Nmake;
 with Opt;      use Opt;
@@ -1021,13 +1010,8 @@
          Parameter_Mode := New_Occurrence_Of (RTE (RE_Mode_In), Loc);
 
       else
-<<<<<<< HEAD
-         Parameter_Mode := Parameter_Passing_Mode (Loc,
-                             Parameter, Constrained);
-=======
          Parameter_Mode :=
            Parameter_Passing_Mode (Loc, Parameter, Constrained);
->>>>>>> 60a98cce
       end if;
 
       return
@@ -1182,10 +1166,7 @@
       else
          --  Validate_RACW_Primitives will be called when the designated type
          --  is frozen, see Exp_Ch3.Freeze_Type.
-<<<<<<< HEAD
-=======
-
->>>>>>> 60a98cce
+
          --  ??? Shouldn't we have a pragma Assert (not Is_Frozen (Desig))?
 
          Add_Access_Type_To_Process (E => Desig, A => RACW_Type);
@@ -1353,17 +1334,10 @@
                        RACW_Type                => Stub_Elements.RACW_Type);
                   Append_To (Body_Decls, Current_Primitive_Body);
 
-<<<<<<< HEAD
-                  --  Analyzing the body here would cause the Stub type to be
-                  --  frozen, thus preventing subsequent primitive
-                  --  declarations. For this reason, it will be analyzed later
-                  --  in the regular flow (and in the context of the
-=======
                   --  Analyzing the body here would cause the Stub type to
                   --  be frozen, thus preventing subsequent primitive
                   --  declarations. For this reason, it will be analyzed
                   --  later in the regular flow (and in the context of the
->>>>>>> 60a98cce
                   --  appropriate unit body, see Append_RACW_Bodies).
 
                end if;
@@ -1931,10 +1905,6 @@
 
    procedure Append_RACW_Bodies (Decls : List_Id; Spec_Id : Entity_Id) is
       E : Entity_Id;
-<<<<<<< HEAD
-
-=======
->>>>>>> 60a98cce
    begin
       E := First_Entity (Spec_Id);
       while Present (E) loop
@@ -2806,27 +2776,14 @@
             Decls := Visible_Declarations (Spec);
          end if;
 
-<<<<<<< HEAD
-         New_Scope (Scope_Of_Spec (Spec));
-         Specific_Add_Receiving_Stubs_To_Declarations
-           (Spec, Decls, Decls);
-=======
          Push_Scope (Scope_Of_Spec (Spec));
          Specific_Add_Receiving_Stubs_To_Declarations (Spec, Decls, Decls);
 
->>>>>>> 60a98cce
       else
          Spec :=
            Package_Specification_Of_Scope (Corresponding_Spec (Unit_Node));
          Decls := Declarations (Unit_Node);
 
-<<<<<<< HEAD
-         New_Scope (Scope_Of_Spec (Unit_Node));
-         Temp := New_List;
-         Specific_Add_Receiving_Stubs_To_Declarations
-           (Spec, Temp, Statements (Handled_Statement_Sequence (Unit_Node)));
-         Insert_List_Before (First (Decls), Temp);
-=======
          Push_Scope (Scope_Of_Spec (Unit_Node));
          Stubs_Decls := New_List;
          Stubs_Stmts := New_List;
@@ -2846,7 +2803,6 @@
                Insert_List_Before (First_HSS_Stmt, Stubs_Stmts);
             end if;
          end;
->>>>>>> 60a98cce
       end if;
 
       Pop_Scope;
@@ -4034,11 +3990,8 @@
              Attribute_Name =>
                Name_Length));
 
-<<<<<<< HEAD
-=======
          --  Generate the call
 
->>>>>>> 60a98cce
          Append_To (Stmts,
            Make_Procedure_Call_Statement (Loc,
              Name                   =>
@@ -5315,8 +5268,6 @@
         or else Etype (Typ) = Stub_Type;
    end Is_RACW_Controlling_Formal;
 
-<<<<<<< HEAD
-=======
    ------------------------------
    -- Make_Transportable_Check --
    ------------------------------
@@ -5336,7 +5287,6 @@
           Reason => PE_Non_Transportable_Actual);
    end Make_Transportable_Check;
 
->>>>>>> 60a98cce
    -----------------------------
    -- Make_Selected_Component --
    -----------------------------
@@ -10610,17 +10560,7 @@
                                             Make_Integer_Literal (Loc, J);
                                        end if;
                                        Append_To (Union_TC_Params,
-<<<<<<< HEAD
-                                         Make_Function_Call (Loc,
-                                           Name => New_Occurrence_Of
-                                             (RTE (RE_TA_A), Loc),
-                                           Parameter_Associations =>
-                                             New_List (
-                                               Build_To_Any_Call
-                                                 (Expr, Decls))));
-=======
                                          Build_To_Any_Call (Expr, Decls));
->>>>>>> 60a98cce
 
                                        Add_Params_For_Variant_Components;
                                        J := J + Uint_1;
@@ -10658,12 +10598,7 @@
 
                                  --  Add a placeholder member label
                                  --  for the default case.
-<<<<<<< HEAD
-                                 --  It must be of the discriminant
-                                 --  type.
-=======
                                  --  It must be of the discriminant type.
->>>>>>> 60a98cce
 
                                  declare
                                     Exp : constant Node_Id :=
@@ -10674,38 +10609,12 @@
                                  begin
                                     Set_Etype (Exp, Discriminant_Type);
                                     Append_To (Union_TC_Params,
-<<<<<<< HEAD
-                                      Make_Function_Call (Loc,
-                                        Name => New_Occurrence_Of
-                                          (RTE (RE_TA_A), Loc),
-                                        Parameter_Associations =>
-                                          New_List (
-                                            Build_To_Any_Call
-                                              (Exp, Decls))));
-=======
                                       Build_To_Any_Call (Exp, Decls));
->>>>>>> 60a98cce
                                  end;
 
                                  Add_Params_For_Variant_Components;
 
                               when others =>
-<<<<<<< HEAD
-                                 declare
-                                    Exp : constant Node_Id :=
-                                      New_Copy_Tree (Choice);
-                                 begin
-                                    Append_To (Union_TC_Params,
-                                      Make_Function_Call (Loc,
-                                        Name => New_Occurrence_Of
-                                          (RTE (RE_TA_A), Loc),
-                                        Parameter_Associations =>
-                                          New_List (
-                                            Build_To_Any_Call
-                                              (Exp, Decls))));
-                                 end;
-
-=======
 
                                  --  Case of an explicit choice
 
@@ -10717,7 +10626,6 @@
                                       Build_To_Any_Call (Exp, Decls));
                                  end;
 
->>>>>>> 60a98cce
                                  Add_Params_For_Variant_Components;
                            end case;
                            Next (Choice);

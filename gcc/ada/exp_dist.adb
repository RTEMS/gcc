------------------------------------------------------------------------------
--                                                                          --
--                         GNAT COMPILER COMPONENTS                         --
--                                                                          --
--                              E X P_ D I S T                              --
--                                                                          --
--                                 B o d y                                  --
--                                                                          --
--          Copyright (C) 1992-2010, Free Software Foundation, Inc.         --
--                                                                          --
-- GNAT is free software;  you can  redistribute it  and/or modify it under --
-- terms of the  GNU General Public License as published  by the Free Soft- --
-- ware  Foundation;  either version 3,  or (at your option) any later ver- --
-- sion.  GNAT is distributed in the hope that it will be useful, but WITH- --
-- OUT ANY WARRANTY;  without even the  implied warranty of MERCHANTABILITY --
-- or FITNESS FOR A PARTICULAR PURPOSE.  See the GNU General Public License --
-- for  more details.  You should have  received  a copy of the GNU General --
-- Public License  distributed with GNAT; see file COPYING3.  If not, go to --
-- http://www.gnu.org/licenses for a complete copy of the license.          --
--                                                                          --
-- GNAT was originally developed  by the GNAT team at  New York University. --
-- Extensive contributions were provided by Ada Core Technologies Inc.      --
--                                                                          --
------------------------------------------------------------------------------

with Atree;    use Atree;
with Einfo;    use Einfo;
with Elists;   use Elists;
with Exp_Atag; use Exp_Atag;
with Exp_Disp; use Exp_Disp;
with Exp_Strm; use Exp_Strm;
with Exp_Tss;  use Exp_Tss;
with Exp_Util; use Exp_Util;
with Lib;      use Lib;
with Nlists;   use Nlists;
with Nmake;    use Nmake;
with Opt;      use Opt;
with Rtsfind;  use Rtsfind;
with Sem;      use Sem;
with Sem_Aux;  use Sem_Aux;
with Sem_Cat;  use Sem_Cat;
with Sem_Ch3;  use Sem_Ch3;
with Sem_Ch8;  use Sem_Ch8;
with Sem_Ch12; use Sem_Ch12;
with Sem_Dist; use Sem_Dist;
with Sem_Eval; use Sem_Eval;
with Sem_Util; use Sem_Util;
with Sinfo;    use Sinfo;
with Stand;    use Stand;
with Stringt;  use Stringt;
with Tbuild;   use Tbuild;
with Ttypes;   use Ttypes;
with Uintp;    use Uintp;

with GNAT.HTable; use GNAT.HTable;

package body Exp_Dist is

   --  The following model has been used to implement distributed objects:
   --  given a designated type D and a RACW type R, then a record of the form:

   --    type Stub is tagged record
   --       [...declaration similar to s-parint.ads RACW_Stub_Type...]
   --    end record;

   --  is built. This type has two properties:

   --    1) Since it has the same structure as RACW_Stub_Type, it can
   --       be converted to and from this type to make it suitable for
   --       System.Partition_Interface.Get_Unique_Remote_Pointer in order
   --       to avoid memory leaks when the same remote object arrives on the
   --       same partition through several paths;

   --    2) It also has the same dispatching table as the designated type D,
   --       and thus can be used as an object designated by a value of type
   --       R on any partition other than the one on which the object has
   --       been created, since only dispatching calls will be performed and
   --       the fields themselves will not be used. We call Derive_Subprograms
   --       to fake half a derivation to ensure that the subprograms do have
   --       the same dispatching table.

   First_RCI_Subprogram_Id : constant := 2;
   --  RCI subprograms are numbered starting at 2. The RCI receiver for
   --  an RCI package can thus identify calls received through remote
   --  access-to-subprogram dereferences by the fact that they have a
   --  (primitive) subprogram id of 0, and 1 is used for the internal RAS
   --  information lookup operation. (This is for the Garlic code generation,
   --  where subprograms are identified by numbers; in the PolyORB version,
   --  they are identified by name, with a numeric suffix for homonyms.)

   type Hash_Index is range 0 .. 50;

   -----------------------
   -- Local subprograms --
   -----------------------

   function Hash (F : Entity_Id) return Hash_Index;
   --  DSA expansion associates stubs to distributed object types using a hash
   --  table on entity ids.

   function Hash (F : Name_Id) return Hash_Index;
   --  The generation of subprogram identifiers requires an overload counter
   --  to be associated with each remote subprogram name. These counters are
   --  maintained in a hash table on name ids.

   type Subprogram_Identifiers is record
      Str_Identifier : String_Id;
      Int_Identifier : Int;
   end record;

   package Subprogram_Identifier_Table is
      new Simple_HTable (Header_Num => Hash_Index,
                         Element    => Subprogram_Identifiers,
                         No_Element => (No_String, 0),
                         Key        => Entity_Id,
                         Hash       => Hash,
                         Equal      => "=");
   --  Mapping between a remote subprogram and the corresponding subprogram
   --  identifiers.

   package Overload_Counter_Table is
      new Simple_HTable (Header_Num => Hash_Index,
                         Element    => Int,
                         No_Element => 0,
                         Key        => Name_Id,
                         Hash       => Hash,
                         Equal      => "=");
   --  Mapping between a subprogram name and an integer that counts the number
   --  of defining subprogram names with that Name_Id encountered so far in a
   --  given context (an interface).

   function Get_Subprogram_Ids (Def : Entity_Id) return Subprogram_Identifiers;
   function Get_Subprogram_Id  (Def : Entity_Id) return String_Id;
   function Get_Subprogram_Id  (Def : Entity_Id) return Int;
   --  Given a subprogram defined in a RCI package, get its distribution
   --  subprogram identifiers (the distribution identifiers are a unique
   --  subprogram number, and the non-qualified subprogram name, in the
   --  casing used for the subprogram declaration; if the name is overloaded,
   --  a double underscore and a serial number are appended.
   --
   --  The integer identifier is used to perform remote calls with GARLIC;
   --  the string identifier is used in the case of PolyORB.
   --
   --  Although the PolyORB DSA receiving stubs will make a caseless comparison
   --  when receiving a call, the calling stubs will create requests with the
   --  exact casing of the defining unit name of the called subprogram, so as
   --  to allow calls to subprograms on distributed nodes that do distinguish
   --  between casings.
   --
   --  NOTE: Another design would be to allow a representation clause on
   --  subprogram specs: for Subp'Distribution_Identifier use "fooBar";

   pragma Warnings (Off, Get_Subprogram_Id);
   --  One homonym only is unreferenced (specific to the GARLIC version)

   procedure Add_RAS_Dereference_TSS (N : Node_Id);
   --  Add a subprogram body for RAS Dereference TSS

   procedure Add_RAS_Proxy_And_Analyze
     (Decls              : List_Id;
      Vis_Decl           : Node_Id;
      All_Calls_Remote_E : Entity_Id;
      Proxy_Object_Addr  : out Entity_Id);
   --  Add the proxy type required, on the receiving (server) side, to handle
   --  calls to the subprogram declared by Vis_Decl through a remote access
   --  to subprogram type. All_Calls_Remote_E must be Standard_True if a pragma
   --  All_Calls_Remote applies, Standard_False otherwise. The new proxy type
   --  is appended to Decls. Proxy_Object_Addr is a constant of type
   --  System.Address that designates an instance of the proxy object.

   function Build_Remote_Subprogram_Proxy_Type
     (Loc            : Source_Ptr;
      ACR_Expression : Node_Id) return Node_Id;
   --  Build and return a tagged record type definition for an RCI subprogram
   --  proxy type. ACR_Expression is used as the initialization value for the
   --  All_Calls_Remote component.

   function Build_Get_Unique_RP_Call
     (Loc       : Source_Ptr;
      Pointer   : Entity_Id;
      Stub_Type : Entity_Id) return List_Id;
   --  Build a call to Get_Unique_Remote_Pointer (Pointer), followed by a
   --  tag fixup (Get_Unique_Remote_Pointer may have changed Pointer'Tag to
   --  RACW_Stub_Type'Tag, while the desired tag is that of Stub_Type).

   function Build_Stub_Tag
     (Loc       : Source_Ptr;
      RACW_Type : Entity_Id) return Node_Id;
   --  Return an expression denoting the tag of the stub type associated with
   --  RACW_Type.

   function Build_Subprogram_Calling_Stubs
     (Vis_Decl                 : Node_Id;
      Subp_Id                  : Node_Id;
      Asynchronous             : Boolean;
      Dynamically_Asynchronous : Boolean   := False;
      Stub_Type                : Entity_Id := Empty;
      RACW_Type                : Entity_Id := Empty;
      Locator                  : Entity_Id := Empty;
      New_Name                 : Name_Id   := No_Name) return Node_Id;
   --  Build the calling stub for a given subprogram with the subprogram ID
   --  being Subp_Id. If Stub_Type is given, then the "addr" field of
   --  parameters of this type will be marshalled instead of the object itself.
   --  It will then be converted into Stub_Type before performing the real
   --  call. If Dynamically_Asynchronous is True, then it will be computed at
   --  run time whether the call is asynchronous or not. Otherwise, the value
   --  of the formal Asynchronous will be used. If Locator is not Empty, it
   --  will be used instead of RCI_Cache. If New_Name is given, then it will
   --  be used instead of the original name.

   function Build_RPC_Receiver_Specification
     (RPC_Receiver      : Entity_Id;
      Request_Parameter : Entity_Id) return Node_Id;
   --  Make a subprogram specification for an RPC receiver, with the given
   --  defining unit name and formal parameter.

   function Build_Ordered_Parameters_List (Spec : Node_Id) return List_Id;
   --  Return an ordered parameter list: unconstrained parameters are put
   --  at the beginning of the list and constrained ones are put after. If
   --  there are no parameters, an empty list is returned. Special case:
   --  the controlling formal of the equivalent RACW operation for a RAS
   --  type is always left in first position.

   function Transmit_As_Unconstrained (Typ : Entity_Id) return Boolean;
   --  True when Typ is an unconstrained type, or a null-excluding access type.
   --  In either case, this means stubs cannot contain a default-initialized
   --  object declaration of such type.

   procedure Add_Calling_Stubs_To_Declarations (Pkg_Spec : Node_Id);
   --  Add calling stubs to the declarative part

   function Could_Be_Asynchronous (Spec : Node_Id) return Boolean;
   --  Return True if nothing prevents the program whose specification is
   --  given to be asynchronous (i.e. no [IN] OUT parameters).

   function Pack_Entity_Into_Stream_Access
     (Loc    : Source_Ptr;
      Stream : Node_Id;
      Object : Entity_Id;
      Etyp   : Entity_Id := Empty) return Node_Id;
   --  Pack Object (of type Etyp) into Stream. If Etyp is not given,
   --  then Etype (Object) will be used if present. If the type is
   --  constrained, then 'Write will be used to output the object,
   --  If the type is unconstrained, 'Output will be used.

   function Pack_Node_Into_Stream
     (Loc    : Source_Ptr;
      Stream : Entity_Id;
      Object : Node_Id;
      Etyp   : Entity_Id) return Node_Id;
   --  Similar to above, with an arbitrary node instead of an entity

   function Pack_Node_Into_Stream_Access
     (Loc    : Source_Ptr;
      Stream : Node_Id;
      Object : Node_Id;
      Etyp   : Entity_Id) return Node_Id;
   --  Similar to above, with Stream instead of Stream'Access

   function Make_Selected_Component
     (Loc           : Source_Ptr;
      Prefix        : Entity_Id;
      Selector_Name : Name_Id) return Node_Id;
   --  Return a selected_component whose prefix denotes the given entity, and
   --  with the given Selector_Name.

   function Scope_Of_Spec (Spec : Node_Id) return Entity_Id;
   --  Return the scope represented by a given spec

   procedure Set_Renaming_TSS
     (Typ     : Entity_Id;
      Nam     : Entity_Id;
      TSS_Nam : TSS_Name_Type);
   --  Create a renaming declaration of subprogram Nam, and register it as a
   --  TSS for Typ with name TSS_Nam.

   function Need_Extra_Constrained (Parameter : Node_Id) return Boolean;
   --  Return True if the current parameter needs an extra formal to reflect
   --  its constrained status.

   function Is_RACW_Controlling_Formal
     (Parameter : Node_Id;
      Stub_Type : Entity_Id) return Boolean;
   --  Return True if the current parameter is a controlling formal argument
   --  of type Stub_Type or access to Stub_Type.

   procedure Declare_Create_NVList
     (Loc    : Source_Ptr;
      NVList : Entity_Id;
      Decls  : List_Id;
      Stmts  : List_Id);
   --  Append the declaration of NVList to Decls, and its
   --  initialization to Stmts.

   function Add_Parameter_To_NVList
     (Loc         : Source_Ptr;
      NVList      : Entity_Id;
      Parameter   : Entity_Id;
      Constrained : Boolean;
      RACW_Ctrl   : Boolean := False;
      Any         : Entity_Id) return Node_Id;
   --  Return a call to Add_Item to add the Any corresponding to the designated
   --  formal Parameter (with the indicated Constrained status) to NVList.
   --  RACW_Ctrl must be set to True for controlling formals of distributed
   --  object primitive operations.

   --------------------
   -- Stub_Structure --
   --------------------

   --  This record describes various tree fragments associated with the
   --  generation of RACW calling stubs. One such record exists for every
   --  distributed object type, i.e. each tagged type that is the designated
   --  type of one or more RACW type.

   type Stub_Structure is record
      Stub_Type         : Entity_Id;
      --  Stub type: this type has the same primitive operations as the
      --  designated types, but the provided bodies for these operations
      --  a remote call to an actual target object potentially located on
      --  another partition; each value of the stub type encapsulates a
      --  reference to a remote object.

      Stub_Type_Access  : Entity_Id;
      --  A local access type designating the stub type (this is not an RACW
      --  type).

      RPC_Receiver_Decl : Node_Id;
      --  Declaration for the RPC receiver entity associated with the
      --  designated type. As an exception, for the case of an RACW that
      --  implements a RAS, no object RPC receiver is generated. Instead,
      --  RPC_Receiver_Decl is the declaration after which the RPC receiver
      --  would have been inserted.

      Body_Decls        : List_Id;
      --  List of subprogram bodies to be included in generated code: bodies
      --  for the RACW's stream attributes, and for the primitive operations
      --  of the stub type.

      RACW_Type         : Entity_Id;
      --  One of the RACW types designating this distributed object type
      --  (they are all interchangeable; we use any one of them in order to
      --  avoid having to create various anonymous access types).

   end record;

   Empty_Stub_Structure : constant Stub_Structure :=
     (Empty, Empty, Empty, No_List, Empty);

   package Stubs_Table is
      new Simple_HTable (Header_Num => Hash_Index,
                         Element    => Stub_Structure,
                         No_Element => Empty_Stub_Structure,
                         Key        => Entity_Id,
                         Hash       => Hash,
                         Equal      => "=");
   --  Mapping between a RACW designated type and its stub type

   package Asynchronous_Flags_Table is
      new Simple_HTable (Header_Num => Hash_Index,
                         Element    => Entity_Id,
                         No_Element => Empty,
                         Key        => Entity_Id,
                         Hash       => Hash,
                         Equal      => "=");
   --  Mapping between a RACW type and a constant having the value True
   --  if the RACW is asynchronous and False otherwise.

   package RCI_Locator_Table is
      new Simple_HTable (Header_Num => Hash_Index,
                         Element    => Entity_Id,
                         No_Element => Empty,
                         Key        => Entity_Id,
                         Hash       => Hash,
                         Equal      => "=");
   --  Mapping between a RCI package on which All_Calls_Remote applies and
   --  the generic instantiation of RCI_Locator for this package.

   package RCI_Calling_Stubs_Table is
      new Simple_HTable (Header_Num => Hash_Index,
                         Element    => Entity_Id,
                         No_Element => Empty,
                         Key        => Entity_Id,
                         Hash       => Hash,
                         Equal      => "=");
   --  Mapping between a RCI subprogram and the corresponding calling stubs

   function Get_Stub_Elements (RACW_Type : Entity_Id) return Stub_Structure;
   --  Return the stub information associated with the given RACW type

   procedure Add_Stub_Type
     (Designated_Type   : Entity_Id;
      RACW_Type         : Entity_Id;
      Decls             : List_Id;
      Stub_Type         : out Entity_Id;
      Stub_Type_Access  : out Entity_Id;
      RPC_Receiver_Decl : out Node_Id;
      Body_Decls        : out List_Id;
      Existing          : out Boolean);
   --  Add the declaration of the stub type, the access to stub type and the
   --  object RPC receiver at the end of Decls. If these already exist,
   --  then nothing is added in the tree but the right values are returned
   --  anyhow and Existing is set to True.

   function Get_And_Reset_RACW_Bodies (RACW_Type : Entity_Id) return List_Id;
   --  Retrieve the Body_Decls list associated to RACW_Type in the stub
   --  structure table, reset it to No_List, and return the previous value.

   procedure Add_RACW_Asynchronous_Flag
     (Declarations : List_Id;
      RACW_Type    : Entity_Id);
   --  Declare a boolean constant associated with RACW_Type whose value
   --  indicates at run time whether a pragma Asynchronous applies to it.

   procedure Assign_Subprogram_Identifier
     (Def : Entity_Id;
      Spn : Int;
      Id  : out String_Id);
   --  Determine the distribution subprogram identifier to
   --  be used for remote subprogram Def, return it in Id and
   --  store it in a hash table for later retrieval by
   --  Get_Subprogram_Id. Spn is the subprogram number.

   function RCI_Package_Locator
     (Loc          : Source_Ptr;
      Package_Spec : Node_Id) return Node_Id;
   --  Instantiate the generic package RCI_Locator in order to locate the
   --  RCI package whose spec is given as argument.

   function Make_Tag_Check (Loc : Source_Ptr; N : Node_Id) return Node_Id;
   --  Surround a node N by a tag check, as in:
   --      begin
   --         <N>;
   --      exception
   --         when E : Ada.Tags.Tag_Error =>
   --           Raise_Exception (Program_Error'Identity,
   --                            Exception_Message (E));
   --      end;

   function Input_With_Tag_Check
     (Loc      : Source_Ptr;
      Var_Type : Entity_Id;
      Stream   : Node_Id) return Node_Id;
   --  Return a function with the following form:
   --    function R return Var_Type is
   --    begin
   --       return Var_Type'Input (S);
   --    exception
   --       when E : Ada.Tags.Tag_Error =>
   --           Raise_Exception (Program_Error'Identity,
   --                            Exception_Message (E));
   --    end R;

   procedure Build_Actual_Object_Declaration
     (Object   : Entity_Id;
      Etyp     : Entity_Id;
      Variable : Boolean;
      Expr     : Node_Id;
      Decls    : List_Id);
   --  Build the declaration of an object with the given defining identifier,
   --  initialized with Expr if provided, to serve as actual parameter in a
   --  server stub. If Variable is true, the declared object will be a variable
   --  (case of an out or in out formal), else it will be a constant. Object's
   --  Ekind is set accordingly. The declaration, as well as any other
   --  declarations it requires, are appended to Decls.

   --------------------------------------------
   -- Hooks for PCS-specific code generation --
   --------------------------------------------

   --  Part of the code generation circuitry for distribution needs to be
   --  tailored for each implementation of the PCS. For each routine that
   --  needs to be specialized, a Specific_<routine> wrapper is created,
   --  which calls the corresponding <routine> in package
   --  <pcs_implementation>_Support.

   procedure Specific_Add_RACW_Features
     (RACW_Type           : Entity_Id;
      Desig               : Entity_Id;
      Stub_Type           : Entity_Id;
      Stub_Type_Access    : Entity_Id;
      RPC_Receiver_Decl   : Node_Id;
      Body_Decls          : List_Id);
   --  Add declaration for TSSs for a given RACW type. The declarations are
   --  added just after the declaration of the RACW type itself. If the RACW
   --  appears in the main unit, Body_Decls is a list of declarations to which
   --  the bodies are appended. Else Body_Decls is No_List.
   --  PCS-specific ancillary subprogram for Add_RACW_Features.

   procedure Specific_Add_RAST_Features
     (Vis_Decl : Node_Id;
      RAS_Type : Entity_Id);
   --  Add declaration for TSSs for a given RAS type. PCS-specific ancillary
   --  subprogram for Add_RAST_Features.

   --  An RPC_Target record is used during construction of calling stubs
   --  to pass PCS-specific tree fragments corresponding to the information
   --  necessary to locate the target of a remote subprogram call.

   type RPC_Target (PCS_Kind : PCS_Names) is record
      case PCS_Kind is
         when Name_PolyORB_DSA =>
            Object : Node_Id;
            --  An expression whose value is a PolyORB reference to the target
            --  object.

         when others           =>
            Partition : Entity_Id;
            --  A variable containing the Partition_ID of the target partition

            RPC_Receiver : Node_Id;
            --  An expression whose value is the address of the target RPC
            --  receiver.
      end case;
   end record;

   procedure Specific_Build_General_Calling_Stubs
     (Decls                     : List_Id;
      Statements                : List_Id;
      Target                    : RPC_Target;
      Subprogram_Id             : Node_Id;
      Asynchronous              : Node_Id := Empty;
      Is_Known_Asynchronous     : Boolean := False;
      Is_Known_Non_Asynchronous : Boolean := False;
      Is_Function               : Boolean;
      Spec                      : Node_Id;
      Stub_Type                 : Entity_Id := Empty;
      RACW_Type                 : Entity_Id := Empty;
      Nod                       : Node_Id);
   --  Build calling stubs for general purpose. The parameters are:
   --    Decls             : a place to put declarations
   --    Statements        : a place to put statements
   --    Target            : PCS-specific target information (see details
   --                        in RPC_Target declaration).
   --    Subprogram_Id     : a node containing the subprogram ID
   --    Asynchronous      : True if an APC must be made instead of an RPC.
   --                        The value needs not be supplied if one of the
   --                        Is_Known_... is True.
   --    Is_Known_Async... : True if we know that this is asynchronous
   --    Is_Known_Non_A... : True if we know that this is not asynchronous
   --    Spec              : a node with a Parameter_Specifications and
   --                        a Result_Definition if applicable
   --    Stub_Type         : in case of RACW stubs, parameters of type access
   --                        to Stub_Type will be marshalled using the
   --                        address of the object (the addr field) rather
   --                        than using the 'Write on the stub itself
   --    Nod               : used to provide sloc for generated code

   function Specific_Build_Stub_Target
     (Loc                   : Source_Ptr;
      Decls                 : List_Id;
      RCI_Locator           : Entity_Id;
      Controlling_Parameter : Entity_Id) return RPC_Target;
   --  Build call target information nodes for use within calling stubs. In the
   --  RCI case, RCI_Locator is the entity for the instance of RCI_Locator. If
   --  for an RACW, Controlling_Parameter is the entity for the controlling
   --  formal parameter used to determine the location of the target of the
   --  call. Decls provides a location where variable declarations can be
   --  appended to construct the necessary values.

   procedure Specific_Build_Stub_Type
     (RACW_Type         : Entity_Id;
      Stub_Type_Comps   : out List_Id;
      RPC_Receiver_Decl : out Node_Id);
   --  Build a components list for the stub type associated with an RACW type,
   --  and build the necessary RPC receiver, if applicable. PCS-specific
   --  ancillary subprogram for Add_Stub_Type. If no RPC receiver declaration
   --  is generated, then RPC_Receiver_Decl is set to Empty.

   procedure Specific_Build_RPC_Receiver_Body
     (RPC_Receiver : Entity_Id;
      Request      : out Entity_Id;
      Subp_Id      : out Entity_Id;
      Subp_Index   : out Entity_Id;
      Stmts        : out List_Id;
      Decl         : out Node_Id);
   --  Make a subprogram body for an RPC receiver, with the given
   --  defining unit name. On return:
   --    - Subp_Id is the subprogram identifier from the PCS.
   --    - Subp_Index is the index in the list of subprograms
   --      used for dispatching (a variable of type Subprogram_Id).
   --    - Stmts is the place where the request dispatching
   --      statements can occur,
   --    - Decl is the subprogram body declaration.

   function Specific_Build_Subprogram_Receiving_Stubs
     (Vis_Decl                 : Node_Id;
      Asynchronous             : Boolean;
      Dynamically_Asynchronous : Boolean   := False;
      Stub_Type                : Entity_Id := Empty;
      RACW_Type                : Entity_Id := Empty;
      Parent_Primitive         : Entity_Id := Empty) return Node_Id;
   --  Build the receiving stub for a given subprogram. The subprogram
   --  declaration is also built by this procedure, and the value returned
   --  is a N_Subprogram_Body. If a parameter of type access to Stub_Type is
   --  found in the specification, then its address is read from the stream
   --  instead of the object itself and converted into an access to
   --  class-wide type before doing the real call using any of the RACW type
   --  pointing on the designated type.

   procedure Specific_Add_Obj_RPC_Receiver_Completion
     (Loc           : Source_Ptr;
      Decls         : List_Id;
      RPC_Receiver  : Entity_Id;
      Stub_Elements : Stub_Structure);
   --  Add the necessary code to Decls after the completion of generation
   --  of the RACW RPC receiver described by Stub_Elements.

   procedure Specific_Add_Receiving_Stubs_To_Declarations
     (Pkg_Spec : Node_Id;
      Decls    : List_Id;
      Stmts    : List_Id);
   --  Add receiving stubs to the declarative part of an RCI unit

   --------------------
   -- GARLIC_Support --
   --------------------

   package GARLIC_Support is

      --  Support for generating DSA code that uses the GARLIC PCS

      --  The subprograms below provide the GARLIC versions of the
      --  corresponding Specific_<subprogram> routine declared above.

      procedure Add_RACW_Features
        (RACW_Type         : Entity_Id;
         Stub_Type         : Entity_Id;
         Stub_Type_Access  : Entity_Id;
         RPC_Receiver_Decl : Node_Id;
         Body_Decls        : List_Id);

      procedure Add_RAST_Features
        (Vis_Decl : Node_Id;
         RAS_Type : Entity_Id);

      procedure Build_General_Calling_Stubs
        (Decls                     : List_Id;
         Statements                : List_Id;
         Target_Partition          : Entity_Id; --  From RPC_Target
         Target_RPC_Receiver       : Node_Id;   --  From RPC_Target
         Subprogram_Id             : Node_Id;
         Asynchronous              : Node_Id := Empty;
         Is_Known_Asynchronous     : Boolean := False;
         Is_Known_Non_Asynchronous : Boolean := False;
         Is_Function               : Boolean;
         Spec                      : Node_Id;
         Stub_Type                 : Entity_Id := Empty;
         RACW_Type                 : Entity_Id := Empty;
         Nod                       : Node_Id);

      function Build_Stub_Target
        (Loc                   : Source_Ptr;
         Decls                 : List_Id;
         RCI_Locator           : Entity_Id;
         Controlling_Parameter : Entity_Id) return RPC_Target;

      procedure Build_Stub_Type
        (RACW_Type         : Entity_Id;
         Stub_Type_Comps   : out List_Id;
         RPC_Receiver_Decl : out Node_Id);

      function Build_Subprogram_Receiving_Stubs
        (Vis_Decl                 : Node_Id;
         Asynchronous             : Boolean;
         Dynamically_Asynchronous : Boolean   := False;
         Stub_Type                : Entity_Id := Empty;
         RACW_Type                : Entity_Id := Empty;
         Parent_Primitive         : Entity_Id := Empty) return Node_Id;

      procedure Add_Obj_RPC_Receiver_Completion
        (Loc           : Source_Ptr;
         Decls         : List_Id;
         RPC_Receiver  : Entity_Id;
         Stub_Elements : Stub_Structure);

      procedure Add_Receiving_Stubs_To_Declarations
        (Pkg_Spec : Node_Id;
         Decls    : List_Id;
         Stmts    : List_Id);

      procedure Build_RPC_Receiver_Body
        (RPC_Receiver : Entity_Id;
         Request      : out Entity_Id;
         Subp_Id      : out Entity_Id;
         Subp_Index   : out Entity_Id;
         Stmts        : out List_Id;
         Decl         : out Node_Id);

   end GARLIC_Support;

   ---------------------
   -- PolyORB_Support --
   ---------------------

   package PolyORB_Support is

      --  Support for generating DSA code that uses the PolyORB PCS

      --  The subprograms below provide the PolyORB versions of the
      --  corresponding Specific_<subprogram> routine declared above.

      procedure Add_RACW_Features
        (RACW_Type         : Entity_Id;
         Desig             : Entity_Id;
         Stub_Type         : Entity_Id;
         Stub_Type_Access  : Entity_Id;
         RPC_Receiver_Decl : Node_Id;
         Body_Decls        : List_Id);

      procedure Add_RAST_Features
        (Vis_Decl : Node_Id;
         RAS_Type : Entity_Id);

      procedure Build_General_Calling_Stubs
        (Decls                     : List_Id;
         Statements                : List_Id;
         Target_Object             : Node_Id; --  From RPC_Target
         Subprogram_Id             : Node_Id;
         Asynchronous              : Node_Id := Empty;
         Is_Known_Asynchronous     : Boolean := False;
         Is_Known_Non_Asynchronous : Boolean := False;
         Is_Function               : Boolean;
         Spec                      : Node_Id;
         Stub_Type                 : Entity_Id := Empty;
         RACW_Type                 : Entity_Id := Empty;
         Nod                       : Node_Id);

      function Build_Stub_Target
        (Loc                   : Source_Ptr;
         Decls                 : List_Id;
         RCI_Locator           : Entity_Id;
         Controlling_Parameter : Entity_Id) return RPC_Target;

      procedure Build_Stub_Type
        (RACW_Type         : Entity_Id;
         Stub_Type_Comps   : out List_Id;
         RPC_Receiver_Decl : out Node_Id);

      function Build_Subprogram_Receiving_Stubs
        (Vis_Decl                 : Node_Id;
         Asynchronous             : Boolean;
         Dynamically_Asynchronous : Boolean   := False;
         Stub_Type                : Entity_Id := Empty;
         RACW_Type                : Entity_Id := Empty;
         Parent_Primitive         : Entity_Id := Empty) return Node_Id;

      procedure Add_Obj_RPC_Receiver_Completion
        (Loc           : Source_Ptr;
         Decls         : List_Id;
         RPC_Receiver  : Entity_Id;
         Stub_Elements : Stub_Structure);

      procedure Add_Receiving_Stubs_To_Declarations
        (Pkg_Spec : Node_Id;
         Decls    : List_Id;
         Stmts    : List_Id);

      procedure Build_RPC_Receiver_Body
        (RPC_Receiver : Entity_Id;
         Request      : out Entity_Id;
         Subp_Id      : out Entity_Id;
         Subp_Index   : out Entity_Id;
         Stmts        : out List_Id;
         Decl         : out Node_Id);

      procedure Reserve_NamingContext_Methods;
      --  Mark the method names for interface NamingContext as already used in
      --  the overload table, so no clashes occur with user code (with the
      --  PolyORB PCS, RCIs Implement The NamingContext interface to allow
      --  their methods to be accessed as objects, for the implementation of
      --  remote access-to-subprogram types).

      -------------
      -- Helpers --
      -------------

      package Helpers is

         --  Routines to build distribution helper subprograms for user-defined
         --  types. For implementation of the Distributed systems annex (DSA)
         --  over the PolyORB generic middleware components, it is necessary to
         --  generate several supporting subprograms for each application data
         --  type used in inter-partition communication. These subprograms are:

         --    A Typecode function returning a high-level description of the
         --    type's structure;

         --    Two conversion functions allowing conversion of values of the
         --    type from and to the generic data containers used by PolyORB.
         --    These generic containers are called 'Any' type values after the
         --    CORBA terminology, and hence the conversion subprograms are
         --    named To_Any and From_Any.

         function Build_From_Any_Call
           (Typ   : Entity_Id;
            N     : Node_Id;
            Decls : List_Id) return Node_Id;
         --  Build call to From_Any attribute function of type Typ with
         --  expression N as actual parameter. Decls is the declarations list
         --  for an appropriate enclosing scope of the point where the call
         --  will be inserted; if the From_Any attribute for Typ needs to be
         --  generated at this point, its declaration is appended to Decls.

         procedure Build_From_Any_Function
           (Loc  : Source_Ptr;
            Typ  : Entity_Id;
            Decl : out Node_Id;
            Fnam : out Entity_Id);
         --  Build From_Any attribute function for Typ. Loc is the reference
         --  location for generated nodes, Typ is the type for which the
         --  conversion function is generated. On return, Decl and Fnam contain
         --  the declaration and entity for the newly-created function.

         function Build_To_Any_Call
           (N     : Node_Id;
            Decls : List_Id) return Node_Id;
         --  Build call to To_Any attribute function with expression as actual
         --  parameter. Decls is the declarations list for an appropriate
         --  enclosing scope of the point where the call will be inserted; if
         --  the To_Any attribute for Typ needs to be generated at this point,
         --  its declaration is appended to Decls.

         procedure Build_To_Any_Function
           (Loc  : Source_Ptr;
            Typ  : Entity_Id;
            Decl : out Node_Id;
            Fnam : out Entity_Id);
         --  Build To_Any attribute function for Typ. Loc is the reference
         --  location for generated nodes, Typ is the type for which the
         --  conversion function is generated. On return, Decl and Fnam contain
         --  the declaration and entity for the newly-created function.

         function Build_TypeCode_Call
           (Loc   : Source_Ptr;
            Typ   : Entity_Id;
            Decls : List_Id) return Node_Id;
         --  Build call to TypeCode attribute function for Typ. Decls is the
         --  declarations list for an appropriate enclosing scope of the point
         --  where the call will be inserted; if the To_Any attribute for Typ
         --  needs to be generated at this point, its declaration is appended
         --  to Decls.

         procedure Build_TypeCode_Function
           (Loc  : Source_Ptr;
            Typ  : Entity_Id;
            Decl : out Node_Id;
            Fnam : out Entity_Id);
         --  Build TypeCode attribute function for Typ. Loc is the reference
         --  location for generated nodes, Typ is the type for which the
         --  conversion function is generated. On return, Decl and Fnam contain
         --  the declaration and entity for the newly-created function.

         procedure Build_Name_And_Repository_Id
           (E           : Entity_Id;
            Name_Str    : out String_Id;
            Repo_Id_Str : out String_Id);
         --  In the PolyORB distribution model, each distributed object type
         --  and each distributed operation has a globally unique identifier,
         --  its Repository Id. This subprogram builds and returns two strings
         --  for entity E (a distributed object type or operation): one
         --  containing the name of E, the second containing its repository id.

         procedure Assign_Opaque_From_Any
           (Loc    : Source_Ptr;
            Stms   : List_Id;
            Typ    : Entity_Id;
            N      : Node_Id;
            Target : Entity_Id);
         --  For a Target object of type Typ, which has opaque representation
         --  as a sequence of octets determined by stream attributes (which
         --  includes all limited types), append code to Stmts performing the
         --  equivalent of:
         --    Target := Typ'From_Any (N)
         --
         --  or, if Target is Empty:
         --    return Typ'From_Any (N)

      end Helpers;

   end PolyORB_Support;

   --  The following PolyORB-specific subprograms are made visible to Exp_Attr:

   function Build_From_Any_Call
     (Typ   : Entity_Id;
      N     : Node_Id;
      Decls : List_Id) return Node_Id
     renames PolyORB_Support.Helpers.Build_From_Any_Call;

   function Build_To_Any_Call
     (N     : Node_Id;
      Decls : List_Id) return Node_Id
     renames PolyORB_Support.Helpers.Build_To_Any_Call;

   function Build_TypeCode_Call
     (Loc   : Source_Ptr;
      Typ   : Entity_Id;
      Decls : List_Id) return Node_Id
     renames PolyORB_Support.Helpers.Build_TypeCode_Call;

   ------------------------------------
   -- Local variables and structures --
   ------------------------------------

   RCI_Cache : Node_Id;
   --  Needs comments ???

   Output_From_Constrained : constant array (Boolean) of Name_Id :=
     (False => Name_Output,
      True  => Name_Write);
   --  The attribute to choose depending on the fact that the parameter
   --  is constrained or not. There is no such thing as Input_From_Constrained
   --  since this require separate mechanisms ('Input is a function while
   --  'Read is a procedure).

   generic
      with procedure Process_Subprogram_Declaration (Decl : Node_Id);
      --  Generate calling or receiving stub for this subprogram declaration

   procedure Build_Package_Stubs (Pkg_Spec : Node_Id);
   --  Recursively visit the given RCI Package_Specification, calling
   --  Process_Subprogram_Declaration for each remote subprogram.

   -------------------------
   -- Build_Package_Stubs --
   -------------------------

   procedure Build_Package_Stubs (Pkg_Spec : Node_Id) is
      Decls : constant List_Id := Visible_Declarations (Pkg_Spec);
      Decl  : Node_Id;

      procedure Visit_Nested_Pkg (Nested_Pkg_Decl : Node_Id);
      --  Recurse for the given nested package declaration

      -----------------------
      -- Visit_Nested_Spec --
      -----------------------

      procedure Visit_Nested_Pkg (Nested_Pkg_Decl : Node_Id) is
         Nested_Pkg_Spec : constant Node_Id := Specification (Nested_Pkg_Decl);
      begin
         Push_Scope (Scope_Of_Spec (Nested_Pkg_Spec));
         Build_Package_Stubs (Nested_Pkg_Spec);
         Pop_Scope;
      end Visit_Nested_Pkg;

   --  Start of processing for Build_Package_Stubs

   begin
      Decl := First (Decls);
      while Present (Decl) loop
         case Nkind (Decl) is
            when N_Subprogram_Declaration =>

               --  Note: we test Comes_From_Source on Spec, not Decl, because
               --  in the case of a subprogram instance, only the specification
               --  (not the declaration) is marked as coming from source.

               if Comes_From_Source (Specification (Decl)) then
                  Process_Subprogram_Declaration (Decl);
               end if;

            when N_Package_Declaration =>

               --  Case of a nested package or package instantiation coming
               --  from source. Note that the anonymous wrapper package for
               --  subprogram instances is not flagged Is_Generic_Instance at
               --  this point, so there is a distinct circuit to handle them
               --  (see case N_Subprogram_Instantiation below).

               declare
                  Pkg_Ent : constant Entity_Id :=
                              Defining_Unit_Name (Specification (Decl));
               begin
                  if Comes_From_Source (Decl)
                    or else
                      (Is_Generic_Instance (Pkg_Ent)
                         and then Comes_From_Source
                                    (Get_Package_Instantiation_Node (Pkg_Ent)))
                  then
                     Visit_Nested_Pkg (Decl);
                  end if;
               end;

            when N_Subprogram_Instantiation =>

               --  The subprogram declaration for an instance of a generic
               --  subprogram is wrapped in a package that does not come from
               --  source, so we need to explicitly traverse it here.

               if Comes_From_Source (Decl) then
                  Visit_Nested_Pkg (Instance_Spec (Decl));
               end if;

            when others =>
               null;
         end case;
         Next (Decl);
      end loop;
   end Build_Package_Stubs;

   ---------------------------------------
   -- Add_Calling_Stubs_To_Declarations --
   ---------------------------------------

   procedure Add_Calling_Stubs_To_Declarations (Pkg_Spec : Node_Id) is
      Loc   : constant Source_Ptr := Sloc (Pkg_Spec);

      Current_Subprogram_Number : Int := First_RCI_Subprogram_Id;
      --  Subprogram id 0 is reserved for calls received from
      --  remote access-to-subprogram dereferences.

      RCI_Instantiation : Node_Id;

      procedure Visit_Subprogram (Decl : Node_Id);
      --  Generate calling stub for one remote subprogram

      ----------------------
      -- Visit_Subprogram --
      ----------------------

      procedure Visit_Subprogram (Decl : Node_Id) is
         Loc        : constant Source_Ptr := Sloc (Decl);
         Spec       : constant Node_Id := Specification (Decl);
         Subp_Stubs : Node_Id;

         Subp_Str : String_Id;
         pragma Warnings (Off, Subp_Str);

      begin
         Assign_Subprogram_Identifier
           (Defining_Unit_Name (Spec), Current_Subprogram_Number, Subp_Str);

         Subp_Stubs :=
           Build_Subprogram_Calling_Stubs
             (Vis_Decl     => Decl,
              Subp_Id      =>
                Build_Subprogram_Id (Loc, Defining_Unit_Name (Spec)),
              Asynchronous =>
                Nkind (Spec) = N_Procedure_Specification
                  and then Is_Asynchronous (Defining_Unit_Name (Spec)));

         Append_To (List_Containing (Decl), Subp_Stubs);
         Analyze (Subp_Stubs);

         Current_Subprogram_Number := Current_Subprogram_Number + 1;
      end Visit_Subprogram;

      procedure Visit_Spec is new Build_Package_Stubs (Visit_Subprogram);

   --  Start of processing for Add_Calling_Stubs_To_Declarations

   begin
      Push_Scope (Scope_Of_Spec (Pkg_Spec));

      --  The first thing added is an instantiation of the generic package
      --  System.Partition_Interface.RCI_Locator with the name of this remote
      --  package. This will act as an interface with the name server to
      --  determine the Partition_ID and the RPC_Receiver for the receiver
      --  of this package.

      RCI_Instantiation := RCI_Package_Locator (Loc, Pkg_Spec);
      RCI_Cache         := Defining_Unit_Name (RCI_Instantiation);

      Append_To (Visible_Declarations (Pkg_Spec), RCI_Instantiation);
      Analyze (RCI_Instantiation);

      --  For each subprogram declaration visible in the spec, we do build a
      --  body. We also increment a counter to assign a different Subprogram_Id
      --  to each subprogram. The receiving stubs processing uses the same
      --  mechanism and will thus assign the same Id and do the correct
      --  dispatching.

      Overload_Counter_Table.Reset;
      PolyORB_Support.Reserve_NamingContext_Methods;

<<<<<<< HEAD
      Current_Declaration := First (Visible_Declarations (Pkg_Spec));
      while Present (Current_Declaration) loop
         if Nkind (Current_Declaration) = N_Subprogram_Declaration
           and then Comes_From_Source (Current_Declaration)
         then
            Assign_Subprogram_Identifier
              (Defining_Unit_Name (Specification (Current_Declaration)),
               Current_Subprogram_Number,
               Subp_Str);

            Subp_Stubs :=
              Build_Subprogram_Calling_Stubs (
                Vis_Decl     => Current_Declaration,
                Subp_Id      =>
                  Build_Subprogram_Id (Loc,
                    Defining_Unit_Name (Specification (Current_Declaration))),
                Asynchronous =>
                  Nkind (Specification (Current_Declaration)) =
                                                 N_Procedure_Specification
                    and then
                      Is_Asynchronous (Defining_Unit_Name (Specification
                        (Current_Declaration))));

            Append_To (Decls, Subp_Stubs);
            Analyze (Subp_Stubs);

            Current_Subprogram_Number := Current_Subprogram_Number + 1;
         end if;
=======
      Visit_Spec (Pkg_Spec);
>>>>>>> 03d20231

      Pop_Scope;
   end Add_Calling_Stubs_To_Declarations;

   -----------------------------
   -- Add_Parameter_To_NVList --
   -----------------------------

   function Add_Parameter_To_NVList
     (Loc         : Source_Ptr;
      NVList      : Entity_Id;
      Parameter   : Entity_Id;
      Constrained : Boolean;
      RACW_Ctrl   : Boolean := False;
      Any         : Entity_Id) return Node_Id
   is
      Parameter_Name_String : String_Id;
      Parameter_Mode        : Node_Id;

      function Parameter_Passing_Mode
        (Loc         : Source_Ptr;
         Parameter   : Entity_Id;
         Constrained : Boolean) return Node_Id;
      --  Return an expression that denotes the parameter passing mode to be
      --  used for Parameter in distribution stubs, where Constrained is
      --  Parameter's constrained status.

      ----------------------------
      -- Parameter_Passing_Mode --
      ----------------------------

      function Parameter_Passing_Mode
        (Loc         : Source_Ptr;
         Parameter   : Entity_Id;
         Constrained : Boolean) return Node_Id
      is
         Lib_RE : RE_Id;

      begin
         if Out_Present (Parameter) then
            if In_Present (Parameter)
              or else not Constrained
            then
               --  Unconstrained formals must be translated
               --  to 'in' or 'inout', not 'out', because
               --  they need to be constrained by the actual.

               Lib_RE := RE_Mode_Inout;
            else
               Lib_RE := RE_Mode_Out;
            end if;

         else
            Lib_RE := RE_Mode_In;
         end if;

         return New_Occurrence_Of (RTE (Lib_RE), Loc);
      end Parameter_Passing_Mode;

   --  Start of processing for Add_Parameter_To_NVList

   begin
      if Nkind (Parameter) = N_Defining_Identifier then
         Get_Name_String (Chars (Parameter));
      else
         Get_Name_String (Chars (Defining_Identifier (Parameter)));
      end if;

      Parameter_Name_String := String_From_Name_Buffer;

      if RACW_Ctrl or else Nkind (Parameter) = N_Defining_Identifier then

         --  When the parameter passed to Add_Parameter_To_NVList is an
         --  Extra_Constrained parameter, Parameter is an N_Defining_
         --  Identifier, instead of a complete N_Parameter_Specification.
         --  Thus, we explicitly set 'in' mode in this case.

         Parameter_Mode := New_Occurrence_Of (RTE (RE_Mode_In), Loc);

      else
         Parameter_Mode :=
           Parameter_Passing_Mode (Loc, Parameter, Constrained);
      end if;

      return
        Make_Procedure_Call_Statement (Loc,
          Name =>
            New_Occurrence_Of
              (RTE (RE_NVList_Add_Item), Loc),
          Parameter_Associations => New_List (
            New_Occurrence_Of (NVList, Loc),
            Make_Function_Call (Loc,
              Name =>
                New_Occurrence_Of
                  (RTE (RE_To_PolyORB_String), Loc),
              Parameter_Associations => New_List (
                Make_String_Literal (Loc,
                  Strval => Parameter_Name_String))),
            New_Occurrence_Of (Any, Loc),
            Parameter_Mode));
   end Add_Parameter_To_NVList;

   --------------------------------
   -- Add_RACW_Asynchronous_Flag --
   --------------------------------

   procedure Add_RACW_Asynchronous_Flag
     (Declarations : List_Id;
      RACW_Type    : Entity_Id)
   is
      Loc : constant Source_Ptr := Sloc (RACW_Type);

      Asynchronous_Flag : constant Entity_Id :=
                            Make_Defining_Identifier (Loc,
                              New_External_Name (Chars (RACW_Type), 'A'));

   begin
      --  Declare the asynchronous flag. This flag will be changed to True
      --  whenever it is known that the RACW type is asynchronous.

      Append_To (Declarations,
        Make_Object_Declaration (Loc,
          Defining_Identifier => Asynchronous_Flag,
          Constant_Present    => True,
          Object_Definition   => New_Occurrence_Of (Standard_Boolean, Loc),
          Expression          => New_Occurrence_Of (Standard_False, Loc)));

      Asynchronous_Flags_Table.Set (RACW_Type, Asynchronous_Flag);
   end Add_RACW_Asynchronous_Flag;

   -----------------------
   -- Add_RACW_Features --
   -----------------------

   procedure Add_RACW_Features (RACW_Type : Entity_Id) is
      Desig      : constant Entity_Id := Etype (Designated_Type (RACW_Type));
      Same_Scope : constant Boolean   := Scope (Desig) = Scope (RACW_Type);

      Pkg_Spec   : Node_Id;
      Decls      : List_Id;
      Body_Decls : List_Id;

      Stub_Type         : Entity_Id;
      Stub_Type_Access  : Entity_Id;
      RPC_Receiver_Decl : Node_Id;

      Existing : Boolean;
      --  True when appropriate stubs have already been generated (this is the
      --  case when another RACW with the same designated type has already been
      --  encountered), in which case we reuse the previous stubs rather than
      --  generating new ones.

   begin
      if not Expander_Active then
         return;
      end if;

      --  Mark the current package declaration as containing an RACW, so that
      --  the bodies for the calling stubs and the RACW stream subprograms
      --  are attached to the tree when the corresponding body is encountered.

      Set_Has_RACW (Current_Scope);

      --  Look for place to declare the RACW stub type and RACW operations

      Pkg_Spec := Empty;

      if Same_Scope then

         --  Case of declaring the RACW in the same package as its designated
         --  type: we know that the designated type is a private type, so we
         --  use the private declarations list.

         Pkg_Spec := Package_Specification_Of_Scope (Current_Scope);

         if Present (Private_Declarations (Pkg_Spec)) then
            Decls := Private_Declarations (Pkg_Spec);
         else
            Decls := Visible_Declarations (Pkg_Spec);
         end if;

      else
         --  Case of declaring the RACW in another package than its designated
         --  type: use the private declarations list if present; otherwise
         --  use the visible declarations.

         Decls := List_Containing (Declaration_Node (RACW_Type));

      end if;

      --  If we were unable to find the declarations, that means that the
      --  completion of the type was missing. We can safely return and let the
      --  error be caught by the semantic analysis.

      if No (Decls) then
         return;
      end if;

      Add_Stub_Type
        (Designated_Type     => Desig,
         RACW_Type           => RACW_Type,
         Decls               => Decls,
         Stub_Type           => Stub_Type,
         Stub_Type_Access    => Stub_Type_Access,
         RPC_Receiver_Decl   => RPC_Receiver_Decl,
         Body_Decls          => Body_Decls,
         Existing            => Existing);

      --  If this RACW is not in the main unit, do not generate primitive or
      --  TSS bodies.

      if not Entity_Is_In_Main_Unit (RACW_Type) then
         Body_Decls := No_List;
      end if;

      Add_RACW_Asynchronous_Flag
        (Declarations        => Decls,
         RACW_Type           => RACW_Type);

      Specific_Add_RACW_Features
        (RACW_Type           => RACW_Type,
         Desig               => Desig,
         Stub_Type           => Stub_Type,
         Stub_Type_Access    => Stub_Type_Access,
         RPC_Receiver_Decl   => RPC_Receiver_Decl,
         Body_Decls          => Body_Decls);

      --  If we already have stubs for this designated type, nothing to do

      if Existing then
         return;
      end if;

      if Is_Frozen (Desig) then
         Validate_RACW_Primitives (RACW_Type);
         Add_RACW_Primitive_Declarations_And_Bodies
           (Designated_Type  => Desig,
            Insertion_Node   => RPC_Receiver_Decl,
            Body_Decls       => Body_Decls);

      else
         --  Validate_RACW_Primitives requires the list of all primitives of
         --  the designated type, so defer processing until Desig is frozen.
         --  See Exp_Ch3.Freeze_Type.

         Add_Access_Type_To_Process (E => Desig, A => RACW_Type);
      end if;
   end Add_RACW_Features;

   ------------------------------------------------
   -- Add_RACW_Primitive_Declarations_And_Bodies --
   ------------------------------------------------

   procedure Add_RACW_Primitive_Declarations_And_Bodies
     (Designated_Type : Entity_Id;
      Insertion_Node  : Node_Id;
      Body_Decls      : List_Id)
   is
      Loc : constant Source_Ptr := Sloc (Insertion_Node);
      --  Set Sloc of generated declaration copy of insertion node Sloc, so
      --  the declarations are recognized as belonging to the current package.

      Stub_Elements : constant Stub_Structure :=
                        Stubs_Table.Get (Designated_Type);

      pragma Assert (Stub_Elements /= Empty_Stub_Structure);

      Is_RAS : constant Boolean :=
                 not Comes_From_Source (Stub_Elements.RACW_Type);
      --  Case of the RACW generated to implement a remote access-to-
      --  subprogram type.

      Build_Bodies : constant Boolean :=
                       In_Extended_Main_Code_Unit (Stub_Elements.Stub_Type);
      --  True when bodies must be prepared in Body_Decls. Bodies are generated
      --  only when the main unit is the unit that contains the stub type.

      Current_Insertion_Node : Node_Id := Insertion_Node;

      RPC_Receiver                   : Entity_Id;
      RPC_Receiver_Statements        : List_Id;
      RPC_Receiver_Case_Alternatives : constant List_Id := New_List;
      RPC_Receiver_Elsif_Parts       : List_Id;
      RPC_Receiver_Request           : Entity_Id;
      RPC_Receiver_Subp_Id           : Entity_Id;
      RPC_Receiver_Subp_Index        : Entity_Id;

      Subp_Str : String_Id;

      Current_Primitive_Elmt   : Elmt_Id;
      Current_Primitive        : Entity_Id;
      Current_Primitive_Body   : Node_Id;
      Current_Primitive_Spec   : Node_Id;
      Current_Primitive_Decl   : Node_Id;
      Current_Primitive_Number : Int := 0;
      Current_Primitive_Alias  : Node_Id;
      Current_Receiver         : Entity_Id;
      Current_Receiver_Body    : Node_Id;
      RPC_Receiver_Decl        : Node_Id;
      Possibly_Asynchronous    : Boolean;

   begin
      if not Expander_Active then
         return;
      end if;

      if not Is_RAS then
         RPC_Receiver := Make_Temporary (Loc, 'P');

         Specific_Build_RPC_Receiver_Body
           (RPC_Receiver => RPC_Receiver,
            Request      => RPC_Receiver_Request,
            Subp_Id      => RPC_Receiver_Subp_Id,
            Subp_Index   => RPC_Receiver_Subp_Index,
            Stmts        => RPC_Receiver_Statements,
            Decl         => RPC_Receiver_Decl);

         if Get_PCS_Name = Name_PolyORB_DSA then

            --  For the case of PolyORB, we need to map a textual operation
            --  name into a primitive index. Currently we do so using a simple
            --  sequence of string comparisons.

            RPC_Receiver_Elsif_Parts := New_List;
         end if;
      end if;

      --  Build callers, receivers for every primitive operations and a RPC
      --  receiver for this type. Note that we use Direct_Primitive_Operations,
      --  not Primitive_Operations, because we really want just the primitives
      --  of the tagged type itself, and in the case of a tagged synchronized
      --  type we do not want to get the primitives of the corresponding
      --  record type).

      if Present (Direct_Primitive_Operations (Designated_Type)) then
         Overload_Counter_Table.Reset;

         Current_Primitive_Elmt :=
           First_Elmt (Direct_Primitive_Operations (Designated_Type));
         while Current_Primitive_Elmt /= No_Elmt loop
            Current_Primitive := Node (Current_Primitive_Elmt);

            --  Copy the primitive of all the parents, except predefined ones
            --  that are not remotely dispatching. Also omit hidden primitives
            --  (occurs in the case of primitives of interface progenitors
            --  other than immediate ancestors of the Designated_Type).

            if Chars (Current_Primitive) /= Name_uSize
              and then Chars (Current_Primitive) /= Name_uAlignment
              and then not
                (Is_TSS (Current_Primitive, TSS_Deep_Finalize) or else
                 Is_TSS (Current_Primitive, TSS_Stream_Input)  or else
                 Is_TSS (Current_Primitive, TSS_Stream_Output) or else
                 Is_TSS (Current_Primitive, TSS_Stream_Read)   or else
<<<<<<< HEAD
                 Is_TSS (Current_Primitive, TSS_Stream_Write)  or else
                 Is_Predefined_Interface_Primitive (Current_Primitive))
=======
                 Is_TSS (Current_Primitive, TSS_Stream_Write)
                   or else
                     Is_Predefined_Interface_Primitive (Current_Primitive))
>>>>>>> 03d20231
              and then not Is_Hidden (Current_Primitive)
            then
               --  The first thing to do is build an up-to-date copy of the
               --  spec with all the formals referencing Controlling_Type
               --  transformed into formals referencing Stub_Type. Since this
               --  primitive may have been inherited, go back the alias chain
               --  until the real primitive has been found.

               Current_Primitive_Alias := Ultimate_Alias (Current_Primitive);

               --  Copy the spec from the original declaration for the purpose
               --  of declaring an overriding subprogram: we need to replace
               --  the type of each controlling formal with Stub_Type. The
               --  primitive may have been declared for Controlling_Type or
               --  inherited from some ancestor type for which we do not have
               --  an easily determined Entity_Id. We have no systematic way
               --  of knowing which type to substitute Stub_Type for. Instead,
               --  Copy_Specification relies on the flag Is_Controlling_Formal
               --  to determine which formals to change.

               Current_Primitive_Spec :=
                 Copy_Specification (Loc,
                   Spec        => Parent (Current_Primitive_Alias),
                   Ctrl_Type   => Stub_Elements.Stub_Type);

               Current_Primitive_Decl :=
                 Make_Subprogram_Declaration (Loc,
                   Specification => Current_Primitive_Spec);

               Insert_After_And_Analyze (Current_Insertion_Node,
                 Current_Primitive_Decl);
               Current_Insertion_Node := Current_Primitive_Decl;

               Possibly_Asynchronous :=
                 Nkind (Current_Primitive_Spec) = N_Procedure_Specification
                 and then Could_Be_Asynchronous (Current_Primitive_Spec);

               Assign_Subprogram_Identifier (
                 Defining_Unit_Name (Current_Primitive_Spec),
                 Current_Primitive_Number,
                 Subp_Str);

               if Build_Bodies then
                  Current_Primitive_Body :=
                    Build_Subprogram_Calling_Stubs
                      (Vis_Decl                 => Current_Primitive_Decl,
                       Subp_Id                  =>
                         Build_Subprogram_Id (Loc,
                           Defining_Unit_Name (Current_Primitive_Spec)),
                       Asynchronous             => Possibly_Asynchronous,
                       Dynamically_Asynchronous => Possibly_Asynchronous,
                       Stub_Type                => Stub_Elements.Stub_Type,
                       RACW_Type                => Stub_Elements.RACW_Type);
                  Append_To (Body_Decls, Current_Primitive_Body);

                  --  Analyzing the body here would cause the Stub type to
                  --  be frozen, thus preventing subsequent primitive
                  --  declarations. For this reason, it will be analyzed
                  --  later in the regular flow (and in the context of the
                  --  appropriate unit body, see Append_RACW_Bodies).

               end if;

               --  Build the receiver stubs

               if Build_Bodies and then not Is_RAS then
                  Current_Receiver_Body :=
                    Specific_Build_Subprogram_Receiving_Stubs
                      (Vis_Decl                 => Current_Primitive_Decl,
                       Asynchronous             => Possibly_Asynchronous,
                       Dynamically_Asynchronous => Possibly_Asynchronous,
                       Stub_Type                => Stub_Elements.Stub_Type,
                       RACW_Type                => Stub_Elements.RACW_Type,
                       Parent_Primitive         => Current_Primitive);

                  Current_Receiver :=
                    Defining_Unit_Name (Specification (Current_Receiver_Body));

                  Append_To (Body_Decls, Current_Receiver_Body);

                  --  Add a case alternative to the receiver

                  if Get_PCS_Name = Name_PolyORB_DSA then
                     Append_To (RPC_Receiver_Elsif_Parts,
                       Make_Elsif_Part (Loc,
                         Condition =>
                           Make_Function_Call (Loc,
                             Name =>
                               New_Occurrence_Of (
                                 RTE (RE_Caseless_String_Eq), Loc),
                             Parameter_Associations => New_List (
                               New_Occurrence_Of (RPC_Receiver_Subp_Id, Loc),
                               Make_String_Literal (Loc, Subp_Str))),

                         Then_Statements => New_List (
                           Make_Assignment_Statement (Loc,
                             Name => New_Occurrence_Of (
                                       RPC_Receiver_Subp_Index, Loc),
                             Expression =>
                               Make_Integer_Literal (Loc,
                                  Intval => Current_Primitive_Number)))));
                  end if;

                  Append_To (RPC_Receiver_Case_Alternatives,
                    Make_Case_Statement_Alternative (Loc,
                      Discrete_Choices => New_List (
                        Make_Integer_Literal (Loc, Current_Primitive_Number)),

                      Statements       => New_List (
                        Make_Procedure_Call_Statement (Loc,
                          Name                   =>
                            New_Occurrence_Of (Current_Receiver, Loc),
                          Parameter_Associations => New_List (
                            New_Occurrence_Of (RPC_Receiver_Request, Loc))))));
               end if;

               --  Increment the index of current primitive

               Current_Primitive_Number := Current_Primitive_Number + 1;
            end if;

            Next_Elmt (Current_Primitive_Elmt);
         end loop;
      end if;

      --  Build the case statement and the heart of the subprogram

      if Build_Bodies and then not Is_RAS then
         if Get_PCS_Name = Name_PolyORB_DSA
           and then Present (First (RPC_Receiver_Elsif_Parts))
         then
            Append_To (RPC_Receiver_Statements,
              Make_Implicit_If_Statement (Designated_Type,
                Condition       => New_Occurrence_Of (Standard_False, Loc),
                Then_Statements => New_List,
                Elsif_Parts     => RPC_Receiver_Elsif_Parts));
         end if;

         Append_To (RPC_Receiver_Case_Alternatives,
           Make_Case_Statement_Alternative (Loc,
             Discrete_Choices => New_List (Make_Others_Choice (Loc)),
             Statements       => New_List (Make_Null_Statement (Loc))));

         Append_To (RPC_Receiver_Statements,
           Make_Case_Statement (Loc,
             Expression   =>
               New_Occurrence_Of (RPC_Receiver_Subp_Index, Loc),
             Alternatives => RPC_Receiver_Case_Alternatives));

         Append_To (Body_Decls, RPC_Receiver_Decl);
         Specific_Add_Obj_RPC_Receiver_Completion (Loc,
           Body_Decls, RPC_Receiver, Stub_Elements);

      --  Do not analyze RPC receiver body at this stage since it references
      --  subprograms that have not been analyzed yet. It will be analyzed in
      --  the regular flow (see Append_RACW_Bodies).

      end if;
   end Add_RACW_Primitive_Declarations_And_Bodies;

   -----------------------------
   -- Add_RAS_Dereference_TSS --
   -----------------------------

   procedure Add_RAS_Dereference_TSS (N : Node_Id) is
      Loc : constant Source_Ptr := Sloc (N);

      Type_Def  : constant Node_Id   := Type_Definition (N);
      RAS_Type  : constant Entity_Id := Defining_Identifier (N);
      Fat_Type  : constant Entity_Id := Equivalent_Type (RAS_Type);
      RACW_Type : constant Entity_Id := Underlying_RACW_Type (RAS_Type);

      RACW_Primitive_Name : Node_Id;

      Proc : constant Entity_Id :=
               Make_Defining_Identifier (Loc,
                 Chars => Make_TSS_Name (RAS_Type, TSS_RAS_Dereference));

      Proc_Spec   : Node_Id;
      Param_Specs : List_Id;
      Param_Assoc : constant List_Id := New_List;
      Stmts       : constant List_Id := New_List;

      RAS_Parameter : constant Entity_Id := Make_Temporary (Loc, 'P');

      Is_Function : constant Boolean :=
                      Nkind (Type_Def) = N_Access_Function_Definition;

      Is_Degenerate : Boolean;
      --  Set to True if the subprogram_specification for this RAS has an
      --  anonymous access parameter (see Process_Remote_AST_Declaration).

      Spec : constant Node_Id := Type_Def;

      Current_Parameter : Node_Id;

   --  Start of processing for Add_RAS_Dereference_TSS

   begin
      --  The Dereference TSS for a remote access-to-subprogram type has the
      --  form:

      --    [function|procedure] ras_typeRD (RAS_Value, <RAS_Parameters>)
      --       [return <>]

      --  This is called whenever a value of a RAS type is dereferenced

      --  First construct a list of parameter specifications:

      --  The first formal is the RAS values

      Param_Specs := New_List (
        Make_Parameter_Specification (Loc,
          Defining_Identifier => RAS_Parameter,
          In_Present          => True,
          Parameter_Type      =>
            New_Occurrence_Of (Fat_Type, Loc)));

      --  The following formals are copied from the type declaration

      Is_Degenerate := False;
      Current_Parameter := First (Parameter_Specifications (Type_Def));
      Parameters : while Present (Current_Parameter) loop
         if Nkind (Parameter_Type (Current_Parameter)) =
                                            N_Access_Definition
         then
            Is_Degenerate := True;
         end if;

         Append_To (Param_Specs,
           Make_Parameter_Specification (Loc,
             Defining_Identifier =>
               Make_Defining_Identifier (Loc,
                 Chars => Chars (Defining_Identifier (Current_Parameter))),
             In_Present        => In_Present (Current_Parameter),
             Out_Present       => Out_Present (Current_Parameter),
             Parameter_Type    =>
               New_Copy_Tree (Parameter_Type (Current_Parameter)),
             Expression        =>
               New_Copy_Tree (Expression (Current_Parameter))));

         Append_To (Param_Assoc,
           Make_Identifier (Loc,
             Chars => Chars (Defining_Identifier (Current_Parameter))));

         Next (Current_Parameter);
      end loop Parameters;

      if Is_Degenerate then
         Prepend_To (Param_Assoc, New_Occurrence_Of (RAS_Parameter, Loc));

         --  Generate a dummy body. This code will never actually be executed,
         --  because null is the only legal value for a degenerate RAS type.
         --  For legality's sake (in order to avoid generating a function that
         --  does not contain a return statement), we include a dummy recursive
         --  call on the TSS itself.

         Append_To (Stmts,
           Make_Raise_Program_Error (Loc, Reason => PE_Explicit_Raise));
         RACW_Primitive_Name := New_Occurrence_Of (Proc, Loc);

      else
         --  For a normal RAS type, we cast the RAS formal to the corresponding
         --  tagged type, and perform a dispatching call to its Call primitive
         --  operation.

         Prepend_To (Param_Assoc,
           Unchecked_Convert_To (RACW_Type,
             New_Occurrence_Of (RAS_Parameter, Loc)));

         RACW_Primitive_Name :=
           Make_Selected_Component (Loc,
             Prefix        => Scope (RACW_Type),
             Selector_Name => Name_uCall);
      end if;

      if Is_Function then
         Append_To (Stmts,
            Make_Simple_Return_Statement (Loc,
              Expression =>
                Make_Function_Call (Loc,
                  Name                   => RACW_Primitive_Name,
                  Parameter_Associations => Param_Assoc)));

      else
         Append_To (Stmts,
           Make_Procedure_Call_Statement (Loc,
             Name                   => RACW_Primitive_Name,
             Parameter_Associations => Param_Assoc));
      end if;

      --  Build the complete subprogram

      if Is_Function then
         Proc_Spec :=
           Make_Function_Specification (Loc,
             Defining_Unit_Name       => Proc,
             Parameter_Specifications => Param_Specs,
             Result_Definition        =>
               New_Occurrence_Of (
                 Entity (Result_Definition (Spec)), Loc));

         Set_Ekind (Proc, E_Function);
         Set_Etype (Proc,
           New_Occurrence_Of (Entity (Result_Definition (Spec)), Loc));

      else
         Proc_Spec :=
           Make_Procedure_Specification (Loc,
             Defining_Unit_Name       => Proc,
             Parameter_Specifications => Param_Specs);

         Set_Ekind (Proc, E_Procedure);
         Set_Etype (Proc, Standard_Void_Type);
      end if;

      Discard_Node (
        Make_Subprogram_Body (Loc,
          Specification              => Proc_Spec,
          Declarations               => New_List,
          Handled_Statement_Sequence =>
            Make_Handled_Sequence_Of_Statements (Loc,
              Statements => Stmts)));

      Set_TSS (Fat_Type, Proc);
   end Add_RAS_Dereference_TSS;

   -------------------------------
   -- Add_RAS_Proxy_And_Analyze --
   -------------------------------

   procedure Add_RAS_Proxy_And_Analyze
     (Decls              : List_Id;
      Vis_Decl           : Node_Id;
      All_Calls_Remote_E : Entity_Id;
      Proxy_Object_Addr  : out Entity_Id)
   is
      Loc : constant Source_Ptr := Sloc (Vis_Decl);

      Subp_Name : constant Entity_Id :=
                     Defining_Unit_Name (Specification (Vis_Decl));

      Pkg_Name : constant Entity_Id :=
                   Make_Defining_Identifier (Loc,
                     Chars => New_External_Name (Chars (Subp_Name), 'P', -1));

      Proxy_Type : constant Entity_Id :=
                     Make_Defining_Identifier (Loc,
                       Chars =>
                         New_External_Name
                           (Related_Id => Chars (Subp_Name),
                            Suffix     => 'P'));

      Proxy_Type_Full_View : constant Entity_Id :=
                               Make_Defining_Identifier (Loc,
                                 Chars (Proxy_Type));

      Subp_Decl_Spec : constant Node_Id :=
                         Build_RAS_Primitive_Specification
                           (Subp_Spec          => Specification (Vis_Decl),
                            Remote_Object_Type => Proxy_Type);

      Subp_Body_Spec : constant Node_Id :=
                         Build_RAS_Primitive_Specification
                           (Subp_Spec          => Specification (Vis_Decl),
                            Remote_Object_Type => Proxy_Type);

      Vis_Decls    : constant List_Id := New_List;
      Pvt_Decls    : constant List_Id := New_List;
      Actuals      : constant List_Id := New_List;
      Formal       : Node_Id;
      Perform_Call : Node_Id;

   begin
      --  type subpP is tagged limited private;

      Append_To (Vis_Decls,
        Make_Private_Type_Declaration (Loc,
          Defining_Identifier => Proxy_Type,
          Tagged_Present      => True,
          Limited_Present     => True));

      --  [subprogram] Call
      --    (Self : access subpP;
      --     ...other-formals...)
      --     [return T];

      Append_To (Vis_Decls,
        Make_Subprogram_Declaration (Loc,
          Specification => Subp_Decl_Spec));

      --  A : constant System.Address;

      Proxy_Object_Addr := Make_Defining_Identifier (Loc, Name_uA);

      Append_To (Vis_Decls,
        Make_Object_Declaration (Loc,
          Defining_Identifier => Proxy_Object_Addr,
          Constant_Present    => True,
          Object_Definition   => New_Occurrence_Of (RTE (RE_Address), Loc)));

      --  private

      --  type subpP is tagged limited record
      --     All_Calls_Remote : Boolean := [All_Calls_Remote?];
      --     ...
      --  end record;

      Append_To (Pvt_Decls,
        Make_Full_Type_Declaration (Loc,
          Defining_Identifier => Proxy_Type_Full_View,
          Type_Definition     =>
            Build_Remote_Subprogram_Proxy_Type (Loc,
              New_Occurrence_Of (All_Calls_Remote_E, Loc))));

      --  Trick semantic analysis into swapping the public and full view when
      --  freezing the public view.

      Set_Comes_From_Source (Proxy_Type_Full_View, True);

      --  procedure Call
      --    (Self : access O;
      --     ...other-formals...) is
      --  begin
      --    P (...other-formals...);
      --  end Call;

      --  function Call
      --    (Self : access O;
      --     ...other-formals...)
      --     return T is
      --  begin
      --    return F (...other-formals...);
      --  end Call;

      if Nkind (Subp_Decl_Spec) = N_Procedure_Specification then
         Perform_Call :=
           Make_Procedure_Call_Statement (Loc,
             Name                   => New_Occurrence_Of (Subp_Name, Loc),
             Parameter_Associations => Actuals);
      else
         Perform_Call :=
           Make_Simple_Return_Statement (Loc,
             Expression =>
               Make_Function_Call (Loc,
                 Name                   => New_Occurrence_Of (Subp_Name, Loc),
                 Parameter_Associations => Actuals));
      end if;

      Formal := First (Parameter_Specifications (Subp_Decl_Spec));
      pragma Assert (Present (Formal));
      loop
         Next (Formal);
         exit when No (Formal);
         Append_To (Actuals,
           New_Occurrence_Of (Defining_Identifier (Formal), Loc));
      end loop;

      --  O : aliased subpP;

      Append_To (Pvt_Decls,
        Make_Object_Declaration (Loc,
          Defining_Identifier => Make_Defining_Identifier (Loc, Name_uO),
          Aliased_Present     => True,
          Object_Definition   => New_Occurrence_Of (Proxy_Type, Loc)));

      --  A : constant System.Address := O'Address;

      Append_To (Pvt_Decls,
        Make_Object_Declaration (Loc,
          Defining_Identifier =>
            Make_Defining_Identifier (Loc, Chars (Proxy_Object_Addr)),
          Constant_Present    => True,
          Object_Definition   => New_Occurrence_Of (RTE (RE_Address), Loc),
          Expression =>
            Make_Attribute_Reference (Loc,
              Prefix => New_Occurrence_Of (
                Defining_Identifier (Last (Pvt_Decls)), Loc),
              Attribute_Name => Name_Address)));

      Append_To (Decls,
        Make_Package_Declaration (Loc,
          Specification => Make_Package_Specification (Loc,
            Defining_Unit_Name   => Pkg_Name,
            Visible_Declarations => Vis_Decls,
            Private_Declarations => Pvt_Decls,
            End_Label            => Empty)));
      Analyze (Last (Decls));

      Append_To (Decls,
        Make_Package_Body (Loc,
          Defining_Unit_Name =>
            Make_Defining_Identifier (Loc, Chars (Pkg_Name)),
          Declarations => New_List (
            Make_Subprogram_Body (Loc,
              Specification  => Subp_Body_Spec,
              Declarations   => New_List,
              Handled_Statement_Sequence =>
                Make_Handled_Sequence_Of_Statements (Loc,
                  Statements => New_List (Perform_Call))))));
      Analyze (Last (Decls));
   end Add_RAS_Proxy_And_Analyze;

   -----------------------
   -- Add_RAST_Features --
   -----------------------

   procedure Add_RAST_Features (Vis_Decl : Node_Id) is
      RAS_Type : constant Entity_Id :=
                   Equivalent_Type (Defining_Identifier (Vis_Decl));
   begin
      pragma Assert (No (TSS (RAS_Type, TSS_RAS_Access)));
      Add_RAS_Dereference_TSS (Vis_Decl);
      Specific_Add_RAST_Features (Vis_Decl, RAS_Type);
   end Add_RAST_Features;

   -------------------
   -- Add_Stub_Type --
   -------------------

   procedure Add_Stub_Type
     (Designated_Type   : Entity_Id;
      RACW_Type         : Entity_Id;
      Decls             : List_Id;
      Stub_Type         : out Entity_Id;
      Stub_Type_Access  : out Entity_Id;
      RPC_Receiver_Decl : out Node_Id;
      Body_Decls        : out List_Id;
      Existing          : out Boolean)
   is
      Loc : constant Source_Ptr := Sloc (RACW_Type);

      Stub_Elements         : constant Stub_Structure :=
                                Stubs_Table.Get (Designated_Type);
      Stub_Type_Comps       : List_Id;
      Stub_Type_Decl        : Node_Id;
      Stub_Type_Access_Decl : Node_Id;

   begin
      if Stub_Elements /= Empty_Stub_Structure then
         Stub_Type           := Stub_Elements.Stub_Type;
         Stub_Type_Access    := Stub_Elements.Stub_Type_Access;
         RPC_Receiver_Decl   := Stub_Elements.RPC_Receiver_Decl;
         Body_Decls          := Stub_Elements.Body_Decls;
         Existing            := True;
         return;
      end if;

      Existing := False;
      Stub_Type := Make_Temporary (Loc, 'S');
      Set_Ekind (Stub_Type, E_Record_Type);
      Set_Is_RACW_Stub_Type (Stub_Type);
      Stub_Type_Access :=
        Make_Defining_Identifier (Loc,
          Chars => New_External_Name
                     (Related_Id => Chars (Stub_Type), Suffix => 'A'));

      Specific_Build_Stub_Type (RACW_Type, Stub_Type_Comps, RPC_Receiver_Decl);

      Stub_Type_Decl :=
        Make_Full_Type_Declaration (Loc,
          Defining_Identifier => Stub_Type,
          Type_Definition     =>
            Make_Record_Definition (Loc,
              Tagged_Present  => True,
              Limited_Present => True,
              Component_List  =>
                Make_Component_List (Loc,
                  Component_Items => Stub_Type_Comps)));

      --  Does the stub type need to explicitly implement interfaces from the
      --  designated type???

      --  In particular are there issues in the case where the designated type
      --  is a synchronized interface???

      Stub_Type_Access_Decl :=
        Make_Full_Type_Declaration (Loc,
          Defining_Identifier => Stub_Type_Access,
          Type_Definition     =>
            Make_Access_To_Object_Definition (Loc,
              All_Present        => True,
              Subtype_Indication => New_Occurrence_Of (Stub_Type, Loc)));

      Append_To (Decls, Stub_Type_Decl);
      Analyze (Last (Decls));
      Append_To (Decls, Stub_Type_Access_Decl);
      Analyze (Last (Decls));

      --  We can't directly derive the stub type from the designated type,
      --  because we don't want any components or discriminants from the real
      --  type, so instead we manually fake a derivation to get an appropriate
      --  dispatch table.

      Derive_Subprograms (Parent_Type  => Designated_Type,
                          Derived_Type => Stub_Type);

      if Present (RPC_Receiver_Decl) then
         Append_To (Decls, RPC_Receiver_Decl);
      else
         RPC_Receiver_Decl := Last (Decls);
      end if;

      Body_Decls := New_List;

      Stubs_Table.Set (Designated_Type,
        (Stub_Type           => Stub_Type,
         Stub_Type_Access    => Stub_Type_Access,
         RPC_Receiver_Decl   => RPC_Receiver_Decl,
         Body_Decls          => Body_Decls,
         RACW_Type           => RACW_Type));
   end Add_Stub_Type;

   ------------------------
   -- Append_RACW_Bodies --
   ------------------------

   procedure Append_RACW_Bodies (Decls : List_Id; Spec_Id : Entity_Id) is
      E : Entity_Id;

   begin
      E := First_Entity (Spec_Id);
      while Present (E) loop
         if Is_Remote_Access_To_Class_Wide_Type (E) then
            Append_List_To (Decls, Get_And_Reset_RACW_Bodies (E));
         end if;

         Next_Entity (E);
      end loop;
   end Append_RACW_Bodies;

   ----------------------------------
   -- Assign_Subprogram_Identifier --
   ----------------------------------

   procedure Assign_Subprogram_Identifier
     (Def : Entity_Id;
      Spn : Int;
      Id  : out String_Id)
   is
      N : constant Name_Id := Chars (Def);

      Overload_Order : constant Int :=
                         Overload_Counter_Table.Get (N) + 1;

   begin
      Overload_Counter_Table.Set (N, Overload_Order);

      Get_Name_String (N);

      --  Homonym handling: as in Exp_Dbug, but much simpler, because the only
      --  entities for which we have to generate names here need only to be
      --  disambiguated within their own scope.

      if Overload_Order > 1 then
         Name_Buffer (Name_Len + 1 .. Name_Len + 2) := "__";
         Name_Len := Name_Len + 2;
         Add_Nat_To_Name_Buffer (Overload_Order);
      end if;

      Id := String_From_Name_Buffer;
      Subprogram_Identifier_Table.Set
        (Def,
         Subprogram_Identifiers'(Str_Identifier => Id, Int_Identifier => Spn));
   end Assign_Subprogram_Identifier;

   -------------------------------------
   -- Build_Actual_Object_Declaration --
   -------------------------------------

   procedure Build_Actual_Object_Declaration
     (Object   : Entity_Id;
      Etyp     : Entity_Id;
      Variable : Boolean;
      Expr     : Node_Id;
      Decls    : List_Id)
   is
      Loc : constant Source_Ptr := Sloc (Object);

   begin
      --  Declare a temporary object for the actual, possibly initialized with
      --  a 'Input/From_Any call.

      --  Complication arises in the case of limited types, for which such a
      --  declaration is illegal in Ada 95. In that case, we first generate a
      --  renaming declaration of the 'Input call, and then if needed we
      --  generate an overlaid non-constant view.

      if Ada_Version <= Ada_95
        and then Is_Limited_Type (Etyp)
        and then Present (Expr)
      then

         --  Object : Etyp renames <func-call>

         Append_To (Decls,
           Make_Object_Renaming_Declaration (Loc,
             Defining_Identifier => Object,
             Subtype_Mark        => New_Occurrence_Of (Etyp, Loc),
             Name                => Expr));

         if Variable then

            --  The name defined by the renaming declaration denotes a
            --  constant view; create a non-constant object at the same address
            --  to be used as the actual.

            declare
               Constant_Object : constant Entity_Id :=
                                   Make_Temporary (Loc, 'P');

            begin
               Set_Defining_Identifier
                 (Last (Decls), Constant_Object);

               --  We have an unconstrained Etyp: build the actual constrained
               --  subtype for the value we just read from the stream.

               --  subtype S is <actual subtype of Constant_Object>;

               Append_To (Decls,
                 Build_Actual_Subtype (Etyp,
                   New_Occurrence_Of (Constant_Object, Loc)));

               --  Object : S;

               Append_To (Decls,
                 Make_Object_Declaration (Loc,
                   Defining_Identifier => Object,
                   Object_Definition   =>
                     New_Occurrence_Of
                       (Defining_Identifier (Last (Decls)), Loc)));
               Set_Ekind (Object, E_Variable);

               --  Suppress default initialization:
               --  pragma Import (Ada, Object);

               Append_To (Decls,
                 Make_Pragma (Loc,
                   Chars => Name_Import,
                   Pragma_Argument_Associations => New_List (
                     Make_Pragma_Argument_Association (Loc,
                       Chars      => Name_Convention,
                       Expression => Make_Identifier (Loc, Name_Ada)),
                     Make_Pragma_Argument_Association (Loc,
                       Chars      => Name_Entity,
                       Expression => New_Occurrence_Of (Object, Loc)))));

               --  for Object'Address use Constant_Object'Address;

               Append_To (Decls,
                 Make_Attribute_Definition_Clause (Loc,
                   Name       => New_Occurrence_Of (Object, Loc),
                   Chars      => Name_Address,
                   Expression =>
                     Make_Attribute_Reference (Loc,
                       Prefix => New_Occurrence_Of (Constant_Object, Loc),
                       Attribute_Name => Name_Address)));
            end;
         end if;

      else
         --  General case of a regular object declaration. Object is flagged
         --  constant unless it has mode out or in out, to allow the backend
         --  to optimize where possible.

         --  Object : [constant] Etyp [:= <expr>];

         Append_To (Decls,
           Make_Object_Declaration (Loc,
             Defining_Identifier => Object,
             Constant_Present    => Present (Expr) and then not Variable,
             Object_Definition   => New_Occurrence_Of (Etyp, Loc),
             Expression          => Expr));

         if Constant_Present (Last (Decls)) then
            Set_Ekind (Object, E_Constant);
         else
            Set_Ekind (Object, E_Variable);
         end if;
      end if;
   end Build_Actual_Object_Declaration;

   ------------------------------
   -- Build_Get_Unique_RP_Call --
   ------------------------------

   function Build_Get_Unique_RP_Call
     (Loc       : Source_Ptr;
      Pointer   : Entity_Id;
      Stub_Type : Entity_Id) return List_Id
   is
   begin
      return New_List (
        Make_Procedure_Call_Statement (Loc,
          Name                   =>
            New_Occurrence_Of (RTE (RE_Get_Unique_Remote_Pointer), Loc),
          Parameter_Associations => New_List (
            Unchecked_Convert_To (RTE (RE_RACW_Stub_Type_Access),
              New_Occurrence_Of (Pointer, Loc)))),

        Make_Assignment_Statement (Loc,
          Name =>
            Make_Selected_Component (Loc,
              Prefix => New_Occurrence_Of (Pointer, Loc),
              Selector_Name =>
                New_Occurrence_Of (First_Tag_Component
                  (Designated_Type (Etype (Pointer))), Loc)),
          Expression =>
            Make_Attribute_Reference (Loc,
              Prefix         => New_Occurrence_Of (Stub_Type, Loc),
              Attribute_Name => Name_Tag)));

      --  Note: The assignment to Pointer._Tag is safe here because
      --  we carefully ensured that Stub_Type has exactly the same layout
      --  as System.Partition_Interface.RACW_Stub_Type.

   end Build_Get_Unique_RP_Call;

   -----------------------------------
   -- Build_Ordered_Parameters_List --
   -----------------------------------

   function Build_Ordered_Parameters_List (Spec : Node_Id) return List_Id is
      Constrained_List   : List_Id;
      Unconstrained_List : List_Id;
      Current_Parameter  : Node_Id;
      Ptyp               : Node_Id;

      First_Parameter : Node_Id;
      For_RAS         : Boolean := False;

   begin
      if No (Parameter_Specifications (Spec)) then
         return New_List;
      end if;

      Constrained_List   := New_List;
      Unconstrained_List := New_List;
      First_Parameter    := First (Parameter_Specifications (Spec));

      if Nkind (Parameter_Type (First_Parameter)) = N_Access_Definition
        and then Chars (Defining_Identifier (First_Parameter)) = Name_uS
      then
         For_RAS := True;
      end if;

      --  Loop through the parameters and add them to the right list. Note that
      --  we treat a parameter of a null-excluding access type as unconstrained
      --  because we can't declare an object of such a type with default
      --  initialization.

      Current_Parameter := First_Parameter;
      while Present (Current_Parameter) loop
         Ptyp := Parameter_Type (Current_Parameter);

         if (Nkind (Ptyp) = N_Access_Definition
               or else not Transmit_As_Unconstrained (Etype (Ptyp)))
           and then not (For_RAS and then Current_Parameter = First_Parameter)
         then
            Append_To (Constrained_List, New_Copy (Current_Parameter));
         else
            Append_To (Unconstrained_List, New_Copy (Current_Parameter));
         end if;

         Next (Current_Parameter);
      end loop;

      --  Unconstrained parameters are returned first

      Append_List_To (Unconstrained_List, Constrained_List);

      return Unconstrained_List;
   end Build_Ordered_Parameters_List;

   ----------------------------------
   -- Build_Passive_Partition_Stub --
   ----------------------------------

   procedure Build_Passive_Partition_Stub (U : Node_Id) is
      Pkg_Spec : Node_Id;
      Pkg_Name : String_Id;
      L        : List_Id;
      Reg      : Node_Id;
      Loc      : constant Source_Ptr := Sloc (U);

   begin
      --  Verify that the implementation supports distribution, by accessing
      --  a type defined in the proper version of system.rpc

      declare
         Dist_OK : Entity_Id;
         pragma Warnings (Off, Dist_OK);
      begin
         Dist_OK := RTE (RE_Params_Stream_Type);
      end;

      --  Use body if present, spec otherwise

      if Nkind (U) = N_Package_Declaration then
         Pkg_Spec := Specification (U);
         L := Visible_Declarations (Pkg_Spec);
      else
         Pkg_Spec := Parent (Corresponding_Spec (U));
         L := Declarations (U);
      end if;

      Get_Library_Unit_Name_String (Pkg_Spec);
      Pkg_Name := String_From_Name_Buffer;
      Reg :=
        Make_Procedure_Call_Statement (Loc,
          Name                   =>
            New_Occurrence_Of (RTE (RE_Register_Passive_Package), Loc),
          Parameter_Associations => New_List (
            Make_String_Literal (Loc, Pkg_Name),
            Make_Attribute_Reference (Loc,
              Prefix         =>
                New_Occurrence_Of (Defining_Entity (Pkg_Spec), Loc),
              Attribute_Name => Name_Version)));
      Append_To (L, Reg);
      Analyze (Reg);
   end Build_Passive_Partition_Stub;

   --------------------------------------
   -- Build_RPC_Receiver_Specification --
   --------------------------------------

   function Build_RPC_Receiver_Specification
     (RPC_Receiver      : Entity_Id;
      Request_Parameter : Entity_Id) return Node_Id
   is
      Loc : constant Source_Ptr := Sloc (RPC_Receiver);
   begin
      return
        Make_Procedure_Specification (Loc,
          Defining_Unit_Name       => RPC_Receiver,
          Parameter_Specifications => New_List (
            Make_Parameter_Specification (Loc,
              Defining_Identifier => Request_Parameter,
              Parameter_Type      =>
                New_Occurrence_Of (RTE (RE_Request_Access), Loc))));
   end Build_RPC_Receiver_Specification;

   ----------------------------------------
   -- Build_Remote_Subprogram_Proxy_Type --
   ----------------------------------------

   function Build_Remote_Subprogram_Proxy_Type
     (Loc            : Source_Ptr;
      ACR_Expression : Node_Id) return Node_Id
   is
   begin
      return
        Make_Record_Definition (Loc,
          Tagged_Present  => True,
          Limited_Present => True,
          Component_List  =>
            Make_Component_List (Loc,

              Component_Items => New_List (
                Make_Component_Declaration (Loc,
                  Defining_Identifier =>
                    Make_Defining_Identifier (Loc,
                      Name_All_Calls_Remote),
                  Component_Definition =>
                    Make_Component_Definition (Loc,
                      Subtype_Indication =>
                        New_Occurrence_Of (Standard_Boolean, Loc)),
                  Expression =>
                    ACR_Expression),

                Make_Component_Declaration (Loc,
                  Defining_Identifier =>
                    Make_Defining_Identifier (Loc,
                      Name_Receiver),
                  Component_Definition =>
                    Make_Component_Definition (Loc,
                      Subtype_Indication =>
                        New_Occurrence_Of (RTE (RE_Address), Loc)),
                  Expression =>
                    New_Occurrence_Of (RTE (RE_Null_Address), Loc)),

                Make_Component_Declaration (Loc,
                  Defining_Identifier =>
                    Make_Defining_Identifier (Loc,
                      Name_Subp_Id),
                  Component_Definition =>
                    Make_Component_Definition (Loc,
                      Subtype_Indication =>
                        New_Occurrence_Of (RTE (RE_Subprogram_Id), Loc))))));
   end Build_Remote_Subprogram_Proxy_Type;

   --------------------
   -- Build_Stub_Tag --
   --------------------

   function Build_Stub_Tag
     (Loc       : Source_Ptr;
      RACW_Type : Entity_Id) return Node_Id
   is
      Stub_Type : constant Entity_Id := Corresponding_Stub_Type (RACW_Type);
   begin
      return
        Make_Attribute_Reference (Loc,
          Prefix         => New_Occurrence_Of (Stub_Type, Loc),
          Attribute_Name => Name_Tag);
   end Build_Stub_Tag;

   ------------------------------------
   -- Build_Subprogram_Calling_Stubs --
   ------------------------------------

   function Build_Subprogram_Calling_Stubs
     (Vis_Decl                 : Node_Id;
      Subp_Id                  : Node_Id;
      Asynchronous             : Boolean;
      Dynamically_Asynchronous : Boolean   := False;
      Stub_Type                : Entity_Id := Empty;
      RACW_Type                : Entity_Id := Empty;
      Locator                  : Entity_Id := Empty;
      New_Name                 : Name_Id   := No_Name) return Node_Id
   is
      Loc : constant Source_Ptr := Sloc (Vis_Decl);

      Decls      : constant List_Id := New_List;
      Statements : constant List_Id := New_List;

      Subp_Spec : Node_Id;
      --  The specification of the body

      Controlling_Parameter : Entity_Id := Empty;

      Asynchronous_Expr : Node_Id := Empty;

      RCI_Locator : Entity_Id;

      Spec_To_Use : Node_Id;

      procedure Insert_Partition_Check (Parameter : Node_Id);
      --  Check that the parameter has been elaborated on the same partition
      --  than the controlling parameter (E.4(19)).

      ----------------------------
      -- Insert_Partition_Check --
      ----------------------------

      procedure Insert_Partition_Check (Parameter : Node_Id) is
         Parameter_Entity : constant Entity_Id :=
                              Defining_Identifier (Parameter);
      begin
         --  The expression that will be built is of the form:

         --    if not Same_Partition (Parameter, Controlling_Parameter) then
         --      raise Constraint_Error;
         --    end if;

         --  We do not check that Parameter is in Stub_Type since such a check
         --  has been inserted at the point of call already (a tag check since
         --  we have multiple controlling operands).

         Append_To (Decls,
           Make_Raise_Constraint_Error (Loc,
             Condition       =>
               Make_Op_Not (Loc,
                 Right_Opnd =>
                   Make_Function_Call (Loc,
                     Name =>
                       New_Occurrence_Of (RTE (RE_Same_Partition), Loc),
                     Parameter_Associations =>
                       New_List (
                         Unchecked_Convert_To (RTE (RE_RACW_Stub_Type_Access),
                           New_Occurrence_Of (Parameter_Entity, Loc)),
                         Unchecked_Convert_To (RTE (RE_RACW_Stub_Type_Access),
                           New_Occurrence_Of (Controlling_Parameter, Loc))))),
             Reason => CE_Partition_Check_Failed));
      end Insert_Partition_Check;

   --  Start of processing for Build_Subprogram_Calling_Stubs

   begin
      Subp_Spec :=
        Copy_Specification (Loc,
          Spec     => Specification (Vis_Decl),
          New_Name => New_Name);

      if Locator = Empty then
         RCI_Locator := RCI_Cache;
         Spec_To_Use := Specification (Vis_Decl);
      else
         RCI_Locator := Locator;
         Spec_To_Use := Subp_Spec;
      end if;

      --  Find a controlling argument if we have a stub type. Also check
      --  if this subprogram can be made asynchronous.

      if Present (Stub_Type)
         and then Present (Parameter_Specifications (Spec_To_Use))
      then
         declare
            Current_Parameter : Node_Id :=
                                  First (Parameter_Specifications
                                           (Spec_To_Use));
         begin
            while Present (Current_Parameter) loop
               if
                 Is_RACW_Controlling_Formal (Current_Parameter, Stub_Type)
               then
                  if Controlling_Parameter = Empty then
                     Controlling_Parameter :=
                       Defining_Identifier (Current_Parameter);
                  else
                     Insert_Partition_Check (Current_Parameter);
                  end if;
               end if;

               Next (Current_Parameter);
            end loop;
         end;
      end if;

      pragma Assert (No (Stub_Type) or else Present (Controlling_Parameter));

      if Dynamically_Asynchronous then
         Asynchronous_Expr := Make_Selected_Component (Loc,
                                Prefix        => Controlling_Parameter,
                                Selector_Name => Name_Asynchronous);
      end if;

      Specific_Build_General_Calling_Stubs
        (Decls                 => Decls,
         Statements            => Statements,
         Target                => Specific_Build_Stub_Target (Loc,
                                    Decls, RCI_Locator, Controlling_Parameter),
         Subprogram_Id         => Subp_Id,
         Asynchronous          => Asynchronous_Expr,
         Is_Known_Asynchronous => Asynchronous
                                    and then not Dynamically_Asynchronous,
         Is_Known_Non_Asynchronous
                               => not Asynchronous
                                    and then not Dynamically_Asynchronous,
         Is_Function           => Nkind (Spec_To_Use) =
                                    N_Function_Specification,
         Spec                  => Spec_To_Use,
         Stub_Type             => Stub_Type,
         RACW_Type             => RACW_Type,
         Nod                   => Vis_Decl);

      RCI_Calling_Stubs_Table.Set
        (Defining_Unit_Name (Specification (Vis_Decl)),
         Defining_Unit_Name (Spec_To_Use));

      return
        Make_Subprogram_Body (Loc,
          Specification              => Subp_Spec,
          Declarations               => Decls,
          Handled_Statement_Sequence =>
            Make_Handled_Sequence_Of_Statements (Loc, Statements));
   end Build_Subprogram_Calling_Stubs;

   -------------------------
   -- Build_Subprogram_Id --
   -------------------------

   function Build_Subprogram_Id
     (Loc : Source_Ptr;
      E   : Entity_Id) return Node_Id
   is
   begin
      if Get_Subprogram_Ids (E).Str_Identifier = No_String then
         declare
            Current_Declaration : Node_Id;
            Current_Subp        : Entity_Id;
            Current_Subp_Str    : String_Id;
            Current_Subp_Number : Int := First_RCI_Subprogram_Id;

            pragma Warnings (Off, Current_Subp_Str);

         begin
            --  Build_Subprogram_Id is called outside of the context of
            --  generating calling or receiving stubs. Hence we are processing
            --  an 'Access attribute_reference for an RCI subprogram, for the
            --  purpose of obtaining a RAS value.

            pragma Assert
              (Is_Remote_Call_Interface (Scope (E))
                 and then
                  (Nkind (Parent (E)) = N_Procedure_Specification
                     or else
                   Nkind (Parent (E)) = N_Function_Specification));

            Current_Declaration :=
              First (Visible_Declarations
                (Package_Specification_Of_Scope (Scope (E))));
            while Present (Current_Declaration) loop
               if Nkind (Current_Declaration) = N_Subprogram_Declaration
                 and then Comes_From_Source (Current_Declaration)
               then
                  Current_Subp := Defining_Unit_Name (Specification (
                    Current_Declaration));

                  Assign_Subprogram_Identifier
                    (Current_Subp, Current_Subp_Number, Current_Subp_Str);

                  Current_Subp_Number := Current_Subp_Number + 1;
               end if;

               Next (Current_Declaration);
            end loop;
         end;
      end if;

      case Get_PCS_Name is
         when Name_PolyORB_DSA =>
            return Make_String_Literal (Loc, Get_Subprogram_Id (E));
         when others =>
            return Make_Integer_Literal (Loc, Get_Subprogram_Id (E));
      end case;
   end Build_Subprogram_Id;

   ------------------------
   -- Copy_Specification --
   ------------------------

   function Copy_Specification
     (Loc         : Source_Ptr;
      Spec        : Node_Id;
      Ctrl_Type   : Entity_Id := Empty;
      New_Name    : Name_Id   := No_Name) return Node_Id
   is
      Parameters : List_Id := No_List;

      Current_Parameter  : Node_Id;
      Current_Identifier : Entity_Id;
      Current_Type       : Node_Id;

      Name_For_New_Spec : Name_Id;

      New_Identifier : Entity_Id;

   --  Comments needed in body below ???

   begin
      if New_Name = No_Name then
         pragma Assert (Nkind (Spec) = N_Function_Specification
                or else Nkind (Spec) = N_Procedure_Specification);

         Name_For_New_Spec := Chars (Defining_Unit_Name (Spec));
      else
         Name_For_New_Spec := New_Name;
      end if;

      if Present (Parameter_Specifications (Spec)) then
         Parameters        := New_List;
         Current_Parameter := First (Parameter_Specifications (Spec));
         while Present (Current_Parameter) loop
            Current_Identifier := Defining_Identifier (Current_Parameter);
            Current_Type       := Parameter_Type (Current_Parameter);

            if Nkind (Current_Type) = N_Access_Definition then
               if Present (Ctrl_Type) then
                  pragma Assert (Is_Controlling_Formal (Current_Identifier));
                  Current_Type :=
                    Make_Access_Definition (Loc,
                      Subtype_Mark => New_Occurrence_Of (Ctrl_Type, Loc),
                      Null_Exclusion_Present =>
                        Null_Exclusion_Present (Current_Type));

               else
                  Current_Type :=
                    Make_Access_Definition (Loc,
                      Subtype_Mark =>
                        New_Copy_Tree (Subtype_Mark (Current_Type)),
                      Null_Exclusion_Present =>
                        Null_Exclusion_Present (Current_Type));
               end if;

            else
               if Present (Ctrl_Type)
                 and then Is_Controlling_Formal (Current_Identifier)
               then
                  Current_Type := New_Occurrence_Of (Ctrl_Type, Loc);
               else
                  Current_Type := New_Copy_Tree (Current_Type);
               end if;
            end if;

            New_Identifier := Make_Defining_Identifier (Loc,
              Chars (Current_Identifier));

            Append_To (Parameters,
              Make_Parameter_Specification (Loc,
                Defining_Identifier => New_Identifier,
                Parameter_Type      => Current_Type,
                In_Present          => In_Present (Current_Parameter),
                Out_Present         => Out_Present (Current_Parameter),
                Expression          =>
                  New_Copy_Tree (Expression (Current_Parameter))));

            --  For a regular formal parameter (that needs to be marshalled
            --  in the context of remote calls), set the Etype now, because
            --  marshalling processing might need it.

            if Is_Entity_Name (Current_Type) then
               Set_Etype (New_Identifier, Entity (Current_Type));

            --  Current_Type is an access definition, special processing
            --  (not requiring etype) will occur for marshalling.

            else
               null;
            end if;

            Next (Current_Parameter);
         end loop;
      end if;

      case Nkind (Spec) is

         when N_Function_Specification | N_Access_Function_Definition =>
            return
              Make_Function_Specification (Loc,
                Defining_Unit_Name       =>
                  Make_Defining_Identifier (Loc,
                    Chars => Name_For_New_Spec),
                Parameter_Specifications => Parameters,
                Result_Definition        =>
                  New_Occurrence_Of (Entity (Result_Definition (Spec)), Loc));

         when N_Procedure_Specification | N_Access_Procedure_Definition =>
            return
              Make_Procedure_Specification (Loc,
                Defining_Unit_Name       =>
                  Make_Defining_Identifier (Loc,
                    Chars => Name_For_New_Spec),
                Parameter_Specifications => Parameters);

         when others =>
            raise Program_Error;
      end case;
   end Copy_Specification;

   -----------------------------
   -- Corresponding_Stub_Type --
   -----------------------------

   function Corresponding_Stub_Type (RACW_Type : Entity_Id) return Entity_Id is
      Desig         : constant Entity_Id      :=
                        Etype (Designated_Type (RACW_Type));
      Stub_Elements : constant Stub_Structure := Stubs_Table.Get (Desig);
   begin
      return Stub_Elements.Stub_Type;
   end Corresponding_Stub_Type;

   ---------------------------
   -- Could_Be_Asynchronous --
   ---------------------------

   function Could_Be_Asynchronous (Spec : Node_Id) return Boolean is
      Current_Parameter : Node_Id;

   begin
      if Present (Parameter_Specifications (Spec)) then
         Current_Parameter := First (Parameter_Specifications (Spec));
         while Present (Current_Parameter) loop
            if Out_Present (Current_Parameter) then
               return False;
            end if;

            Next (Current_Parameter);
         end loop;
      end if;

      return True;
   end Could_Be_Asynchronous;

   ---------------------------
   -- Declare_Create_NVList --
   ---------------------------

   procedure Declare_Create_NVList
     (Loc    : Source_Ptr;
      NVList : Entity_Id;
      Decls  : List_Id;
      Stmts  : List_Id)
   is
   begin
      Append_To (Decls,
        Make_Object_Declaration (Loc,
          Defining_Identifier => NVList,
          Aliased_Present     => False,
          Object_Definition   =>
              New_Occurrence_Of (RTE (RE_NVList_Ref), Loc)));

      Append_To (Stmts,
        Make_Procedure_Call_Statement (Loc,
          Name => New_Occurrence_Of (RTE (RE_NVList_Create), Loc),
          Parameter_Associations => New_List (
            New_Occurrence_Of (NVList, Loc))));
   end Declare_Create_NVList;

   ---------------------------------------------
   -- Expand_All_Calls_Remote_Subprogram_Call --
   ---------------------------------------------

   procedure Expand_All_Calls_Remote_Subprogram_Call (N : Node_Id) is
      Loc               : constant Source_Ptr := Sloc (N);
      Called_Subprogram : constant Entity_Id  := Entity (Name (N));
      RCI_Package       : constant Entity_Id  := Scope (Called_Subprogram);
      RCI_Locator_Decl  : Node_Id;
      RCI_Locator       : Entity_Id;
      Calling_Stubs     : Node_Id;
      E_Calling_Stubs   : Entity_Id;

   begin
      E_Calling_Stubs := RCI_Calling_Stubs_Table.Get (Called_Subprogram);

      if E_Calling_Stubs = Empty then
         RCI_Locator := RCI_Locator_Table.Get (RCI_Package);
<<<<<<< HEAD

         --  The RCI_Locator package and calling stub are is inserted at the
         --  top level in the current unit, and must appear in the proper scope
         --  so that it is not prematurely removed by the GCC back end.

=======

         --  The RCI_Locator package and calling stub are is inserted at the
         --  top level in the current unit, and must appear in the proper scope
         --  so that it is not prematurely removed by the GCC back end.

>>>>>>> 03d20231
         declare
            Scop : constant Entity_Id := Cunit_Entity (Current_Sem_Unit);
         begin
            if Ekind (Scop) = E_Package_Body then
               Push_Scope (Spec_Entity (Scop));
            elsif Ekind (Scop) = E_Subprogram_Body then
               Push_Scope
                 (Corresponding_Spec (Unit_Declaration_Node (Scop)));
            else
               Push_Scope (Scop);
            end if;
         end;

         if RCI_Locator = Empty then
            RCI_Locator_Decl :=
              RCI_Package_Locator
                (Loc, Specification (Unit_Declaration_Node (RCI_Package)));
            Prepend_To (Current_Sem_Unit_Declarations, RCI_Locator_Decl);
            Analyze (RCI_Locator_Decl);
            RCI_Locator := Defining_Unit_Name (RCI_Locator_Decl);

         else
            RCI_Locator_Decl := Parent (RCI_Locator);
         end if;

         Calling_Stubs := Build_Subprogram_Calling_Stubs
           (Vis_Decl               => Parent (Parent (Called_Subprogram)),
            Subp_Id                =>
              Build_Subprogram_Id (Loc, Called_Subprogram),
            Asynchronous           => Nkind (N) = N_Procedure_Call_Statement
                                        and then
                                      Is_Asynchronous (Called_Subprogram),
            Locator                => RCI_Locator,
            New_Name               => New_Internal_Name ('S'));
         Insert_After (RCI_Locator_Decl, Calling_Stubs);
         Analyze (Calling_Stubs);
         Pop_Scope;

         E_Calling_Stubs := Defining_Unit_Name (Specification (Calling_Stubs));
      end if;

      Rewrite (Name (N), New_Occurrence_Of (E_Calling_Stubs, Loc));
   end Expand_All_Calls_Remote_Subprogram_Call;

   ---------------------------------
   -- Expand_Calling_Stubs_Bodies --
   ---------------------------------

   procedure Expand_Calling_Stubs_Bodies (Unit_Node : Node_Id) is
      Spec  : constant Node_Id := Specification (Unit_Node);
   begin
      Add_Calling_Stubs_To_Declarations (Spec);
   end Expand_Calling_Stubs_Bodies;

   -----------------------------------
   -- Expand_Receiving_Stubs_Bodies --
   -----------------------------------

   procedure Expand_Receiving_Stubs_Bodies (Unit_Node : Node_Id) is
      Spec        : Node_Id;
      Decls       : List_Id;
      Stubs_Decls : List_Id;
      Stubs_Stmts : List_Id;

   begin
      if Nkind (Unit_Node) = N_Package_Declaration then
         Spec  := Specification (Unit_Node);
         Decls := Private_Declarations (Spec);

         if No (Decls) then
            Decls := Visible_Declarations (Spec);
         end if;

         Push_Scope (Scope_Of_Spec (Spec));
         Specific_Add_Receiving_Stubs_To_Declarations (Spec, Decls, Decls);

      else
         Spec :=
           Package_Specification_Of_Scope (Corresponding_Spec (Unit_Node));
         Decls := Declarations (Unit_Node);

         Push_Scope (Scope_Of_Spec (Unit_Node));
         Stubs_Decls := New_List;
         Stubs_Stmts := New_List;
         Specific_Add_Receiving_Stubs_To_Declarations
           (Spec, Stubs_Decls, Stubs_Stmts);

         Insert_List_Before (First (Decls), Stubs_Decls);

         declare
            HSS_Stmts : constant List_Id :=
                          Statements (Handled_Statement_Sequence (Unit_Node));

            First_HSS_Stmt : constant Node_Id := First (HSS_Stmts);

         begin
            if No (First_HSS_Stmt) then
               Append_List_To (HSS_Stmts, Stubs_Stmts);
            else
               Insert_List_Before (First_HSS_Stmt, Stubs_Stmts);
            end if;
         end;
      end if;

      Pop_Scope;
   end Expand_Receiving_Stubs_Bodies;

   --------------------
   -- GARLIC_Support --
   --------------------

   package body GARLIC_Support is

      --  Local subprograms

      procedure Add_RACW_Read_Attribute
        (RACW_Type        : Entity_Id;
         Stub_Type        : Entity_Id;
         Stub_Type_Access : Entity_Id;
         Body_Decls       : List_Id);
      --  Add Read attribute for the RACW type. The declaration and attribute
      --  definition clauses are inserted right after the declaration of
      --  RACW_Type. If Body_Decls is not No_List, the subprogram body is
      --  appended to it (case where the RACW declaration is in the main unit).

      procedure Add_RACW_Write_Attribute
        (RACW_Type        : Entity_Id;
         Stub_Type        : Entity_Id;
         Stub_Type_Access : Entity_Id;
         RPC_Receiver     : Node_Id;
         Body_Decls       : List_Id);
      --  Same as above for the Write attribute

      function Stream_Parameter return Node_Id;
      function Result return Node_Id;
      function Object return Node_Id renames Result;
      --  Functions to create occurrences of the formal parameter names of the
      --  'Read and 'Write attributes.

      Loc : Source_Ptr;
      --  Shared source location used by Add_{Read,Write}_Read_Attribute and
      --  their ancillary subroutines (set on entry by Add_RACW_Features).

      procedure Add_RAS_Access_TSS (N : Node_Id);
      --  Add a subprogram body for RAS Access TSS

      -------------------------------------
      -- Add_Obj_RPC_Receiver_Completion --
      -------------------------------------

      procedure Add_Obj_RPC_Receiver_Completion
        (Loc           : Source_Ptr;
         Decls         : List_Id;
         RPC_Receiver  : Entity_Id;
         Stub_Elements : Stub_Structure)
      is
      begin
         --  The RPC receiver body should not be the completion of the
         --  declaration recorded in the stub structure, because then the
         --  occurrences of the formal parameters within the body should refer
         --  to the entities from the declaration, not from the completion, to
         --  which we do not have easy access. Instead, the RPC receiver body
         --  acts as its own declaration, and the RPC receiver declaration is
         --  completed by a renaming-as-body.

         Append_To (Decls,
           Make_Subprogram_Renaming_Declaration (Loc,
             Specification =>
               Copy_Specification (Loc,
                 Specification (Stub_Elements.RPC_Receiver_Decl)),
             Name          => New_Occurrence_Of (RPC_Receiver, Loc)));
      end Add_Obj_RPC_Receiver_Completion;

      -----------------------
      -- Add_RACW_Features --
      -----------------------

      procedure Add_RACW_Features
        (RACW_Type         : Entity_Id;
         Stub_Type         : Entity_Id;
         Stub_Type_Access  : Entity_Id;
         RPC_Receiver_Decl : Node_Id;
         Body_Decls        : List_Id)
      is
         RPC_Receiver : Node_Id;
         Is_RAS       : constant Boolean := not Comes_From_Source (RACW_Type);

      begin
         Loc := Sloc (RACW_Type);

         if Is_RAS then

            --  For a RAS, the RPC receiver is that of the RCI unit, not that
            --  of the corresponding distributed object type. We retrieve its
            --  address from the local proxy object.

            RPC_Receiver := Make_Selected_Component (Loc,
              Prefix         =>
                Unchecked_Convert_To (RTE (RE_RAS_Proxy_Type_Access), Object),
              Selector_Name  => Make_Identifier (Loc, Name_Receiver));

         else
            RPC_Receiver := Make_Attribute_Reference (Loc,
              Prefix         => New_Occurrence_Of (
                Defining_Unit_Name (Specification (RPC_Receiver_Decl)), Loc),
              Attribute_Name => Name_Address);
         end if;

         Add_RACW_Write_Attribute
           (RACW_Type,
            Stub_Type,
            Stub_Type_Access,
            RPC_Receiver,
            Body_Decls);

         Add_RACW_Read_Attribute
           (RACW_Type,
            Stub_Type,
            Stub_Type_Access,
            Body_Decls);
      end Add_RACW_Features;

      -----------------------------
      -- Add_RACW_Read_Attribute --
      -----------------------------

      procedure Add_RACW_Read_Attribute
        (RACW_Type        : Entity_Id;
         Stub_Type        : Entity_Id;
         Stub_Type_Access : Entity_Id;
         Body_Decls       : List_Id)
      is
         Proc_Decl : Node_Id;
         Attr_Decl : Node_Id;

         Body_Node : Node_Id;

         Statements        : constant List_Id := New_List;
         Decls             : List_Id;
         Local_Statements  : List_Id;
         Remote_Statements : List_Id;
         --  Various parts of the procedure

         Pnam              : constant Entity_Id := Make_Temporary (Loc, 'R');
         Asynchronous_Flag : constant Entity_Id :=
                               Asynchronous_Flags_Table.Get (RACW_Type);
         pragma Assert (Present (Asynchronous_Flag));

         --  Prepare local identifiers

         Source_Partition : Entity_Id;
         Source_Receiver  : Entity_Id;
         Source_Address   : Entity_Id;
         Local_Stub       : Entity_Id;
         Stubbed_Result   : Entity_Id;

      --  Start of processing for Add_RACW_Read_Attribute

      begin
         Build_Stream_Procedure (Loc,
           RACW_Type, Body_Node, Pnam, Statements, Outp => True);
         Proc_Decl := Make_Subprogram_Declaration (Loc,
           Copy_Specification (Loc, Specification (Body_Node)));

         Attr_Decl :=
           Make_Attribute_Definition_Clause (Loc,
             Name       => New_Occurrence_Of (RACW_Type, Loc),
             Chars      => Name_Read,
             Expression =>
               New_Occurrence_Of (
                 Defining_Unit_Name (Specification (Proc_Decl)), Loc));

         Insert_After (Declaration_Node (RACW_Type), Proc_Decl);
         Insert_After (Proc_Decl, Attr_Decl);

         if No (Body_Decls) then

            --  Case of processing an RACW type from another unit than the
            --  main one: do not generate a body.

            return;
         end if;

         --  Prepare local identifiers

         Source_Partition := Make_Temporary (Loc, 'P');
         Source_Receiver  := Make_Temporary (Loc, 'S');
         Source_Address   := Make_Temporary (Loc, 'P');
         Local_Stub       := Make_Temporary (Loc, 'L');
         Stubbed_Result   := Make_Temporary (Loc, 'S');

         --  Generate object declarations

         Decls := New_List (
           Make_Object_Declaration (Loc,
             Defining_Identifier => Source_Partition,
             Object_Definition   =>
               New_Occurrence_Of (RTE (RE_Partition_ID), Loc)),

           Make_Object_Declaration (Loc,
             Defining_Identifier => Source_Receiver,
             Object_Definition   =>
               New_Occurrence_Of (RTE (RE_Unsigned_64), Loc)),

           Make_Object_Declaration (Loc,
             Defining_Identifier => Source_Address,
             Object_Definition   =>
               New_Occurrence_Of (RTE (RE_Unsigned_64), Loc)),

           Make_Object_Declaration (Loc,
             Defining_Identifier => Local_Stub,
             Aliased_Present     => True,
             Object_Definition   => New_Occurrence_Of (Stub_Type, Loc)),

           Make_Object_Declaration (Loc,
             Defining_Identifier => Stubbed_Result,
             Object_Definition   =>
               New_Occurrence_Of (Stub_Type_Access, Loc),
             Expression          =>
               Make_Attribute_Reference (Loc,
                 Prefix =>
                   New_Occurrence_Of (Local_Stub, Loc),
                 Attribute_Name =>
                   Name_Unchecked_Access)));

         --  Read the source Partition_ID and RPC_Receiver from incoming stream

         Append_List_To (Statements, New_List (
           Make_Attribute_Reference (Loc,
             Prefix         =>
               New_Occurrence_Of (RTE (RE_Partition_ID), Loc),
             Attribute_Name => Name_Read,
             Expressions    => New_List (
               Stream_Parameter,
               New_Occurrence_Of (Source_Partition, Loc))),

           Make_Attribute_Reference (Loc,
             Prefix         =>
               New_Occurrence_Of (RTE (RE_Unsigned_64), Loc),
             Attribute_Name =>
               Name_Read,
             Expressions    => New_List (
               Stream_Parameter,
               New_Occurrence_Of (Source_Receiver, Loc))),

           Make_Attribute_Reference (Loc,
             Prefix         =>
               New_Occurrence_Of (RTE (RE_Unsigned_64), Loc),
             Attribute_Name =>
               Name_Read,
             Expressions    => New_List (
               Stream_Parameter,
               New_Occurrence_Of (Source_Address, Loc)))));

         --  Build_Get_Unique_RP_Call needs the type of Stubbed_Result

         Set_Etype (Stubbed_Result, Stub_Type_Access);

         --  If the Address is Null_Address, then return a null object, unless
         --  RACW_Type is null-excluding, in which case unconditionally raise
         --  CONSTRAINT_ERROR instead.

         declare
            Zero_Statements : List_Id;
            --  Statements executed when a zero value is received

         begin
            if Can_Never_Be_Null (RACW_Type) then
               Zero_Statements := New_List (
                 Make_Raise_Constraint_Error (Loc,
                   Reason => CE_Null_Not_Allowed));
            else
               Zero_Statements := New_List (
                 Make_Assignment_Statement (Loc,
                   Name       => Result,
                   Expression => Make_Null (Loc)),
                 Make_Simple_Return_Statement (Loc));
            end if;

            Append_To (Statements,
              Make_Implicit_If_Statement (RACW_Type,
                Condition       =>
                  Make_Op_Eq (Loc,
                    Left_Opnd  => New_Occurrence_Of (Source_Address, Loc),
                    Right_Opnd => Make_Integer_Literal (Loc, Uint_0)),
                Then_Statements => Zero_Statements));
         end;

         --  If the RACW denotes an object created on the current partition,
         --  Local_Statements will be executed. The real object will be used.

         Local_Statements := New_List (
           Make_Assignment_Statement (Loc,
             Name       => Result,
             Expression =>
               Unchecked_Convert_To (RACW_Type,
                 OK_Convert_To (RTE (RE_Address),
                   New_Occurrence_Of (Source_Address, Loc)))));

         --  If the object is located on another partition, then a stub object
         --  will be created with all the information needed to rebuild the
         --  real object at the other end.

         Remote_Statements := New_List (

           Make_Assignment_Statement (Loc,
             Name       => Make_Selected_Component (Loc,
               Prefix        => Stubbed_Result,
               Selector_Name => Name_Origin),
             Expression =>
               New_Occurrence_Of (Source_Partition, Loc)),

           Make_Assignment_Statement (Loc,
             Name       => Make_Selected_Component (Loc,
               Prefix        => Stubbed_Result,
               Selector_Name => Name_Receiver),
             Expression =>
               New_Occurrence_Of (Source_Receiver, Loc)),

           Make_Assignment_Statement (Loc,
             Name       => Make_Selected_Component (Loc,
               Prefix        => Stubbed_Result,
               Selector_Name => Name_Addr),
             Expression =>
               New_Occurrence_Of (Source_Address, Loc)));

         Append_To (Remote_Statements,
           Make_Assignment_Statement (Loc,
             Name       => Make_Selected_Component (Loc,
               Prefix        => Stubbed_Result,
               Selector_Name => Name_Asynchronous),
             Expression =>
               New_Occurrence_Of (Asynchronous_Flag, Loc)));

         Append_List_To (Remote_Statements,
           Build_Get_Unique_RP_Call (Loc, Stubbed_Result, Stub_Type));
         --  ??? Issue with asynchronous calls here: the Asynchronous flag is
         --  set on the stub type if, and only if, the RACW type has a pragma
         --  Asynchronous. This is incorrect for RACWs that implement RAS
         --  types, because in that case the /designated subprogram/ (not the
         --  type) might be asynchronous, and that causes the stub to need to
         --  be asynchronous too. A solution is to transport a RAS as a struct
         --  containing a RACW and an asynchronous flag, and to properly alter
         --  the Asynchronous component in the stub type in the RAS's Input
         --  TSS.

         Append_To (Remote_Statements,
           Make_Assignment_Statement (Loc,
             Name       => Result,
             Expression => Unchecked_Convert_To (RACW_Type,
               New_Occurrence_Of (Stubbed_Result, Loc))));

         --  Distinguish between the local and remote cases, and execute the
         --  appropriate piece of code.

         Append_To (Statements,
           Make_Implicit_If_Statement (RACW_Type,
             Condition       =>
               Make_Op_Eq (Loc,
                 Left_Opnd  =>
                   Make_Function_Call (Loc,
                     Name => New_Occurrence_Of (
                       RTE (RE_Get_Local_Partition_Id), Loc)),
                 Right_Opnd => New_Occurrence_Of (Source_Partition, Loc)),
             Then_Statements => Local_Statements,
             Else_Statements => Remote_Statements));

         Set_Declarations (Body_Node, Decls);
         Append_To (Body_Decls, Body_Node);
      end Add_RACW_Read_Attribute;

      ------------------------------
      -- Add_RACW_Write_Attribute --
      ------------------------------

      procedure Add_RACW_Write_Attribute
        (RACW_Type        : Entity_Id;
         Stub_Type        : Entity_Id;
         Stub_Type_Access : Entity_Id;
         RPC_Receiver     : Node_Id;
         Body_Decls       : List_Id)
      is
         Body_Node : Node_Id;
         Proc_Decl : Node_Id;
         Attr_Decl : Node_Id;

         Statements        : constant List_Id := New_List;
         Local_Statements  : List_Id;
         Remote_Statements : List_Id;
         Null_Statements   : List_Id;

         Pnam : constant Entity_Id := Make_Temporary (Loc, 'R');

      begin
         Build_Stream_Procedure
           (Loc, RACW_Type, Body_Node, Pnam, Statements, Outp => False);

         Proc_Decl := Make_Subprogram_Declaration (Loc,
           Copy_Specification (Loc, Specification (Body_Node)));

         Attr_Decl :=
           Make_Attribute_Definition_Clause (Loc,
             Name       => New_Occurrence_Of (RACW_Type, Loc),
             Chars      => Name_Write,
             Expression =>
               New_Occurrence_Of (
                 Defining_Unit_Name (Specification (Proc_Decl)), Loc));

         Insert_After (Declaration_Node (RACW_Type), Proc_Decl);
         Insert_After (Proc_Decl, Attr_Decl);

         if No (Body_Decls) then
            return;
         end if;

         --  Build the code fragment corresponding to the marshalling of a
         --  local object.

         Local_Statements := New_List (

           Pack_Entity_Into_Stream_Access (Loc,
             Stream => Stream_Parameter,
             Object => RTE (RE_Get_Local_Partition_Id)),

           Pack_Node_Into_Stream_Access (Loc,
             Stream => Stream_Parameter,
             Object => OK_Convert_To (RTE (RE_Unsigned_64), RPC_Receiver),
             Etyp   => RTE (RE_Unsigned_64)),

          Pack_Node_Into_Stream_Access (Loc,
            Stream => Stream_Parameter,
            Object => OK_Convert_To (RTE (RE_Unsigned_64),
              Make_Attribute_Reference (Loc,
                Prefix         =>
                  Make_Explicit_Dereference (Loc,
                    Prefix => Object),
                Attribute_Name => Name_Address)),
            Etyp   => RTE (RE_Unsigned_64)));

         --  Build the code fragment corresponding to the marshalling of
         --  a remote object.

         Remote_Statements := New_List (
           Pack_Node_Into_Stream_Access (Loc,
             Stream => Stream_Parameter,
             Object =>
               Make_Selected_Component (Loc,
                 Prefix        =>
                   Unchecked_Convert_To (Stub_Type_Access, Object),
                 Selector_Name => Make_Identifier (Loc, Name_Origin)),
            Etyp    => RTE (RE_Partition_ID)),

           Pack_Node_Into_Stream_Access (Loc,
            Stream => Stream_Parameter,
            Object =>
               Make_Selected_Component (Loc,
                 Prefix        =>
                   Unchecked_Convert_To (Stub_Type_Access, Object),
                 Selector_Name => Make_Identifier (Loc, Name_Receiver)),
            Etyp   => RTE (RE_Unsigned_64)),

           Pack_Node_Into_Stream_Access (Loc,
            Stream => Stream_Parameter,
            Object =>
               Make_Selected_Component (Loc,
                 Prefix        =>
                   Unchecked_Convert_To (Stub_Type_Access, Object),
                 Selector_Name => Make_Identifier (Loc, Name_Addr)),
            Etyp   => RTE (RE_Unsigned_64)));

         --  Build code fragment corresponding to marshalling of a null object

         Null_Statements := New_List (

           Pack_Entity_Into_Stream_Access (Loc,
             Stream => Stream_Parameter,
             Object => RTE (RE_Get_Local_Partition_Id)),

           Pack_Node_Into_Stream_Access (Loc,
             Stream => Stream_Parameter,
             Object => OK_Convert_To (RTE (RE_Unsigned_64), RPC_Receiver),
             Etyp   => RTE (RE_Unsigned_64)),

           Pack_Node_Into_Stream_Access (Loc,
             Stream => Stream_Parameter,
             Object => Make_Integer_Literal (Loc, Uint_0),
             Etyp   => RTE (RE_Unsigned_64)));

         Append_To (Statements,
           Make_Implicit_If_Statement (RACW_Type,
             Condition       =>
               Make_Op_Eq (Loc,
                 Left_Opnd  => Object,
                 Right_Opnd => Make_Null (Loc)),

             Then_Statements => Null_Statements,

             Elsif_Parts     => New_List (
               Make_Elsif_Part (Loc,
                 Condition       =>
                   Make_Op_Eq (Loc,
                     Left_Opnd  =>
                       Make_Attribute_Reference (Loc,
                         Prefix         => Object,
                         Attribute_Name => Name_Tag),

                     Right_Opnd =>
                       Make_Attribute_Reference (Loc,
                         Prefix         => New_Occurrence_Of (Stub_Type, Loc),
                         Attribute_Name => Name_Tag)),
                 Then_Statements => Remote_Statements)),
             Else_Statements => Local_Statements));

         Append_To (Body_Decls, Body_Node);
      end Add_RACW_Write_Attribute;

      ------------------------
      -- Add_RAS_Access_TSS --
      ------------------------

      procedure Add_RAS_Access_TSS (N : Node_Id) is
         Loc : constant Source_Ptr := Sloc (N);

         Ras_Type : constant Entity_Id := Defining_Identifier (N);
         Fat_Type : constant Entity_Id := Equivalent_Type (Ras_Type);
         --  Ras_Type is the access to subprogram type while Fat_Type is the
         --  corresponding record type.

         RACW_Type : constant Entity_Id :=
                       Underlying_RACW_Type (Ras_Type);
         Desig     : constant Entity_Id :=
                       Etype (Designated_Type (RACW_Type));

         Stub_Elements : constant Stub_Structure :=
                           Stubs_Table.Get (Desig);
         pragma Assert (Stub_Elements /= Empty_Stub_Structure);

         Proc : constant Entity_Id :=
                  Make_Defining_Identifier (Loc,
                    Chars => Make_TSS_Name (Ras_Type, TSS_RAS_Access));

         Proc_Spec : Node_Id;

         --  Formal parameters

         Package_Name : constant Entity_Id :=
                          Make_Defining_Identifier (Loc,
                            Chars => Name_P);
         --  Target package

         Subp_Id : constant Entity_Id :=
                     Make_Defining_Identifier (Loc,
                       Chars => Name_S);
         --  Target subprogram

         Asynch_P : constant Entity_Id :=
                      Make_Defining_Identifier (Loc,
                        Chars => Name_Asynchronous);
         --  Is the procedure to which the 'Access applies asynchronous?

         All_Calls_Remote : constant Entity_Id :=
                              Make_Defining_Identifier (Loc,
                                Chars => Name_All_Calls_Remote);
         --  True if an All_Calls_Remote pragma applies to the RCI unit
         --  that contains the subprogram.

         --  Common local variables

         Proc_Decls      : List_Id;
         Proc_Statements : List_Id;

         Origin : constant Entity_Id := Make_Temporary (Loc, 'P');

         --  Additional local variables for the local case

         Proxy_Addr : constant Entity_Id := Make_Temporary (Loc, 'P');

         --  Additional local variables for the remote case

         Local_Stub : constant Entity_Id := Make_Temporary (Loc, 'L');
         Stub_Ptr   : constant Entity_Id := Make_Temporary (Loc, 'S');

         function Set_Field
           (Field_Name : Name_Id;
            Value      : Node_Id) return Node_Id;
         --  Construct an assignment that sets the named component in the
         --  returned record

         ---------------
         -- Set_Field --
         ---------------

         function Set_Field
           (Field_Name : Name_Id;
            Value      : Node_Id) return Node_Id
         is
         begin
            return
              Make_Assignment_Statement (Loc,
                Name       =>
                  Make_Selected_Component (Loc,
                    Prefix        => Stub_Ptr,
                    Selector_Name => Field_Name),
                Expression => Value);
         end Set_Field;

      --  Start of processing for Add_RAS_Access_TSS

      begin
         Proc_Decls := New_List (

            --  Common declarations

           Make_Object_Declaration (Loc,
             Defining_Identifier => Origin,
             Constant_Present    => True,
             Object_Definition   =>
               New_Occurrence_Of (RTE (RE_Partition_ID), Loc),
             Expression          =>
               Make_Function_Call (Loc,
                 Name                   =>
                   New_Occurrence_Of (RTE (RE_Get_Active_Partition_Id), Loc),
                 Parameter_Associations => New_List (
                   New_Occurrence_Of (Package_Name, Loc)))),

            --  Declaration use only in the local case: proxy address

           Make_Object_Declaration (Loc,
             Defining_Identifier => Proxy_Addr,
             Object_Definition   =>
               New_Occurrence_Of (RTE (RE_Unsigned_64), Loc)),

            --  Declarations used only in the remote case: stub object and
            --  stub pointer.

           Make_Object_Declaration (Loc,
             Defining_Identifier => Local_Stub,
             Aliased_Present     => True,
             Object_Definition   =>
               New_Occurrence_Of (Stub_Elements.Stub_Type, Loc)),

           Make_Object_Declaration (Loc,
             Defining_Identifier =>
               Stub_Ptr,
             Object_Definition   =>
               New_Occurrence_Of (Stub_Elements.Stub_Type_Access, Loc),
             Expression          =>
               Make_Attribute_Reference (Loc,
                 Prefix => New_Occurrence_Of (Local_Stub, Loc),
                 Attribute_Name => Name_Unchecked_Access)));

         Set_Etype (Stub_Ptr, Stub_Elements.Stub_Type_Access);

         --  Build_Get_Unique_RP_Call needs above information

         --  Note: Here we assume that the Fat_Type is a record
         --  containing just a pointer to a proxy or stub object.

         Proc_Statements := New_List (

         --  Generate:

         --    Get_RAS_Info (Pkg, Subp, PA);
         --    if Origin = Local_Partition_Id
         --      and then not All_Calls_Remote
         --    then
         --       return Fat_Type!(PA);
         --    end if;

            Make_Procedure_Call_Statement (Loc,
              Name => New_Occurrence_Of (RTE (RE_Get_RAS_Info), Loc),
              Parameter_Associations => New_List (
                New_Occurrence_Of (Package_Name, Loc),
                New_Occurrence_Of (Subp_Id, Loc),
                New_Occurrence_Of (Proxy_Addr, Loc))),

           Make_Implicit_If_Statement (N,
             Condition =>
               Make_And_Then (Loc,
                 Left_Opnd  =>
                   Make_Op_Eq (Loc,
                     Left_Opnd =>
                       New_Occurrence_Of (Origin, Loc),
                     Right_Opnd =>
                       Make_Function_Call (Loc,
                         New_Occurrence_Of (
                           RTE (RE_Get_Local_Partition_Id), Loc))),

                 Right_Opnd =>
                   Make_Op_Not (Loc,
                     New_Occurrence_Of (All_Calls_Remote, Loc))),

             Then_Statements => New_List (
               Make_Simple_Return_Statement (Loc,
                 Unchecked_Convert_To (Fat_Type,
                   OK_Convert_To (RTE (RE_Address),
                     New_Occurrence_Of (Proxy_Addr, Loc)))))),

           Set_Field (Name_Origin,
               New_Occurrence_Of (Origin, Loc)),

           Set_Field (Name_Receiver,
             Make_Function_Call (Loc,
               Name                   =>
                 New_Occurrence_Of (RTE (RE_Get_RCI_Package_Receiver), Loc),
               Parameter_Associations => New_List (
                 New_Occurrence_Of (Package_Name, Loc)))),

           Set_Field (Name_Addr, New_Occurrence_Of (Proxy_Addr, Loc)),

            --  E.4.1(9) A remote call is asynchronous if it is a call to
            --  a procedure or a call through a value of an access-to-procedure
            --  type to which a pragma Asynchronous applies.

            --  Asynch_P is true when the procedure is asynchronous;
            --  Asynch_T is true when the type is asynchronous.

           Set_Field (Name_Asynchronous,
             Make_Or_Else (Loc,
               New_Occurrence_Of (Asynch_P, Loc),
               New_Occurrence_Of (Boolean_Literals (
                 Is_Asynchronous (Ras_Type)), Loc))));

         Append_List_To (Proc_Statements,
           Build_Get_Unique_RP_Call
             (Loc, Stub_Ptr, Stub_Elements.Stub_Type));

         --  Return the newly created value

         Append_To (Proc_Statements,
           Make_Simple_Return_Statement (Loc,
             Expression =>
               Unchecked_Convert_To (Fat_Type,
                 New_Occurrence_Of (Stub_Ptr, Loc))));

         Proc_Spec :=
           Make_Function_Specification (Loc,
             Defining_Unit_Name       => Proc,
             Parameter_Specifications => New_List (
               Make_Parameter_Specification (Loc,
                 Defining_Identifier => Package_Name,
                 Parameter_Type      =>
                   New_Occurrence_Of (Standard_String, Loc)),

               Make_Parameter_Specification (Loc,
                 Defining_Identifier => Subp_Id,
                 Parameter_Type      =>
                   New_Occurrence_Of (RTE (RE_Subprogram_Id), Loc)),

               Make_Parameter_Specification (Loc,
                 Defining_Identifier => Asynch_P,
                 Parameter_Type      =>
                   New_Occurrence_Of (Standard_Boolean, Loc)),

               Make_Parameter_Specification (Loc,
                 Defining_Identifier => All_Calls_Remote,
                 Parameter_Type      =>
                   New_Occurrence_Of (Standard_Boolean, Loc))),

            Result_Definition =>
              New_Occurrence_Of (Fat_Type, Loc));

         --  Set the kind and return type of the function to prevent
         --  ambiguities between Ras_Type and Fat_Type in subsequent analysis.

         Set_Ekind (Proc, E_Function);
         Set_Etype (Proc, Fat_Type);

         Discard_Node (
           Make_Subprogram_Body (Loc,
             Specification              => Proc_Spec,
             Declarations               => Proc_Decls,
             Handled_Statement_Sequence =>
               Make_Handled_Sequence_Of_Statements (Loc,
                 Statements => Proc_Statements)));

         Set_TSS (Fat_Type, Proc);
      end Add_RAS_Access_TSS;

      -----------------------
      -- Add_RAST_Features --
      -----------------------

      procedure Add_RAST_Features
        (Vis_Decl : Node_Id;
         RAS_Type : Entity_Id)
      is
         pragma Unreferenced (RAS_Type);
      begin
         Add_RAS_Access_TSS (Vis_Decl);
      end Add_RAST_Features;

      -----------------------------------------
      -- Add_Receiving_Stubs_To_Declarations --
      -----------------------------------------

      procedure Add_Receiving_Stubs_To_Declarations
        (Pkg_Spec : Node_Id;
         Decls    : List_Id;
         Stmts    : List_Id)
      is
         Loc : constant Source_Ptr := Sloc (Pkg_Spec);

         Request_Parameter : Node_Id;

         Pkg_RPC_Receiver            : constant Entity_Id :=
                                         Make_Temporary (Loc, 'H');
         Pkg_RPC_Receiver_Statements : List_Id;
         Pkg_RPC_Receiver_Cases      : constant List_Id := New_List;
         Pkg_RPC_Receiver_Body       : Node_Id;
         --  A Pkg_RPC_Receiver is built to decode the request

<<<<<<< HEAD
=======
         Lookup_RAS      : Node_Id;
>>>>>>> 03d20231
         Lookup_RAS_Info : constant Entity_Id := Make_Temporary (Loc, 'R');
         --  A remote subprogram is created to allow peers to look up RAS
         --  information using subprogram ids.

         Subp_Id    : Entity_Id;
         Subp_Index : Entity_Id;
         --  Subprogram_Id as read from the incoming stream

         Current_Subp_Number : Int := First_RCI_Subprogram_Id;
         Current_Stubs       : Node_Id;

         Subp_Info_Array : constant Entity_Id := Make_Temporary (Loc, 'I');
         Subp_Info_List  : constant List_Id := New_List;

         Register_Pkg_Actuals : constant List_Id := New_List;

         All_Calls_Remote_E  : Entity_Id;
         Proxy_Object_Addr   : Entity_Id;

         procedure Append_Stubs_To
           (RPC_Receiver_Cases : List_Id;
            Stubs              : Node_Id;
            Subprogram_Number  : Int);
         --  Add one case to the specified RPC receiver case list
         --  associating Subprogram_Number with the subprogram declared
         --  by Declaration, for which we have receiving stubs in Stubs.

         procedure Visit_Subprogram (Decl : Node_Id);
         --  Generate receiving stub for one remote subprogram

         ---------------------
         -- Append_Stubs_To --
         ---------------------

         procedure Append_Stubs_To
           (RPC_Receiver_Cases : List_Id;
            Stubs              : Node_Id;
            Subprogram_Number  : Int)
         is
         begin
            Append_To (RPC_Receiver_Cases,
              Make_Case_Statement_Alternative (Loc,
                Discrete_Choices =>
                   New_List (Make_Integer_Literal (Loc, Subprogram_Number)),
                Statements       =>
                  New_List (
                    Make_Procedure_Call_Statement (Loc,
                      Name                   =>
                        New_Occurrence_Of (Defining_Entity (Stubs), Loc),
                      Parameter_Associations => New_List (
                        New_Occurrence_Of (Request_Parameter, Loc))))));
         end Append_Stubs_To;

         ----------------------
         -- Visit_Subprogram --
         ----------------------

         procedure Visit_Subprogram (Decl : Node_Id) is
            Loc      : constant Source_Ptr := Sloc (Decl);
            Spec     : constant Node_Id    := Specification (Decl);
            Subp_Def : constant Entity_Id  := Defining_Unit_Name (Spec);

            Subp_Val : String_Id;
            pragma Warnings (Off, Subp_Val);

         begin
            --  Build receiving stub

            Current_Stubs :=
              Build_Subprogram_Receiving_Stubs
                (Vis_Decl     => Decl,
                 Asynchronous =>
                   Nkind (Spec) = N_Procedure_Specification
                     and then Is_Asynchronous (Subp_Def));

            Append_To (Decls, Current_Stubs);
            Analyze (Current_Stubs);

            --  Build RAS proxy

            Add_RAS_Proxy_And_Analyze (Decls,
              Vis_Decl           => Decl,
              All_Calls_Remote_E => All_Calls_Remote_E,
              Proxy_Object_Addr  => Proxy_Object_Addr);

            --  Compute distribution identifier

            Assign_Subprogram_Identifier
              (Subp_Def, Current_Subp_Number,  Subp_Val);

            pragma Assert (Current_Subp_Number = Get_Subprogram_Id (Subp_Def));

            --  Add subprogram descriptor (RCI_Subp_Info) to the subprograms
            --  table for this receiver. This aggregate must be kept consistent
            --  with the declaration of RCI_Subp_Info in
            --  System.Partition_Interface.

            Append_To (Subp_Info_List,
              Make_Component_Association (Loc,
                Choices    => New_List (
                  Make_Integer_Literal (Loc, Current_Subp_Number)),

                Expression =>
                  Make_Aggregate (Loc,
                    Component_Associations => New_List (

                      --  Addr =>

                      Make_Component_Association (Loc,
                        Choices    =>
                          New_List (Make_Identifier (Loc, Name_Addr)),
                        Expression =>
                          New_Occurrence_Of (Proxy_Object_Addr, Loc))))));

            Append_Stubs_To (Pkg_RPC_Receiver_Cases,
                             Stubs             => Current_Stubs,
                             Subprogram_Number => Current_Subp_Number);

            Current_Subp_Number := Current_Subp_Number + 1;
         end Visit_Subprogram;

         procedure Visit_Spec is new Build_Package_Stubs (Visit_Subprogram);

      --  Start of processing for Add_Receiving_Stubs_To_Declarations

      begin
         --  Building receiving stubs consist in several operations:

         --    - a package RPC receiver must be built. This subprogram
         --      will get a Subprogram_Id from the incoming stream
         --      and will dispatch the call to the right subprogram;

         --    - a receiving stub for each subprogram visible in the package
         --      spec. This stub will read all the parameters from the stream,
         --      and put the result as well as the exception occurrence in the
         --      output stream;

         --    - a dummy package with an empty spec and a body made of an
         --      elaboration part, whose job is to register the receiving
         --      part of this RCI package on the name server. This is done
         --      by calling System.Partition_Interface.Register_Receiving_Stub.

         Build_RPC_Receiver_Body (
           RPC_Receiver => Pkg_RPC_Receiver,
           Request      => Request_Parameter,
           Subp_Id      => Subp_Id,
           Subp_Index   => Subp_Index,
           Stmts        => Pkg_RPC_Receiver_Statements,
           Decl         => Pkg_RPC_Receiver_Body);
         pragma Assert (Subp_Id = Subp_Index);

         --  A null subp_id denotes a call through a RAS, in which case the
         --  next Uint_64 element in the stream is the address of the local
         --  proxy object, from which we can retrieve the actual subprogram id.

         Append_To (Pkg_RPC_Receiver_Statements,
           Make_Implicit_If_Statement (Pkg_Spec,
             Condition =>
               Make_Op_Eq (Loc,
                 New_Occurrence_Of (Subp_Id, Loc),
                 Make_Integer_Literal (Loc, 0)),

             Then_Statements => New_List (
               Make_Assignment_Statement (Loc,
                 Name =>
                   New_Occurrence_Of (Subp_Id, Loc),

                 Expression =>
                   Make_Selected_Component (Loc,
                     Prefix =>
                       Unchecked_Convert_To (RTE (RE_RAS_Proxy_Type_Access),
                         OK_Convert_To (RTE (RE_Address),
                           Make_Attribute_Reference (Loc,
                             Prefix =>
                               New_Occurrence_Of (RTE (RE_Unsigned_64), Loc),
                             Attribute_Name =>
                               Name_Input,
                             Expressions => New_List (
                               Make_Selected_Component (Loc,
                                 Prefix        => Request_Parameter,
                                 Selector_Name => Name_Params))))),

                     Selector_Name => Make_Identifier (Loc, Name_Subp_Id))))));

         --  Build a subprogram for RAS information lookups

         Lookup_RAS :=
           Make_Subprogram_Declaration (Loc,
             Specification =>
               Make_Function_Specification (Loc,
                 Defining_Unit_Name =>
                   Lookup_RAS_Info,
                 Parameter_Specifications => New_List (
                   Make_Parameter_Specification (Loc,
                     Defining_Identifier =>
                       Make_Defining_Identifier (Loc, Name_Subp_Id),
                     In_Present =>
                       True,
                     Parameter_Type =>
                       New_Occurrence_Of (RTE (RE_Subprogram_Id), Loc))),
                 Result_Definition =>
                   New_Occurrence_Of (RTE (RE_Unsigned_64), Loc)));
         Append_To (Decls, Lookup_RAS);
         Analyze (Lookup_RAS);

         Current_Stubs := Build_Subprogram_Receiving_Stubs
           (Vis_Decl     => Lookup_RAS,
            Asynchronous => False);
         Append_To (Decls, Current_Stubs);
         Analyze (Current_Stubs);

         Append_Stubs_To (Pkg_RPC_Receiver_Cases,
           Stubs             => Current_Stubs,
           Subprogram_Number => 1);

         --  For each subprogram, the receiving stub will be built and a
         --  case statement will be made on the Subprogram_Id to dispatch
         --  to the right subprogram.

         All_Calls_Remote_E :=
           Boolean_Literals
             (Has_All_Calls_Remote (Defining_Entity (Pkg_Spec)));

         Overload_Counter_Table.Reset;

         Visit_Spec (Pkg_Spec);

         --  If we receive an invalid Subprogram_Id, it is best to do nothing
         --  rather than raising an exception since we do not want someone
         --  to crash a remote partition by sending invalid subprogram ids.
         --  This is consistent with the other parts of the case statement
         --  since even in presence of incorrect parameters in the stream,
         --  every exception will be caught and (if the subprogram is not an
         --  APC) put into the result stream and sent away.

         Append_To (Pkg_RPC_Receiver_Cases,
           Make_Case_Statement_Alternative (Loc,
             Discrete_Choices => New_List (Make_Others_Choice (Loc)),
             Statements       => New_List (Make_Null_Statement (Loc))));

         Append_To (Pkg_RPC_Receiver_Statements,
           Make_Case_Statement (Loc,
             Expression   => New_Occurrence_Of (Subp_Id, Loc),
             Alternatives => Pkg_RPC_Receiver_Cases));

         Append_To (Decls,
           Make_Object_Declaration (Loc,
             Defining_Identifier => Subp_Info_Array,
             Constant_Present    => True,
             Aliased_Present     => True,
             Object_Definition   =>
               Make_Subtype_Indication (Loc,
                 Subtype_Mark =>
                   New_Occurrence_Of (RTE (RE_RCI_Subp_Info_Array), Loc),
                 Constraint =>
                   Make_Index_Or_Discriminant_Constraint (Loc,
                     New_List (
                       Make_Range (Loc,
                         Low_Bound  => Make_Integer_Literal (Loc,
                           First_RCI_Subprogram_Id),
                         High_Bound =>
                           Make_Integer_Literal (Loc,
                             Intval =>
                               First_RCI_Subprogram_Id
                               + List_Length (Subp_Info_List) - 1)))))));

         --  For a degenerate RCI with no visible subprograms, Subp_Info_List
         --  has zero length, and the declaration is for an empty array, in
         --  which case no initialization aggregate must be generated.

         if Present (First (Subp_Info_List)) then
            Set_Expression (Last (Decls),
              Make_Aggregate (Loc,
                Component_Associations => Subp_Info_List));

         --  No initialization provided: remove CONSTANT so that the
         --  declaration is not an incomplete deferred constant.

         else
            Set_Constant_Present (Last (Decls), False);
         end if;

         Analyze (Last (Decls));

         declare
            Subp_Info_Addr : Node_Id;
            --  Return statement for Lookup_RAS_Info: address of the subprogram
            --  information record for the requested subprogram id.

         begin
            if Present (First (Subp_Info_List)) then
               Subp_Info_Addr :=
                 Make_Selected_Component (Loc,
                   Prefix =>
                     Make_Indexed_Component (Loc,
                       Prefix => New_Occurrence_Of (Subp_Info_Array, Loc),
                       Expressions => New_List (
                         Convert_To (Standard_Integer,
                           Make_Identifier (Loc, Name_Subp_Id)))),
                   Selector_Name => Make_Identifier (Loc, Name_Addr));

            --  Case of no visible subprogram: just raise Constraint_Error, we
            --  know for sure we got junk from a remote partition.

            else
               Subp_Info_Addr :=
                 Make_Raise_Constraint_Error (Loc,
                    Reason => CE_Range_Check_Failed);
               Set_Etype (Subp_Info_Addr, RTE (RE_Unsigned_64));
            end if;

            Append_To (Decls,
              Make_Subprogram_Body (Loc,
                Specification =>
                  Copy_Specification (Loc, Parent (Lookup_RAS_Info)),
                Declarations  => No_List,
                Handled_Statement_Sequence =>
                  Make_Handled_Sequence_Of_Statements (Loc,
                    Statements => New_List (
                      Make_Simple_Return_Statement (Loc,
                        Expression =>
                          OK_Convert_To
                            (RTE (RE_Unsigned_64), Subp_Info_Addr))))));
         end;

         Analyze (Last (Decls));

         Append_To (Decls, Pkg_RPC_Receiver_Body);
         Analyze (Last (Decls));

         Get_Library_Unit_Name_String (Pkg_Spec);

         --  Name

         Append_To (Register_Pkg_Actuals,
           Make_String_Literal (Loc,
             Strval => String_From_Name_Buffer));

         --  Receiver

         Append_To (Register_Pkg_Actuals,
           Make_Attribute_Reference (Loc,
             Prefix         => New_Occurrence_Of (Pkg_RPC_Receiver, Loc),
             Attribute_Name => Name_Unrestricted_Access));

         --  Version

         Append_To (Register_Pkg_Actuals,
           Make_Attribute_Reference (Loc,
             Prefix         =>
               New_Occurrence_Of (Defining_Entity (Pkg_Spec), Loc),
             Attribute_Name => Name_Version));

         --  Subp_Info

         Append_To (Register_Pkg_Actuals,
           Make_Attribute_Reference (Loc,
             Prefix         => New_Occurrence_Of (Subp_Info_Array, Loc),
             Attribute_Name => Name_Address));

         --  Subp_Info_Len

         Append_To (Register_Pkg_Actuals,
           Make_Attribute_Reference (Loc,
             Prefix         => New_Occurrence_Of (Subp_Info_Array, Loc),
             Attribute_Name => Name_Length));

         --  Generate the call

         Append_To (Stmts,
           Make_Procedure_Call_Statement (Loc,
             Name                   =>
               New_Occurrence_Of (RTE (RE_Register_Receiving_Stub), Loc),
             Parameter_Associations => Register_Pkg_Actuals));
         Analyze (Last (Stmts));
      end Add_Receiving_Stubs_To_Declarations;

      ---------------------------------
      -- Build_General_Calling_Stubs --
      ---------------------------------

      procedure Build_General_Calling_Stubs
        (Decls                     : List_Id;
         Statements                : List_Id;
         Target_Partition          : Entity_Id;
         Target_RPC_Receiver       : Node_Id;
         Subprogram_Id             : Node_Id;
         Asynchronous              : Node_Id   := Empty;
         Is_Known_Asynchronous     : Boolean   := False;
         Is_Known_Non_Asynchronous : Boolean   := False;
         Is_Function               : Boolean;
         Spec                      : Node_Id;
         Stub_Type                 : Entity_Id := Empty;
         RACW_Type                 : Entity_Id := Empty;
         Nod                       : Node_Id)
      is
         Loc : constant Source_Ptr := Sloc (Nod);

         Stream_Parameter : Node_Id;
         --  Name of the stream used to transmit parameters to the remote
         --  package.

         Result_Parameter : Node_Id;
         --  Name of the result parameter (in non-APC cases) which get the
         --  result of the remote subprogram.

         Exception_Return_Parameter : Node_Id;
         --  Name of the parameter which will hold the exception sent by the
         --  remote subprogram.

         Current_Parameter : Node_Id;
         --  Current parameter being handled

         Ordered_Parameters_List : constant List_Id :=
                                     Build_Ordered_Parameters_List (Spec);

         Asynchronous_Statements     : List_Id := No_List;
         Non_Asynchronous_Statements : List_Id := No_List;
         --  Statements specifics to the Asynchronous/Non-Asynchronous cases

         Extra_Formal_Statements : constant List_Id := New_List;
         --  List of statements for extra formal parameters. It will appear
         --  after the regular statements for writing out parameters.

         pragma Unreferenced (RACW_Type);
         --  Used only for the PolyORB case

      begin
         --  The general form of a calling stub for a given subprogram is:

         --    procedure X (...) is P : constant Partition_ID :=
         --      RCI_Cache.Get_Active_Partition_ID; Stream, Result : aliased
         --      System.RPC.Params_Stream_Type (0); begin
         --       Put_Package_RPC_Receiver_In_Stream; (the package RPC receiver
         --                  comes from RCI_Cache.Get_RCI_Package_Receiver)
         --       Put_Subprogram_Id_In_Stream; Put_Parameters_In_Stream; Do_RPC
         --       (Stream, Result); Read_Exception_Occurrence_From_Result;
         --       Raise_It;
         --       Read_Out_Parameters_And_Function_Return_From_Stream; end X;

         --  There are some variations: Do_APC is called for an asynchronous
         --  procedure and the part after the call is completely ommitted as
         --  well as the declaration of Result. For a function call, 'Input is
         --  always used to read the result even if it is constrained.

         Stream_Parameter := Make_Temporary (Loc, 'S');

         Append_To (Decls,
           Make_Object_Declaration (Loc,
             Defining_Identifier => Stream_Parameter,
             Aliased_Present     => True,
             Object_Definition   =>
               Make_Subtype_Indication (Loc,
                 Subtype_Mark =>
                   New_Occurrence_Of (RTE (RE_Params_Stream_Type), Loc),
                 Constraint   =>
                   Make_Index_Or_Discriminant_Constraint (Loc,
                     Constraints =>
                       New_List (Make_Integer_Literal (Loc, 0))))));

         if not Is_Known_Asynchronous then
            Result_Parameter := Make_Temporary (Loc, 'R');

            Append_To (Decls,
              Make_Object_Declaration (Loc,
                Defining_Identifier => Result_Parameter,
                Aliased_Present     => True,
                Object_Definition   =>
                  Make_Subtype_Indication (Loc,
                    Subtype_Mark =>
                      New_Occurrence_Of (RTE (RE_Params_Stream_Type), Loc),
                    Constraint   =>
                      Make_Index_Or_Discriminant_Constraint (Loc,
                        Constraints =>
                          New_List (Make_Integer_Literal (Loc, 0))))));

            Exception_Return_Parameter := Make_Temporary (Loc, 'E');

            Append_To (Decls,
              Make_Object_Declaration (Loc,
                Defining_Identifier => Exception_Return_Parameter,
                Object_Definition   =>
                  New_Occurrence_Of (RTE (RE_Exception_Occurrence), Loc)));

         else
            Result_Parameter := Empty;
            Exception_Return_Parameter := Empty;
         end if;

         --  Put first the RPC receiver corresponding to the remote package

         Append_To (Statements,
           Make_Attribute_Reference (Loc,
             Prefix         =>
               New_Occurrence_Of (RTE (RE_Unsigned_64), Loc),
             Attribute_Name => Name_Write,
             Expressions    => New_List (
               Make_Attribute_Reference (Loc,
                 Prefix         => New_Occurrence_Of (Stream_Parameter, Loc),
                 Attribute_Name => Name_Access),
               Target_RPC_Receiver)));

         --  Then put the Subprogram_Id of the subprogram we want to call in
         --  the stream.

         Append_To (Statements,
           Make_Attribute_Reference (Loc,
             Prefix         => New_Occurrence_Of (RTE (RE_Subprogram_Id), Loc),
             Attribute_Name => Name_Write,
             Expressions      => New_List (
               Make_Attribute_Reference (Loc,
                 Prefix         => New_Occurrence_Of (Stream_Parameter, Loc),
                 Attribute_Name => Name_Access),
               Subprogram_Id)));

         Current_Parameter := First (Ordered_Parameters_List);
         while Present (Current_Parameter) loop
            declare
               Typ             : constant Node_Id :=
                                   Parameter_Type (Current_Parameter);
               Etyp            : Entity_Id;
               Constrained     : Boolean;
               Value           : Node_Id;
               Extra_Parameter : Entity_Id;

            begin
               if Is_RACW_Controlling_Formal
                    (Current_Parameter, Stub_Type)
               then
                  --  In the case of a controlling formal argument, we marshall
                  --  its addr field rather than the local stub.

                  Append_To (Statements,
                     Pack_Node_Into_Stream (Loc,
                       Stream => Stream_Parameter,
                       Object =>
                         Make_Selected_Component (Loc,
                           Prefix        =>
                             Defining_Identifier (Current_Parameter),
                           Selector_Name => Name_Addr),
                       Etyp   => RTE (RE_Unsigned_64)));

               else
                  Value :=
                    New_Occurrence_Of
                      (Defining_Identifier (Current_Parameter), Loc);

                  --  Access type parameters are transmitted as in out
                  --  parameters. However, a dereference is needed so that
                  --  we marshall the designated object.

                  if Nkind (Typ) = N_Access_Definition then
                     Value := Make_Explicit_Dereference (Loc, Value);
                     Etyp  := Etype (Subtype_Mark (Typ));
                  else
                     Etyp := Etype (Typ);
                  end if;

                  Constrained := not Transmit_As_Unconstrained (Etyp);

                  --  Any parameter but unconstrained out parameters are
                  --  transmitted to the peer.

                  if In_Present (Current_Parameter)
                    or else not Out_Present (Current_Parameter)
                    or else not Constrained
                  then
                     Append_To (Statements,
                       Make_Attribute_Reference (Loc,
                         Prefix         => New_Occurrence_Of (Etyp, Loc),
                         Attribute_Name =>
                           Output_From_Constrained (Constrained),
                         Expressions    => New_List (
                           Make_Attribute_Reference (Loc,
                             Prefix         =>
                               New_Occurrence_Of (Stream_Parameter, Loc),
                             Attribute_Name => Name_Access),
                           Value)));
                  end if;
               end if;

               --  If the current parameter has a dynamic constrained status,
               --  then this status is transmitted as well.
               --  This should be done for accessibility as well ???

               if Nkind (Typ) /= N_Access_Definition
                 and then Need_Extra_Constrained (Current_Parameter)
               then
                  --  In this block, we do not use the extra formal that has
                  --  been created because it does not exist at the time of
                  --  expansion when building calling stubs for remote access
                  --  to subprogram types. We create an extra variable of this
                  --  type and push it in the stream after the regular
                  --  parameters.

                  Extra_Parameter := Make_Temporary (Loc, 'P');

                  Append_To (Decls,
                     Make_Object_Declaration (Loc,
                       Defining_Identifier => Extra_Parameter,
                       Constant_Present    => True,
                       Object_Definition   =>
                          New_Occurrence_Of (Standard_Boolean, Loc),
                       Expression          =>
                          Make_Attribute_Reference (Loc,
                            Prefix         =>
                              New_Occurrence_Of (
                                Defining_Identifier (Current_Parameter), Loc),
                            Attribute_Name => Name_Constrained)));

                  Append_To (Extra_Formal_Statements,
                     Make_Attribute_Reference (Loc,
                       Prefix         =>
                         New_Occurrence_Of (Standard_Boolean, Loc),
                       Attribute_Name => Name_Write,
                       Expressions    => New_List (
                         Make_Attribute_Reference (Loc,
                           Prefix         =>
                             New_Occurrence_Of
                              (Stream_Parameter, Loc), Attribute_Name =>
                             Name_Access),
                         New_Occurrence_Of (Extra_Parameter, Loc))));
               end if;

               Next (Current_Parameter);
            end;
         end loop;

         --  Append the formal statements list to the statements

         Append_List_To (Statements, Extra_Formal_Statements);

         if not Is_Known_Non_Asynchronous then

            --  Build the call to System.RPC.Do_APC

            Asynchronous_Statements := New_List (
              Make_Procedure_Call_Statement (Loc,
                Name                   =>
                  New_Occurrence_Of (RTE (RE_Do_Apc), Loc),
                Parameter_Associations => New_List (
                  New_Occurrence_Of (Target_Partition, Loc),
                  Make_Attribute_Reference (Loc,
                    Prefix         =>
                      New_Occurrence_Of (Stream_Parameter, Loc),
                    Attribute_Name => Name_Access))));
         else
            Asynchronous_Statements := No_List;
         end if;

         if not Is_Known_Asynchronous then

            --  Build the call to System.RPC.Do_RPC

            Non_Asynchronous_Statements := New_List (
              Make_Procedure_Call_Statement (Loc,
                Name                   =>
                  New_Occurrence_Of (RTE (RE_Do_Rpc), Loc),
                Parameter_Associations => New_List (
                  New_Occurrence_Of (Target_Partition, Loc),

                  Make_Attribute_Reference (Loc,
                    Prefix         =>
                      New_Occurrence_Of (Stream_Parameter, Loc),
                    Attribute_Name => Name_Access),

                  Make_Attribute_Reference (Loc,
                    Prefix         =>
                      New_Occurrence_Of (Result_Parameter, Loc),
                    Attribute_Name => Name_Access))));

            --  Read the exception occurrence from the result stream and
            --  reraise it. It does no harm if this is a Null_Occurrence since
            --  this does nothing.

            Append_To (Non_Asynchronous_Statements,
              Make_Attribute_Reference (Loc,
                Prefix         =>
                  New_Occurrence_Of (RTE (RE_Exception_Occurrence), Loc),

                Attribute_Name => Name_Read,

                Expressions    => New_List (
                  Make_Attribute_Reference (Loc,
                    Prefix         =>
                      New_Occurrence_Of (Result_Parameter, Loc),
                    Attribute_Name => Name_Access),
                  New_Occurrence_Of (Exception_Return_Parameter, Loc))));

            Append_To (Non_Asynchronous_Statements,
              Make_Procedure_Call_Statement (Loc,
                Name                   =>
                  New_Occurrence_Of (RTE (RE_Reraise_Occurrence), Loc),
                Parameter_Associations => New_List (
                  New_Occurrence_Of (Exception_Return_Parameter, Loc))));

            if Is_Function then

               --  If this is a function call, then read the value and return
               --  it. The return value is written/read using 'Output/'Input.

               Append_To (Non_Asynchronous_Statements,
                 Make_Tag_Check (Loc,
                   Make_Simple_Return_Statement (Loc,
                     Expression =>
                       Make_Attribute_Reference (Loc,
                         Prefix         =>
                           New_Occurrence_Of (
                             Etype (Result_Definition (Spec)), Loc),

                         Attribute_Name => Name_Input,

                         Expressions    => New_List (
                           Make_Attribute_Reference (Loc,
                             Prefix         =>
                               New_Occurrence_Of (Result_Parameter, Loc),
                             Attribute_Name => Name_Access))))));

            else
               --  Loop around parameters and assign out (or in out)
               --  parameters. In the case of RACW, controlling arguments
               --  cannot possibly have changed since they are remote, so
               --  we do not read them from the stream.

               Current_Parameter := First (Ordered_Parameters_List);
               while Present (Current_Parameter) loop
                  declare
                     Typ   : constant Node_Id :=
                               Parameter_Type (Current_Parameter);
                     Etyp  : Entity_Id;
                     Value : Node_Id;

                  begin
                     Value :=
                       New_Occurrence_Of
                         (Defining_Identifier (Current_Parameter), Loc);

                     if Nkind (Typ) = N_Access_Definition then
                        Value := Make_Explicit_Dereference (Loc, Value);
                        Etyp  := Etype (Subtype_Mark (Typ));
                     else
                        Etyp := Etype (Typ);
                     end if;

                     if (Out_Present (Current_Parameter)
                          or else Nkind (Typ) = N_Access_Definition)
                       and then Etyp /= Stub_Type
                     then
                        Append_To (Non_Asynchronous_Statements,
                           Make_Attribute_Reference (Loc,
                             Prefix         =>
                               New_Occurrence_Of (Etyp, Loc),

                             Attribute_Name => Name_Read,

                             Expressions    => New_List (
                               Make_Attribute_Reference (Loc,
                                 Prefix         =>
                                   New_Occurrence_Of (Result_Parameter, Loc),
                                 Attribute_Name => Name_Access),
                               Value)));
                     end if;
                  end;

                  Next (Current_Parameter);
               end loop;
            end if;
         end if;

         if Is_Known_Asynchronous then
            Append_List_To (Statements, Asynchronous_Statements);

         elsif Is_Known_Non_Asynchronous then
            Append_List_To (Statements, Non_Asynchronous_Statements);

         else
            pragma Assert (Present (Asynchronous));
            Prepend_To (Asynchronous_Statements,
              Make_Attribute_Reference (Loc,
                Prefix         => New_Occurrence_Of (Standard_Boolean, Loc),
                Attribute_Name => Name_Write,
                Expressions    => New_List (
                  Make_Attribute_Reference (Loc,
                    Prefix         =>
                      New_Occurrence_Of (Stream_Parameter, Loc),
                    Attribute_Name => Name_Access),
                  New_Occurrence_Of (Standard_True, Loc))));

            Prepend_To (Non_Asynchronous_Statements,
              Make_Attribute_Reference (Loc,
                Prefix         => New_Occurrence_Of (Standard_Boolean, Loc),
                Attribute_Name => Name_Write,
                Expressions    => New_List (
                  Make_Attribute_Reference (Loc,
                    Prefix         =>
                      New_Occurrence_Of (Stream_Parameter, Loc),
                    Attribute_Name => Name_Access),
                  New_Occurrence_Of (Standard_False, Loc))));

            Append_To (Statements,
              Make_Implicit_If_Statement (Nod,
                Condition       => Asynchronous,
                Then_Statements => Asynchronous_Statements,
                Else_Statements => Non_Asynchronous_Statements));
         end if;
      end Build_General_Calling_Stubs;

      -----------------------------
      -- Build_RPC_Receiver_Body --
      -----------------------------

      procedure Build_RPC_Receiver_Body
        (RPC_Receiver : Entity_Id;
         Request      : out Entity_Id;
         Subp_Id      : out Entity_Id;
         Subp_Index   : out Entity_Id;
         Stmts        : out List_Id;
         Decl         : out Node_Id)
      is
         Loc : constant Source_Ptr := Sloc (RPC_Receiver);

         RPC_Receiver_Spec  : Node_Id;
         RPC_Receiver_Decls : List_Id;

      begin
         Request := Make_Defining_Identifier (Loc, Name_R);

         RPC_Receiver_Spec :=
           Build_RPC_Receiver_Specification
             (RPC_Receiver      => RPC_Receiver,
              Request_Parameter => Request);

         Subp_Id    := Make_Temporary (Loc, 'P');
         Subp_Index := Subp_Id;

         --  Subp_Id may not be a constant, because in the case of the RPC
         --  receiver for an RCI package, when a call is received from a RAS
         --  dereference, it will be assigned during subsequent processing.

         RPC_Receiver_Decls := New_List (
           Make_Object_Declaration (Loc,
             Defining_Identifier => Subp_Id,
             Object_Definition   =>
               New_Occurrence_Of (RTE (RE_Subprogram_Id), Loc),
             Expression          =>
               Make_Attribute_Reference (Loc,
                 Prefix          =>
                   New_Occurrence_Of (RTE (RE_Subprogram_Id), Loc),
                 Attribute_Name  => Name_Input,
                 Expressions     => New_List (
                   Make_Selected_Component (Loc,
                     Prefix        => Request,
                     Selector_Name => Name_Params)))));

         Stmts := New_List;

         Decl :=
           Make_Subprogram_Body (Loc,
             Specification              => RPC_Receiver_Spec,
             Declarations               => RPC_Receiver_Decls,
             Handled_Statement_Sequence =>
               Make_Handled_Sequence_Of_Statements (Loc,
                 Statements => Stmts));
      end Build_RPC_Receiver_Body;

      -----------------------
      -- Build_Stub_Target --
      -----------------------

      function Build_Stub_Target
        (Loc                   : Source_Ptr;
         Decls                 : List_Id;
         RCI_Locator           : Entity_Id;
         Controlling_Parameter : Entity_Id) return RPC_Target
      is
         Target_Info : RPC_Target (PCS_Kind => Name_GARLIC_DSA);

      begin
         Target_Info.Partition := Make_Temporary (Loc, 'P');

         if Present (Controlling_Parameter) then
            Append_To (Decls,
              Make_Object_Declaration (Loc,
                Defining_Identifier => Target_Info.Partition,
                Constant_Present    => True,
                Object_Definition   =>
                  New_Occurrence_Of (RTE (RE_Partition_ID), Loc),

                Expression          =>
                  Make_Selected_Component (Loc,
                    Prefix        => Controlling_Parameter,
                    Selector_Name => Name_Origin)));

            Target_Info.RPC_Receiver :=
              Make_Selected_Component (Loc,
                Prefix        => Controlling_Parameter,
                Selector_Name => Name_Receiver);

         else
            Append_To (Decls,
              Make_Object_Declaration (Loc,
                Defining_Identifier => Target_Info.Partition,
                Constant_Present    => True,
                Object_Definition   =>
                  New_Occurrence_Of (RTE (RE_Partition_ID), Loc),

                Expression          =>
                  Make_Function_Call (Loc,
                    Name => Make_Selected_Component (Loc,
                      Prefix        =>
                        Make_Identifier (Loc, Chars (RCI_Locator)),
                      Selector_Name =>
                        Make_Identifier (Loc,
                          Name_Get_Active_Partition_ID)))));

            Target_Info.RPC_Receiver :=
              Make_Selected_Component (Loc,
                Prefix        =>
                  Make_Identifier (Loc, Chars (RCI_Locator)),
                Selector_Name =>
                  Make_Identifier (Loc, Name_Get_RCI_Package_Receiver));
         end if;
         return Target_Info;
      end Build_Stub_Target;

      ---------------------
      -- Build_Stub_Type --
      ---------------------

      procedure Build_Stub_Type
        (RACW_Type         : Entity_Id;
         Stub_Type_Comps   : out List_Id;
         RPC_Receiver_Decl : out Node_Id)
      is
         Loc    : constant Source_Ptr := Sloc (RACW_Type);
         Is_RAS : constant Boolean    := not Comes_From_Source (RACW_Type);

      begin
         Stub_Type_Comps := New_List (
           Make_Component_Declaration (Loc,
             Defining_Identifier =>
               Make_Defining_Identifier (Loc, Name_Origin),
             Component_Definition =>
               Make_Component_Definition (Loc,
                 Aliased_Present    => False,
                 Subtype_Indication =>
                   New_Occurrence_Of (RTE (RE_Partition_ID), Loc))),

           Make_Component_Declaration (Loc,
             Defining_Identifier =>
               Make_Defining_Identifier (Loc, Name_Receiver),
             Component_Definition =>
               Make_Component_Definition (Loc,
                 Aliased_Present    => False,
                 Subtype_Indication =>
                   New_Occurrence_Of (RTE (RE_Unsigned_64), Loc))),

           Make_Component_Declaration (Loc,
             Defining_Identifier =>
               Make_Defining_Identifier (Loc, Name_Addr),
             Component_Definition =>
               Make_Component_Definition (Loc,
                 Aliased_Present    => False,
                 Subtype_Indication =>
                   New_Occurrence_Of (RTE (RE_Unsigned_64), Loc))),

           Make_Component_Declaration (Loc,
             Defining_Identifier =>
               Make_Defining_Identifier (Loc, Name_Asynchronous),
             Component_Definition =>
               Make_Component_Definition (Loc,
                 Aliased_Present    => False,
                 Subtype_Indication =>
                   New_Occurrence_Of (Standard_Boolean, Loc))));

         if Is_RAS then
            RPC_Receiver_Decl := Empty;
         else
            declare
               RPC_Receiver_Request : constant Entity_Id :=
                                        Make_Defining_Identifier (Loc, Name_R);
            begin
               RPC_Receiver_Decl :=
                 Make_Subprogram_Declaration (Loc,
                   Build_RPC_Receiver_Specification
                     (RPC_Receiver      => Make_Temporary (Loc, 'R'),
                      Request_Parameter => RPC_Receiver_Request));
            end;
         end if;
      end Build_Stub_Type;

      --------------------------------------
      -- Build_Subprogram_Receiving_Stubs --
      --------------------------------------

      function Build_Subprogram_Receiving_Stubs
        (Vis_Decl                 : Node_Id;
         Asynchronous             : Boolean;
         Dynamically_Asynchronous : Boolean   := False;
         Stub_Type                : Entity_Id := Empty;
         RACW_Type                : Entity_Id := Empty;
         Parent_Primitive         : Entity_Id := Empty) return Node_Id
      is
         Loc : constant Source_Ptr := Sloc (Vis_Decl);

         Request_Parameter : constant Entity_Id := Make_Temporary (Loc, 'R');
         --  Formal parameter for receiving stubs: a descriptor for an incoming
         --  request.

         Decls : constant List_Id := New_List;
         --  All the parameters will get declared before calling the real
         --  subprograms. Also the out parameters will be declared.

         Statements : constant List_Id := New_List;

         Extra_Formal_Statements : constant List_Id := New_List;
         --  Statements concerning extra formal parameters

         After_Statements : constant List_Id := New_List;
         --  Statements to be executed after the subprogram call

         Inner_Decls : List_Id := No_List;
         --  In case of a function, the inner declarations are needed since
         --  the result may be unconstrained.

         Excep_Handlers : List_Id := No_List;
         Excep_Choice   : Entity_Id;
         Excep_Code     : List_Id;

         Parameter_List : constant List_Id := New_List;
         --  List of parameters to be passed to the subprogram

         Current_Parameter : Node_Id;

         Ordered_Parameters_List : constant List_Id :=
                                     Build_Ordered_Parameters_List
                                       (Specification (Vis_Decl));

         Subp_Spec : Node_Id;
         --  Subprogram specification

         Called_Subprogram : Node_Id;
         --  The subprogram to call

         Null_Raise_Statement : Node_Id;

         Dynamic_Async : Entity_Id;

      begin
         if Present (RACW_Type) then
            Called_Subprogram := New_Occurrence_Of (Parent_Primitive, Loc);
         else
            Called_Subprogram :=
              New_Occurrence_Of
                (Defining_Unit_Name (Specification (Vis_Decl)), Loc);
         end if;

         if Dynamically_Asynchronous then
            Dynamic_Async := Make_Temporary (Loc, 'S');
         else
            Dynamic_Async := Empty;
         end if;

         if not Asynchronous or Dynamically_Asynchronous then

            --  The first statement after the subprogram call is a statement to
            --  write a Null_Occurrence into the result stream.

            Null_Raise_Statement :=
              Make_Attribute_Reference (Loc,
                Prefix         =>
                  New_Occurrence_Of (RTE (RE_Exception_Occurrence), Loc),
                Attribute_Name => Name_Write,
                Expressions    => New_List (
                  Make_Selected_Component (Loc,
                    Prefix        => Request_Parameter,
                    Selector_Name => Name_Result),
                  New_Occurrence_Of (RTE (RE_Null_Occurrence), Loc)));

            if Dynamically_Asynchronous then
               Null_Raise_Statement :=
                 Make_Implicit_If_Statement (Vis_Decl,
                   Condition       =>
                     Make_Op_Not (Loc, New_Occurrence_Of (Dynamic_Async, Loc)),
                   Then_Statements => New_List (Null_Raise_Statement));
            end if;

            Append_To (After_Statements, Null_Raise_Statement);
         end if;

         --  Loop through every parameter and get its value from the stream. If
         --  the parameter is unconstrained, then the parameter is read using
         --  'Input at the point of declaration.

         Current_Parameter := First (Ordered_Parameters_List);
         while Present (Current_Parameter) loop
            declare
               Etyp        : Entity_Id;
               Constrained : Boolean;

               Need_Extra_Constrained : Boolean;
               --  True when an Extra_Constrained actual is required

               Object : constant Entity_Id := Make_Temporary (Loc, 'P');

               Expr : Node_Id := Empty;

               Is_Controlling_Formal : constant Boolean :=
                                         Is_RACW_Controlling_Formal
                                           (Current_Parameter, Stub_Type);

            begin
               if Is_Controlling_Formal then

                  --  We have a controlling formal parameter. Read its address
                  --  rather than a real object. The address is in Unsigned_64
                  --  form.

                  Etyp := RTE (RE_Unsigned_64);
               else
                  Etyp := Etype (Parameter_Type (Current_Parameter));
               end if;

               Constrained := not Transmit_As_Unconstrained (Etyp);

               if In_Present (Current_Parameter)
                 or else not Out_Present (Current_Parameter)
                 or else not Constrained
                 or else Is_Controlling_Formal
               then
                  --  If an input parameter is constrained, then the read of
                  --  the parameter is deferred until the beginning of the
                  --  subprogram body. If it is unconstrained, then an
                  --  expression is built for the object declaration and the
                  --  variable is set using 'Input instead of 'Read. Note that
                  --  this deferral does not change the order in which the
                  --  actuals are read because Build_Ordered_Parameter_List
                  --  puts them unconstrained first.

                  if Constrained then
                     Append_To (Statements,
                       Make_Attribute_Reference (Loc,
                         Prefix         => New_Occurrence_Of (Etyp, Loc),
                         Attribute_Name => Name_Read,
                         Expressions    => New_List (
                           Make_Selected_Component (Loc,
                             Prefix        => Request_Parameter,
                             Selector_Name => Name_Params),
                           New_Occurrence_Of (Object, Loc))));

                  else

                     --  Build and append Input_With_Tag_Check function

                     Append_To (Decls,
                       Input_With_Tag_Check (Loc,
                         Var_Type => Etyp,
                         Stream   =>
                           Make_Selected_Component (Loc,
                             Prefix        => Request_Parameter,
                             Selector_Name => Name_Params)));

                     --  Prepare function call expression

                     Expr :=
                       Make_Function_Call (Loc,
                         Name =>
                           New_Occurrence_Of
                             (Defining_Unit_Name
                               (Specification (Last (Decls))), Loc));
                  end if;
               end if;

               Need_Extra_Constrained :=
                 Nkind (Parameter_Type (Current_Parameter)) /=
                                                        N_Access_Definition
                   and then
                     Ekind (Defining_Identifier (Current_Parameter)) /= E_Void
                   and then
                      Present (Extra_Constrained
                                (Defining_Identifier (Current_Parameter)));

               --  We may not associate an extra constrained actual to a
               --  constant object, so if one is needed, declare the actual
               --  as a variable even if it won't be modified.

               Build_Actual_Object_Declaration
                 (Object   => Object,
                  Etyp     => Etyp,
                  Variable => Need_Extra_Constrained
                                or else Out_Present (Current_Parameter),
                  Expr     => Expr,
                  Decls    => Decls);

               --  An out parameter may be written back using a 'Write
               --  attribute instead of a 'Output because it has been
               --  constrained by the parameter given to the caller. Note that
               --  out controlling arguments in the case of a RACW are not put
               --  back in the stream because the pointer on them has not
               --  changed.

               if Out_Present (Current_Parameter)
                 and then
                   Etype (Parameter_Type (Current_Parameter)) /= Stub_Type
               then
                  Append_To (After_Statements,
                    Make_Attribute_Reference (Loc,
                      Prefix         => New_Occurrence_Of (Etyp, Loc),
                      Attribute_Name => Name_Write,
                      Expressions    => New_List (
                        Make_Selected_Component (Loc,
                          Prefix        => Request_Parameter,
                          Selector_Name => Name_Result),
                        New_Occurrence_Of (Object, Loc))));
               end if;

               --  For RACW controlling formals, the Etyp of Object is always
               --  an RACW, even if the parameter is not of an anonymous access
               --  type. In such case, we need to dereference it at call time.

               if Is_Controlling_Formal then
                  if Nkind (Parameter_Type (Current_Parameter)) /=
                    N_Access_Definition
                  then
                     Append_To (Parameter_List,
                       Make_Parameter_Association (Loc,
                         Selector_Name             =>
                           New_Occurrence_Of (
                             Defining_Identifier (Current_Parameter), Loc),
                         Explicit_Actual_Parameter =>
                           Make_Explicit_Dereference (Loc,
                             Unchecked_Convert_To (RACW_Type,
                               OK_Convert_To (RTE (RE_Address),
                                 New_Occurrence_Of (Object, Loc))))));

                  else
                     Append_To (Parameter_List,
                       Make_Parameter_Association (Loc,
                         Selector_Name             =>
                           New_Occurrence_Of (
                             Defining_Identifier (Current_Parameter), Loc),
                         Explicit_Actual_Parameter =>
                           Unchecked_Convert_To (RACW_Type,
                             OK_Convert_To (RTE (RE_Address),
                               New_Occurrence_Of (Object, Loc)))));
                  end if;

               else
                  Append_To (Parameter_List,
                    Make_Parameter_Association (Loc,
                      Selector_Name             =>
                        New_Occurrence_Of (
                          Defining_Identifier (Current_Parameter), Loc),
                      Explicit_Actual_Parameter =>
                        New_Occurrence_Of (Object, Loc)));
               end if;

               --  If the current parameter needs an extra formal, then read it
               --  from the stream and set the corresponding semantic field in
               --  the variable. If the kind of the parameter identifier is
               --  E_Void, then this is a compiler generated parameter that
               --  doesn't need an extra constrained status.

               --  The case of Extra_Accessibility should also be handled ???

               if Need_Extra_Constrained then
                  declare
                     Extra_Parameter : constant Entity_Id :=
                                         Extra_Constrained
                                           (Defining_Identifier
                                             (Current_Parameter));

                     Formal_Entity : constant Entity_Id :=
                                       Make_Defining_Identifier
                                           (Loc, Chars (Extra_Parameter));

                     Formal_Type : constant Entity_Id :=
                                     Etype (Extra_Parameter);

                  begin
                     Append_To (Decls,
                       Make_Object_Declaration (Loc,
                         Defining_Identifier => Formal_Entity,
                         Object_Definition   =>
                           New_Occurrence_Of (Formal_Type, Loc)));

                     Append_To (Extra_Formal_Statements,
                       Make_Attribute_Reference (Loc,
                         Prefix         => New_Occurrence_Of (
                                             Formal_Type, Loc),
                         Attribute_Name => Name_Read,
                         Expressions    => New_List (
                           Make_Selected_Component (Loc,
                             Prefix        => Request_Parameter,
                             Selector_Name => Name_Params),
                           New_Occurrence_Of (Formal_Entity, Loc))));

                     --  Note: the call to Set_Extra_Constrained below relies
                     --  on the fact that Object's Ekind has been set by
                     --  Build_Actual_Object_Declaration.

                     Set_Extra_Constrained (Object, Formal_Entity);
                  end;
               end if;
            end;

            Next (Current_Parameter);
         end loop;

         --  Append the formal statements list at the end of regular statements

         Append_List_To (Statements, Extra_Formal_Statements);

         if Nkind (Specification (Vis_Decl)) = N_Function_Specification then

            --  The remote subprogram is a function. We build an inner block to
            --  be able to hold a potentially unconstrained result in a
            --  variable.

            declare
               Etyp   : constant Entity_Id :=
                          Etype (Result_Definition (Specification (Vis_Decl)));
               Result : constant Node_Id   := Make_Temporary (Loc, 'R');

            begin
               Inner_Decls := New_List (
                 Make_Object_Declaration (Loc,
                   Defining_Identifier => Result,
                   Constant_Present    => True,
                   Object_Definition   => New_Occurrence_Of (Etyp, Loc),
                   Expression          =>
                     Make_Function_Call (Loc,
                       Name                   => Called_Subprogram,
                       Parameter_Associations => Parameter_List)));

               if Is_Class_Wide_Type (Etyp) then

                  --  For a remote call to a function with a class-wide type,
                  --  check that the returned value satisfies the requirements
                  --  of E.4(18).

                  Append_To (Inner_Decls,
                    Make_Transportable_Check (Loc,
                      New_Occurrence_Of (Result, Loc)));

               end if;

               Append_To (After_Statements,
                 Make_Attribute_Reference (Loc,
                   Prefix         => New_Occurrence_Of (Etyp, Loc),
                   Attribute_Name => Name_Output,
                   Expressions    => New_List (
                     Make_Selected_Component (Loc,
                       Prefix        => Request_Parameter,
                       Selector_Name => Name_Result),
                     New_Occurrence_Of (Result, Loc))));
            end;

            Append_To (Statements,
              Make_Block_Statement (Loc,
                Declarations               => Inner_Decls,
                Handled_Statement_Sequence =>
                  Make_Handled_Sequence_Of_Statements (Loc,
                    Statements => After_Statements)));

         else
            --  The remote subprogram is a procedure. We do not need any inner
            --  block in this case.

            if Dynamically_Asynchronous then
               Append_To (Decls,
                 Make_Object_Declaration (Loc,
                   Defining_Identifier => Dynamic_Async,
                   Object_Definition   =>
                     New_Occurrence_Of (Standard_Boolean, Loc)));

               Append_To (Statements,
                 Make_Attribute_Reference (Loc,
                   Prefix         => New_Occurrence_Of (Standard_Boolean, Loc),
                   Attribute_Name => Name_Read,
                   Expressions    => New_List (
                     Make_Selected_Component (Loc,
                       Prefix        => Request_Parameter,
                       Selector_Name => Name_Params),
                     New_Occurrence_Of (Dynamic_Async, Loc))));
            end if;

            Append_To (Statements,
              Make_Procedure_Call_Statement (Loc,
                Name                   => Called_Subprogram,
                Parameter_Associations => Parameter_List));

            Append_List_To (Statements, After_Statements);
         end if;

         if Asynchronous and then not Dynamically_Asynchronous then

            --  For an asynchronous procedure, add a null exception handler

            Excep_Handlers := New_List (
              Make_Implicit_Exception_Handler (Loc,
                Exception_Choices => New_List (Make_Others_Choice (Loc)),
                Statements        => New_List (Make_Null_Statement (Loc))));

         else
            --  In the other cases, if an exception is raised, then the
            --  exception occurrence is copied into the output stream and
            --  no other output parameter is written.

            Excep_Choice := Make_Temporary (Loc, 'E');

            Excep_Code := New_List (
              Make_Attribute_Reference (Loc,
                Prefix         =>
                  New_Occurrence_Of (RTE (RE_Exception_Occurrence), Loc),
                Attribute_Name => Name_Write,
                Expressions    => New_List (
                                    Make_Selected_Component (Loc,
                                      Prefix        => Request_Parameter,
                                      Selector_Name => Name_Result),
                                    New_Occurrence_Of (Excep_Choice, Loc))));

            if Dynamically_Asynchronous then
               Excep_Code := New_List (
                 Make_Implicit_If_Statement (Vis_Decl,
                   Condition       => Make_Op_Not (Loc,
                     New_Occurrence_Of (Dynamic_Async, Loc)),
                   Then_Statements => Excep_Code));
            end if;

            Excep_Handlers := New_List (
              Make_Implicit_Exception_Handler (Loc,
                Choice_Parameter   => Excep_Choice,
                Exception_Choices  => New_List (Make_Others_Choice (Loc)),
                Statements         => Excep_Code));

         end if;

         Subp_Spec :=
           Make_Procedure_Specification (Loc,
             Defining_Unit_Name       => Make_Temporary (Loc, 'F'),

             Parameter_Specifications => New_List (
               Make_Parameter_Specification (Loc,
                 Defining_Identifier => Request_Parameter,
                 Parameter_Type      =>
                   New_Occurrence_Of (RTE (RE_Request_Access), Loc))));

         return
           Make_Subprogram_Body (Loc,
             Specification              => Subp_Spec,
             Declarations               => Decls,
             Handled_Statement_Sequence =>
               Make_Handled_Sequence_Of_Statements (Loc,
                 Statements         => Statements,
                 Exception_Handlers => Excep_Handlers));
      end Build_Subprogram_Receiving_Stubs;

      ------------
      -- Result --
      ------------

      function Result return Node_Id is
      begin
         return Make_Identifier (Loc, Name_V);
      end Result;

      ----------------------
      -- Stream_Parameter --
      ----------------------

      function Stream_Parameter return Node_Id is
      begin
         return Make_Identifier (Loc, Name_S);
      end Stream_Parameter;

   end GARLIC_Support;

   -------------------------------
   -- Get_And_Reset_RACW_Bodies --
   -------------------------------

   function Get_And_Reset_RACW_Bodies (RACW_Type : Entity_Id) return List_Id is
      Desig         : constant Entity_Id :=
                        Etype (Designated_Type (RACW_Type));

      Stub_Elements : Stub_Structure := Stubs_Table.Get (Desig);

      Body_Decls : List_Id;
      --  Returned list of declarations

   begin
      if Stub_Elements = Empty_Stub_Structure then

         --  Stub elements may be missing as a consequence of a previously
         --  detected error.

         return No_List;
      end if;

      Body_Decls := Stub_Elements.Body_Decls;
      Stub_Elements.Body_Decls := No_List;
      Stubs_Table.Set (Desig, Stub_Elements);
      return Body_Decls;
   end Get_And_Reset_RACW_Bodies;

   -----------------------
   -- Get_Stub_Elements --
   -----------------------

   function Get_Stub_Elements (RACW_Type : Entity_Id) return Stub_Structure is
      Desig         : constant Entity_Id :=
                        Etype (Designated_Type (RACW_Type));
      Stub_Elements : constant Stub_Structure := Stubs_Table.Get (Desig);
   begin
      pragma Assert (Stub_Elements /= Empty_Stub_Structure);
      return Stub_Elements;
   end Get_Stub_Elements;

   -----------------------
   -- Get_Subprogram_Id --
   -----------------------

   function Get_Subprogram_Id (Def : Entity_Id) return String_Id is
      Result : constant String_Id := Get_Subprogram_Ids (Def).Str_Identifier;
   begin
      pragma Assert (Result /= No_String);
      return Result;
   end Get_Subprogram_Id;

   -----------------------
   -- Get_Subprogram_Id --
   -----------------------

   function Get_Subprogram_Id (Def : Entity_Id) return Int is
   begin
      return Get_Subprogram_Ids (Def).Int_Identifier;
   end Get_Subprogram_Id;

   ------------------------
   -- Get_Subprogram_Ids --
   ------------------------

   function Get_Subprogram_Ids
     (Def : Entity_Id) return Subprogram_Identifiers
   is
   begin
      return Subprogram_Identifier_Table.Get (Def);
   end Get_Subprogram_Ids;

   ----------
   -- Hash --
   ----------

   function Hash (F : Entity_Id) return Hash_Index is
   begin
      return Hash_Index (Natural (F) mod Positive (Hash_Index'Last + 1));
   end Hash;

   function Hash (F : Name_Id) return Hash_Index is
   begin
      return Hash_Index (Natural (F) mod Positive (Hash_Index'Last + 1));
   end Hash;

   --------------------------
   -- Input_With_Tag_Check --
   --------------------------

   function Input_With_Tag_Check
     (Loc      : Source_Ptr;
      Var_Type : Entity_Id;
      Stream   : Node_Id) return Node_Id
   is
   begin
      return
        Make_Subprogram_Body (Loc,
          Specification              =>
            Make_Function_Specification (Loc,
              Defining_Unit_Name => Make_Temporary (Loc, 'S'),
              Result_Definition  => New_Occurrence_Of (Var_Type, Loc)),
          Declarations               => No_List,
          Handled_Statement_Sequence =>
            Make_Handled_Sequence_Of_Statements (Loc, New_List (
              Make_Tag_Check (Loc,
                Make_Simple_Return_Statement (Loc,
                  Make_Attribute_Reference (Loc,
                    Prefix         => New_Occurrence_Of (Var_Type, Loc),
                    Attribute_Name => Name_Input,
                    Expressions    =>
                      New_List (Stream)))))));
   end Input_With_Tag_Check;

   --------------------------------
   -- Is_RACW_Controlling_Formal --
   --------------------------------

   function Is_RACW_Controlling_Formal
     (Parameter : Node_Id;
      Stub_Type : Entity_Id) return Boolean
   is
      Typ : Entity_Id;

   begin
      --  If the kind of the parameter is E_Void, then it is not a controlling
      --  formal (this can happen in the context of RAS).

      if Ekind (Defining_Identifier (Parameter)) = E_Void then
         return False;
      end if;

      --  If the parameter is not a controlling formal, then it cannot be
      --  possibly a RACW_Controlling_Formal.

      if not Is_Controlling_Formal (Defining_Identifier (Parameter)) then
         return False;
      end if;

      Typ := Parameter_Type (Parameter);
      return (Nkind (Typ) = N_Access_Definition
               and then Etype (Subtype_Mark (Typ)) = Stub_Type)
        or else Etype (Typ) = Stub_Type;
   end Is_RACW_Controlling_Formal;

   ------------------------------
   -- Make_Transportable_Check --
   ------------------------------

   function Make_Transportable_Check
     (Loc  : Source_Ptr;
      Expr : Node_Id) return Node_Id is
   begin
      return
        Make_Raise_Program_Error (Loc,
          Condition       =>
            Make_Op_Not (Loc,
              Build_Get_Transportable (Loc,
                Make_Selected_Component (Loc,
                  Prefix        => Expr,
                  Selector_Name => Make_Identifier (Loc, Name_uTag)))),
          Reason => PE_Non_Transportable_Actual);
   end Make_Transportable_Check;

   -----------------------------
   -- Make_Selected_Component --
   -----------------------------

   function Make_Selected_Component
     (Loc           : Source_Ptr;
      Prefix        : Entity_Id;
      Selector_Name : Name_Id) return Node_Id
   is
   begin
      return Make_Selected_Component (Loc,
               Prefix        => New_Occurrence_Of (Prefix, Loc),
               Selector_Name => Make_Identifier (Loc, Selector_Name));
   end Make_Selected_Component;

   --------------------
   -- Make_Tag_Check --
   --------------------

   function Make_Tag_Check (Loc : Source_Ptr; N : Node_Id) return Node_Id is
      Occ : constant Entity_Id := Make_Temporary (Loc, 'E');

   begin
      return Make_Block_Statement (Loc,
        Handled_Statement_Sequence =>
          Make_Handled_Sequence_Of_Statements (Loc,
            Statements         => New_List (N),

            Exception_Handlers => New_List (
              Make_Implicit_Exception_Handler (Loc,
                Choice_Parameter => Occ,

                Exception_Choices =>
                  New_List (New_Occurrence_Of (RTE (RE_Tag_Error), Loc)),

                Statements =>
                  New_List (Make_Procedure_Call_Statement (Loc,
                    New_Occurrence_Of
                      (RTE (RE_Raise_Program_Error_Unknown_Tag), Loc),
                    New_List (New_Occurrence_Of (Occ, Loc))))))));
   end Make_Tag_Check;

   ----------------------------
   -- Need_Extra_Constrained --
   ----------------------------

   function Need_Extra_Constrained (Parameter : Node_Id) return Boolean is
      Etyp : constant Entity_Id := Etype (Parameter_Type (Parameter));
   begin
      return Out_Present (Parameter)
        and then Has_Discriminants (Etyp)
        and then not Is_Constrained (Etyp)
        and then not Is_Indefinite_Subtype (Etyp);
   end Need_Extra_Constrained;

   ------------------------------------
   -- Pack_Entity_Into_Stream_Access --
   ------------------------------------

   function Pack_Entity_Into_Stream_Access
     (Loc    : Source_Ptr;
      Stream : Node_Id;
      Object : Entity_Id;
      Etyp   : Entity_Id := Empty) return Node_Id
   is
      Typ : Entity_Id;

   begin
      if Present (Etyp) then
         Typ := Etyp;
      else
         Typ := Etype (Object);
      end if;

      return
        Pack_Node_Into_Stream_Access (Loc,
          Stream => Stream,
          Object => New_Occurrence_Of (Object, Loc),
          Etyp   => Typ);
   end Pack_Entity_Into_Stream_Access;

   ---------------------------
   -- Pack_Node_Into_Stream --
   ---------------------------

   function Pack_Node_Into_Stream
     (Loc    : Source_Ptr;
      Stream : Entity_Id;
      Object : Node_Id;
      Etyp   : Entity_Id) return Node_Id
   is
      Write_Attribute : Name_Id := Name_Write;

   begin
      if not Is_Constrained (Etyp) then
         Write_Attribute := Name_Output;
      end if;

      return
        Make_Attribute_Reference (Loc,
          Prefix         => New_Occurrence_Of (Etyp, Loc),
          Attribute_Name => Write_Attribute,
          Expressions    => New_List (
            Make_Attribute_Reference (Loc,
              Prefix         => New_Occurrence_Of (Stream, Loc),
              Attribute_Name => Name_Access),
            Object));
   end Pack_Node_Into_Stream;

   ----------------------------------
   -- Pack_Node_Into_Stream_Access --
   ----------------------------------

   function Pack_Node_Into_Stream_Access
     (Loc    : Source_Ptr;
      Stream : Node_Id;
      Object : Node_Id;
      Etyp   : Entity_Id) return Node_Id
   is
      Write_Attribute : Name_Id := Name_Write;

   begin
      if not Is_Constrained (Etyp) then
         Write_Attribute := Name_Output;
      end if;

      return
        Make_Attribute_Reference (Loc,
          Prefix         => New_Occurrence_Of (Etyp, Loc),
          Attribute_Name => Write_Attribute,
          Expressions    => New_List (
            Stream,
            Object));
   end Pack_Node_Into_Stream_Access;

   ---------------------
   -- PolyORB_Support --
   ---------------------

   package body PolyORB_Support is

      --  Local subprograms

      procedure Add_RACW_Read_Attribute
        (RACW_Type        : Entity_Id;
         Stub_Type        : Entity_Id;
         Stub_Type_Access : Entity_Id;
         Body_Decls       : List_Id);
      --  Add Read attribute for the RACW type. The declaration and attribute
      --  definition clauses are inserted right after the declaration of
      --  RACW_Type. If Body_Decls is not No_List, the subprogram body is
      --  appended to it (case where the RACW declaration is in the main unit).

      procedure Add_RACW_Write_Attribute
        (RACW_Type        : Entity_Id;
         Stub_Type        : Entity_Id;
         Stub_Type_Access : Entity_Id;
         Body_Decls       : List_Id);
      --  Same as above for the Write attribute

      procedure Add_RACW_From_Any
        (RACW_Type        : Entity_Id;
         Body_Decls       : List_Id);
      --  Add the From_Any TSS for this RACW type

      procedure Add_RACW_To_Any
        (RACW_Type        : Entity_Id;
         Body_Decls       : List_Id);
      --  Add the To_Any TSS for this RACW type

      procedure Add_RACW_TypeCode
        (Designated_Type : Entity_Id;
         RACW_Type       : Entity_Id;
         Body_Decls      : List_Id);
      --  Add the TypeCode TSS for this RACW type

      procedure Add_RAS_From_Any (RAS_Type : Entity_Id);
      --  Add the From_Any TSS for this RAS type

      procedure Add_RAS_To_Any   (RAS_Type : Entity_Id);
      --  Add the To_Any TSS for this RAS type

      procedure Add_RAS_TypeCode (RAS_Type : Entity_Id);
      --  Add the TypeCode TSS for this RAS type

      procedure Add_RAS_Access_TSS (N : Node_Id);
      --  Add a subprogram body for RAS Access TSS

      -------------------------------------
      -- Add_Obj_RPC_Receiver_Completion --
      -------------------------------------

      procedure Add_Obj_RPC_Receiver_Completion
        (Loc           : Source_Ptr;
         Decls         : List_Id;
         RPC_Receiver  : Entity_Id;
         Stub_Elements : Stub_Structure)
      is
         Desig : constant Entity_Id :=
           Etype (Designated_Type (Stub_Elements.RACW_Type));
      begin
         Append_To (Decls,
           Make_Procedure_Call_Statement (Loc,
              Name =>
                New_Occurrence_Of (
                  RTE (RE_Register_Obj_Receiving_Stub), Loc),

                Parameter_Associations => New_List (

               --  Name

                Make_String_Literal (Loc,
                  Fully_Qualified_Name_String (Desig)),

               --  Handler

                Make_Attribute_Reference (Loc,
                  Prefix =>
                    New_Occurrence_Of (
                      Defining_Unit_Name (Parent (RPC_Receiver)), Loc),
                  Attribute_Name =>
                    Name_Access),

               --  Receiver

                Make_Attribute_Reference (Loc,
                  Prefix =>
                    New_Occurrence_Of (
                      Defining_Identifier (
                        Stub_Elements.RPC_Receiver_Decl), Loc),
                  Attribute_Name =>
                    Name_Access))));
      end Add_Obj_RPC_Receiver_Completion;

      -----------------------
      -- Add_RACW_Features --
      -----------------------

      procedure Add_RACW_Features
        (RACW_Type         : Entity_Id;
         Desig             : Entity_Id;
         Stub_Type         : Entity_Id;
         Stub_Type_Access  : Entity_Id;
         RPC_Receiver_Decl : Node_Id;
         Body_Decls        : List_Id)
      is
         pragma Unreferenced (RPC_Receiver_Decl);

      begin
         Add_RACW_From_Any
           (RACW_Type           => RACW_Type,
            Body_Decls          => Body_Decls);

         Add_RACW_To_Any
           (RACW_Type           => RACW_Type,
            Body_Decls          => Body_Decls);

         Add_RACW_Write_Attribute
           (RACW_Type           => RACW_Type,
            Stub_Type           => Stub_Type,
            Stub_Type_Access    => Stub_Type_Access,
            Body_Decls          => Body_Decls);

         Add_RACW_Read_Attribute
           (RACW_Type           => RACW_Type,
            Stub_Type           => Stub_Type,
            Stub_Type_Access    => Stub_Type_Access,
            Body_Decls          => Body_Decls);

         Add_RACW_TypeCode
           (Designated_Type     => Desig,
            RACW_Type           => RACW_Type,
            Body_Decls          => Body_Decls);
      end Add_RACW_Features;

      -----------------------
      -- Add_RACW_From_Any --
      -----------------------

      procedure Add_RACW_From_Any
        (RACW_Type        : Entity_Id;
         Body_Decls       : List_Id)
      is
         Loc    : constant Source_Ptr := Sloc (RACW_Type);
         Is_RAS : constant Boolean := not Comes_From_Source (RACW_Type);
         Fnam   : constant Entity_Id :=
                    Make_Defining_Identifier (Loc,
                      Chars => New_External_Name (Chars (RACW_Type), 'F'));

         Func_Spec : Node_Id;
         Func_Decl : Node_Id;
         Func_Body : Node_Id;

         Statements       : List_Id;
         --  Various parts of the subprogram

         Any_Parameter : constant Entity_Id :=
                           Make_Defining_Identifier (Loc, Name_A);

         Asynchronous_Flag : constant Entity_Id :=
                               Asynchronous_Flags_Table.Get (RACW_Type);
         --  The flag object declared in Add_RACW_Asynchronous_Flag

      begin
         Func_Spec :=
           Make_Function_Specification (Loc,
             Defining_Unit_Name =>
               Fnam,
             Parameter_Specifications => New_List (
               Make_Parameter_Specification (Loc,
                 Defining_Identifier =>
                   Any_Parameter,
                 Parameter_Type =>
                   New_Occurrence_Of (RTE (RE_Any), Loc))),
             Result_Definition => New_Occurrence_Of (RACW_Type, Loc));

         --  NOTE: The usage occurrences of RACW_Parameter must refer to the
         --  entity in the declaration spec, not those of the body spec.

         Func_Decl := Make_Subprogram_Declaration (Loc, Func_Spec);
         Insert_After (Declaration_Node (RACW_Type), Func_Decl);
         Set_Renaming_TSS (RACW_Type, Fnam, TSS_From_Any);

         if No (Body_Decls) then
            return;
         end if;

         --  ??? Issue with asynchronous calls here: the Asynchronous flag is
         --  set on the stub type if, and only if, the RACW type has a pragma
         --  Asynchronous. This is incorrect for RACWs that implement RAS
         --  types, because in that case the /designated subprogram/ (not the
         --  type) might be asynchronous, and that causes the stub to need to
         --  be asynchronous too. A solution is to transport a RAS as a struct
         --  containing a RACW and an asynchronous flag, and to properly alter
         --  the Asynchronous component in the stub type in the RAS's _From_Any
         --  TSS.

         Statements := New_List (
           Make_Simple_Return_Statement (Loc,
             Expression => Unchecked_Convert_To (RACW_Type,
               Make_Function_Call (Loc,
                 Name => New_Occurrence_Of (RTE (RE_Get_RACW), Loc),
                 Parameter_Associations => New_List (
                   Make_Function_Call (Loc,
                     Name => New_Occurrence_Of (RTE (RE_FA_ObjRef), Loc),
                     Parameter_Associations => New_List (
                       New_Occurrence_Of (Any_Parameter, Loc))),
                   Build_Stub_Tag (Loc, RACW_Type),
                   New_Occurrence_Of (Boolean_Literals (Is_RAS), Loc),
                   New_Occurrence_Of (Asynchronous_Flag, Loc))))));

         Func_Body :=
           Make_Subprogram_Body (Loc,
             Specification => Copy_Specification (Loc, Func_Spec),
             Declarations  => No_List,
             Handled_Statement_Sequence =>
               Make_Handled_Sequence_Of_Statements (Loc,
                 Statements => Statements));

         Append_To (Body_Decls, Func_Body);
      end Add_RACW_From_Any;

      -----------------------------
      -- Add_RACW_Read_Attribute --
      -----------------------------

      procedure Add_RACW_Read_Attribute
        (RACW_Type        : Entity_Id;
         Stub_Type        : Entity_Id;
         Stub_Type_Access : Entity_Id;
         Body_Decls       : List_Id)
      is
         pragma Unreferenced (Stub_Type, Stub_Type_Access);

         Loc : constant Source_Ptr := Sloc (RACW_Type);

         Proc_Decl : Node_Id;
         Attr_Decl : Node_Id;

         Body_Node : Node_Id;

         Decls      : constant List_Id   := New_List;
         Statements : constant List_Id   := New_List;
         Reference  : constant Entity_Id :=
                        Make_Defining_Identifier (Loc, Name_R);
         --  Various parts of the procedure

         Pnam : constant Entity_Id := Make_Temporary (Loc, 'R');

         Is_RAS : constant Boolean := not Comes_From_Source (RACW_Type);

         Asynchronous_Flag : constant Entity_Id :=
                               Asynchronous_Flags_Table.Get (RACW_Type);
         pragma Assert (Present (Asynchronous_Flag));

         function Stream_Parameter return Node_Id;
         function Result return Node_Id;

         --  Functions to create occurrences of the formal parameter names

         ------------
         -- Result --
         ------------

         function Result return Node_Id is
         begin
            return Make_Identifier (Loc, Name_V);
         end Result;

         ----------------------
         -- Stream_Parameter --
         ----------------------

         function Stream_Parameter return Node_Id is
         begin
            return Make_Identifier (Loc, Name_S);
         end Stream_Parameter;

      --  Start of processing for Add_RACW_Read_Attribute

      begin
         Build_Stream_Procedure
           (Loc, RACW_Type, Body_Node, Pnam, Statements, Outp => True);

         Proc_Decl := Make_Subprogram_Declaration (Loc,
           Copy_Specification (Loc, Specification (Body_Node)));

         Attr_Decl :=
           Make_Attribute_Definition_Clause (Loc,
             Name       => New_Occurrence_Of (RACW_Type, Loc),
             Chars      => Name_Read,
             Expression =>
               New_Occurrence_Of (
                 Defining_Unit_Name (Specification (Proc_Decl)), Loc));

         Insert_After (Declaration_Node (RACW_Type), Proc_Decl);
         Insert_After (Proc_Decl, Attr_Decl);

         if No (Body_Decls) then
            return;
         end if;

         Append_To (Decls,
           Make_Object_Declaration (Loc,
             Defining_Identifier =>
               Reference,
             Object_Definition =>
               New_Occurrence_Of (RTE (RE_Object_Ref), Loc)));

         Append_List_To (Statements, New_List (
           Make_Attribute_Reference (Loc,
             Prefix         =>
               New_Occurrence_Of (RTE (RE_Object_Ref), Loc),
             Attribute_Name => Name_Read,
             Expressions    => New_List (
               Stream_Parameter,
               New_Occurrence_Of (Reference, Loc))),

           Make_Assignment_Statement (Loc,
             Name       =>
               Result,
             Expression =>
               Unchecked_Convert_To (RACW_Type,
                 Make_Function_Call (Loc,
                   Name                   =>
                     New_Occurrence_Of (RTE (RE_Get_RACW), Loc),
                   Parameter_Associations => New_List (
                     New_Occurrence_Of (Reference, Loc),
                     Build_Stub_Tag (Loc, RACW_Type),
                     New_Occurrence_Of (Boolean_Literals (Is_RAS), Loc),
                     New_Occurrence_Of (Asynchronous_Flag, Loc)))))));

         Set_Declarations (Body_Node, Decls);
         Append_To (Body_Decls, Body_Node);
      end Add_RACW_Read_Attribute;

      ---------------------
      -- Add_RACW_To_Any --
      ---------------------

      procedure Add_RACW_To_Any
        (RACW_Type        : Entity_Id;
         Body_Decls       : List_Id)
      is
         Loc : constant Source_Ptr := Sloc (RACW_Type);

         Fnam : constant Entity_Id :=
                  Make_Defining_Identifier (Loc,
                    Chars => New_External_Name (Chars (RACW_Type), 'T'));

         Is_RAS : constant Boolean := not Comes_From_Source (RACW_Type);

         Stub_Elements : constant Stub_Structure :=
                           Get_Stub_Elements (RACW_Type);

         Func_Spec : Node_Id;
         Func_Decl : Node_Id;
         Func_Body : Node_Id;

         Decls      : List_Id;
         Statements : List_Id;
         --  Various parts of the subprogram

         RACW_Parameter : constant Entity_Id :=
                            Make_Defining_Identifier (Loc, Name_R);

         Reference : constant Entity_Id := Make_Temporary (Loc, 'R');
         Any       : constant Entity_Id := Make_Temporary (Loc, 'A');

      begin
         Func_Spec :=
           Make_Function_Specification (Loc,
             Defining_Unit_Name =>
               Fnam,
             Parameter_Specifications => New_List (
               Make_Parameter_Specification (Loc,
                 Defining_Identifier =>
                   RACW_Parameter,
                 Parameter_Type =>
                   New_Occurrence_Of (RACW_Type, Loc))),
             Result_Definition => New_Occurrence_Of (RTE (RE_Any), Loc));

         --  NOTE: The usage occurrences of RACW_Parameter must refer to the
         --  entity in the declaration spec, not in the body spec.

         Func_Decl := Make_Subprogram_Declaration (Loc, Func_Spec);

         Insert_After (Declaration_Node (RACW_Type), Func_Decl);
         Set_Renaming_TSS (RACW_Type, Fnam, TSS_To_Any);

         if No (Body_Decls) then
            return;
         end if;

         --  Generate:

         --    R : constant Object_Ref :=
         --          Get_Reference
         --            (Address!(RACW),
         --             "typ",
         --             Stub_Type'Tag,
         --             Is_RAS,
         --             RPC_Receiver'Access);
         --    A : Any;

         Decls := New_List (
           Make_Object_Declaration (Loc,
             Defining_Identifier => Reference,
             Constant_Present    => True,
             Object_Definition   =>
               New_Occurrence_Of (RTE (RE_Object_Ref), Loc),
             Expression          =>
               Make_Function_Call (Loc,
                 Name => New_Occurrence_Of (RTE (RE_Get_Reference), Loc),
                 Parameter_Associations => New_List (
                   Unchecked_Convert_To (RTE (RE_Address),
                     New_Occurrence_Of (RACW_Parameter, Loc)),
                   Make_String_Literal (Loc,
                     Strval => Fully_Qualified_Name_String
                                 (Etype (Designated_Type (RACW_Type)))),
                   Build_Stub_Tag (Loc, RACW_Type),
                   New_Occurrence_Of (Boolean_Literals (Is_RAS), Loc),
                   Make_Attribute_Reference (Loc,
                     Prefix         =>
                       New_Occurrence_Of
                         (Defining_Identifier
                           (Stub_Elements.RPC_Receiver_Decl), Loc),
                     Attribute_Name => Name_Access)))),

           Make_Object_Declaration (Loc,
             Defining_Identifier => Any,
             Object_Definition   => New_Occurrence_Of (RTE (RE_Any), Loc)));

         --  Generate:

         --    Any := TA_ObjRef (Reference);
         --    Set_TC (Any, RPC_Receiver.Obj_TypeCode);
         --    return Any;

         Statements := New_List (
           Make_Assignment_Statement (Loc,
             Name => New_Occurrence_Of (Any, Loc),
             Expression =>
               Make_Function_Call (Loc,
                 Name => New_Occurrence_Of (RTE (RE_TA_ObjRef), Loc),
                 Parameter_Associations => New_List (
                   New_Occurrence_Of (Reference, Loc)))),

           Make_Procedure_Call_Statement (Loc,
             Name => New_Occurrence_Of (RTE (RE_Set_TC), Loc),
             Parameter_Associations => New_List (
               New_Occurrence_Of (Any, Loc),
               Make_Selected_Component (Loc,
                 Prefix =>
                     Defining_Identifier (
                       Stub_Elements.RPC_Receiver_Decl),
                 Selector_Name => Name_Obj_TypeCode))),

           Make_Simple_Return_Statement (Loc,
             Expression => New_Occurrence_Of (Any, Loc)));

         Func_Body :=
           Make_Subprogram_Body (Loc,
             Specification              => Copy_Specification (Loc, Func_Spec),
             Declarations               => Decls,
             Handled_Statement_Sequence =>
               Make_Handled_Sequence_Of_Statements (Loc,
                 Statements => Statements));
         Append_To (Body_Decls, Func_Body);
      end Add_RACW_To_Any;

      -----------------------
      -- Add_RACW_TypeCode --
      -----------------------

      procedure Add_RACW_TypeCode
        (Designated_Type  : Entity_Id;
         RACW_Type        : Entity_Id;
         Body_Decls       : List_Id)
      is
         Loc : constant Source_Ptr := Sloc (RACW_Type);

         Fnam : constant Entity_Id :=
                  Make_Defining_Identifier (Loc,
                    Chars => New_External_Name (Chars (RACW_Type), 'Y'));

         Stub_Elements : constant Stub_Structure :=
                           Stubs_Table.Get (Designated_Type);
         pragma Assert (Stub_Elements /= Empty_Stub_Structure);

         Func_Spec : Node_Id;
         Func_Decl : Node_Id;
         Func_Body : Node_Id;

      begin
         --  The spec for this subprogram has a dummy 'access RACW' argument,
         --  which serves only for overloading purposes.

         Func_Spec :=
           Make_Function_Specification (Loc,
             Defining_Unit_Name => Fnam,
             Result_Definition  => New_Occurrence_Of (RTE (RE_TypeCode), Loc));

         --  NOTE: The usage occurrences of RACW_Parameter must refer to the
         --  entity in the declaration spec, not those of the body spec.

         Func_Decl := Make_Subprogram_Declaration (Loc, Func_Spec);
         Insert_After (Declaration_Node (RACW_Type), Func_Decl);
         Set_Renaming_TSS (RACW_Type, Fnam, TSS_TypeCode);

         if No (Body_Decls) then
            return;
         end if;

         Func_Body :=
           Make_Subprogram_Body (Loc,
             Specification              => Copy_Specification (Loc, Func_Spec),
             Declarations               => Empty_List,
             Handled_Statement_Sequence =>
               Make_Handled_Sequence_Of_Statements (Loc,
                 Statements => New_List (
                   Make_Simple_Return_Statement (Loc,
                     Expression =>
                       Make_Selected_Component (Loc,
                         Prefix =>
                           Defining_Identifier
                             (Stub_Elements.RPC_Receiver_Decl),
                         Selector_Name => Name_Obj_TypeCode)))));

         Append_To (Body_Decls, Func_Body);
      end Add_RACW_TypeCode;

      ------------------------------
      -- Add_RACW_Write_Attribute --
      ------------------------------

      procedure Add_RACW_Write_Attribute
        (RACW_Type        : Entity_Id;
         Stub_Type        : Entity_Id;
         Stub_Type_Access : Entity_Id;
         Body_Decls       : List_Id)
      is
         pragma Unreferenced (Stub_Type, Stub_Type_Access);

         Loc : constant Source_Ptr := Sloc (RACW_Type);

         Is_RAS : constant Boolean := not Comes_From_Source (RACW_Type);

         Stub_Elements : constant Stub_Structure :=
                            Get_Stub_Elements (RACW_Type);

         Body_Node : Node_Id;
         Proc_Decl : Node_Id;
         Attr_Decl : Node_Id;

         Statements : constant List_Id := New_List;
         Pnam : constant Entity_Id := Make_Temporary (Loc, 'R');

         function Stream_Parameter return Node_Id;
         function Object return Node_Id;
         --  Functions to create occurrences of the formal parameter names

         ------------
         -- Object --
         ------------

         function Object return Node_Id is
         begin
            return Make_Identifier (Loc, Name_V);
         end Object;

         ----------------------
         -- Stream_Parameter --
         ----------------------

         function Stream_Parameter return Node_Id is
         begin
            return Make_Identifier (Loc, Name_S);
         end Stream_Parameter;

      --  Start of processing for Add_RACW_Write_Attribute

      begin
         Build_Stream_Procedure
           (Loc, RACW_Type, Body_Node, Pnam, Statements, Outp => False);

         Proc_Decl :=
           Make_Subprogram_Declaration (Loc,
             Copy_Specification (Loc, Specification (Body_Node)));

         Attr_Decl :=
           Make_Attribute_Definition_Clause (Loc,
             Name       => New_Occurrence_Of (RACW_Type, Loc),
             Chars      => Name_Write,
             Expression =>
               New_Occurrence_Of (
                 Defining_Unit_Name (Specification (Proc_Decl)), Loc));

         Insert_After (Declaration_Node (RACW_Type), Proc_Decl);
         Insert_After (Proc_Decl, Attr_Decl);

         if No (Body_Decls) then
            return;
         end if;

         Append_To (Statements,
           Pack_Node_Into_Stream_Access (Loc,
             Stream => Stream_Parameter,
             Object =>
               Make_Function_Call (Loc,
                 Name => New_Occurrence_Of (RTE (RE_Get_Reference), Loc),
                 Parameter_Associations => New_List (
                   Unchecked_Convert_To (RTE (RE_Address), Object),
                  Make_String_Literal (Loc,
                    Strval => Fully_Qualified_Name_String
                                (Etype (Designated_Type (RACW_Type)))),
                  Build_Stub_Tag (Loc, RACW_Type),
                  New_Occurrence_Of (Boolean_Literals (Is_RAS), Loc),
                  Make_Attribute_Reference (Loc,
                    Prefix         =>
                       New_Occurrence_Of
                         (Defining_Identifier
                           (Stub_Elements.RPC_Receiver_Decl), Loc),
                    Attribute_Name => Name_Access))),

             Etyp => RTE (RE_Object_Ref)));

         Append_To (Body_Decls, Body_Node);
      end Add_RACW_Write_Attribute;

      -----------------------
      -- Add_RAST_Features --
      -----------------------

      procedure Add_RAST_Features
        (Vis_Decl : Node_Id;
         RAS_Type : Entity_Id)
      is
      begin
         Add_RAS_Access_TSS (Vis_Decl);

         Add_RAS_From_Any (RAS_Type);
         Add_RAS_TypeCode (RAS_Type);

         --  To_Any uses TypeCode, and therefore needs to be generated last

         Add_RAS_To_Any   (RAS_Type);
      end Add_RAST_Features;

      ------------------------
      -- Add_RAS_Access_TSS --
      ------------------------

      procedure Add_RAS_Access_TSS (N : Node_Id) is
         Loc : constant Source_Ptr := Sloc (N);

         Ras_Type : constant Entity_Id := Defining_Identifier (N);
         Fat_Type : constant Entity_Id := Equivalent_Type (Ras_Type);
         --  Ras_Type is the access to subprogram type; Fat_Type is the
         --  corresponding record type.

         RACW_Type : constant Entity_Id :=
                       Underlying_RACW_Type (Ras_Type);

         Stub_Elements : constant Stub_Structure :=
                           Get_Stub_Elements (RACW_Type);

         Proc : constant Entity_Id :=
                  Make_Defining_Identifier (Loc,
                    Chars => Make_TSS_Name (Ras_Type, TSS_RAS_Access));

         Proc_Spec : Node_Id;

         --  Formal parameters

         Package_Name : constant Entity_Id :=
                          Make_Defining_Identifier (Loc,
                            Chars => Name_P);

         --  Target package

         Subp_Id : constant Entity_Id :=
                     Make_Defining_Identifier (Loc,
                       Chars => Name_S);

         --  Target subprogram

         Asynch_P : constant Entity_Id :=
                      Make_Defining_Identifier (Loc,
                        Chars => Name_Asynchronous);
         --  Is the procedure to which the 'Access applies asynchronous?

         All_Calls_Remote : constant Entity_Id :=
                              Make_Defining_Identifier (Loc,
                                Chars => Name_All_Calls_Remote);
         --  True if an All_Calls_Remote pragma applies to the RCI unit
         --  that contains the subprogram.

         --  Common local variables

         Proc_Decls      : List_Id;
         Proc_Statements : List_Id;

         Subp_Ref : constant Entity_Id :=
                      Make_Defining_Identifier (Loc, Name_R);
         --  Reference that designates the target subprogram (returned
         --  by Get_RAS_Info).

         Is_Local : constant Entity_Id :=
           Make_Defining_Identifier (Loc, Name_L);
         Local_Addr : constant Entity_Id :=
           Make_Defining_Identifier (Loc, Name_A);
         --  For the call to Get_Local_Address

         Local_Stub : constant Entity_Id := Make_Temporary (Loc, 'L');
         Stub_Ptr   : constant Entity_Id := Make_Temporary (Loc, 'S');
         --  Additional local variables for the remote case

         function Set_Field
           (Field_Name : Name_Id;
            Value      : Node_Id) return Node_Id;
         --  Construct an assignment that sets the named component in the
         --  returned record

         ---------------
         -- Set_Field --
         ---------------

         function Set_Field
           (Field_Name : Name_Id;
            Value      : Node_Id) return Node_Id
         is
         begin
            return
              Make_Assignment_Statement (Loc,
                Name       =>
                  Make_Selected_Component (Loc,
                    Prefix        => Stub_Ptr,
                    Selector_Name => Field_Name),
                Expression => Value);
         end Set_Field;

      --  Start of processing for Add_RAS_Access_TSS

      begin
         Proc_Decls := New_List (

         --  Common declarations

           Make_Object_Declaration (Loc,
             Defining_Identifier => Subp_Ref,
             Object_Definition   =>
               New_Occurrence_Of (RTE (RE_Object_Ref), Loc)),

           Make_Object_Declaration (Loc,
             Defining_Identifier => Is_Local,
             Object_Definition   =>
               New_Occurrence_Of (Standard_Boolean, Loc)),

           Make_Object_Declaration (Loc,
             Defining_Identifier => Local_Addr,
             Object_Definition   =>
               New_Occurrence_Of (RTE (RE_Address), Loc)),

           Make_Object_Declaration (Loc,
             Defining_Identifier => Local_Stub,
             Aliased_Present     => True,
             Object_Definition   =>
               New_Occurrence_Of (Stub_Elements.Stub_Type, Loc)),

           Make_Object_Declaration (Loc,
             Defining_Identifier => Stub_Ptr,
             Object_Definition   =>
               New_Occurrence_Of (Stub_Elements.Stub_Type_Access, Loc),
             Expression          =>
               Make_Attribute_Reference (Loc,
                 Prefix => New_Occurrence_Of (Local_Stub, Loc),
                 Attribute_Name => Name_Unchecked_Access)));

         Set_Etype (Stub_Ptr, Stub_Elements.Stub_Type_Access);
         --  Build_Get_Unique_RP_Call needs this information

         --  Get_RAS_Info (Pkg, Subp, R);
         --  Obtain a reference to the target subprogram

         Proc_Statements := New_List (
           Make_Procedure_Call_Statement (Loc,
             Name => New_Occurrence_Of (RTE (RE_Get_RAS_Info), Loc),
             Parameter_Associations => New_List (
               New_Occurrence_Of (Package_Name, Loc),
               New_Occurrence_Of (Subp_Id, Loc),
               New_Occurrence_Of (Subp_Ref, Loc))),

         --  Get_Local_Address (R, L, A);
         --  Determine whether the subprogram is local (L), and if so
         --  obtain the local address of its proxy (A).

           Make_Procedure_Call_Statement (Loc,
             Name => New_Occurrence_Of (RTE (RE_Get_Local_Address), Loc),
             Parameter_Associations => New_List (
               New_Occurrence_Of (Subp_Ref, Loc),
               New_Occurrence_Of (Is_Local, Loc),
               New_Occurrence_Of (Local_Addr, Loc))));

         --  Note: Here we assume that the Fat_Type is a record containing just
         --  an access to a proxy or stub object.

         Append_To (Proc_Statements,

           --  if L then

           Make_Implicit_If_Statement (N,
             Condition => New_Occurrence_Of (Is_Local, Loc),

             Then_Statements => New_List (

               --  if A.Target = null then

               Make_Implicit_If_Statement (N,
                 Condition =>
                   Make_Op_Eq (Loc,
                     Make_Selected_Component (Loc,
                       Prefix        =>
                         Unchecked_Convert_To
                           (RTE (RE_RAS_Proxy_Type_Access),
                            New_Occurrence_Of (Local_Addr, Loc)),
                       Selector_Name => Make_Identifier (Loc, Name_Target)),
                     Make_Null (Loc)),

                 Then_Statements => New_List (

                   --    A.Target := Entity_Of (Ref);

                   Make_Assignment_Statement (Loc,
                     Name =>
                       Make_Selected_Component (Loc,
                         Prefix        =>
                           Unchecked_Convert_To
                             (RTE (RE_RAS_Proxy_Type_Access),
                              New_Occurrence_Of (Local_Addr, Loc)),
                         Selector_Name => Make_Identifier (Loc, Name_Target)),
                     Expression =>
                       Make_Function_Call (Loc,
                         Name => New_Occurrence_Of (RTE (RE_Entity_Of), Loc),
                         Parameter_Associations => New_List (
                           New_Occurrence_Of (Subp_Ref, Loc)))),

                   --    Inc_Usage (A.Target);
                   --  end if;

                   Make_Procedure_Call_Statement (Loc,
                     Name => New_Occurrence_Of (RTE (RE_Inc_Usage), Loc),
                     Parameter_Associations => New_List (
                       Make_Selected_Component (Loc,
                         Prefix        =>
                           Unchecked_Convert_To
                             (RTE (RE_RAS_Proxy_Type_Access),
                              New_Occurrence_Of (Local_Addr, Loc)),
                         Selector_Name =>
                           Make_Identifier (Loc, Name_Target)))))),

                 --     if not All_Calls_Remote then
                 --        return Fat_Type!(A);
                 --     end if;

                 Make_Implicit_If_Statement (N,
                   Condition =>
                     Make_Op_Not (Loc,
                       Right_Opnd =>
                         New_Occurrence_Of (All_Calls_Remote, Loc)),

                   Then_Statements => New_List (
                     Make_Simple_Return_Statement (Loc,
                     Expression =>
                       Unchecked_Convert_To
                         (Fat_Type, New_Occurrence_Of (Local_Addr, Loc))))))));

         Append_List_To (Proc_Statements, New_List (

           --  Stub.Target := Entity_Of (Ref);

           Set_Field (Name_Target,
             Make_Function_Call (Loc,
               Name => New_Occurrence_Of (RTE (RE_Entity_Of), Loc),
               Parameter_Associations => New_List (
                 New_Occurrence_Of (Subp_Ref, Loc)))),

           --  Inc_Usage (Stub.Target);

           Make_Procedure_Call_Statement (Loc,
             Name => New_Occurrence_Of (RTE (RE_Inc_Usage), Loc),
             Parameter_Associations => New_List (
               Make_Selected_Component (Loc,
                 Prefix        => Stub_Ptr,
                 Selector_Name => Name_Target))),

           --  E.4.1(9) A remote call is asynchronous if it is a call to
           --  a procedure, or a call through a value of an access-to-procedure
           --  type, to which a pragma Asynchronous applies.

           --    Parameter Asynch_P is true when the procedure is asynchronous;
           --    Expression Asynch_T is true when the type is asynchronous.

           Set_Field (Name_Asynchronous,
             Make_Or_Else (Loc,
               Left_Opnd  => New_Occurrence_Of (Asynch_P, Loc),
               Right_Opnd =>
                 New_Occurrence_Of
                   (Boolean_Literals (Is_Asynchronous (Ras_Type)), Loc)))));

         Append_List_To (Proc_Statements,
           Build_Get_Unique_RP_Call (Loc, Stub_Ptr, Stub_Elements.Stub_Type));

         Append_To (Proc_Statements,
           Make_Simple_Return_Statement (Loc,
             Expression =>
               Unchecked_Convert_To (Fat_Type,
                 New_Occurrence_Of (Stub_Ptr, Loc))));

         Proc_Spec :=
           Make_Function_Specification (Loc,
             Defining_Unit_Name       => Proc,
             Parameter_Specifications => New_List (
               Make_Parameter_Specification (Loc,
                 Defining_Identifier => Package_Name,
                 Parameter_Type      =>
                   New_Occurrence_Of (Standard_String, Loc)),

               Make_Parameter_Specification (Loc,
                 Defining_Identifier => Subp_Id,
                 Parameter_Type      =>
                   New_Occurrence_Of (Standard_String, Loc)),

               Make_Parameter_Specification (Loc,
                 Defining_Identifier => Asynch_P,
                 Parameter_Type      =>
                   New_Occurrence_Of (Standard_Boolean, Loc)),

               Make_Parameter_Specification (Loc,
                 Defining_Identifier => All_Calls_Remote,
                 Parameter_Type      =>
                   New_Occurrence_Of (Standard_Boolean, Loc))),

            Result_Definition =>
              New_Occurrence_Of (Fat_Type, Loc));

         --  Set the kind and return type of the function to prevent
         --  ambiguities between Ras_Type and Fat_Type in subsequent analysis.

         Set_Ekind (Proc, E_Function);
         Set_Etype (Proc, Fat_Type);

         Discard_Node (
           Make_Subprogram_Body (Loc,
             Specification              => Proc_Spec,
             Declarations               => Proc_Decls,
             Handled_Statement_Sequence =>
               Make_Handled_Sequence_Of_Statements (Loc,
                 Statements => Proc_Statements)));

         Set_TSS (Fat_Type, Proc);
      end Add_RAS_Access_TSS;

      ----------------------
      -- Add_RAS_From_Any --
      ----------------------

      procedure Add_RAS_From_Any (RAS_Type : Entity_Id) is
         Loc : constant Source_Ptr := Sloc (RAS_Type);

         Fnam : constant Entity_Id := Make_Defining_Identifier (Loc,
                  Make_TSS_Name (RAS_Type, TSS_From_Any));

         Func_Spec : Node_Id;

         Statements : List_Id;

         Any_Parameter : constant Entity_Id :=
                           Make_Defining_Identifier (Loc, Name_A);

      begin
         Statements := New_List (
           Make_Simple_Return_Statement (Loc,
             Expression =>
               Make_Aggregate (Loc,
                 Component_Associations => New_List (
                   Make_Component_Association (Loc,
                     Choices => New_List (Make_Identifier (Loc, Name_Ras)),
                     Expression =>
                       PolyORB_Support.Helpers.Build_From_Any_Call (
                         Underlying_RACW_Type (RAS_Type),
                         New_Occurrence_Of (Any_Parameter, Loc),
                         No_List))))));

         Func_Spec :=
           Make_Function_Specification (Loc,
             Defining_Unit_Name       => Fnam,
             Parameter_Specifications => New_List (
               Make_Parameter_Specification (Loc,
                 Defining_Identifier => Any_Parameter,
                 Parameter_Type => New_Occurrence_Of (RTE (RE_Any), Loc))),
             Result_Definition => New_Occurrence_Of (RAS_Type, Loc));

         Discard_Node (
           Make_Subprogram_Body (Loc,
             Specification              => Func_Spec,
             Declarations               => No_List,
             Handled_Statement_Sequence =>
               Make_Handled_Sequence_Of_Statements (Loc,
                 Statements => Statements)));
         Set_TSS (RAS_Type, Fnam);
      end Add_RAS_From_Any;

      --------------------
      -- Add_RAS_To_Any --
      --------------------

      procedure Add_RAS_To_Any (RAS_Type : Entity_Id) is
         Loc : constant Source_Ptr := Sloc (RAS_Type);

         Fnam : constant Entity_Id := Make_Defining_Identifier (Loc,
                  Make_TSS_Name (RAS_Type, TSS_To_Any));

         Decls      : List_Id;
         Statements : List_Id;

         Func_Spec : Node_Id;

         Any            : constant Entity_Id := Make_Temporary (Loc, 'A');
         RAS_Parameter  : constant Entity_Id := Make_Temporary (Loc, 'R');
         RACW_Parameter : constant Node_Id :=
                            Make_Selected_Component (Loc,
                              Prefix        => RAS_Parameter,
                              Selector_Name => Name_Ras);

      begin
         --  Object declarations

         Set_Etype (RACW_Parameter, Underlying_RACW_Type (RAS_Type));
         Decls := New_List (
           Make_Object_Declaration (Loc,
             Defining_Identifier => Any,
             Object_Definition   => New_Occurrence_Of (RTE (RE_Any), Loc),
             Expression          =>
               PolyORB_Support.Helpers.Build_To_Any_Call
                 (RACW_Parameter, No_List)));

         Statements := New_List (
           Make_Procedure_Call_Statement (Loc,
             Name => New_Occurrence_Of (RTE (RE_Set_TC), Loc),
             Parameter_Associations => New_List (
               New_Occurrence_Of (Any, Loc),
               PolyORB_Support.Helpers.Build_TypeCode_Call (Loc,
                 RAS_Type, Decls))),

           Make_Simple_Return_Statement (Loc,
             Expression => New_Occurrence_Of (Any, Loc)));

         Func_Spec :=
           Make_Function_Specification (Loc,
             Defining_Unit_Name => Fnam,
             Parameter_Specifications => New_List (
               Make_Parameter_Specification (Loc,
                 Defining_Identifier => RAS_Parameter,
                 Parameter_Type      => New_Occurrence_Of (RAS_Type, Loc))),
             Result_Definition => New_Occurrence_Of (RTE (RE_Any), Loc));

         Discard_Node (
           Make_Subprogram_Body (Loc,
             Specification              => Func_Spec,
             Declarations               => Decls,
             Handled_Statement_Sequence =>
               Make_Handled_Sequence_Of_Statements (Loc,
                 Statements => Statements)));
         Set_TSS (RAS_Type, Fnam);
      end Add_RAS_To_Any;

      ----------------------
      -- Add_RAS_TypeCode --
      ----------------------

      procedure Add_RAS_TypeCode (RAS_Type : Entity_Id) is
         Loc : constant Source_Ptr := Sloc (RAS_Type);

         Fnam : constant Entity_Id := Make_Defining_Identifier (Loc,
                  Make_TSS_Name (RAS_Type, TSS_TypeCode));

         Func_Spec      : Node_Id;
         Decls          : constant List_Id := New_List;
         Name_String    : String_Id;
         Repo_Id_String : String_Id;

      begin
         Func_Spec :=
           Make_Function_Specification (Loc,
             Defining_Unit_Name => Fnam,
             Result_Definition  => New_Occurrence_Of (RTE (RE_TypeCode), Loc));

         PolyORB_Support.Helpers.Build_Name_And_Repository_Id
           (RAS_Type, Name_Str => Name_String, Repo_Id_Str => Repo_Id_String);

         Discard_Node (
           Make_Subprogram_Body (Loc,
             Specification              => Func_Spec,
             Declarations               => Decls,
             Handled_Statement_Sequence =>
               Make_Handled_Sequence_Of_Statements (Loc,
                 Statements => New_List (
                   Make_Simple_Return_Statement (Loc,
                     Expression =>
                       Make_Function_Call (Loc,
                         Name => New_Occurrence_Of (RTE (RE_TC_Build), Loc),
                         Parameter_Associations => New_List (
                           New_Occurrence_Of (RTE (RE_TC_Object), Loc),
                           Make_Aggregate (Loc,
                             Expressions =>
                               New_List (
                                 Make_Function_Call (Loc,
                                   Name =>
                                     New_Occurrence_Of
                                       (RTE (RE_TA_Std_String), Loc),
                                   Parameter_Associations => New_List (
                                     Make_String_Literal (Loc, Name_String))),
                                 Make_Function_Call (Loc,
                                   Name =>
                                     New_Occurrence_Of
                                       (RTE (RE_TA_Std_String), Loc),
                                   Parameter_Associations => New_List (
                                     Make_String_Literal (Loc,
                                       Strval => Repo_Id_String))))))))))));
         Set_TSS (RAS_Type, Fnam);
      end Add_RAS_TypeCode;

      -----------------------------------------
      -- Add_Receiving_Stubs_To_Declarations --
      -----------------------------------------

      procedure Add_Receiving_Stubs_To_Declarations
        (Pkg_Spec : Node_Id;
         Decls    : List_Id;
         Stmts    : List_Id)
      is
         Loc : constant Source_Ptr := Sloc (Pkg_Spec);

         Pkg_RPC_Receiver            : constant Entity_Id :=
                                         Make_Temporary (Loc, 'H');
         Pkg_RPC_Receiver_Object     : Node_Id;
         Pkg_RPC_Receiver_Body       : Node_Id;
         Pkg_RPC_Receiver_Decls      : List_Id;
         Pkg_RPC_Receiver_Statements : List_Id;

         Pkg_RPC_Receiver_Cases : constant List_Id := New_List;
         --  A Pkg_RPC_Receiver is built to decode the request

         Request : Node_Id;
         --  Request object received from neutral layer

         Subp_Id : Entity_Id;
         --  Subprogram identifier as received from the neutral distribution
         --  core.

         Subp_Index : Entity_Id;
         --  Internal index as determined by matching either the method name
         --  from the request structure, or the local subprogram address (in
         --  case of a RAS).

         Is_Local : constant Entity_Id := Make_Temporary (Loc, 'L');

         Local_Address : constant Entity_Id := Make_Temporary (Loc, 'A');
         --  Address of a local subprogram designated by a reference
         --  corresponding to a RAS.

         Dispatch_On_Address : constant List_Id := New_List;
         Dispatch_On_Name    : constant List_Id := New_List;

<<<<<<< HEAD
         Current_Declaration       : Node_Id;
         Current_Stubs             : Node_Id;
         Current_Subprogram_Number : Int := First_RCI_Subprogram_Id;

         Subp_Info_Array : constant Entity_Id := Make_Temporary (Loc, 'I');
=======
         Current_Subp_Number : Int := First_RCI_Subprogram_Id;
>>>>>>> 03d20231

         Subp_Info_Array : constant Entity_Id := Make_Temporary (Loc, 'I');
         Subp_Info_List  : constant List_Id := New_List;

         Register_Pkg_Actuals : constant List_Id := New_List;

         All_Calls_Remote_E  : Entity_Id;

         procedure Append_Stubs_To
           (RPC_Receiver_Cases : List_Id;
            Declaration        : Node_Id;
            Stubs              : Node_Id;
            Subp_Number        : Int;
            Subp_Dist_Name     : Entity_Id;
            Subp_Proxy_Addr    : Entity_Id);
         --  Add one case to the specified RPC receiver case list associating
         --  Subprogram_Number with the subprogram declared by Declaration, for
         --  which we have receiving stubs in Stubs. Subp_Number is an internal
         --  subprogram index. Subp_Dist_Name is the string used to call the
         --  subprogram by name, and Subp_Dist_Addr is the address of the proxy
         --  object, used in the context of calls through remote
         --  access-to-subprogram types.

         procedure Visit_Subprogram (Decl : Node_Id);
         --  Generate receiving stub for one remote subprogram

         ---------------------
         -- Append_Stubs_To --
         ---------------------

         procedure Append_Stubs_To
           (RPC_Receiver_Cases : List_Id;
            Declaration        : Node_Id;
            Stubs              : Node_Id;
            Subp_Number        : Int;
            Subp_Dist_Name     : Entity_Id;
            Subp_Proxy_Addr    : Entity_Id)
         is
            Case_Stmts : List_Id;
         begin
            Case_Stmts := New_List (
              Make_Procedure_Call_Statement (Loc,
                Name                   =>
                  New_Occurrence_Of (
                    Defining_Entity (Stubs), Loc),
                Parameter_Associations =>
                  New_List (New_Occurrence_Of (Request, Loc))));

            if Nkind (Specification (Declaration)) = N_Function_Specification
              or else not
                Is_Asynchronous (Defining_Entity (Specification (Declaration)))
            then
               Append_To (Case_Stmts, Make_Simple_Return_Statement (Loc));
            end if;

            Append_To (RPC_Receiver_Cases,
              Make_Case_Statement_Alternative (Loc,
                Discrete_Choices =>
                   New_List (Make_Integer_Literal (Loc, Subp_Number)),
                Statements       => Case_Stmts));

            Append_To (Dispatch_On_Name,
              Make_Elsif_Part (Loc,
                Condition =>
                  Make_Function_Call (Loc,
                    Name =>
                      New_Occurrence_Of (RTE (RE_Caseless_String_Eq), Loc),
                    Parameter_Associations => New_List (
                      New_Occurrence_Of (Subp_Id, Loc),
                      New_Occurrence_Of (Subp_Dist_Name, Loc))),

                Then_Statements => New_List (
                  Make_Assignment_Statement (Loc,
                    New_Occurrence_Of (Subp_Index, Loc),
                    Make_Integer_Literal (Loc, Subp_Number)))));

            Append_To (Dispatch_On_Address,
              Make_Elsif_Part (Loc,
                Condition =>
                  Make_Op_Eq (Loc,
                    Left_Opnd  => New_Occurrence_Of (Local_Address, Loc),
                    Right_Opnd => New_Occurrence_Of (Subp_Proxy_Addr, Loc)),

                Then_Statements => New_List (
                  Make_Assignment_Statement (Loc,
                    New_Occurrence_Of (Subp_Index, Loc),
                    Make_Integer_Literal (Loc, Subp_Number)))));
         end Append_Stubs_To;

         ----------------------
         -- Visit_Subprogram --
         ----------------------

         procedure Visit_Subprogram (Decl : Node_Id) is
            Loc      : constant Source_Ptr := Sloc (Decl);
            Spec     : constant Node_Id    := Specification (Decl);
            Subp_Def : constant Entity_Id  := Defining_Unit_Name (Spec);

            Subp_Val : String_Id;

            Subp_Dist_Name : constant Entity_Id :=
                               Make_Defining_Identifier (Loc,
                                 Chars =>
                                   New_External_Name
                                     (Related_Id   => Chars (Subp_Def),
                                      Suffix       => 'D',
                                      Suffix_Index => -1));

            Current_Stubs  : Node_Id;
            Proxy_Obj_Addr : Entity_Id;

         begin
            --  Build receiving stub

            Current_Stubs :=
              Build_Subprogram_Receiving_Stubs
                (Vis_Decl     => Decl,
                 Asynchronous => Nkind (Spec) = N_Procedure_Specification
                                   and then Is_Asynchronous (Subp_Def));

            Append_To (Decls, Current_Stubs);
            Analyze (Current_Stubs);

            --  Build RAS proxy

            Add_RAS_Proxy_And_Analyze (Decls,
              Vis_Decl           => Decl,
              All_Calls_Remote_E => All_Calls_Remote_E,
              Proxy_Object_Addr  => Proxy_Obj_Addr);

            --  Compute distribution identifier

            Assign_Subprogram_Identifier
              (Subp_Def, Current_Subp_Number, Subp_Val);

            pragma Assert
              (Current_Subp_Number = Get_Subprogram_Id (Subp_Def));

            Append_To (Decls,
              Make_Object_Declaration (Loc,
                Defining_Identifier => Subp_Dist_Name,
                Constant_Present    => True,
                Object_Definition   =>
                  New_Occurrence_Of (Standard_String, Loc),
                Expression          =>
                  Make_String_Literal (Loc, Subp_Val)));
            Analyze (Last (Decls));

            --  Add subprogram descriptor (RCI_Subp_Info) to the subprograms
            --  table for this receiver. The aggregate below must be kept
            --  consistent with the declaration of RCI_Subp_Info in
            --  System.Partition_Interface.

            Append_To (Subp_Info_List,
              Make_Component_Association (Loc,
                Choices    =>
                  New_List (Make_Integer_Literal (Loc, Current_Subp_Number)),

                Expression =>
                  Make_Aggregate (Loc,
                    Expressions => New_List (

                      --  Name =>

                      Make_Attribute_Reference (Loc,
                        Prefix         =>
                          New_Occurrence_Of (Subp_Dist_Name, Loc),
                        Attribute_Name => Name_Address),

                      --  Name_Length =>

                      Make_Attribute_Reference (Loc,
                        Prefix         =>
                          New_Occurrence_Of (Subp_Dist_Name, Loc),
                        Attribute_Name => Name_Length),

                      --  Addr =>

                      New_Occurrence_Of (Proxy_Obj_Addr, Loc)))));

            Append_Stubs_To (Pkg_RPC_Receiver_Cases,
              Declaration     => Decl,
              Stubs           => Current_Stubs,
              Subp_Number     => Current_Subp_Number,
              Subp_Dist_Name  => Subp_Dist_Name,
              Subp_Proxy_Addr => Proxy_Obj_Addr);

            Current_Subp_Number := Current_Subp_Number + 1;
         end Visit_Subprogram;

         procedure Visit_Spec is new Build_Package_Stubs (Visit_Subprogram);

      --  Start of processing for Add_Receiving_Stubs_To_Declarations

      begin
         --  Building receiving stubs consist in several operations:

         --    - a package RPC receiver must be built. This subprogram will get
         --      a Subprogram_Id from the incoming stream and will dispatch the
         --      call to the right subprogram;

         --    - a receiving stub for each subprogram visible in the package
         --      spec. This stub will read all the parameters from the stream,
         --      and put the result as well as the exception occurrence in the
         --      output stream;

         Build_RPC_Receiver_Body (
           RPC_Receiver => Pkg_RPC_Receiver,
           Request      => Request,
           Subp_Id      => Subp_Id,
           Subp_Index   => Subp_Index,
           Stmts        => Pkg_RPC_Receiver_Statements,
           Decl         => Pkg_RPC_Receiver_Body);
         Pkg_RPC_Receiver_Decls := Declarations (Pkg_RPC_Receiver_Body);

         --  Extract local address information from the target reference:
         --  if non-null, that means that this is a reference that denotes
         --  one particular operation, and hence that the operation name
         --  must not be taken into account for dispatching.

         Append_To (Pkg_RPC_Receiver_Decls,
           Make_Object_Declaration (Loc,
             Defining_Identifier => Is_Local,
             Object_Definition   =>
               New_Occurrence_Of (Standard_Boolean, Loc)));

         Append_To (Pkg_RPC_Receiver_Decls,
           Make_Object_Declaration (Loc,
             Defining_Identifier => Local_Address,
             Object_Definition   =>
               New_Occurrence_Of (RTE (RE_Address), Loc)));

         Append_To (Pkg_RPC_Receiver_Statements,
           Make_Procedure_Call_Statement (Loc,
             Name => New_Occurrence_Of (RTE (RE_Get_Local_Address), Loc),
             Parameter_Associations => New_List (
               Make_Selected_Component (Loc,
                 Prefix        => Request,
                 Selector_Name => Name_Target),
               New_Occurrence_Of (Is_Local, Loc),
               New_Occurrence_Of (Local_Address, Loc))));

         --  For each subprogram, the receiving stub will be built and a case
         --  statement will be made on the Subprogram_Id to dispatch to the
         --  right subprogram.

         All_Calls_Remote_E := Boolean_Literals (
           Has_All_Calls_Remote (Defining_Entity (Pkg_Spec)));

         Overload_Counter_Table.Reset;
         Reserve_NamingContext_Methods;

         Visit_Spec (Pkg_Spec);

         Append_To (Decls,
           Make_Object_Declaration (Loc,
             Defining_Identifier => Subp_Info_Array,
             Constant_Present    => True,
             Aliased_Present     => True,
             Object_Definition   =>
               Make_Subtype_Indication (Loc,
                 Subtype_Mark =>
                   New_Occurrence_Of (RTE (RE_RCI_Subp_Info_Array), Loc),
                 Constraint =>
                   Make_Index_Or_Discriminant_Constraint (Loc,
                     New_List (
                       Make_Range (Loc,
                         Low_Bound  =>
                           Make_Integer_Literal (Loc,
                             Intval => First_RCI_Subprogram_Id),
                         High_Bound =>
                           Make_Integer_Literal (Loc,
                             Intval =>
                               First_RCI_Subprogram_Id
                               + List_Length (Subp_Info_List) - 1)))))));

         if Present (First (Subp_Info_List)) then
            Set_Expression (Last (Decls),
              Make_Aggregate (Loc,
                Component_Associations => Subp_Info_List));

            --  Generate the dispatch statement to determine the subprogram id
            --  of the called subprogram.

            --  We first test whether the reference that was used to make the
            --  call was the base RCI reference (in which case Local_Address is
            --  zero, and the method identifier from the request must be used
            --  to determine which subprogram is called) or a reference
            --  identifying one particular subprogram (in which case
            --  Local_Address is the address of that subprogram, and the
            --  method name from the request is ignored). The latter occurs
            --  for the case of a call through a remote access-to-subprogram.

            --  In each case, cascaded elsifs are used to determine the proper
            --  subprogram index. Using hash tables might be more efficient.

            Append_To (Pkg_RPC_Receiver_Statements,
              Make_Implicit_If_Statement (Pkg_Spec,
                Condition =>
                  Make_Op_Ne (Loc,
                    Left_Opnd  => New_Occurrence_Of (Local_Address, Loc),
                    Right_Opnd => New_Occurrence_Of
                                    (RTE (RE_Null_Address), Loc)),

                Then_Statements => New_List (
                  Make_Implicit_If_Statement (Pkg_Spec,
                    Condition       => New_Occurrence_Of (Standard_False, Loc),
                    Then_Statements => New_List (
                      Make_Null_Statement (Loc)),
                    Elsif_Parts     => Dispatch_On_Address)),

                Else_Statements => New_List (
                  Make_Implicit_If_Statement (Pkg_Spec,
                    Condition       => New_Occurrence_Of (Standard_False, Loc),
                    Then_Statements => New_List (Make_Null_Statement (Loc)),
                    Elsif_Parts     => Dispatch_On_Name))));

         else
            --  For a degenerate RCI with no visible subprograms,
            --  Subp_Info_List has zero length, and the declaration is for an
            --  empty array, in which case no initialization aggregate must be
            --  generated. We do not generate a Dispatch_Statement either.

            --  No initialization provided: remove CONSTANT so that the
            --  declaration is not an incomplete deferred constant.

            Set_Constant_Present (Last (Decls), False);
         end if;

         --  Analyze Subp_Info_Array declaration

         Analyze (Last (Decls));

         --  If we receive an invalid Subprogram_Id, it is best to do nothing
         --  rather than raising an exception since we do not want someone
         --  to crash a remote partition by sending invalid subprogram ids.
         --  This is consistent with the other parts of the case statement
         --  since even in presence of incorrect parameters in the stream,
         --  every exception will be caught and (if the subprogram is not an
         --  APC) put into the result stream and sent away.

         Append_To (Pkg_RPC_Receiver_Cases,
           Make_Case_Statement_Alternative (Loc,
             Discrete_Choices => New_List (Make_Others_Choice (Loc)),
             Statements       => New_List (Make_Null_Statement (Loc))));

         Append_To (Pkg_RPC_Receiver_Statements,
           Make_Case_Statement (Loc,
             Expression   => New_Occurrence_Of (Subp_Index, Loc),
             Alternatives => Pkg_RPC_Receiver_Cases));

         --  Pkg_RPC_Receiver body is now complete: insert it into the tree and
         --  analyze it.

         Append_To (Decls, Pkg_RPC_Receiver_Body);
         Analyze (Last (Decls));

         Pkg_RPC_Receiver_Object :=
           Make_Object_Declaration (Loc,
             Defining_Identifier => Make_Temporary (Loc, 'R'),
             Aliased_Present     => True,
             Object_Definition   => New_Occurrence_Of (RTE (RE_Servant), Loc));
         Append_To (Decls, Pkg_RPC_Receiver_Object);
         Analyze (Last (Decls));

         Get_Library_Unit_Name_String (Pkg_Spec);

         --  Name

         Append_To (Register_Pkg_Actuals,
           Make_String_Literal (Loc,
             Strval => String_From_Name_Buffer));

         --  Version

         Append_To (Register_Pkg_Actuals,
           Make_Attribute_Reference (Loc,
             Prefix         =>
               New_Occurrence_Of
                 (Defining_Entity (Pkg_Spec), Loc),
             Attribute_Name => Name_Version));

         --  Handler

         Append_To (Register_Pkg_Actuals,
           Make_Attribute_Reference (Loc,
             Prefix          =>
               New_Occurrence_Of (Pkg_RPC_Receiver, Loc),
             Attribute_Name  => Name_Access));

         --  Receiver

         Append_To (Register_Pkg_Actuals,
           Make_Attribute_Reference (Loc,
             Prefix         =>
               New_Occurrence_Of (
                 Defining_Identifier (Pkg_RPC_Receiver_Object), Loc),
             Attribute_Name => Name_Access));

         --  Subp_Info

         Append_To (Register_Pkg_Actuals,
           Make_Attribute_Reference (Loc,
             Prefix         => New_Occurrence_Of (Subp_Info_Array, Loc),
             Attribute_Name => Name_Address));

         --  Subp_Info_Len

         Append_To (Register_Pkg_Actuals,
           Make_Attribute_Reference (Loc,
             Prefix         => New_Occurrence_Of (Subp_Info_Array, Loc),
             Attribute_Name => Name_Length));

         --  Is_All_Calls_Remote

         Append_To (Register_Pkg_Actuals,
           New_Occurrence_Of (All_Calls_Remote_E, Loc));

         --  Finally call Register_Pkg_Receiving_Stub with the above parameters

         Append_To (Stmts,
           Make_Procedure_Call_Statement (Loc,
             Name                   =>
               New_Occurrence_Of (RTE (RE_Register_Pkg_Receiving_Stub), Loc),
             Parameter_Associations => Register_Pkg_Actuals));
         Analyze (Last (Stmts));
      end Add_Receiving_Stubs_To_Declarations;

      ---------------------------------
      -- Build_General_Calling_Stubs --
      ---------------------------------

      procedure Build_General_Calling_Stubs
        (Decls                     : List_Id;
         Statements                : List_Id;
         Target_Object             : Node_Id;
         Subprogram_Id             : Node_Id;
         Asynchronous              : Node_Id   := Empty;
         Is_Known_Asynchronous     : Boolean   := False;
         Is_Known_Non_Asynchronous : Boolean   := False;
         Is_Function               : Boolean;
         Spec                      : Node_Id;
         Stub_Type                 : Entity_Id := Empty;
         RACW_Type                 : Entity_Id := Empty;
         Nod                       : Node_Id)
      is
         Loc : constant Source_Ptr := Sloc (Nod);

         Request : constant Entity_Id := Make_Temporary (Loc, 'R');
         --  The request object constructed by these stubs
         --  Could we use Name_R instead??? (see GLADE client stubs)

         function Make_Request_RTE_Call
           (RE      : RE_Id;
            Actuals : List_Id := New_List) return Node_Id;
         --  Generate a procedure call statement calling RE with the given
<<<<<<< HEAD
         --  actuals. Request is appended to the list.
=======
         --  actuals. Request'Access is appended to the list.
>>>>>>> 03d20231

         ---------------------------
         -- Make_Request_RTE_Call --
         ---------------------------

         function Make_Request_RTE_Call
           (RE      : RE_Id;
            Actuals : List_Id := New_List) return Node_Id
         is
         begin
<<<<<<< HEAD
            Append_To (Actuals, New_Occurrence_Of (Request, Loc));
=======
            Append_To (Actuals,
              Make_Attribute_Reference (Loc,
                Prefix         => New_Occurrence_Of (Request, Loc),
                Attribute_Name => Name_Access));
>>>>>>> 03d20231
            return Make_Procedure_Call_Statement (Loc,
                     Name                   =>
                       New_Occurrence_Of (RTE (RE), Loc),
                     Parameter_Associations => Actuals);
         end Make_Request_RTE_Call;

         Arguments : Node_Id;
         --  Name of the named values list used to transmit parameters
         --  to the remote package

         Result : Node_Id;
         --  Name of the result named value (in non-APC cases) which get the
         --  result of the remote subprogram.

         Result_TC : Node_Id;
         --  Typecode expression for the result of the request (void
         --  typecode for procedures).

         Exception_Return_Parameter : Node_Id;
         --  Name of the parameter which will hold the exception sent by the
         --  remote subprogram.

         Current_Parameter : Node_Id;
         --  Current parameter being handled

         Ordered_Parameters_List : constant List_Id :=
                                     Build_Ordered_Parameters_List (Spec);

         Asynchronous_P : Node_Id;
         --  A Boolean expression indicating whether this call is asynchronous

         Asynchronous_Statements     : List_Id := No_List;
         Non_Asynchronous_Statements : List_Id := No_List;
         --  Statements specifics to the Asynchronous/Non-Asynchronous cases

         Extra_Formal_Statements : constant List_Id := New_List;
         --  List of statements for extra formal parameters. It will appear
         --  after the regular statements for writing out parameters.

         After_Statements : constant List_Id := New_List;
         --  Statements to be executed after call returns (to assign IN OUT or
         --  OUT parameter values).

         Etyp : Entity_Id;
         --  The type of the formal parameter being processed

         Is_Controlling_Formal         : Boolean;
         Is_First_Controlling_Formal   : Boolean;
         First_Controlling_Formal_Seen : Boolean := False;
         --  Controlling formal parameters of distributed object primitives
         --  require special handling, and the first such parameter needs even
         --  more special handling.

      begin
         --  ??? document general form of stub subprograms for the PolyORB case

         Append_To (Decls,
           Make_Object_Declaration (Loc,
             Defining_Identifier => Request,
             Aliased_Present     => True,
             Object_Definition   =>
               New_Occurrence_Of (RTE (RE_Request), Loc)));

         Result := Make_Temporary (Loc, 'R');

         if Is_Function then
            Result_TC :=
              PolyORB_Support.Helpers.Build_TypeCode_Call
                (Loc, Etype (Result_Definition (Spec)), Decls);
         else
            Result_TC := New_Occurrence_Of (RTE (RE_TC_Void), Loc);
         end if;

         Append_To (Decls,
           Make_Object_Declaration (Loc,
             Defining_Identifier => Result,
             Aliased_Present     => False,
             Object_Definition   =>
               New_Occurrence_Of (RTE (RE_NamedValue), Loc),
             Expression =>
               Make_Aggregate (Loc,
                 Component_Associations => New_List (
                   Make_Component_Association (Loc,
                     Choices    => New_List (Make_Identifier (Loc, Name_Name)),
                     Expression =>
                       New_Occurrence_Of (RTE (RE_Result_Name), Loc)),
                   Make_Component_Association (Loc,
                     Choices => New_List (
                       Make_Identifier (Loc, Name_Argument)),
                     Expression =>
                       Make_Function_Call (Loc,
                         Name => New_Occurrence_Of (RTE (RE_Create_Any), Loc),
                         Parameter_Associations => New_List (Result_TC))),
                   Make_Component_Association (Loc,
                     Choices    => New_List (
                       Make_Identifier (Loc, Name_Arg_Modes)),
                     Expression => Make_Integer_Literal (Loc, 0))))));

         if not Is_Known_Asynchronous then
            Exception_Return_Parameter := Make_Temporary (Loc, 'E');

            Append_To (Decls,
              Make_Object_Declaration (Loc,
                Defining_Identifier => Exception_Return_Parameter,
                Object_Definition   =>
                  New_Occurrence_Of (RTE (RE_Exception_Occurrence), Loc)));

         else
            Exception_Return_Parameter := Empty;
         end if;

         --  Initialize and fill in arguments list

         Arguments := Make_Temporary (Loc, 'A');
         Declare_Create_NVList (Loc, Arguments, Decls, Statements);

         Current_Parameter := First (Ordered_Parameters_List);
         while Present (Current_Parameter) loop
            if Is_RACW_Controlling_Formal (Current_Parameter, Stub_Type) then
               Is_Controlling_Formal := True;
               Is_First_Controlling_Formal :=
                 not First_Controlling_Formal_Seen;
               First_Controlling_Formal_Seen := True;

            else
               Is_Controlling_Formal := False;
               Is_First_Controlling_Formal := False;
            end if;

            if Is_Controlling_Formal then

               --  For a controlling formal argument, we send its reference

               Etyp := RACW_Type;

            else
               Etyp := Etype (Parameter_Type (Current_Parameter));
            end if;

            --  The first controlling formal parameter is treated specially:
            --  it is used to set the target object of the call.

            if not Is_First_Controlling_Formal then
               declare
                  Constrained : constant Boolean :=
                                  Is_Constrained (Etyp)
                                    or else Is_Elementary_Type (Etyp);

                  Any : constant Entity_Id := Make_Temporary (Loc, 'A');

                  Actual_Parameter : Node_Id :=
                                       New_Occurrence_Of (
                                         Defining_Identifier (
                                           Current_Parameter), Loc);

                  Expr : Node_Id;

               begin
                  if Is_Controlling_Formal then

                     --  For a controlling formal parameter (other than the
                     --  first one), use the corresponding RACW. If the
                     --  parameter is not an anonymous access parameter, that
                     --  involves taking its 'Unrestricted_Access.

                     if Nkind (Parameter_Type (Current_Parameter))
                       = N_Access_Definition
                     then
                        Actual_Parameter := OK_Convert_To
                          (Etyp, Actual_Parameter);
                     else
                        Actual_Parameter := OK_Convert_To (Etyp,
                          Make_Attribute_Reference (Loc,
                            Prefix         => Actual_Parameter,
                            Attribute_Name => Name_Unrestricted_Access));
                     end if;

                  end if;

                  if In_Present (Current_Parameter)
                    or else not Out_Present (Current_Parameter)
                    or else not Constrained
                    or else Is_Controlling_Formal
                  then
                     --  The parameter has an input value, is constrained at
                     --  runtime by an input value, or is a controlling formal
                     --  parameter (always passed as a reference) other than
                     --  the first one.

                     Expr := PolyORB_Support.Helpers.Build_To_Any_Call
                               (Actual_Parameter, Decls);

                  else
                     Expr := Make_Function_Call (Loc,
                       Name => New_Occurrence_Of (RTE (RE_Create_Any), Loc),
                       Parameter_Associations => New_List (
                         PolyORB_Support.Helpers.Build_TypeCode_Call
                           (Loc, Etyp, Decls)));
                  end if;

                  Append_To (Decls,
                    Make_Object_Declaration (Loc,
                      Defining_Identifier => Any,
                      Aliased_Present     => False,
                      Object_Definition   =>
                        New_Occurrence_Of (RTE (RE_Any), Loc),
                      Expression          => Expr));

                  Append_To (Statements,
                    Add_Parameter_To_NVList (Loc,
                      Parameter   => Current_Parameter,
                      NVList      => Arguments,
                      Constrained => Constrained,
                      Any         => Any));

                  if Out_Present (Current_Parameter)
                    and then not Is_Controlling_Formal
                  then
                     if Is_Limited_Type (Etyp) then
                        Helpers.Assign_Opaque_From_Any (Loc,
                           Stms   => After_Statements,
                           Typ    => Etyp,
                           N      => New_Occurrence_Of (Any, Loc),
                           Target =>
                             Defining_Identifier (Current_Parameter));
                     else
                        Append_To (After_Statements,
                          Make_Assignment_Statement (Loc,
                            Name =>
                              New_Occurrence_Of (
                                Defining_Identifier (Current_Parameter), Loc),
                              Expression =>
                                PolyORB_Support.Helpers.Build_From_Any_Call
                                  (Etyp,
                                   New_Occurrence_Of (Any, Loc),
                                   Decls)));
                     end if;
                  end if;
               end;
            end if;

            --  If the current parameter has a dynamic constrained status, then
            --  this status is transmitted as well.
            --  This should be done for accessibility as well ???

            if Nkind (Parameter_Type (Current_Parameter)) /=
                                                    N_Access_Definition
              and then Need_Extra_Constrained (Current_Parameter)
            then
               --  In this block, we do not use the extra formal that has been
               --  created because it does not exist at the time of expansion
               --  when building calling stubs for remote access to subprogram
               --  types. We create an extra variable of this type and push it
               --  in the stream after the regular parameters.

               declare
                  Extra_Any_Parameter : constant Entity_Id :=
                                          Make_Temporary (Loc, 'P');

                  Parameter_Exp : constant Node_Id :=
                     Make_Attribute_Reference (Loc,
                       Prefix         => New_Occurrence_Of (
                         Defining_Identifier (Current_Parameter), Loc),
                       Attribute_Name => Name_Constrained);

               begin
                  Set_Etype (Parameter_Exp, Etype (Standard_Boolean));

                  Append_To (Decls,
                    Make_Object_Declaration (Loc,
                      Defining_Identifier => Extra_Any_Parameter,
                      Aliased_Present     => False,
                      Object_Definition   =>
                        New_Occurrence_Of (RTE (RE_Any), Loc),
                      Expression          =>
                        PolyORB_Support.Helpers.Build_To_Any_Call
                          (Parameter_Exp, Decls)));

                  Append_To (Extra_Formal_Statements,
                    Add_Parameter_To_NVList (Loc,
                      Parameter   => Extra_Any_Parameter,
                      NVList      => Arguments,
                      Constrained => True,
                      Any         => Extra_Any_Parameter));
               end;
            end if;

            Next (Current_Parameter);
         end loop;

         --  Append the formal statements list to the statements

         Append_List_To (Statements, Extra_Formal_Statements);

         Append_To (Statements,
<<<<<<< HEAD
           Make_Request_RTE_Call (RE_Request_Create, New_List (
                                    Target_Object,
                                    Subprogram_Id,
                                    New_Occurrence_Of (Arguments, Loc),
                                    New_Occurrence_Of (Result, Loc),
                                    New_Occurrence_Of
                                      (RTE (RE_Nil_Exc_List), Loc))));
=======
           Make_Procedure_Call_Statement (Loc,
             Name =>
               New_Occurrence_Of (RTE (RE_Request_Setup), Loc),
             Parameter_Associations => New_List (
               New_Occurrence_Of (Request, Loc),
               Target_Object,
               Subprogram_Id,
               New_Occurrence_Of (Arguments, Loc),
               New_Occurrence_Of (Result, Loc),
               New_Occurrence_Of (RTE (RE_Nil_Exc_List), Loc))));
>>>>>>> 03d20231

         pragma Assert
           (not (Is_Known_Non_Asynchronous and Is_Known_Asynchronous));

         if Is_Known_Non_Asynchronous or Is_Known_Asynchronous then
            Asynchronous_P :=
              New_Occurrence_Of
                (Boolean_Literals (Is_Known_Asynchronous), Loc);

         else
            pragma Assert (Present (Asynchronous));
            Asynchronous_P := New_Copy_Tree (Asynchronous);

            --  The expression node Asynchronous will be used to build an 'if'
            --  statement at the end of Build_General_Calling_Stubs: we need to
            --  make a copy here.
         end if;

         Append_To (Parameter_Associations (Last (Statements)),
           Make_Indexed_Component (Loc,
             Prefix =>
               New_Occurrence_Of (
                 RTE (RE_Asynchronous_P_To_Sync_Scope), Loc),
             Expressions => New_List (Asynchronous_P)));

         Append_To (Statements, Make_Request_RTE_Call (RE_Request_Invoke));

         --  Asynchronous case

         if not Is_Known_Non_Asynchronous then
<<<<<<< HEAD
            Asynchronous_Statements :=
              New_List (Make_Request_RTE_Call (RE_Request_Destroy));
         end if;

         --  Non-asynchronous case

=======
            Asynchronous_Statements := New_List (Make_Null_Statement (Loc));
         end if;

         --  Non-asynchronous case

>>>>>>> 03d20231
         if not Is_Known_Asynchronous then
            --  Reraise an exception occurrence from the completed request.
            --  If the exception occurrence is empty, this is a no-op.

            Non_Asynchronous_Statements := New_List (
              Make_Procedure_Call_Statement (Loc,
                Name                   =>
                  New_Occurrence_Of (RTE (RE_Request_Raise_Occurrence), Loc),
                Parameter_Associations => New_List (
                  New_Occurrence_Of (Request, Loc))));

            if Is_Function then
<<<<<<< HEAD

               Append_To (Non_Asynchronous_Statements,
                 Make_Request_RTE_Call (RE_Request_Destroy));

=======
>>>>>>> 03d20231
               --  If this is a function call, read the value and return it

               Append_To (Non_Asynchronous_Statements,
                 Make_Tag_Check (Loc,
                   Make_Simple_Return_Statement (Loc,
                     PolyORB_Support.Helpers.Build_From_Any_Call
                       (Etype (Result_Definition (Spec)),
                        Make_Selected_Component (Loc,
                          Prefix        => Result,
                          Selector_Name => Name_Argument),
                        Decls))));

            else

               --  Case of a procedure: deal with IN OUT and OUT formals

               Append_List_To (Non_Asynchronous_Statements, After_Statements);
<<<<<<< HEAD

               Append_To (Non_Asynchronous_Statements,
                 Make_Request_RTE_Call (RE_Request_Destroy));
=======
>>>>>>> 03d20231
            end if;
         end if;

         if Is_Known_Asynchronous then
            Append_List_To (Statements, Asynchronous_Statements);

         elsif Is_Known_Non_Asynchronous then
            Append_List_To (Statements, Non_Asynchronous_Statements);

         else
            pragma Assert (Present (Asynchronous));
            Append_To (Statements,
              Make_Implicit_If_Statement (Nod,
                Condition       => Asynchronous,
                Then_Statements => Asynchronous_Statements,
                Else_Statements => Non_Asynchronous_Statements));
         end if;
      end Build_General_Calling_Stubs;

      -----------------------
      -- Build_Stub_Target --
      -----------------------

      function Build_Stub_Target
        (Loc                   : Source_Ptr;
         Decls                 : List_Id;
         RCI_Locator           : Entity_Id;
         Controlling_Parameter : Entity_Id) return RPC_Target
      is
         Target_Info : RPC_Target (PCS_Kind => Name_PolyORB_DSA);
         Target_Reference : constant Entity_Id := Make_Temporary (Loc, 'T');

      begin
         if Present (Controlling_Parameter) then
            Append_To (Decls,
              Make_Object_Declaration (Loc,
                Defining_Identifier => Target_Reference,

                Object_Definition   =>
                  New_Occurrence_Of (RTE (RE_Object_Ref), Loc),

                Expression          =>
                  Make_Function_Call (Loc,
                    Name =>
                      New_Occurrence_Of (RTE (RE_Make_Ref), Loc),
                    Parameter_Associations => New_List (
                      Make_Selected_Component (Loc,
                        Prefix        => Controlling_Parameter,
                        Selector_Name => Name_Target)))));

            --  Note: Controlling_Parameter has the same components as
            --  System.Partition_Interface.RACW_Stub_Type.

            Target_Info.Object := New_Occurrence_Of (Target_Reference, Loc);

         else
            Target_Info.Object :=
              Make_Selected_Component (Loc,
                Prefix        =>
                  Make_Identifier (Loc, Chars (RCI_Locator)),
                Selector_Name =>
                  Make_Identifier (Loc, Name_Get_RCI_Package_Ref));
         end if;

         return Target_Info;
      end Build_Stub_Target;

      ---------------------
      -- Build_Stub_Type --
      ---------------------

      procedure Build_Stub_Type
        (RACW_Type         : Entity_Id;
         Stub_Type_Comps   : out List_Id;
         RPC_Receiver_Decl : out Node_Id)
      is
         Loc : constant Source_Ptr := Sloc (RACW_Type);

      begin
         Stub_Type_Comps := New_List (
           Make_Component_Declaration (Loc,
             Defining_Identifier =>
               Make_Defining_Identifier (Loc, Name_Target),
             Component_Definition =>
               Make_Component_Definition (Loc,
                 Aliased_Present     => False,
                 Subtype_Indication  =>
                   New_Occurrence_Of (RTE (RE_Entity_Ptr), Loc))),

           Make_Component_Declaration (Loc,
             Defining_Identifier =>
               Make_Defining_Identifier (Loc, Name_Asynchronous),

             Component_Definition =>
               Make_Component_Definition (Loc,
                 Aliased_Present    => False,
                 Subtype_Indication =>
                   New_Occurrence_Of (Standard_Boolean, Loc))));

         RPC_Receiver_Decl :=
           Make_Object_Declaration (Loc,
             Defining_Identifier => Make_Temporary (Loc, 'R'),
             Aliased_Present     => True,
             Object_Definition   =>
               New_Occurrence_Of (RTE (RE_Servant), Loc));
      end Build_Stub_Type;

      -----------------------------
      -- Build_RPC_Receiver_Body --
      -----------------------------

      procedure Build_RPC_Receiver_Body
        (RPC_Receiver : Entity_Id;
         Request      : out Entity_Id;
         Subp_Id      : out Entity_Id;
         Subp_Index   : out Entity_Id;
         Stmts        : out List_Id;
         Decl         : out Node_Id)
      is
         Loc : constant Source_Ptr := Sloc (RPC_Receiver);

         RPC_Receiver_Spec  : Node_Id;
         RPC_Receiver_Decls : List_Id;

      begin
         Request := Make_Defining_Identifier (Loc, Name_R);

         RPC_Receiver_Spec :=
           Build_RPC_Receiver_Specification
             (RPC_Receiver      => RPC_Receiver,
              Request_Parameter => Request);

         Subp_Id    := Make_Defining_Identifier (Loc, Name_P);
         Subp_Index := Make_Defining_Identifier (Loc, Name_I);

         RPC_Receiver_Decls := New_List (
           Make_Object_Renaming_Declaration (Loc,
             Defining_Identifier => Subp_Id,
             Subtype_Mark        => New_Occurrence_Of (Standard_String, Loc),
             Name                =>
               Make_Explicit_Dereference (Loc,
                 Prefix =>
                   Make_Selected_Component (Loc,
                     Prefix        => Request,
                     Selector_Name => Name_Operation))),

           Make_Object_Declaration (Loc,
             Defining_Identifier => Subp_Index,
             Object_Definition   =>
               New_Occurrence_Of (RTE (RE_Subprogram_Id), Loc),
             Expression          =>
               Make_Attribute_Reference (Loc,
                 Prefix         =>
                   New_Occurrence_Of (RTE (RE_Subprogram_Id), Loc),
                 Attribute_Name => Name_Last)));

         Stmts := New_List;

         Decl :=
           Make_Subprogram_Body (Loc,
             Specification              => RPC_Receiver_Spec,
             Declarations               => RPC_Receiver_Decls,
             Handled_Statement_Sequence =>
               Make_Handled_Sequence_Of_Statements (Loc,
                 Statements => Stmts));
      end Build_RPC_Receiver_Body;

      --------------------------------------
      -- Build_Subprogram_Receiving_Stubs --
      --------------------------------------

      function Build_Subprogram_Receiving_Stubs
        (Vis_Decl                 : Node_Id;
         Asynchronous             : Boolean;
         Dynamically_Asynchronous : Boolean   := False;
         Stub_Type                : Entity_Id := Empty;
         RACW_Type                : Entity_Id := Empty;
         Parent_Primitive         : Entity_Id := Empty) return Node_Id
      is
         Loc : constant Source_Ptr := Sloc (Vis_Decl);

         Request_Parameter : constant Entity_Id := Make_Temporary (Loc, 'R');
         --  Formal parameter for receiving stubs: a descriptor for an incoming
         --  request.

         Outer_Decls : constant List_Id := New_List;
         --  At the outermost level, an NVList and Any's are declared for all
         --  parameters. The Dynamic_Async flag also needs to be declared there
         --  to be visible from the exception handling code.

         Outer_Statements : constant List_Id := New_List;
         --  Statements that occur prior to the declaration of the actual
         --  parameter variables.

         Outer_Extra_Formal_Statements : constant List_Id := New_List;
         --  Statements concerning extra formal parameters, prior to the
         --  declaration of the actual parameter variables.

         Decls : constant List_Id := New_List;
         --  All the parameters will get declared before calling the real
         --  subprograms. Also the out parameters will be declared. At this
         --  level, parameters may be unconstrained.

         Statements : constant List_Id := New_List;

         After_Statements : constant List_Id := New_List;
         --  Statements to be executed after the subprogram call

         Inner_Decls : List_Id := No_List;
         --  In case of a function, the inner declarations are needed since
         --  the result may be unconstrained.

         Excep_Handlers : List_Id := No_List;

         Parameter_List : constant List_Id := New_List;
         --  List of parameters to be passed to the subprogram

         First_Controlling_Formal_Seen : Boolean := False;

         Current_Parameter : Node_Id;

         Ordered_Parameters_List : constant List_Id :=
                                     Build_Ordered_Parameters_List
                                       (Specification (Vis_Decl));

         Arguments : constant Entity_Id := Make_Temporary (Loc, 'A');
         --  Name of the named values list used to retrieve parameters

         Subp_Spec : Node_Id;
         --  Subprogram specification

         Called_Subprogram : Node_Id;
         --  The subprogram to call

      begin
         if Present (RACW_Type) then
            Called_Subprogram :=
              New_Occurrence_Of (Parent_Primitive, Loc);
         else
            Called_Subprogram :=
              New_Occurrence_Of
                (Defining_Unit_Name (Specification (Vis_Decl)), Loc);
         end if;

         Declare_Create_NVList (Loc, Arguments, Outer_Decls, Outer_Statements);

         --  Loop through every parameter and get its value from the stream. If
         --  the parameter is unconstrained, then the parameter is read using
         --  'Input at the point of declaration.

         Current_Parameter := First (Ordered_Parameters_List);
         while Present (Current_Parameter) loop
            declare
               Etyp        : Entity_Id;
               Constrained : Boolean;
               Any         : Entity_Id          := Empty;
               Object      : constant Entity_Id := Make_Temporary (Loc, 'P');
               Expr        : Node_Id            := Empty;

               Is_Controlling_Formal : constant Boolean :=
                                         Is_RACW_Controlling_Formal
                                           (Current_Parameter, Stub_Type);

               Is_First_Controlling_Formal : Boolean := False;

               Need_Extra_Constrained : Boolean;
               --  True when an extra constrained actual is required

            begin
               if Is_Controlling_Formal then

                  --  Controlling formals in distributed object primitive
                  --  operations are handled specially:

                  --    - the first controlling formal is used as the
                  --      target of the call;

                  --    - the remaining controlling formals are transmitted
                  --      as RACWs.

                  Etyp := RACW_Type;
                  Is_First_Controlling_Formal :=
                    not First_Controlling_Formal_Seen;
                  First_Controlling_Formal_Seen := True;

               else
                  Etyp := Etype (Parameter_Type (Current_Parameter));
               end if;

               Constrained :=
                 Is_Constrained (Etyp) or else Is_Elementary_Type (Etyp);

               if not Is_First_Controlling_Formal then
                  Any := Make_Temporary (Loc, 'A');

                  Append_To (Outer_Decls,
                    Make_Object_Declaration (Loc,
                      Defining_Identifier => Any,
                      Object_Definition   =>
                        New_Occurrence_Of (RTE (RE_Any), Loc),
                      Expression =>
                        Make_Function_Call (Loc,
                          Name => New_Occurrence_Of (RTE (RE_Create_Any), Loc),
                          Parameter_Associations => New_List (
                            PolyORB_Support.Helpers.Build_TypeCode_Call
                              (Loc, Etyp, Outer_Decls)))));

                  Append_To (Outer_Statements,
                    Add_Parameter_To_NVList (Loc,
                      Parameter   => Current_Parameter,
                      NVList      => Arguments,
                      Constrained => Constrained,
                      Any         => Any));
               end if;

               if Is_First_Controlling_Formal then
                  declare
                     Addr : constant Entity_Id := Make_Temporary (Loc, 'A');

                     Is_Local : constant Entity_Id :=
                                  Make_Temporary (Loc, 'L');

                  begin
                     --  Special case: obtain the first controlling formal
                     --  from the target of the remote call, instead of the
                     --  argument list.

                     Append_To (Outer_Decls,
                       Make_Object_Declaration (Loc,
                         Defining_Identifier => Addr,
                         Object_Definition =>
                           New_Occurrence_Of (RTE (RE_Address), Loc)));

                     Append_To (Outer_Decls,
                       Make_Object_Declaration (Loc,
                         Defining_Identifier => Is_Local,
                         Object_Definition =>
                           New_Occurrence_Of (Standard_Boolean, Loc)));

                     Append_To (Outer_Statements,
                       Make_Procedure_Call_Statement (Loc,
                         Name =>
                           New_Occurrence_Of (RTE (RE_Get_Local_Address), Loc),
                         Parameter_Associations => New_List (
                           Make_Selected_Component (Loc,
                             Prefix        =>
                               New_Occurrence_Of (
                                 Request_Parameter, Loc),
                             Selector_Name =>
                               Make_Identifier (Loc, Name_Target)),
                           New_Occurrence_Of (Is_Local, Loc),
                           New_Occurrence_Of (Addr, Loc))));

                     Expr := Unchecked_Convert_To (RACW_Type,
                       New_Occurrence_Of (Addr, Loc));
                  end;

               elsif In_Present (Current_Parameter)
                  or else not Out_Present (Current_Parameter)
                  or else not Constrained
               then
                  --  If an input parameter is constrained, then its reading is
                  --  deferred until the beginning of the subprogram body. If
                  --  it is unconstrained, then an expression is built for
                  --  the object declaration and the variable is set using
                  --  'Input instead of 'Read.

                  if Constrained and then Is_Limited_Type (Etyp) then
                     Helpers.Assign_Opaque_From_Any (Loc,
                        Stms   => Statements,
                        Typ    => Etyp,
                        N      => New_Occurrence_Of (Any, Loc),
                        Target => Object);

                  else
                     Expr := Helpers.Build_From_Any_Call
                               (Etyp, New_Occurrence_Of (Any, Loc), Decls);

                     if Constrained then
                        Append_To (Statements,
                          Make_Assignment_Statement (Loc,
                            Name       => New_Occurrence_Of (Object, Loc),
                            Expression => Expr));
                        Expr := Empty;

                     else
                        --  Expr will be used to initialize (and constrain) the
                        --  parameter when it is declared.
                        null;
                     end if;

                     null;
                  end if;
               end if;

               Need_Extra_Constrained :=
                 Nkind (Parameter_Type (Current_Parameter)) /=
                                                         N_Access_Definition
                   and then
                     Ekind (Defining_Identifier (Current_Parameter)) /= E_Void
                   and then
                     Present (Extra_Constrained
                       (Defining_Identifier (Current_Parameter)));

               --  We may not associate an extra constrained actual to a
               --  constant object, so if one is needed, declare the actual
               --  as a variable even if it won't be modified.

               Build_Actual_Object_Declaration
                 (Object   => Object,
                  Etyp     => Etyp,
                  Variable => Need_Extra_Constrained
                                or else Out_Present (Current_Parameter),
                  Expr     => Expr,
                  Decls    => Decls);
               Set_Etype (Object, Etyp);

               --  An out parameter may be written back using a 'Write
               --  attribute instead of a 'Output because it has been
               --  constrained by the parameter given to the caller. Note that
               --  out controlling arguments in the case of a RACW are not put
               --  back in the stream because the pointer on them has not
               --  changed.

               if Out_Present (Current_Parameter)
                 and then not Is_Controlling_Formal
               then
                  Append_To (After_Statements,
                    Make_Procedure_Call_Statement (Loc,
                      Name => New_Occurrence_Of (RTE (RE_Move_Any_Value), Loc),
                      Parameter_Associations => New_List (
                        New_Occurrence_Of (Any, Loc),
                        PolyORB_Support.Helpers.Build_To_Any_Call
                          (New_Occurrence_Of (Object, Loc), Decls))));
               end if;

               --  For RACW controlling formals, the Etyp of Object is always
               --  an RACW, even if the parameter is not of an anonymous access
               --  type. In such case, we need to dereference it at call time.

               if Is_Controlling_Formal then
                  if Nkind (Parameter_Type (Current_Parameter)) /=
                                                        N_Access_Definition
                  then
                     Append_To (Parameter_List,
                       Make_Parameter_Association (Loc,
                         Selector_Name             =>
                           New_Occurrence_Of
                             (Defining_Identifier (Current_Parameter), Loc),
                         Explicit_Actual_Parameter =>
                           Make_Explicit_Dereference (Loc,
                             Prefix => New_Occurrence_Of (Object, Loc))));

                  else
                     Append_To (Parameter_List,
                       Make_Parameter_Association (Loc,
                         Selector_Name             =>
                           New_Occurrence_Of
                             (Defining_Identifier (Current_Parameter), Loc),

                         Explicit_Actual_Parameter =>
                           New_Occurrence_Of (Object, Loc)));
                  end if;

               else
                  Append_To (Parameter_List,
                    Make_Parameter_Association (Loc,
                      Selector_Name             =>
                        New_Occurrence_Of (
                          Defining_Identifier (Current_Parameter), Loc),
                      Explicit_Actual_Parameter =>
                        New_Occurrence_Of (Object, Loc)));
               end if;

               --  If the current parameter needs an extra formal, then read it
               --  from the stream and set the corresponding semantic field in
               --  the variable. If the kind of the parameter identifier is
               --  E_Void, then this is a compiler generated parameter that
               --  doesn't need an extra constrained status.

               --  The case of Extra_Accessibility should also be handled ???

               if Need_Extra_Constrained then
                  declare
                     Extra_Parameter : constant Entity_Id :=
                                         Extra_Constrained
                                           (Defining_Identifier
                                             (Current_Parameter));

                     Extra_Any : constant Entity_Id :=
                                   Make_Temporary (Loc, 'A');

                     Formal_Entity : constant Entity_Id :=
                                       Make_Defining_Identifier (Loc,
                                         Chars => Chars (Extra_Parameter));

                     Formal_Type : constant Entity_Id :=
                                     Etype (Extra_Parameter);

                  begin
                     Append_To (Outer_Decls,
                       Make_Object_Declaration (Loc,
                         Defining_Identifier => Extra_Any,
                         Object_Definition   =>
                           New_Occurrence_Of (RTE (RE_Any), Loc),
                         Expression =>
                           Make_Function_Call (Loc,
                             Name =>
                               New_Occurrence_Of (RTE (RE_Create_Any), Loc),
                             Parameter_Associations => New_List (
                               PolyORB_Support.Helpers.Build_TypeCode_Call
                                 (Loc, Formal_Type, Outer_Decls)))));

                     Append_To (Outer_Extra_Formal_Statements,
                       Add_Parameter_To_NVList (Loc,
                         Parameter   => Extra_Parameter,
                         NVList      => Arguments,
                         Constrained => True,
                         Any         => Extra_Any));

                     Append_To (Decls,
                       Make_Object_Declaration (Loc,
                         Defining_Identifier => Formal_Entity,
                         Object_Definition   =>
                           New_Occurrence_Of (Formal_Type, Loc)));

                     Append_To (Statements,
                       Make_Assignment_Statement (Loc,
                         Name => New_Occurrence_Of (Formal_Entity, Loc),
                         Expression =>
                           PolyORB_Support.Helpers.Build_From_Any_Call
                             (Formal_Type,
                              New_Occurrence_Of (Extra_Any, Loc),
                              Decls)));
                     Set_Extra_Constrained (Object, Formal_Entity);
                  end;
               end if;
            end;

            Next (Current_Parameter);
         end loop;

         --  Extra Formals should go after all the other parameters

         Append_List_To (Outer_Statements, Outer_Extra_Formal_Statements);

         Append_To (Outer_Statements,
           Make_Procedure_Call_Statement (Loc,
             Name => New_Occurrence_Of (RTE (RE_Request_Arguments), Loc),
             Parameter_Associations => New_List (
               New_Occurrence_Of (Request_Parameter, Loc),
               New_Occurrence_Of (Arguments, Loc))));

         if Nkind (Specification (Vis_Decl)) = N_Function_Specification then

            --  The remote subprogram is a function: Build an inner block to be
            --  able to hold a potentially unconstrained result in a variable.

            declare
               Etyp   : constant Entity_Id :=
                          Etype (Result_Definition (Specification (Vis_Decl)));
               Result : constant Node_Id   := Make_Temporary (Loc, 'R');

            begin
               Inner_Decls := New_List (
                 Make_Object_Declaration (Loc,
                   Defining_Identifier => Result,
                   Constant_Present    => True,
                   Object_Definition   => New_Occurrence_Of (Etyp, Loc),
                   Expression          =>
                     Make_Function_Call (Loc,
                       Name                   => Called_Subprogram,
                       Parameter_Associations => Parameter_List)));

               if Is_Class_Wide_Type (Etyp) then

                  --  For a remote call to a function with a class-wide type,
                  --  check that the returned value satisfies the requirements
                  --  of (RM E.4(18)).

                  Append_To (Inner_Decls,
                    Make_Transportable_Check (Loc,
                      New_Occurrence_Of (Result, Loc)));

               end if;

               Set_Etype (Result, Etyp);
               Append_To (After_Statements,
                 Make_Procedure_Call_Statement (Loc,
                   Name => New_Occurrence_Of (RTE (RE_Set_Result), Loc),
                   Parameter_Associations => New_List (
                     New_Occurrence_Of (Request_Parameter, Loc),
                     PolyORB_Support.Helpers.Build_To_Any_Call
                       (New_Occurrence_Of (Result, Loc), Decls))));

               --  A DSA function does not have out or inout arguments
            end;

            Append_To (Statements,
              Make_Block_Statement (Loc,
                Declarations               => Inner_Decls,
                Handled_Statement_Sequence =>
                  Make_Handled_Sequence_Of_Statements (Loc,
                    Statements => After_Statements)));

         else
            --  The remote subprogram is a procedure. We do not need any inner
            --  block in this case. No specific processing is required here for
            --  the dynamically asynchronous case: the indication of whether
            --  call is asynchronous or not is managed by the Sync_Scope
            --  attibute of the request, and is handled entirely in the
            --  protocol layer.

            Append_To (After_Statements,
              Make_Procedure_Call_Statement (Loc,
                Name => New_Occurrence_Of (RTE (RE_Request_Set_Out), Loc),
                Parameter_Associations => New_List (
                  New_Occurrence_Of (Request_Parameter, Loc))));

            Append_To (Statements,
              Make_Procedure_Call_Statement (Loc,
                Name                   => Called_Subprogram,
                Parameter_Associations => Parameter_List));

            Append_List_To (Statements, After_Statements);
         end if;

         Subp_Spec :=
           Make_Procedure_Specification (Loc,
             Defining_Unit_Name       => Make_Temporary (Loc, 'F'),

             Parameter_Specifications => New_List (
               Make_Parameter_Specification (Loc,
                 Defining_Identifier => Request_Parameter,
                 Parameter_Type      =>
                   New_Occurrence_Of (RTE (RE_Request_Access), Loc))));

         --  An exception raised during the execution of an incoming remote
         --  subprogram call and that needs to be sent back to the caller is
         --  propagated by the receiving stubs, and will be handled by the
         --  caller (the distribution runtime).

         if Asynchronous and then not Dynamically_Asynchronous then

            --  For an asynchronous procedure, add a null exception handler

            Excep_Handlers := New_List (
              Make_Implicit_Exception_Handler (Loc,
                Exception_Choices => New_List (Make_Others_Choice (Loc)),
                Statements        => New_List (Make_Null_Statement (Loc))));

         else
            --  In the other cases, if an exception is raised, then the
            --  exception occurrence is propagated.

            null;
         end if;

         Append_To (Outer_Statements,
           Make_Block_Statement (Loc,
             Declarations => Decls,
             Handled_Statement_Sequence =>
               Make_Handled_Sequence_Of_Statements (Loc,
                 Statements => Statements)));

         return
           Make_Subprogram_Body (Loc,
             Specification              => Subp_Spec,
             Declarations               => Outer_Decls,
             Handled_Statement_Sequence =>
               Make_Handled_Sequence_Of_Statements (Loc,
                 Statements         => Outer_Statements,
                 Exception_Handlers => Excep_Handlers));
      end Build_Subprogram_Receiving_Stubs;

      -------------
      -- Helpers --
      -------------

      package body Helpers is

         -----------------------
         -- Local Subprograms --
         -----------------------

         function Find_Numeric_Representation
           (Typ : Entity_Id) return Entity_Id;
         --  Given a numeric type Typ, return the smallest integer or floating
         --  point type from Standard, or the smallest unsigned (modular) type
         --  from System.Unsigned_Types, whose range encompasses that of Typ.

         function Make_Helper_Function_Name
           (Loc : Source_Ptr;
            Typ : Entity_Id;
            Nam : Name_Id) return Entity_Id;
         --  Return the name to be assigned for helper subprogram Nam of Typ

         ------------------------------------------------------------
         -- Common subprograms for building various tree fragments --
         ------------------------------------------------------------

         function Build_Get_Aggregate_Element
           (Loc : Source_Ptr;
            Any : Entity_Id;
            TC  : Node_Id;
            Idx : Node_Id) return Node_Id;
         --  Build a call to Get_Aggregate_Element on Any for typecode TC,
         --  returning the Idx'th element.

         generic
            Subprogram : Entity_Id;
            --  Reference location for constructed nodes

            Arry : Entity_Id;
            --  For 'Range and Etype

            Indexes : List_Id;
            --  For the construction of the innermost element expression

            with procedure Add_Process_Element
              (Stmts   : List_Id;
               Any     : Entity_Id;
               Counter : Entity_Id;
               Datum   : Node_Id);

         procedure Append_Array_Traversal
           (Stmts   : List_Id;
            Any     : Entity_Id;
            Counter : Entity_Id := Empty;
            Depth   : Pos       := 1);
         --  Build nested loop statements that iterate over the elements of an
         --  array Arry. The statement(s) built by Add_Process_Element are
         --  executed for each element; Indexes is the list of indexes to be
         --  used in the construction of the indexed component that denotes the
         --  current element. Subprogram is the entity for the subprogram for
         --  which this iterator is generated. The generated statements are
         --  appended to Stmts.

         generic
            Rec : Entity_Id;
            --  The record entity being dealt with

            with procedure Add_Process_Element
              (Stmts     : List_Id;
               Container : Node_Or_Entity_Id;
               Counter   : in out Int;
               Rec       : Entity_Id;
               Field     : Node_Id);
            --  Rec is the instance of the record type, or Empty.
            --  Field is either the N_Defining_Identifier for a component,
            --  or an N_Variant_Part.

         procedure Append_Record_Traversal
           (Stmts     : List_Id;
            Clist     : Node_Id;
            Container : Node_Or_Entity_Id;
            Counter   : in out Int);
         --  Process component list Clist. Individual fields are passed
         --  to Field_Processing. Each variant part is also processed.
         --  Container is the outer Any (for From_Any/To_Any),
         --  the outer typecode (for TC) to which the operation applies.

         -----------------------------
         -- Append_Record_Traversal --
         -----------------------------

         procedure Append_Record_Traversal
           (Stmts     : List_Id;
            Clist     : Node_Id;
            Container : Node_Or_Entity_Id;
            Counter   : in out Int)
         is
            CI : List_Id;
            VP : Node_Id;
            --  Clist's Component_Items and Variant_Part

            Item : Node_Id;
            Def  : Entity_Id;

         begin
            if No (Clist) then
               return;
            end if;

            CI := Component_Items (Clist);
            VP := Variant_Part (Clist);

            Item := First (CI);
            while Present (Item) loop
               Def := Defining_Identifier (Item);

               if not Is_Internal_Name (Chars (Def)) then
                  Add_Process_Element
                    (Stmts, Container, Counter, Rec, Def);
               end if;

               Next (Item);
            end loop;

            if Present (VP) then
               Add_Process_Element (Stmts, Container, Counter, Rec, VP);
            end if;
         end Append_Record_Traversal;

         -----------------------------
         -- Assign_Opaque_From_Any --
         -----------------------------

         procedure Assign_Opaque_From_Any
           (Loc    : Source_Ptr;
            Stms   : List_Id;
            Typ    : Entity_Id;
            N      : Node_Id;
            Target : Entity_Id)
         is
            Strm : constant Entity_Id := Make_Temporary (Loc, 'S');
            Expr : Node_Id;

            Read_Call_List : List_Id;
            --  List on which to place the 'Read attribute reference

         begin
            --  Strm : Buffer_Stream_Type;

            Append_To (Stms,
              Make_Object_Declaration (Loc,
                Defining_Identifier => Strm,
                Aliased_Present     => True,
                Object_Definition   =>
                  New_Occurrence_Of (RTE (RE_Buffer_Stream_Type), Loc)));

            --  Any_To_BS (Strm, A);

            Append_To (Stms,
              Make_Procedure_Call_Statement (Loc,
                Name => New_Occurrence_Of (RTE (RE_Any_To_BS), Loc),
                Parameter_Associations => New_List (
                  N,
                  New_Occurrence_Of (Strm, Loc))));

            if Transmit_As_Unconstrained (Typ) then
               Expr :=
                 Make_Attribute_Reference (Loc,
                   Prefix         => New_Occurrence_Of (Typ, Loc),
                   Attribute_Name => Name_Input,
                   Expressions    => New_List (
                     Make_Attribute_Reference (Loc,
                       Prefix         => New_Occurrence_Of (Strm, Loc),
                       Attribute_Name => Name_Access)));

               --  Target := Typ'Input (Strm'Access)

               if Present (Target) then
                  Append_To (Stms,
                    Make_Assignment_Statement (Loc,
                      Name       => New_Occurrence_Of (Target, Loc),
                      Expression => Expr));

               --  return Typ'Input (Strm'Access);

               else
                  Append_To (Stms,
                    Make_Simple_Return_Statement (Loc,
                      Expression => Expr));
               end if;

            else
               if Present (Target) then
                  Read_Call_List := Stms;
                  Expr := New_Occurrence_Of (Target, Loc);

               else
                  declare
                     Temp : constant Entity_Id := Make_Temporary (Loc, 'R');

                  begin
                     Read_Call_List := New_List;
                     Expr := New_Occurrence_Of (Temp, Loc);

                     Append_To (Stms, Make_Block_Statement (Loc,
                       Declarations               => New_List (
                         Make_Object_Declaration (Loc,
                           Defining_Identifier =>
                             Temp,
                           Object_Definition   =>
                             New_Occurrence_Of (Typ, Loc))),

                       Handled_Statement_Sequence =>
                         Make_Handled_Sequence_Of_Statements (Loc,
                           Statements => Read_Call_List)));
                  end;
               end if;

               --  Typ'Read (Strm'Access, [Target|Temp])

               Append_To (Read_Call_List,
                 Make_Attribute_Reference (Loc,
                   Prefix         => New_Occurrence_Of (Typ, Loc),
                   Attribute_Name => Name_Read,
                   Expressions    => New_List (
                     Make_Attribute_Reference (Loc,
                       Prefix         => New_Occurrence_Of (Strm, Loc),
                       Attribute_Name => Name_Access),
                     Expr)));

               if No (Target) then

                  --  return Temp

                  Append_To (Read_Call_List,
                    Make_Simple_Return_Statement (Loc,
                       Expression => New_Copy (Expr)));
               end if;
            end if;
         end Assign_Opaque_From_Any;

         -------------------------
         -- Build_From_Any_Call --
         -------------------------

         function Build_From_Any_Call
           (Typ   : Entity_Id;
            N     : Node_Id;
            Decls : List_Id) return Node_Id
         is
            Loc : constant Source_Ptr := Sloc (N);

            U_Type : Entity_Id  := Underlying_Type (Typ);

            Fnam    : Entity_Id := Empty;
            Lib_RE  : RE_Id := RE_Null;
            Result  : Node_Id;

         begin
            --  First simple case where the From_Any function is present
            --  in the type's TSS.

            Fnam := Find_Inherited_TSS (U_Type, TSS_From_Any);

            --  For the subtype representing a generic actual type, go to the
            --  actual type.

            if Is_Generic_Actual_Type (U_Type) then
               U_Type := Underlying_Type (Base_Type (U_Type));
            end if;

            --  For a standard subtype, go to the base type

            if Sloc (U_Type) <= Standard_Location then
               U_Type := Base_Type (U_Type);
            end if;

            --  Check first for Boolean and Character. These are enumeration
            --  types, but we treat them specially, since they may require
            --  special handling in the transfer protocol. However, this
            --  special handling only applies if they have standard
            --  representation, otherwise they are treated like any other
            --  enumeration type.

            if Present (Fnam) then
               null;

            elsif U_Type = Standard_Boolean then
               Lib_RE := RE_FA_B;

            elsif U_Type = Standard_Character then
               Lib_RE := RE_FA_C;

            elsif U_Type = Standard_Wide_Character then
               Lib_RE := RE_FA_WC;

            elsif U_Type = Standard_Wide_Wide_Character then
               Lib_RE := RE_FA_WWC;

            --  Floating point types

            elsif U_Type = Standard_Short_Float then
               Lib_RE := RE_FA_SF;

            elsif U_Type = Standard_Float then
               Lib_RE := RE_FA_F;

            elsif U_Type = Standard_Long_Float then
               Lib_RE := RE_FA_LF;

            elsif U_Type = Standard_Long_Long_Float then
               Lib_RE := RE_FA_LLF;

            --  Integer types

            elsif U_Type = Etype (Standard_Short_Short_Integer) then
                  Lib_RE := RE_FA_SSI;

            elsif U_Type = Etype (Standard_Short_Integer) then
               Lib_RE := RE_FA_SI;

            elsif U_Type = Etype (Standard_Integer) then
               Lib_RE := RE_FA_I;

            elsif U_Type = Etype (Standard_Long_Integer) then
               Lib_RE := RE_FA_LI;

            elsif U_Type = Etype (Standard_Long_Long_Integer) then
               Lib_RE := RE_FA_LLI;

            --  Unsigned integer types

            elsif U_Type = RTE (RE_Short_Short_Unsigned) then
               Lib_RE := RE_FA_SSU;

            elsif U_Type = RTE (RE_Short_Unsigned) then
               Lib_RE := RE_FA_SU;

            elsif U_Type = RTE (RE_Unsigned) then
               Lib_RE := RE_FA_U;

            elsif U_Type = RTE (RE_Long_Unsigned) then
               Lib_RE := RE_FA_LU;

            elsif U_Type = RTE (RE_Long_Long_Unsigned) then
               Lib_RE := RE_FA_LLU;

            elsif Is_RTE (U_Type, RE_Unbounded_String) then
               Lib_RE := RE_FA_String;

            --  Special DSA types

            elsif Is_RTE (U_Type, RE_Any_Container_Ptr) then
               Lib_RE := RE_FA_A;

            --  Other (non-primitive) types

            else
               declare
                  Decl : Entity_Id;

               begin
                  --  For the subtype representing a generic actual type, go
                  --  to the base type.

                  if Is_Generic_Actual_Type (U_Type) then
                     U_Type := Base_Type (U_Type);
                  end if;

                  Build_From_Any_Function (Loc, U_Type, Decl, Fnam);
                  Append_To (Decls, Decl);
               end;
            end if;

            --  Call the function

            if Lib_RE /= RE_Null then
               pragma Assert (No (Fnam));
               Fnam := RTE (Lib_RE);
            end if;

            Result :=
              Make_Function_Call (Loc,
                Name                   => New_Occurrence_Of (Fnam, Loc),
                Parameter_Associations => New_List (N));

            --  We must set the type of Result, so the unchecked conversion
            --  from the underlying type to the base type is properly done.

            Set_Etype (Result, U_Type);

            return Unchecked_Convert_To (Typ, Result);
         end Build_From_Any_Call;

         -----------------------------
         -- Build_From_Any_Function --
         -----------------------------

         procedure Build_From_Any_Function
           (Loc  : Source_Ptr;
            Typ  : Entity_Id;
            Decl : out Node_Id;
            Fnam : out Entity_Id)
         is
            Spec  : Node_Id;
            Decls : constant List_Id := New_List;
            Stms  : constant List_Id := New_List;

            Any_Parameter : constant Entity_Id := Make_Temporary (Loc, 'A');

            Use_Opaque_Representation : Boolean;

         begin
            --  For a derived type, we can't go past the base type (to the
            --  parent type) here, because that would cause the attribute's
            --  formal parameter to have the wrong type; hence the Base_Type
            --  check here.

            if Is_Itype (Typ) and then Typ /= Base_Type (Typ) then
               Build_From_Any_Function
                  (Loc  => Loc,
                   Typ  => Etype (Typ),
                   Decl => Decl,
                   Fnam => Fnam);
               return;
            end if;

            Fnam := Make_Helper_Function_Name (Loc, Typ, Name_From_Any);

            Spec :=
              Make_Function_Specification (Loc,
                Defining_Unit_Name => Fnam,
                Parameter_Specifications => New_List (
                  Make_Parameter_Specification (Loc,
                    Defining_Identifier => Any_Parameter,
                    Parameter_Type => New_Occurrence_Of (RTE (RE_Any), Loc))),
                Result_Definition => New_Occurrence_Of (Typ, Loc));

            --  The RACW case is taken care of by Exp_Dist.Add_RACW_From_Any

            pragma Assert
              (not (Is_Remote_Access_To_Class_Wide_Type (Typ)));

            Use_Opaque_Representation := False;

            if Has_Stream_Attribute_Definition
                 (Typ, TSS_Stream_Output, At_Any_Place => True)
              or else
               Has_Stream_Attribute_Definition
                 (Typ, TSS_Stream_Write, At_Any_Place => True)
            then
               --  If user-defined stream attributes are specified for this
               --  type, use them and transmit data as an opaque sequence of
               --  stream elements.

               Use_Opaque_Representation := True;

            elsif Is_Derived_Type (Typ) and then not Is_Tagged_Type (Typ) then
               Append_To (Stms,
                 Make_Simple_Return_Statement (Loc,
                   Expression =>
                     OK_Convert_To (Typ,
                       Build_From_Any_Call
                         (Root_Type (Typ),
                          New_Occurrence_Of (Any_Parameter, Loc),
                          Decls))));

            elsif Is_Record_Type (Typ)
              and then not Is_Derived_Type (Typ)
              and then not Is_Tagged_Type (Typ)
            then
               if Nkind (Declaration_Node (Typ)) = N_Subtype_Declaration then
                  Append_To (Stms,
                    Make_Simple_Return_Statement (Loc,
                      Expression =>
                        Build_From_Any_Call
                          (Etype (Typ),
                           New_Occurrence_Of (Any_Parameter, Loc),
                           Decls)));

               else
                  declare
                     Disc                      : Entity_Id := Empty;
                     Discriminant_Associations : List_Id;
                     Rdef                      : constant Node_Id :=
                                                   Type_Definition
                                                     (Declaration_Node (Typ));
                     Component_Counter         : Int := 0;

                     --  The returned object

                     Res : constant Entity_Id := Make_Temporary (Loc, 'R');

                     Res_Definition : Node_Id := New_Occurrence_Of (Typ, Loc);

                     procedure FA_Rec_Add_Process_Element
                       (Stmts   : List_Id;
                        Any     : Entity_Id;
                        Counter : in out Int;
                        Rec     : Entity_Id;
                        Field   : Node_Id);

                     procedure FA_Append_Record_Traversal is
                        new Append_Record_Traversal
                          (Rec                 => Res,
                           Add_Process_Element => FA_Rec_Add_Process_Element);

                     --------------------------------
                     -- FA_Rec_Add_Process_Element --
                     --------------------------------

                     procedure FA_Rec_Add_Process_Element
                       (Stmts   : List_Id;
                        Any     : Entity_Id;
                        Counter : in out Int;
                        Rec     : Entity_Id;
                        Field   : Node_Id)
                     is
                        Ctyp : Entity_Id;
                     begin
                        if Nkind (Field) = N_Defining_Identifier then
                           --  A regular component

                           Ctyp := Etype (Field);

                           Append_To (Stmts,
                             Make_Assignment_Statement (Loc,
                               Name => Make_Selected_Component (Loc,
                                 Prefix        =>
                                   New_Occurrence_Of (Rec, Loc),
                                 Selector_Name =>
                                   New_Occurrence_Of (Field, Loc)),

                               Expression =>
                                 Build_From_Any_Call (Ctyp,
                                   Build_Get_Aggregate_Element (Loc,
                                     Any => Any,
                                     TC  =>
                                       Build_TypeCode_Call (Loc, Ctyp, Decls),
                                     Idx =>
                                       Make_Integer_Literal (Loc, Counter)),
                                   Decls)));

                        else
                           --  A variant part

                           declare
                              Variant        : Node_Id;
                              Struct_Counter : Int := 0;

                              Block_Decls : constant List_Id := New_List;
                              Block_Stmts : constant List_Id := New_List;
                              VP_Stmts    : List_Id;

                              Alt_List    : constant List_Id := New_List;
                              Choice_List : List_Id;

                              Struct_Any : constant Entity_Id :=
                                             Make_Temporary (Loc, 'S');

                           begin
                              Append_To (Decls,
                                Make_Object_Declaration (Loc,
                                  Defining_Identifier => Struct_Any,
                                  Constant_Present    => True,
                                  Object_Definition   =>
                                     New_Occurrence_Of (RTE (RE_Any), Loc),
                                  Expression          =>
                                    Make_Function_Call (Loc,
                                      Name =>
                                        New_Occurrence_Of
                                          (RTE (RE_Extract_Union_Value), Loc),

                                      Parameter_Associations => New_List (
                                        Build_Get_Aggregate_Element (Loc,
                                          Any => Any,
                                          TC  =>
                                            Make_Function_Call (Loc,
                                              Name => New_Occurrence_Of (
                                                RTE (RE_Any_Member_Type), Loc),
                                              Parameter_Associations =>
                                                New_List (
                                                  New_Occurrence_Of (Any, Loc),
                                                  Make_Integer_Literal (Loc,
                                                    Intval => Counter))),
                                          Idx =>
                                            Make_Integer_Literal (Loc,
                                             Intval => Counter))))));

                              Append_To (Stmts,
                                Make_Block_Statement (Loc,
                                  Declarations => Block_Decls,
                                  Handled_Statement_Sequence =>
                                    Make_Handled_Sequence_Of_Statements (Loc,
                                      Statements => Block_Stmts)));

                              Append_To (Block_Stmts,
                                Make_Case_Statement (Loc,
                                    Expression =>
                                      Make_Selected_Component (Loc,
                                        Prefix        => Rec,
                                        Selector_Name => Chars (Name (Field))),
                                    Alternatives => Alt_List));

                              Variant := First_Non_Pragma (Variants (Field));
                              while Present (Variant) loop
                                 Choice_List :=
                                   New_Copy_List_Tree
                                     (Discrete_Choices (Variant));

                                 VP_Stmts := New_List;

                                 --  Struct_Counter should be reset before
                                 --  handling a variant part. Indeed only one
                                 --  of the case statement alternatives will be
                                 --  executed at run time, so the counter must
                                 --  start at 0 for every case statement.

                                 Struct_Counter := 0;

                                 FA_Append_Record_Traversal (
                                   Stmts     => VP_Stmts,
                                   Clist     => Component_List (Variant),
                                   Container => Struct_Any,
                                   Counter   => Struct_Counter);

                                 Append_To (Alt_List,
                                   Make_Case_Statement_Alternative (Loc,
                                     Discrete_Choices => Choice_List,
                                     Statements       => VP_Stmts));
                                 Next_Non_Pragma (Variant);
                              end loop;
                           end;
                        end if;

                        Counter := Counter + 1;
                     end FA_Rec_Add_Process_Element;

                  begin
                     --  First all discriminants

                     if Has_Discriminants (Typ) then
                        Discriminant_Associations := New_List;

                        Disc := First_Discriminant (Typ);
                        while Present (Disc) loop
                           declare
                              Disc_Var_Name : constant Entity_Id :=
                                                Make_Defining_Identifier (Loc,
                                                  Chars => Chars (Disc));
                              Disc_Type     : constant Entity_Id :=
                                                Etype (Disc);

                           begin
                              Append_To (Decls,
                                Make_Object_Declaration (Loc,
                                  Defining_Identifier => Disc_Var_Name,
                                  Constant_Present    => True,
                                  Object_Definition   =>
                                    New_Occurrence_Of (Disc_Type, Loc),

                                  Expression =>
                                    Build_From_Any_Call (Disc_Type,
                                      Build_Get_Aggregate_Element (Loc,
                                        Any => Any_Parameter,
                                        TC  => Build_TypeCode_Call
                                                 (Loc, Disc_Type, Decls),
                                        Idx => Make_Integer_Literal (Loc,
                                               Intval => Component_Counter)),
                                      Decls)));

                              Component_Counter := Component_Counter + 1;

                              Append_To (Discriminant_Associations,
                                Make_Discriminant_Association (Loc,
                                  Selector_Names => New_List (
                                    New_Occurrence_Of (Disc, Loc)),
                                  Expression =>
                                    New_Occurrence_Of (Disc_Var_Name, Loc)));
                           end;
                           Next_Discriminant (Disc);
                        end loop;

                        Res_Definition :=
                          Make_Subtype_Indication (Loc,
                            Subtype_Mark => Res_Definition,
                            Constraint   =>
                              Make_Index_Or_Discriminant_Constraint (Loc,
                                Discriminant_Associations));
                     end if;

                     --  Now we have all the discriminants in variables, we can
                     --  declared a constrained object. Note that we are not
                     --  initializing (non-discriminant) components directly in
                     --  the object declarations, because which fields to
                     --  initialize depends (at run time) on the discriminant
                     --  values.

                     Append_To (Decls,
                       Make_Object_Declaration (Loc,
                         Defining_Identifier => Res,
                         Object_Definition   => Res_Definition));

                     --  ... then all components

                     FA_Append_Record_Traversal (Stms,
                       Clist     => Component_List (Rdef),
                       Container => Any_Parameter,
                       Counter   => Component_Counter);

                     Append_To (Stms,
                       Make_Simple_Return_Statement (Loc,
                         Expression => New_Occurrence_Of (Res, Loc)));
                  end;
               end if;

            elsif Is_Array_Type (Typ) then
               declare
                  Constrained : constant Boolean := Is_Constrained (Typ);

                  procedure FA_Ary_Add_Process_Element
                    (Stmts   : List_Id;
                     Any     : Entity_Id;
                     Counter : Entity_Id;
                     Datum   : Node_Id);
                  --  Assign the current element (as identified by Counter) of
                  --  Any to the variable denoted by name Datum, and advance
                  --  Counter by 1. If Datum is not an Any, a call to From_Any
                  --  for its type is inserted.

                  --------------------------------
                  -- FA_Ary_Add_Process_Element --
                  --------------------------------

                  procedure FA_Ary_Add_Process_Element
                    (Stmts   : List_Id;
                     Any     : Entity_Id;
                     Counter : Entity_Id;
                     Datum   : Node_Id)
                  is
                     Assignment : constant Node_Id :=
                       Make_Assignment_Statement (Loc,
                         Name       => Datum,
                         Expression => Empty);

                     Element_Any : Node_Id;

                  begin
                     declare
                        Element_TC : Node_Id;

                     begin
                        if Etype (Datum) = RTE (RE_Any) then

                           --  When Datum is an Any the Etype field is not
                           --  sufficient to determine the typecode of Datum
                           --  (which can be a TC_SEQUENCE or TC_ARRAY
                           --  depending on the value of Constrained).

                           --  Therefore we retrieve the typecode which has
                           --  been constructed in Append_Array_Traversal with
                           --  a call to Get_Any_Type.

                           Element_TC :=
                             Make_Function_Call (Loc,
                               Name => New_Occurrence_Of (
                                 RTE (RE_Get_Any_Type), Loc),
                               Parameter_Associations => New_List (
                                 New_Occurrence_Of (Entity (Datum), Loc)));
                        else
                           --  For non Any Datum we simply construct a typecode
                           --  matching the Etype of the Datum.

                           Element_TC := Build_TypeCode_Call
                              (Loc, Etype (Datum), Decls);
                        end if;

                        Element_Any :=
                          Build_Get_Aggregate_Element (Loc,
                            Any => Any,
                            TC  => Element_TC,
                            Idx => New_Occurrence_Of (Counter, Loc));
                     end;

                     --  Note: here we *prepend* statements to Stmts, so
                     --  we must do it in reverse order.

                     Prepend_To (Stmts,
                       Make_Assignment_Statement (Loc,
                         Name =>
                           New_Occurrence_Of (Counter, Loc),
                         Expression =>
                           Make_Op_Add (Loc,
                             Left_Opnd  => New_Occurrence_Of (Counter, Loc),
                             Right_Opnd => Make_Integer_Literal (Loc, 1))));

                     if Nkind (Datum) /= N_Attribute_Reference then

                        --  We ignore the value of the length of each
                        --  dimension, since the target array has already
                        --  been constrained anyway.

                        if Etype (Datum) /= RTE (RE_Any) then
                           Set_Expression (Assignment,
                              Build_From_Any_Call
                                (Component_Type (Typ), Element_Any, Decls));
                        else
                           Set_Expression (Assignment, Element_Any);
                        end if;

                        Prepend_To (Stmts, Assignment);
                     end if;
                  end FA_Ary_Add_Process_Element;

                  ------------------------
                  -- Local Declarations --
                  ------------------------

                  Counter : constant Entity_Id :=
                              Make_Defining_Identifier (Loc, Name_J);

                  Initial_Counter_Value : Int := 0;

                  Component_TC : constant Entity_Id :=
                                   Make_Defining_Identifier (Loc, Name_T);

                  Res : constant Entity_Id :=
                          Make_Defining_Identifier (Loc, Name_R);

                  procedure Append_From_Any_Array_Iterator is
                    new Append_Array_Traversal (
                      Subprogram => Fnam,
                      Arry       => Res,
                      Indexes    => New_List,
                      Add_Process_Element => FA_Ary_Add_Process_Element);

                  Res_Subtype_Indication : Node_Id :=
                                             New_Occurrence_Of (Typ, Loc);

               begin
                  if not Constrained then
                     declare
                        Ndim : constant Int := Number_Dimensions (Typ);
                        Lnam : Name_Id;
                        Hnam : Name_Id;
                        Indx : Node_Id := First_Index (Typ);
                        Indt : Entity_Id;

                        Ranges : constant List_Id := New_List;

                     begin
                        for J in 1 .. Ndim loop
                           Lnam := New_External_Name ('L', J);
                           Hnam := New_External_Name ('H', J);

                           --  Note, for empty arrays bounds may be out of
                           --  the range of Etype (Indx).

                           Indt := Base_Type (Etype (Indx));

                           Append_To (Decls,
                             Make_Object_Declaration (Loc,
                               Defining_Identifier =>
                                 Make_Defining_Identifier (Loc, Lnam),
                               Constant_Present    => True,
                               Object_Definition   =>
                                 New_Occurrence_Of (Indt, Loc),
                               Expression          =>
                                 Build_From_Any_Call
                                   (Indt,
                                    Build_Get_Aggregate_Element (Loc,
                                      Any => Any_Parameter,
                                      TC  => Build_TypeCode_Call
                                               (Loc, Indt, Decls),
                                      Idx =>
                                        Make_Integer_Literal (Loc, J - 1)),
                                   Decls)));

                           Append_To (Decls,
                             Make_Object_Declaration (Loc,
                               Defining_Identifier =>
                                 Make_Defining_Identifier (Loc, Hnam),

                               Constant_Present => True,

                               Object_Definition =>
                                 New_Occurrence_Of (Indt, Loc),

                               Expression => Make_Attribute_Reference (Loc,
                                 Prefix         =>
                                   New_Occurrence_Of (Indt, Loc),

                                 Attribute_Name => Name_Val,

                                 Expressions    => New_List (
                                   Make_Op_Subtract (Loc,
                                     Left_Opnd =>
                                       Make_Op_Add (Loc,
                                         Left_Opnd =>
                                           OK_Convert_To
                                             (Standard_Long_Integer,
                                              Make_Identifier (Loc, Lnam)),

                                         Right_Opnd =>
                                           OK_Convert_To
                                             (Standard_Long_Integer,
                                              Make_Function_Call (Loc,
                                                Name =>
                                                  New_Occurrence_Of (RTE (
                                                  RE_Get_Nested_Sequence_Length
                                                  ), Loc),
                                                Parameter_Associations =>
                                                  New_List (
                                                    New_Occurrence_Of (
                                                      Any_Parameter, Loc),
                                                    Make_Integer_Literal (Loc,
                                                      Intval => J))))),

                                     Right_Opnd =>
                                       Make_Integer_Literal (Loc, 1))))));

                           Append_To (Ranges,
                             Make_Range (Loc,
                               Low_Bound  => Make_Identifier (Loc, Lnam),
                               High_Bound => Make_Identifier (Loc, Hnam)));

                           Next_Index (Indx);
                        end loop;

                        --  Now we have all the necessary bound information:
                        --  apply the set of range constraints to the
                        --  (unconstrained) nominal subtype of Res.

                        Initial_Counter_Value := Ndim;
                        Res_Subtype_Indication := Make_Subtype_Indication (Loc,
                          Subtype_Mark => Res_Subtype_Indication,
                          Constraint   =>
                            Make_Index_Or_Discriminant_Constraint (Loc,
                              Constraints => Ranges));
                     end;
                  end if;

                  Append_To (Decls,
                    Make_Object_Declaration (Loc,
                      Defining_Identifier => Res,
                      Object_Definition => Res_Subtype_Indication));
                  Set_Etype (Res, Typ);

                  Append_To (Decls,
                    Make_Object_Declaration (Loc,
                      Defining_Identifier => Counter,
                      Object_Definition =>
                        New_Occurrence_Of (RTE (RE_Long_Unsigned), Loc),
                      Expression =>
                        Make_Integer_Literal (Loc, Initial_Counter_Value)));

                  Append_To (Decls,
                    Make_Object_Declaration (Loc,
                      Defining_Identifier => Component_TC,
                      Constant_Present    => True,
                      Object_Definition   =>
                        New_Occurrence_Of (RTE (RE_TypeCode), Loc),
                      Expression          =>
                        Build_TypeCode_Call (Loc,
                          Component_Type (Typ), Decls)));

                  Append_From_Any_Array_Iterator
                    (Stms, Any_Parameter, Counter);

                  Append_To (Stms,
                    Make_Simple_Return_Statement (Loc,
                      Expression => New_Occurrence_Of (Res, Loc)));
               end;

            elsif Is_Integer_Type (Typ) or else Is_Unsigned_Type (Typ) then
               Append_To (Stms,
                 Make_Simple_Return_Statement (Loc,
                   Expression =>
                     Unchecked_Convert_To (Typ,
                       Build_From_Any_Call
                         (Find_Numeric_Representation (Typ),
                          New_Occurrence_Of (Any_Parameter, Loc),
                          Decls))));

            else
               Use_Opaque_Representation := True;
            end if;

            if Use_Opaque_Representation then
               Assign_Opaque_From_Any (Loc,
                  Stms   => Stms,
                  Typ    => Typ,
                  N      => New_Occurrence_Of (Any_Parameter, Loc),
                  Target => Empty);
            end if;

            Decl :=
              Make_Subprogram_Body (Loc,
                Specification => Spec,
                Declarations => Decls,
                Handled_Statement_Sequence =>
                  Make_Handled_Sequence_Of_Statements (Loc,
                    Statements => Stms));
         end Build_From_Any_Function;

         ---------------------------------
         -- Build_Get_Aggregate_Element --
         ---------------------------------

         function Build_Get_Aggregate_Element
           (Loc : Source_Ptr;
            Any : Entity_Id;
            TC  : Node_Id;
            Idx : Node_Id) return Node_Id
         is
         begin
            return Make_Function_Call (Loc,
              Name =>
                New_Occurrence_Of (RTE (RE_Get_Aggregate_Element), Loc),
              Parameter_Associations => New_List (
                New_Occurrence_Of (Any, Loc),
                TC,
                Idx));
         end Build_Get_Aggregate_Element;

         -------------------------
         -- Build_Reposiroty_Id --
         -------------------------

         procedure Build_Name_And_Repository_Id
           (E           : Entity_Id;
            Name_Str    : out String_Id;
            Repo_Id_Str : out String_Id)
         is
         begin
            Start_String;
            Store_String_Chars ("DSA:");
            Get_Library_Unit_Name_String (Scope (E));
            Store_String_Chars
              (Name_Buffer (Name_Buffer'First ..
               Name_Buffer'First + Name_Len - 1));
            Store_String_Char ('.');
            Get_Name_String (Chars (E));
            Store_String_Chars
              (Name_Buffer (Name_Buffer'First ..
               Name_Buffer'First + Name_Len - 1));
            Store_String_Chars (":1.0");
            Repo_Id_Str := End_String;
            Name_Str    := String_From_Name_Buffer;
         end Build_Name_And_Repository_Id;

         -----------------------
         -- Build_To_Any_Call --
         -----------------------

         function Build_To_Any_Call
           (N     : Node_Id;
            Decls : List_Id) return Node_Id
         is
            Loc : constant Source_Ptr := Sloc (N);

            Typ    : Entity_Id := Etype (N);
            U_Type : Entity_Id;
            C_Type : Entity_Id;
            Fnam   : Entity_Id := Empty;
            Lib_RE : RE_Id := RE_Null;

         begin
            --  If N is a selected component, then maybe its Etype has not been
            --  set yet: try to use Etype of the selector_name in that case.

            if No (Typ) and then Nkind (N) = N_Selected_Component then
               Typ := Etype (Selector_Name (N));
            end if;

            pragma Assert (Present (Typ));

            --  Get full view for private type, completion for incomplete type

            U_Type := Underlying_Type (Typ);

            --  First simple case where the To_Any function is present in the
            --  type's TSS.

            Fnam := Find_Inherited_TSS (U_Type, TSS_To_Any);

            --  For the subtype representing a generic actual type, go to the
            --  actual type.

            if Is_Generic_Actual_Type (U_Type) then
               U_Type := Underlying_Type (Base_Type (U_Type));
            end if;

            --  For a standard subtype, go to the base type

            if Sloc (U_Type) <= Standard_Location then
               U_Type := Base_Type (U_Type);
            end if;

            if Present (Fnam) then
               null;

            --  Check first for Boolean and Character. These are enumeration
            --  types, but we treat them specially, since they may require
            --  special handling in the transfer protocol. However, this
            --  special handling only applies if they have standard
            --  representation, otherwise they are treated like any other
            --  enumeration type.

            elsif U_Type = Standard_Boolean then
               Lib_RE := RE_TA_B;

            elsif U_Type = Standard_Character then
               Lib_RE := RE_TA_C;

            elsif U_Type = Standard_Wide_Character then
               Lib_RE := RE_TA_WC;

            elsif U_Type = Standard_Wide_Wide_Character then
               Lib_RE := RE_TA_WWC;

            --  Floating point types

            elsif U_Type = Standard_Short_Float then
               Lib_RE := RE_TA_SF;

            elsif U_Type = Standard_Float then
               Lib_RE := RE_TA_F;

            elsif U_Type = Standard_Long_Float then
               Lib_RE := RE_TA_LF;

            elsif U_Type = Standard_Long_Long_Float then
               Lib_RE := RE_TA_LLF;

            --  Integer types

            elsif U_Type = Etype (Standard_Short_Short_Integer) then
                  Lib_RE := RE_TA_SSI;

            elsif U_Type = Etype (Standard_Short_Integer) then
               Lib_RE := RE_TA_SI;

            elsif U_Type = Etype (Standard_Integer) then
               Lib_RE := RE_TA_I;

            elsif U_Type = Etype (Standard_Long_Integer) then
               Lib_RE := RE_TA_LI;

            elsif U_Type = Etype (Standard_Long_Long_Integer) then
               Lib_RE := RE_TA_LLI;

            --  Unsigned integer types

            elsif U_Type = RTE (RE_Short_Short_Unsigned) then
               Lib_RE := RE_TA_SSU;

            elsif U_Type = RTE (RE_Short_Unsigned) then
               Lib_RE := RE_TA_SU;

            elsif U_Type = RTE (RE_Unsigned) then
               Lib_RE := RE_TA_U;

            elsif U_Type = RTE (RE_Long_Unsigned) then
               Lib_RE := RE_TA_LU;

            elsif U_Type = RTE (RE_Long_Long_Unsigned) then
               Lib_RE := RE_TA_LLU;

            elsif Is_RTE (U_Type, RE_Unbounded_String) then
               Lib_RE := RE_TA_String;

            --  Special DSA types

            elsif Is_RTE (U_Type, RE_Any_Container_Ptr) then
               Lib_RE := RE_TA_A;
               U_Type := Typ;

            elsif U_Type = Underlying_Type (RTE (RE_TypeCode)) then

               --  No corresponding FA_TC ???

               Lib_RE := RE_TA_TC;

            --  Other (non-primitive) types

            else
               declare
                  Decl : Entity_Id;
               begin
                  Build_To_Any_Function (Loc, U_Type, Decl, Fnam);
                  Append_To (Decls, Decl);
               end;
            end if;

            --  Call the function

            if Lib_RE /= RE_Null then
               pragma Assert (No (Fnam));
               Fnam := RTE (Lib_RE);
            end if;

            --  If Fnam is already analyzed, find the proper expected type,
            --  else we have a newly constructed To_Any function and we know
            --  that the expected type of its parameter is U_Type.

            if Ekind (Fnam) = E_Function
              and then Present (First_Formal (Fnam))
            then
               C_Type := Etype (First_Formal (Fnam));
            else
               C_Type := U_Type;
            end if;

            return
                Make_Function_Call (Loc,
                  Name                   => New_Occurrence_Of (Fnam, Loc),
                  Parameter_Associations =>
                    New_List (OK_Convert_To (C_Type, N)));
         end Build_To_Any_Call;

         ---------------------------
         -- Build_To_Any_Function --
         ---------------------------

         procedure Build_To_Any_Function
           (Loc  : Source_Ptr;
            Typ  : Entity_Id;
            Decl : out Node_Id;
            Fnam : out Entity_Id)
         is
            Spec  : Node_Id;
            Decls : constant List_Id := New_List;
            Stms  : constant List_Id := New_List;

            Expr_Parameter : Entity_Id;
            Any            : Entity_Id;
            Result_TC      : Node_Id;

            Any_Decl  : Node_Id;

            Use_Opaque_Representation : Boolean;
            --  When True, use stream attributes and represent type as an
            --  opaque sequence of bytes.

         begin
            --  For a derived type, we can't go past the base type (to the
            --  parent type) here, because that would cause the attribute's
            --  formal parameter to have the wrong type; hence the Base_Type
            --  check here.

            if Is_Itype (Typ) and then Typ /= Base_Type (Typ) then
               Build_To_Any_Function
                 (Loc  => Loc,
                  Typ  => Etype (Typ),
                  Decl => Decl,
                  Fnam => Fnam);
               return;
            end if;

            Expr_Parameter := Make_Defining_Identifier (Loc, Name_E);
            Any            := Make_Defining_Identifier (Loc, Name_A);
            Result_TC      := Build_TypeCode_Call (Loc, Typ, Decls);

            Fnam := Make_Helper_Function_Name (Loc, Typ, Name_To_Any);

            Spec :=
              Make_Function_Specification (Loc,
                Defining_Unit_Name => Fnam,
                Parameter_Specifications => New_List (
                  Make_Parameter_Specification (Loc,
                    Defining_Identifier => Expr_Parameter,
                    Parameter_Type => New_Occurrence_Of (Typ, Loc))),
                Result_Definition  => New_Occurrence_Of (RTE (RE_Any), Loc));
            Set_Etype (Expr_Parameter, Typ);

            Any_Decl :=
              Make_Object_Declaration (Loc,
                Defining_Identifier => Any,
                Object_Definition   => New_Occurrence_Of (RTE (RE_Any), Loc));

            Use_Opaque_Representation := False;

            if Has_Stream_Attribute_Definition
                 (Typ, TSS_Stream_Output, At_Any_Place => True)
              or else
               Has_Stream_Attribute_Definition
                 (Typ, TSS_Stream_Write,  At_Any_Place => True)
            then
               --  If user-defined stream attributes are specified for this
               --  type, use them and transmit data as an opaque sequence of
               --  stream elements.

               Use_Opaque_Representation := True;

            elsif Is_Derived_Type (Typ) and then not Is_Tagged_Type (Typ) then

               --  Non-tagged derived type: convert to root type

               declare
                  Rt_Type : constant Entity_Id := Root_Type (Typ);
                  Expr    : constant Node_Id :=
                              OK_Convert_To
                                (Rt_Type,
                                 New_Occurrence_Of (Expr_Parameter, Loc));
               begin
                  Set_Expression (Any_Decl, Build_To_Any_Call (Expr, Decls));
               end;

            elsif Is_Record_Type (Typ) and then not Is_Tagged_Type (Typ) then

               --  Non-tagged record type

               if Nkind (Declaration_Node (Typ)) = N_Subtype_Declaration then
                  declare
                     Rt_Type : constant Entity_Id := Etype (Typ);
                     Expr    : constant Node_Id :=
                                 OK_Convert_To (Rt_Type,
                                   New_Occurrence_Of (Expr_Parameter, Loc));

                  begin
                     Set_Expression
                       (Any_Decl, Build_To_Any_Call (Expr, Decls));
                  end;

               --  Comment needed here (and label on declare block ???)

               else
                  declare
                     Disc     : Entity_Id := Empty;
                     Rdef     : constant Node_Id :=
                                  Type_Definition (Declaration_Node (Typ));
                     Counter  : Int := 0;
                     Elements : constant List_Id := New_List;

                     procedure TA_Rec_Add_Process_Element
                       (Stmts     : List_Id;
                        Container : Node_Or_Entity_Id;
                        Counter   : in out Int;
                        Rec       : Entity_Id;
                        Field     : Node_Id);
                     --  Processing routine for traversal below

                     procedure TA_Append_Record_Traversal is
                        new Append_Record_Traversal
                          (Rec                 => Expr_Parameter,
                           Add_Process_Element => TA_Rec_Add_Process_Element);

                     --------------------------------
                     -- TA_Rec_Add_Process_Element --
                     --------------------------------

                     procedure TA_Rec_Add_Process_Element
                       (Stmts     : List_Id;
                        Container : Node_Or_Entity_Id;
                        Counter   : in out Int;
                        Rec       : Entity_Id;
                        Field     : Node_Id)
                     is
                        Field_Ref : Node_Id;

                     begin
                        if Nkind (Field) = N_Defining_Identifier then

                           --  A regular component

                           Field_Ref := Make_Selected_Component (Loc,
                             Prefix        => New_Occurrence_Of (Rec, Loc),
                             Selector_Name => New_Occurrence_Of (Field, Loc));
                           Set_Etype (Field_Ref, Etype (Field));

                           Append_To (Stmts,
                             Make_Procedure_Call_Statement (Loc,
                               Name =>
                                 New_Occurrence_Of (
                                   RTE (RE_Add_Aggregate_Element), Loc),
                               Parameter_Associations => New_List (
                                 New_Occurrence_Of (Container, Loc),
                                 Build_To_Any_Call (Field_Ref, Decls))));

                        else
                           --  A variant part

                           Variant_Part : declare
                              Variant        : Node_Id;
                              Struct_Counter : Int := 0;

                              Block_Decls : constant List_Id := New_List;
                              Block_Stmts : constant List_Id := New_List;
                              VP_Stmts    : List_Id;

                              Alt_List    : constant List_Id := New_List;
                              Choice_List : List_Id;

                              Union_Any : constant Entity_Id :=
                                            Make_Temporary (Loc, 'V');

                              Struct_Any : constant Entity_Id :=
                                             Make_Temporary (Loc, 'S');

                              function Make_Discriminant_Reference
                                return Node_Id;
                              --  Build reference to the discriminant for this
                              --  variant part.

                              ---------------------------------
                              -- Make_Discriminant_Reference --
                              ---------------------------------

                              function Make_Discriminant_Reference
                                return Node_Id
                              is
                                 Nod : constant Node_Id :=
                                         Make_Selected_Component (Loc,
                                           Prefix        => Rec,
                                           Selector_Name =>
                                             Chars (Name (Field)));
                              begin
                                 Set_Etype (Nod, Etype (Name (Field)));
                                 return Nod;
                              end Make_Discriminant_Reference;

                           --  Start of processing for Variant_Part

                           begin
                              Append_To (Stmts,
                                Make_Block_Statement (Loc,
                                  Declarations =>
                                    Block_Decls,
                                  Handled_Statement_Sequence =>
                                    Make_Handled_Sequence_Of_Statements (Loc,
                                      Statements => Block_Stmts)));

                              --  Declare variant part aggregate (Union_Any).
                              --  Knowing the position of this VP in the
                              --  variant record, we can fetch the VP typecode
                              --  from Container.

                              Append_To (Block_Decls,
                                Make_Object_Declaration (Loc,
                                  Defining_Identifier => Union_Any,
                                  Object_Definition   =>
                                    New_Occurrence_Of (RTE (RE_Any), Loc),
                                  Expression =>
                                    Make_Function_Call (Loc,
                                      Name => New_Occurrence_Of (
                                                RTE (RE_Create_Any), Loc),
                                      Parameter_Associations => New_List (
                                        Make_Function_Call (Loc,
                                          Name =>
                                            New_Occurrence_Of (
                                              RTE (RE_Any_Member_Type), Loc),
                                          Parameter_Associations => New_List (
                                            New_Occurrence_Of (Container, Loc),
                                            Make_Integer_Literal (Loc,
                                              Counter)))))));

                              --  Declare inner struct aggregate (which
                              --  contains the components of this VP).

                              Append_To (Block_Decls,
                                Make_Object_Declaration (Loc,
                                  Defining_Identifier => Struct_Any,
                                  Object_Definition   =>
                                    New_Occurrence_Of (RTE (RE_Any), Loc),
                                  Expression =>
                                    Make_Function_Call (Loc,
                                      Name => New_Occurrence_Of (
                                        RTE (RE_Create_Any), Loc),
                                      Parameter_Associations => New_List (
                                        Make_Function_Call (Loc,
                                          Name =>
                                            New_Occurrence_Of (
                                              RTE (RE_Any_Member_Type), Loc),
                                          Parameter_Associations => New_List (
                                            New_Occurrence_Of (Union_Any, Loc),
                                            Make_Integer_Literal (Loc,
                                              Uint_1)))))));

                              --  Build case statement

                              Append_To (Block_Stmts,
                                Make_Case_Statement (Loc,
                                  Expression   => Make_Discriminant_Reference,
                                  Alternatives => Alt_List));

                              Variant := First_Non_Pragma (Variants (Field));
                              while Present (Variant) loop
                                 Choice_List := New_Copy_List_Tree
                                   (Discrete_Choices (Variant));

                                 VP_Stmts := New_List;

                                 --  Append discriminant val to union aggregate

                                 Append_To (VP_Stmts,
                                    Make_Procedure_Call_Statement (Loc,
                                      Name =>
                                        New_Occurrence_Of (
                                          RTE (RE_Add_Aggregate_Element), Loc),
                                      Parameter_Associations => New_List (
                                        New_Occurrence_Of (Union_Any, Loc),
                                          Build_To_Any_Call
                                            (Make_Discriminant_Reference,
                                             Block_Decls))));

                                 --  Populate inner struct aggregate

                                 --  Struct_Counter should be reset before
                                 --  handling a variant part. Indeed only one
                                 --  of the case statement alternatives will be
                                 --  executed at run time, so the counter must
                                 --  start at 0 for every case statement.

                                 Struct_Counter := 0;

                                 TA_Append_Record_Traversal
                                   (Stmts     => VP_Stmts,
                                    Clist     => Component_List (Variant),
                                    Container => Struct_Any,
                                    Counter   => Struct_Counter);

                                 --  Append inner struct to union aggregate

                                 Append_To (VP_Stmts,
                                   Make_Procedure_Call_Statement (Loc,
                                     Name =>
                                       New_Occurrence_Of
                                         (RTE (RE_Add_Aggregate_Element), Loc),
                                     Parameter_Associations => New_List (
                                       New_Occurrence_Of (Union_Any, Loc),
                                       New_Occurrence_Of (Struct_Any, Loc))));

                                 --  Append union to outer aggregate

                                 Append_To (VP_Stmts,
                                   Make_Procedure_Call_Statement (Loc,
                                     Name =>
                                       New_Occurrence_Of
                                         (RTE (RE_Add_Aggregate_Element), Loc),
                                       Parameter_Associations => New_List (
                                          New_Occurrence_Of (Container, Loc),
                                          New_Occurrence_Of
                                            (Union_Any, Loc))));

                                 Append_To (Alt_List,
                                   Make_Case_Statement_Alternative (Loc,
                                     Discrete_Choices => Choice_List,
                                     Statements       => VP_Stmts));

                                 Next_Non_Pragma (Variant);
                              end loop;
                           end Variant_Part;
                        end if;

                        Counter := Counter + 1;
                     end TA_Rec_Add_Process_Element;

                  begin
                     --  Records are encoded in a TC_STRUCT aggregate:

                     --  -- Outer aggregate (TC_STRUCT)
                     --  | [discriminant1]
                     --  | [discriminant2]
                     --  | ...
                     --  |
                     --  | [component1]
                     --  | [component2]
                     --  | ...

                     --  A component can be a common component or variant part

                     --  A variant part is encoded as a TC_UNION aggregate:

                     --  -- Variant Part Aggregate (TC_UNION)
                     --  | [discriminant choice for this Variant Part]
                     --  |
                     --  | -- Inner struct (TC_STRUCT)
                     --  | |  [component1]
                     --  | |  [component2]
                     --  | |  ...

                     --  Let's start by building the outer aggregate. First we
                     --  construct Elements array containing all discriminants.

                     if Has_Discriminants (Typ) then
                        Disc := First_Discriminant (Typ);
                        while Present (Disc) loop
                           declare
                              Discriminant : constant Entity_Id :=
                                               Make_Selected_Component (Loc,
                                                 Prefix        =>
                                                   Expr_Parameter,
                                                 Selector_Name =>
                                                   Chars (Disc));

                           begin
                              Set_Etype (Discriminant, Etype (Disc));

                              Append_To (Elements,
                                Make_Component_Association (Loc,
                                  Choices => New_List (
                                    Make_Integer_Literal (Loc, Counter)),
                                  Expression =>
                                    Build_To_Any_Call (Discriminant, Decls)));
                           end;

                           Counter := Counter + 1;
                           Next_Discriminant (Disc);
                        end loop;

                     else
                        --  If there are no discriminants, we declare an empty
                        --  Elements array.

                        declare
                           Dummy_Any : constant Entity_Id :=
                                         Make_Temporary (Loc, 'A');

                        begin
                           Append_To (Decls,
                             Make_Object_Declaration (Loc,
                               Defining_Identifier => Dummy_Any,
                               Object_Definition   =>
                                 New_Occurrence_Of (RTE (RE_Any), Loc)));

                           Append_To (Elements,
                             Make_Component_Association (Loc,
                               Choices => New_List (
                                 Make_Range (Loc,
                                   Low_Bound  =>
                                     Make_Integer_Literal (Loc, 1),
                                   High_Bound =>
                                     Make_Integer_Literal (Loc, 0))),
                               Expression =>
                                 New_Occurrence_Of (Dummy_Any, Loc)));
                        end;
                     end if;

                     --  We build the result aggregate with discriminants
                     --  as the first elements.

                     Set_Expression (Any_Decl,
                       Make_Function_Call (Loc,
                         Name => New_Occurrence_Of
                                   (RTE (RE_Any_Aggregate_Build), Loc),
                         Parameter_Associations => New_List (
                           Result_TC,
                           Make_Aggregate (Loc,
                             Component_Associations => Elements))));
                     Result_TC := Empty;

                     --  Then we append all the components to the result
                     --  aggregate.

                     TA_Append_Record_Traversal (Stms,
                       Clist     => Component_List (Rdef),
                       Container => Any,
                       Counter   => Counter);
                  end;
               end if;

            elsif Is_Array_Type (Typ) then

               --  Constrained and unconstrained array types

               declare
                  Constrained : constant Boolean := Is_Constrained (Typ);

                  procedure TA_Ary_Add_Process_Element
                    (Stmts   : List_Id;
                     Any     : Entity_Id;
                     Counter : Entity_Id;
                     Datum   : Node_Id);

                  --------------------------------
                  -- TA_Ary_Add_Process_Element --
                  --------------------------------

                  procedure TA_Ary_Add_Process_Element
                    (Stmts   : List_Id;
                     Any     : Entity_Id;
                     Counter : Entity_Id;
                     Datum   : Node_Id)
                  is
                     pragma Unreferenced (Counter);

                     Element_Any : Node_Id;

                  begin
                     if Etype (Datum) = RTE (RE_Any) then
                        Element_Any := Datum;
                     else
                        Element_Any := Build_To_Any_Call (Datum, Decls);
                     end if;

                     Append_To (Stmts,
                       Make_Procedure_Call_Statement (Loc,
                         Name => New_Occurrence_Of (
                                   RTE (RE_Add_Aggregate_Element), Loc),
                         Parameter_Associations => New_List (
                           New_Occurrence_Of (Any, Loc),
                           Element_Any)));
                  end TA_Ary_Add_Process_Element;

                  procedure Append_To_Any_Array_Iterator is
                    new Append_Array_Traversal (
                      Subprogram => Fnam,
                      Arry       => Expr_Parameter,
                      Indexes    => New_List,
                      Add_Process_Element => TA_Ary_Add_Process_Element);

                  Index : Node_Id;

               begin
                  Set_Expression (Any_Decl,
                    Make_Function_Call (Loc,
                      Name =>
                        New_Occurrence_Of (RTE (RE_Create_Any), Loc),
                      Parameter_Associations => New_List (Result_TC)));
                  Result_TC := Empty;

                  if not Constrained then
                     Index := First_Index (Typ);
                     for J in 1 .. Number_Dimensions (Typ) loop
                        Append_To (Stms,
                          Make_Procedure_Call_Statement (Loc,
                            Name =>
                              New_Occurrence_Of (
                                RTE (RE_Add_Aggregate_Element), Loc),
                            Parameter_Associations => New_List (
                              New_Occurrence_Of (Any, Loc),
                              Build_To_Any_Call (
                                OK_Convert_To (Etype (Index),
                                  Make_Attribute_Reference (Loc,
                                    Prefix         =>
                                      New_Occurrence_Of (Expr_Parameter, Loc),
                                    Attribute_Name => Name_First,
                                    Expressions    => New_List (
                                      Make_Integer_Literal (Loc, J)))),
                                Decls))));
                        Next_Index (Index);
                     end loop;
                  end if;

                  Append_To_Any_Array_Iterator (Stms, Any);
               end;

            elsif Is_Integer_Type (Typ) or else Is_Unsigned_Type (Typ) then

               --  Integer types

               Set_Expression (Any_Decl,
                 Build_To_Any_Call (
                   OK_Convert_To (
                     Find_Numeric_Representation (Typ),
                     New_Occurrence_Of (Expr_Parameter, Loc)),
                   Decls));

            else
               --  Default case, including tagged types: opaque representation

               Use_Opaque_Representation := True;
            end if;

            if Use_Opaque_Representation then
               declare
                  Strm : constant Entity_Id := Make_Temporary (Loc, 'S');
                  --  Stream used to store data representation produced by
                  --  stream attribute.

               begin
                  --  Generate:
                  --    Strm : aliased Buffer_Stream_Type;

                  Append_To (Decls,
                    Make_Object_Declaration (Loc,
                      Defining_Identifier =>
                        Strm,
                      Aliased_Present     =>
                        True,
                      Object_Definition   =>
                        New_Occurrence_Of (RTE (RE_Buffer_Stream_Type), Loc)));

                  --  Generate:
                  --    T'Output (Strm'Access, E);

                  Append_To (Stms,
                      Make_Attribute_Reference (Loc,
                        Prefix         => New_Occurrence_Of (Typ, Loc),
                        Attribute_Name => Name_Output,
                        Expressions    => New_List (
                          Make_Attribute_Reference (Loc,
                            Prefix         => New_Occurrence_Of (Strm, Loc),
                            Attribute_Name => Name_Access),
                          New_Occurrence_Of (Expr_Parameter, Loc))));

                  --  Generate:
                  --    BS_To_Any (Strm, A);

                  Append_To (Stms,
                    Make_Procedure_Call_Statement (Loc,
                      Name => New_Occurrence_Of (RTE (RE_BS_To_Any), Loc),
                      Parameter_Associations => New_List (
                        New_Occurrence_Of (Strm, Loc),
                        New_Occurrence_Of (Any, Loc))));

                  --  Generate:
                  --    Release_Buffer (Strm);

                  Append_To (Stms,
                    Make_Procedure_Call_Statement (Loc,
                      Name => New_Occurrence_Of (RTE (RE_Release_Buffer), Loc),
                      Parameter_Associations => New_List (
                        New_Occurrence_Of (Strm, Loc))));
               end;
            end if;

            Append_To (Decls, Any_Decl);

            if Present (Result_TC) then
               Append_To (Stms,
                 Make_Procedure_Call_Statement (Loc,
                   Name => New_Occurrence_Of (RTE (RE_Set_TC), Loc),
                   Parameter_Associations => New_List (
                     New_Occurrence_Of (Any, Loc),
                     Result_TC)));
            end if;

            Append_To (Stms,
              Make_Simple_Return_Statement (Loc,
                Expression => New_Occurrence_Of (Any, Loc)));

            Decl :=
              Make_Subprogram_Body (Loc,
                Specification              => Spec,
                Declarations               => Decls,
                Handled_Statement_Sequence =>
                  Make_Handled_Sequence_Of_Statements (Loc,
                    Statements => Stms));
         end Build_To_Any_Function;

         -------------------------
         -- Build_TypeCode_Call --
         -------------------------

         function Build_TypeCode_Call
           (Loc   : Source_Ptr;
            Typ   : Entity_Id;
            Decls : List_Id) return Node_Id
         is
            U_Type : Entity_Id := Underlying_Type (Typ);
            --  The full view, if Typ is private; the completion,
            --  if Typ is incomplete.

            Fnam   : Entity_Id := Empty;
            Lib_RE : RE_Id := RE_Null;
            Expr   : Node_Id;

         begin
            --  Special case System.PolyORB.Interface.Any: its primitives have
            --  not been set yet, so can't call Find_Inherited_TSS.

            if Typ = RTE (RE_Any) then
               Fnam := RTE (RE_TC_A);

            else
               --  First simple case where the TypeCode is present
               --  in the type's TSS.

               Fnam := Find_Inherited_TSS (U_Type, TSS_TypeCode);
            end if;

            --  For the subtype representing a generic actual type, go to the
            --  actual type.

            if Is_Generic_Actual_Type (U_Type) then
               U_Type := Underlying_Type (Base_Type (U_Type));
            end if;

            --  For a standard subtype, go to the base type

            if Sloc (U_Type) <= Standard_Location then
               U_Type := Base_Type (U_Type);
            end if;

            if No (Fnam) then
               if U_Type = Standard_Boolean then
                  Lib_RE := RE_TC_B;

               elsif U_Type = Standard_Character then
                  Lib_RE := RE_TC_C;

               elsif U_Type = Standard_Wide_Character then
                  Lib_RE := RE_TC_WC;

               elsif U_Type = Standard_Wide_Wide_Character then
                  Lib_RE := RE_TC_WWC;

               --  Floating point types

               elsif U_Type = Standard_Short_Float then
                  Lib_RE := RE_TC_SF;

               elsif U_Type = Standard_Float then
                  Lib_RE := RE_TC_F;

               elsif U_Type = Standard_Long_Float then
                  Lib_RE := RE_TC_LF;

               elsif U_Type = Standard_Long_Long_Float then
                  Lib_RE := RE_TC_LLF;

               --  Integer types (walk back to the base type)

               elsif U_Type = Etype (Standard_Short_Short_Integer) then
                     Lib_RE := RE_TC_SSI;

               elsif U_Type = Etype (Standard_Short_Integer) then
                  Lib_RE := RE_TC_SI;

               elsif U_Type = Etype (Standard_Integer) then
                  Lib_RE := RE_TC_I;

               elsif U_Type = Etype (Standard_Long_Integer) then
                  Lib_RE := RE_TC_LI;

               elsif U_Type = Etype (Standard_Long_Long_Integer) then
                  Lib_RE := RE_TC_LLI;

               --  Unsigned integer types

               elsif U_Type = RTE (RE_Short_Short_Unsigned) then
                  Lib_RE := RE_TC_SSU;

               elsif U_Type = RTE (RE_Short_Unsigned) then
                  Lib_RE := RE_TC_SU;

               elsif U_Type = RTE (RE_Unsigned) then
                  Lib_RE := RE_TC_U;

               elsif U_Type = RTE (RE_Long_Unsigned) then
                  Lib_RE := RE_TC_LU;

               elsif U_Type = RTE (RE_Long_Long_Unsigned) then
                  Lib_RE := RE_TC_LLU;

               elsif Is_RTE (U_Type, RE_Unbounded_String) then
                  Lib_RE := RE_TC_String;

               --  Special DSA types

               elsif Is_RTE (U_Type, RE_Any_Container_Ptr) then
                  Lib_RE := RE_TC_A;

               --  Other (non-primitive) types

               else
                  declare
                     Decl : Entity_Id;
                  begin
                     Build_TypeCode_Function (Loc, U_Type, Decl, Fnam);
                     Append_To (Decls, Decl);
                  end;
               end if;

               if Lib_RE /= RE_Null then
                  Fnam := RTE (Lib_RE);
               end if;
            end if;

            --  Call the function

            Expr :=
              Make_Function_Call (Loc, Name => New_Occurrence_Of (Fnam, Loc));

            --  Allow Expr to be used as arg to Build_To_Any_Call immediately

            Set_Etype (Expr, RTE (RE_TypeCode));

            return Expr;
         end Build_TypeCode_Call;

         -----------------------------
         -- Build_TypeCode_Function --
         -----------------------------

         procedure Build_TypeCode_Function
           (Loc  : Source_Ptr;
            Typ  : Entity_Id;
            Decl : out Node_Id;
            Fnam : out Entity_Id)
         is
            Spec  : Node_Id;
            Decls : constant List_Id := New_List;
            Stms  : constant List_Id := New_List;

            TCNam : constant Entity_Id :=
                      Make_Helper_Function_Name (Loc, Typ, Name_TypeCode);

            Parameters : List_Id;

            procedure Add_String_Parameter
              (S              : String_Id;
               Parameter_List : List_Id);
            --  Add a literal for S to Parameters

            procedure Add_TypeCode_Parameter
              (TC_Node        : Node_Id;
               Parameter_List : List_Id);
            --  Add the typecode for Typ to Parameters

            procedure Add_Long_Parameter
              (Expr_Node      : Node_Id;
               Parameter_List : List_Id);
            --  Add a signed long integer expression to Parameters

            procedure Initialize_Parameter_List
              (Name_String    : String_Id;
               Repo_Id_String : String_Id;
               Parameter_List : out List_Id);
            --  Return a list that contains the first two parameters
            --  for a parameterized typecode: name and repository id.

            function Make_Constructed_TypeCode
              (Kind       : Entity_Id;
               Parameters : List_Id) return Node_Id;
            --  Call TC_Build with the given kind and parameters

            procedure Return_Constructed_TypeCode (Kind : Entity_Id);
            --  Make a return statement that calls TC_Build with the given
            --  typecode kind, and the constructed parameters list.

            procedure Return_Alias_TypeCode (Base_TypeCode  : Node_Id);
            --  Return a typecode that is a TC_Alias for the given typecode

            --------------------------
            -- Add_String_Parameter --
            --------------------------

            procedure Add_String_Parameter
              (S              : String_Id;
               Parameter_List : List_Id)
            is
            begin
               Append_To (Parameter_List,
                 Make_Function_Call (Loc,
                   Name => New_Occurrence_Of (RTE (RE_TA_Std_String), Loc),
                   Parameter_Associations => New_List (
                     Make_String_Literal (Loc, S))));
            end Add_String_Parameter;

            ----------------------------
            -- Add_TypeCode_Parameter --
            ----------------------------

            procedure Add_TypeCode_Parameter
              (TC_Node        : Node_Id;
               Parameter_List : List_Id)
            is
            begin
               Append_To (Parameter_List,
                 Make_Function_Call (Loc,
                   Name => New_Occurrence_Of (RTE (RE_TA_TC), Loc),
                   Parameter_Associations => New_List (TC_Node)));
            end Add_TypeCode_Parameter;

            ------------------------
            -- Add_Long_Parameter --
            ------------------------

            procedure Add_Long_Parameter
              (Expr_Node      : Node_Id;
               Parameter_List : List_Id)
            is
            begin
               Append_To (Parameter_List,
                 Make_Function_Call (Loc,
                   Name => New_Occurrence_Of (RTE (RE_TA_LI), Loc),
                   Parameter_Associations => New_List (Expr_Node)));
            end Add_Long_Parameter;

            -------------------------------
            -- Initialize_Parameter_List --
            -------------------------------

            procedure Initialize_Parameter_List
              (Name_String    : String_Id;
               Repo_Id_String : String_Id;
               Parameter_List : out List_Id)
            is
            begin
               Parameter_List := New_List;
               Add_String_Parameter (Name_String, Parameter_List);
               Add_String_Parameter (Repo_Id_String, Parameter_List);
            end Initialize_Parameter_List;

            ---------------------------
            -- Return_Alias_TypeCode --
            ---------------------------

            procedure Return_Alias_TypeCode
              (Base_TypeCode  : Node_Id)
            is
            begin
               Add_TypeCode_Parameter (Base_TypeCode, Parameters);
               Return_Constructed_TypeCode (RTE (RE_TC_Alias));
            end Return_Alias_TypeCode;

            -------------------------------
            -- Make_Constructed_TypeCode --
            -------------------------------

            function Make_Constructed_TypeCode
              (Kind       : Entity_Id;
               Parameters : List_Id) return Node_Id
            is
               Constructed_TC : constant Node_Id :=
                 Make_Function_Call (Loc,
                   Name =>
                     New_Occurrence_Of (RTE (RE_TC_Build), Loc),
                   Parameter_Associations => New_List (
                     New_Occurrence_Of (Kind, Loc),
                     Make_Aggregate (Loc,
                        Expressions => Parameters)));
            begin
               Set_Etype (Constructed_TC, RTE (RE_TypeCode));
               return Constructed_TC;
            end Make_Constructed_TypeCode;

            ---------------------------------
            -- Return_Constructed_TypeCode --
            ---------------------------------

            procedure Return_Constructed_TypeCode (Kind : Entity_Id) is
            begin
               Append_To (Stms,
                 Make_Simple_Return_Statement (Loc,
                   Expression =>
                     Make_Constructed_TypeCode (Kind, Parameters)));
            end Return_Constructed_TypeCode;

            ------------------
            -- Record types --
            ------------------

            procedure TC_Rec_Add_Process_Element
              (Params  : List_Id;
               Any     : Entity_Id;
               Counter : in out Int;
               Rec     : Entity_Id;
               Field   : Node_Id);

            procedure TC_Append_Record_Traversal is
              new Append_Record_Traversal (
                Rec                 => Empty,
                Add_Process_Element => TC_Rec_Add_Process_Element);

            --------------------------------
            -- TC_Rec_Add_Process_Element --
            --------------------------------

            procedure TC_Rec_Add_Process_Element
              (Params  : List_Id;
               Any     : Entity_Id;
               Counter : in out Int;
               Rec     : Entity_Id;
               Field   : Node_Id)
            is
               pragma Unreferenced (Any, Counter, Rec);

            begin
               if Nkind (Field) = N_Defining_Identifier then

                  --  A regular component

                  Add_TypeCode_Parameter
                    (Build_TypeCode_Call (Loc, Etype (Field), Decls), Params);
                  Get_Name_String (Chars (Field));
                  Add_String_Parameter (String_From_Name_Buffer, Params);

               else

                  --  A variant part

                  declare
                     Discriminant_Type : constant Entity_Id :=
                                           Etype (Name (Field));

                     Is_Enum : constant Boolean :=
                                 Is_Enumeration_Type (Discriminant_Type);

                     Union_TC_Params : List_Id;

                     U_Name : constant Name_Id :=
                                New_External_Name (Chars (Typ), 'V', -1);

                     Name_Str         : String_Id;
                     Struct_TC_Params : List_Id;

                     Variant : Node_Id;
                     Choice  : Node_Id;
                     Default : constant Node_Id :=
                                 Make_Integer_Literal (Loc, -1);

                     Dummy_Counter : Int := 0;

                     Choice_Index : Int := 0;

                     procedure Add_Params_For_Variant_Components;
                     --  Add a struct TypeCode and a corresponding member name
                     --  to the union parameter list.

                     --  Ordering of declarations is a complete mess in this
                     --  area, it is supposed to be types/variables, then
                     --  subprogram specs, then subprogram bodies ???

                     ---------------------------------------
                     -- Add_Params_For_Variant_Components --
                     ---------------------------------------

                     procedure Add_Params_For_Variant_Components
                     is
                        S_Name : constant Name_Id :=
                                   New_External_Name (U_Name, 'S', -1);

                     begin
                        Get_Name_String (S_Name);
                        Name_Str := String_From_Name_Buffer;
                        Initialize_Parameter_List
                          (Name_Str, Name_Str, Struct_TC_Params);

                        --  Build struct parameters

                        TC_Append_Record_Traversal (Struct_TC_Params,
                          Component_List (Variant),
                          Empty,
                          Dummy_Counter);

                        Add_TypeCode_Parameter
                          (Make_Constructed_TypeCode
                           (RTE (RE_TC_Struct), Struct_TC_Params),
                           Union_TC_Params);

                        Add_String_Parameter (Name_Str, Union_TC_Params);
                     end Add_Params_For_Variant_Components;

                  begin
                     Get_Name_String (U_Name);
                     Name_Str := String_From_Name_Buffer;

                     Initialize_Parameter_List
                       (Name_Str, Name_Str, Union_TC_Params);

                     --  Add union in enclosing parameter list

                     Add_TypeCode_Parameter
                       (Make_Constructed_TypeCode
                        (RTE (RE_TC_Union), Union_TC_Params),
                        Params);

                     Add_String_Parameter (Name_Str, Params);

                     --  Build union parameters

                     Add_TypeCode_Parameter
                       (Build_TypeCode_Call
                          (Loc, Discriminant_Type, Decls),
                        Union_TC_Params);

                     Add_Long_Parameter (Default, Union_TC_Params);

                     Variant := First_Non_Pragma (Variants (Field));
                     while Present (Variant) loop
                        Choice := First (Discrete_Choices (Variant));
                        while Present (Choice) loop
                           case Nkind (Choice) is
                              when N_Range =>
                                 declare
                                    L : constant Uint :=
                                          Expr_Value (Low_Bound (Choice));
                                    H : constant Uint :=
                                          Expr_Value (High_Bound (Choice));
                                    J : Uint := L;
                                    --  3.8.1(8) guarantees that the bounds of
                                    --  this range are static.

                                    Expr : Node_Id;

                                 begin
                                    while J <= H loop
                                       if Is_Enum then
                                          Expr := New_Occurrence_Of (
                                            Get_Enum_Lit_From_Pos (
                                              Discriminant_Type, J, Loc), Loc);
                                       else
                                          Expr :=
                                            Make_Integer_Literal (Loc, J);
                                       end if;
                                       Append_To (Union_TC_Params,
                                         Build_To_Any_Call (Expr, Decls));

                                       Add_Params_For_Variant_Components;
                                       J := J + Uint_1;
                                    end loop;
                                 end;

                              when N_Others_Choice =>

                                 --  This variant possess a default choice.
                                 --  We must therefore set the default
                                 --  parameter to the current choice index. The
                                 --  default parameter is by construction the
                                 --  fourth in the Union_TC_Params list.

                                 declare
                                    Default_Node : constant Node_Id :=
                                                     Pick (Union_TC_Params, 4);

                                    New_Default_Node : constant Node_Id :=
                                      Make_Function_Call (Loc,
                                       Name =>
                                         New_Occurrence_Of
                                           (RTE (RE_TA_LI), Loc),
                                       Parameter_Associations =>
                                         New_List (
                                           Make_Integer_Literal
                                             (Loc, Choice_Index)));
                                 begin
                                    Insert_Before (
                                      Default_Node,
                                      New_Default_Node);

                                    Remove (Default_Node);
                                 end;

                                 --  Add a placeholder member label
                                 --  for the default case.
                                 --  It must be of the discriminant type.

                                 declare
                                    Exp : constant Node_Id :=
                                      Make_Attribute_Reference (Loc,
                                       Prefix => New_Occurrence_Of
                                         (Discriminant_Type, Loc),
                                       Attribute_Name => Name_First);
                                 begin
                                    Set_Etype (Exp, Discriminant_Type);
                                    Append_To (Union_TC_Params,
                                      Build_To_Any_Call (Exp, Decls));
                                 end;

                                 Add_Params_For_Variant_Components;

                              when others =>

                                 --  Case of an explicit choice

                                 declare
                                    Exp : constant Node_Id :=
                                            New_Copy_Tree (Choice);
                                 begin
                                    Append_To (Union_TC_Params,
                                      Build_To_Any_Call (Exp, Decls));
                                 end;

                                 Add_Params_For_Variant_Components;
                           end case;

                           Next (Choice);
                           Choice_Index := Choice_Index + 1;
                        end loop;

                        Next_Non_Pragma (Variant);
                     end loop;
                  end;
               end if;
            end TC_Rec_Add_Process_Element;

            Type_Name_Str    : String_Id;
            Type_Repo_Id_Str : String_Id;

         --  Start of processing for Build_TypeCode_Function

         begin
            --  For a derived type, we can't go past the base type (to the
            --  parent type) here, because that would cause the attribute's
            --  formal parameter to have the wrong type; hence the Base_Type
            --  check here.

            if Is_Itype (Typ) and then Typ /= Base_Type (Typ) then
               Build_TypeCode_Function
                  (Loc  => Loc,
                   Typ  => Etype (Typ),
                   Decl => Decl,
                   Fnam => Fnam);
               return;
            end if;

            Fnam := TCNam;

            Spec :=
              Make_Function_Specification (Loc,
                Defining_Unit_Name       => Fnam,
                Parameter_Specifications => Empty_List,
                Result_Definition        =>
                  New_Occurrence_Of (RTE (RE_TypeCode), Loc));

            Build_Name_And_Repository_Id (Typ,
              Name_Str => Type_Name_Str, Repo_Id_Str => Type_Repo_Id_Str);

            Initialize_Parameter_List
              (Type_Name_Str, Type_Repo_Id_Str, Parameters);

            if Has_Stream_Attribute_Definition
                 (Typ, TSS_Stream_Output, At_Any_Place => True)
              or else
               Has_Stream_Attribute_Definition
                 (Typ, TSS_Stream_Write, At_Any_Place => True)
            then
               --  If user-defined stream attributes are specified for this
               --  type, use them and transmit data as an opaque sequence of
               --  stream elements.

               Return_Alias_TypeCode
                 (New_Occurrence_Of (RTE (RE_TC_Opaque), Loc));

            elsif Is_Derived_Type (Typ) and then not Is_Tagged_Type (Typ) then
               Return_Alias_TypeCode (
                 Build_TypeCode_Call (Loc, Etype (Typ), Decls));

            elsif Is_Integer_Type (Typ) or else Is_Unsigned_Type (Typ) then
               Return_Alias_TypeCode (
                 Build_TypeCode_Call (Loc,
                   Find_Numeric_Representation (Typ), Decls));

            elsif Is_Record_Type (Typ) and then not Is_Tagged_Type (Typ) then

               --  Record typecodes are encoded as follows:
               --  -- TC_STRUCT
               --  |
               --  |  [Name]
               --  |  [Repository Id]
               --
               --  Then for each discriminant:
               --
               --  |  [Discriminant Type Code]
               --  |  [Discriminant Name]
               --  |  ...
               --
               --  Then for each component:
               --
               --  |  [Component Type Code]
               --  |  [Component Name]
               --  |  ...
               --
               --  Variants components type codes are encoded as follows:
               --  --  TC_UNION
               --  |
               --  |  [Name]
               --  |  [Repository Id]
               --  |  [Discriminant Type Code]
               --  |  [Index of Default Variant Part or -1 for no default]
               --
               --  Then for each Variant Part :
               --
               --  |  [VP Label]
               --  |
               --  |  -- TC_STRUCT
               --  |  | [Variant Part Name]
               --  |  | [Variant Part Repository Id]
               --  |  |
               --  |    Then for each VP component:
               --  |  | [VP component Typecode]
               --  |  | [VP component Name]
               --  |  | ...
               --  |  --
               --  |
               --  |  [VP Name]

               if Nkind (Declaration_Node (Typ)) = N_Subtype_Declaration then
                  Return_Alias_TypeCode
                    (Build_TypeCode_Call (Loc, Etype (Typ), Decls));

               else
                  declare
                     Disc : Entity_Id := Empty;
                     Rdef : constant Node_Id :=
                              Type_Definition (Declaration_Node (Typ));
                     Dummy_Counter : Int := 0;

                  begin
                     --  Construct the discriminants typecodes

                     if Has_Discriminants (Typ) then
                        Disc := First_Discriminant (Typ);
                     end if;

                     while Present (Disc) loop
                        Add_TypeCode_Parameter (
                          Build_TypeCode_Call (Loc, Etype (Disc), Decls),
                          Parameters);
                        Get_Name_String (Chars (Disc));
                        Add_String_Parameter (
                          String_From_Name_Buffer,
                          Parameters);
                        Next_Discriminant (Disc);
                     end loop;

                     --  then the components typecodes

                     TC_Append_Record_Traversal
                       (Parameters, Component_List (Rdef),
                        Empty, Dummy_Counter);
                     Return_Constructed_TypeCode (RTE (RE_TC_Struct));
                  end;
               end if;

            elsif Is_Array_Type (Typ) then
               declare
                  Ndim           : constant Pos := Number_Dimensions (Typ);
                  Inner_TypeCode : Node_Id;
                  Constrained    : constant Boolean := Is_Constrained (Typ);
                  Indx           : Node_Id          := First_Index (Typ);

               begin
                  Inner_TypeCode :=
                    Build_TypeCode_Call (Loc, Component_Type (Typ), Decls);

                  for J in 1 .. Ndim loop
                     if Constrained then
                        Inner_TypeCode := Make_Constructed_TypeCode
                          (RTE (RE_TC_Array), New_List (
                            Build_To_Any_Call (
                              OK_Convert_To (RTE (RE_Long_Unsigned),
                                Make_Attribute_Reference (Loc,
                                  Prefix => New_Occurrence_Of (Typ, Loc),
                                  Attribute_Name => Name_Length,
                                  Expressions => New_List (
                                    Make_Integer_Literal (Loc,
                                      Intval => Ndim - J + 1)))),
                              Decls),
                            Build_To_Any_Call (Inner_TypeCode, Decls)));

                     else
                        --  Unconstrained case: add low bound for each
                        --  dimension.

                        Add_TypeCode_Parameter
                          (Build_TypeCode_Call (Loc, Etype (Indx), Decls),
                           Parameters);
                        Get_Name_String (New_External_Name ('L', J));
                        Add_String_Parameter (
                          String_From_Name_Buffer,
                          Parameters);
                        Next_Index (Indx);

                        Inner_TypeCode := Make_Constructed_TypeCode
                          (RTE (RE_TC_Sequence), New_List (
                            Build_To_Any_Call (
                              OK_Convert_To (RTE (RE_Long_Unsigned),
                                Make_Integer_Literal (Loc, 0)),
                              Decls),
                            Build_To_Any_Call (Inner_TypeCode, Decls)));
                     end if;
                  end loop;

                  if Constrained then
                     Return_Alias_TypeCode (Inner_TypeCode);
                  else
                     Add_TypeCode_Parameter (Inner_TypeCode, Parameters);
                     Start_String;
                     Store_String_Char ('V');
                     Add_String_Parameter (End_String, Parameters);
                     Return_Constructed_TypeCode (RTE (RE_TC_Struct));
                  end if;
               end;

            else
               --  Default: type is represented as an opaque sequence of bytes

               Return_Alias_TypeCode
                 (New_Occurrence_Of (RTE (RE_TC_Opaque), Loc));
            end if;

            Decl :=
              Make_Subprogram_Body (Loc,
                Specification              => Spec,
                Declarations               => Decls,
                Handled_Statement_Sequence =>
                  Make_Handled_Sequence_Of_Statements (Loc,
                    Statements => Stms));
         end Build_TypeCode_Function;

         ---------------------------------
         -- Find_Numeric_Representation --
         ---------------------------------

         function Find_Numeric_Representation
           (Typ : Entity_Id) return Entity_Id
         is
            FST    : constant Entity_Id := First_Subtype (Typ);
            P_Size : constant Uint      := Esize (FST);

         begin
            if Is_Unsigned_Type (Typ) then
               if P_Size <= Standard_Short_Short_Integer_Size then
                  return RTE (RE_Short_Short_Unsigned);

               elsif P_Size <= Standard_Short_Integer_Size then
                  return RTE (RE_Short_Unsigned);

               elsif P_Size <= Standard_Integer_Size then
                  return RTE (RE_Unsigned);

               elsif P_Size <= Standard_Long_Integer_Size then
                  return RTE (RE_Long_Unsigned);

               else
                  return RTE (RE_Long_Long_Unsigned);
               end if;

            elsif Is_Integer_Type (Typ) then
               if P_Size <= Standard_Short_Short_Integer_Size then
                  return Standard_Short_Short_Integer;

               elsif P_Size <= Standard_Short_Integer_Size then
                  return Standard_Short_Integer;

               elsif P_Size <= Standard_Integer_Size then
                  return Standard_Integer;

               elsif P_Size <= Standard_Long_Integer_Size then
                  return Standard_Long_Integer;

               else
                  return Standard_Long_Long_Integer;
               end if;

            elsif Is_Floating_Point_Type (Typ) then
               if P_Size <= Standard_Short_Float_Size then
                  return Standard_Short_Float;

               elsif P_Size <= Standard_Float_Size then
                  return Standard_Float;

               elsif P_Size <= Standard_Long_Float_Size then
                  return Standard_Long_Float;

               else
                  return Standard_Long_Long_Float;
               end if;

            else
               raise Program_Error;
            end if;

            --  TBD: fixed point types???
            --  TBverified numeric types with a biased representation???

         end Find_Numeric_Representation;

         ---------------------------
         -- Append_Array_Traversal --
         ---------------------------

         procedure Append_Array_Traversal
           (Stmts   : List_Id;
            Any     : Entity_Id;
            Counter : Entity_Id := Empty;
            Depth   : Pos       := 1)
         is
            Loc         : constant Source_Ptr := Sloc (Subprogram);
            Typ         : constant Entity_Id  := Etype (Arry);
            Constrained : constant Boolean    := Is_Constrained (Typ);
            Ndim        : constant Pos        := Number_Dimensions (Typ);

            Inner_Any, Inner_Counter : Entity_Id;

            Loop_Stm    : Node_Id;
            Inner_Stmts : constant List_Id := New_List;

         begin
            if Depth > Ndim then

               --  Processing for one element of an array

               declare
                  Element_Expr : constant Node_Id :=
                                   Make_Indexed_Component (Loc,
                                     New_Occurrence_Of (Arry, Loc),
                                     Indexes);
               begin
                  Set_Etype (Element_Expr, Component_Type (Typ));
                  Add_Process_Element (Stmts,
                    Any     => Any,
                    Counter => Counter,
                    Datum   => Element_Expr);
               end;

               return;
            end if;

            Append_To (Indexes,
              Make_Identifier (Loc, New_External_Name ('L', Depth)));

            if not Constrained or else Depth > 1 then
               Inner_Any := Make_Defining_Identifier (Loc,
                              New_External_Name ('A', Depth));
               Set_Etype (Inner_Any, RTE (RE_Any));
            else
               Inner_Any := Empty;
            end if;

            if Present (Counter) then
               Inner_Counter := Make_Defining_Identifier (Loc,
                                  New_External_Name ('J', Depth));
            else
               Inner_Counter := Empty;
            end if;

            declare
               Loop_Any : Node_Id := Inner_Any;

            begin
               --  For the first dimension of a constrained array, we add
               --  elements directly in the corresponding Any; there is no
               --  intervening inner Any.

               if No (Loop_Any) then
                  Loop_Any := Any;
               end if;

               Append_Array_Traversal (Inner_Stmts,
                 Any     => Loop_Any,
                 Counter => Inner_Counter,
                 Depth   => Depth + 1);
            end;

            Loop_Stm :=
              Make_Implicit_Loop_Statement (Subprogram,
                Iteration_Scheme =>
                  Make_Iteration_Scheme (Loc,
                    Loop_Parameter_Specification =>
                      Make_Loop_Parameter_Specification (Loc,
                        Defining_Identifier =>
                          Make_Defining_Identifier (Loc,
                            Chars => New_External_Name ('L', Depth)),

                        Discrete_Subtype_Definition =>
                          Make_Attribute_Reference (Loc,
                            Prefix         => New_Occurrence_Of (Arry, Loc),
                            Attribute_Name => Name_Range,

                            Expressions => New_List (
                              Make_Integer_Literal (Loc, Depth))))),
                Statements => Inner_Stmts);

            declare
               Decls       : constant List_Id := New_List;
               Dimen_Stmts : constant List_Id := New_List;
               Length_Node : Node_Id;

               Inner_Any_TypeCode : constant Entity_Id :=
                                      Make_Defining_Identifier (Loc,
                                        New_External_Name ('T', Depth));

               Inner_Any_TypeCode_Expr : Node_Id;

            begin
               if Depth = 1 then
                  if Constrained then
                     Inner_Any_TypeCode_Expr :=
                       Make_Function_Call (Loc,
                         Name => New_Occurrence_Of (RTE (RE_Get_TC), Loc),
                         Parameter_Associations => New_List (
                           New_Occurrence_Of (Any, Loc)));

                  else
                     Inner_Any_TypeCode_Expr :=
                       Make_Function_Call (Loc,
                         Name =>
                           New_Occurrence_Of (RTE (RE_Any_Member_Type), Loc),
                             Parameter_Associations => New_List (
                               New_Occurrence_Of (Any, Loc),
                               Make_Integer_Literal (Loc, Ndim)));
                  end if;

               else
                  Inner_Any_TypeCode_Expr :=
                    Make_Function_Call (Loc,
                      Name => New_Occurrence_Of (RTE (RE_Content_Type), Loc),
                      Parameter_Associations => New_List (
                        Make_Identifier (Loc,
                          Chars => New_External_Name ('T', Depth - 1))));
               end if;

               Append_To (Decls,
                 Make_Object_Declaration (Loc,
                   Defining_Identifier => Inner_Any_TypeCode,
                   Constant_Present    => True,
                   Object_Definition   => New_Occurrence_Of (
                                            RTE (RE_TypeCode), Loc),
                   Expression          => Inner_Any_TypeCode_Expr));

               if Present (Inner_Any) then
                  Append_To (Decls,
                    Make_Object_Declaration (Loc,
                      Defining_Identifier => Inner_Any,
                      Object_Definition   =>
                        New_Occurrence_Of (RTE (RE_Any), Loc),
                      Expression          =>
                        Make_Function_Call (Loc,
                          Name =>
                            New_Occurrence_Of (
                              RTE (RE_Create_Any), Loc),
                          Parameter_Associations => New_List (
                            New_Occurrence_Of (Inner_Any_TypeCode, Loc)))));
               end if;

               if Present (Inner_Counter) then
                  Append_To (Decls,
                    Make_Object_Declaration (Loc,
                      Defining_Identifier => Inner_Counter,
                      Object_Definition   =>
                        New_Occurrence_Of (RTE (RE_Long_Unsigned), Loc),
                      Expression          =>
                        Make_Integer_Literal (Loc, 0)));
               end if;

               if not Constrained then
                  Length_Node := Make_Attribute_Reference (Loc,
                        Prefix         => New_Occurrence_Of (Arry, Loc),
                        Attribute_Name => Name_Length,
                        Expressions    =>
                          New_List (Make_Integer_Literal (Loc, Depth)));
                  Set_Etype (Length_Node, RTE (RE_Long_Unsigned));

                  Add_Process_Element (Dimen_Stmts,
                    Datum   => Length_Node,
                    Any     => Inner_Any,
                    Counter => Inner_Counter);
               end if;

               --  Loop_Stm does appropriate processing for each element
               --  of Inner_Any.

               Append_To (Dimen_Stmts, Loop_Stm);

               --  Link outer and inner any

               if Present (Inner_Any) then
                  Add_Process_Element (Dimen_Stmts,
                    Any     => Any,
                    Counter => Counter,
                    Datum   => New_Occurrence_Of (Inner_Any, Loc));
               end if;

               Append_To (Stmts,
                 Make_Block_Statement (Loc,
                   Declarations =>
                     Decls,
                   Handled_Statement_Sequence =>
                     Make_Handled_Sequence_Of_Statements (Loc,
                       Statements => Dimen_Stmts)));
            end;
         end Append_Array_Traversal;

         -------------------------------
         -- Make_Helper_Function_Name --
         -------------------------------

         function Make_Helper_Function_Name
           (Loc : Source_Ptr;
            Typ : Entity_Id;
            Nam : Name_Id) return Entity_Id
         is
         begin
            declare
               Serial : Nat := 0;
               --  For tagged types that aren't frozen yet, generate the helper
               --  under its canonical name so that it matches the primitive
               --  spec. For all other cases, we use a serialized name so that
               --  multiple generations of the same procedure do not clash.

            begin
               if Is_Tagged_Type (Typ) and then not Is_Frozen (Typ) then
                  null;
               else
                  Serial := Increment_Serial_Number;
               end if;

               --  Use prefixed underscore to avoid potential clash with user
               --  identifier (we use attribute names for Nam).

               return
                 Make_Defining_Identifier (Loc,
                   Chars =>
                     New_External_Name
                       (Related_Id   => Nam,
                        Suffix       => ' ',
                        Suffix_Index => Serial,
                        Prefix       => '_'));
            end;
         end Make_Helper_Function_Name;
      end Helpers;

      -----------------------------------
      -- Reserve_NamingContext_Methods --
      -----------------------------------

      procedure Reserve_NamingContext_Methods is
         Str_Resolve : constant String := "resolve";
      begin
         Name_Buffer (1 .. Str_Resolve'Length) := Str_Resolve;
         Name_Len := Str_Resolve'Length;
         Overload_Counter_Table.Set (Name_Find, 1);
      end Reserve_NamingContext_Methods;

   end PolyORB_Support;

   -------------------------------
   -- RACW_Type_Is_Asynchronous --
   -------------------------------

   procedure RACW_Type_Is_Asynchronous (RACW_Type : Entity_Id) is
      Asynchronous_Flag : constant Entity_Id :=
                            Asynchronous_Flags_Table.Get (RACW_Type);
   begin
      Replace (Expression (Parent (Asynchronous_Flag)),
        New_Occurrence_Of (Standard_True, Sloc (Asynchronous_Flag)));
   end RACW_Type_Is_Asynchronous;

   -------------------------
   -- RCI_Package_Locator --
   -------------------------

   function RCI_Package_Locator
     (Loc          : Source_Ptr;
      Package_Spec : Node_Id) return Node_Id
   is
      Inst     : Node_Id;
      Pkg_Name : String_Id;

   begin
      Get_Library_Unit_Name_String (Package_Spec);
      Pkg_Name := String_From_Name_Buffer;
      Inst :=
        Make_Package_Instantiation (Loc,
          Defining_Unit_Name   => Make_Temporary (Loc, 'R'),

          Name                 =>
            New_Occurrence_Of (RTE (RE_RCI_Locator), Loc),

          Generic_Associations => New_List (
            Make_Generic_Association (Loc,
              Selector_Name                     =>
                Make_Identifier (Loc, Name_RCI_Name),
              Explicit_Generic_Actual_Parameter =>
                Make_String_Literal (Loc,
                  Strval => Pkg_Name)),

            Make_Generic_Association (Loc,
              Selector_Name                     =>
                Make_Identifier (Loc, Name_Version),
              Explicit_Generic_Actual_Parameter =>
                Make_Attribute_Reference (Loc,
                  Prefix         =>
                    New_Occurrence_Of (Defining_Entity (Package_Spec), Loc),
                  Attribute_Name =>
                    Name_Version))));

      RCI_Locator_Table.Set
        (Defining_Unit_Name (Package_Spec),
         Defining_Unit_Name (Inst));
      return Inst;
   end RCI_Package_Locator;

   -----------------------------------------------
   -- Remote_Types_Tagged_Full_View_Encountered --
   -----------------------------------------------

   procedure Remote_Types_Tagged_Full_View_Encountered
     (Full_View : Entity_Id)
   is
      Stub_Elements : constant Stub_Structure :=
                        Stubs_Table.Get (Full_View);

   begin
      --  For an RACW encountered before the freeze point of its designated
      --  type, the stub type is generated at the point of the RACW declaration
      --  but the primitives are generated only once the designated type is
      --  frozen. That freeze can occur in another scope, for example when the
      --  RACW is declared in a nested package. In that case we need to
      --  reestablish the stub type's scope prior to generating its primitive
      --  operations.

      if Stub_Elements /= Empty_Stub_Structure then
         declare
            Saved_Scope : constant Entity_Id := Current_Scope;
            Stubs_Scope : constant Entity_Id :=
                            Scope (Stub_Elements.Stub_Type);

         begin
            if Current_Scope /= Stubs_Scope then
               Push_Scope (Stubs_Scope);
            end if;

            Add_RACW_Primitive_Declarations_And_Bodies
              (Full_View,
               Stub_Elements.RPC_Receiver_Decl,
               Stub_Elements.Body_Decls);

            if Current_Scope /= Saved_Scope then
               Pop_Scope;
            end if;
         end;
      end if;
   end Remote_Types_Tagged_Full_View_Encountered;

   -------------------
   -- Scope_Of_Spec --
   -------------------

   function Scope_Of_Spec (Spec : Node_Id) return Entity_Id is
      Unit_Name : Node_Id;

   begin
      Unit_Name := Defining_Unit_Name (Spec);
      while Nkind (Unit_Name) /= N_Defining_Identifier loop
         Unit_Name := Defining_Identifier (Unit_Name);
      end loop;

      return Unit_Name;
   end Scope_Of_Spec;

   ----------------------
   -- Set_Renaming_TSS --
   ----------------------

   procedure Set_Renaming_TSS
     (Typ     : Entity_Id;
      Nam     : Entity_Id;
      TSS_Nam : TSS_Name_Type)
   is
      Loc  : constant Source_Ptr := Sloc (Nam);
      Spec : constant Node_Id := Parent (Nam);

      TSS_Node : constant Node_Id :=
                   Make_Subprogram_Renaming_Declaration (Loc,
                     Specification =>
                       Copy_Specification (Loc,
                         Spec     => Spec,
                         New_Name => Make_TSS_Name (Typ, TSS_Nam)),
                       Name => New_Occurrence_Of (Nam, Loc));

      Snam : constant Entity_Id :=
               Defining_Unit_Name (Specification (TSS_Node));

   begin
      if Nkind (Spec) = N_Function_Specification then
         Set_Ekind (Snam, E_Function);
         Set_Etype (Snam, Entity (Result_Definition (Spec)));
      else
         Set_Ekind (Snam, E_Procedure);
         Set_Etype (Snam, Standard_Void_Type);
      end if;

      Set_TSS (Typ, Snam);
   end Set_Renaming_TSS;

   ----------------------------------------------
   -- Specific_Add_Obj_RPC_Receiver_Completion --
   ----------------------------------------------

   procedure Specific_Add_Obj_RPC_Receiver_Completion
     (Loc           : Source_Ptr;
      Decls         : List_Id;
      RPC_Receiver  : Entity_Id;
      Stub_Elements : Stub_Structure)
   is
   begin
      case Get_PCS_Name is
         when Name_PolyORB_DSA =>
            PolyORB_Support.Add_Obj_RPC_Receiver_Completion
              (Loc, Decls, RPC_Receiver, Stub_Elements);
         when others =>
            GARLIC_Support.Add_Obj_RPC_Receiver_Completion
              (Loc, Decls, RPC_Receiver, Stub_Elements);
      end case;
   end Specific_Add_Obj_RPC_Receiver_Completion;

   --------------------------------
   -- Specific_Add_RACW_Features --
   --------------------------------

   procedure Specific_Add_RACW_Features
     (RACW_Type         : Entity_Id;
      Desig             : Entity_Id;
      Stub_Type         : Entity_Id;
      Stub_Type_Access  : Entity_Id;
      RPC_Receiver_Decl : Node_Id;
      Body_Decls        : List_Id)
   is
   begin
      case Get_PCS_Name is
         when Name_PolyORB_DSA =>
            PolyORB_Support.Add_RACW_Features
              (RACW_Type,
               Desig,
               Stub_Type,
               Stub_Type_Access,
               RPC_Receiver_Decl,
               Body_Decls);

         when others =>
            GARLIC_Support.Add_RACW_Features
              (RACW_Type,
               Stub_Type,
               Stub_Type_Access,
               RPC_Receiver_Decl,
               Body_Decls);
      end case;
   end Specific_Add_RACW_Features;

   --------------------------------
   -- Specific_Add_RAST_Features --
   --------------------------------

   procedure Specific_Add_RAST_Features
     (Vis_Decl : Node_Id;
      RAS_Type : Entity_Id)
   is
   begin
      case Get_PCS_Name is
         when Name_PolyORB_DSA =>
            PolyORB_Support.Add_RAST_Features (Vis_Decl, RAS_Type);
         when others =>
            GARLIC_Support.Add_RAST_Features (Vis_Decl, RAS_Type);
      end case;
   end Specific_Add_RAST_Features;

   --------------------------------------------------
   -- Specific_Add_Receiving_Stubs_To_Declarations --
   --------------------------------------------------

   procedure Specific_Add_Receiving_Stubs_To_Declarations
     (Pkg_Spec : Node_Id;
      Decls    : List_Id;
      Stmts    : List_Id)
   is
   begin
      case Get_PCS_Name is
         when Name_PolyORB_DSA =>
            PolyORB_Support.Add_Receiving_Stubs_To_Declarations
              (Pkg_Spec, Decls, Stmts);
         when others =>
            GARLIC_Support.Add_Receiving_Stubs_To_Declarations
              (Pkg_Spec, Decls, Stmts);
      end case;
   end Specific_Add_Receiving_Stubs_To_Declarations;

   ------------------------------------------
   -- Specific_Build_General_Calling_Stubs --
   ------------------------------------------

   procedure Specific_Build_General_Calling_Stubs
     (Decls                     : List_Id;
      Statements                : List_Id;
      Target                    : RPC_Target;
      Subprogram_Id             : Node_Id;
      Asynchronous              : Node_Id   := Empty;
      Is_Known_Asynchronous     : Boolean   := False;
      Is_Known_Non_Asynchronous : Boolean   := False;
      Is_Function               : Boolean;
      Spec                      : Node_Id;
      Stub_Type                 : Entity_Id := Empty;
      RACW_Type                 : Entity_Id := Empty;
      Nod                       : Node_Id)
   is
   begin
      case Get_PCS_Name is
         when Name_PolyORB_DSA =>
            PolyORB_Support.Build_General_Calling_Stubs
              (Decls,
               Statements,
               Target.Object,
               Subprogram_Id,
               Asynchronous,
               Is_Known_Asynchronous,
               Is_Known_Non_Asynchronous,
               Is_Function,
               Spec,
               Stub_Type,
               RACW_Type,
               Nod);

         when others =>
            GARLIC_Support.Build_General_Calling_Stubs
              (Decls,
               Statements,
               Target.Partition,
               Target.RPC_Receiver,
               Subprogram_Id,
               Asynchronous,
               Is_Known_Asynchronous,
               Is_Known_Non_Asynchronous,
               Is_Function,
               Spec,
               Stub_Type,
               RACW_Type,
               Nod);
      end case;
   end Specific_Build_General_Calling_Stubs;

   --------------------------------------
   -- Specific_Build_RPC_Receiver_Body --
   --------------------------------------

   procedure Specific_Build_RPC_Receiver_Body
     (RPC_Receiver : Entity_Id;
      Request      : out Entity_Id;
      Subp_Id      : out Entity_Id;
      Subp_Index   : out Entity_Id;
      Stmts        : out List_Id;
      Decl         : out Node_Id)
   is
   begin
      case Get_PCS_Name is
         when Name_PolyORB_DSA =>
            PolyORB_Support.Build_RPC_Receiver_Body
              (RPC_Receiver,
               Request,
               Subp_Id,
               Subp_Index,
               Stmts,
               Decl);

         when others =>
            GARLIC_Support.Build_RPC_Receiver_Body
              (RPC_Receiver,
               Request,
               Subp_Id,
               Subp_Index,
               Stmts,
               Decl);
      end case;
   end Specific_Build_RPC_Receiver_Body;

   --------------------------------
   -- Specific_Build_Stub_Target --
   --------------------------------

   function Specific_Build_Stub_Target
     (Loc                   : Source_Ptr;
      Decls                 : List_Id;
      RCI_Locator           : Entity_Id;
      Controlling_Parameter : Entity_Id) return RPC_Target
   is
   begin
      case Get_PCS_Name is
         when Name_PolyORB_DSA =>
            return
              PolyORB_Support.Build_Stub_Target
                (Loc, Decls, RCI_Locator, Controlling_Parameter);

         when others =>
            return
              GARLIC_Support.Build_Stub_Target
                (Loc, Decls, RCI_Locator, Controlling_Parameter);
      end case;
   end Specific_Build_Stub_Target;

   ------------------------------
   -- Specific_Build_Stub_Type --
   ------------------------------

   procedure Specific_Build_Stub_Type
     (RACW_Type         : Entity_Id;
      Stub_Type_Comps   : out List_Id;
      RPC_Receiver_Decl : out Node_Id)
   is
   begin
      case Get_PCS_Name is
         when Name_PolyORB_DSA =>
            PolyORB_Support.Build_Stub_Type
              (RACW_Type, Stub_Type_Comps, RPC_Receiver_Decl);

         when others =>
            GARLIC_Support.Build_Stub_Type
              (RACW_Type, Stub_Type_Comps, RPC_Receiver_Decl);
      end case;
   end Specific_Build_Stub_Type;

   -----------------------------------------------
   -- Specific_Build_Subprogram_Receiving_Stubs --
   -----------------------------------------------

   function Specific_Build_Subprogram_Receiving_Stubs
     (Vis_Decl                 : Node_Id;
      Asynchronous             : Boolean;
      Dynamically_Asynchronous : Boolean   := False;
      Stub_Type                : Entity_Id := Empty;
      RACW_Type                : Entity_Id := Empty;
      Parent_Primitive         : Entity_Id := Empty) return Node_Id
   is
   begin
      case Get_PCS_Name is
         when Name_PolyORB_DSA =>
            return
              PolyORB_Support.Build_Subprogram_Receiving_Stubs
                (Vis_Decl,
                 Asynchronous,
                 Dynamically_Asynchronous,
                 Stub_Type,
                 RACW_Type,
                 Parent_Primitive);

         when others =>
            return
              GARLIC_Support.Build_Subprogram_Receiving_Stubs
                (Vis_Decl,
                 Asynchronous,
                 Dynamically_Asynchronous,
                 Stub_Type,
                 RACW_Type,
                 Parent_Primitive);
      end case;
   end Specific_Build_Subprogram_Receiving_Stubs;

   -------------------------------
   -- Transmit_As_Unconstrained --
   -------------------------------

   function Transmit_As_Unconstrained (Typ : Entity_Id) return Boolean is
   begin
      return
        not (Is_Elementary_Type (Typ) or else Is_Constrained (Typ))
          or else (Is_Access_Type (Typ) and then Can_Never_Be_Null (Typ));
   end Transmit_As_Unconstrained;

   --------------------------
   -- Underlying_RACW_Type --
   --------------------------

   function Underlying_RACW_Type (RAS_Typ : Entity_Id) return Entity_Id is
      Record_Type : Entity_Id;

   begin
      if Ekind (RAS_Typ) = E_Record_Type then
         Record_Type := RAS_Typ;
      else
         pragma Assert (Present (Equivalent_Type (RAS_Typ)));
         Record_Type := Equivalent_Type (RAS_Typ);
      end if;

      return
        Etype (Subtype_Indication
                (Component_Definition
                  (First (Component_Items
                           (Component_List
                             (Type_Definition
                               (Declaration_Node (Record_Type))))))));
   end Underlying_RACW_Type;

end Exp_Dist;<|MERGE_RESOLUTION|>--- conflicted
+++ resolved
@@ -1075,38 +1075,7 @@
       Overload_Counter_Table.Reset;
       PolyORB_Support.Reserve_NamingContext_Methods;
 
-<<<<<<< HEAD
-      Current_Declaration := First (Visible_Declarations (Pkg_Spec));
-      while Present (Current_Declaration) loop
-         if Nkind (Current_Declaration) = N_Subprogram_Declaration
-           and then Comes_From_Source (Current_Declaration)
-         then
-            Assign_Subprogram_Identifier
-              (Defining_Unit_Name (Specification (Current_Declaration)),
-               Current_Subprogram_Number,
-               Subp_Str);
-
-            Subp_Stubs :=
-              Build_Subprogram_Calling_Stubs (
-                Vis_Decl     => Current_Declaration,
-                Subp_Id      =>
-                  Build_Subprogram_Id (Loc,
-                    Defining_Unit_Name (Specification (Current_Declaration))),
-                Asynchronous =>
-                  Nkind (Specification (Current_Declaration)) =
-                                                 N_Procedure_Specification
-                    and then
-                      Is_Asynchronous (Defining_Unit_Name (Specification
-                        (Current_Declaration))));
-
-            Append_To (Decls, Subp_Stubs);
-            Analyze (Subp_Stubs);
-
-            Current_Subprogram_Number := Current_Subprogram_Number + 1;
-         end if;
-=======
       Visit_Spec (Pkg_Spec);
->>>>>>> 03d20231
 
       Pop_Scope;
    end Add_Calling_Stubs_To_Declarations;
@@ -1461,14 +1430,9 @@
                  Is_TSS (Current_Primitive, TSS_Stream_Input)  or else
                  Is_TSS (Current_Primitive, TSS_Stream_Output) or else
                  Is_TSS (Current_Primitive, TSS_Stream_Read)   or else
-<<<<<<< HEAD
-                 Is_TSS (Current_Primitive, TSS_Stream_Write)  or else
-                 Is_Predefined_Interface_Primitive (Current_Primitive))
-=======
                  Is_TSS (Current_Primitive, TSS_Stream_Write)
                    or else
                      Is_Predefined_Interface_Primitive (Current_Primitive))
->>>>>>> 03d20231
               and then not Is_Hidden (Current_Primitive)
             then
                --  The first thing to do is build an up-to-date copy of the
@@ -2888,19 +2852,11 @@
 
       if E_Calling_Stubs = Empty then
          RCI_Locator := RCI_Locator_Table.Get (RCI_Package);
-<<<<<<< HEAD
 
          --  The RCI_Locator package and calling stub are is inserted at the
          --  top level in the current unit, and must appear in the proper scope
          --  so that it is not prematurely removed by the GCC back end.
 
-=======
-
-         --  The RCI_Locator package and calling stub are is inserted at the
-         --  top level in the current unit, and must appear in the proper scope
-         --  so that it is not prematurely removed by the GCC back end.
-
->>>>>>> 03d20231
          declare
             Scop : constant Entity_Id := Cunit_Entity (Current_Sem_Unit);
          begin
@@ -3813,10 +3769,7 @@
          Pkg_RPC_Receiver_Body       : Node_Id;
          --  A Pkg_RPC_Receiver is built to decode the request
 
-<<<<<<< HEAD
-=======
          Lookup_RAS      : Node_Id;
->>>>>>> 03d20231
          Lookup_RAS_Info : constant Entity_Id := Make_Temporary (Loc, 'R');
          --  A remote subprogram is created to allow peers to look up RAS
          --  information using subprogram ids.
@@ -6774,15 +6727,7 @@
          Dispatch_On_Address : constant List_Id := New_List;
          Dispatch_On_Name    : constant List_Id := New_List;
 
-<<<<<<< HEAD
-         Current_Declaration       : Node_Id;
-         Current_Stubs             : Node_Id;
-         Current_Subprogram_Number : Int := First_RCI_Subprogram_Id;
-
-         Subp_Info_Array : constant Entity_Id := Make_Temporary (Loc, 'I');
-=======
          Current_Subp_Number : Int := First_RCI_Subprogram_Id;
->>>>>>> 03d20231
 
          Subp_Info_Array : constant Entity_Id := Make_Temporary (Loc, 'I');
          Subp_Info_List  : constant List_Id := New_List;
@@ -7239,11 +7184,7 @@
            (RE      : RE_Id;
             Actuals : List_Id := New_List) return Node_Id;
          --  Generate a procedure call statement calling RE with the given
-<<<<<<< HEAD
-         --  actuals. Request is appended to the list.
-=======
          --  actuals. Request'Access is appended to the list.
->>>>>>> 03d20231
 
          ---------------------------
          -- Make_Request_RTE_Call --
@@ -7254,14 +7195,10 @@
             Actuals : List_Id := New_List) return Node_Id
          is
          begin
-<<<<<<< HEAD
-            Append_To (Actuals, New_Occurrence_Of (Request, Loc));
-=======
             Append_To (Actuals,
               Make_Attribute_Reference (Loc,
                 Prefix         => New_Occurrence_Of (Request, Loc),
                 Attribute_Name => Name_Access));
->>>>>>> 03d20231
             return Make_Procedure_Call_Statement (Loc,
                      Name                   =>
                        New_Occurrence_Of (RTE (RE), Loc),
@@ -7557,15 +7494,6 @@
          Append_List_To (Statements, Extra_Formal_Statements);
 
          Append_To (Statements,
-<<<<<<< HEAD
-           Make_Request_RTE_Call (RE_Request_Create, New_List (
-                                    Target_Object,
-                                    Subprogram_Id,
-                                    New_Occurrence_Of (Arguments, Loc),
-                                    New_Occurrence_Of (Result, Loc),
-                                    New_Occurrence_Of
-                                      (RTE (RE_Nil_Exc_List), Loc))));
-=======
            Make_Procedure_Call_Statement (Loc,
              Name =>
                New_Occurrence_Of (RTE (RE_Request_Setup), Loc),
@@ -7576,7 +7504,6 @@
                New_Occurrence_Of (Arguments, Loc),
                New_Occurrence_Of (Result, Loc),
                New_Occurrence_Of (RTE (RE_Nil_Exc_List), Loc))));
->>>>>>> 03d20231
 
          pragma Assert
            (not (Is_Known_Non_Asynchronous and Is_Known_Asynchronous));
@@ -7607,20 +7534,11 @@
          --  Asynchronous case
 
          if not Is_Known_Non_Asynchronous then
-<<<<<<< HEAD
-            Asynchronous_Statements :=
-              New_List (Make_Request_RTE_Call (RE_Request_Destroy));
-         end if;
-
-         --  Non-asynchronous case
-
-=======
             Asynchronous_Statements := New_List (Make_Null_Statement (Loc));
          end if;
 
          --  Non-asynchronous case
 
->>>>>>> 03d20231
          if not Is_Known_Asynchronous then
             --  Reraise an exception occurrence from the completed request.
             --  If the exception occurrence is empty, this is a no-op.
@@ -7633,13 +7551,6 @@
                   New_Occurrence_Of (Request, Loc))));
 
             if Is_Function then
-<<<<<<< HEAD
-
-               Append_To (Non_Asynchronous_Statements,
-                 Make_Request_RTE_Call (RE_Request_Destroy));
-
-=======
->>>>>>> 03d20231
                --  If this is a function call, read the value and return it
 
                Append_To (Non_Asynchronous_Statements,
@@ -7657,12 +7568,6 @@
                --  Case of a procedure: deal with IN OUT and OUT formals
 
                Append_List_To (Non_Asynchronous_Statements, After_Statements);
-<<<<<<< HEAD
-
-               Append_To (Non_Asynchronous_Statements,
-                 Make_Request_RTE_Call (RE_Request_Destroy));
-=======
->>>>>>> 03d20231
             end if;
          end if;
 
@@ -8700,13 +8605,6 @@
                   Decl : Entity_Id;
 
                begin
-                  --  For the subtype representing a generic actual type, go
-                  --  to the base type.
-
-                  if Is_Generic_Actual_Type (U_Type) then
-                     U_Type := Base_Type (U_Type);
-                  end if;
-
                   Build_From_Any_Function (Loc, U_Type, Decl, Fnam);
                   Append_To (Decls, Decl);
                end;

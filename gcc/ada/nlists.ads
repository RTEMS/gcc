--- conflicted
+++ resolved
@@ -6,11 +6,7 @@
 --                                                                          --
 --                                 S p e c                                  --
 --                                                                          --
-<<<<<<< HEAD
---          Copyright (C) 1992-2009, Free Software Foundation, Inc.         --
-=======
 --          Copyright (C) 1992-2010, Free Software Foundation, Inc.         --
->>>>>>> 03d20231
 --                                                                          --
 -- GNAT is free software;  you can  redistribute it  and/or modify it under --
 -- terms of the  GNU General Public License as published  by the Free Soft- --
@@ -125,11 +121,7 @@
    function New_Copy_List_Original (List : List_Id) return List_Id;
    --  Same as New_Copy_List but copies only nodes coming from source
 
-<<<<<<< HEAD
-   function First (List : List_Id) return Node_Id;
-=======
    function First (List : List_Id) return Node_Or_Entity_Id;
->>>>>>> 03d20231
    pragma Inline (First);
    --  Obtains the first element of the given node list or, if the node list
    --  has no items or is equal to No_List, then Empty is returned.
@@ -294,17 +286,6 @@
    pragma Inline (Prepend_To);
    --  Like Prepend, but arguments are the other way round
 
-<<<<<<< HEAD
-   procedure Prepend_List (List : List_Id; To : List_Id);
-   --  Prepends node list List to the start of node list To. On return,
-   --  List is reset to be empty.
-
-   procedure Prepend_List_To (To : List_Id; List : List_Id);
-   pragma Inline (Prepend_List_To);
-   --  Like Prepend_List, but arguments are the other way round
-
-   procedure Remove (Node : Node_Id);
-=======
    procedure Prepend_List
      (List : List_Id;
       To   : List_Id);
@@ -318,7 +299,6 @@
    --  Like Prepend_List, but arguments are the other way round
 
    procedure Remove (Node : Node_Or_Entity_Id);
->>>>>>> 03d20231
    --  Removes Node, which must be a node that is a member of a node list,
    --  from this node list. The contents of Node are not otherwise affected.
 

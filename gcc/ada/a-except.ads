------------------------------------------------------------------------------
--                                                                          --
--                         GNAT RUN-TIME COMPONENTS                         --
--                                                                          --
--                       A D A . E X C E P T I O N S                        --
--                                                                          --
--                                 S p e c                                  --
--                                                                          --
<<<<<<< HEAD
--          Copyright (C) 1992-2006, Free Software Foundation, Inc.         --
=======
--          Copyright (C) 1992-2007, Free Software Foundation, Inc.         --
>>>>>>> 751ff693
--                                                                          --
-- This specification is derived from the Ada Reference Manual for use with --
-- GNAT. The copyright notice above, and the license provisions that follow --
-- apply solely to the  contents of the part following the private keyword. --
--                                                                          --
-- GNAT is free software;  you can  redistribute it  and/or modify it under --
-- terms of the  GNU General Public License as published  by the Free Soft- --
-- ware  Foundation;  either version 2,  or (at your option) any later ver- --
-- sion.  GNAT is distributed in the hope that it will be useful, but WITH- --
-- OUT ANY WARRANTY;  without even the  implied warranty of MERCHANTABILITY --
-- or FITNESS FOR A PARTICULAR PURPOSE.  See the GNU General Public License --
-- for  more details.  You should have  received  a copy of the GNU General --
-- Public License  distributed with GNAT;  see file COPYING.  If not, write --
-- to  the  Free Software Foundation,  51  Franklin  Street,  Fifth  Floor, --
-- Boston, MA 02110-1301, USA.                                              --
--                                                                          --
-- As a special exception,  if other files  instantiate  generics from this --
-- unit, or you link  this unit with other files  to produce an executable, --
-- this  unit  does not  by itself cause  the resulting  executable  to  be --
-- covered  by the  GNU  General  Public  License.  This exception does not --
-- however invalidate  any other reasons why  the executable file  might be --
-- covered by the  GNU Public License.                                      --
--                                                                          --
-- GNAT was originally developed  by the GNAT team at  New York University. --
-- Extensive contributions were provided by Ada Core Technologies Inc.      --
--                                                                          --
------------------------------------------------------------------------------

<<<<<<< HEAD
--  This version of Ada.Exceptions is a full Ada 95 version.
=======
--  This version of Ada.Exceptions is a full Ada 95 version. It omits Ada 2005
--  features such as the additional definitions of Exception_Name returning
--  Wide_[Wide_]String.

>>>>>>> 751ff693
--  It is used for building the compiler and the basic tools, since these
--  builds may be done with bootstrap compilers that cannot handle these
--  additions. The full version of Ada.Exceptions can be found in the files
--  a-except-2005.ads/adb, and is used for all other builds where full Ada
--  2005 functionality is required. in particular, it is used for building
--  run times on all targets.

pragma Polling (Off);
--  We must turn polling off for this unit, because otherwise we get
--  elaboration circularities with ourself.

pragma Warnings (Off);
pragma Compiler_Unit;
pragma Warnings (On);

with System;
with System.Parameters;
with System.Standard_Library;
with System.Traceback_Entries;

package Ada.Exceptions is
   pragma Warnings (Off);
   pragma Preelaborate_05;
   pragma Warnings (On);
   --  We make this preelaborable in Ada 2005 mode. If we did not do this, then
   --  run time units used by the compiler (e.g. s-soflin.ads) would run
   --  into trouble. Conformance is not an issue, since this version is used
   --  only by the compiler.

   type Exception_Id is private;

   Null_Id : constant Exception_Id;

   type Exception_Occurrence is limited private;

   type Exception_Occurrence_Access is access all Exception_Occurrence;

   Null_Occurrence : constant Exception_Occurrence;

   function Exception_Name (X : Exception_Occurrence) return String;
   --  Same as Exception_Name (Exception_Identity (X))

   function Exception_Name (Id : Exception_Id) return String;

   procedure Raise_Exception (E : Exception_Id; Message : String := "");
   --  Note: it would be really nice to give a pragma No_Return for this
   --  procedure, but it would be wrong, since Raise_Exception does return if
   --  given the null exception in Ada 95 mode. However we do special case the
   --  name in the test in the compiler for issuing a warning for a missing
   --  return after this call. Program_Error seems reasonable enough in such a
   --  case. See also the routine Raise_Exception_Always in the private part.

   function Exception_Message (X : Exception_Occurrence) return String;

   procedure Reraise_Occurrence (X : Exception_Occurrence);
   --  Note: it would be really nice to give a pragma No_Return for this
   --  procedure, but it would be wrong, since Reraise_Occurrence does return
   --  if the argument is the null exception occurrence. See also procedure
   --  Reraise_Occurrence_Always in the private part of this package.

   function Exception_Identity (X : Exception_Occurrence) return Exception_Id;

   function Exception_Information (X : Exception_Occurrence) return String;
   --  The format of the exception information is as follows:
   --
   --    exception name (as in Exception_Name)
   --    message (or a null line if no message)
   --    PID=nnnn
   --    0xyyyyyyyy 0xyyyyyyyy ...
   --
   --  The lines are separated by a ASCII.LF character
   --  The nnnn is the partition Id given as decimal digits.
   --  The 0x... line represents traceback program counter locations,
   --  in order with the first one being the exception location.

   --  Note on ordering: the compiler uses the Save_Occurrence procedure, but
   --  not the function from Rtsfind, so it is important that the procedure
   --  come first, since Rtsfind finds the first matching entity.

   procedure Save_Occurrence
     (Target : out Exception_Occurrence;
      Source : Exception_Occurrence);

   function Save_Occurrence
     (Source : Exception_Occurrence)
      return   Exception_Occurrence_Access;

private
   package SSL renames System.Standard_Library;
   package SP renames System.Parameters;

   subtype EOA is Exception_Occurrence_Access;

   Exception_Msg_Max_Length : constant := SP.Default_Exception_Msg_Max_Length;

   ------------------
   -- Exception_Id --
   ------------------

   subtype Code_Loc is System.Address;
   --  Code location used in building exception tables and for call addresses
   --  when propagating an exception. Values of this type are created by using
   --  Label'Address or extracted from machine states using Get_Code_Loc.

   Null_Loc : constant Code_Loc := System.Null_Address;
   --  Null code location, used to flag outer level frame

   type Exception_Id is new SSL.Exception_Data_Ptr;

   function EId_To_String (X : Exception_Id) return String;
   function String_To_EId (S : String) return Exception_Id;
   pragma Stream_Convert (Exception_Id, String_To_EId, EId_To_String);
   --  Functions for implementing Exception_Id stream attributes

   Null_Id : constant Exception_Id := null;

   -------------------------
   -- Private Subprograms --
   -------------------------

   function Current_Target_Exception return Exception_Occurrence;
   pragma Export
     (Ada, Current_Target_Exception,
      "__gnat_current_target_exception");
   --  This routine should return the current raised exception on targets
   --  which have built-in exception handling such as the Java Virtual
   --  Machine. For other targets this routine is simply ignored. Currently,
   --  only JGNAT uses this. See 4jexcept.ads for details. The pragma Export
   --  allows this routine to be accessed elsewhere in the run-time, even
   --  though it is in the private part of this package (it is not allowed
   --  to be in the visible part, since this is set by the reference manual).

   function Exception_Name_Simple (X : Exception_Occurrence) return String;
   --  Like Exception_Name, but returns the simple non-qualified name of the
   --  exception. This is used to implement the Exception_Name function in
   --  Current_Exceptions (the DEC compatible unit). It is called from the
   --  compiler generated code (using Rtsfind, which does not respect the
   --  private barrier, so we can place this function in the private part
   --  where the compiler can find it, but the spec is unchanged.)

   procedure Raise_Exception_Always (E : Exception_Id; Message : String := "");
   pragma No_Return (Raise_Exception_Always);
   pragma Export (Ada, Raise_Exception_Always, "__gnat_raise_exception");
   --  This differs from Raise_Exception only in that the caller has determined
   --  that for sure the parameter E is not null, and that therefore the call
   --  to this procedure cannot return. The expander converts Raise_Exception
   --  calls to Raise_Exception_Always if it can determine this is the case.
   --  The Export allows this routine to be accessed from Pure units.

   procedure Raise_From_Signal_Handler
     (E : Exception_Id;
      M : System.Address);
   pragma Export
     (Ada, Raise_From_Signal_Handler,
           "ada__exceptions__raise_from_signal_handler");
   pragma No_Return (Raise_From_Signal_Handler);
   --  This routine is used to raise an exception from a signal handler. The
   --  signal handler has already stored the machine state (i.e. the state that
   --  corresponds to the location at which the signal was raised). E is the
   --  Exception_Id specifying what exception is being raised, and M is a
   --  pointer to a null-terminated string which is the message to be raised.
   --  Note that this routine never returns, so it is permissible to simply
   --  jump to this routine, rather than call it. This may be appropriate for
   --  systems where the right way to get out of signal handler is to alter the
   --  PC value in the machine state or in some other way ask the operating
   --  system to return here rather than to the original location.
<<<<<<< HEAD
=======

   procedure Raise_From_Controlled_Operation
     (X : Ada.Exceptions.Exception_Occurrence);
   pragma No_Return (Raise_From_Controlled_Operation);
   --  Raise Program_Error, proviving information about X (an exception
   --  raised during a controlled operation) in the exception message.
>>>>>>> 751ff693

   procedure Reraise_Occurrence_Always (X : Exception_Occurrence);
   pragma No_Return (Reraise_Occurrence_Always);
   --  This differs from Raise_Occurrence only in that the caller guarantees
   --  that for sure the parameter X is not the null occurrence, and that
   --  therefore this procedure cannot return. The expander uses this routine
   --  in the translation of a raise statement with no parameter (reraise).

   procedure Reraise_Occurrence_No_Defer (X : Exception_Occurrence);
   pragma No_Return (Reraise_Occurrence_No_Defer);
   --  Exactly like Reraise_Occurrence, except that abort is not deferred
   --  before the call and the parameter X is known not to be the null
   --  occurrence. This is used in generated code when it is known that
   --  abort is already deferred.

   -----------------------
   -- Polling Interface --
   -----------------------

   --  The GNAT compiler has an option to generate polling calls to the Poll
   --  routine in this package. Specifying the -gnatP option for a compilation
   --  causes a call to Ada.Exceptions.Poll to be generated on every subprogram
   --  entry and on every iteration of a loop, thus avoiding the possibility of
   --  a case of unbounded time between calls.

   --  This polling interface may be used for instrumentation or debugging
   --  purposes (e.g. implementing watchpoints in software or in the debugger).

   --  In the GNAT technology itself, this interface is used to implement
   --  immediate aynschronous transfer of control and immediate abort on
   --  targets which do not provide for one thread interrupting another.

   --  Note: this used to be in a separate unit called System.Poll, but that
   --  caused horrible circular elaboration problems between System.Poll and
   --  Ada.Exceptions. One way of solving such circularities is unification!

   procedure Poll;
   --  Check for asynchronous abort. Note that we do not inline the body.
   --  This makes the interface more useful for debugging purposes.

   --------------------------
   -- Exception_Occurrence --
   --------------------------

   package TBE renames System.Traceback_Entries;

   Max_Tracebacks : constant := 50;
   --  Maximum number of trace backs stored in exception occurrence

   type Tracebacks_Array is array (1 .. Max_Tracebacks) of TBE.Traceback_Entry;
   --  Traceback array stored in exception occurrence

   type Exception_Occurrence is record
      Id : Exception_Id;
      --  Exception_Identity for this exception occurrence
      --  WARNING System.System.Finalization_Implementation.Finalize_List
      --  relies on the fact that this field is always first in the exception
      --  occurrence

      Msg_Length : Natural := 0;
      --  Length of message (zero = no message)

      Msg : String (1 .. Exception_Msg_Max_Length);
      --  Characters of message

      Cleanup_Flag : Boolean := False;
      --  The cleanup flag is normally False, it is set True for an exception
      --  occurrence passed to a cleanup routine, and will still be set True
      --  when the cleanup routine does a Reraise_Occurrence call using this
      --  exception occurrence. This is used to avoid recording a bogus trace
      --  back entry from this reraise call.

      Exception_Raised : Boolean := False;
      --  Set to true to indicate that this exception occurrence has actually
      --  been raised. When an exception occurrence is first created, this is
      --  set to False, then when it is processed by Raise_Current_Exception,
      --  it is set to True. If Raise_Current_Exception is used to raise an
      --  exception for which this flag is already True, then it knows that
      --  it is dealing with the reraise case (which is useful to distinguish
      --  for exception tracing purposes).

      Pid : Natural := 0;
      --  Partition_Id for partition raising exception

      Num_Tracebacks : Natural range 0 .. Max_Tracebacks := 0;
      --  Number of traceback entries stored

      Tracebacks : Tracebacks_Array;
      --  Stored tracebacks (in Tracebacks (1 .. Num_Tracebacks))

      Private_Data : System.Address := System.Null_Address;
      --  Field used by low level exception mechanism to store specific data.
      --  Currently used by the GCC exception mechanism to store a pointer to
      --  a GNAT_GCC_Exception.
   end record;

   function "=" (Left, Right : Exception_Occurrence) return Boolean
     is abstract;
   --  Don't allow comparison on exception occurrences, we should not need
   --  this, and it would not work right, because of the Msg and Tracebacks
   --  fields which have unused entries not copied by Save_Occurrence.

   function EO_To_String (X : Exception_Occurrence) return String;
   function String_To_EO (S : String) return Exception_Occurrence;
   pragma Stream_Convert (Exception_Occurrence, String_To_EO, EO_To_String);
   --  Functions for implementing Exception_Occurrence stream attributes

   Null_Occurrence : constant Exception_Occurrence := (
     Id               => null,
     Msg_Length       => 0,
     Msg              => (others => ' '),
     Cleanup_Flag     => False,
     Exception_Raised => False,
     Pid              => 0,
     Num_Tracebacks   => 0,
     Tracebacks       => (others => TBE.Null_TB_Entry),
     Private_Data     => System.Null_Address);

end Ada.Exceptions;<|MERGE_RESOLUTION|>--- conflicted
+++ resolved
@@ -6,11 +6,7 @@
 --                                                                          --
 --                                 S p e c                                  --
 --                                                                          --
-<<<<<<< HEAD
---          Copyright (C) 1992-2006, Free Software Foundation, Inc.         --
-=======
 --          Copyright (C) 1992-2007, Free Software Foundation, Inc.         --
->>>>>>> 751ff693
 --                                                                          --
 -- This specification is derived from the Ada Reference Manual for use with --
 -- GNAT. The copyright notice above, and the license provisions that follow --
@@ -39,14 +35,10 @@
 --                                                                          --
 ------------------------------------------------------------------------------
 
-<<<<<<< HEAD
---  This version of Ada.Exceptions is a full Ada 95 version.
-=======
 --  This version of Ada.Exceptions is a full Ada 95 version. It omits Ada 2005
 --  features such as the additional definitions of Exception_Name returning
 --  Wide_[Wide_]String.
 
->>>>>>> 751ff693
 --  It is used for building the compiler and the basic tools, since these
 --  builds may be done with bootstrap compilers that cannot handle these
 --  additions. The full version of Ada.Exceptions can be found in the files
@@ -213,15 +205,12 @@
    --  systems where the right way to get out of signal handler is to alter the
    --  PC value in the machine state or in some other way ask the operating
    --  system to return here rather than to the original location.
-<<<<<<< HEAD
-=======
 
    procedure Raise_From_Controlled_Operation
      (X : Ada.Exceptions.Exception_Occurrence);
    pragma No_Return (Raise_From_Controlled_Operation);
    --  Raise Program_Error, proviving information about X (an exception
    --  raised during a controlled operation) in the exception message.
->>>>>>> 751ff693
 
    procedure Reraise_Occurrence_Always (X : Exception_Occurrence);
    pragma No_Return (Reraise_Occurrence_Always);

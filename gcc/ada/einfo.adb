------------------------------------------------------------------------------
--                                                                          --
--                         GNAT COMPILER COMPONENTS                         --
--                                                                          --
--                                E I N F O                                 --
--                                                                          --
--                                 B o d y                                  --
--                                                                          --
--          Copyright (C) 1992-2010, Free Software Foundation, Inc.         --
--                                                                          --
-- GNAT is free software;  you can  redistribute it  and/or modify it under --
-- terms of the  GNU General Public License as published  by the Free Soft- --
-- ware  Foundation;  either version 3,  or (at your option) any later ver- --
-- sion.  GNAT is distributed in the hope that it will be useful, but WITH- --
-- OUT ANY WARRANTY;  without even the  implied warranty of MERCHANTABILITY --
-- or FITNESS FOR A PARTICULAR PURPOSE.                                     --
--                                                                          --
-- As a special exception under Section 7 of GPL version 3, you are granted --
-- additional permissions described in the GCC Runtime Library Exception,   --
-- version 3.1, as published by the Free Software Foundation.               --
--                                                                          --
-- You should have received a copy of the GNU General Public License and    --
-- a copy of the GCC Runtime Library Exception along with this program;     --
-- see the files COPYING3 and COPYING.RUNTIME respectively.  If not, see    --
-- <http://www.gnu.org/licenses/>.                                          --
--                                                                          --
-- GNAT was originally developed  by the GNAT team at  New York University. --
-- Extensive contributions were provided by Ada Core Technologies Inc.      --
--                                                                          --
------------------------------------------------------------------------------

pragma Style_Checks (All_Checks);
--  Turn off subprogram ordering, not used for this unit

with Atree;    use Atree;
with Nlists;   use Nlists;
with Output;   use Output;
with Sinfo;    use Sinfo;
with Stand;    use Stand;

package body Einfo is

   use Atree.Unchecked_Access;
   --  This is one of the packages that is allowed direct untyped access to
   --  the fields in a node, since it provides the next level abstraction
   --  which incorporates appropriate checks.

   ----------------------------------------------
   -- Usage of Fields in Defining Entity Nodes --
   ----------------------------------------------

   --  Four of these fields are defined in Sinfo, since they in are the base
   --  part of the node. The access routines for these four fields and the
   --  corresponding set procedures are defined in Sinfo. These fields are
   --  present in all entities. Note that Homonym is also in the base part of
   --  the node, but has access routines that are more properly part of Einfo,
   --  which is why they are defined here.

   --    Chars                           Name1
   --    Next_Entity                     Node2
   --    Scope                           Node3
   --    Etype                           Node5

   --   Remaining fields are present only in extended nodes (i.e. entities)

   --  The following fields are present in all entities

   --    Homonym                         Node4
   --    First_Rep_Item                  Node6
   --    Freeze_Node                     Node7

   --  The usage of other fields (and the entity kinds to which it applies)
   --  depends on the particular field (see Einfo spec for details).

   --    Associated_Node_For_Itype       Node8
   --    Dependent_Instances             Elist8
   --    Hiding_Loop_Variable            Node8
   --    Mechanism                       Uint8 (but returns Mechanism_Type)
   --    Normalized_First_Bit            Uint8
   --    Postcondition_Proc              Node8
   --    Return_Applies_To               Node8
   --    First_Exit_Statement            Node8

   --    Class_Wide_Type                 Node9
   --    Current_Value                   Node9
   --    Renaming_Map                    Uint9

   --    Direct_Primitive_Operations     Elist10
   --    Discriminal_Link                Node10
   --    Float_Rep                       Uint10 (but returns Float_Rep_Kind)
   --    Handler_Records                 List10
   --    Normalized_Position_Max         Uint10

   --    Component_Bit_Offset            Uint11
   --    Full_View                       Node11
   --    Entry_Component                 Node11
   --    Enumeration_Pos                 Uint11
   --    Generic_Homonym                 Node11
   --    Protected_Body_Subprogram       Node11
   --    Block_Node                      Node11

   --    Barrier_Function                Node12
   --    Enumeration_Rep                 Uint12
   --    Esize                           Uint12
   --    Next_Inlined_Subprogram         Node12

   --    Corresponding_Equality          Node13
   --    Component_Clause                Node13
   --    Elaboration_Entity              Node13
   --    Extra_Accessibility             Node13
   --    RM_Size                         Uint13

   --    Alignment                       Uint14
   --    First_Optional_Parameter        Node14
   --    Normalized_Position             Uint14
   --    Shadow_Entities                 List14

   --    Discriminant_Number             Uint15
   --    DT_Position                     Uint15
   --    DT_Entry_Count                  Uint15
   --    Entry_Bodies_Array              Node15
   --    Entry_Parameters_Type           Node15
   --    Extra_Formal                    Node15
   --    Lit_Indexes                     Node15
   --    Related_Instance                Node15
   --    Scale_Value                     Uint15
   --    Storage_Size_Variable           Node15
   --    String_Literal_Low_Bound        Node15

   --    Access_Disp_Table               Elist16
   --    Cloned_Subtype                  Node16
   --    DTC_Entity                      Node16
   --    Entry_Formal                    Node16
   --    First_Private_Entity            Node16
   --    Lit_Strings                     Node16
   --    String_Literal_Length           Uint16
   --    Unset_Reference                 Node16

   --    Actual_Subtype                  Node17
   --    Digits_Value                    Uint17
   --    Discriminal                     Node17
   --    First_Entity                    Node17
   --    First_Index                     Node17
   --    First_Literal                   Node17
   --    Master_Id                       Node17
   --    Modulus                         Uint17
   --    Non_Limited_View                Node17
   --    Prival                          Node17

   --    Alias                           Node18
   --    Corresponding_Concurrent_Type   Node18
   --    Corresponding_Protected_Entry   Node18
   --    Corresponding_Record_Type       Node18
   --    Delta_Value                     Ureal18
   --    Enclosing_Scope                 Node18
   --    Equivalent_Type                 Node18
   --    Private_Dependents              Elist18
   --    Renamed_Entity                  Node18
   --    Renamed_Object                  Node18

   --    Body_Entity                     Node19
   --    Corresponding_Discriminant      Node19
   --    Finalization_Chain_Entity       Node19
   --    Parent_Subtype                  Node19
   --    Related_Array_Object            Node19
   --    Size_Check_Code                 Node19
   --    Spec_Entity                     Node19
   --    Underlying_Full_View            Node19

   --    Component_Type                  Node20
   --    Default_Value                   Node20
   --    Directly_Designated_Type        Node20
   --    Discriminant_Checking_Func      Node20
   --    Discriminant_Default_Value      Node20
   --    Last_Entity                     Node20
   --    Prival_Link                     Node20
   --    Register_Exception_Call         Node20
   --    Scalar_Range                    Node20

   --    Accept_Address                  Elist21
   --    Default_Expr_Function           Node21
   --    Discriminant_Constraint         Elist21
   --    Interface_Name                  Node21
   --    Original_Array_Type             Node21
   --    Small_Value                     Ureal21

   --    Associated_Storage_Pool         Node22
   --    Component_Size                  Uint22
   --    Corresponding_Remote_Type       Node22
   --    Enumeration_Rep_Expr            Node22
   --    Exception_Code                  Uint22
   --    Original_Record_Component       Node22
   --    Private_View                    Node22
   --    Protected_Formal                Node22
   --    Scope_Depth_Value               Uint22
   --    Shared_Var_Procs_Instance       Node22

   --    Associated_Final_Chain          Node23
   --    CR_Discriminant                 Node23
   --    Entry_Cancel_Parameter          Node23
   --    Enum_Pos_To_Rep                 Node23
   --    Extra_Constrained               Node23
   --    Generic_Renamings               Elist23
   --    Inner_Instances                 Elist23
   --    Limited_View                    Node23
   --    Packed_Array_Type               Node23
   --    Protection_Object               Node23
   --    Stored_Constraint               Elist23

   --    Related_Expression              Node24
   --    Spec_PPC_List                   Node24

   --    Interface_Alias                 Node25
   --    Interfaces                      Elist25
   --    Debug_Renaming_Link             Node25
   --    DT_Offset_To_Top_Func           Node25
   --    PPC_Wrapper                     Node25
   --    Static_Predicate                List25
   --    Task_Body_Procedure             Node25

   --    Dispatch_Table_Wrappers         Elist26
   --    Last_Assignment                 Node26
   --    Overridden_Operation            Node26
   --    Package_Instantiation           Node26
   --    Relative_Deadline_Variable      Node26
   --    Static_Initialization           Node26

   --    Current_Use_Clause              Node27
   --    Related_Type                    Node27
   --    Wrapped_Entity                  Node27

   --    Extra_Formals                   Node28
   --    Underlying_Record_View          Node28

   --    Subprograms_For_Type            Node29

   ---------------------------------------------
   -- Usage of Flags in Defining Entity Nodes --
   ---------------------------------------------

   --  All flags are unique, there is no overlaying, so each flag is physically
   --  present in every entity. However, for many of the flags, it only makes
   --  sense for them to be set true for certain subsets of entity kinds. See
   --  the spec of Einfo for further details.

   --  Note: Flag1-Flag3 are absent from this list, for historical reasons

   --    Is_Frozen                       Flag4
   --    Has_Discriminants               Flag5
   --    Is_Dispatching_Operation        Flag6
   --    Is_Immediately_Visible          Flag7
   --    In_Use                          Flag8
   --    Is_Potentially_Use_Visible      Flag9
   --    Is_Public                       Flag10

   --    Is_Inlined                      Flag11
   --    Is_Constrained                  Flag12
   --    Is_Generic_Type                 Flag13
   --    Depends_On_Private              Flag14
   --    Is_Aliased                      Flag15
   --    Is_Volatile                     Flag16
   --    Is_Internal                     Flag17
   --    Has_Delayed_Freeze              Flag18
   --    Is_Abstract_Subprogram          Flag19
   --    Is_Concurrent_Record_Type       Flag20

   --    Has_Master_Entity               Flag21
   --    Needs_No_Actuals                Flag22
   --    Has_Storage_Size_Clause         Flag23
   --    Is_Imported                     Flag24
   --    Is_Limited_Record               Flag25
   --    Has_Completion                  Flag26
   --    Has_Pragma_Controlled           Flag27
   --    Is_Statically_Allocated         Flag28
   --    Has_Size_Clause                 Flag29
   --    Has_Task                        Flag30

   --    Checks_May_Be_Suppressed        Flag31
   --    Kill_Elaboration_Checks         Flag32
   --    Kill_Range_Checks               Flag33
   --    Kill_Tag_Checks                 Flag34
   --    Is_Class_Wide_Equivalent_Type   Flag35
   --    Referenced_As_LHS               Flag36
   --    Is_Known_Non_Null               Flag37
   --    Can_Never_Be_Null               Flag38
   --    Body_Needed_For_SAL             Flag40

   --    Treat_As_Volatile               Flag41
   --    Is_Controlled                   Flag42
   --    Has_Controlled_Component        Flag43
   --    Is_Pure                         Flag44
   --    In_Private_Part                 Flag45
   --    Has_Alignment_Clause            Flag46
   --    Has_Exit                        Flag47
   --    In_Package_Body                 Flag48
   --    Reachable                       Flag49
   --    Delay_Subprogram_Descriptors    Flag50

   --    Is_Packed                       Flag51
   --    Is_Entry_Formal                 Flag52
   --    Is_Private_Descendant           Flag53
   --    Return_Present                  Flag54
   --    Is_Tagged_Type                  Flag55
   --    Has_Homonym                     Flag56
   --    Is_Hidden                       Flag57
   --    Non_Binary_Modulus              Flag58
   --    Is_Preelaborated                Flag59
   --    Is_Shared_Passive               Flag60

   --    Is_Remote_Types                 Flag61
   --    Is_Remote_Call_Interface        Flag62
   --    Is_Character_Type               Flag63
   --    Is_Intrinsic_Subprogram         Flag64
   --    Has_Record_Rep_Clause           Flag65
   --    Has_Enumeration_Rep_Clause      Flag66
   --    Has_Small_Clause                Flag67
   --    Has_Component_Size_Clause       Flag68
   --    Is_Access_Constant              Flag69
   --    Is_First_Subtype                Flag70

   --    Has_Completion_In_Body          Flag71
   --    Has_Unknown_Discriminants       Flag72
   --    Is_Child_Unit                   Flag73
   --    Is_CPP_Class                    Flag74
   --    Has_Non_Standard_Rep            Flag75
   --    Is_Constructor                  Flag76
   --    Static_Elaboration_Desired      Flag77
   --    Is_Tag                          Flag78
   --    Has_All_Calls_Remote            Flag79
   --    Is_Constr_Subt_For_U_Nominal    Flag80

   --    Is_Asynchronous                 Flag81
   --    Has_Gigi_Rep_Item               Flag82
   --    Has_Machine_Radix_Clause        Flag83
   --    Machine_Radix_10                Flag84
   --    Is_Atomic                       Flag85
   --    Has_Atomic_Components           Flag86
   --    Has_Volatile_Components         Flag87
   --    Discard_Names                   Flag88
   --    Is_Interrupt_Handler            Flag89
   --    Returns_By_Ref                  Flag90

   --    Is_Itype                        Flag91
   --    Size_Known_At_Compile_Time      Flag92
   --    Has_Subprogram_Descriptor       Flag93
   --    Is_Generic_Actual_Type          Flag94
   --    Uses_Sec_Stack                  Flag95
   --    Warnings_Off                    Flag96
   --    Is_Controlling_Formal           Flag97
   --    Has_Controlling_Result          Flag98
   --    Is_Exported                     Flag99
   --    Has_Specified_Layout            Flag100

   --    Has_Nested_Block_With_Handler   Flag101
   --    Is_Called                       Flag102
   --    Is_Completely_Hidden            Flag103
   --    Address_Taken                   Flag104
   --    Suppress_Init_Proc              Flag105
   --    Is_Limited_Composite            Flag106
   --    Is_Private_Composite            Flag107
   --    Default_Expressions_Processed   Flag108
   --    Is_Non_Static_Subtype           Flag109
   --    Has_External_Tag_Rep_Clause     Flag110

   --    Is_Formal_Subprogram            Flag111
   --    Is_Renaming_Of_Object           Flag112
   --    No_Return                       Flag113
   --    Delay_Cleanups                  Flag114
   --    Never_Set_In_Source             Flag115
   --    Is_Visible_Child_Unit           Flag116
   --    Is_Unchecked_Union              Flag117
   --    Is_For_Access_Subtype           Flag118
   --    Has_Convention_Pragma           Flag119
   --    Has_Primitive_Operations        Flag120

   --    Has_Pragma_Pack                 Flag121
   --    Is_Bit_Packed_Array             Flag122
   --    Has_Unchecked_Union             Flag123
   --    Is_Eliminated                   Flag124
   --    C_Pass_By_Copy                  Flag125
   --    Is_Instantiated                 Flag126
   --    Is_Valued_Procedure             Flag127
   --    (used for Component_Alignment)  Flag128
   --    (used for Component_Alignment)  Flag129
   --    Is_Generic_Instance             Flag130

   --    No_Pool_Assigned                Flag131
   --    Is_AST_Entry                    Flag132
   --    Is_VMS_Exception                Flag133
   --    Is_Optional_Parameter           Flag134
   --    Has_Aliased_Components          Flag135
   --    No_Strict_Aliasing              Flag136
   --    Is_Machine_Code_Subprogram      Flag137
   --    Is_Packed_Array_Type            Flag138
   --    Has_Biased_Representation       Flag139
   --    Has_Complex_Representation      Flag140

   --    Is_Constr_Subt_For_UN_Aliased   Flag141
   --    Has_Missing_Return              Flag142
   --    Has_Recursive_Call              Flag143
   --    Is_Unsigned_Type                Flag144
   --    Strict_Alignment                Flag145
   --    Is_Abstract_Type                Flag146
   --    Needs_Debug_Info                Flag147
   --    Suppress_Elaboration_Warnings   Flag148
   --    Is_Compilation_Unit             Flag149
   --    Has_Pragma_Elaborate_Body       Flag150

   --    Entry_Accepted                  Flag152
   --    Is_Obsolescent                  Flag153
   --    Has_Per_Object_Constraint       Flag154
   --    Has_Private_Declaration         Flag155
   --    Referenced                      Flag156
   --    Has_Pragma_Inline               Flag157
   --    Finalize_Storage_Only           Flag158
   --    From_With_Type                  Flag159
   --    Is_Package_Body_Entity          Flag160

   --    Has_Qualified_Name              Flag161
   --    Nonzero_Is_True                 Flag162
   --    Is_True_Constant                Flag163
   --    Reverse_Bit_Order               Flag164
   --    Suppress_Style_Checks           Flag165
   --    Debug_Info_Off                  Flag166
   --    Sec_Stack_Needed_For_Return     Flag167
   --    Materialize_Entity              Flag168
   --    Has_Pragma_Thread_Local_Storage Flag169
   --    Is_Known_Valid                  Flag170

   --    Is_Hidden_Open_Scope            Flag171
   --    Has_Object_Size_Clause          Flag172
   --    Has_Fully_Qualified_Name        Flag173
   --    Elaboration_Entity_Required     Flag174
   --    Has_Forward_Instantiation       Flag175
   --    Is_Discrim_SO_Function          Flag176
   --    Size_Depends_On_Discriminant    Flag177
   --    Is_Null_Init_Proc               Flag178
   --    Has_Pragma_Pure_Function        Flag179
   --    Has_Pragma_Unreferenced         Flag180

   --    Has_Contiguous_Rep              Flag181
   --    Has_Xref_Entry                  Flag182
   --    Must_Be_On_Byte_Boundary        Flag183
   --    Has_Stream_Size_Clause          Flag184
   --    Is_Ada_2005_Only                Flag185
   --    Is_Interface                    Flag186
   --    Has_Constrained_Partial_View    Flag187
   --    Has_Persistent_BSS              Flag188
   --    Is_Pure_Unit_Access_Type        Flag189
   --    Has_Specified_Stream_Input      Flag190

   --    Has_Specified_Stream_Output     Flag191
   --    Has_Specified_Stream_Read       Flag192
   --    Has_Specified_Stream_Write      Flag193
   --    Is_Local_Anonymous_Access       Flag194
   --    Is_Primitive_Wrapper            Flag195
   --    Was_Hidden                      Flag196
   --    Is_Limited_Interface            Flag197
   --    Has_Pragma_Ordered              Flag198
   --    Is_Ada_2012_Only                Flag199

   --    Has_Delayed_Aspects             Flag200
   --    Has_Anon_Block_Suffix           Flag201
   --    Itype_Printed                   Flag202
   --    Has_Pragma_Pure                 Flag203
   --    Is_Known_Null                   Flag204
   --    Low_Bound_Tested                Flag205
   --    Is_Visible_Formal               Flag206
   --    Known_To_Have_Preelab_Init      Flag207
   --    Must_Have_Preelab_Init          Flag208
   --    Is_Return_Object                Flag209
   --    Elaborate_Body_Desirable        Flag210

   --    Has_Static_Discriminants        Flag211
   --    Has_Pragma_Unreferenced_Objects Flag212
   --    Requires_Overriding             Flag213
   --    Has_RACW                        Flag214
   --    Has_Up_Level_Access             Flag215
   --    Universal_Aliasing              Flag216
   --    Suppress_Value_Tracking_On_Call Flag217
   --    Is_Primitive                    Flag218
   --    Has_Initial_Value               Flag219
   --    Has_Dispatch_Table              Flag220

   --    Has_Pragma_Preelab_Init         Flag221
   --    Used_As_Generic_Actual          Flag222
   --    Is_Descendent_Of_Address        Flag223
   --    Is_Raised                       Flag224
   --    Is_Thunk                        Flag225
   --    Is_Only_Out_Parameter           Flag226
   --    Referenced_As_Out_Parameter     Flag227
   --    Has_Thunks                      Flag228
   --    Can_Use_Internal_Rep            Flag229
   --    Has_Pragma_Inline_Always        Flag230

   --    Renamed_In_Spec                 Flag231
   --    Has_Invariants                  Flag232
   --    Has_Pragma_Unmodified           Flag233
   --    Is_Dispatch_Table_Entity        Flag234
   --    Is_Trivial_Subprogram           Flag235
   --    Warnings_Off_Used               Flag236
   --    Warnings_Off_Used_Unmodified    Flag237
   --    Warnings_Off_Used_Unreferenced  Flag238
   --    OK_To_Reorder_Components        Flag239
   --    Has_Postconditions              Flag240

   --    Optimize_Alignment_Space        Flag241
   --    Optimize_Alignment_Time         Flag242
   --    Overlays_Constant               Flag243
   --    Is_RACW_Stub_Type               Flag244
   --    Is_Private_Primitive            Flag245
   --    Is_Underlying_Record_View       Flag246
   --    OK_To_Rename                    Flag247
   --    Has_Inheritable_Invariants      Flag248
   --    Has_Predicates                  Flag250

   --    (unused)                        Flag39
   --    (unused)                        Flag151
   --    (unused)                        Flag249
   --    (unused)                        Flag251
   --    (unused)                        Flag252
   --    (unused)                        Flag253
   --    (unused)                        Flag254

   -----------------------
   -- Local subprograms --
   -----------------------

   function Rep_Clause (Id : E; Rep_Name : Name_Id) return N;
   --  Returns the attribute definition clause for Id whose name is Rep_Name.
   --  Returns Empty if no matching attribute definition clause found for Id.

   ---------------
   -- Float_Rep --
   ---------------

   function Float_Rep (Id : E) return F is
      pragma Assert (Is_Floating_Point_Type (Id));
   begin
      return F'Val (UI_To_Int (Uint10 (Base_Type (Id))));
   end Float_Rep;

   ----------------
   -- Rep_Clause --
   ----------------

   function Rep_Clause (Id : E; Rep_Name : Name_Id) return N is
      Ritem : Node_Id;

   begin
      Ritem := First_Rep_Item (Id);
      while Present (Ritem) loop
         if Nkind (Ritem) = N_Attribute_Definition_Clause
           and then Chars (Ritem) = Rep_Name
         then
            return Ritem;
         else
            Next_Rep_Item (Ritem);
         end if;
      end loop;

      return Empty;
   end Rep_Clause;

   --------------------------------
   -- Attribute Access Functions --
   --------------------------------

   function Accept_Address (Id : E) return L is
   begin
      return Elist21 (Id);
   end Accept_Address;

   function Access_Disp_Table (Id : E) return L is
   begin
      pragma Assert (Is_Tagged_Type (Id));
      return Elist16 (Implementation_Base_Type (Id));
   end Access_Disp_Table;

   function Actual_Subtype (Id : E) return E is
   begin
      pragma Assert
         (Ekind_In (Id, E_Constant, E_Variable, E_Generic_In_Out_Parameter)
           or else Is_Formal (Id));
      return Node17 (Id);
   end Actual_Subtype;

   function Address_Taken (Id : E) return B is
   begin
      return Flag104 (Id);
   end Address_Taken;

   function Alias (Id : E) return E is
   begin
      pragma Assert
        (Is_Overloadable (Id) or else Ekind (Id) = E_Subprogram_Type);
      return Node18 (Id);
   end Alias;

   function Alignment (Id : E) return U is
   begin
      pragma Assert (Is_Type (Id)
                       or else Is_Formal (Id)
                       or else Ekind_In (Id, E_Loop_Parameter,
                                             E_Constant,
                                             E_Exception,
                                             E_Variable));
      return Uint14 (Id);
   end Alignment;

   function Associated_Final_Chain (Id : E) return E is
   begin
      pragma Assert (Is_Access_Type (Id));
      return Node23 (Id);
   end Associated_Final_Chain;

   function Associated_Formal_Package (Id : E) return E is
   begin
      pragma Assert (Ekind (Id) = E_Package);
      return Node12 (Id);
   end Associated_Formal_Package;

   function Associated_Node_For_Itype (Id : E) return N is
   begin
      return Node8 (Id);
   end Associated_Node_For_Itype;

   function Associated_Storage_Pool (Id : E) return E is
   begin
      pragma Assert (Is_Access_Type (Id));
      return Node22 (Root_Type (Id));
   end Associated_Storage_Pool;

   function Barrier_Function (Id : E) return N is
   begin
      pragma Assert (Is_Entry (Id));
      return Node12 (Id);
   end Barrier_Function;

   function Block_Node (Id : E) return N is
   begin
      pragma Assert (Ekind (Id) = E_Block);
      return Node11 (Id);
   end Block_Node;

   function Body_Entity (Id : E) return E is
   begin
      pragma Assert (Ekind_In (Id, E_Package, E_Generic_Package));
      return Node19 (Id);
   end Body_Entity;

   function Body_Needed_For_SAL (Id : E) return B is
   begin
      pragma Assert
        (Ekind (Id) = E_Package
           or else Is_Subprogram (Id)
           or else Is_Generic_Unit (Id));
      return Flag40 (Id);
   end Body_Needed_For_SAL;

   function C_Pass_By_Copy (Id : E) return B is
   begin
      pragma Assert (Is_Record_Type (Id));
      return Flag125 (Implementation_Base_Type (Id));
   end C_Pass_By_Copy;

   function Can_Never_Be_Null (Id : E) return B is
   begin
      return Flag38 (Id);
   end Can_Never_Be_Null;

   function Checks_May_Be_Suppressed (Id : E) return B is
   begin
      return Flag31 (Id);
   end Checks_May_Be_Suppressed;

   function Class_Wide_Type (Id : E) return E is
   begin
      pragma Assert (Is_Type (Id));
      return Node9 (Id);
   end Class_Wide_Type;

   function Cloned_Subtype (Id : E) return E is
   begin
<<<<<<< HEAD
      pragma Assert
        (Ekind (Id) = E_Record_Subtype
           or else
         Ekind (Id) = E_Class_Wide_Subtype);
=======
      pragma Assert (Ekind_In (Id, E_Record_Subtype, E_Class_Wide_Subtype));
>>>>>>> b56a5220
      return Node16 (Id);
   end Cloned_Subtype;

   function Component_Bit_Offset (Id : E) return U is
   begin
      pragma Assert (Ekind_In (Id, E_Component, E_Discriminant));
      return Uint11 (Id);
   end Component_Bit_Offset;

   function Component_Clause (Id : E) return N is
   begin
      pragma Assert (Ekind_In (Id, E_Component, E_Discriminant));
      return Node13 (Id);
   end Component_Clause;

   function Component_Size (Id : E) return U is
   begin
      pragma Assert (Is_Array_Type (Id));
      return Uint22 (Implementation_Base_Type (Id));
   end Component_Size;

   function Component_Type (Id : E) return E is
   begin
      pragma Assert (Is_Array_Type (Id) or else Is_String_Type (Id));
      return Node20 (Implementation_Base_Type (Id));
   end Component_Type;

   function Corresponding_Concurrent_Type (Id : E) return E is
   begin
      pragma Assert (Ekind (Id) = E_Record_Type);
      return Node18 (Id);
   end Corresponding_Concurrent_Type;

   function Corresponding_Discriminant (Id : E) return E is
   begin
      pragma Assert (Ekind (Id) = E_Discriminant);
      return Node19 (Id);
   end Corresponding_Discriminant;

   function Corresponding_Equality (Id : E) return E is
   begin
      pragma Assert
        (Ekind (Id) = E_Function
          and then not Comes_From_Source (Id)
          and then Chars (Id) = Name_Op_Ne);
      return Node13 (Id);
   end Corresponding_Equality;

   function Corresponding_Protected_Entry (Id : E) return E is
   begin
      pragma Assert (Ekind (Id) = E_Subprogram_Body);
      return Node18 (Id);
   end Corresponding_Protected_Entry;

   function Corresponding_Record_Type (Id : E) return E is
   begin
      pragma Assert (Is_Concurrent_Type (Id));
      return Node18 (Id);
   end Corresponding_Record_Type;

   function Corresponding_Remote_Type (Id : E) return E is
   begin
      return Node22 (Id);
   end Corresponding_Remote_Type;

   function Current_Use_Clause (Id : E) return E is
   begin
      pragma Assert (Ekind (Id) = E_Package or else Is_Type (Id));
      return Node27 (Id);
   end Current_Use_Clause;

   function Current_Value (Id : E) return N is
   begin
      pragma Assert (Ekind (Id) in Object_Kind);
      return Node9 (Id);
   end Current_Value;

   function CR_Discriminant (Id : E) return E is
   begin
      return Node23 (Id);
   end CR_Discriminant;

   function Debug_Info_Off (Id : E) return B is
   begin
      return Flag166 (Id);
   end Debug_Info_Off;

   function Debug_Renaming_Link (Id : E) return E is
   begin
      return Node25 (Id);
   end Debug_Renaming_Link;

   function Default_Expr_Function (Id : E) return E is
   begin
      pragma Assert (Is_Formal (Id));
      return Node21 (Id);
   end Default_Expr_Function;

   function Default_Expressions_Processed (Id : E) return B is
   begin
      return Flag108 (Id);
   end Default_Expressions_Processed;

   function Default_Value (Id : E) return N is
   begin
      pragma Assert (Is_Formal (Id));
      return Node20 (Id);
   end Default_Value;

   function Delay_Cleanups (Id : E) return B is
   begin
      return Flag114 (Id);
   end Delay_Cleanups;

   function Delay_Subprogram_Descriptors (Id : E) return B is
   begin
      return Flag50 (Id);
   end Delay_Subprogram_Descriptors;

   function Delta_Value (Id : E) return R is
   begin
      pragma Assert (Is_Fixed_Point_Type (Id));
      return Ureal18 (Id);
   end Delta_Value;

   function Dependent_Instances (Id : E) return L is
   begin
      pragma Assert (Is_Generic_Instance (Id));
      return Elist8 (Id);
   end Dependent_Instances;

   function Depends_On_Private (Id : E) return B is
   begin
      pragma Assert (Nkind (Id) in N_Entity);
      return Flag14 (Id);
   end Depends_On_Private;

   function Digits_Value (Id : E) return U is
   begin
      pragma Assert
        (Is_Floating_Point_Type (Id)
          or else Is_Decimal_Fixed_Point_Type (Id));
      return Uint17 (Id);
   end Digits_Value;

   function Direct_Primitive_Operations (Id : E) return L is
   begin
      pragma Assert (Is_Tagged_Type (Id));
      return Elist10 (Id);
   end Direct_Primitive_Operations;

   function Directly_Designated_Type (Id : E) return E is
   begin
      pragma Assert (Is_Access_Type (Id));
      return Node20 (Id);
   end Directly_Designated_Type;

   function Discard_Names (Id : E) return B is
   begin
      return Flag88 (Id);
   end Discard_Names;

   function Discriminal (Id : E) return E is
   begin
      pragma Assert (Ekind (Id) = E_Discriminant);
      return Node17 (Id);
   end Discriminal;

   function Discriminal_Link (Id : E) return N is
   begin
      return Node10 (Id);
   end Discriminal_Link;

   function Discriminant_Checking_Func (Id : E) return E is
   begin
      pragma Assert (Ekind (Id) = E_Component);
      return Node20 (Id);
   end Discriminant_Checking_Func;

   function Discriminant_Constraint (Id : E) return L is
   begin
      pragma Assert (Is_Composite_Type (Id) and then Has_Discriminants (Id));
      return Elist21 (Id);
   end Discriminant_Constraint;

   function Discriminant_Default_Value (Id : E) return N is
   begin
      pragma Assert (Ekind (Id) = E_Discriminant);
      return Node20 (Id);
   end Discriminant_Default_Value;

   function Discriminant_Number (Id : E) return U is
   begin
      pragma Assert (Ekind (Id) = E_Discriminant);
      return Uint15 (Id);
   end Discriminant_Number;

   function Dispatch_Table_Wrappers (Id : E) return L is
   begin
      pragma Assert (Is_Tagged_Type (Id));
      return Elist26 (Implementation_Base_Type (Id));
   end Dispatch_Table_Wrappers;

   function DT_Entry_Count (Id : E) return U is
   begin
      pragma Assert (Ekind (Id) = E_Component and then Is_Tag (Id));
      return Uint15 (Id);
   end DT_Entry_Count;

   function DT_Offset_To_Top_Func (Id : E) return E is
   begin
      pragma Assert (Ekind (Id) = E_Component and then Is_Tag (Id));
      return Node25 (Id);
   end DT_Offset_To_Top_Func;

   function DT_Position (Id : E) return U is
   begin
      pragma Assert (Ekind_In (Id, E_Function, E_Procedure)
                       and then Present (DTC_Entity (Id)));
      return Uint15 (Id);
   end DT_Position;

   function DTC_Entity (Id : E) return E is
   begin
      pragma Assert (Ekind_In (Id, E_Function, E_Procedure));
      return Node16 (Id);
   end DTC_Entity;

   function Elaborate_Body_Desirable (Id : E) return B is
   begin
      pragma Assert (Ekind (Id) = E_Package);
      return Flag210 (Id);
   end Elaborate_Body_Desirable;

   function Elaboration_Entity (Id : E) return E is
   begin
      pragma Assert
        (Is_Subprogram (Id)
           or else
         Ekind (Id) = E_Package
           or else
         Is_Generic_Unit (Id));
      return Node13 (Id);
   end Elaboration_Entity;

   function Elaboration_Entity_Required (Id : E) return B is
   begin
      pragma Assert
        (Is_Subprogram (Id)
           or else
         Ekind (Id) = E_Package
           or else
         Is_Generic_Unit (Id));
      return Flag174 (Id);
   end Elaboration_Entity_Required;

   function Enclosing_Scope (Id : E) return E is
   begin
      return Node18 (Id);
   end Enclosing_Scope;

   function Entry_Accepted (Id : E) return B is
   begin
      pragma Assert (Is_Entry (Id));
      return Flag152 (Id);
   end Entry_Accepted;

   function Entry_Bodies_Array (Id : E) return E is
   begin
      return Node15 (Id);
   end Entry_Bodies_Array;

   function Entry_Cancel_Parameter (Id : E) return E is
   begin
      return Node23 (Id);
   end Entry_Cancel_Parameter;

   function Entry_Component (Id : E) return E is
   begin
      return Node11 (Id);
   end Entry_Component;

   function Entry_Formal (Id : E) return E is
   begin
      return Node16 (Id);
   end Entry_Formal;

   function Entry_Index_Constant (Id : E) return N is
   begin
      pragma Assert (Ekind (Id) = E_Entry_Index_Parameter);
      return Node18 (Id);
   end Entry_Index_Constant;

   function Entry_Parameters_Type (Id : E) return E is
   begin
      return Node15 (Id);
   end Entry_Parameters_Type;

   function Enum_Pos_To_Rep (Id : E) return E is
   begin
      pragma Assert (Ekind (Id) = E_Enumeration_Type);
      return Node23 (Id);
   end Enum_Pos_To_Rep;

   function Enumeration_Pos (Id : E) return Uint is
   begin
      pragma Assert (Ekind (Id) = E_Enumeration_Literal);
      return Uint11 (Id);
   end Enumeration_Pos;

   function Enumeration_Rep (Id : E) return U is
   begin
      pragma Assert (Ekind (Id) = E_Enumeration_Literal);
      return Uint12 (Id);
   end Enumeration_Rep;

   function Enumeration_Rep_Expr (Id : E) return N is
   begin
      pragma Assert (Ekind (Id) = E_Enumeration_Literal);
      return Node22 (Id);
   end Enumeration_Rep_Expr;

   function Equivalent_Type (Id : E) return E is
   begin
      pragma Assert
        (Ekind_In (Id, E_Class_Wide_Type,
                       E_Class_Wide_Subtype,
                       E_Access_Protected_Subprogram_Type,
                       E_Anonymous_Access_Protected_Subprogram_Type,
                       E_Access_Subprogram_Type,
                       E_Exception_Type));
      return Node18 (Id);
   end Equivalent_Type;

   function Esize (Id : E) return Uint is
   begin
      return Uint12 (Id);
   end Esize;

   function Exception_Code (Id : E) return Uint is
   begin
      pragma Assert (Ekind (Id) = E_Exception);
      return Uint22 (Id);
   end Exception_Code;

   function Extra_Accessibility (Id : E) return E is
   begin
      pragma Assert (Is_Formal (Id) or else Ekind (Id) = E_Variable);
      return Node13 (Id);
   end Extra_Accessibility;

   function Extra_Constrained (Id : E) return E is
   begin
      pragma Assert (Is_Formal (Id) or else Ekind (Id) = E_Variable);
      return Node23 (Id);
   end Extra_Constrained;

   function Extra_Formal (Id : E) return E is
   begin
      return Node15 (Id);
   end Extra_Formal;

   function Extra_Formals (Id : E) return E is
   begin
      pragma Assert
        (Is_Overloadable (Id)
          or else Ekind_In (Id, E_Entry_Family,
                                E_Subprogram_Body,
                                E_Subprogram_Type));
      return Node28 (Id);
   end Extra_Formals;

   function Can_Use_Internal_Rep (Id : E) return B is
   begin
      pragma Assert (Is_Access_Subprogram_Type (Base_Type (Id)));
      return Flag229 (Base_Type (Id));
   end Can_Use_Internal_Rep;

   function Finalization_Chain_Entity (Id : E) return E is
   begin
      return Node19 (Id);
   end Finalization_Chain_Entity;

   function Finalize_Storage_Only (Id : E) return B is
   begin
      pragma Assert (Is_Type (Id));
      return Flag158 (Base_Type (Id));
   end Finalize_Storage_Only;

   function First_Entity (Id : E) return E is
   begin
      return Node17 (Id);
   end First_Entity;

   function First_Exit_Statement (Id : E) return N is
   begin
      pragma Assert (Ekind (Id) = E_Loop);
      return Node8 (Id);
   end First_Exit_Statement;

   function First_Index (Id : E) return N is
   begin
      pragma Assert (Is_Array_Type (Id) or else Is_String_Type (Id));
      return Node17 (Id);
   end First_Index;

   function First_Literal (Id : E) return E is
   begin
      pragma Assert (Is_Enumeration_Type (Id));
      return Node17 (Id);
   end First_Literal;

   function First_Optional_Parameter (Id : E) return E is
   begin
      pragma Assert (Ekind_In (Id, E_Function, E_Procedure));
      return Node14 (Id);
   end First_Optional_Parameter;

   function First_Private_Entity (Id : E) return E is
   begin
      pragma Assert (Ekind_In (Id, E_Package, E_Generic_Package)
                       or else Ekind (Id) in Concurrent_Kind);
      return Node16 (Id);
   end First_Private_Entity;

   function First_Rep_Item (Id : E) return E is
   begin
      return Node6 (Id);
   end First_Rep_Item;

   function Freeze_Node (Id : E) return N is
   begin
      return Node7 (Id);
   end Freeze_Node;

   function From_With_Type (Id : E) return B is
   begin
      return Flag159 (Id);
   end From_With_Type;

   function Full_View (Id : E) return E is
   begin
      pragma Assert (Is_Type (Id) or else Ekind (Id) = E_Constant);
      return Node11 (Id);
   end Full_View;

   function Generic_Homonym (Id : E) return E is
   begin
      pragma Assert (Ekind (Id) = E_Generic_Package);
      return Node11 (Id);
   end Generic_Homonym;

   function Generic_Renamings (Id : E) return L is
   begin
      return Elist23 (Id);
   end Generic_Renamings;

   function Handler_Records (Id : E) return S is
   begin
      return List10 (Id);
   end Handler_Records;

   function Has_Aliased_Components (Id : E) return B is
   begin
      return Flag135 (Implementation_Base_Type (Id));
   end Has_Aliased_Components;

   function Has_Alignment_Clause (Id : E) return B is
   begin
      return Flag46 (Id);
   end Has_Alignment_Clause;

   function Has_All_Calls_Remote (Id : E) return B is
   begin
      return Flag79 (Id);
   end Has_All_Calls_Remote;

   function Has_Anon_Block_Suffix (Id : E) return B is
   begin
      return Flag201 (Id);
   end Has_Anon_Block_Suffix;

   function Has_Atomic_Components (Id : E) return B is
   begin
      return Flag86 (Implementation_Base_Type (Id));
   end Has_Atomic_Components;

   function Has_Biased_Representation (Id : E) return B is
   begin
      return Flag139 (Id);
   end Has_Biased_Representation;

   function Has_Completion (Id : E) return B is
   begin
      return Flag26 (Id);
   end Has_Completion;

   function Has_Completion_In_Body (Id : E) return B is
   begin
      pragma Assert (Is_Type (Id));
      return Flag71 (Id);
   end Has_Completion_In_Body;

   function Has_Complex_Representation (Id : E) return B is
   begin
      pragma Assert (Is_Type (Id));
      return Flag140 (Implementation_Base_Type (Id));
   end Has_Complex_Representation;

   function Has_Component_Size_Clause (Id : E) return B is
   begin
      pragma Assert (Is_Array_Type (Id));
      return Flag68 (Implementation_Base_Type (Id));
   end Has_Component_Size_Clause;

   function Has_Constrained_Partial_View (Id : E) return B is
   begin
      pragma Assert (Is_Type (Id));
      return Flag187 (Id);
   end Has_Constrained_Partial_View;

   function Has_Controlled_Component (Id : E) return B is
   begin
      return Flag43 (Base_Type (Id));
   end Has_Controlled_Component;

   function Has_Contiguous_Rep (Id : E) return B is
   begin
      return Flag181 (Id);
   end Has_Contiguous_Rep;

   function Has_Controlling_Result (Id : E) return B is
   begin
      return Flag98 (Id);
   end Has_Controlling_Result;

   function Has_Convention_Pragma (Id : E) return B is
   begin
      return Flag119 (Id);
   end Has_Convention_Pragma;

   function Has_Delayed_Aspects (Id : E) return B is
   begin
      pragma Assert (Nkind (Id) in N_Entity);
      return Flag200 (Id);
   end Has_Delayed_Aspects;

   function Has_Delayed_Freeze (Id : E) return B is
   begin
      pragma Assert (Nkind (Id) in N_Entity);
      return Flag18 (Id);
   end Has_Delayed_Freeze;

   function Has_Discriminants (Id : E) return B is
   begin
      pragma Assert (Nkind (Id) in N_Entity);
      return Flag5 (Id);
   end Has_Discriminants;

   function Has_Dispatch_Table (Id : E) return B is
   begin
      pragma Assert (Is_Tagged_Type (Id));
      return Flag220 (Id);
   end Has_Dispatch_Table;

   function Has_Enumeration_Rep_Clause (Id : E) return B is
   begin
      pragma Assert (Is_Enumeration_Type (Id));
      return Flag66 (Id);
   end Has_Enumeration_Rep_Clause;

   function Has_Exit (Id : E) return B is
   begin
      return Flag47 (Id);
   end Has_Exit;

   function Has_External_Tag_Rep_Clause (Id : E) return B is
   begin
      pragma Assert (Is_Tagged_Type (Id));
      return Flag110 (Id);
   end Has_External_Tag_Rep_Clause;

   function Has_Forward_Instantiation (Id : E) return B is
   begin
      return Flag175 (Id);
   end Has_Forward_Instantiation;

   function Has_Fully_Qualified_Name (Id : E) return B is
   begin
      return Flag173 (Id);
   end Has_Fully_Qualified_Name;

   function Has_Gigi_Rep_Item (Id : E) return B is
   begin
      return Flag82 (Id);
   end Has_Gigi_Rep_Item;

   function Has_Homonym (Id : E) return B is
   begin
      return Flag56 (Id);
   end Has_Homonym;

   function Has_Inheritable_Invariants (Id : E) return B is
   begin
      pragma Assert (Is_Type (Id));
      return Flag248 (Id);
   end Has_Inheritable_Invariants;

   function Has_Initial_Value (Id : E) return B is
   begin
      pragma Assert (Ekind (Id) = E_Variable or else Is_Formal (Id));
      return Flag219 (Id);
   end Has_Initial_Value;

   function Has_Invariants (Id : E) return B is
   begin
      pragma Assert (Is_Type (Id) or else Ekind (Id) = E_Procedure);
      return Flag232 (Id);
   end Has_Invariants;

   function Has_Machine_Radix_Clause (Id : E) return B is
   begin
      pragma Assert (Is_Decimal_Fixed_Point_Type (Id));
      return Flag83 (Id);
   end Has_Machine_Radix_Clause;

   function Has_Master_Entity (Id : E) return B is
   begin
      return Flag21 (Id);
   end Has_Master_Entity;

   function Has_Missing_Return (Id : E) return B is
   begin
      pragma Assert (Ekind_In (Id, E_Function, E_Generic_Function));
      return Flag142 (Id);
   end Has_Missing_Return;

   function Has_Nested_Block_With_Handler (Id : E) return B is
   begin
      return Flag101 (Id);
   end Has_Nested_Block_With_Handler;

   function Has_Non_Standard_Rep (Id : E) return B is
   begin
      return Flag75 (Implementation_Base_Type (Id));
   end Has_Non_Standard_Rep;

   function Has_Object_Size_Clause (Id : E) return B is
   begin
      pragma Assert (Is_Type (Id));
      return Flag172 (Id);
   end Has_Object_Size_Clause;

   function Has_Per_Object_Constraint (Id : E) return B is
   begin
      return Flag154 (Id);
   end Has_Per_Object_Constraint;

   function Has_Persistent_BSS (Id : E) return B is
   begin
      return Flag188 (Id);
   end Has_Persistent_BSS;

   function Has_Postconditions (Id : E) return B is
   begin
      pragma Assert (Is_Subprogram (Id));
      return Flag240 (Id);
   end Has_Postconditions;

   function Has_Pragma_Controlled (Id : E) return B is
   begin
      pragma Assert (Is_Access_Type (Id));
      return Flag27 (Implementation_Base_Type (Id));
   end Has_Pragma_Controlled;

   function Has_Pragma_Elaborate_Body (Id : E) return B is
   begin
      return Flag150 (Id);
   end Has_Pragma_Elaborate_Body;

   function Has_Pragma_Inline (Id : E) return B is
   begin
      return Flag157 (Id);
   end Has_Pragma_Inline;

   function Has_Pragma_Inline_Always (Id : E) return B is
   begin
      return Flag230 (Id);
   end Has_Pragma_Inline_Always;

   function Has_Pragma_Ordered (Id : E) return B is
   begin
      pragma Assert (Is_Enumeration_Type (Id));
      return Flag198 (Implementation_Base_Type (Id));
   end Has_Pragma_Ordered;

   function Has_Pragma_Pack (Id : E) return B is
   begin
      pragma Assert (Is_Record_Type (Id) or else Is_Array_Type (Id));
      return Flag121 (Implementation_Base_Type (Id));
   end Has_Pragma_Pack;

   function Has_Pragma_Preelab_Init (Id : E) return B is
   begin
      return Flag221 (Id);
   end Has_Pragma_Preelab_Init;

   function Has_Pragma_Pure (Id : E) return B is
   begin
      return Flag203 (Id);
   end Has_Pragma_Pure;

   function Has_Pragma_Pure_Function (Id : E) return B is
   begin
      return Flag179 (Id);
   end Has_Pragma_Pure_Function;

   function Has_Pragma_Thread_Local_Storage (Id : E) return B is
   begin
      return Flag169 (Id);
   end Has_Pragma_Thread_Local_Storage;

   function Has_Pragma_Unmodified (Id : E) return B is
   begin
      return Flag233 (Id);
   end Has_Pragma_Unmodified;

   function Has_Pragma_Unreferenced (Id : E) return B is
   begin
      return Flag180 (Id);
   end Has_Pragma_Unreferenced;

   function Has_Pragma_Unreferenced_Objects (Id : E) return B is
   begin
      pragma Assert (Is_Type (Id));
      return Flag212 (Id);
   end Has_Pragma_Unreferenced_Objects;

   function Has_Predicates (Id : E) return B is
   begin
      return Flag250 (Id);
   end Has_Predicates;

   function Has_Primitive_Operations (Id : E) return B is
   begin
      pragma Assert (Is_Type (Id));
      return Flag120 (Base_Type (Id));
   end Has_Primitive_Operations;

   function Has_Private_Declaration (Id : E) return B is
   begin
      return Flag155 (Id);
   end Has_Private_Declaration;

   function Has_Qualified_Name (Id : E) return B is
   begin
      return Flag161 (Id);
   end Has_Qualified_Name;

   function Has_RACW (Id : E) return B is
   begin
      pragma Assert (Ekind (Id) = E_Package);
      return Flag214 (Id);
   end Has_RACW;

   function Has_Record_Rep_Clause (Id : E) return B is
   begin
      pragma Assert (Is_Record_Type (Id));
      return Flag65 (Implementation_Base_Type (Id));
   end Has_Record_Rep_Clause;

   function Has_Recursive_Call (Id : E) return B is
   begin
      pragma Assert (Is_Subprogram (Id));
      return Flag143 (Id);
   end Has_Recursive_Call;

   function Has_Size_Clause (Id : E) return B is
   begin
      return Flag29 (Id);
   end Has_Size_Clause;

   function Has_Small_Clause (Id : E) return B is
   begin
      return Flag67 (Id);
   end Has_Small_Clause;

   function Has_Specified_Layout (Id : E) return B is
   begin
      pragma Assert (Is_Type (Id));
      return Flag100 (Implementation_Base_Type (Id));
   end Has_Specified_Layout;

   function Has_Specified_Stream_Input (Id : E) return B is
   begin
      pragma Assert (Is_Type (Id));
      return Flag190 (Id);
   end Has_Specified_Stream_Input;

   function Has_Specified_Stream_Output (Id : E) return B is
   begin
      pragma Assert (Is_Type (Id));
      return Flag191 (Id);
   end Has_Specified_Stream_Output;

   function Has_Specified_Stream_Read (Id : E) return B is
   begin
      pragma Assert (Is_Type (Id));
      return Flag192 (Id);
   end Has_Specified_Stream_Read;

   function Has_Specified_Stream_Write (Id : E) return B is
   begin
      pragma Assert (Is_Type (Id));
      return Flag193 (Id);
   end Has_Specified_Stream_Write;

   function Has_Static_Discriminants (Id : E) return B is
   begin
      pragma Assert (Is_Type (Id));
      return Flag211 (Id);
   end Has_Static_Discriminants;

   function Has_Storage_Size_Clause (Id : E) return B is
   begin
      pragma Assert (Is_Access_Type (Id) or else Is_Task_Type (Id));
      return Flag23 (Implementation_Base_Type (Id));
   end Has_Storage_Size_Clause;

   function Has_Stream_Size_Clause (Id : E) return B is
   begin
      return Flag184 (Id);
   end Has_Stream_Size_Clause;

   function Has_Subprogram_Descriptor (Id : E) return B is
   begin
      return Flag93 (Id);
   end Has_Subprogram_Descriptor;

   function Has_Task (Id : E) return B is
   begin
      return Flag30 (Base_Type (Id));
   end Has_Task;

   function Has_Thunks (Id : E) return B is
   begin
      return Flag228 (Id);
   end Has_Thunks;

   function Has_Unchecked_Union (Id : E) return B is
   begin
      return Flag123 (Base_Type (Id));
   end Has_Unchecked_Union;

   function Has_Unknown_Discriminants (Id : E) return B is
   begin
      pragma Assert (Is_Type (Id));
      return Flag72 (Id);
   end Has_Unknown_Discriminants;

   function Has_Up_Level_Access (Id : E) return B is
   begin
      pragma Assert
        (Ekind_In (Id, E_Variable, E_Constant, E_Loop_Parameter));
      return Flag215 (Id);
   end Has_Up_Level_Access;

   function Has_Volatile_Components (Id : E) return B is
   begin
      return Flag87 (Implementation_Base_Type (Id));
   end Has_Volatile_Components;

   function Has_Xref_Entry (Id : E) return B is
   begin
      return Flag182 (Implementation_Base_Type (Id));
   end Has_Xref_Entry;

   function Hiding_Loop_Variable (Id : E) return E is
   begin
      pragma Assert (Ekind (Id) = E_Variable);
      return Node8 (Id);
   end Hiding_Loop_Variable;

   function Homonym (Id : E) return E is
   begin
      return Node4 (Id);
   end Homonym;

   function Interface_Alias (Id : E) return E is
   begin
      pragma Assert (Is_Subprogram (Id));
      return Node25 (Id);
   end Interface_Alias;

   function Interfaces (Id : E) return L is
   begin
      pragma Assert (Is_Record_Type (Id));
      return Elist25 (Id);
   end Interfaces;

   function In_Package_Body (Id : E) return B is
   begin
      return Flag48 (Id);
   end In_Package_Body;

   function In_Private_Part (Id : E) return B is
   begin
      return Flag45 (Id);
   end In_Private_Part;

   function In_Use (Id : E) return B is
   begin
      pragma Assert (Nkind (Id) in N_Entity);
      return Flag8 (Id);
   end In_Use;

   function Inner_Instances (Id : E) return L is
   begin
      return Elist23 (Id);
   end Inner_Instances;

   function Interface_Name (Id : E) return N is
   begin
      return Node21 (Id);
   end Interface_Name;

   function Is_Abstract_Subprogram (Id : E) return B is
   begin
      pragma Assert (Is_Overloadable (Id));
      return Flag19 (Id);
   end Is_Abstract_Subprogram;

   function Is_Abstract_Type (Id : E) return B is
   begin
      pragma Assert (Is_Type (Id));
      return Flag146 (Id);
   end Is_Abstract_Type;

   function Is_Local_Anonymous_Access (Id : E) return B is
   begin
      pragma Assert (Is_Access_Type (Id));
      return Flag194 (Id);
   end Is_Local_Anonymous_Access;

   function Is_Access_Constant (Id : E) return B is
   begin
      pragma Assert (Is_Access_Type (Id));
      return Flag69 (Id);
   end Is_Access_Constant;

   function Is_Ada_2005_Only (Id : E) return B is
   begin
      return Flag185 (Id);
   end Is_Ada_2005_Only;

   function Is_Ada_2012_Only (Id : E) return B is
   begin
      return Flag199 (Id);
   end Is_Ada_2012_Only;

   function Is_Aliased (Id : E) return B is
   begin
      pragma Assert (Nkind (Id) in N_Entity);
      return Flag15 (Id);
   end Is_Aliased;

   function Is_AST_Entry (Id : E) return B is
   begin
      pragma Assert (Is_Entry (Id));
      return Flag132 (Id);
   end Is_AST_Entry;

   function Is_Asynchronous (Id : E) return B is
   begin
      pragma Assert (Ekind (Id) = E_Procedure or else Is_Type (Id));
      return Flag81 (Id);
   end Is_Asynchronous;

   function Is_Atomic (Id : E) return B is
   begin
      return Flag85 (Id);
   end Is_Atomic;

   function Is_Bit_Packed_Array (Id : E) return B is
   begin
      return Flag122 (Implementation_Base_Type (Id));
   end Is_Bit_Packed_Array;

   function Is_Called (Id : E) return B is
   begin
      pragma Assert (Ekind_In (Id, E_Procedure, E_Function));
      return Flag102 (Id);
   end Is_Called;

   function Is_Character_Type (Id : E) return B is
   begin
      return Flag63 (Id);
   end Is_Character_Type;

   function Is_Child_Unit (Id : E) return B is
   begin
      return Flag73 (Id);
   end Is_Child_Unit;

   function Is_Class_Wide_Equivalent_Type (Id : E) return B is
   begin
      return Flag35 (Id);
   end Is_Class_Wide_Equivalent_Type;

   function Is_Compilation_Unit (Id : E) return B is
   begin
      return Flag149 (Id);
   end Is_Compilation_Unit;

   function Is_Completely_Hidden (Id : E) return B is
   begin
      pragma Assert (Ekind (Id) = E_Discriminant);
      return Flag103 (Id);
   end Is_Completely_Hidden;

   function Is_Constr_Subt_For_U_Nominal (Id : E) return B is
   begin
      return Flag80 (Id);
   end Is_Constr_Subt_For_U_Nominal;

   function Is_Constr_Subt_For_UN_Aliased (Id : E) return B is
   begin
      return Flag141 (Id);
   end Is_Constr_Subt_For_UN_Aliased;

   function Is_Constrained (Id : E) return B is
   begin
      pragma Assert (Nkind (Id) in N_Entity);
      return Flag12 (Id);
   end Is_Constrained;

   function Is_Constructor (Id : E) return B is
   begin
      return Flag76 (Id);
   end Is_Constructor;

   function Is_Controlled (Id : E) return B is
   begin
      return Flag42 (Base_Type (Id));
   end Is_Controlled;

   function Is_Controlling_Formal (Id : E) return B is
   begin
      pragma Assert (Is_Formal (Id));
      return Flag97 (Id);
   end Is_Controlling_Formal;

   function Is_CPP_Class (Id : E) return B is
   begin
      return Flag74 (Id);
   end Is_CPP_Class;

   function Is_Descendent_Of_Address (Id : E) return B is
   begin
      pragma Assert (Is_Type (Id));
      return Flag223 (Id);
   end Is_Descendent_Of_Address;

   function Is_Discrim_SO_Function (Id : E) return B is
   begin
      return Flag176 (Id);
   end Is_Discrim_SO_Function;

   function Is_Dispatch_Table_Entity (Id : E) return B is
   begin
      return Flag234 (Id);
   end Is_Dispatch_Table_Entity;

   function Is_Dispatching_Operation (Id : E) return B is
   begin
      pragma Assert (Nkind (Id) in N_Entity);
      return Flag6 (Id);
   end Is_Dispatching_Operation;

   function Is_Eliminated (Id : E) return B is
   begin
      return Flag124 (Id);
   end Is_Eliminated;

   function Is_Entry_Formal (Id : E) return B is
   begin
      return Flag52 (Id);
   end Is_Entry_Formal;

   function Is_Exported (Id : E) return B is
   begin
      return Flag99 (Id);
   end Is_Exported;

   function Is_First_Subtype (Id : E) return B is
   begin
      return Flag70 (Id);
   end Is_First_Subtype;

   function Is_For_Access_Subtype (Id : E) return B is
   begin
      pragma Assert (Ekind_In (Id, E_Record_Subtype, E_Private_Subtype));
      return Flag118 (Id);
   end Is_For_Access_Subtype;

   function Is_Formal_Subprogram (Id : E) return B is
   begin
      return Flag111 (Id);
   end Is_Formal_Subprogram;

   function Is_Frozen (Id : E) return B is
   begin
      return Flag4 (Id);
   end Is_Frozen;

   function Is_Generic_Actual_Type (Id : E) return B is
   begin
      pragma Assert (Is_Type (Id));
      return Flag94 (Id);
   end Is_Generic_Actual_Type;

   function Is_Generic_Instance (Id : E) return B is
   begin
      return Flag130 (Id);
   end Is_Generic_Instance;

   function Is_Generic_Type (Id : E) return B is
   begin
      pragma Assert (Nkind (Id) in N_Entity);
      return Flag13 (Id);
   end Is_Generic_Type;

   function Is_Hidden (Id : E) return B is
   begin
      return Flag57 (Id);
   end Is_Hidden;

   function Is_Hidden_Open_Scope (Id : E) return B is
   begin
      return Flag171 (Id);
   end Is_Hidden_Open_Scope;

   function Is_Immediately_Visible (Id : E) return B is
   begin
      pragma Assert (Nkind (Id) in N_Entity);
      return Flag7 (Id);
   end Is_Immediately_Visible;

   function Is_Imported (Id : E) return B is
   begin
      return Flag24 (Id);
   end Is_Imported;

   function Is_Inlined (Id : E) return B is
   begin
      return Flag11 (Id);
   end Is_Inlined;

   function Is_Interface (Id : E) return B is
   begin
      return Flag186 (Id);
   end Is_Interface;

   function Is_Instantiated (Id : E) return B is
   begin
      return Flag126 (Id);
   end Is_Instantiated;

   function Is_Internal (Id : E) return B is
   begin
      pragma Assert (Nkind (Id) in N_Entity);
      return Flag17 (Id);
   end Is_Internal;

   function Is_Interrupt_Handler (Id : E) return B is
   begin
      pragma Assert (Nkind (Id) in N_Entity);
      return Flag89 (Id);
   end Is_Interrupt_Handler;

   function Is_Intrinsic_Subprogram (Id : E) return B is
   begin
      return Flag64 (Id);
   end Is_Intrinsic_Subprogram;

   function Is_Itype (Id : E) return B is
   begin
      return Flag91 (Id);
   end Is_Itype;

   function Is_Known_Non_Null (Id : E) return B is
   begin
      return Flag37 (Id);
   end Is_Known_Non_Null;

   function Is_Known_Null (Id : E) return B is
   begin
      return Flag204 (Id);
   end Is_Known_Null;

   function Is_Known_Valid (Id : E) return B is
   begin
      return Flag170 (Id);
   end Is_Known_Valid;

   function Is_Limited_Composite (Id : E) return B is
   begin
      return Flag106 (Id);
   end Is_Limited_Composite;

   function Is_Limited_Interface (Id : E) return B is
   begin
      return Flag197 (Id);
   end Is_Limited_Interface;

   function Is_Limited_Record (Id : E) return B is
   begin
      return Flag25 (Id);
   end Is_Limited_Record;

   function Is_Machine_Code_Subprogram (Id : E) return B is
   begin
      pragma Assert (Is_Subprogram (Id));
      return Flag137 (Id);
   end Is_Machine_Code_Subprogram;

   function Is_Non_Static_Subtype (Id : E) return B is
   begin
      pragma Assert (Is_Type (Id));
      return Flag109 (Id);
   end Is_Non_Static_Subtype;

   function Is_Null_Init_Proc (Id : E) return B is
   begin
      pragma Assert (Ekind (Id) = E_Procedure);
      return Flag178 (Id);
   end Is_Null_Init_Proc;

   function Is_Obsolescent (Id : E) return B is
   begin
      return Flag153 (Id);
   end Is_Obsolescent;

   function Is_Only_Out_Parameter (Id : E) return B is
   begin
      pragma Assert (Is_Formal (Id));
      return Flag226 (Id);
   end Is_Only_Out_Parameter;

   function Is_Optional_Parameter (Id : E) return B is
   begin
      pragma Assert (Is_Formal (Id));
      return Flag134 (Id);
   end Is_Optional_Parameter;

   function Is_Package_Body_Entity (Id : E) return B is
   begin
      return Flag160 (Id);
   end Is_Package_Body_Entity;

   function Is_Packed (Id : E) return B is
   begin
      return Flag51 (Implementation_Base_Type (Id));
   end Is_Packed;

   function Is_Packed_Array_Type (Id : E) return B is
   begin
      return Flag138 (Id);
   end Is_Packed_Array_Type;

   function Is_Potentially_Use_Visible (Id : E) return B is
   begin
      pragma Assert (Nkind (Id) in N_Entity);
      return Flag9 (Id);
   end Is_Potentially_Use_Visible;

   function Is_Preelaborated (Id : E) return B is
   begin
      return Flag59 (Id);
   end Is_Preelaborated;

   function Is_Primitive (Id : E) return B is
   begin
      pragma Assert
        (Is_Overloadable (Id)
         or else Ekind_In (Id, E_Generic_Function, E_Generic_Procedure));
      return Flag218 (Id);
   end Is_Primitive;

   function Is_Primitive_Wrapper (Id : E) return B is
   begin
      pragma Assert (Ekind_In (Id, E_Function, E_Procedure));
      return Flag195 (Id);
   end Is_Primitive_Wrapper;

   function Is_Private_Composite (Id : E) return B is
   begin
      pragma Assert (Is_Type (Id));
      return Flag107 (Id);
   end Is_Private_Composite;

   function Is_Private_Descendant (Id : E) return B is
   begin
      return Flag53 (Id);
   end Is_Private_Descendant;

   function Is_Private_Primitive (Id : E) return B is
   begin
      pragma Assert (Ekind_In (Id, E_Function, E_Procedure));
      return Flag245 (Id);
   end Is_Private_Primitive;

   function Is_Public (Id : E) return B is
   begin
      pragma Assert (Nkind (Id) in N_Entity);
      return Flag10 (Id);
   end Is_Public;

   function Is_Pure (Id : E) return B is
   begin
      return Flag44 (Id);
   end Is_Pure;

   function Is_Pure_Unit_Access_Type (Id : E) return B is
   begin
      pragma Assert (Is_Access_Type (Id));
      return Flag189 (Id);
   end Is_Pure_Unit_Access_Type;

   function Is_RACW_Stub_Type (Id : E) return B is
   begin
      pragma Assert (Is_Type (Id));
      return Flag244 (Id);
   end Is_RACW_Stub_Type;

   function Is_Raised (Id : E) return B is
   begin
      pragma Assert (Ekind (Id) = E_Exception);
      return Flag224 (Id);
   end Is_Raised;

   function Is_Remote_Call_Interface (Id : E) return B is
   begin
      return Flag62 (Id);
   end Is_Remote_Call_Interface;

   function Is_Remote_Types (Id : E) return B is
   begin
      return Flag61 (Id);
   end Is_Remote_Types;

   function Is_Renaming_Of_Object (Id : E) return B is
   begin
      return Flag112 (Id);
   end Is_Renaming_Of_Object;

   function Is_Return_Object (Id : E) return B is
   begin
      return Flag209 (Id);
   end Is_Return_Object;

   function Is_Shared_Passive (Id : E) return B is
   begin
      return Flag60 (Id);
   end Is_Shared_Passive;

   function Is_Statically_Allocated (Id : E) return B is
   begin
      return Flag28 (Id);
   end Is_Statically_Allocated;

   function Is_Tag (Id : E) return B is
   begin
      pragma Assert (Nkind (Id) in N_Entity);
      return Flag78 (Id);
   end Is_Tag;

   function Is_Tagged_Type (Id : E) return B is
   begin
      return Flag55 (Id);
   end Is_Tagged_Type;

   function Is_Thunk (Id : E) return B is
   begin
      pragma Assert (Is_Subprogram (Id));
      return Flag225 (Id);
   end Is_Thunk;

   function Is_Trivial_Subprogram (Id : E) return B is
   begin
      return Flag235 (Id);
   end Is_Trivial_Subprogram;

   function Is_True_Constant (Id : E) return B is
   begin
      return Flag163 (Id);
   end Is_True_Constant;

   function Is_Unchecked_Union (Id : E) return B is
   begin
      return Flag117 (Implementation_Base_Type (Id));
   end Is_Unchecked_Union;

   function Is_Underlying_Record_View (Id : E) return B is
   begin
      return Flag246 (Id);
   end Is_Underlying_Record_View;

   function Is_Unsigned_Type (Id : E) return B is
   begin
      pragma Assert (Is_Type (Id));
      return Flag144 (Id);
   end Is_Unsigned_Type;

   function Is_Valued_Procedure (Id : E) return B is
   begin
      pragma Assert (Ekind (Id) = E_Procedure);
      return Flag127 (Id);
   end Is_Valued_Procedure;

   function Is_Visible_Child_Unit (Id : E) return B is
   begin
      pragma Assert (Is_Child_Unit (Id));
      return Flag116 (Id);
   end Is_Visible_Child_Unit;

   function Is_Visible_Formal (Id : E) return B is
   begin
      return Flag206 (Id);
   end Is_Visible_Formal;

   function Is_VMS_Exception (Id : E) return B is
   begin
      return Flag133 (Id);
   end Is_VMS_Exception;

   function Is_Volatile (Id : E) return B is
   begin
      pragma Assert (Nkind (Id) in N_Entity);

      if Is_Type (Id) then
         return Flag16 (Base_Type (Id));
      else
         return Flag16 (Id);
      end if;
   end Is_Volatile;

   function Itype_Printed (Id : E) return B is
   begin
      pragma Assert (Is_Itype (Id));
      return Flag202 (Id);
   end Itype_Printed;

   function Kill_Elaboration_Checks (Id : E) return B is
   begin
      return Flag32 (Id);
   end Kill_Elaboration_Checks;

   function Kill_Range_Checks (Id : E) return B is
   begin
      return Flag33 (Id);
   end Kill_Range_Checks;

   function Kill_Tag_Checks (Id : E) return B is
   begin
      return Flag34 (Id);
   end Kill_Tag_Checks;

   function Known_To_Have_Preelab_Init (Id : E) return B is
   begin
      pragma Assert (Is_Type (Id));
      return Flag207 (Id);
   end Known_To_Have_Preelab_Init;

   function Last_Assignment (Id : E) return N is
   begin
      pragma Assert (Is_Assignable (Id));
      return Node26 (Id);
   end Last_Assignment;

   function Last_Entity (Id : E) return E is
   begin
      return Node20 (Id);
   end Last_Entity;

   function Limited_View (Id : E) return E is
   begin
      pragma Assert (Ekind (Id) = E_Package);
      return Node23 (Id);
   end Limited_View;

   function Lit_Indexes (Id : E) return E is
   begin
      pragma Assert (Is_Enumeration_Type (Id));
      return Node15 (Id);
   end Lit_Indexes;

   function Lit_Strings (Id : E) return E is
   begin
      pragma Assert (Is_Enumeration_Type (Id));
      return Node16 (Id);
   end Lit_Strings;

   function Low_Bound_Tested (Id : E) return B is
   begin
      return Flag205 (Id);
   end Low_Bound_Tested;

   function Machine_Radix_10 (Id : E) return B is
   begin
      pragma Assert (Is_Decimal_Fixed_Point_Type (Id));
      return Flag84 (Id);
   end Machine_Radix_10;

   function Master_Id (Id : E) return E is
   begin
      pragma Assert (Is_Access_Type (Id));
      return Node17 (Id);
   end Master_Id;

   function Materialize_Entity (Id : E) return B is
   begin
      return Flag168 (Id);
   end Materialize_Entity;

   function Mechanism (Id : E) return M is
   begin
      pragma Assert (Ekind (Id) = E_Function or else Is_Formal (Id));
      return UI_To_Int (Uint8 (Id));
   end Mechanism;

   function Modulus (Id : E) return Uint is
   begin
      pragma Assert (Is_Modular_Integer_Type (Id));
      return Uint17 (Base_Type (Id));
   end Modulus;

   function Must_Be_On_Byte_Boundary (Id : E) return B is
   begin
      pragma Assert (Is_Type (Id));
      return Flag183 (Id);
   end Must_Be_On_Byte_Boundary;

   function Must_Have_Preelab_Init (Id : E) return B is
   begin
      pragma Assert (Is_Type (Id));
      return Flag208 (Id);
   end Must_Have_Preelab_Init;

   function Needs_Debug_Info (Id : E) return B is
   begin
      return Flag147 (Id);
   end Needs_Debug_Info;

   function Needs_No_Actuals (Id : E) return B is
   begin
      pragma Assert
        (Is_Overloadable (Id)
          or else Ekind_In (Id, E_Subprogram_Type, E_Entry_Family));
      return Flag22 (Id);
   end Needs_No_Actuals;

   function Never_Set_In_Source (Id : E) return B is
   begin
      return Flag115 (Id);
   end Never_Set_In_Source;

   function Next_Inlined_Subprogram (Id : E) return E is
   begin
      return Node12 (Id);
   end Next_Inlined_Subprogram;

   function No_Pool_Assigned (Id : E) return B is
   begin
      pragma Assert (Is_Access_Type (Id));
      return Flag131 (Root_Type (Id));
   end No_Pool_Assigned;

   function No_Return (Id : E) return B is
   begin
      return Flag113 (Id);
   end No_Return;

   function No_Strict_Aliasing (Id : E) return B is
   begin
      pragma Assert (Is_Access_Type (Id));
      return Flag136 (Base_Type (Id));
   end No_Strict_Aliasing;

   function Non_Binary_Modulus (Id : E) return B is
   begin
      pragma Assert (Is_Type (Id));
      return Flag58 (Base_Type (Id));
   end Non_Binary_Modulus;

   function Non_Limited_View (Id : E) return E is
   begin
      pragma Assert (Ekind (Id) in Incomplete_Kind);
      return Node17 (Id);
   end Non_Limited_View;

   function Nonzero_Is_True (Id : E) return B is
   begin
      pragma Assert (Root_Type (Id) = Standard_Boolean);
      return Flag162 (Base_Type (Id));
   end Nonzero_Is_True;

   function Normalized_First_Bit (Id : E) return U is
   begin
      pragma Assert (Ekind_In (Id, E_Component, E_Discriminant));
      return Uint8 (Id);
   end Normalized_First_Bit;

   function Normalized_Position (Id : E) return U is
   begin
      pragma Assert (Ekind_In (Id, E_Component, E_Discriminant));
      return Uint14 (Id);
   end Normalized_Position;

   function Normalized_Position_Max (Id : E) return U is
   begin
      pragma Assert (Ekind_In (Id, E_Component, E_Discriminant));
      return Uint10 (Id);
   end Normalized_Position_Max;

   function OK_To_Rename (Id : E) return B is
   begin
      pragma Assert (Ekind (Id) = E_Variable);
      return Flag247 (Id);
   end OK_To_Rename;

   function OK_To_Reorder_Components (Id : E) return B is
   begin
      pragma Assert (Is_Record_Type (Id));
      return Flag239 (Base_Type (Id));
   end OK_To_Reorder_Components;

   function Optimize_Alignment_Space (Id : E) return B is
   begin
      pragma Assert
        (Is_Type (Id) or else Ekind_In (Id, E_Constant, E_Variable));
      return Flag241 (Id);
   end Optimize_Alignment_Space;

   function Optimize_Alignment_Time (Id : E) return B is
   begin
      pragma Assert
        (Is_Type (Id) or else Ekind_In (Id, E_Constant, E_Variable));
      return Flag242 (Id);
   end Optimize_Alignment_Time;

   function Original_Array_Type (Id : E) return E is
   begin
      pragma Assert (Is_Array_Type (Id) or else Is_Modular_Integer_Type (Id));
      return Node21 (Id);
   end Original_Array_Type;

   function Original_Record_Component (Id : E) return E is
   begin
      pragma Assert (Ekind_In (Id, E_Void, E_Component, E_Discriminant));
      return Node22 (Id);
   end Original_Record_Component;

   function Overlays_Constant (Id : E) return B is
   begin
      return Flag243 (Id);
   end Overlays_Constant;

   function Overridden_Operation (Id : E) return E is
   begin
      return Node26 (Id);
   end Overridden_Operation;

   function Package_Instantiation (Id : E) return N is
   begin
      pragma Assert (Ekind_In (Id, E_Package, E_Generic_Package));
      return Node26 (Id);
   end Package_Instantiation;

   function Packed_Array_Type (Id : E) return E is
   begin
      pragma Assert (Is_Array_Type (Id));
      return Node23 (Id);
   end Packed_Array_Type;

   function Parent_Subtype (Id : E) return E is
   begin
      pragma Assert (Is_Record_Type (Id));
      return Node19 (Base_Type (Id));
   end Parent_Subtype;

   function Postcondition_Proc (Id : E) return E is
   begin
      pragma Assert (Ekind (Id) = E_Procedure);
      return Node8 (Id);
   end Postcondition_Proc;

   function PPC_Wrapper (Id : E) return E is
   begin
      pragma Assert (Ekind_In (Id, E_Entry, E_Entry_Family));
      return Node25 (Id);
   end PPC_Wrapper;

   function Prival (Id : E) return E is
   begin
      pragma Assert (Is_Protected_Component (Id));
      return Node17 (Id);
   end Prival;

   function Prival_Link (Id : E) return E is
   begin
      pragma Assert (Ekind_In (Id, E_Constant, E_Variable));
      return Node20 (Id);
   end Prival_Link;

   function Private_Dependents (Id : E) return L is
   begin
      pragma Assert (Is_Incomplete_Or_Private_Type (Id));
      return Elist18 (Id);
   end Private_Dependents;

   function Private_View (Id : E) return N is
   begin
      pragma Assert (Is_Private_Type (Id));
      return Node22 (Id);
   end Private_View;

   function Protected_Body_Subprogram (Id : E) return E is
   begin
      pragma Assert (Is_Subprogram (Id) or else Is_Entry (Id));
      return Node11 (Id);
   end Protected_Body_Subprogram;

   function Protected_Formal (Id : E) return E is
   begin
      pragma Assert (Is_Formal (Id));
      return Node22 (Id);
   end Protected_Formal;

   function Protection_Object (Id : E) return E is
   begin
      pragma Assert
        (Ekind_In (Id, E_Entry, E_Entry_Family, E_Function, E_Procedure));
      return Node23 (Id);
   end Protection_Object;

   function Reachable (Id : E) return B is
   begin
      return Flag49 (Id);
   end Reachable;

   function Referenced (Id : E) return B is
   begin
      return Flag156 (Id);
   end Referenced;

   function Referenced_As_LHS (Id : E) return B is
   begin
      return Flag36 (Id);
   end Referenced_As_LHS;

   function Referenced_As_Out_Parameter (Id : E) return B is
   begin
      return Flag227 (Id);
   end Referenced_As_Out_Parameter;

   function Register_Exception_Call (Id : E) return N is
   begin
      pragma Assert (Ekind (Id) = E_Exception);
      return Node20 (Id);
   end Register_Exception_Call;

   function Related_Array_Object (Id : E) return E is
   begin
      pragma Assert (Is_Array_Type (Id));
      return Node19 (Id);
   end Related_Array_Object;

   function Related_Expression (Id : E) return N is
   begin
<<<<<<< HEAD
      pragma Assert (Ekind (Id) = E_Constant or else Ekind (Id) = E_Variable);
=======
      pragma Assert (Ekind (Id) in Type_Kind
                       or else Ekind_In (Id, E_Constant, E_Variable));
>>>>>>> b56a5220
      return Node24 (Id);
   end Related_Expression;

   function Related_Instance (Id : E) return E is
   begin
      pragma Assert (Ekind_In (Id, E_Package, E_Package_Body));
      return Node15 (Id);
   end Related_Instance;

   function Related_Type (Id : E) return E is
   begin
      pragma Assert (Ekind_In (Id, E_Component, E_Constant, E_Variable));
      return Node27 (Id);
   end Related_Type;

   function Relative_Deadline_Variable (Id : E) return E is
   begin
      pragma Assert (Is_Task_Type (Id));
      return Node26 (Implementation_Base_Type (Id));
   end Relative_Deadline_Variable;

   function Renamed_Entity (Id : E) return N is
   begin
      return Node18 (Id);
   end Renamed_Entity;

   function Renamed_In_Spec (Id : E) return B is
   begin
      pragma Assert (Ekind (Id) = E_Package);
      return Flag231 (Id);
   end Renamed_In_Spec;

   function Renamed_Object (Id : E) return N is
   begin
      return Node18 (Id);
   end Renamed_Object;

   function Renaming_Map (Id : E) return U is
   begin
      return Uint9 (Id);
   end Renaming_Map;

   function Requires_Overriding (Id : E) return B is
   begin
      pragma Assert (Is_Overloadable (Id));
      return Flag213 (Id);
   end Requires_Overriding;

   function Return_Present (Id : E) return B is
   begin
      return Flag54 (Id);
   end Return_Present;

   function Return_Applies_To (Id : E) return N is
   begin
      return Node8 (Id);
   end Return_Applies_To;

   function Returns_By_Ref (Id : E) return B is
   begin
      return Flag90 (Id);
   end Returns_By_Ref;

   function Reverse_Bit_Order (Id : E) return B is
   begin
      pragma Assert (Is_Record_Type (Id));
      return Flag164 (Base_Type (Id));
   end Reverse_Bit_Order;

   function RM_Size (Id : E) return U is
   begin
      pragma Assert (Is_Type (Id));
      return Uint13 (Id);
   end RM_Size;

   function Scalar_Range (Id : E) return N is
   begin
      return Node20 (Id);
   end Scalar_Range;

   function Scale_Value (Id : E) return U is
   begin
      return Uint15 (Id);
   end Scale_Value;

   function Scope_Depth_Value (Id : E) return U is
   begin
      return Uint22 (Id);
   end Scope_Depth_Value;

   function Sec_Stack_Needed_For_Return (Id : E) return B is
   begin
      return Flag167 (Id);
   end Sec_Stack_Needed_For_Return;

   function Shadow_Entities (Id : E) return S is
   begin
      pragma Assert (Ekind_In (Id, E_Package, E_Generic_Package));
      return List14 (Id);
   end Shadow_Entities;

   function Shared_Var_Procs_Instance (Id : E) return E is
   begin
      pragma Assert (Ekind (Id) = E_Variable);
      return Node22 (Id);
   end Shared_Var_Procs_Instance;

   function Size_Check_Code (Id : E) return N is
   begin
      pragma Assert (Ekind_In (Id, E_Constant, E_Variable));
      return Node19 (Id);
   end Size_Check_Code;

   function Size_Depends_On_Discriminant (Id : E) return B is
   begin
      return Flag177 (Id);
   end Size_Depends_On_Discriminant;

   function Size_Known_At_Compile_Time (Id : E) return B is
   begin
      return Flag92 (Id);
   end Size_Known_At_Compile_Time;

   function Small_Value (Id : E) return R is
   begin
      pragma Assert (Is_Fixed_Point_Type (Id));
      return Ureal21 (Id);
   end Small_Value;

   function Spec_Entity (Id : E) return E is
   begin
      pragma Assert (Ekind (Id) = E_Package_Body or else Is_Formal (Id));
      return Node19 (Id);
   end Spec_Entity;

   function Spec_PPC_List (Id : E) return N is
   begin
      pragma Assert
        (Ekind_In (Id,  E_Entry, E_Entry_Family)
          or else Is_Subprogram (Id)
          or else Is_Generic_Subprogram (Id));
      return Node24 (Id);
   end Spec_PPC_List;

   function Static_Predicate (Id : E) return S is
   begin
      pragma Assert (Is_Discrete_Type (Id));
      return List25 (Id);
   end Static_Predicate;

   function Storage_Size_Variable (Id : E) return E is
   begin
      pragma Assert (Is_Access_Type (Id) or else Is_Task_Type (Id));
      return Node15 (Implementation_Base_Type (Id));
   end Storage_Size_Variable;

   function Static_Elaboration_Desired (Id : E) return B is
   begin
      pragma Assert (Ekind (Id) = E_Package);
      return Flag77 (Id);
   end Static_Elaboration_Desired;

   function Static_Initialization (Id : E) return N is
   begin
      pragma Assert
        (Ekind (Id) = E_Procedure and then not Is_Dispatching_Operation (Id));
      return Node26 (Id);
   end Static_Initialization;

   function Stored_Constraint (Id : E) return L is
   begin
      pragma Assert
        (Is_Composite_Type (Id) and then not Is_Array_Type (Id));
      return Elist23 (Id);
   end Stored_Constraint;

   function Strict_Alignment (Id : E) return B is
   begin
      return Flag145 (Implementation_Base_Type (Id));
   end Strict_Alignment;

   function String_Literal_Length (Id : E) return U is
   begin
      return Uint16 (Id);
   end String_Literal_Length;

   function String_Literal_Low_Bound (Id : E) return N is
   begin
      return Node15 (Id);
   end String_Literal_Low_Bound;

   function Subprograms_For_Type (Id : E) return E is
   begin
      pragma Assert (Is_Type (Id) or else Is_Subprogram (Id));
      return Node29 (Id);
   end Subprograms_For_Type;

   function Suppress_Elaboration_Warnings (Id : E) return B is
   begin
      return Flag148 (Id);
   end Suppress_Elaboration_Warnings;

   function Suppress_Init_Proc (Id : E) return B is
   begin
      return Flag105 (Base_Type (Id));
   end Suppress_Init_Proc;

   function Suppress_Style_Checks (Id : E) return B is
   begin
      return Flag165 (Id);
   end Suppress_Style_Checks;

   function Suppress_Value_Tracking_On_Call (Id : E) return B is
   begin
      return Flag217 (Id);
   end Suppress_Value_Tracking_On_Call;

   function Task_Body_Procedure (Id : E) return N is
   begin
      pragma Assert (Ekind (Id) in Task_Kind);
      return Node25 (Id);
   end Task_Body_Procedure;

   function Treat_As_Volatile (Id : E) return B is
   begin
      return Flag41 (Id);
   end Treat_As_Volatile;

   function Underlying_Full_View (Id : E) return E is
   begin
      pragma Assert (Ekind (Id) in Private_Kind);
      return Node19 (Id);
   end Underlying_Full_View;

   function Underlying_Record_View (Id : E) return E is
   begin
      return Node28 (Id);
   end Underlying_Record_View;

   function Universal_Aliasing (Id : E) return B is
   begin
      pragma Assert (Is_Type (Id));
      return Flag216 (Base_Type (Id));
   end Universal_Aliasing;

   function Unset_Reference (Id : E) return N is
   begin
      return Node16 (Id);
   end Unset_Reference;

   function Used_As_Generic_Actual (Id : E) return B is
   begin
      return Flag222 (Id);
   end Used_As_Generic_Actual;

   function Uses_Sec_Stack (Id : E) return B is
   begin
      return Flag95 (Id);
   end Uses_Sec_Stack;

   function Warnings_Off (Id : E) return B is
   begin
      return Flag96 (Id);
   end Warnings_Off;

   function Warnings_Off_Used (Id : E) return B is
   begin
      return Flag236 (Id);
   end Warnings_Off_Used;

   function Warnings_Off_Used_Unmodified (Id : E) return B is
   begin
      return Flag237 (Id);
   end Warnings_Off_Used_Unmodified;

   function Warnings_Off_Used_Unreferenced (Id : E) return B is
   begin
      return Flag238 (Id);
   end Warnings_Off_Used_Unreferenced;

   function Wrapped_Entity (Id : E) return E is
   begin
      pragma Assert (Ekind_In (Id, E_Function, E_Procedure)
                       and then Is_Primitive_Wrapper (Id));
      return Node27 (Id);
   end Wrapped_Entity;

   function Was_Hidden (Id : E) return B is
   begin
      return Flag196 (Id);
   end Was_Hidden;

   ------------------------------
   -- Classification Functions --
   ------------------------------

   function Is_Access_Type                      (Id : E) return B is
   begin
      return Ekind (Id) in Access_Kind;
   end Is_Access_Type;

   function Is_Access_Protected_Subprogram_Type (Id : E) return B is
   begin
      return Ekind (Id) in Access_Protected_Kind;
   end Is_Access_Protected_Subprogram_Type;

   function Is_Access_Subprogram_Type           (Id : E) return B is
   begin
      return Ekind (Id) in Access_Subprogram_Kind;
   end Is_Access_Subprogram_Type;

   function Is_Aggregate_Type                   (Id : E) return B is
   begin
      return Ekind (Id) in Aggregate_Kind;
   end Is_Aggregate_Type;

   function Is_Array_Type                       (Id : E) return B is
   begin
      return Ekind (Id) in Array_Kind;
   end Is_Array_Type;

   function Is_Assignable                       (Id : E) return B is
   begin
      return Ekind (Id) in Assignable_Kind;
   end Is_Assignable;

   function Is_Class_Wide_Type                  (Id : E) return B is
   begin
      return Ekind (Id) in Class_Wide_Kind;
   end Is_Class_Wide_Type;

   function Is_Composite_Type                   (Id : E) return B is
   begin
      return Ekind (Id) in Composite_Kind;
   end Is_Composite_Type;

   function Is_Concurrent_Body                  (Id : E) return B is
   begin
      return Ekind (Id) in
        Concurrent_Body_Kind;
   end Is_Concurrent_Body;

   function Is_Concurrent_Record_Type           (Id : E) return B is
   begin
      return Flag20 (Id);
   end Is_Concurrent_Record_Type;

   function Is_Concurrent_Type                  (Id : E) return B is
   begin
      return Ekind (Id) in Concurrent_Kind;
   end Is_Concurrent_Type;

   function Is_Decimal_Fixed_Point_Type         (Id : E) return B is
   begin
      return Ekind (Id) in
        Decimal_Fixed_Point_Kind;
   end Is_Decimal_Fixed_Point_Type;

   function Is_Digits_Type                      (Id : E) return B is
   begin
      return Ekind (Id) in Digits_Kind;
   end Is_Digits_Type;

   function Is_Discrete_Or_Fixed_Point_Type     (Id : E) return B is
   begin
      return Ekind (Id) in Discrete_Or_Fixed_Point_Kind;
   end Is_Discrete_Or_Fixed_Point_Type;

   function Is_Discrete_Type                    (Id : E) return B is
   begin
      return Ekind (Id) in Discrete_Kind;
   end Is_Discrete_Type;

   function Is_Elementary_Type                  (Id : E) return B is
   begin
      return Ekind (Id) in Elementary_Kind;
   end Is_Elementary_Type;

   function Is_Entry                            (Id : E) return B is
   begin
      return Ekind (Id) in Entry_Kind;
   end Is_Entry;

   function Is_Enumeration_Type                 (Id : E) return B is
   begin
      return Ekind (Id) in
        Enumeration_Kind;
   end Is_Enumeration_Type;

   function Is_Fixed_Point_Type                 (Id : E) return B is
   begin
      return Ekind (Id) in
        Fixed_Point_Kind;
   end Is_Fixed_Point_Type;

   function Is_Floating_Point_Type              (Id : E) return B is
   begin
      return Ekind (Id) in Float_Kind;
   end Is_Floating_Point_Type;

   function Is_Formal                           (Id : E) return B is
   begin
      return Ekind (Id) in Formal_Kind;
   end Is_Formal;

   function Is_Formal_Object                    (Id : E) return B is
   begin
      return Ekind (Id) in Formal_Object_Kind;
   end Is_Formal_Object;

   function Is_Generic_Subprogram               (Id : E) return B is
   begin
      return Ekind (Id) in Generic_Subprogram_Kind;
   end Is_Generic_Subprogram;

   function Is_Generic_Unit                     (Id : E) return B is
   begin
      return Ekind (Id) in Generic_Unit_Kind;
   end Is_Generic_Unit;

   function Is_Incomplete_Or_Private_Type       (Id : E) return B is
   begin
      return Ekind (Id) in
        Incomplete_Or_Private_Kind;
   end Is_Incomplete_Or_Private_Type;

   function Is_Incomplete_Type                  (Id : E) return B is
   begin
      return Ekind (Id) in
        Incomplete_Kind;
   end Is_Incomplete_Type;

   function Is_Integer_Type                     (Id : E) return B is
   begin
      return Ekind (Id) in Integer_Kind;
   end Is_Integer_Type;

   function Is_Modular_Integer_Type             (Id : E) return B is
   begin
      return Ekind (Id) in
        Modular_Integer_Kind;
   end Is_Modular_Integer_Type;

   function Is_Named_Number                     (Id : E) return B is
   begin
      return Ekind (Id) in Named_Kind;
   end Is_Named_Number;

   function Is_Numeric_Type                     (Id : E) return B is
   begin
      return Ekind (Id) in Numeric_Kind;
   end Is_Numeric_Type;

   function Is_Object                           (Id : E) return B is
   begin
      return Ekind (Id) in Object_Kind;
   end Is_Object;

   function Is_Ordinary_Fixed_Point_Type        (Id : E) return B is
   begin
      return Ekind (Id) in
        Ordinary_Fixed_Point_Kind;
   end Is_Ordinary_Fixed_Point_Type;

   function Is_Overloadable                     (Id : E) return B is
   begin
      return Ekind (Id) in Overloadable_Kind;
   end Is_Overloadable;

   function Is_Private_Type                     (Id : E) return B is
   begin
      return Ekind (Id) in Private_Kind;
   end Is_Private_Type;

   function Is_Protected_Type                   (Id : E) return B is
   begin
      return Ekind (Id) in Protected_Kind;
   end Is_Protected_Type;

   function Is_Real_Type                        (Id : E) return B is
   begin
      return Ekind (Id) in Real_Kind;
   end Is_Real_Type;

   function Is_Record_Type                      (Id : E) return B is
   begin
      return Ekind (Id) in Record_Kind;
   end Is_Record_Type;

   function Is_Scalar_Type                      (Id : E) return B is
   begin
      return Ekind (Id) in Scalar_Kind;
   end Is_Scalar_Type;

   function Is_Signed_Integer_Type              (Id : E) return B is
   begin
      return Ekind (Id) in Signed_Integer_Kind;
   end Is_Signed_Integer_Type;

   function Is_Subprogram                       (Id : E) return B is
   begin
      return Ekind (Id) in Subprogram_Kind;
   end Is_Subprogram;

   function Is_Task_Type                        (Id : E) return B is
   begin
      return Ekind (Id) in Task_Kind;
   end Is_Task_Type;

   function Is_Type                             (Id : E) return B is
   begin
      return Ekind (Id) in Type_Kind;
   end Is_Type;

   ------------------------------
   -- Attribute Set Procedures --
   ------------------------------

   --  Note: in many of these set procedures an "obvious" assertion is missing.
   --  The reason for this is that in many cases, a field is set before the
   --  Ekind field is set, so that the field is set when Ekind = E_Void. It
   --  it is possible to add assertions that specifically include the E_Void
   --  possibility, but in some cases, we just omit the assertions.

   procedure Set_Accept_Address (Id : E; V : L) is
   begin
      Set_Elist21 (Id, V);
   end Set_Accept_Address;

   procedure Set_Access_Disp_Table (Id : E; V : L) is
   begin
      pragma Assert (Is_Tagged_Type (Id) and then Is_Base_Type (Id));
      Set_Elist16 (Id, V);
   end Set_Access_Disp_Table;

   procedure Set_Associated_Final_Chain (Id : E; V : E) is
   begin
      pragma Assert (Is_Access_Type (Id));
      Set_Node23 (Id, V);
   end Set_Associated_Final_Chain;

   procedure Set_Associated_Formal_Package (Id : E; V : E) is
   begin
      Set_Node12 (Id, V);
   end Set_Associated_Formal_Package;

   procedure Set_Associated_Node_For_Itype (Id : E; V : E) is
   begin
      Set_Node8 (Id, V);
   end Set_Associated_Node_For_Itype;

   procedure Set_Associated_Storage_Pool (Id : E; V : E) is
   begin
      pragma Assert (Is_Access_Type (Id) and then Is_Base_Type (Id));
      Set_Node22 (Id, V);
   end Set_Associated_Storage_Pool;

   procedure Set_Actual_Subtype (Id : E; V : E) is
   begin
      pragma Assert
         (Ekind_In (Id, E_Constant, E_Variable, E_Generic_In_Out_Parameter)
           or else Is_Formal (Id));
      Set_Node17 (Id, V);
   end Set_Actual_Subtype;

   procedure Set_Address_Taken (Id : E; V : B := True) is
   begin
      Set_Flag104 (Id, V);
   end Set_Address_Taken;

   procedure Set_Alias (Id : E; V : E) is
   begin
      pragma Assert
        (Is_Overloadable (Id) or else Ekind (Id) = E_Subprogram_Type);
      Set_Node18 (Id, V);
   end Set_Alias;

   procedure Set_Alignment (Id : E; V : U) is
   begin
      pragma Assert (Is_Type (Id)
                      or else Is_Formal (Id)
                      or else Ekind_In (Id, E_Loop_Parameter,
                                            E_Constant,
                                            E_Exception,
                                            E_Variable));
      Set_Uint14 (Id, V);
   end Set_Alignment;

   procedure Set_Barrier_Function (Id : E; V : N) is
   begin
      pragma Assert (Is_Entry (Id));
      Set_Node12 (Id, V);
   end Set_Barrier_Function;

   procedure Set_Block_Node (Id : E; V : N) is
   begin
      pragma Assert (Ekind (Id) = E_Block);
      Set_Node11 (Id, V);
   end Set_Block_Node;

   procedure Set_Body_Entity (Id : E; V : E) is
   begin
      pragma Assert (Ekind_In (Id, E_Package, E_Generic_Package));
      Set_Node19 (Id, V);
   end Set_Body_Entity;

   procedure Set_Body_Needed_For_SAL (Id : E; V : B := True) is
   begin
      pragma Assert
        (Ekind (Id) = E_Package
          or else Is_Subprogram (Id)
          or else Is_Generic_Unit (Id));
      Set_Flag40 (Id, V);
   end Set_Body_Needed_For_SAL;

   procedure Set_C_Pass_By_Copy (Id : E; V : B := True) is
   begin
      pragma Assert (Is_Record_Type (Id) and then Is_Base_Type (Id));
      Set_Flag125 (Id, V);
   end Set_C_Pass_By_Copy;

   procedure Set_Can_Never_Be_Null (Id : E; V : B := True) is
   begin
      Set_Flag38 (Id, V);
   end Set_Can_Never_Be_Null;

   procedure Set_Checks_May_Be_Suppressed (Id : E; V : B := True) is
   begin
      Set_Flag31 (Id, V);
   end Set_Checks_May_Be_Suppressed;

   procedure Set_Class_Wide_Type (Id : E; V : E) is
   begin
      pragma Assert (Is_Type (Id));
      Set_Node9 (Id, V);
   end Set_Class_Wide_Type;

   procedure Set_Cloned_Subtype (Id : E; V : E) is
   begin
      pragma Assert (Ekind_In (Id, E_Record_Subtype, E_Class_Wide_Subtype));
      Set_Node16 (Id, V);
   end Set_Cloned_Subtype;

   procedure Set_Component_Bit_Offset (Id : E; V : U) is
   begin
      pragma Assert (Ekind_In (Id, E_Component, E_Discriminant));
      Set_Uint11 (Id, V);
   end Set_Component_Bit_Offset;

   procedure Set_Component_Clause (Id : E; V : N) is
   begin
      pragma Assert (Ekind_In (Id, E_Component, E_Discriminant));
      Set_Node13 (Id, V);
   end Set_Component_Clause;

   procedure Set_Component_Size (Id : E; V : U) is
   begin
      pragma Assert (Is_Array_Type (Id) and then Is_Base_Type (Id));
      Set_Uint22 (Id, V);
   end Set_Component_Size;

   procedure Set_Component_Type (Id : E; V : E) is
   begin
      pragma Assert (Is_Array_Type (Id) and then Is_Base_Type (Id));
      Set_Node20 (Id, V);
   end Set_Component_Type;

   procedure Set_Corresponding_Concurrent_Type (Id : E; V : E) is
   begin
      pragma Assert
        (Ekind (Id) = E_Record_Type and then Is_Concurrent_Type (V));
      Set_Node18 (Id, V);
   end Set_Corresponding_Concurrent_Type;

   procedure Set_Corresponding_Discriminant (Id : E; V : E) is
   begin
      pragma Assert (Ekind (Id) = E_Discriminant);
      Set_Node19 (Id, V);
   end Set_Corresponding_Discriminant;

   procedure Set_Corresponding_Equality (Id : E; V : E) is
   begin
      pragma Assert
        (Ekind (Id) = E_Function
          and then not Comes_From_Source (Id)
          and then Chars (Id) = Name_Op_Ne);
      Set_Node13 (Id, V);
   end Set_Corresponding_Equality;

   procedure Set_Corresponding_Protected_Entry (Id : E; V : E) is
   begin
      pragma Assert (Ekind_In (Id, E_Void, E_Subprogram_Body));
      Set_Node18 (Id, V);
   end Set_Corresponding_Protected_Entry;

   procedure Set_Corresponding_Record_Type (Id : E; V : E) is
   begin
      pragma Assert (Is_Concurrent_Type (Id));
      Set_Node18 (Id, V);
   end Set_Corresponding_Record_Type;

   procedure Set_Corresponding_Remote_Type (Id : E; V : E) is
   begin
      Set_Node22 (Id, V);
   end Set_Corresponding_Remote_Type;

   procedure Set_Current_Use_Clause (Id : E; V : E) is
   begin
      pragma Assert (Ekind (Id) = E_Package or else Is_Type (Id));
      Set_Node27 (Id, V);
   end Set_Current_Use_Clause;

   procedure Set_Current_Value (Id : E; V : N) is
   begin
      pragma Assert (Ekind (Id) in Object_Kind or else Ekind (Id) = E_Void);
      Set_Node9 (Id, V);
   end Set_Current_Value;

   procedure Set_CR_Discriminant (Id : E; V : E) is
   begin
      Set_Node23 (Id, V);
   end Set_CR_Discriminant;

   procedure Set_Debug_Info_Off (Id : E; V : B := True) is
   begin
      Set_Flag166 (Id, V);
   end Set_Debug_Info_Off;

   procedure Set_Debug_Renaming_Link (Id : E; V : E) is
   begin
      Set_Node25 (Id, V);
   end Set_Debug_Renaming_Link;

   procedure Set_Default_Expr_Function (Id : E; V : E) is
   begin
      pragma Assert (Is_Formal (Id));
      Set_Node21 (Id, V);
   end Set_Default_Expr_Function;

   procedure Set_Default_Expressions_Processed (Id : E; V : B := True) is
   begin
      Set_Flag108 (Id, V);
   end Set_Default_Expressions_Processed;

   procedure Set_Default_Value (Id : E; V : N) is
   begin
      pragma Assert (Is_Formal (Id));
      Set_Node20 (Id, V);
   end Set_Default_Value;

   procedure Set_Delay_Cleanups (Id : E; V : B := True) is
   begin
      pragma Assert
        (Is_Subprogram (Id)
           or else Is_Task_Type (Id)
           or else Ekind (Id) = E_Block);
      Set_Flag114 (Id, V);
   end Set_Delay_Cleanups;

   procedure Set_Delay_Subprogram_Descriptors (Id : E; V : B := True) is
   begin
      pragma Assert
        (Is_Subprogram (Id) or else Ekind_In (Id, E_Package, E_Package_Body));
      Set_Flag50 (Id, V);
   end Set_Delay_Subprogram_Descriptors;

   procedure Set_Delta_Value (Id : E; V : R) is
   begin
      pragma Assert (Is_Fixed_Point_Type (Id));
      Set_Ureal18 (Id, V);
   end Set_Delta_Value;

   procedure Set_Dependent_Instances (Id : E; V : L) is
   begin
      pragma Assert (Is_Generic_Instance (Id));
      Set_Elist8 (Id, V);
   end Set_Dependent_Instances;

   procedure Set_Depends_On_Private (Id : E; V : B := True) is
   begin
      pragma Assert (Nkind (Id) in N_Entity);
      Set_Flag14 (Id, V);
   end Set_Depends_On_Private;

   procedure Set_Digits_Value (Id : E; V : U) is
   begin
      pragma Assert
        (Is_Floating_Point_Type (Id)
          or else Is_Decimal_Fixed_Point_Type (Id));
      Set_Uint17 (Id, V);
   end Set_Digits_Value;

   procedure Set_Directly_Designated_Type (Id : E; V : E) is
   begin
      Set_Node20 (Id, V);
   end Set_Directly_Designated_Type;

   procedure Set_Discard_Names (Id : E; V : B := True) is
   begin
      Set_Flag88 (Id, V);
   end Set_Discard_Names;

   procedure Set_Discriminal (Id : E; V : E) is
   begin
      pragma Assert (Ekind (Id) = E_Discriminant);
      Set_Node17 (Id, V);
   end Set_Discriminal;

   procedure Set_Discriminal_Link (Id : E; V : E) is
   begin
      Set_Node10 (Id, V);
   end Set_Discriminal_Link;

   procedure Set_Discriminant_Checking_Func (Id  : E; V : E) is
   begin
      pragma Assert (Ekind (Id) = E_Component);
      Set_Node20 (Id, V);
   end Set_Discriminant_Checking_Func;

   procedure Set_Discriminant_Constraint (Id : E; V : L) is
   begin
      pragma Assert (Nkind (Id) in N_Entity);
      Set_Elist21 (Id, V);
   end Set_Discriminant_Constraint;

   procedure Set_Discriminant_Default_Value (Id : E; V : N) is
   begin
      Set_Node20 (Id, V);
   end Set_Discriminant_Default_Value;

   procedure Set_Discriminant_Number (Id : E; V : U) is
   begin
      Set_Uint15 (Id, V);
   end Set_Discriminant_Number;

   procedure Set_Dispatch_Table_Wrappers (Id : E; V : L) is
   begin
      pragma Assert (Is_Tagged_Type (Id)
        and then Is_Base_Type (Id)
        and then Ekind_In (Id, E_Record_Type,
                               E_Record_Subtype,
                               E_Record_Type_With_Private,
                               E_Record_Subtype_With_Private));
      Set_Elist26 (Id, V);
   end Set_Dispatch_Table_Wrappers;

   procedure Set_DT_Entry_Count (Id : E; V : U) is
   begin
      pragma Assert (Ekind (Id) = E_Component);
      Set_Uint15 (Id, V);
   end Set_DT_Entry_Count;

   procedure Set_DT_Offset_To_Top_Func (Id : E; V : E) is
   begin
      pragma Assert (Ekind (Id) = E_Component and then Is_Tag (Id));
      Set_Node25 (Id, V);
   end Set_DT_Offset_To_Top_Func;

   procedure Set_DT_Position (Id : E; V : U) is
   begin
      pragma Assert (Ekind_In (Id, E_Function, E_Procedure));
      Set_Uint15 (Id, V);
   end Set_DT_Position;

   procedure Set_DTC_Entity (Id : E; V : E) is
   begin
      pragma Assert (Ekind_In (Id, E_Function, E_Procedure));
      Set_Node16 (Id, V);
   end Set_DTC_Entity;

   procedure Set_Elaborate_Body_Desirable (Id : E; V : B := True) is
   begin
      pragma Assert (Ekind (Id) = E_Package);
      Set_Flag210 (Id, V);
   end Set_Elaborate_Body_Desirable;

   procedure Set_Elaboration_Entity (Id : E; V : E) is
   begin
      pragma Assert
        (Is_Subprogram (Id)
           or else
         Ekind (Id) = E_Package
           or else
         Is_Generic_Unit (Id));
      Set_Node13 (Id, V);
   end Set_Elaboration_Entity;

   procedure Set_Elaboration_Entity_Required (Id : E; V : B := True) is
   begin
      pragma Assert
        (Is_Subprogram (Id)
           or else
         Ekind (Id) = E_Package
           or else
         Is_Generic_Unit (Id));
      Set_Flag174 (Id, V);
   end Set_Elaboration_Entity_Required;

   procedure Set_Enclosing_Scope (Id : E; V : E) is
   begin
      Set_Node18 (Id, V);
   end Set_Enclosing_Scope;

   procedure Set_Entry_Accepted (Id : E; V : B := True) is
   begin
      pragma Assert (Is_Entry (Id));
      Set_Flag152 (Id, V);
   end Set_Entry_Accepted;

   procedure Set_Entry_Bodies_Array (Id : E; V : E) is
   begin
      Set_Node15 (Id, V);
   end Set_Entry_Bodies_Array;

   procedure Set_Entry_Cancel_Parameter (Id : E; V : E) is
   begin
      Set_Node23 (Id, V);
   end Set_Entry_Cancel_Parameter;

   procedure Set_Entry_Component (Id : E; V : E) is
   begin
      Set_Node11 (Id, V);
   end Set_Entry_Component;

   procedure Set_Entry_Formal (Id : E; V : E) is
   begin
      Set_Node16 (Id, V);
   end Set_Entry_Formal;

   procedure Set_Entry_Index_Constant (Id : E; V : E) is
   begin
      pragma Assert (Ekind (Id) = E_Entry_Index_Parameter);
      Set_Node18 (Id, V);
   end Set_Entry_Index_Constant;

   procedure Set_Entry_Parameters_Type (Id : E; V : E) is
   begin
      Set_Node15 (Id, V);
   end Set_Entry_Parameters_Type;

   procedure Set_Enum_Pos_To_Rep (Id : E; V : E) is
   begin
      pragma Assert (Ekind (Id) = E_Enumeration_Type);
      Set_Node23 (Id, V);
   end Set_Enum_Pos_To_Rep;

   procedure Set_Enumeration_Pos (Id : E; V : U) is
   begin
      pragma Assert (Ekind (Id) = E_Enumeration_Literal);
      Set_Uint11 (Id, V);
   end Set_Enumeration_Pos;

   procedure Set_Enumeration_Rep (Id : E; V : U) is
   begin
      pragma Assert (Ekind (Id) = E_Enumeration_Literal);
      Set_Uint12 (Id, V);
   end Set_Enumeration_Rep;

   procedure Set_Enumeration_Rep_Expr (Id : E; V : N) is
   begin
      pragma Assert (Ekind (Id) = E_Enumeration_Literal);
      Set_Node22 (Id, V);
   end Set_Enumeration_Rep_Expr;

   procedure Set_Equivalent_Type (Id : E; V : E) is
   begin
      pragma Assert
        (Ekind_In (Id, E_Class_Wide_Type,
                       E_Class_Wide_Subtype,
                       E_Access_Protected_Subprogram_Type,
                       E_Anonymous_Access_Protected_Subprogram_Type,
                       E_Access_Subprogram_Type,
                       E_Exception_Type));
      Set_Node18 (Id, V);
   end Set_Equivalent_Type;

   procedure Set_Esize (Id : E; V : U) is
   begin
      Set_Uint12 (Id, V);
   end Set_Esize;

   procedure Set_Exception_Code (Id : E; V : U) is
   begin
      pragma Assert (Ekind (Id) = E_Exception);
      Set_Uint22 (Id, V);
   end Set_Exception_Code;

   procedure Set_Extra_Accessibility (Id : E; V : E) is
   begin
      pragma Assert (Is_Formal (Id) or else Ekind (Id) = E_Variable);
      Set_Node13 (Id, V);
   end Set_Extra_Accessibility;

   procedure Set_Extra_Constrained (Id : E; V : E) is
   begin
      pragma Assert (Is_Formal (Id) or else Ekind (Id) = E_Variable);
      Set_Node23 (Id, V);
   end Set_Extra_Constrained;

   procedure Set_Extra_Formal (Id : E; V : E) is
   begin
      Set_Node15 (Id, V);
   end Set_Extra_Formal;

   procedure Set_Extra_Formals (Id : E; V : E) is
   begin
      pragma Assert
        (Is_Overloadable (Id)
          or else Ekind_In (Id, E_Entry_Family,
                                E_Subprogram_Body,
                                E_Subprogram_Type));
      Set_Node28 (Id, V);
   end Set_Extra_Formals;

   procedure Set_Can_Use_Internal_Rep (Id : E; V : B := True) is
   begin
      pragma Assert
        (Is_Access_Subprogram_Type (Id) and then Is_Base_Type (Id));
      Set_Flag229 (Id, V);
   end Set_Can_Use_Internal_Rep;

   procedure Set_Finalization_Chain_Entity (Id : E; V : E) is
   begin
      Set_Node19 (Id, V);
   end Set_Finalization_Chain_Entity;

   procedure Set_Finalize_Storage_Only (Id : E; V : B := True) is
   begin
      pragma Assert (Is_Type (Id) and then Is_Base_Type (Id));
      Set_Flag158 (Id, V);
   end Set_Finalize_Storage_Only;

   procedure Set_First_Entity (Id : E; V : E) is
   begin
      Set_Node17 (Id, V);
   end Set_First_Entity;

   procedure Set_First_Exit_Statement (Id : E; V : N) is
   begin
      pragma Assert (Ekind (Id) = E_Loop);
      Set_Node8 (Id, V);
   end Set_First_Exit_Statement;

   procedure Set_First_Index (Id : E; V : N) is
   begin
      pragma Assert (Is_Array_Type (Id) or else Is_String_Type (Id));
      Set_Node17 (Id, V);
   end Set_First_Index;

   procedure Set_First_Literal (Id : E; V : E) is
   begin
      pragma Assert (Is_Enumeration_Type (Id));
      Set_Node17 (Id, V);
   end Set_First_Literal;

   procedure Set_First_Optional_Parameter (Id : E; V : E) is
   begin
      pragma Assert (Ekind_In (Id, E_Function, E_Procedure));
      Set_Node14 (Id, V);
   end Set_First_Optional_Parameter;

   procedure Set_First_Private_Entity (Id : E; V : E) is
   begin
      pragma Assert (Ekind_In (Id, E_Package, E_Generic_Package)
                      or else Ekind (Id) in Concurrent_Kind);
      Set_Node16 (Id, V);
   end Set_First_Private_Entity;

   procedure Set_First_Rep_Item (Id : E; V : N) is
   begin
      Set_Node6 (Id, V);
   end Set_First_Rep_Item;

   procedure Set_Float_Rep (Id : E; V : F) is
      pragma Assert (Ekind (Id) = E_Floating_Point_Type);
   begin
      Set_Uint10 (Id, UI_From_Int (F'Pos (V)));
   end Set_Float_Rep;

   procedure Set_Freeze_Node (Id : E; V : N) is
   begin
      Set_Node7 (Id, V);
   end Set_Freeze_Node;

   procedure Set_From_With_Type (Id : E; V : B := True) is
   begin
      pragma Assert
        (Is_Type (Id)
          or else Ekind (Id) = E_Package);
      Set_Flag159 (Id, V);
   end Set_From_With_Type;

   procedure Set_Full_View (Id : E; V : E) is
   begin
      pragma Assert (Is_Type (Id) or else Ekind (Id) = E_Constant);
      Set_Node11 (Id, V);
   end Set_Full_View;

   procedure Set_Generic_Homonym (Id : E; V : E) is
   begin
      Set_Node11 (Id, V);
   end Set_Generic_Homonym;

   procedure Set_Generic_Renamings (Id : E; V : L) is
   begin
      Set_Elist23 (Id, V);
   end Set_Generic_Renamings;

   procedure Set_Handler_Records (Id : E; V : S) is
   begin
      Set_List10 (Id, V);
   end Set_Handler_Records;

   procedure Set_Has_Aliased_Components (Id : E; V : B := True) is
   begin
      pragma Assert (Id = Base_Type (Id));
      Set_Flag135 (Id, V);
   end Set_Has_Aliased_Components;

   procedure Set_Has_Alignment_Clause (Id : E; V : B := True) is
   begin
      Set_Flag46 (Id, V);
   end Set_Has_Alignment_Clause;

   procedure Set_Has_All_Calls_Remote (Id : E; V : B := True) is
   begin
      Set_Flag79 (Id, V);
   end Set_Has_All_Calls_Remote;

   procedure Set_Has_Anon_Block_Suffix (Id : E; V : B := True) is
   begin
      Set_Flag201 (Id, V);
   end Set_Has_Anon_Block_Suffix;

   procedure Set_Has_Atomic_Components (Id : E; V : B := True) is
   begin
      pragma Assert (not Is_Type (Id) or else Is_Base_Type (Id));
      Set_Flag86 (Id, V);
   end Set_Has_Atomic_Components;

   procedure Set_Has_Biased_Representation (Id : E; V : B := True) is
   begin
      pragma Assert
        ((V = False) or else (Is_Discrete_Type (Id) or else Is_Object (Id)));
      Set_Flag139 (Id, V);
   end Set_Has_Biased_Representation;

   procedure Set_Has_Completion (Id : E; V : B := True) is
   begin
      Set_Flag26 (Id, V);
   end Set_Has_Completion;

   procedure Set_Has_Completion_In_Body (Id : E; V : B := True) is
   begin
      pragma Assert (Is_Type (Id));
      Set_Flag71 (Id, V);
   end Set_Has_Completion_In_Body;

   procedure Set_Has_Complex_Representation (Id : E; V : B := True) is
   begin
      pragma Assert (Ekind (Id) = E_Record_Type);
      Set_Flag140 (Id, V);
   end Set_Has_Complex_Representation;

   procedure Set_Has_Component_Size_Clause (Id : E; V : B := True) is
   begin
      pragma Assert (Ekind (Id) = E_Array_Type);
      Set_Flag68 (Id, V);
   end Set_Has_Component_Size_Clause;

   procedure Set_Has_Constrained_Partial_View (Id : E; V : B := True) is
   begin
      pragma Assert (Is_Type (Id));
      Set_Flag187 (Id, V);
   end Set_Has_Constrained_Partial_View;

   procedure Set_Has_Contiguous_Rep (Id : E; V : B := True) is
   begin
      Set_Flag181 (Id, V);
   end Set_Has_Contiguous_Rep;

   procedure Set_Has_Controlled_Component (Id : E; V : B := True) is
   begin
      pragma Assert (Id = Base_Type (Id));
      Set_Flag43 (Id, V);
   end Set_Has_Controlled_Component;

   procedure Set_Has_Controlling_Result (Id : E; V : B := True) is
   begin
      Set_Flag98 (Id, V);
   end Set_Has_Controlling_Result;

   procedure Set_Has_Convention_Pragma (Id : E; V : B := True) is
   begin
      Set_Flag119 (Id, V);
   end Set_Has_Convention_Pragma;

   procedure Set_Has_Delayed_Aspects (Id : E; V : B := True) is
   begin
      pragma Assert (Nkind (Id) in N_Entity);
      Set_Flag200 (Id, V);
   end Set_Has_Delayed_Aspects;

   procedure Set_Has_Delayed_Freeze (Id : E; V : B := True) is
   begin
      pragma Assert (Nkind (Id) in N_Entity);
      Set_Flag18 (Id, V);
   end Set_Has_Delayed_Freeze;

   procedure Set_Has_Discriminants (Id : E; V : B := True) is
   begin
      pragma Assert (Nkind (Id) in N_Entity);
      Set_Flag5 (Id, V);
   end Set_Has_Discriminants;

   procedure Set_Has_Dispatch_Table (Id : E; V : B := True) is
   begin
      pragma Assert (Ekind (Id) = E_Record_Type
        and then Is_Tagged_Type (Id));
      Set_Flag220 (Id, V);
   end Set_Has_Dispatch_Table;

   procedure Set_Has_Enumeration_Rep_Clause (Id : E; V : B := True) is
   begin
      pragma Assert (Is_Enumeration_Type (Id));
      Set_Flag66 (Id, V);
   end Set_Has_Enumeration_Rep_Clause;

   procedure Set_Has_Exit (Id : E; V : B := True) is
   begin
      Set_Flag47 (Id, V);
   end Set_Has_Exit;

   procedure Set_Has_External_Tag_Rep_Clause (Id : E; V : B := True) is
   begin
      pragma Assert (Is_Tagged_Type (Id));
      Set_Flag110 (Id, V);
   end Set_Has_External_Tag_Rep_Clause;

   procedure Set_Has_Forward_Instantiation (Id : E; V : B := True) is
   begin
      Set_Flag175 (Id, V);
   end Set_Has_Forward_Instantiation;

   procedure Set_Has_Fully_Qualified_Name (Id : E; V : B := True) is
   begin
      Set_Flag173 (Id, V);
   end Set_Has_Fully_Qualified_Name;

   procedure Set_Has_Gigi_Rep_Item (Id : E; V : B := True) is
   begin
      Set_Flag82 (Id, V);
   end Set_Has_Gigi_Rep_Item;

   procedure Set_Has_Homonym (Id : E; V : B := True) is
   begin
      Set_Flag56 (Id, V);
   end Set_Has_Homonym;

   procedure Set_Has_Inheritable_Invariants (Id : E; V : B := True) is
   begin
      pragma Assert (Is_Type (Id));
      Set_Flag248 (Id, V);
   end Set_Has_Inheritable_Invariants;

   procedure Set_Has_Initial_Value (Id : E; V : B := True) is
   begin
      pragma Assert (Ekind_In (Id, E_Variable, E_Out_Parameter));
      Set_Flag219 (Id, V);
   end Set_Has_Initial_Value;

   procedure Set_Has_Invariants (Id : E; V : B := True) is
   begin
      pragma Assert (Is_Type (Id)
        or else Ekind (Id) = E_Procedure
        or else Ekind (Id) = E_Void);
      Set_Flag232 (Id, V);
   end Set_Has_Invariants;

   procedure Set_Has_Machine_Radix_Clause (Id : E; V : B := True) is
   begin
      pragma Assert (Is_Decimal_Fixed_Point_Type (Id));
      Set_Flag83 (Id, V);
   end Set_Has_Machine_Radix_Clause;

   procedure Set_Has_Master_Entity (Id : E; V : B := True) is
   begin
      Set_Flag21 (Id, V);
   end Set_Has_Master_Entity;

   procedure Set_Has_Missing_Return (Id : E; V : B := True) is
   begin
      pragma Assert (Ekind_In (Id, E_Function, E_Generic_Function));
      Set_Flag142 (Id, V);
   end Set_Has_Missing_Return;

   procedure Set_Has_Nested_Block_With_Handler (Id : E; V : B := True) is
   begin
      Set_Flag101 (Id, V);
   end Set_Has_Nested_Block_With_Handler;

   procedure Set_Has_Up_Level_Access (Id : E; V : B := True) is
   begin
      pragma Assert (Ekind_In (Id, E_Variable, E_Constant, E_Loop_Parameter));
      Set_Flag215 (Id, V);
   end Set_Has_Up_Level_Access;

   procedure Set_Has_Non_Standard_Rep (Id : E; V : B := True) is
   begin
      pragma Assert (Id = Base_Type (Id));
      Set_Flag75 (Id, V);
   end Set_Has_Non_Standard_Rep;

   procedure Set_Has_Object_Size_Clause (Id : E; V : B := True) is
   begin
      pragma Assert (Is_Type (Id));
      Set_Flag172 (Id, V);
   end Set_Has_Object_Size_Clause;

   procedure Set_Has_Per_Object_Constraint (Id : E; V : B := True) is
   begin
      Set_Flag154 (Id, V);
   end Set_Has_Per_Object_Constraint;

   procedure Set_Has_Persistent_BSS (Id : E; V : B := True) is
   begin
      Set_Flag188 (Id, V);
   end Set_Has_Persistent_BSS;

   procedure Set_Has_Postconditions (Id : E; V : B := True) is
   begin
      pragma Assert (Is_Subprogram (Id));
      Set_Flag240 (Id, V);
   end Set_Has_Postconditions;

   procedure Set_Has_Pragma_Controlled (Id : E; V : B := True) is
   begin
      pragma Assert (Is_Access_Type (Id));
      Set_Flag27 (Base_Type (Id), V);
   end Set_Has_Pragma_Controlled;

   procedure Set_Has_Pragma_Elaborate_Body (Id : E; V : B := True) is
   begin
      Set_Flag150 (Id, V);
   end Set_Has_Pragma_Elaborate_Body;

   procedure Set_Has_Pragma_Inline (Id : E; V : B := True) is
   begin
      Set_Flag157 (Id, V);
   end Set_Has_Pragma_Inline;

   procedure Set_Has_Pragma_Inline_Always (Id : E; V : B := True) is
   begin
      Set_Flag230 (Id, V);
   end Set_Has_Pragma_Inline_Always;

   procedure Set_Has_Pragma_Ordered (Id : E; V : B := True) is
   begin
      pragma Assert (Is_Enumeration_Type (Id));
      pragma Assert (Id = Base_Type (Id));
      Set_Flag198 (Id, V);
   end Set_Has_Pragma_Ordered;

   procedure Set_Has_Pragma_Pack (Id : E; V : B := True) is
   begin
      pragma Assert (Is_Array_Type (Id) or else Is_Record_Type (Id));
      pragma Assert (Id = Base_Type (Id));
      Set_Flag121 (Id, V);
   end Set_Has_Pragma_Pack;

   procedure Set_Has_Pragma_Preelab_Init (Id : E; V : B := True) is
   begin
      Set_Flag221 (Id, V);
   end Set_Has_Pragma_Preelab_Init;

   procedure Set_Has_Pragma_Pure (Id : E; V : B := True) is
   begin
      Set_Flag203 (Id, V);
   end Set_Has_Pragma_Pure;

   procedure Set_Has_Pragma_Pure_Function (Id : E; V : B := True) is
   begin
      Set_Flag179 (Id, V);
   end Set_Has_Pragma_Pure_Function;

   procedure Set_Has_Pragma_Thread_Local_Storage (Id : E; V : B := True) is
   begin
      Set_Flag169 (Id, V);
   end Set_Has_Pragma_Thread_Local_Storage;

   procedure Set_Has_Pragma_Unmodified (Id : E; V : B := True) is
   begin
      Set_Flag233 (Id, V);
   end Set_Has_Pragma_Unmodified;

   procedure Set_Has_Pragma_Unreferenced (Id : E; V : B := True) is
   begin
      Set_Flag180 (Id, V);
   end Set_Has_Pragma_Unreferenced;

   procedure Set_Has_Pragma_Unreferenced_Objects (Id : E; V : B := True) is
   begin
      pragma Assert (Is_Type (Id));
      Set_Flag212 (Id, V);
   end Set_Has_Pragma_Unreferenced_Objects;

   procedure Set_Has_Predicates (Id : E; V : B := True) is
   begin
      Set_Flag250 (Id, V);
   end Set_Has_Predicates;

   procedure Set_Has_Primitive_Operations (Id : E; V : B := True) is
   begin
      pragma Assert (Id = Base_Type (Id));
      Set_Flag120 (Id, V);
   end Set_Has_Primitive_Operations;

   procedure Set_Has_Private_Declaration (Id : E; V : B := True) is
   begin
      Set_Flag155 (Id, V);
   end Set_Has_Private_Declaration;

   procedure Set_Has_Qualified_Name (Id : E; V : B := True) is
   begin
      Set_Flag161 (Id, V);
   end Set_Has_Qualified_Name;

   procedure Set_Has_RACW (Id : E; V : B := True) is
   begin
      pragma Assert (Ekind (Id) = E_Package);
      Set_Flag214 (Id, V);
   end Set_Has_RACW;

   procedure Set_Has_Record_Rep_Clause (Id : E; V : B := True) is
   begin
      pragma Assert (Id = Base_Type (Id));
      Set_Flag65 (Id, V);
   end Set_Has_Record_Rep_Clause;

   procedure Set_Has_Recursive_Call (Id : E; V : B := True) is
   begin
      pragma Assert (Is_Subprogram (Id));
      Set_Flag143 (Id, V);
   end Set_Has_Recursive_Call;

   procedure Set_Has_Size_Clause (Id : E; V : B := True) is
   begin
      Set_Flag29 (Id, V);
   end Set_Has_Size_Clause;

   procedure Set_Has_Small_Clause (Id : E; V : B := True) is
   begin
      Set_Flag67 (Id, V);
   end Set_Has_Small_Clause;

   procedure Set_Has_Specified_Layout (Id : E; V : B := True) is
   begin
      pragma Assert (Id = Base_Type (Id));
      Set_Flag100 (Id, V);
   end Set_Has_Specified_Layout;

   procedure Set_Has_Specified_Stream_Input (Id : E; V : B := True) is
   begin
      pragma Assert (Is_Type (Id));
      Set_Flag190 (Id, V);
   end Set_Has_Specified_Stream_Input;

   procedure Set_Has_Specified_Stream_Output (Id : E; V : B := True) is
   begin
      pragma Assert (Is_Type (Id));
      Set_Flag191 (Id, V);
   end Set_Has_Specified_Stream_Output;

   procedure Set_Has_Specified_Stream_Read (Id : E; V : B := True) is
   begin
      pragma Assert (Is_Type (Id));
      Set_Flag192 (Id, V);
   end Set_Has_Specified_Stream_Read;

   procedure Set_Has_Specified_Stream_Write (Id : E; V : B := True) is
   begin
      pragma Assert (Is_Type (Id));
      Set_Flag193 (Id, V);
   end Set_Has_Specified_Stream_Write;

   procedure Set_Has_Static_Discriminants (Id : E; V : B := True) is
   begin
      Set_Flag211 (Id, V);
   end Set_Has_Static_Discriminants;

   procedure Set_Has_Storage_Size_Clause (Id : E; V : B := True) is
   begin
      pragma Assert (Is_Access_Type (Id) or else Is_Task_Type (Id));
      pragma Assert (Id = Base_Type (Id));
      Set_Flag23 (Id, V);
   end Set_Has_Storage_Size_Clause;

   procedure Set_Has_Stream_Size_Clause (Id : E; V : B := True) is
   begin
      pragma Assert (Is_Elementary_Type (Id));
      Set_Flag184 (Id, V);
   end Set_Has_Stream_Size_Clause;

   procedure Set_Has_Subprogram_Descriptor (Id : E; V : B := True) is
   begin
      Set_Flag93 (Id, V);
   end Set_Has_Subprogram_Descriptor;

   procedure Set_Has_Task (Id : E; V : B := True) is
   begin
      pragma Assert (Id = Base_Type (Id));
      Set_Flag30 (Id, V);
   end Set_Has_Task;

   procedure Set_Has_Thunks (Id : E; V : B := True) is
   begin
      pragma Assert (Is_Tag (Id));
      Set_Flag228 (Id, V);
   end Set_Has_Thunks;

   procedure Set_Has_Unchecked_Union (Id : E; V : B := True) is
   begin
      pragma Assert (Id = Base_Type (Id));
      Set_Flag123 (Id, V);
   end Set_Has_Unchecked_Union;

   procedure Set_Has_Unknown_Discriminants (Id : E; V : B := True) is
   begin
      pragma Assert (Is_Type (Id));
      Set_Flag72 (Id, V);
   end Set_Has_Unknown_Discriminants;

   procedure Set_Has_Volatile_Components (Id : E; V : B := True) is
   begin
      pragma Assert (not Is_Type (Id) or else Is_Base_Type (Id));
      Set_Flag87 (Id, V);
   end Set_Has_Volatile_Components;

   procedure Set_Has_Xref_Entry (Id : E; V : B := True) is
   begin
      Set_Flag182 (Id, V);
   end Set_Has_Xref_Entry;

   procedure Set_Hiding_Loop_Variable (Id : E; V : E) is
   begin
      pragma Assert (Ekind (Id) = E_Variable);
      Set_Node8 (Id, V);
   end Set_Hiding_Loop_Variable;

   procedure Set_Homonym (Id : E; V : E) is
   begin
      pragma Assert (Id /= V);
      Set_Node4 (Id, V);
   end Set_Homonym;

   procedure Set_Interface_Alias (Id : E; V : E) is
   begin
      pragma Assert
        (Is_Internal (Id)
          and then Is_Hidden (Id)
          and then (Ekind_In (Id, E_Procedure, E_Function)));
      Set_Node25 (Id, V);
   end Set_Interface_Alias;

   procedure Set_Interfaces (Id : E; V : L) is
   begin
      pragma Assert (Is_Record_Type (Id));
      Set_Elist25 (Id, V);
   end Set_Interfaces;

   procedure Set_In_Package_Body (Id : E; V : B := True) is
   begin
      Set_Flag48 (Id, V);
   end Set_In_Package_Body;

   procedure Set_In_Private_Part (Id : E; V : B := True) is
   begin
      Set_Flag45 (Id, V);
   end Set_In_Private_Part;

   procedure Set_In_Use (Id : E; V : B := True) is
   begin
      pragma Assert (Nkind (Id) in N_Entity);
      Set_Flag8 (Id, V);
   end Set_In_Use;

   procedure Set_Inner_Instances (Id : E; V : L) is
   begin
      Set_Elist23 (Id, V);
   end Set_Inner_Instances;

   procedure Set_Interface_Name (Id : E; V : N) is
   begin
      Set_Node21 (Id, V);
   end Set_Interface_Name;

   procedure Set_Is_Abstract_Subprogram (Id : E; V : B := True) is
   begin
      pragma Assert (Is_Overloadable (Id));
      Set_Flag19 (Id, V);
   end Set_Is_Abstract_Subprogram;

   procedure Set_Is_Abstract_Type (Id : E; V : B := True) is
   begin
      pragma Assert (Is_Type (Id));
      Set_Flag146 (Id, V);
   end Set_Is_Abstract_Type;

   procedure Set_Is_Local_Anonymous_Access (Id : E; V : B := True) is
   begin
      pragma Assert (Is_Access_Type (Id));
      Set_Flag194 (Id, V);
   end Set_Is_Local_Anonymous_Access;

   procedure Set_Is_Access_Constant (Id : E; V : B := True) is
   begin
      pragma Assert (Is_Access_Type (Id));
      Set_Flag69 (Id, V);
   end Set_Is_Access_Constant;

   procedure Set_Is_Ada_2005_Only (Id : E; V : B := True) is
   begin
      Set_Flag185 (Id, V);
   end Set_Is_Ada_2005_Only;

   procedure Set_Is_Ada_2012_Only (Id : E; V : B := True) is
   begin
      Set_Flag199 (Id, V);
   end Set_Is_Ada_2012_Only;

   procedure Set_Is_Aliased (Id : E; V : B := True) is
   begin
      pragma Assert (Nkind (Id) in N_Entity);
      Set_Flag15 (Id, V);
   end Set_Is_Aliased;

   procedure Set_Is_AST_Entry (Id : E; V : B := True) is
   begin
      pragma Assert (Is_Entry (Id));
      Set_Flag132 (Id, V);
   end Set_Is_AST_Entry;

   procedure Set_Is_Asynchronous (Id : E; V : B := True) is
   begin
      pragma Assert
        (Ekind (Id) = E_Procedure or else Is_Type (Id));
      Set_Flag81 (Id, V);
   end Set_Is_Asynchronous;

   procedure Set_Is_Atomic (Id : E; V : B := True) is
   begin
      Set_Flag85 (Id, V);
   end Set_Is_Atomic;

   procedure Set_Is_Bit_Packed_Array (Id : E; V : B := True) is
   begin
      pragma Assert ((not V)
        or else (Is_Array_Type (Id) and then Is_Base_Type (Id)));

      Set_Flag122 (Id, V);
   end Set_Is_Bit_Packed_Array;

   procedure Set_Is_Called (Id : E; V : B := True) is
   begin
      pragma Assert (Ekind_In (Id, E_Procedure, E_Function));
      Set_Flag102 (Id, V);
   end Set_Is_Called;

   procedure Set_Is_Character_Type (Id : E; V : B := True) is
   begin
      Set_Flag63 (Id, V);
   end Set_Is_Character_Type;

   procedure Set_Is_Child_Unit (Id : E; V : B := True) is
   begin
      Set_Flag73 (Id, V);
   end Set_Is_Child_Unit;

   procedure Set_Is_Class_Wide_Equivalent_Type (Id : E; V : B := True) is
   begin
      Set_Flag35 (Id, V);
   end Set_Is_Class_Wide_Equivalent_Type;

   procedure Set_Is_Compilation_Unit (Id : E; V : B := True) is
   begin
      Set_Flag149 (Id, V);
   end Set_Is_Compilation_Unit;

   procedure Set_Is_Completely_Hidden (Id : E; V : B := True) is
   begin
      pragma Assert (Ekind (Id) = E_Discriminant);
      Set_Flag103 (Id, V);
   end Set_Is_Completely_Hidden;

   procedure Set_Is_Concurrent_Record_Type (Id : E; V : B := True) is
   begin
      Set_Flag20 (Id, V);
   end Set_Is_Concurrent_Record_Type;

   procedure Set_Is_Constr_Subt_For_U_Nominal (Id : E; V : B := True) is
   begin
      Set_Flag80 (Id, V);
   end Set_Is_Constr_Subt_For_U_Nominal;

   procedure Set_Is_Constr_Subt_For_UN_Aliased (Id : E; V : B := True) is
   begin
      Set_Flag141 (Id, V);
   end Set_Is_Constr_Subt_For_UN_Aliased;

   procedure Set_Is_Constrained (Id : E; V : B := True) is
   begin
      pragma Assert (Nkind (Id) in N_Entity);
      Set_Flag12 (Id, V);
   end Set_Is_Constrained;

   procedure Set_Is_Constructor (Id : E; V : B := True) is
   begin
      Set_Flag76 (Id, V);
   end Set_Is_Constructor;

   procedure Set_Is_Controlled (Id : E; V : B := True) is
   begin
      pragma Assert (Id = Base_Type (Id));
      Set_Flag42 (Id, V);
   end Set_Is_Controlled;

   procedure Set_Is_Controlling_Formal (Id : E; V : B := True) is
   begin
      pragma Assert (Is_Formal (Id));
      Set_Flag97 (Id, V);
   end Set_Is_Controlling_Formal;

   procedure Set_Is_CPP_Class (Id : E; V : B := True) is
   begin
      Set_Flag74 (Id, V);
   end Set_Is_CPP_Class;

   procedure Set_Is_Descendent_Of_Address (Id : E; V : B := True) is
   begin
      pragma Assert (Is_Type (Id));
      Set_Flag223 (Id, V);
   end Set_Is_Descendent_Of_Address;

   procedure Set_Is_Discrim_SO_Function (Id : E; V : B := True) is
   begin
      Set_Flag176 (Id, V);
   end Set_Is_Discrim_SO_Function;

   procedure Set_Is_Dispatch_Table_Entity (Id : E; V : B := True) is
   begin
      Set_Flag234 (Id, V);
   end Set_Is_Dispatch_Table_Entity;

   procedure Set_Is_Dispatching_Operation (Id : E; V : B := True) is
   begin
      pragma Assert
        (V = False
           or else
         Is_Overloadable (Id)
           or else
         Ekind (Id) = E_Subprogram_Type);

      Set_Flag6 (Id, V);
   end Set_Is_Dispatching_Operation;

   procedure Set_Is_Eliminated (Id : E; V : B := True) is
   begin
      Set_Flag124 (Id, V);
   end Set_Is_Eliminated;

   procedure Set_Is_Entry_Formal (Id : E; V : B := True) is
   begin
      Set_Flag52 (Id, V);
   end Set_Is_Entry_Formal;

   procedure Set_Is_Exported (Id : E; V : B := True) is
   begin
      Set_Flag99 (Id, V);
   end Set_Is_Exported;

   procedure Set_Is_First_Subtype (Id : E; V : B := True) is
   begin
      Set_Flag70 (Id, V);
   end Set_Is_First_Subtype;

   procedure Set_Is_For_Access_Subtype (Id : E; V : B := True) is
   begin
      pragma Assert (Ekind_In (Id, E_Record_Subtype, E_Private_Subtype));
      Set_Flag118 (Id, V);
   end Set_Is_For_Access_Subtype;

   procedure Set_Is_Formal_Subprogram (Id : E; V : B := True) is
   begin
      Set_Flag111 (Id, V);
   end Set_Is_Formal_Subprogram;

   procedure Set_Is_Frozen (Id : E; V : B := True) is
   begin
      pragma Assert (Nkind (Id) in N_Entity);
      Set_Flag4 (Id, V);
   end Set_Is_Frozen;

   procedure Set_Is_Generic_Actual_Type (Id : E; V : B := True) is
   begin
      pragma Assert (Is_Type (Id));
      Set_Flag94 (Id, V);
   end Set_Is_Generic_Actual_Type;

   procedure Set_Is_Generic_Instance (Id : E; V : B := True) is
   begin
      Set_Flag130 (Id, V);
   end Set_Is_Generic_Instance;

   procedure Set_Is_Generic_Type (Id : E; V : B := True) is
   begin
      pragma Assert (Nkind (Id) in N_Entity);
      Set_Flag13 (Id, V);
   end Set_Is_Generic_Type;

   procedure Set_Is_Hidden (Id : E; V : B := True) is
   begin
      Set_Flag57 (Id, V);
   end Set_Is_Hidden;

   procedure Set_Is_Hidden_Open_Scope (Id : E; V : B := True) is
   begin
      Set_Flag171 (Id, V);
   end Set_Is_Hidden_Open_Scope;

   procedure Set_Is_Immediately_Visible (Id : E; V : B := True) is
   begin
      pragma Assert (Nkind (Id) in N_Entity);
      Set_Flag7 (Id, V);
   end Set_Is_Immediately_Visible;

   procedure Set_Is_Imported (Id : E; V : B := True) is
   begin
      Set_Flag24 (Id, V);
   end Set_Is_Imported;

   procedure Set_Is_Inlined (Id : E; V : B := True) is
   begin
      Set_Flag11 (Id, V);
   end Set_Is_Inlined;

   procedure Set_Is_Interface (Id : E; V : B := True) is
   begin
      pragma Assert
        (Ekind_In (Id, E_Record_Type,
                       E_Record_Subtype,
                       E_Record_Type_With_Private,
                       E_Record_Subtype_With_Private,
                       E_Class_Wide_Type,
                       E_Class_Wide_Subtype));
      Set_Flag186 (Id, V);
   end Set_Is_Interface;

   procedure Set_Is_Instantiated (Id : E; V : B := True) is
   begin
      Set_Flag126 (Id, V);
   end Set_Is_Instantiated;

   procedure Set_Is_Internal (Id : E; V : B := True) is
   begin
      pragma Assert (Nkind (Id) in N_Entity);
      Set_Flag17 (Id, V);
   end Set_Is_Internal;

   procedure Set_Is_Interrupt_Handler (Id : E; V : B := True) is
   begin
      pragma Assert (Nkind (Id) in N_Entity);
      Set_Flag89 (Id, V);
   end Set_Is_Interrupt_Handler;

   procedure Set_Is_Intrinsic_Subprogram (Id : E; V : B := True) is
   begin
      Set_Flag64 (Id, V);
   end Set_Is_Intrinsic_Subprogram;

   procedure Set_Is_Itype (Id : E; V : B := True) is
   begin
      Set_Flag91 (Id, V);
   end Set_Is_Itype;

   procedure Set_Is_Known_Non_Null (Id : E; V : B := True) is
   begin
      Set_Flag37 (Id, V);
   end Set_Is_Known_Non_Null;

   procedure Set_Is_Known_Null (Id : E; V : B := True) is
   begin
      Set_Flag204 (Id, V);
   end Set_Is_Known_Null;

   procedure Set_Is_Known_Valid (Id : E; V : B := True) is
   begin
      Set_Flag170 (Id, V);
   end Set_Is_Known_Valid;

   procedure Set_Is_Limited_Composite (Id : E; V : B := True) is
   begin
      pragma Assert (Is_Type (Id));
      Set_Flag106 (Id, V);
   end Set_Is_Limited_Composite;

   procedure Set_Is_Limited_Interface (Id : E; V : B := True) is
   begin
      pragma Assert (Is_Interface (Id));
      Set_Flag197 (Id, V);
   end Set_Is_Limited_Interface;

   procedure Set_Is_Limited_Record (Id : E; V : B := True) is
   begin
      Set_Flag25 (Id, V);
   end Set_Is_Limited_Record;

   procedure Set_Is_Machine_Code_Subprogram (Id : E; V : B := True) is
   begin
      pragma Assert (Is_Subprogram (Id));
      Set_Flag137 (Id, V);
   end Set_Is_Machine_Code_Subprogram;

   procedure Set_Is_Non_Static_Subtype (Id : E; V : B := True) is
   begin
      pragma Assert (Is_Type (Id));
      Set_Flag109 (Id, V);
   end Set_Is_Non_Static_Subtype;

   procedure Set_Is_Null_Init_Proc (Id : E; V : B := True) is
   begin
      pragma Assert (Ekind (Id) = E_Procedure);
      Set_Flag178 (Id, V);
   end Set_Is_Null_Init_Proc;

   procedure Set_Is_Obsolescent (Id : E; V : B := True) is
   begin
      Set_Flag153 (Id, V);
   end Set_Is_Obsolescent;

   procedure Set_Is_Only_Out_Parameter (Id : E; V : B := True) is
   begin
      pragma Assert (Ekind (Id) = E_Out_Parameter);
      Set_Flag226 (Id, V);
   end Set_Is_Only_Out_Parameter;

   procedure Set_Is_Optional_Parameter (Id : E; V : B := True) is
   begin
      pragma Assert (Is_Formal (Id));
      Set_Flag134 (Id, V);
   end Set_Is_Optional_Parameter;

   procedure Set_Is_Package_Body_Entity (Id : E; V : B := True) is
   begin
      Set_Flag160 (Id, V);
   end Set_Is_Package_Body_Entity;

   procedure Set_Is_Packed (Id : E; V : B := True) is
   begin
      pragma Assert (Id = Base_Type (Id));
      Set_Flag51 (Id, V);
   end Set_Is_Packed;

   procedure Set_Is_Packed_Array_Type (Id : E; V : B := True) is
   begin
      Set_Flag138 (Id, V);
   end Set_Is_Packed_Array_Type;

   procedure Set_Is_Potentially_Use_Visible (Id : E; V : B := True) is
   begin
      pragma Assert (Nkind (Id) in N_Entity);
      Set_Flag9 (Id, V);
   end Set_Is_Potentially_Use_Visible;

   procedure Set_Is_Preelaborated (Id : E; V : B := True) is
   begin
      Set_Flag59 (Id, V);
   end Set_Is_Preelaborated;

   procedure Set_Is_Primitive (Id : E; V : B := True) is
   begin
      pragma Assert
        (Is_Overloadable (Id)
          or else Ekind_In (Id, E_Generic_Function, E_Generic_Procedure));
      Set_Flag218 (Id, V);
   end Set_Is_Primitive;

   procedure Set_Is_Primitive_Wrapper (Id : E; V : B := True) is
   begin
      pragma Assert (Ekind_In (Id, E_Function, E_Procedure));
      Set_Flag195 (Id, V);
   end Set_Is_Primitive_Wrapper;

   procedure Set_Is_Private_Composite (Id : E; V : B := True) is
   begin
      pragma Assert (Is_Type (Id));
      Set_Flag107 (Id, V);
   end Set_Is_Private_Composite;

   procedure Set_Is_Private_Descendant (Id : E; V : B := True) is
   begin
      Set_Flag53 (Id, V);
   end Set_Is_Private_Descendant;

   procedure Set_Is_Private_Primitive (Id : E; V : B := True) is
   begin
      pragma Assert (Ekind_In (Id, E_Function, E_Procedure));
      Set_Flag245 (Id, V);
   end Set_Is_Private_Primitive;

   procedure Set_Is_Public (Id : E; V : B := True) is
   begin
      pragma Assert (Nkind (Id) in N_Entity);
      Set_Flag10 (Id, V);
   end Set_Is_Public;

   procedure Set_Is_Pure (Id : E; V : B := True) is
   begin
      Set_Flag44 (Id, V);
   end Set_Is_Pure;

   procedure Set_Is_Pure_Unit_Access_Type (Id : E; V : B := True) is
   begin
      pragma Assert (Is_Access_Type (Id));
      Set_Flag189 (Id, V);
   end Set_Is_Pure_Unit_Access_Type;

   procedure Set_Is_RACW_Stub_Type (Id : E; V : B := True) is
   begin
      pragma Assert (Is_Type (Id));
      Set_Flag244 (Id, V);
   end Set_Is_RACW_Stub_Type;

   procedure Set_Is_Raised (Id : E; V : B := True) is
   begin
      pragma Assert (Ekind (Id) = E_Exception);
      Set_Flag224 (Id, V);
   end Set_Is_Raised;

   procedure Set_Is_Remote_Call_Interface (Id : E; V : B := True) is
   begin
      Set_Flag62 (Id, V);
   end Set_Is_Remote_Call_Interface;

   procedure Set_Is_Remote_Types (Id : E; V : B := True) is
   begin
      Set_Flag61 (Id, V);
   end Set_Is_Remote_Types;

   procedure Set_Is_Renaming_Of_Object (Id : E; V : B := True) is
   begin
      Set_Flag112 (Id, V);
   end Set_Is_Renaming_Of_Object;

   procedure Set_Is_Return_Object (Id : E; V : B := True) is
   begin
      Set_Flag209 (Id, V);
   end Set_Is_Return_Object;

   procedure Set_Is_Shared_Passive (Id : E; V : B := True) is
   begin
      Set_Flag60 (Id, V);
   end Set_Is_Shared_Passive;

   procedure Set_Is_Statically_Allocated (Id : E; V : B := True) is
   begin
      pragma Assert
        (Is_Type (Id)
          or else Ekind_In (Id, E_Exception,
                                E_Variable,
                                E_Constant,
                                E_Void));
      Set_Flag28 (Id, V);
   end Set_Is_Statically_Allocated;

   procedure Set_Is_Tag (Id : E; V : B := True) is
   begin
      pragma Assert (Ekind_In (Id, E_Component, E_Constant, E_Variable));
      Set_Flag78 (Id, V);
   end Set_Is_Tag;

   procedure Set_Is_Tagged_Type (Id : E; V : B := True) is
   begin
      Set_Flag55 (Id, V);
   end Set_Is_Tagged_Type;

   procedure Set_Is_Thunk (Id : E; V : B := True) is
   begin
      Set_Flag225 (Id, V);
   end Set_Is_Thunk;

   procedure Set_Is_Trivial_Subprogram (Id : E; V : B := True) is
   begin
      Set_Flag235 (Id, V);
   end Set_Is_Trivial_Subprogram;

   procedure Set_Is_True_Constant (Id : E; V : B := True) is
   begin
      Set_Flag163 (Id, V);
   end Set_Is_True_Constant;

   procedure Set_Is_Unchecked_Union (Id : E; V : B := True) is
   begin
      pragma Assert (Id = Base_Type (Id));
      Set_Flag117 (Id, V);
   end Set_Is_Unchecked_Union;

   procedure Set_Is_Underlying_Record_View (Id : E; V : B := True) is
   begin
      pragma Assert (Ekind (Id) = E_Record_Type);
      Set_Flag246 (Id, V);
   end Set_Is_Underlying_Record_View;

   procedure Set_Is_Unsigned_Type (Id : E; V : B := True) is
   begin
      pragma Assert (Is_Discrete_Or_Fixed_Point_Type (Id));
      Set_Flag144 (Id, V);
   end Set_Is_Unsigned_Type;

   procedure Set_Is_Valued_Procedure (Id : E; V : B := True) is
   begin
      pragma Assert (Ekind (Id) = E_Procedure);
      Set_Flag127 (Id, V);
   end Set_Is_Valued_Procedure;

   procedure Set_Is_Visible_Child_Unit (Id : E; V : B := True) is
   begin
      pragma Assert (Is_Child_Unit (Id));
      Set_Flag116 (Id, V);
   end Set_Is_Visible_Child_Unit;

   procedure Set_Is_Visible_Formal (Id : E; V : B := True) is
   begin
      Set_Flag206 (Id, V);
   end Set_Is_Visible_Formal;

   procedure Set_Is_VMS_Exception (Id : E; V : B := True) is
   begin
      pragma Assert (Ekind (Id) = E_Exception);
      Set_Flag133 (Id, V);
   end Set_Is_VMS_Exception;

   procedure Set_Is_Volatile (Id : E; V : B := True) is
   begin
      pragma Assert (Nkind (Id) in N_Entity);
      Set_Flag16 (Id, V);
   end Set_Is_Volatile;

   procedure Set_Itype_Printed (Id : E; V : B := True) is
   begin
      pragma Assert (Is_Itype (Id));
      Set_Flag202 (Id, V);
   end Set_Itype_Printed;

   procedure Set_Kill_Elaboration_Checks (Id : E; V : B := True) is
   begin
      Set_Flag32 (Id, V);
   end Set_Kill_Elaboration_Checks;

   procedure Set_Kill_Range_Checks (Id : E; V : B := True) is
   begin
      Set_Flag33 (Id, V);
   end Set_Kill_Range_Checks;

   procedure Set_Kill_Tag_Checks (Id : E; V : B := True) is
   begin
      Set_Flag34 (Id, V);
   end Set_Kill_Tag_Checks;

   procedure Set_Known_To_Have_Preelab_Init (Id : E; V : B := True) is
   begin
      pragma Assert (Is_Type (Id));
      Set_Flag207 (Id, V);
   end Set_Known_To_Have_Preelab_Init;

   procedure Set_Last_Assignment (Id : E; V : N) is
   begin
      pragma Assert (Is_Assignable (Id));
      Set_Node26 (Id, V);
   end Set_Last_Assignment;

   procedure Set_Last_Entity (Id : E; V : E) is
   begin
      Set_Node20 (Id, V);
   end Set_Last_Entity;

   procedure Set_Limited_View (Id : E; V : E) is
   begin
      pragma Assert (Ekind (Id) = E_Package);
      Set_Node23 (Id, V);
   end Set_Limited_View;

   procedure Set_Lit_Indexes (Id : E; V : E) is
   begin
      pragma Assert (Is_Enumeration_Type (Id) and then Root_Type (Id) = Id);
      Set_Node15 (Id, V);
   end Set_Lit_Indexes;

   procedure Set_Lit_Strings (Id : E; V : E) is
   begin
      pragma Assert (Is_Enumeration_Type (Id) and then Root_Type (Id) = Id);
      Set_Node16 (Id, V);
   end Set_Lit_Strings;

   procedure Set_Low_Bound_Tested (Id : E; V : B := True) is
   begin
      pragma Assert (Is_Formal (Id));
      Set_Flag205 (Id, V);
   end Set_Low_Bound_Tested;

   procedure Set_Machine_Radix_10 (Id : E; V : B := True) is
   begin
      pragma Assert (Is_Decimal_Fixed_Point_Type (Id));
      Set_Flag84 (Id, V);
   end Set_Machine_Radix_10;

   procedure Set_Master_Id (Id : E; V : E) is
   begin
      pragma Assert (Is_Access_Type (Id));
      Set_Node17 (Id, V);
   end Set_Master_Id;

   procedure Set_Materialize_Entity (Id : E; V : B := True) is
   begin
      Set_Flag168 (Id, V);
   end Set_Materialize_Entity;

   procedure Set_Mechanism (Id : E; V : M) is
   begin
      pragma Assert (Ekind (Id) = E_Function or else Is_Formal (Id));
      Set_Uint8 (Id, UI_From_Int (V));
   end Set_Mechanism;

   procedure Set_Modulus (Id : E; V : U) is
   begin
      pragma Assert (Ekind (Id) = E_Modular_Integer_Type);
      Set_Uint17 (Id, V);
   end Set_Modulus;

   procedure Set_Must_Be_On_Byte_Boundary (Id : E; V : B := True) is
   begin
      pragma Assert (Is_Type (Id));
      Set_Flag183 (Id, V);
   end Set_Must_Be_On_Byte_Boundary;

   procedure Set_Must_Have_Preelab_Init (Id : E; V : B := True) is
   begin
      pragma Assert (Is_Type (Id));
      Set_Flag208 (Id, V);
   end Set_Must_Have_Preelab_Init;

   procedure Set_Needs_Debug_Info (Id : E; V : B := True) is
   begin
      Set_Flag147 (Id, V);
   end Set_Needs_Debug_Info;

   procedure Set_Needs_No_Actuals (Id : E; V : B := True) is
   begin
      pragma Assert
        (Is_Overloadable (Id)
          or else Ekind_In (Id, E_Subprogram_Type, E_Entry_Family));
      Set_Flag22 (Id, V);
   end Set_Needs_No_Actuals;

   procedure Set_Never_Set_In_Source (Id : E; V : B := True) is
   begin
      Set_Flag115 (Id, V);
   end Set_Never_Set_In_Source;

   procedure Set_Next_Inlined_Subprogram (Id : E; V : E) is
   begin
      Set_Node12 (Id, V);
   end Set_Next_Inlined_Subprogram;

   procedure Set_No_Pool_Assigned (Id : E; V : B := True) is
   begin
      pragma Assert (Is_Access_Type (Id) and then Is_Base_Type (Id));
      Set_Flag131 (Id, V);
   end Set_No_Pool_Assigned;

   procedure Set_No_Return (Id : E; V : B := True) is
   begin
      pragma Assert
        (V = False or else Ekind_In (Id, E_Procedure, E_Generic_Procedure));
      Set_Flag113 (Id, V);
   end Set_No_Return;

   procedure Set_No_Strict_Aliasing (Id : E; V : B := True) is
   begin
      pragma Assert (Is_Access_Type (Id) and then Is_Base_Type (Id));
      Set_Flag136 (Id, V);
   end Set_No_Strict_Aliasing;

   procedure Set_Non_Binary_Modulus (Id : E; V : B := True) is
   begin
      pragma Assert (Is_Type (Id) and then Is_Base_Type (Id));
      Set_Flag58 (Id, V);
   end Set_Non_Binary_Modulus;

   procedure Set_Non_Limited_View (Id : E; V : E) is
   begin
      pragma Assert (Ekind (Id) in Incomplete_Kind);
      Set_Node17 (Id, V);
   end Set_Non_Limited_View;

   procedure Set_Nonzero_Is_True (Id : E; V : B := True) is
   begin
      pragma Assert
        (Root_Type (Id) = Standard_Boolean
          and then Ekind (Id) = E_Enumeration_Type);
      Set_Flag162 (Id, V);
   end Set_Nonzero_Is_True;

   procedure Set_Normalized_First_Bit (Id : E; V : U) is
   begin
      pragma Assert (Ekind_In (Id, E_Component, E_Discriminant));
      Set_Uint8 (Id, V);
   end Set_Normalized_First_Bit;

   procedure Set_Normalized_Position (Id : E; V : U) is
   begin
      pragma Assert (Ekind_In (Id, E_Component, E_Discriminant));
      Set_Uint14 (Id, V);
   end Set_Normalized_Position;

   procedure Set_Normalized_Position_Max (Id : E; V : U) is
   begin
      pragma Assert (Ekind_In (Id, E_Component, E_Discriminant));
      Set_Uint10 (Id, V);
   end Set_Normalized_Position_Max;

   procedure Set_OK_To_Rename (Id : E; V : B := True) is
   begin
      pragma Assert (Ekind (Id) = E_Variable);
      Set_Flag247 (Id, V);
   end Set_OK_To_Rename;

   procedure Set_OK_To_Reorder_Components (Id : E; V : B := True) is
   begin
      pragma Assert
        (Is_Record_Type (Id) and then Is_Base_Type (Id));
      Set_Flag239 (Id, V);
   end Set_OK_To_Reorder_Components;

   procedure Set_Optimize_Alignment_Space (Id : E; V : B := True) is
   begin
      pragma Assert
        (Is_Type (Id) or else Ekind_In (Id, E_Constant, E_Variable));
      Set_Flag241 (Id, V);
   end Set_Optimize_Alignment_Space;

   procedure Set_Optimize_Alignment_Time (Id : E; V : B := True) is
   begin
      pragma Assert
        (Is_Type (Id) or else Ekind_In (Id, E_Constant, E_Variable));
      Set_Flag242 (Id, V);
   end Set_Optimize_Alignment_Time;

   procedure Set_Original_Array_Type (Id : E; V : E) is
   begin
      pragma Assert (Is_Array_Type (Id) or else Is_Modular_Integer_Type (Id));
      Set_Node21 (Id, V);
   end Set_Original_Array_Type;

   procedure Set_Original_Record_Component (Id : E; V : E) is
   begin
      pragma Assert (Ekind_In (Id, E_Void, E_Component, E_Discriminant));
      Set_Node22 (Id, V);
   end Set_Original_Record_Component;

   procedure Set_Overlays_Constant (Id : E; V : B := True) is
   begin
      Set_Flag243 (Id, V);
   end Set_Overlays_Constant;

   procedure Set_Overridden_Operation (Id : E; V : E) is
   begin
      Set_Node26 (Id, V);
   end Set_Overridden_Operation;

   procedure Set_Package_Instantiation (Id : E; V : N) is
   begin
      pragma Assert (Ekind_In (Id, E_Void, E_Generic_Package, E_Package));
      Set_Node26 (Id, V);
   end Set_Package_Instantiation;

   procedure Set_Packed_Array_Type (Id : E; V : E) is
   begin
      pragma Assert (Is_Array_Type (Id));
      Set_Node23 (Id, V);
   end Set_Packed_Array_Type;

   procedure Set_Parent_Subtype (Id : E; V : E) is
   begin
      pragma Assert (Ekind (Id) = E_Record_Type);
      Set_Node19 (Id, V);
   end Set_Parent_Subtype;

   procedure Set_Postcondition_Proc (Id : E; V : E) is
   begin
      pragma Assert (Ekind (Id) = E_Procedure);
      Set_Node8 (Id, V);
   end Set_Postcondition_Proc;

   procedure Set_PPC_Wrapper (Id : E; V : E) is
   begin
      pragma Assert (Ekind_In (Id, E_Entry, E_Entry_Family));
      Set_Node25 (Id, V);
   end Set_PPC_Wrapper;

   procedure Set_Direct_Primitive_Operations (Id : E; V : L) is
   begin
      pragma Assert (Is_Tagged_Type (Id));
      Set_Elist10 (Id, V);
   end Set_Direct_Primitive_Operations;

   procedure Set_Prival (Id : E; V : E) is
   begin
      pragma Assert (Is_Protected_Component (Id));
      Set_Node17 (Id, V);
   end Set_Prival;

   procedure Set_Prival_Link (Id : E; V : E) is
   begin
      pragma Assert (Ekind_In (Id, E_Constant, E_Variable));
      Set_Node20 (Id, V);
   end Set_Prival_Link;

   procedure Set_Private_Dependents (Id : E; V : L) is
   begin
      pragma Assert (Is_Incomplete_Or_Private_Type (Id));
      Set_Elist18 (Id, V);
   end Set_Private_Dependents;

   procedure Set_Private_View (Id : E; V : N) is
   begin
      pragma Assert (Is_Private_Type (Id));
      Set_Node22 (Id, V);
   end Set_Private_View;

   procedure Set_Protected_Body_Subprogram (Id : E; V : E) is
   begin
      pragma Assert (Is_Subprogram (Id) or else Is_Entry (Id));
      Set_Node11 (Id, V);
   end Set_Protected_Body_Subprogram;

   procedure Set_Protected_Formal (Id : E; V : E) is
   begin
      pragma Assert (Is_Formal (Id));
      Set_Node22 (Id, V);
   end Set_Protected_Formal;

   procedure Set_Protection_Object (Id : E; V : E) is
   begin
      pragma Assert (Ekind_In (Id, E_Entry,
                                   E_Entry_Family,
                                   E_Function,
                                   E_Procedure));
      Set_Node23 (Id, V);
   end Set_Protection_Object;

   procedure Set_Reachable (Id : E; V : B := True) is
   begin
      Set_Flag49 (Id, V);
   end Set_Reachable;

   procedure Set_Referenced (Id : E; V : B := True) is
   begin
      Set_Flag156 (Id, V);
   end Set_Referenced;

   procedure Set_Referenced_As_LHS (Id : E; V : B := True) is
   begin
      Set_Flag36 (Id, V);
   end Set_Referenced_As_LHS;

   procedure Set_Referenced_As_Out_Parameter (Id : E; V : B := True) is
   begin
      Set_Flag227 (Id, V);
   end Set_Referenced_As_Out_Parameter;

   procedure Set_Register_Exception_Call (Id : E; V : N) is
   begin
      pragma Assert (Ekind (Id) = E_Exception);
      Set_Node20 (Id, V);
   end Set_Register_Exception_Call;

   procedure Set_Related_Array_Object (Id : E; V : E) is
   begin
      pragma Assert (Is_Array_Type (Id));
      Set_Node19 (Id, V);
   end Set_Related_Array_Object;

   procedure Set_Related_Expression (Id : E; V : N) is
   begin
<<<<<<< HEAD
=======
      pragma Assert (Ekind (Id) in Type_Kind
                       or else Ekind_In (Id, E_Constant, E_Variable, E_Void));
>>>>>>> b56a5220
      Set_Node24 (Id, V);
   end Set_Related_Expression;

   procedure Set_Related_Instance (Id : E; V : E) is
   begin
      pragma Assert (Ekind_In (Id, E_Package, E_Package_Body));
      Set_Node15 (Id, V);
   end Set_Related_Instance;

   procedure Set_Related_Type (Id : E; V : E) is
   begin
      pragma Assert (Ekind_In (Id, E_Component, E_Constant, E_Variable));
      Set_Node27 (Id, V);
   end Set_Related_Type;

   procedure Set_Relative_Deadline_Variable (Id : E; V : E) is
   begin
      pragma Assert (Is_Task_Type (Id) and then Is_Base_Type (Id));
      Set_Node26 (Id, V);
   end Set_Relative_Deadline_Variable;

   procedure Set_Renamed_Entity (Id : E; V : N) is
   begin
      Set_Node18 (Id, V);
   end Set_Renamed_Entity;

   procedure Set_Renamed_In_Spec (Id : E; V : B := True) is
   begin
      pragma Assert (Ekind (Id) = E_Package);
      Set_Flag231 (Id, V);
   end Set_Renamed_In_Spec;

   procedure Set_Renamed_Object (Id : E; V : N) is
   begin
      Set_Node18 (Id, V);
   end Set_Renamed_Object;

   procedure Set_Renaming_Map (Id : E; V : U) is
   begin
      Set_Uint9 (Id, V);
   end Set_Renaming_Map;

   procedure Set_Requires_Overriding (Id : E; V : B := True) is
   begin
      pragma Assert (Is_Overloadable (Id));
      Set_Flag213 (Id, V);
   end Set_Requires_Overriding;

   procedure Set_Return_Present (Id : E; V : B := True) is
   begin
      Set_Flag54 (Id, V);
   end Set_Return_Present;

   procedure Set_Return_Applies_To (Id : E; V : N) is
   begin
      Set_Node8 (Id, V);
   end Set_Return_Applies_To;

   procedure Set_Returns_By_Ref (Id : E; V : B := True) is
   begin
      Set_Flag90 (Id, V);
   end Set_Returns_By_Ref;

   procedure Set_Reverse_Bit_Order (Id : E; V : B := True) is
   begin
      pragma Assert
        (Is_Record_Type (Id) and then Is_Base_Type (Id));
      Set_Flag164 (Id, V);
   end Set_Reverse_Bit_Order;

   procedure Set_RM_Size (Id : E; V : U) is
   begin
      pragma Assert (Is_Type (Id));
      Set_Uint13 (Id, V);
   end Set_RM_Size;

   procedure Set_Scalar_Range (Id : E; V : N) is
   begin
      Set_Node20 (Id, V);
   end Set_Scalar_Range;

   procedure Set_Scale_Value (Id : E; V : U) is
   begin
      Set_Uint15 (Id, V);
   end Set_Scale_Value;

   procedure Set_Scope_Depth_Value (Id : E; V : U) is
   begin
      pragma Assert (not Is_Record_Type (Id));
      Set_Uint22 (Id, V);
   end Set_Scope_Depth_Value;

   procedure Set_Sec_Stack_Needed_For_Return (Id : E; V : B := True) is
   begin
      Set_Flag167 (Id, V);
   end Set_Sec_Stack_Needed_For_Return;

   procedure Set_Shadow_Entities (Id : E; V : S) is
   begin
      pragma Assert (Ekind_In (Id, E_Package, E_Generic_Package));
      Set_List14 (Id, V);
   end Set_Shadow_Entities;

   procedure Set_Shared_Var_Procs_Instance (Id : E; V : E) is
   begin
      pragma Assert (Ekind (Id) = E_Variable);
      Set_Node22 (Id, V);
   end Set_Shared_Var_Procs_Instance;

   procedure Set_Size_Check_Code (Id : E; V : N) is
   begin
      pragma Assert (Ekind_In (Id, E_Constant, E_Variable));
      Set_Node19 (Id, V);
   end Set_Size_Check_Code;

   procedure Set_Size_Depends_On_Discriminant (Id : E; V : B := True) is
   begin
      Set_Flag177 (Id, V);
   end Set_Size_Depends_On_Discriminant;

   procedure Set_Size_Known_At_Compile_Time (Id : E; V : B := True) is
   begin
      Set_Flag92 (Id, V);
   end Set_Size_Known_At_Compile_Time;

   procedure Set_Small_Value (Id : E; V : R) is
   begin
      pragma Assert (Is_Fixed_Point_Type (Id));
      Set_Ureal21 (Id, V);
   end Set_Small_Value;

   procedure Set_Spec_Entity (Id : E; V : E) is
   begin
      pragma Assert (Ekind (Id) = E_Package_Body or else Is_Formal (Id));
      Set_Node19 (Id, V);
   end Set_Spec_Entity;

   procedure Set_Spec_PPC_List (Id : E; V : N) is
   begin
      pragma Assert
        (Ekind_In (Id, E_Entry, E_Entry_Family, E_Void)
          or else Is_Subprogram (Id)
          or else Is_Generic_Subprogram (Id));
      Set_Node24 (Id, V);
   end Set_Spec_PPC_List;

   procedure Set_Static_Predicate (Id : E; V : S) is
   begin
      pragma Assert
        (Ekind_In (Id, E_Enumeration_Subtype,
                       E_Modular_Integer_Subtype,
                       E_Signed_Integer_Subtype)
          and then Has_Predicates (Id));
      Set_List25 (Id, V);
   end Set_Static_Predicate;

   procedure Set_Storage_Size_Variable (Id : E; V : E) is
   begin
      pragma Assert (Is_Access_Type (Id) or else Is_Task_Type (Id));
      pragma Assert (Id = Base_Type (Id));
      Set_Node15 (Id, V);
   end Set_Storage_Size_Variable;

   procedure Set_Static_Elaboration_Desired (Id : E; V : B) is
   begin
      pragma Assert (Ekind (Id) = E_Package);
      Set_Flag77 (Id, V);
   end Set_Static_Elaboration_Desired;

   procedure Set_Static_Initialization (Id : E; V : N) is
   begin
      pragma Assert
        (Ekind (Id) = E_Procedure and then not Is_Dispatching_Operation (Id));
      Set_Node26 (Id, V);
   end Set_Static_Initialization;

   procedure Set_Stored_Constraint (Id : E; V : L) is
   begin
      pragma Assert (Nkind (Id) in N_Entity);
      Set_Elist23 (Id, V);
   end Set_Stored_Constraint;

   procedure Set_Strict_Alignment (Id : E; V : B := True) is
   begin
      pragma Assert (Id = Base_Type (Id));
      Set_Flag145 (Id, V);
   end Set_Strict_Alignment;

   procedure Set_String_Literal_Length (Id : E; V : U) is
   begin
      pragma Assert (Ekind (Id) = E_String_Literal_Subtype);
      Set_Uint16 (Id, V);
   end Set_String_Literal_Length;

   procedure Set_String_Literal_Low_Bound (Id : E; V : N) is
   begin
      pragma Assert (Ekind (Id) = E_String_Literal_Subtype);
      Set_Node15 (Id, V);
   end Set_String_Literal_Low_Bound;

   procedure Set_Subprograms_For_Type (Id : E; V : E) is
   begin
      pragma Assert (Is_Type (Id) or else Is_Subprogram (Id));
      Set_Node29 (Id, V);
   end Set_Subprograms_For_Type;

   procedure Set_Suppress_Elaboration_Warnings (Id : E; V : B := True) is
   begin
      Set_Flag148 (Id, V);
   end Set_Suppress_Elaboration_Warnings;

   procedure Set_Suppress_Init_Proc (Id : E; V : B := True) is
   begin
      pragma Assert (Id = Base_Type (Id));
      Set_Flag105 (Id, V);
   end Set_Suppress_Init_Proc;

   procedure Set_Suppress_Style_Checks (Id : E; V : B := True) is
   begin
      Set_Flag165 (Id, V);
   end Set_Suppress_Style_Checks;

   procedure Set_Suppress_Value_Tracking_On_Call (Id : E; V : B := True) is
   begin
      Set_Flag217 (Id, V);
   end Set_Suppress_Value_Tracking_On_Call;

   procedure Set_Task_Body_Procedure (Id : E; V : N) is
   begin
      pragma Assert (Ekind (Id) in Task_Kind);
      Set_Node25 (Id, V);
   end Set_Task_Body_Procedure;

   procedure Set_Treat_As_Volatile (Id : E; V : B := True) is
   begin
      Set_Flag41 (Id, V);
   end Set_Treat_As_Volatile;

   procedure Set_Underlying_Full_View (Id : E; V : E) is
   begin
      pragma Assert (Ekind (Id) in Private_Kind);
      Set_Node19 (Id, V);
   end Set_Underlying_Full_View;

   procedure Set_Underlying_Record_View (Id : E; V : E) is
   begin
      pragma Assert (Ekind (Id) = E_Record_Type);
      Set_Node28 (Id, V);
   end Set_Underlying_Record_View;

   procedure Set_Universal_Aliasing (Id : E; V : B := True) is
   begin
      pragma Assert (Is_Type (Id) and then Is_Base_Type (Id));
      Set_Flag216 (Id, V);
   end Set_Universal_Aliasing;

   procedure Set_Unset_Reference (Id : E; V : N) is
   begin
      Set_Node16 (Id, V);
   end Set_Unset_Reference;

   procedure Set_Uses_Sec_Stack (Id : E; V : B := True) is
   begin
      Set_Flag95 (Id, V);
   end Set_Uses_Sec_Stack;

   procedure Set_Used_As_Generic_Actual (Id : E; V : B := True) is
   begin
      Set_Flag222 (Id, V);
   end Set_Used_As_Generic_Actual;

   procedure Set_Warnings_Off (Id : E; V : B := True) is
   begin
      Set_Flag96 (Id, V);
   end Set_Warnings_Off;

   procedure Set_Warnings_Off_Used (Id : E; V : B := True) is
   begin
      Set_Flag236 (Id, V);
   end Set_Warnings_Off_Used;

   procedure Set_Warnings_Off_Used_Unmodified (Id : E; V : B := True) is
   begin
      Set_Flag237 (Id, V);
   end Set_Warnings_Off_Used_Unmodified;

   procedure Set_Warnings_Off_Used_Unreferenced (Id : E; V : B := True) is
   begin
      Set_Flag238 (Id, V);
   end Set_Warnings_Off_Used_Unreferenced;

   procedure Set_Was_Hidden (Id : E; V : B := True) is
   begin
      Set_Flag196 (Id, V);
   end Set_Was_Hidden;

   procedure Set_Wrapped_Entity (Id : E; V : E) is
   begin
      pragma Assert (Ekind_In (Id, E_Function, E_Procedure)
                      and then Is_Primitive_Wrapper (Id));
      Set_Node27 (Id, V);
   end Set_Wrapped_Entity;

   -----------------------------------
   -- Field Initialization Routines --
   -----------------------------------

   procedure Init_Alignment (Id : E) is
   begin
      Set_Uint14 (Id, Uint_0);
   end Init_Alignment;

   procedure Init_Alignment (Id : E; V : Int) is
   begin
      Set_Uint14 (Id, UI_From_Int (V));
   end Init_Alignment;

   procedure Init_Component_Bit_Offset (Id : E) is
   begin
      Set_Uint11 (Id, No_Uint);
   end Init_Component_Bit_Offset;

   procedure Init_Component_Bit_Offset (Id : E; V : Int) is
   begin
      Set_Uint11 (Id, UI_From_Int (V));
   end Init_Component_Bit_Offset;

   procedure Init_Component_Size (Id : E) is
   begin
      Set_Uint22 (Id, Uint_0);
   end Init_Component_Size;

   procedure Init_Component_Size (Id : E; V : Int) is
   begin
      Set_Uint22 (Id, UI_From_Int (V));
   end Init_Component_Size;

   procedure Init_Digits_Value (Id : E) is
   begin
      Set_Uint17 (Id, Uint_0);
   end Init_Digits_Value;

   procedure Init_Digits_Value (Id : E; V : Int) is
   begin
      Set_Uint17 (Id, UI_From_Int (V));
   end Init_Digits_Value;

   procedure Init_Esize (Id : E) is
   begin
      Set_Uint12 (Id, Uint_0);
   end Init_Esize;

   procedure Init_Esize (Id : E; V : Int) is
   begin
      Set_Uint12 (Id, UI_From_Int (V));
   end Init_Esize;

   procedure Init_Normalized_First_Bit (Id : E) is
   begin
      Set_Uint8 (Id, No_Uint);
   end Init_Normalized_First_Bit;

   procedure Init_Normalized_First_Bit (Id : E; V : Int) is
   begin
      Set_Uint8 (Id, UI_From_Int (V));
   end Init_Normalized_First_Bit;

   procedure Init_Normalized_Position (Id : E) is
   begin
      Set_Uint14 (Id, No_Uint);
   end Init_Normalized_Position;

   procedure Init_Normalized_Position (Id : E; V : Int) is
   begin
      Set_Uint14 (Id, UI_From_Int (V));
   end Init_Normalized_Position;

   procedure Init_Normalized_Position_Max (Id : E) is
   begin
      Set_Uint10 (Id, No_Uint);
   end Init_Normalized_Position_Max;

   procedure Init_Normalized_Position_Max (Id : E; V : Int) is
   begin
      Set_Uint10 (Id, UI_From_Int (V));
   end Init_Normalized_Position_Max;

   procedure Init_RM_Size (Id : E) is
   begin
      Set_Uint13 (Id, Uint_0);
   end Init_RM_Size;

   procedure Init_RM_Size (Id : E; V : Int) is
   begin
      Set_Uint13 (Id, UI_From_Int (V));
   end Init_RM_Size;

   -----------------------------
   -- Init_Component_Location --
   -----------------------------

   procedure Init_Component_Location (Id : E) is
   begin
      Set_Uint8  (Id, No_Uint);  -- Normalized_First_Bit
      Set_Uint10 (Id, No_Uint);  -- Normalized_Position_Max
      Set_Uint11 (Id, No_Uint);  -- Component_Bit_Offset
      Set_Uint12 (Id, Uint_0);   -- Esize
      Set_Uint14 (Id, No_Uint);  -- Normalized_Position
   end Init_Component_Location;

   ---------------
   -- Init_Size --
   ---------------

   procedure Init_Size (Id : E; V : Int) is
   begin
      Set_Uint12 (Id, UI_From_Int (V));  -- Esize
      Set_Uint13 (Id, UI_From_Int (V));  -- RM_Size
   end Init_Size;

   ---------------------
   -- Init_Size_Align --
   ---------------------

   procedure Init_Size_Align (Id : E) is
   begin
      Set_Uint12 (Id, Uint_0);  -- Esize
      Set_Uint13 (Id, Uint_0);  -- RM_Size
      Set_Uint14 (Id, Uint_0);  -- Alignment
   end Init_Size_Align;

   ----------------------------------------------
   -- Type Representation Attribute Predicates --
   ----------------------------------------------

   function Known_Alignment                       (E : Entity_Id) return B is
   begin
      return Uint14 (E) /= Uint_0
        and then Uint14 (E) /= No_Uint;
   end Known_Alignment;

   function Known_Component_Bit_Offset            (E : Entity_Id) return B is
   begin
      return Uint11 (E) /= No_Uint;
   end Known_Component_Bit_Offset;

   function Known_Component_Size                  (E : Entity_Id) return B is
   begin
      return Uint22 (Base_Type (E)) /= Uint_0
        and then Uint22 (Base_Type (E)) /= No_Uint;
   end Known_Component_Size;

   function Known_Esize                           (E : Entity_Id) return B is
   begin
      return Uint12 (E) /= Uint_0
        and then Uint12 (E) /= No_Uint;
   end Known_Esize;

   function Known_Normalized_First_Bit            (E : Entity_Id) return B is
   begin
      return Uint8 (E) /= No_Uint;
   end Known_Normalized_First_Bit;

   function Known_Normalized_Position             (E : Entity_Id) return B is
   begin
      return Uint14 (E) /= No_Uint;
   end Known_Normalized_Position;

   function Known_Normalized_Position_Max         (E : Entity_Id) return B is
   begin
      return Uint10 (E) /= No_Uint;
   end Known_Normalized_Position_Max;

   function Known_RM_Size                         (E : Entity_Id) return B is
   begin
      return Uint13 (E) /= No_Uint
        and then (Uint13 (E) /= Uint_0
                    or else Is_Discrete_Type (E)
                    or else Is_Fixed_Point_Type (E));
   end Known_RM_Size;

   function Known_Static_Component_Bit_Offset     (E : Entity_Id) return B is
   begin
      return Uint11 (E) /= No_Uint
        and then Uint11 (E) >= Uint_0;
   end Known_Static_Component_Bit_Offset;

   function Known_Static_Component_Size           (E : Entity_Id) return B is
   begin
      return Uint22 (Base_Type (E)) > Uint_0;
   end Known_Static_Component_Size;

   function Known_Static_Esize                    (E : Entity_Id) return B is
   begin
      return Uint12 (E) > Uint_0
        and then not Is_Generic_Type (E);
   end Known_Static_Esize;

   function Known_Static_Normalized_First_Bit     (E : Entity_Id) return B is
   begin
      return Uint8 (E) /= No_Uint
        and then Uint8 (E) >= Uint_0;
   end Known_Static_Normalized_First_Bit;

   function Known_Static_Normalized_Position      (E : Entity_Id) return B is
   begin
      return Uint14 (E) /= No_Uint
        and then Uint14 (E) >= Uint_0;
   end Known_Static_Normalized_Position;

   function Known_Static_Normalized_Position_Max  (E : Entity_Id) return B is
   begin
      return Uint10 (E) /= No_Uint
        and then Uint10 (E) >= Uint_0;
   end Known_Static_Normalized_Position_Max;

   function Known_Static_RM_Size                  (E : Entity_Id) return B is
   begin
      return (Uint13 (E) > Uint_0
                or else Is_Discrete_Type (E)
                or else Is_Fixed_Point_Type (E))
        and then not Is_Generic_Type (E);
   end Known_Static_RM_Size;

   function Unknown_Alignment                     (E : Entity_Id) return B is
   begin
      return Uint14 (E) = Uint_0
        or else Uint14 (E) = No_Uint;
   end Unknown_Alignment;

   function Unknown_Component_Bit_Offset          (E : Entity_Id) return B is
   begin
      return Uint11 (E) = No_Uint;
   end Unknown_Component_Bit_Offset;

   function Unknown_Component_Size                (E : Entity_Id) return B is
   begin
      return Uint22 (Base_Type (E)) = Uint_0
               or else
             Uint22 (Base_Type (E)) = No_Uint;
   end Unknown_Component_Size;

   function Unknown_Esize                         (E : Entity_Id) return B is
   begin
      return Uint12 (E) = No_Uint
               or else
             Uint12 (E) = Uint_0;
   end Unknown_Esize;

   function Unknown_Normalized_First_Bit          (E : Entity_Id) return B is
   begin
      return Uint8 (E) = No_Uint;
   end Unknown_Normalized_First_Bit;

   function Unknown_Normalized_Position           (E : Entity_Id) return B is
   begin
      return Uint14 (E) = No_Uint;
   end Unknown_Normalized_Position;

   function Unknown_Normalized_Position_Max       (E : Entity_Id) return B is
   begin
      return Uint10 (E) = No_Uint;
   end Unknown_Normalized_Position_Max;

   function Unknown_RM_Size                       (E : Entity_Id) return B is
   begin
      return (Uint13 (E) = Uint_0
                and then not Is_Discrete_Type (E)
                and then not Is_Fixed_Point_Type (E))
        or else Uint13 (E) = No_Uint;
   end Unknown_RM_Size;

   --------------------
   -- Address_Clause --
   --------------------

   function Address_Clause (Id : E) return N is
   begin
      return Rep_Clause (Id, Name_Address);
   end Address_Clause;

   ---------------
   -- Aft_Value --
   ---------------

   function Aft_Value (Id : E) return U is
      Result    : Nat := 1;
      Delta_Val : Ureal := Delta_Value (Id);
   begin
      while Delta_Val < Ureal_Tenth loop
         Delta_Val := Delta_Val * Ureal_10;
         Result := Result + 1;
      end loop;

      return UI_From_Int (Result);
   end Aft_Value;

   ----------------------
   -- Alignment_Clause --
   ----------------------

   function Alignment_Clause (Id : E) return N is
   begin
      return Rep_Clause (Id, Name_Alignment);
   end Alignment_Clause;

   -------------------
   -- Append_Entity --
   -------------------

   procedure Append_Entity (Id : Entity_Id; V : Entity_Id) is
   begin
      if Last_Entity (V) = Empty then
         Set_First_Entity (Id => V, V => Id);
      else
         Set_Next_Entity (Last_Entity (V), Id);
      end if;

      Set_Next_Entity (Id, Empty);
      Set_Scope (Id, V);
      Set_Last_Entity (Id => V, V => Id);
   end Append_Entity;

   ---------------
   -- Base_Type --
   ---------------

   function Base_Type (Id : E) return E is
   begin
      case Ekind (Id) is
         when E_Enumeration_Subtype          |
              E_Incomplete_Type              |
              E_Signed_Integer_Subtype       |
              E_Modular_Integer_Subtype      |
              E_Floating_Point_Subtype       |
              E_Ordinary_Fixed_Point_Subtype |
              E_Decimal_Fixed_Point_Subtype  |
              E_Array_Subtype                |
              E_String_Subtype               |
              E_Record_Subtype               |
              E_Private_Subtype              |
              E_Record_Subtype_With_Private  |
              E_Limited_Private_Subtype      |
              E_Access_Subtype               |
              E_Protected_Subtype            |
              E_Task_Subtype                 |
              E_String_Literal_Subtype       |
              E_Class_Wide_Subtype           =>
            return Etype (Id);

         when others =>
            return Id;
      end case;
   end Base_Type;

   -------------------------
   -- Component_Alignment --
   -------------------------

   --  Component Alignment is encoded using two flags, Flag128/129 as
   --  follows. Note that both flags False = Align_Default, so that the
   --  default initialization of flags to False initializes component
   --  alignment to the default value as required.

   --     Flag128      Flag129      Value
   --     -------      -------      -----
   --      False        False       Calign_Default
   --      False        True        Calign_Component_Size
   --      True         False       Calign_Component_Size_4
   --      True         True        Calign_Storage_Unit

   function Component_Alignment (Id : E) return C is
      BT : constant Node_Id := Base_Type (Id);

   begin
      pragma Assert (Is_Array_Type (Id) or else Is_Record_Type (Id));

      if Flag128 (BT) then
         if Flag129 (BT) then
            return Calign_Storage_Unit;
         else
            return Calign_Component_Size_4;
         end if;

      else
         if Flag129 (BT) then
            return Calign_Component_Size;
         else
            return Calign_Default;
         end if;
      end if;
   end Component_Alignment;

   ----------------------
   -- Declaration_Node --
   ----------------------

   function Declaration_Node (Id : E) return N is
      P : Node_Id;

   begin
      if Ekind (Id) = E_Incomplete_Type
        and then Present (Full_View (Id))
      then
         P := Parent (Full_View (Id));
      else
         P := Parent (Id);
      end if;

      loop
         if Nkind (P) /= N_Selected_Component
           and then Nkind (P) /= N_Expanded_Name
           and then
             not (Nkind (P) = N_Defining_Program_Unit_Name
                   and then Is_Child_Unit (Id))
         then
            return P;
         else
            P := Parent (P);
         end if;
      end loop;
   end Declaration_Node;

   ---------------------
   -- Designated_Type --
   ---------------------

   function Designated_Type (Id : E) return E is
      Desig_Type : E;

   begin
      Desig_Type := Directly_Designated_Type (Id);

      if Ekind (Desig_Type) = E_Incomplete_Type
        and then Present (Full_View (Desig_Type))
      then
         return Full_View (Desig_Type);

      elsif Is_Class_Wide_Type (Desig_Type)
        and then Ekind (Etype (Desig_Type)) = E_Incomplete_Type
        and then Present (Full_View (Etype (Desig_Type)))
        and then Present (Class_Wide_Type (Full_View (Etype (Desig_Type))))
      then
         return Class_Wide_Type (Full_View (Etype (Desig_Type)));

      else
         return Desig_Type;
      end if;
   end Designated_Type;

   ----------------------
   -- Entry_Index_Type --
   ----------------------

   function Entry_Index_Type (Id : E) return N is
   begin
      pragma Assert (Ekind (Id) = E_Entry_Family);
      return Etype (Discrete_Subtype_Definition (Parent (Id)));
   end Entry_Index_Type;

   ---------------------
   -- First_Component --
   ---------------------

   function First_Component (Id : E) return E is
      Comp_Id : E;

   begin
      pragma Assert
        (Is_Record_Type (Id) or else Is_Incomplete_Or_Private_Type (Id));

      Comp_Id := First_Entity (Id);
      while Present (Comp_Id) loop
         exit when Ekind (Comp_Id) = E_Component;
         Comp_Id := Next_Entity (Comp_Id);
      end loop;

      return Comp_Id;
   end First_Component;

   -------------------------------------
   -- First_Component_Or_Discriminant --
   -------------------------------------

   function First_Component_Or_Discriminant (Id : E) return E is
      Comp_Id : E;

   begin
      pragma Assert
        (Is_Record_Type (Id) or else Is_Incomplete_Or_Private_Type (Id));

      Comp_Id := First_Entity (Id);
      while Present (Comp_Id) loop
         exit when Ekind (Comp_Id) = E_Component
                     or else
                   Ekind (Comp_Id) = E_Discriminant;
         Comp_Id := Next_Entity (Comp_Id);
      end loop;

      return Comp_Id;
   end First_Component_Or_Discriminant;

   ------------------
   -- First_Formal --
   ------------------

   function First_Formal (Id : E) return E is
      Formal : E;

   begin
      pragma Assert
        (Is_Overloadable (Id)
          or else Ekind_In (Id, E_Entry_Family,
                                E_Subprogram_Body,
                                E_Subprogram_Type));

      if Ekind (Id) = E_Enumeration_Literal then
         return Empty;

      else
         Formal := First_Entity (Id);

         if Present (Formal) and then Is_Formal (Formal) then
            return Formal;
         else
            return Empty;
         end if;
      end if;
   end First_Formal;

   ------------------------------
   -- First_Formal_With_Extras --
   ------------------------------

   function First_Formal_With_Extras (Id : E) return E is
      Formal : E;

   begin
      pragma Assert
        (Is_Overloadable (Id)
                        or else Ekind_In (Id, E_Entry_Family,
                                              E_Subprogram_Body,
                                              E_Subprogram_Type));

      if Ekind (Id) = E_Enumeration_Literal then
         return Empty;

      else
         Formal := First_Entity (Id);

         if Present (Formal) and then Is_Formal (Formal) then
            return Formal;
         else
            return Extra_Formals (Id);  -- Empty if no extra formals
         end if;
      end if;
   end First_Formal_With_Extras;

   -------------------------------------
   -- Get_Attribute_Definition_Clause --
   -------------------------------------

   function Get_Attribute_Definition_Clause
     (E  : Entity_Id;
      Id : Attribute_Id) return Node_Id
   is
      N : Node_Id;

   begin
      N := First_Rep_Item (E);
      while Present (N) loop
         if Nkind (N) = N_Attribute_Definition_Clause
           and then Get_Attribute_Id (Chars (N)) = Id
         then
            return N;
         else
            Next_Rep_Item (N);
         end if;
      end loop;

      return Empty;
   end Get_Attribute_Definition_Clause;

   -------------------
   -- Get_Full_View --
   -------------------

   function Get_Full_View (T : Entity_Id) return Entity_Id is
   begin
      if Ekind (T) = E_Incomplete_Type and then Present (Full_View (T)) then
         return Full_View (T);

      elsif Is_Class_Wide_Type (T)
        and then Ekind (Root_Type (T)) = E_Incomplete_Type
        and then Present (Full_View (Root_Type (T)))
      then
         return Class_Wide_Type (Full_View (Root_Type (T)));

      else
         return T;
      end if;
   end Get_Full_View;

   --------------------------------------
   -- Get_Record_Representation_Clause --
   --------------------------------------

   function Get_Record_Representation_Clause (E : Entity_Id) return Node_Id is
      N : Node_Id;

   begin
      N := First_Rep_Item (E);
      while Present (N) loop
         if Nkind (N) = N_Record_Representation_Clause then
            return N;
         end if;

         Next_Rep_Item (N);
      end loop;

      return Empty;
   end Get_Record_Representation_Clause;

   -----------------------------
   -- Get_Rep_Item_For_Entity --
   -----------------------------

   function Get_Rep_Item_For_Entity
     (E   : Entity_Id;
      Nam : Name_Id) return Node_Id
   is
      N   : Node_Id;
      Arg : Node_Id;

   begin
      N := First_Rep_Item (E);
      while Present (N) loop
         if Nkind (N) = N_Pragma and then Pragma_Name (N) = Nam then
            Arg := Get_Pragma_Arg (First (Pragma_Argument_Associations (N)));

            if Is_Entity_Name (Arg) and then Entity (Arg) = E then
               return N;
            end if;

         elsif Nkind (N) = N_Attribute_Definition_Clause
           and then Chars (N) = Nam
           and then Entity (N) = E
         then
            return N;

         elsif Nkind (N) = N_Aspect_Specification
           and then Chars (Identifier (N)) = Nam
           and then Entity (N) = E
         then
            return N;
         end if;

         Next_Rep_Item (N);
      end loop;

      return Empty;
   end Get_Rep_Item_For_Entity;

   --------------------
   -- Get_Rep_Pragma --
   --------------------

   function Get_Rep_Pragma (E : Entity_Id; Nam : Name_Id) return Node_Id is
      N : Node_Id;

   begin
      N := First_Rep_Item (E);
      while Present (N) loop
         if Nkind (N) = N_Pragma and then Pragma_Name (N) = Nam then
            return N;
         end if;

         Next_Rep_Item (N);
      end loop;

      return Empty;
   end Get_Rep_Pragma;

   ------------------------
   -- Has_Attach_Handler --
   ------------------------

   function Has_Attach_Handler (Id : E) return B is
      Ritem : Node_Id;

   begin
      pragma Assert (Is_Protected_Type (Id));

      Ritem := First_Rep_Item (Id);
      while Present (Ritem) loop
         if Nkind (Ritem) = N_Pragma
           and then Pragma_Name (Ritem) = Name_Attach_Handler
         then
            return True;
         else
            Next_Rep_Item (Ritem);
         end if;
      end loop;

      return False;
   end Has_Attach_Handler;

   -------------------------------------
   -- Has_Attribute_Definition_Clause --
   -------------------------------------

   function Has_Attribute_Definition_Clause
     (E  : Entity_Id;
      Id : Attribute_Id) return Boolean
   is
   begin
      return Present (Get_Attribute_Definition_Clause (E, Id));
   end Has_Attribute_Definition_Clause;

   -----------------
   -- Has_Entries --
   -----------------

   function Has_Entries (Id : E) return B is
      Ent : Entity_Id;

   begin
      pragma Assert (Is_Concurrent_Type (Id));

      Ent := First_Entity (Id);
      while Present (Ent) loop
         if Is_Entry (Ent) then
            return True;
         end if;

         Ent := Next_Entity (Ent);
      end loop;

      return False;
   end Has_Entries;

   ----------------------------
   -- Has_Foreign_Convention --
   ----------------------------

   function Has_Foreign_Convention (Id : E) return B is
   begin
      --  While regular Intrinsics such as the Standard operators fit in the
      --  "Ada" convention, those with an Interface_Name materialize GCC
      --  builtin imports for which Ada special treatments shouldn't apply.

      return Convention (Id) in Foreign_Convention
        or else (Convention (Id) = Convention_Intrinsic
                   and then Present (Interface_Name (Id)));
   end Has_Foreign_Convention;

   ---------------------------
   -- Has_Interrupt_Handler --
   ---------------------------

   function Has_Interrupt_Handler (Id : E) return B is
      Ritem : Node_Id;

   begin
      pragma Assert (Is_Protected_Type (Id));

      Ritem := First_Rep_Item (Id);
      while Present (Ritem) loop
         if Nkind (Ritem) = N_Pragma
           and then Pragma_Name (Ritem) = Name_Interrupt_Handler
         then
            return True;
         else
            Next_Rep_Item (Ritem);
         end if;
      end loop;

      return False;
   end Has_Interrupt_Handler;

   --------------------------
   -- Has_Private_Ancestor --
   --------------------------

   function Has_Private_Ancestor (Id : E) return B is
      R  : constant Entity_Id := Root_Type (Id);
      T1 : Entity_Id := Id;
   begin
      loop
         if Is_Private_Type (T1) then
            return True;
         elsif T1 = R then
            return False;
         else
            T1 := Etype (T1);
         end if;
      end loop;
   end Has_Private_Ancestor;

   --------------------
   -- Has_Rep_Pragma --
   --------------------

   function Has_Rep_Pragma (E : Entity_Id; Nam : Name_Id) return Boolean is
   begin
      return Present (Get_Rep_Pragma (E, Nam));
   end Has_Rep_Pragma;

   --------------------
   -- Has_Unmodified --
   --------------------

   function Has_Unmodified (E : Entity_Id) return Boolean is
   begin
      if Has_Pragma_Unmodified (E) then
         return True;
      elsif Warnings_Off (E) then
         Set_Warnings_Off_Used_Unmodified (E);
         return True;
      else
         return False;
      end if;
   end Has_Unmodified;

   ---------------------
   -- Has_Unreferenced --
   ---------------------

   function Has_Unreferenced (E : Entity_Id) return Boolean is
   begin
      if Has_Pragma_Unreferenced (E) then
         return True;
      elsif Warnings_Off (E) then
         Set_Warnings_Off_Used_Unreferenced (E);
         return True;
      else
         return False;
      end if;
   end Has_Unreferenced;

   ----------------------
   -- Has_Warnings_Off --
   ----------------------

   function Has_Warnings_Off (E : Entity_Id) return Boolean is
   begin
      if Warnings_Off (E) then
         Set_Warnings_Off_Used (E);
         return True;
      else
         return False;
      end if;
   end Has_Warnings_Off;

   ------------------------------
   -- Implementation_Base_Type --
   ------------------------------

   function Implementation_Base_Type (Id : E) return E is
      Bastyp : Entity_Id;
      Imptyp : Entity_Id;

   begin
      Bastyp := Base_Type (Id);

      if Is_Incomplete_Or_Private_Type (Bastyp) then
         Imptyp := Underlying_Type (Bastyp);

         --  If we have an implementation type, then just return it,
         --  otherwise we return the Base_Type anyway. This can only
         --  happen in error situations and should avoid some error bombs.

         if Present (Imptyp) then
            return Base_Type (Imptyp);
         else
            return Bastyp;
         end if;

      else
         return Bastyp;
      end if;
   end Implementation_Base_Type;

   -------------------------
   -- Invariant_Procedure --
   -------------------------

   function Invariant_Procedure (Id : E) return E is
      S : Entity_Id;

   begin
      pragma Assert (Is_Type (Id) and then Has_Invariants (Id));

      if No (Subprograms_For_Type (Id)) then
         return Empty;

      else
         S := Subprograms_For_Type (Id);
         while Present (S) loop
            if Has_Invariants (S) then
               return S;
            else
               S := Subprograms_For_Type (S);
            end if;
         end loop;

         return Empty;
      end if;
   end Invariant_Procedure;

   ------------------
   -- Is_Base_Type --
   ------------------

   function Is_Base_Type (Id : E) return Boolean is
   begin
      return Id = Base_Type (Id);
   end Is_Base_Type;

   ---------------------
   -- Is_Boolean_Type --
   ---------------------

   function Is_Boolean_Type (Id : E) return B is
   begin
      return Root_Type (Id) = Standard_Boolean;
   end Is_Boolean_Type;

   ------------------------
   -- Is_Constant_Object --
   ------------------------

   function Is_Constant_Object (Id : E) return B is
      K : constant Entity_Kind := Ekind (Id);
   begin
      return
        K = E_Constant or else K = E_In_Parameter or else K = E_Loop_Parameter;
   end Is_Constant_Object;

   --------------------
   -- Is_Discriminal --
   --------------------

   function Is_Discriminal (Id : E) return B is
   begin
      return (Ekind_In (Id, E_Constant, E_In_Parameter)
               and then Present (Discriminal_Link (Id)));
   end Is_Discriminal;

   ----------------------
   -- Is_Dynamic_Scope --
   ----------------------

   function Is_Dynamic_Scope (Id : E) return B is
   begin
      return
        Ekind (Id) = E_Block
          or else
        Ekind (Id) = E_Function
          or else
        Ekind (Id) = E_Procedure
          or else
        Ekind (Id) = E_Subprogram_Body
          or else
        Ekind (Id) = E_Task_Type
          or else
       (Ekind (Id) = E_Limited_Private_Type
         and then Present (Full_View (Id))
         and then Ekind (Full_View (Id)) = E_Task_Type)
          or else
        Ekind (Id) = E_Entry
          or else
        Ekind (Id) = E_Entry_Family
          or else
        Ekind (Id) = E_Return_Statement;
   end Is_Dynamic_Scope;

   --------------------
   -- Is_Entity_Name --
   --------------------

   function Is_Entity_Name (N : Node_Id) return Boolean is
      Kind : constant Node_Kind := Nkind (N);

   begin
      --  Identifiers, operator symbols, expanded names are entity names

      return Kind = N_Identifier
        or else Kind = N_Operator_Symbol
        or else Kind = N_Expanded_Name

      --  Attribute references are entity names if they refer to an entity.
      --  Note that we don't do this by testing for the presence of the
      --  Entity field in the N_Attribute_Reference node, since it may not
      --  have been set yet.

        or else (Kind = N_Attribute_Reference
                  and then Is_Entity_Attribute_Name (Attribute_Name (N)));
   end Is_Entity_Name;

   -----------------------------------
   -- Is_Package_Or_Generic_Package --
   -----------------------------------

   function Is_Package_Or_Generic_Package (Id : E) return B is
   begin
      return
        Ekind (Id) = E_Package
          or else
        Ekind (Id) = E_Generic_Package;
   end Is_Package_Or_Generic_Package;

   ------------------------
   -- Predicate_Function --
   ------------------------

   function Predicate_Function (Id : E) return E is
      S : Entity_Id;

   begin
      pragma Assert (Is_Type (Id));

      if No (Subprograms_For_Type (Id)) then
         return Empty;

      else
         S := Subprograms_For_Type (Id);
         while Present (S) loop
            if Has_Predicates (S) then
               return S;
            else
               S := Subprograms_For_Type (S);
            end if;
         end loop;

         return Empty;
      end if;
   end Predicate_Function;

   ---------------
   -- Is_Prival --
   ---------------

   function Is_Prival (Id : E) return B is
   begin
      return (Ekind_In (Id, E_Constant, E_Variable)
                         and then Present (Prival_Link (Id)));
   end Is_Prival;

   ----------------------------
   -- Is_Protected_Component --
   ----------------------------

   function Is_Protected_Component (Id : E) return B is
   begin
      return Ekind (Id) = E_Component
        and then Is_Protected_Type (Scope (Id));
   end Is_Protected_Component;

   ----------------------------
   -- Is_Protected_Interface --
   ----------------------------

   function Is_Protected_Interface (Id : E) return B is
      Typ : constant Entity_Id := Base_Type (Id);
   begin
      if not Is_Interface (Typ) then
         return False;
      elsif Is_Class_Wide_Type (Typ) then
         return Is_Protected_Interface (Etype (Typ));
      else
         return Protected_Present (Type_Definition (Parent (Typ)));
      end if;
   end Is_Protected_Interface;

   ------------------------------
   -- Is_Protected_Record_Type --
   ------------------------------

   function Is_Protected_Record_Type (Id : E) return B is
   begin
      return
        Is_Concurrent_Record_Type (Id)
          and then Is_Protected_Type (Corresponding_Concurrent_Type (Id));
   end Is_Protected_Record_Type;

   --------------------------------
   -- Is_Standard_Character_Type --
   --------------------------------

   function Is_Standard_Character_Type (Id : E) return B is
   begin
      if Is_Type (Id) then
         declare
            R : constant Entity_Id := Root_Type (Id);
         begin
            return
              R = Standard_Character
                or else
              R = Standard_Wide_Character
                or else
              R = Standard_Wide_Wide_Character;
         end;

      else
         return False;
      end if;
   end Is_Standard_Character_Type;

   --------------------
   -- Is_String_Type --
   --------------------

   function Is_String_Type (Id : E) return B is
   begin
      return Ekind (Id) in String_Kind
        or else (Is_Array_Type (Id)
                  and then Id /= Any_Composite
                  and then Number_Dimensions (Id) = 1
                  and then Is_Character_Type (Component_Type (Id)));
   end Is_String_Type;

   -------------------------------
   -- Is_Synchronized_Interface --
   -------------------------------

   function Is_Synchronized_Interface (Id : E) return B is
      Typ : constant Entity_Id := Base_Type (Id);

   begin
      if not Is_Interface (Typ) then
         return False;

      elsif Is_Class_Wide_Type (Typ) then
         return Is_Synchronized_Interface (Etype (Typ));

      else
         return    Protected_Present    (Type_Definition (Parent (Typ)))
           or else Synchronized_Present (Type_Definition (Parent (Typ)))
           or else Task_Present         (Type_Definition (Parent (Typ)));
      end if;
   end Is_Synchronized_Interface;

   -----------------------
   -- Is_Task_Interface --
   -----------------------

   function Is_Task_Interface (Id : E) return B is
      Typ : constant Entity_Id := Base_Type (Id);
   begin
      if not Is_Interface (Typ) then
         return False;
      elsif Is_Class_Wide_Type (Typ) then
         return Is_Task_Interface (Etype (Typ));
      else
         return Task_Present (Type_Definition (Parent (Typ)));
      end if;
   end Is_Task_Interface;

   -------------------------
   -- Is_Task_Record_Type --
   -------------------------

   function Is_Task_Record_Type (Id : E) return B is
   begin
      return
        Is_Concurrent_Record_Type (Id)
          and then Is_Task_Type (Corresponding_Concurrent_Type (Id));
   end Is_Task_Record_Type;

   ------------------------
   -- Is_Wrapper_Package --
   ------------------------

   function Is_Wrapper_Package (Id : E) return B is
   begin
      return (Ekind (Id) = E_Package
               and then Present (Related_Instance (Id)));
   end Is_Wrapper_Package;

   -----------------
   -- Last_Formal --
   -----------------

   function Last_Formal (Id : E) return E is
      Formal : E;

   begin
      pragma Assert
        (Is_Overloadable (Id)
          or else Ekind_In (Id, E_Entry_Family,
                                E_Subprogram_Body,
                                E_Subprogram_Type));

      if Ekind (Id) = E_Enumeration_Literal then
         return Empty;

      else
         Formal := First_Formal (Id);

         if Present (Formal) then
            while Present (Next_Formal (Formal)) loop
               Formal := Next_Formal (Formal);
            end loop;
         end if;

         return Formal;
      end if;
   end Last_Formal;

   function Model_Emin_Value (Id : E) return Uint is
   begin
      return Machine_Emin_Value (Id);
   end Model_Emin_Value;

   -------------------------
   -- Model_Epsilon_Value --
   -------------------------

   function Model_Epsilon_Value (Id : E) return Ureal is
      Radix : constant Ureal := UR_From_Uint (Machine_Radix_Value (Id));
   begin
      return Radix ** (1 - Model_Mantissa_Value (Id));
   end Model_Epsilon_Value;

   --------------------------
   -- Model_Mantissa_Value --
   --------------------------

   function Model_Mantissa_Value (Id : E) return Uint is
   begin
      return Machine_Mantissa_Value (Id);
   end Model_Mantissa_Value;

   -----------------------
   -- Model_Small_Value --
   -----------------------

   function Model_Small_Value (Id : E) return Ureal is
      Radix : constant Ureal := UR_From_Uint (Machine_Radix_Value (Id));
   begin
      return Radix ** (Model_Emin_Value (Id) - 1);
   end Model_Small_Value;

   ------------------------
   -- Machine_Emax_Value --
   ------------------------

   function Machine_Emax_Value (Id : E) return Uint is
      Digs : constant Pos := UI_To_Int (Digits_Value (Base_Type (Id)));

   begin
      case Float_Rep (Id) is
         when IEEE_Binary =>
            case Digs is
               when  1 ..  6 => return Uint_128;
               when  7 .. 15 => return 2**10;
               when 16 .. 18 => return 2**14;
               when others => return No_Uint;
            end case;

         when VAX_Native =>
            case Digs is
               when  1 ..  9 => return 2**7 - 1;
               when 10 .. 15 => return 2**10 - 1;
               when others => return No_Uint;
            end case;

         when AAMP =>
            return Uint_2 ** Uint_7 - Uint_1;
      end case;
   end Machine_Emax_Value;

   ------------------------
   -- Machine_Emin_Value --
   ------------------------

   function Machine_Emin_Value (Id : E) return Uint is
   begin
      case Float_Rep (Id) is
         when IEEE_Binary => return Uint_3 - Machine_Emax_Value (Id);
         when VAX_Native  => return -Machine_Emax_Value (Id);
         when AAMP        => return -Machine_Emax_Value (Id);
      end case;
   end Machine_Emin_Value;

   ----------------------------
   -- Machine_Mantissa_Value --
   ----------------------------

   function Machine_Mantissa_Value (Id : E) return Uint is
      Digs : constant Pos := UI_To_Int (Digits_Value (Base_Type (Id)));

   begin
      case Float_Rep (Id) is
         when IEEE_Binary =>
            case Digs is
               when  1 ..  6 => return Uint_24;
               when  7 .. 15 => return UI_From_Int (53);
               when 16 .. 18 => return Uint_64;
               when others => return No_Uint;
            end case;

         when VAX_Native =>
            case Digs is
               when  1 ..  6 => return Uint_24;
               when  7 ..  9 => return UI_From_Int (56);
               when 10 .. 15 => return UI_From_Int (53);
               when others => return No_Uint;
            end case;

         when AAMP =>
            case Digs is
               when  1 ..  6 => return Uint_24;
               when  7 ..  9 => return UI_From_Int (40);
               when others => return No_Uint;
            end case;
      end case;
   end Machine_Mantissa_Value;

   -------------------------
   -- Machine_Radix_Value --
   -------------------------

   function Machine_Radix_Value (Id : E) return U is
   begin
      case Float_Rep (Id) is
         when IEEE_Binary | VAX_Native | AAMP =>
            return Uint_2;
      end case;
   end Machine_Radix_Value;

   --------------------
   -- Next_Component --
   --------------------

   function Next_Component (Id : E) return E is
      Comp_Id : E;

   begin
      Comp_Id := Next_Entity (Id);
      while Present (Comp_Id) loop
         exit when Ekind (Comp_Id) = E_Component;
         Comp_Id := Next_Entity (Comp_Id);
      end loop;

      return Comp_Id;
   end Next_Component;

   ------------------------------------
   -- Next_Component_Or_Discriminant --
   ------------------------------------

   function Next_Component_Or_Discriminant (Id : E) return E is
      Comp_Id : E;

   begin
      Comp_Id := Next_Entity (Id);
      while Present (Comp_Id) loop
         exit when Ekind_In (Comp_Id, E_Component, E_Discriminant);
         Comp_Id := Next_Entity (Comp_Id);
      end loop;

      return Comp_Id;
   end Next_Component_Or_Discriminant;

   -----------------------
   -- Next_Discriminant --
   -----------------------

   --  This function actually implements both Next_Discriminant and
   --  Next_Stored_Discriminant by making sure that the Discriminant
   --  returned is of the same variety as Id.

   function Next_Discriminant (Id : E) return E is

      --  Derived Tagged types with private extensions look like this...

      --       E_Discriminant d1
      --       E_Discriminant d2
      --       E_Component    _tag
      --       E_Discriminant d1
      --       E_Discriminant d2
      --       ...

      --  so it is critical not to go past the leading discriminants

      D : E := Id;

   begin
      pragma Assert (Ekind (Id) = E_Discriminant);

      loop
         D := Next_Entity (D);
         if No (D)
           or else (Ekind (D) /= E_Discriminant
                     and then not Is_Itype (D))
         then
            return Empty;
         end if;

         exit when Ekind (D) = E_Discriminant
           and then (Is_Completely_Hidden (D) = Is_Completely_Hidden (Id));
      end loop;

      return D;
   end Next_Discriminant;

   -----------------
   -- Next_Formal --
   -----------------

   function Next_Formal (Id : E) return E is
      P : E;

   begin
      --  Follow the chain of declared entities as long as the kind of the
      --  entity corresponds to a formal parameter. Skip internal entities
      --  that may have been created for implicit subtypes, in the process
      --  of analyzing default expressions.

      P := Id;
      loop
         P := Next_Entity (P);

         if No (P) or else Is_Formal (P) then
            return P;
         elsif not Is_Internal (P) then
            return Empty;
         end if;
      end loop;
   end Next_Formal;

   -----------------------------
   -- Next_Formal_With_Extras --
   -----------------------------

   function Next_Formal_With_Extras (Id : E) return E is
   begin
      if Present (Extra_Formal (Id)) then
         return Extra_Formal (Id);
      else
         return Next_Formal (Id);
      end if;
   end Next_Formal_With_Extras;

   ----------------
   -- Next_Index --
   ----------------

   function Next_Index (Id : Node_Id) return Node_Id is
   begin
      return Next (Id);
   end Next_Index;

   ------------------
   -- Next_Literal --
   ------------------

   function Next_Literal (Id : E) return E is
   begin
      pragma Assert (Nkind (Id) in N_Entity);
      return Next (Id);
   end Next_Literal;

   ------------------------------
   -- Next_Stored_Discriminant --
   ------------------------------

   function Next_Stored_Discriminant (Id : E) return E is
   begin
      --  See comment in Next_Discriminant

      return Next_Discriminant (Id);
   end Next_Stored_Discriminant;

   -----------------------
   -- Number_Dimensions --
   -----------------------

   function Number_Dimensions (Id : E) return Pos is
      N : Int;
      T : Node_Id;

   begin
      if Ekind (Id) in String_Kind then
         return 1;

      else
         N := 0;
         T := First_Index (Id);
         while Present (T) loop
            N := N + 1;
            T := Next (T);
         end loop;

         return N;
      end if;
   end Number_Dimensions;

   --------------------
   -- Number_Entries --
   --------------------

   function Number_Entries (Id : E) return Nat is
      N      : Int;
      Ent    : Entity_Id;

   begin
      pragma Assert (Is_Concurrent_Type (Id));

      N := 0;
      Ent := First_Entity (Id);
      while Present (Ent) loop
         if Is_Entry (Ent) then
            N := N + 1;
         end if;

         Ent := Next_Entity (Ent);
      end loop;

      return N;
   end Number_Entries;

   --------------------
   -- Number_Formals --
   --------------------

   function Number_Formals (Id : E) return Pos is
      N      : Int;
      Formal : Entity_Id;

   begin
      N := 0;
      Formal := First_Formal (Id);
      while Present (Formal) loop
         N := N + 1;
         Formal := Next_Formal (Formal);
      end loop;

      return N;
   end Number_Formals;

   --------------------
   -- Parameter_Mode --
   --------------------

   function Parameter_Mode (Id : E) return Formal_Kind is
   begin
      return Ekind (Id);
   end Parameter_Mode;

   --------------------------
   -- Primitive_Operations --
   --------------------------

   function Primitive_Operations (Id : E) return L is
   begin
      if Is_Concurrent_Type (Id) then
         if Present (Corresponding_Record_Type (Id)) then
            return Direct_Primitive_Operations
                     (Corresponding_Record_Type (Id));
         else
            return No_Elist;
         end if;
      else
         return Direct_Primitive_Operations (Id);
      end if;
   end Primitive_Operations;

   ---------------------
   -- Record_Rep_Item --
   ---------------------

   procedure Record_Rep_Item (E : Entity_Id; N : Node_Id) is
   begin
      Set_Next_Rep_Item (N, First_Rep_Item (E));
      Set_First_Rep_Item (E, N);
   end Record_Rep_Item;

   ---------------
   -- Root_Type --
   ---------------

   function Root_Type (Id : E) return E is
      T, Etyp : E;

   begin
      pragma Assert (Nkind (Id) in N_Entity);

      T := Base_Type (Id);

      if Ekind (T) = E_Class_Wide_Type then
         return Etype (T);

      elsif Ekind (T) = E_Class_Wide_Subtype then
         return Etype (Base_Type (T));

         --  ??? T comes from Base_Type, how can it be a subtype?
         --  Also Base_Type is supposed to be idempotent, so either way
         --  this is equivalent to "return Etype (T)" and should be merged
         --  with the E_Class_Wide_Type case.

      --  All other cases

      else
         loop
            Etyp := Etype (T);

            if T = Etyp then
               return T;

            --  Following test catches some error cases resulting from
            --  previous errors.

            elsif No (Etyp) then
               return T;

            elsif Is_Private_Type (T) and then Etyp = Full_View (T) then
               return T;

            elsif Is_Private_Type (Etyp) and then Full_View (Etyp) = T then
               return T;
            end if;

            T := Etyp;

            --  Return if there is a circularity in the inheritance chain. This
            --  happens in some error situations and we do not want to get
            --  stuck in this loop.

            if T = Base_Type (Id) then
               return T;
            end if;
         end loop;
      end if;
   end Root_Type;

   ---------------------
   -- Safe_Emax_Value --
   ---------------------

   function Safe_Emax_Value (Id : E) return Uint is
   begin
      return Machine_Emax_Value (Id);
   end Safe_Emax_Value;

   ----------------------
   -- Safe_First_Value --
   ----------------------

   function Safe_First_Value (Id : E) return Ureal is
   begin
      return -Safe_Last_Value (Id);
   end Safe_First_Value;

   ---------------------
   -- Safe_Last_Value --
   ---------------------

   function Safe_Last_Value (Id : E) return Ureal is
      Radix       : constant Uint := Machine_Radix_Value (Id);
      Mantissa    : constant Uint := Machine_Mantissa_Value (Id);
      Emax        : constant Uint := Safe_Emax_Value (Id);
      Significand : constant Uint := Radix ** Mantissa - 1;
      Exponent    : constant Uint := Emax - Mantissa;

   begin
      if Radix = 2 then
         return
           UR_From_Components
             (Num   => Significand * 2 ** (Exponent mod 4),
              Den   => -Exponent / 4,
              Rbase => 16);

      else
         return
           UR_From_Components
             (Num => Significand,
              Den => -Exponent,
              Rbase => 16);
      end if;
   end Safe_Last_Value;

   -----------------
   -- Scope_Depth --
   -----------------

   function Scope_Depth (Id : E) return Uint is
      Scop : Entity_Id;

   begin
      Scop := Id;
      while Is_Record_Type (Scop) loop
         Scop := Scope (Scop);
      end loop;

      return Scope_Depth_Value (Scop);
   end Scope_Depth;

   ---------------------
   -- Scope_Depth_Set --
   ---------------------

   function Scope_Depth_Set (Id : E) return B is
   begin
      return not Is_Record_Type (Id)
        and then Field22 (Id) /= Union_Id (Empty);
   end Scope_Depth_Set;

   -----------------------------
   -- Set_Component_Alignment --
   -----------------------------

   --  Component Alignment is encoded using two flags, Flag128/129 as
   --  follows. Note that both flags False = Align_Default, so that the
   --  default initialization of flags to False initializes component
   --  alignment to the default value as required.

   --     Flag128      Flag129      Value
   --     -------      -------      -----
   --      False        False       Calign_Default
   --      False        True        Calign_Component_Size
   --      True         False       Calign_Component_Size_4
   --      True         True        Calign_Storage_Unit

   procedure Set_Component_Alignment (Id : E; V : C) is
   begin
      pragma Assert ((Is_Array_Type (Id) or else Is_Record_Type (Id))
                       and then Is_Base_Type (Id));

      case V is
         when Calign_Default          =>
            Set_Flag128 (Id, False);
            Set_Flag129 (Id, False);

         when Calign_Component_Size   =>
            Set_Flag128 (Id, False);
            Set_Flag129 (Id, True);

         when Calign_Component_Size_4 =>
            Set_Flag128 (Id, True);
            Set_Flag129 (Id, False);

         when Calign_Storage_Unit     =>
            Set_Flag128 (Id, True);
            Set_Flag129 (Id, True);
      end case;
   end Set_Component_Alignment;

   -----------------------------
   -- Set_Invariant_Procedure --
   -----------------------------

   procedure Set_Invariant_Procedure (Id : E; V : E) is
      S : Entity_Id;

   begin
      pragma Assert (Is_Type (Id) and then Has_Invariants (Id));

      S := Subprograms_For_Type (Id);
      Set_Subprograms_For_Type (Id, V);

      while Present (S) loop
         if Has_Invariants (S) then
            raise Program_Error;
         else
            S := Subprograms_For_Type (S);
         end if;
      end loop;

      Set_Subprograms_For_Type (Id, V);
   end Set_Invariant_Procedure;

   ----------------------------
   -- Set_Predicate_Function --
   ----------------------------

   procedure Set_Predicate_Function (Id : E; V : E) is
      S : Entity_Id;

   begin
      pragma Assert (Is_Type (Id) and then Has_Predicates (Id));

      S := Subprograms_For_Type (Id);
      Set_Subprograms_For_Type (Id, V);

      while Present (S) loop
         if Has_Predicates (S) then
            raise Program_Error;
         else
            S := Subprograms_For_Type (S);
         end if;
      end loop;

      Set_Subprograms_For_Type (Id, V);
   end Set_Predicate_Function;

   -----------------
   -- Size_Clause --
   -----------------

   function Size_Clause (Id : E) return N is
   begin
      return Rep_Clause (Id, Name_Size);
   end Size_Clause;

   ------------------------
   -- Stream_Size_Clause --
   ------------------------

   function Stream_Size_Clause (Id : E) return N is
   begin
      return Rep_Clause (Id, Name_Stream_Size);
   end Stream_Size_Clause;

   ------------------
   -- Subtype_Kind --
   ------------------

   function Subtype_Kind (K : Entity_Kind) return Entity_Kind is
      Kind : Entity_Kind;

   begin
      case K is
         when Access_Kind                    =>
            Kind := E_Access_Subtype;

         when E_Array_Type                   |
              E_Array_Subtype                =>
            Kind := E_Array_Subtype;

         when E_Class_Wide_Type              |
              E_Class_Wide_Subtype           =>
            Kind := E_Class_Wide_Subtype;

         when E_Decimal_Fixed_Point_Type     |
              E_Decimal_Fixed_Point_Subtype  =>
            Kind := E_Decimal_Fixed_Point_Subtype;

         when E_Ordinary_Fixed_Point_Type    |
              E_Ordinary_Fixed_Point_Subtype =>
            Kind := E_Ordinary_Fixed_Point_Subtype;

         when E_Private_Type                 |
              E_Private_Subtype              =>
            Kind := E_Private_Subtype;

         when E_Limited_Private_Type         |
              E_Limited_Private_Subtype      =>
            Kind := E_Limited_Private_Subtype;

         when E_Record_Type_With_Private     |
              E_Record_Subtype_With_Private  =>
            Kind := E_Record_Subtype_With_Private;

         when E_Record_Type                  |
              E_Record_Subtype               =>
            Kind := E_Record_Subtype;

         when E_String_Type                  |
              E_String_Subtype               =>
            Kind := E_String_Subtype;

         when Enumeration_Kind               =>
            Kind := E_Enumeration_Subtype;

         when Float_Kind                     =>
            Kind := E_Floating_Point_Subtype;

         when Signed_Integer_Kind            =>
            Kind := E_Signed_Integer_Subtype;

         when Modular_Integer_Kind           =>
            Kind := E_Modular_Integer_Subtype;

         when Protected_Kind                 =>
            Kind := E_Protected_Subtype;

         when Task_Kind                      =>
            Kind := E_Task_Subtype;

         when others                         =>
            Kind := E_Void;
            raise Program_Error;
      end case;

      return Kind;
   end Subtype_Kind;

   ---------------------
   -- Type_High_Bound --
   ---------------------

   function Type_High_Bound (Id : E) return Node_Id is
      Rng : constant Node_Id := Scalar_Range (Id);
   begin
      if Nkind (Rng) = N_Subtype_Indication then
         return High_Bound (Range_Expression (Constraint (Rng)));
      else
         return High_Bound (Rng);
      end if;
   end Type_High_Bound;

   --------------------
   -- Type_Low_Bound --
   --------------------

   function Type_Low_Bound (Id : E) return Node_Id is
      Rng : constant Node_Id := Scalar_Range (Id);
   begin
      if Nkind (Rng) = N_Subtype_Indication then
         return Low_Bound (Range_Expression (Constraint (Rng)));
      else
         return Low_Bound (Rng);
      end if;
   end Type_Low_Bound;

   ---------------------
   -- Underlying_Type --
   ---------------------

   function Underlying_Type (Id : E) return E is
   begin
      --  For record_with_private the underlying type is always the direct
      --  full view. Never try to take the full view of the parent it
      --  doesn't make sense.

      if Ekind (Id) = E_Record_Type_With_Private then
         return Full_View (Id);

      elsif Ekind (Id) in Incomplete_Or_Private_Kind then

         --  If we have an incomplete or private type with a full view,
         --  then we return the Underlying_Type of this full view

         if Present (Full_View (Id)) then
            if Id = Full_View (Id) then

               --  Previous error in declaration

               return Empty;

            else
               return Underlying_Type (Full_View (Id));
            end if;

         --  If we have an incomplete entity that comes from the limited
         --  view then we return the Underlying_Type of its non-limited
         --  view.

         elsif From_With_Type (Id)
           and then Present (Non_Limited_View (Id))
         then
            return Underlying_Type (Non_Limited_View (Id));

         --  Otherwise check for the case where we have a derived type or
         --  subtype, and if so get the Underlying_Type of the parent type.

         elsif Etype (Id) /= Id then
            return Underlying_Type (Etype (Id));

         --  Otherwise we have an incomplete or private type that has
         --  no full view, which means that we have not encountered the
         --  completion, so return Empty to indicate the underlying type
         --  is not yet known.

         else
            return Empty;
         end if;

      --  For non-incomplete, non-private types, return the type itself
      --  Also for entities that are not types at all return the entity
      --  itself.

      else
         return Id;
      end if;
   end Underlying_Type;

   ---------------
   -- Vax_Float --
   ---------------

   function Vax_Float (Id : E) return B is
   begin
      return Is_Floating_Point_Type (Id) and then Float_Rep (Id) = VAX_Native;
   end Vax_Float;

   ------------------------
   -- Write_Entity_Flags --
   ------------------------

   procedure Write_Entity_Flags (Id : Entity_Id; Prefix : String) is

      procedure W (Flag_Name : String; Flag : Boolean);
      --  Write out given flag if it is set

      -------
      -- W --
      -------

      procedure W (Flag_Name : String; Flag : Boolean) is
      begin
         if Flag then
            Write_Str (Prefix);
            Write_Str (Flag_Name);
            Write_Str (" = True");
            Write_Eol;
         end if;
      end W;

   --  Start of processing for Write_Entity_Flags

   begin
      if (Is_Array_Type (Id) or else Is_Record_Type (Id))
        and then Is_Base_Type (Id)
      then
         Write_Str (Prefix);
         Write_Str ("Component_Alignment = ");

         case Component_Alignment (Id) is
            when Calign_Default =>
               Write_Str ("Calign_Default");

            when Calign_Component_Size =>
               Write_Str ("Calign_Component_Size");

            when Calign_Component_Size_4 =>
               Write_Str ("Calign_Component_Size_4");

            when Calign_Storage_Unit =>
               Write_Str ("Calign_Storage_Unit");
         end case;

         Write_Eol;
      end if;

      W ("Address_Taken",                   Flag104 (Id));
      W ("Body_Needed_For_SAL",             Flag40  (Id));
      W ("C_Pass_By_Copy",                  Flag125 (Id));
      W ("Can_Never_Be_Null",               Flag38  (Id));
      W ("Checks_May_Be_Suppressed",        Flag31  (Id));
      W ("Debug_Info_Off",                  Flag166 (Id));
      W ("Default_Expressions_Processed",   Flag108 (Id));
      W ("Delay_Cleanups",                  Flag114 (Id));
      W ("Delay_Subprogram_Descriptors",    Flag50  (Id));
      W ("Depends_On_Private",              Flag14  (Id));
      W ("Discard_Names",                   Flag88  (Id));
      W ("Elaboration_Entity_Required",     Flag174 (Id));
      W ("Elaborate_Body_Desirable",        Flag210 (Id));
      W ("Entry_Accepted",                  Flag152 (Id));
      W ("Can_Use_Internal_Rep",            Flag229 (Id));
      W ("Finalize_Storage_Only",           Flag158 (Id));
      W ("From_With_Type",                  Flag159 (Id));
      W ("Has_Aliased_Components",          Flag135 (Id));
      W ("Has_Alignment_Clause",            Flag46  (Id));
      W ("Has_All_Calls_Remote",            Flag79  (Id));
      W ("Has_Anon_Block_Suffix",           Flag201 (Id));
      W ("Has_Atomic_Components",           Flag86  (Id));
      W ("Has_Biased_Representation",       Flag139 (Id));
      W ("Has_Completion",                  Flag26  (Id));
      W ("Has_Completion_In_Body",          Flag71  (Id));
      W ("Has_Complex_Representation",      Flag140 (Id));
      W ("Has_Component_Size_Clause",       Flag68  (Id));
      W ("Has_Contiguous_Rep",              Flag181 (Id));
      W ("Has_Controlled_Component",        Flag43  (Id));
      W ("Has_Controlling_Result",          Flag98  (Id));
      W ("Has_Convention_Pragma",           Flag119 (Id));
      W ("Has_Delayed_Aspects",             Flag200 (Id));
      W ("Has_Delayed_Freeze",              Flag18  (Id));
      W ("Has_Discriminants",               Flag5   (Id));
      W ("Has_Enumeration_Rep_Clause",      Flag66  (Id));
      W ("Has_Exit",                        Flag47  (Id));
      W ("Has_External_Tag_Rep_Clause",     Flag110 (Id));
      W ("Has_Forward_Instantiation",       Flag175 (Id));
      W ("Has_Fully_Qualified_Name",        Flag173 (Id));
      W ("Has_Gigi_Rep_Item",               Flag82  (Id));
      W ("Has_Homonym",                     Flag56  (Id));
      W ("Has_Inheritable_Invariants",      Flag248 (Id));
      W ("Has_Initial_Value",               Flag219 (Id));
      W ("Has_Invariants",                  Flag232 (Id));
      W ("Has_Machine_Radix_Clause",        Flag83  (Id));
      W ("Has_Master_Entity",               Flag21  (Id));
      W ("Has_Missing_Return",              Flag142 (Id));
      W ("Has_Nested_Block_With_Handler",   Flag101 (Id));
      W ("Has_Non_Standard_Rep",            Flag75  (Id));
      W ("Has_Object_Size_Clause",          Flag172 (Id));
      W ("Has_Per_Object_Constraint",       Flag154 (Id));
      W ("Has_Persistent_BSS",              Flag188 (Id));
      W ("Has_Postconditions",              Flag240 (Id));
      W ("Has_Pragma_Controlled",           Flag27  (Id));
      W ("Has_Pragma_Elaborate_Body",       Flag150 (Id));
      W ("Has_Pragma_Inline",               Flag157 (Id));
      W ("Has_Pragma_Inline_Always",        Flag230 (Id));
      W ("Has_Pragma_Ordered",              Flag198 (Id));
      W ("Has_Pragma_Pack",                 Flag121 (Id));
      W ("Has_Pragma_Preelab_Init",         Flag221 (Id));
      W ("Has_Pragma_Pure",                 Flag203 (Id));
      W ("Has_Pragma_Pure_Function",        Flag179 (Id));
      W ("Has_Pragma_Thread_Local_Storage", Flag169 (Id));
      W ("Has_Pragma_Unmodified",           Flag233 (Id));
      W ("Has_Pragma_Unreferenced",         Flag180 (Id));
      W ("Has_Pragma_Unreferenced_Objects", Flag212 (Id));
      W ("Has_Predicates",                  Flag250 (Id));
      W ("Has_Primitive_Operations",        Flag120 (Id));
      W ("Has_Private_Declaration",         Flag155 (Id));
      W ("Has_Qualified_Name",              Flag161 (Id));
      W ("Has_RACW",                        Flag214 (Id));
      W ("Has_Record_Rep_Clause",           Flag65  (Id));
      W ("Has_Recursive_Call",              Flag143 (Id));
      W ("Has_Size_Clause",                 Flag29  (Id));
      W ("Has_Small_Clause",                Flag67  (Id));
      W ("Has_Specified_Layout",            Flag100 (Id));
      W ("Has_Specified_Stream_Input",      Flag190 (Id));
      W ("Has_Specified_Stream_Output",     Flag191 (Id));
      W ("Has_Specified_Stream_Read",       Flag192 (Id));
      W ("Has_Specified_Stream_Write",      Flag193 (Id));
      W ("Has_Static_Discriminants",        Flag211 (Id));
      W ("Has_Storage_Size_Clause",         Flag23  (Id));
      W ("Has_Stream_Size_Clause",          Flag184 (Id));
      W ("Has_Subprogram_Descriptor",       Flag93  (Id));
      W ("Has_Task",                        Flag30  (Id));
      W ("Has_Thunks",                      Flag228 (Id));
      W ("Has_Unchecked_Union",             Flag123 (Id));
      W ("Has_Unknown_Discriminants",       Flag72  (Id));
      W ("Has_Up_Level_Access",             Flag215 (Id));
      W ("Has_Volatile_Components",         Flag87  (Id));
      W ("Has_Xref_Entry",                  Flag182 (Id));
      W ("In_Package_Body",                 Flag48  (Id));
      W ("In_Private_Part",                 Flag45  (Id));
      W ("In_Use",                          Flag8   (Id));
      W ("Is_AST_Entry",                    Flag132 (Id));
      W ("Is_Abstract_Subprogram",          Flag19  (Id));
      W ("Is_Abstract_Type",                Flag146  (Id));
      W ("Is_Local_Anonymous_Access",       Flag194 (Id));
      W ("Is_Access_Constant",              Flag69  (Id));
      W ("Is_Ada_2005_Only",                Flag185 (Id));
      W ("Is_Ada_2012_Only",                Flag199 (Id));
      W ("Is_Aliased",                      Flag15  (Id));
      W ("Is_Asynchronous",                 Flag81  (Id));
      W ("Is_Atomic",                       Flag85  (Id));
      W ("Is_Bit_Packed_Array",             Flag122 (Id));
      W ("Is_CPP_Class",                    Flag74  (Id));
      W ("Is_Called",                       Flag102 (Id));
      W ("Is_Character_Type",               Flag63  (Id));
      W ("Is_Child_Unit",                   Flag73  (Id));
      W ("Is_Class_Wide_Equivalent_Type",   Flag35  (Id));
      W ("Is_Compilation_Unit",             Flag149 (Id));
      W ("Is_Completely_Hidden",            Flag103 (Id));
      W ("Is_Concurrent_Record_Type",       Flag20  (Id));
      W ("Is_Constr_Subt_For_UN_Aliased",   Flag141 (Id));
      W ("Is_Constr_Subt_For_U_Nominal",    Flag80  (Id));
      W ("Is_Constrained",                  Flag12  (Id));
      W ("Is_Constructor",                  Flag76  (Id));
      W ("Is_Controlled",                   Flag42  (Id));
      W ("Is_Controlling_Formal",           Flag97  (Id));
      W ("Is_Descendent_Of_Address",        Flag223 (Id));
      W ("Is_Discrim_SO_Function",          Flag176 (Id));
      W ("Is_Dispatch_Table_Entity",        Flag234 (Id));
      W ("Is_Dispatching_Operation",        Flag6   (Id));
      W ("Is_Eliminated",                   Flag124 (Id));
      W ("Is_Entry_Formal",                 Flag52  (Id));
      W ("Is_Exported",                     Flag99  (Id));
      W ("Is_First_Subtype",                Flag70  (Id));
      W ("Is_For_Access_Subtype",           Flag118 (Id));
      W ("Is_Formal_Subprogram",            Flag111 (Id));
      W ("Is_Frozen",                       Flag4   (Id));
      W ("Is_Generic_Actual_Type",          Flag94  (Id));
      W ("Is_Generic_Instance",             Flag130 (Id));
      W ("Is_Generic_Type",                 Flag13  (Id));
      W ("Is_Hidden",                       Flag57  (Id));
      W ("Is_Hidden_Open_Scope",            Flag171 (Id));
      W ("Is_Immediately_Visible",          Flag7   (Id));
      W ("Is_Imported",                     Flag24  (Id));
      W ("Is_Inlined",                      Flag11  (Id));
      W ("Is_Instantiated",                 Flag126 (Id));
      W ("Is_Interface",                    Flag186 (Id));
      W ("Is_Internal",                     Flag17  (Id));
      W ("Is_Interrupt_Handler",            Flag89  (Id));
      W ("Is_Intrinsic_Subprogram",         Flag64  (Id));
      W ("Is_Itype",                        Flag91  (Id));
      W ("Is_Known_Non_Null",               Flag37  (Id));
      W ("Is_Known_Null",                   Flag204 (Id));
      W ("Is_Known_Valid",                  Flag170 (Id));
      W ("Is_Limited_Composite",            Flag106 (Id));
      W ("Is_Limited_Interface",            Flag197 (Id));
      W ("Is_Limited_Record",               Flag25  (Id));
      W ("Is_Machine_Code_Subprogram",      Flag137 (Id));
      W ("Is_Non_Static_Subtype",           Flag109 (Id));
      W ("Is_Null_Init_Proc",               Flag178 (Id));
      W ("Is_Obsolescent",                  Flag153 (Id));
      W ("Is_Only_Out_Parameter",           Flag226 (Id));
      W ("Is_Optional_Parameter",           Flag134 (Id));
      W ("Is_Package_Body_Entity",          Flag160 (Id));
      W ("Is_Packed",                       Flag51  (Id));
      W ("Is_Packed_Array_Type",            Flag138 (Id));
      W ("Is_Potentially_Use_Visible",      Flag9   (Id));
      W ("Is_Preelaborated",                Flag59  (Id));
      W ("Is_Primitive",                    Flag218 (Id));
      W ("Is_Primitive_Wrapper",            Flag195 (Id));
      W ("Is_Private_Composite",            Flag107 (Id));
      W ("Is_Private_Descendant",           Flag53  (Id));
      W ("Is_Private_Primitive",            Flag245 (Id));
      W ("Is_Public",                       Flag10  (Id));
      W ("Is_Pure",                         Flag44  (Id));
      W ("Is_Pure_Unit_Access_Type",        Flag189 (Id));
      W ("Is_RACW_Stub_Type",               Flag244 (Id));
      W ("Is_Raised",                       Flag224 (Id));
      W ("Is_Remote_Call_Interface",        Flag62  (Id));
      W ("Is_Remote_Types",                 Flag61  (Id));
      W ("Is_Renaming_Of_Object",           Flag112 (Id));
      W ("Is_Return_Object",                Flag209 (Id));
      W ("Is_Shared_Passive",               Flag60  (Id));
      W ("Is_Statically_Allocated",         Flag28  (Id));
      W ("Is_Tag",                          Flag78  (Id));
      W ("Is_Tagged_Type",                  Flag55  (Id));
      W ("Is_Thunk",                        Flag225 (Id));
      W ("Is_Trivial_Subprogram",           Flag235 (Id));
      W ("Is_True_Constant",                Flag163 (Id));
      W ("Is_Unchecked_Union",              Flag117 (Id));
      W ("Is_Underlying_Record_View",       Flag246 (Id));
      W ("Is_Unsigned_Type",                Flag144 (Id));
      W ("Is_VMS_Exception",                Flag133 (Id));
      W ("Is_Valued_Procedure",             Flag127 (Id));
      W ("Is_Visible_Child_Unit",           Flag116 (Id));
      W ("Is_Visible_Formal",               Flag206 (Id));
      W ("Is_Volatile",                     Flag16  (Id));
      W ("Itype_Printed",                   Flag202 (Id));
      W ("Kill_Elaboration_Checks",         Flag32  (Id));
      W ("Kill_Range_Checks",               Flag33  (Id));
      W ("Kill_Tag_Checks",                 Flag34  (Id));
      W ("Known_To_Have_Preelab_Init",      Flag207 (Id));
      W ("Low_Bound_Tested",                Flag205 (Id));
      W ("Machine_Radix_10",                Flag84  (Id));
      W ("Materialize_Entity",              Flag168 (Id));
      W ("Must_Be_On_Byte_Boundary",        Flag183 (Id));
      W ("Must_Have_Preelab_Init",          Flag208 (Id));
      W ("Needs_Debug_Info",                Flag147 (Id));
      W ("Needs_No_Actuals",                Flag22  (Id));
      W ("Never_Set_In_Source",             Flag115 (Id));
      W ("No_Pool_Assigned",                Flag131 (Id));
      W ("No_Return",                       Flag113 (Id));
      W ("No_Strict_Aliasing",              Flag136 (Id));
      W ("Non_Binary_Modulus",              Flag58  (Id));
      W ("Nonzero_Is_True",                 Flag162 (Id));
      W ("OK_To_Rename",                    Flag247 (Id));
      W ("OK_To_Reorder_Components",        Flag239 (Id));
      W ("Optimize_Alignment_Space",        Flag241 (Id));
      W ("Optimize_Alignment_Time",         Flag242 (Id));
      W ("Overlays_Constant",               Flag243 (Id));
      W ("Reachable",                       Flag49  (Id));
      W ("Referenced",                      Flag156 (Id));
      W ("Referenced_As_LHS",               Flag36  (Id));
      W ("Referenced_As_Out_Parameter",     Flag227 (Id));
      W ("Renamed_In_Spec",                 Flag231 (Id));
      W ("Requires_Overriding",             Flag213 (Id));
      W ("Return_Present",                  Flag54  (Id));
      W ("Returns_By_Ref",                  Flag90  (Id));
      W ("Reverse_Bit_Order",               Flag164 (Id));
      W ("Sec_Stack_Needed_For_Return",     Flag167 (Id));
      W ("Size_Depends_On_Discriminant",    Flag177 (Id));
      W ("Size_Known_At_Compile_Time",      Flag92  (Id));
      W ("Static_Elaboration_Desired",      Flag77  (Id));
      W ("Strict_Alignment",                Flag145 (Id));
      W ("Suppress_Elaboration_Warnings",   Flag148 (Id));
      W ("Suppress_Init_Proc",              Flag105 (Id));
      W ("Suppress_Style_Checks",           Flag165 (Id));
      W ("Suppress_Value_Tracking_On_Call", Flag217 (Id));
      W ("Treat_As_Volatile",               Flag41  (Id));
      W ("Universal_Aliasing",              Flag216 (Id));
      W ("Used_As_Generic_Actual",          Flag222 (Id));
      W ("Uses_Sec_Stack",                  Flag95  (Id));
      W ("Warnings_Off",                    Flag96  (Id));
      W ("Warnings_Off_Used",               Flag236 (Id));
      W ("Warnings_Off_Used_Unmodified",    Flag237 (Id));
      W ("Warnings_Off_Used_Unreferenced",  Flag238 (Id));
      W ("Was_Hidden",                      Flag196 (Id));
   end Write_Entity_Flags;

   -----------------------
   -- Write_Entity_Info --
   -----------------------

   procedure Write_Entity_Info (Id : Entity_Id; Prefix : String) is

      procedure Write_Attribute (Which : String; Nam : E);
      --  Write attribute value with given string name

      procedure Write_Kind (Id : Entity_Id);
      --  Write Ekind field of entity

      ---------------------
      -- Write_Attribute --
      ---------------------

      procedure Write_Attribute (Which : String; Nam : E) is
      begin
         Write_Str (Prefix);
         Write_Str (Which);
         Write_Int (Int (Nam));
         Write_Str (" ");
         Write_Name (Chars (Nam));
         Write_Str (" ");
      end Write_Attribute;

      ----------------
      -- Write_Kind --
      ----------------

      procedure Write_Kind (Id : Entity_Id) is
         K : constant String := Entity_Kind'Image (Ekind (Id));

      begin
         Write_Str (Prefix);
         Write_Str ("   Kind    ");

         if Is_Type (Id) and then Is_Tagged_Type (Id) then
            Write_Str ("TAGGED ");
         end if;

         Write_Str (K (3 .. K'Length));
         Write_Str (" ");

         if Is_Type (Id) and then Depends_On_Private (Id) then
            Write_Str ("Depends_On_Private ");
         end if;
      end Write_Kind;

   --  Start of processing for Write_Entity_Info

   begin
      Write_Eol;
      Write_Attribute ("Name ", Id);
      Write_Int (Int (Id));
      Write_Eol;
      Write_Kind (Id);
      Write_Eol;
      Write_Attribute ("   Type    ", Etype (Id));
      Write_Eol;
      Write_Attribute ("   Scope   ", Scope (Id));
      Write_Eol;

      case Ekind (Id) is

         when Discrete_Kind =>
            Write_Str ("Bounds: Id = ");

            if Present (Scalar_Range (Id)) then
               Write_Int (Int (Type_Low_Bound (Id)));
               Write_Str (" .. Id = ");
               Write_Int (Int (Type_High_Bound (Id)));
            else
               Write_Str ("Empty");
            end if;

            Write_Eol;

         when Array_Kind =>
            declare
               Index : E;

            begin
               Write_Attribute
                 ("   Component Type    ", Component_Type (Id));
               Write_Eol;
               Write_Str (Prefix);
               Write_Str ("   Indexes ");

               Index := First_Index (Id);
               while Present (Index) loop
                  Write_Attribute (" ", Etype (Index));
                  Index := Next_Index (Index);
               end loop;

               Write_Eol;
            end;

         when Access_Kind =>
               Write_Attribute
                 ("   Directly Designated Type ",
                  Directly_Designated_Type (Id));
               Write_Eol;

         when Overloadable_Kind =>
            if Present (Homonym (Id)) then
               Write_Str ("   Homonym   ");
               Write_Name (Chars (Homonym (Id)));
               Write_Str ("   ");
               Write_Int (Int (Homonym (Id)));
               Write_Eol;
            end if;

            Write_Eol;

         when E_Component =>
            if Ekind (Scope (Id)) in Record_Kind then
               Write_Attribute (
                  "   Original_Record_Component   ",
                  Original_Record_Component (Id));
               Write_Int (Int (Original_Record_Component (Id)));
               Write_Eol;
            end if;

         when others => null;
      end case;
   end Write_Entity_Info;

   -----------------------
   -- Write_Field6_Name --
   -----------------------

   procedure Write_Field6_Name (Id : Entity_Id) is
      pragma Warnings (Off, Id);
   begin
      Write_Str ("First_Rep_Item");
   end Write_Field6_Name;

   -----------------------
   -- Write_Field7_Name --
   -----------------------

   procedure Write_Field7_Name (Id : Entity_Id) is
      pragma Warnings (Off, Id);
   begin
      Write_Str ("Freeze_Node");
   end Write_Field7_Name;

   -----------------------
   -- Write_Field8_Name --
   -----------------------

   procedure Write_Field8_Name (Id : Entity_Id) is
   begin
      case Ekind (Id) is
         when E_Component                                  |
              E_Discriminant                               =>
            Write_Str ("Normalized_First_Bit");

         when Formal_Kind                                  |
              E_Function                                   |
              E_Subprogram_Body                            =>
            Write_Str ("Mechanism");

         when Type_Kind                                    =>
            Write_Str ("Associated_Node_For_Itype");

         when E_Loop                                       =>
            Write_Str ("First_Exit_Statement");

         when E_Package                                    =>
            Write_Str ("Dependent_Instances");

         when E_Procedure                                  =>
            Write_Str ("Postcondition_Proc");

         when E_Return_Statement                           =>
            Write_Str ("Return_Applies_To");

         when E_Variable                                   =>
            Write_Str ("Hiding_Loop_Variable");

         when others                                       =>
            Write_Str ("Field8??");
      end case;
   end Write_Field8_Name;

   -----------------------
   -- Write_Field9_Name --
   -----------------------

   procedure Write_Field9_Name (Id : Entity_Id) is
   begin
      case Ekind (Id) is
         when Type_Kind                                    =>
            Write_Str ("Class_Wide_Type");

         when E_Function                                   |
              E_Generic_Function                           |
              E_Generic_Package                            |
              E_Generic_Procedure                          |
              E_Package                                    |
              E_Procedure                                  =>
            Write_Str ("Renaming_Map");

         when Object_Kind                                  =>
            Write_Str ("Current_Value");

         when others                                       =>
            Write_Str ("Field9??");
      end case;
   end Write_Field9_Name;

   ------------------------
   -- Write_Field10_Name --
   ------------------------

   procedure Write_Field10_Name (Id : Entity_Id) is
   begin
      case Ekind (Id) is
         when Class_Wide_Kind                              |
              Incomplete_Kind                              |
              E_Record_Type                                |
              E_Record_Subtype                             |
              Private_Kind                                 |
              Concurrent_Kind                              =>
            Write_Str ("Direct_Primitive_Operations");

         when Float_Kind                                 =>
            Write_Str ("Float_Rep");

         when E_In_Parameter                               |
              E_Constant                                   =>
            Write_Str ("Discriminal_Link");

         when E_Function                                   |
              E_Package                                    |
              E_Package_Body                               |
              E_Procedure                                  =>
            Write_Str ("Handler_Records");

         when E_Component                                  |
              E_Discriminant                               =>
            Write_Str ("Normalized_Position_Max");

         when others                                       =>
            Write_Str ("Field10??");
      end case;
   end Write_Field10_Name;

   ------------------------
   -- Write_Field11_Name --
   ------------------------

   procedure Write_Field11_Name (Id : Entity_Id) is
   begin
      case Ekind (Id) is
         when Formal_Kind                                  =>
            Write_Str ("Entry_Component");

         when E_Component                                  |
              E_Discriminant                               =>
            Write_Str ("Component_Bit_Offset");

         when E_Constant                                   =>
            Write_Str ("Full_View");

         when E_Enumeration_Literal                        =>
            Write_Str ("Enumeration_Pos");

         when E_Block                                      =>
            Write_Str ("Block_Node");

         when E_Function                                   |
              E_Procedure                                  |
              E_Entry                                      |
              E_Entry_Family                               =>
            Write_Str ("Protected_Body_Subprogram");

         when E_Generic_Package                            =>
            Write_Str ("Generic_Homonym");

         when Type_Kind                                    =>
            Write_Str ("Full_View");

         when others                                       =>
            Write_Str ("Field11??");
      end case;
   end Write_Field11_Name;

   ------------------------
   -- Write_Field12_Name --
   ------------------------

   procedure Write_Field12_Name (Id : Entity_Id) is
   begin
      case Ekind (Id) is
         when Entry_Kind                                   =>
            Write_Str ("Barrier_Function");

         when E_Enumeration_Literal                        =>
            Write_Str ("Enumeration_Rep");

         when Type_Kind                                    |
              E_Component                                  |
              E_Constant                                   |
              E_Discriminant                               |
              E_Exception                                  |
              E_In_Parameter                               |
              E_In_Out_Parameter                           |
              E_Out_Parameter                              |
              E_Loop_Parameter                             |
              E_Variable                                   =>
            Write_Str ("Esize");

         when E_Function                                   |
              E_Procedure                                  =>
            Write_Str ("Next_Inlined_Subprogram");

         when E_Package                                    =>
            Write_Str ("Associated_Formal_Package");

         when others                                       =>
            Write_Str ("Field12??");
      end case;
   end Write_Field12_Name;

   ------------------------
   -- Write_Field13_Name --
   ------------------------

   procedure Write_Field13_Name (Id : Entity_Id) is
   begin
      case Ekind (Id) is
         when Type_Kind                                    =>
            Write_Str ("RM_Size");

         when E_Component                                  |
              E_Discriminant                               =>
            Write_Str ("Component_Clause");

         when E_Function                                   =>
            if not Comes_From_Source (Id)
                 and then
               Chars (Id) = Name_Op_Ne
            then
               Write_Str ("Corresponding_Equality");

            elsif Comes_From_Source (Id) then
               Write_Str ("Elaboration_Entity");

            else
               Write_Str ("Field13??");
            end if;

         when Formal_Kind                                  |
              E_Variable                                   =>
            Write_Str ("Extra_Accessibility");

         when E_Procedure                                  |
              E_Package                                    |
              Generic_Unit_Kind                            =>
            Write_Str ("Elaboration_Entity");

         when others                                       =>
            Write_Str ("Field13??");
      end case;
   end Write_Field13_Name;

   -----------------------
   -- Write_Field14_Name --
   -----------------------

   procedure Write_Field14_Name (Id : Entity_Id) is
   begin
      case Ekind (Id) is
         when Type_Kind                                    |
              Formal_Kind                                  |
              E_Constant                                   |
              E_Exception                                  |
              E_Variable                                   |
              E_Loop_Parameter                             =>
            Write_Str ("Alignment");

         when E_Component                                  |
              E_Discriminant                               =>
            Write_Str ("Normalized_Position");

         when E_Function                                   |
              E_Procedure                                  =>
            Write_Str ("First_Optional_Parameter");

         when E_Package                                    |
              E_Generic_Package                            =>
            Write_Str ("Shadow_Entities");

         when others                                       =>
            Write_Str ("Field14??");
      end case;
   end Write_Field14_Name;

   ------------------------
   -- Write_Field15_Name --
   ------------------------

   procedure Write_Field15_Name (Id : Entity_Id) is
   begin
      case Ekind (Id) is
         when Access_Kind                                  |
              Task_Kind                                    =>
            Write_Str ("Storage_Size_Variable");

         when E_Component                                  =>
            Write_Str ("DT_Entry_Count");

         when Decimal_Fixed_Point_Kind                     =>
            Write_Str ("Scale_Value");

         when E_Discriminant                               =>
            Write_Str ("Discriminant_Number");

         when Formal_Kind                                  =>
            Write_Str ("Extra_Formal");

         when E_Function                                   |
              E_Procedure                                  =>
            Write_Str ("DT_Position");

         when Entry_Kind                                   =>
            Write_Str ("Entry_Parameters_Type");

         when Enumeration_Kind                             =>
            Write_Str ("Lit_Indexes");

         when E_Package                                    |
              E_Package_Body                               =>
            Write_Str ("Related_Instance");

         when E_Protected_Type                             =>
            Write_Str ("Entry_Bodies_Array");

         when E_String_Literal_Subtype                     =>
            Write_Str ("String_Literal_Low_Bound");

         when others                                       =>
            Write_Str ("Field15??");
      end case;
   end Write_Field15_Name;

   ------------------------
   -- Write_Field16_Name --
   ------------------------

   procedure Write_Field16_Name (Id : Entity_Id) is
   begin
      case Ekind (Id) is
         when E_Component                                  =>
            Write_Str ("Entry_Formal");

         when E_Function                                   |
              E_Procedure                                  =>
            Write_Str ("DTC_Entity");

         when E_Package                                    |
              E_Generic_Package                            |
              Concurrent_Kind                              =>
            Write_Str ("First_Private_Entity");

         when E_Record_Type                                |
              E_Record_Type_With_Private                   =>
            Write_Str ("Access_Disp_Table");

         when E_String_Literal_Subtype                     =>
            Write_Str ("String_Literal_Length");

         when Enumeration_Kind                             =>
            Write_Str ("Lit_Strings");

         when E_Variable                                   |
              E_Out_Parameter                              =>
            Write_Str ("Unset_Reference");

         when E_Record_Subtype                             |
              E_Class_Wide_Subtype                         =>
            Write_Str ("Cloned_Subtype");

         when others                                       =>
            Write_Str ("Field16??");
      end case;
   end Write_Field16_Name;

   ------------------------
   -- Write_Field17_Name --
   ------------------------

   procedure Write_Field17_Name (Id : Entity_Id) is
   begin
      case Ekind (Id) is
         when Digits_Kind                                  =>
            Write_Str ("Digits_Value");

         when E_Component                                  =>
            Write_Str ("Prival");

         when E_Discriminant                               =>
            Write_Str ("Discriminal");

         when E_Block                                      |
              Class_Wide_Kind                              |
              Concurrent_Kind                              |
              Private_Kind                                 |
              E_Entry                                      |
              E_Entry_Family                               |
              E_Function                                   |
              E_Generic_Function                           |
              E_Generic_Package                            |
              E_Generic_Procedure                          |
              E_Loop                                       |
              E_Operator                                   |
              E_Package                                    |
              E_Package_Body                               |
              E_Procedure                                  |
              E_Record_Type                                |
              E_Record_Subtype                             |
              E_Return_Statement                           |
              E_Subprogram_Body                            |
              E_Subprogram_Type                            =>
            Write_Str ("First_Entity");

         when Array_Kind                                   =>
            Write_Str ("First_Index");

         when Enumeration_Kind                             =>
            Write_Str ("First_Literal");

         when Access_Kind                                  =>
            Write_Str ("Master_Id");

         when Modular_Integer_Kind                         =>
            Write_Str ("Modulus");

         when Formal_Kind                                  |
              E_Constant                                   |
              E_Generic_In_Out_Parameter                   |
              E_Variable                                   =>
            Write_Str ("Actual_Subtype");

         when E_Incomplete_Type                            =>
            Write_Str ("Non_Limited_View");

         when E_Incomplete_Subtype                         =>
            if From_With_Type (Id) then
               Write_Str ("Non_Limited_View");
            end if;

         when others                                       =>
            Write_Str ("Field17??");
      end case;
   end Write_Field17_Name;

   ------------------------
   -- Write_Field18_Name --
   ------------------------

   procedure Write_Field18_Name (Id : Entity_Id) is
   begin
      case Ekind (Id) is
         when E_Enumeration_Literal                        |
              E_Function                                   |
              E_Operator                                   |
              E_Procedure                                  =>
            Write_Str ("Alias");

         when E_Record_Type                                =>
            Write_Str ("Corresponding_Concurrent_Type");

         when E_Subprogram_Body                            =>
            Write_Str ("Corresponding_Protected_Entry");

         when E_Entry_Index_Parameter                      =>
            Write_Str ("Entry_Index_Constant");

         when E_Class_Wide_Subtype                         |
              E_Access_Protected_Subprogram_Type           |
              E_Anonymous_Access_Protected_Subprogram_Type |
              E_Access_Subprogram_Type                     |
              E_Exception_Type                             =>
            Write_Str ("Equivalent_Type");

         when Fixed_Point_Kind                             =>
            Write_Str ("Delta_Value");

         when Object_Kind                                  =>
            Write_Str ("Renamed_Object");

         when E_Exception                                  |
              E_Package                                    |
              E_Generic_Function                           |
              E_Generic_Procedure                          |
              E_Generic_Package                            =>
            Write_Str ("Renamed_Entity");

         when Incomplete_Or_Private_Kind                   |
              E_Record_Subtype                             =>
            Write_Str ("Private_Dependents");

         when Concurrent_Kind                              =>
            Write_Str ("Corresponding_Record_Type");

         when E_Label                                      |
              E_Loop                                       |
              E_Block                                      =>
            Write_Str ("Enclosing_Scope");

         when others                                       =>
            Write_Str ("Field18??");
      end case;
   end Write_Field18_Name;

   -----------------------
   -- Write_Field19_Name --
   -----------------------

   procedure Write_Field19_Name (Id : Entity_Id) is
   begin
      case Ekind (Id) is
         when E_Array_Type                                 |
              E_Array_Subtype                              =>
            Write_Str ("Related_Array_Object");

         when E_Block                                      |
              Concurrent_Kind                              |
              E_Function                                   |
              E_Procedure                                  |
              E_Return_Statement                           |
              Entry_Kind                                   =>
            Write_Str ("Finalization_Chain_Entity");

         when E_Constant | E_Variable                      =>
            Write_Str ("Size_Check_Code");

         when E_Discriminant                               =>
            Write_Str ("Corresponding_Discriminant");

         when E_Package                                    |
              E_Generic_Package                            =>
            Write_Str ("Body_Entity");

         when E_Package_Body                               |
              Formal_Kind                                  =>
            Write_Str ("Spec_Entity");

         when Private_Kind                                 =>
            Write_Str ("Underlying_Full_View");

         when E_Record_Type                                =>
            Write_Str ("Parent_Subtype");

         when others                                       =>
            Write_Str ("Field19??");
      end case;
   end Write_Field19_Name;

   -----------------------
   -- Write_Field20_Name --
   -----------------------

   procedure Write_Field20_Name (Id : Entity_Id) is
   begin
      case Ekind (Id) is
         when Array_Kind                                   =>
            Write_Str ("Component_Type");

         when E_In_Parameter                               |
              E_Generic_In_Parameter                       =>
            Write_Str ("Default_Value");

         when Access_Kind                                  =>
            Write_Str ("Directly_Designated_Type");

         when E_Component                                  =>
            Write_Str ("Discriminant_Checking_Func");

         when E_Constant                                   |
              E_Variable                                   =>
            Write_Str ("Prival_Link");

         when E_Discriminant                               =>
            Write_Str ("Discriminant_Default_Value");

         when E_Block                                      |
              Class_Wide_Kind                              |
              Concurrent_Kind                              |
              Private_Kind                                 |
              E_Entry                                      |
              E_Entry_Family                               |
              E_Function                                   |
              E_Generic_Function                           |
              E_Generic_Package                            |
              E_Generic_Procedure                          |
              E_Loop                                       |
              E_Operator                                   |
              E_Package                                    |
              E_Package_Body                               |
              E_Procedure                                  |
              E_Record_Type                                |
              E_Record_Subtype                             |
              E_Return_Statement                           |
              E_Subprogram_Body                            |
              E_Subprogram_Type                            =>
            Write_Str ("Last_Entity");

         when Scalar_Kind                                  =>
            Write_Str ("Scalar_Range");

         when E_Exception                                  =>
            Write_Str ("Register_Exception_Call");

         when others                                       =>
            Write_Str ("Field20??");
      end case;
   end Write_Field20_Name;

   -----------------------
   -- Write_Field21_Name --
   -----------------------

   procedure Write_Field21_Name (Id : Entity_Id) is
   begin
      case Ekind (Id) is
         when E_Constant                                   |
              E_Exception                                  |
              E_Function                                   |
              E_Generic_Function                           |
              E_Procedure                                  |
              E_Generic_Procedure                          |
              E_Variable                                   =>
            Write_Str ("Interface_Name");

         when Concurrent_Kind                              |
              Incomplete_Or_Private_Kind                   |
              Class_Wide_Kind                              |
              E_Record_Type                                |
              E_Record_Subtype                             =>
            Write_Str ("Discriminant_Constraint");

         when Entry_Kind                                   =>
            Write_Str ("Accept_Address");

         when Fixed_Point_Kind                             =>
            Write_Str ("Small_Value");

         when E_In_Parameter                               =>
            Write_Str ("Default_Expr_Function");

         when Array_Kind                                   |
              Modular_Integer_Kind                         =>
            Write_Str ("Original_Array_Type");

         when others                                       =>
            Write_Str ("Field21??");
      end case;
   end Write_Field21_Name;

   -----------------------
   -- Write_Field22_Name --
   -----------------------

   procedure Write_Field22_Name (Id : Entity_Id) is
   begin
      case Ekind (Id) is
         when Access_Kind                                  =>
            Write_Str ("Associated_Storage_Pool");

         when Array_Kind                                   =>
            Write_Str ("Component_Size");

         when E_Component                                  |
              E_Discriminant                               =>
            Write_Str ("Original_Record_Component");

         when E_Enumeration_Literal                        =>
            Write_Str ("Enumeration_Rep_Expr");

         when E_Exception                                  =>
            Write_Str ("Exception_Code");

         when Formal_Kind                                  =>
            Write_Str ("Protected_Formal");

         when E_Record_Type                                =>
            Write_Str ("Corresponding_Remote_Type");

         when E_Block                                      |
              E_Entry                                      |
              E_Entry_Family                               |
              E_Function                                   |
              E_Loop                                       |
              E_Package                                    |
              E_Package_Body                               |
              E_Generic_Package                            |
              E_Generic_Function                           |
              E_Generic_Procedure                          |
              E_Procedure                                  |
              E_Protected_Type                             |
              E_Return_Statement                           |
              E_Subprogram_Body                            |
              E_Task_Type                                  =>
            Write_Str ("Scope_Depth_Value");

         when E_Record_Type_With_Private                   |
              E_Record_Subtype_With_Private                |
              E_Private_Type                               |
              E_Private_Subtype                            |
              E_Limited_Private_Type                       |
              E_Limited_Private_Subtype                    =>
            Write_Str ("Private_View");

         when E_Variable                                   =>
            Write_Str ("Shared_Var_Procs_Instance");

         when others                                       =>
            Write_Str ("Field22??");
      end case;
   end Write_Field22_Name;

   ------------------------
   -- Write_Field23_Name --
   ------------------------

   procedure Write_Field23_Name (Id : Entity_Id) is
   begin
      case Ekind (Id) is
         when Access_Kind                                  =>
            Write_Str ("Associated_Final_Chain");

         when Array_Kind                                   =>
            Write_Str ("Packed_Array_Type");

         when E_Block                                      =>
            Write_Str ("Entry_Cancel_Parameter");

         when E_Discriminant                               =>
            Write_Str ("CR_Discriminant");

         when E_Enumeration_Type                           =>
            Write_Str ("Enum_Pos_To_Rep");

         when Formal_Kind                                  |
              E_Variable                                   =>
            Write_Str ("Extra_Constrained");

         when E_Generic_Function                           |
              E_Generic_Package                            |
              E_Generic_Procedure                          =>
            Write_Str ("Inner_Instances");

         when Concurrent_Kind                              |
              Incomplete_Or_Private_Kind                   |
              Class_Wide_Kind                              |
              E_Record_Type                                |
              E_Record_Subtype                             =>
            Write_Str ("Stored_Constraint");

         when E_Function                                   |
              E_Procedure                                  =>
            if Present (Scope (Id))
              and then Is_Protected_Type (Scope (Id))
            then
               Write_Str ("Protection_Object");
            else
               Write_Str ("Generic_Renamings");
            end if;

         when E_Package                                    =>
            if Is_Generic_Instance (Id) then
               Write_Str ("Generic_Renamings");
            else
               Write_Str ("Limited_View");
            end if;

         when Entry_Kind                                   =>
            Write_Str ("Protection_Object");

         when others                                       =>
            Write_Str ("Field23??");
      end case;
   end Write_Field23_Name;

   ------------------------
   -- Write_Field24_Name --
   ------------------------

   procedure Write_Field24_Name (Id : Entity_Id) is
   begin
      case Ekind (Id) is
         when Subprogram_Kind                              =>
            Write_Str ("Spec_PPC_List");

         when E_Variable | E_Constant | Type_Kind          =>
            Write_Str ("Related_Expression");

         when E_Variable | E_Constant                      =>
            Write_Str ("Related expression");

         when others                                       =>
            Write_Str ("Field24???");
      end case;
   end Write_Field24_Name;

   ------------------------
   -- Write_Field25_Name --
   ------------------------

   procedure Write_Field25_Name (Id : Entity_Id) is
   begin
      case Ekind (Id) is
         when E_Component                                  =>
            Write_Str ("DT_Offset_To_Top_Func");

         when E_Procedure                                  |
              E_Function                                   =>
            Write_Str ("Interface_Alias");

         when E_Record_Type                                |
              E_Record_Subtype                             |
              E_Record_Type_With_Private                   |
              E_Record_Subtype_With_Private                =>
            Write_Str ("Interfaces");

         when Task_Kind                                    =>
            Write_Str ("Task_Body_Procedure");

         when E_Variable                                   =>
            Write_Str ("Debug_Renaming_Link");

         when E_Entry                                      |
              E_Entry_Family                               =>
            Write_Str ("PPC_Wrapper");

         when E_Enumeration_Subtype                        |
              E_Modular_Integer_Subtype                    |
              E_Signed_Integer_Subtype                     =>
            Write_Str ("Static_Predicate");

         when others                                       =>
            Write_Str ("Field25??");
      end case;
   end Write_Field25_Name;

   ------------------------
   -- Write_Field26_Name --
   ------------------------

   procedure Write_Field26_Name (Id : Entity_Id) is
   begin
      case Ekind (Id) is
         when E_Generic_Package                            |
              E_Package                                    =>
            Write_Str ("Package_Instantiation");

         when E_Procedure                                  |
              E_Function                                   =>
            if Is_Dispatching_Operation (Id) then
               Write_Str ("Overridden_Operation");
            else
               Write_Str ("Static_Initialization");
            end if;

         when E_Record_Type                                |
              E_Record_Type_With_Private                   =>
            Write_Str ("Dispatch_Table_Wrappers");

         when E_In_Out_Parameter                           |
              E_Out_Parameter                              |
              E_Variable                                   =>
            Write_Str ("Last_Assignment");

         when Task_Kind                                    =>
            Write_Str ("Relative_Deadline_Variable");

         when others                                       =>
            Write_Str ("Field26??");
      end case;
   end Write_Field26_Name;

   ------------------------
   -- Write_Field27_Name --
   ------------------------

   procedure Write_Field27_Name (Id : Entity_Id) is
   begin
      case Ekind (Id) is
         when E_Component                                  |
              E_Constant                                   |
              E_Variable                                   =>
            Write_Str ("Related_Type");

         when E_Procedure                                  =>
            Write_Str ("Wrapped_Entity");

         when E_Package | Type_Kind                        =>
            Write_Str ("Current_Use_Clause");

         when others                                       =>
            Write_Str ("Field27??");
      end case;
   end Write_Field27_Name;

   ------------------------
   -- Write_Field28_Name --
   ------------------------

   procedure Write_Field28_Name (Id : Entity_Id) is
   begin
      case Ekind (Id) is
         when E_Procedure | E_Function | E_Entry           =>
            Write_Str ("Extra_Formals");

         when E_Record_Type =>
            Write_Str ("Underlying_Record_View");

         when others                                       =>
            Write_Str ("Field28??");
      end case;
   end Write_Field28_Name;

   procedure Write_Field29_Name (Id : Entity_Id) is
   begin
      case Ekind (Id) is
         when Type_Kind =>
            Write_Str ("Subprograms_For_Type");

         when others                                       =>
            Write_Str ("Field29??");
      end case;
   end Write_Field29_Name;

   -------------------------
   -- Iterator Procedures --
   -------------------------

   procedure Proc_Next_Component                 (N : in out Node_Id) is
   begin
      N := Next_Component (N);
   end Proc_Next_Component;

   procedure Proc_Next_Component_Or_Discriminant (N : in out Node_Id) is
   begin
      N := Next_Entity (N);
      while Present (N) loop
         exit when Ekind_In (N, E_Component, E_Discriminant);
         N := Next_Entity (N);
      end loop;
   end Proc_Next_Component_Or_Discriminant;

   procedure Proc_Next_Discriminant              (N : in out Node_Id) is
   begin
      N := Next_Discriminant (N);
   end Proc_Next_Discriminant;

   procedure Proc_Next_Formal                    (N : in out Node_Id) is
   begin
      N := Next_Formal (N);
   end Proc_Next_Formal;

   procedure Proc_Next_Formal_With_Extras        (N : in out Node_Id) is
   begin
      N := Next_Formal_With_Extras (N);
   end Proc_Next_Formal_With_Extras;

   procedure Proc_Next_Index                     (N : in out Node_Id) is
   begin
      N := Next_Index (N);
   end Proc_Next_Index;

   procedure Proc_Next_Inlined_Subprogram        (N : in out Node_Id) is
   begin
      N := Next_Inlined_Subprogram (N);
   end Proc_Next_Inlined_Subprogram;

   procedure Proc_Next_Literal                   (N : in out Node_Id) is
   begin
      N := Next_Literal (N);
   end Proc_Next_Literal;

   procedure Proc_Next_Stored_Discriminant       (N : in out Node_Id) is
   begin
      N := Next_Stored_Discriminant (N);
   end Proc_Next_Stored_Discriminant;

end Einfo;<|MERGE_RESOLUTION|>--- conflicted
+++ resolved
@@ -682,14 +682,7 @@
 
    function Cloned_Subtype (Id : E) return E is
    begin
-<<<<<<< HEAD
-      pragma Assert
-        (Ekind (Id) = E_Record_Subtype
-           or else
-         Ekind (Id) = E_Class_Wide_Subtype);
-=======
       pragma Assert (Ekind_In (Id, E_Record_Subtype, E_Class_Wide_Subtype));
->>>>>>> b56a5220
       return Node16 (Id);
    end Cloned_Subtype;
 
@@ -2470,12 +2463,8 @@
 
    function Related_Expression (Id : E) return N is
    begin
-<<<<<<< HEAD
-      pragma Assert (Ekind (Id) = E_Constant or else Ekind (Id) = E_Variable);
-=======
       pragma Assert (Ekind (Id) in Type_Kind
                        or else Ekind_In (Id, E_Constant, E_Variable));
->>>>>>> b56a5220
       return Node24 (Id);
    end Related_Expression;
 
@@ -4970,11 +4959,8 @@
 
    procedure Set_Related_Expression (Id : E; V : N) is
    begin
-<<<<<<< HEAD
-=======
       pragma Assert (Ekind (Id) in Type_Kind
                        or else Ekind_In (Id, E_Constant, E_Variable, E_Void));
->>>>>>> b56a5220
       Set_Node24 (Id, V);
    end Set_Related_Expression;
 
@@ -8457,9 +8443,6 @@
          when E_Variable | E_Constant | Type_Kind          =>
             Write_Str ("Related_Expression");
 
-         when E_Variable | E_Constant                      =>
-            Write_Str ("Related expression");
-
          when others                                       =>
             Write_Str ("Field24???");
       end case;

--- conflicted
+++ resolved
@@ -231,11 +231,8 @@
 
    --    Extra_Formals                   Node28
    --    Underlying_Record_View          Node28
-<<<<<<< HEAD
-=======
 
    --    Subprograms_For_Type            Node29
->>>>>>> 03d20231
 
    ---------------------------------------------
    -- Usage of Flags in Defining Entity Nodes --
@@ -459,11 +456,8 @@
    --    Is_Primitive_Wrapper            Flag195
    --    Was_Hidden                      Flag196
    --    Is_Limited_Interface            Flag197
-<<<<<<< HEAD
-=======
    --    Has_Pragma_Ordered              Flag198
    --    Is_Ada_2012_Only                Flag199
->>>>>>> 03d20231
 
    --    Has_Delayed_Aspects             Flag200
    --    Has_Anon_Block_Suffix           Flag201
@@ -517,12 +511,6 @@
    --    Is_Private_Primitive            Flag245
    --    Is_Underlying_Record_View       Flag246
    --    OK_To_Rename                    Flag247
-<<<<<<< HEAD
-
-   --    (unused)                        Flag198
-   --    (unused)                        Flag199
-   --    (unused)                        Flag200
-=======
    --    Has_Inheritable_Invariants      Flag248
    --    Has_Predicates                  Flag250
 
@@ -533,7 +521,6 @@
    --    (unused)                        Flag252
    --    (unused)                        Flag253
    --    (unused)                        Flag254
->>>>>>> 03d20231
 
    -----------------------
    -- Local subprograms --
@@ -603,18 +590,6 @@
       return Flag104 (Id);
    end Address_Taken;
 
-   function Aft_Value (Id : E) return U is
-      Result    : Nat := 1;
-      Delta_Val : Ureal := Delta_Value (Id);
-   begin
-      while Delta_Val < Ureal_Tenth loop
-         Delta_Val := Delta_Val * Ureal_10;
-         Result := Result + 1;
-      end loop;
-
-      return UI_From_Int (Result);
-   end Aft_Value;
-
    function Alias (Id : E) return E is
    begin
       pragma Assert
@@ -1598,15 +1573,9 @@
 
    function Interface_Alias (Id : E) return E is
    begin
-<<<<<<< HEAD
-      pragma Assert (Ekind_In (Id, E_Function, E_Procedure));
-      return Flag232 (Id);
-   end Implemented_By_Entry;
-=======
       pragma Assert (Is_Subprogram (Id));
       return Node25 (Id);
    end Interface_Alias;
->>>>>>> 03d20231
 
    function Interfaces (Id : E) return L is
    begin
@@ -2406,15 +2375,6 @@
    end Parent_Subtype;
 
    function Postcondition_Proc (Id : E) return E is
-<<<<<<< HEAD
-   begin
-      pragma Assert (Ekind (Id) = E_Procedure);
-      return Node8 (Id);
-   end Postcondition_Proc;
-
-   function Primitive_Operations (Id : E) return L is
-=======
->>>>>>> 03d20231
    begin
       pragma Assert (Ekind (Id) = E_Procedure);
       return Node8 (Id);
@@ -2516,13 +2476,8 @@
 
    function Related_Type (Id : E) return E is
    begin
-<<<<<<< HEAD
-      pragma Assert (Ekind_In (Id, E_Component, E_Constant));
-      return Node26 (Id);
-=======
       pragma Assert (Ekind_In (Id, E_Component, E_Constant, E_Variable));
       return Node27 (Id);
->>>>>>> 03d20231
    end Related_Type;
 
    function Relative_Deadline_Variable (Id : E) return E is
@@ -3347,16 +3302,12 @@
 
    procedure Set_Dispatch_Table_Wrappers (Id : E; V : L) is
    begin
-<<<<<<< HEAD
-      pragma Assert (Is_Tagged_Type (Id) and then Id = Base_Type (Id));
-=======
       pragma Assert (Is_Tagged_Type (Id)
         and then Is_Base_Type (Id)
         and then Ekind_In (Id, E_Record_Type,
                                E_Record_Subtype,
                                E_Record_Type_With_Private,
                                E_Record_Subtype_With_Private));
->>>>>>> 03d20231
       Set_Elist26 (Id, V);
    end Set_Dispatch_Table_Wrappers;
 
@@ -4071,18 +4022,12 @@
 
    procedure Set_Interface_Alias (Id : E; V : E) is
    begin
-<<<<<<< HEAD
-      pragma Assert (Ekind_In (Id, E_Function, E_Procedure));
-      Set_Flag232 (Id, V);
-   end Set_Implemented_By_Entry;
-=======
       pragma Assert
         (Is_Internal (Id)
           and then Is_Hidden (Id)
           and then (Ekind_In (Id, E_Procedure, E_Function)));
       Set_Node25 (Id, V);
    end Set_Interface_Alias;
->>>>>>> 03d20231
 
    procedure Set_Interfaces (Id : E; V : L) is
    begin
@@ -4090,18 +4035,6 @@
       Set_Elist25 (Id, V);
    end Set_Interfaces;
 
-<<<<<<< HEAD
-   procedure Set_Interface_Alias (Id : E; V : E) is
-   begin
-      pragma Assert
-        (Is_Internal (Id)
-          and then Is_Hidden (Id)
-          and then (Ekind_In (Id, E_Procedure, E_Function)));
-      Set_Node25 (Id, V);
-   end Set_Interface_Alias;
-
-=======
->>>>>>> 03d20231
    procedure Set_In_Package_Body (Id : E; V : B := True) is
    begin
       Set_Flag48 (Id, V);
@@ -4608,11 +4541,7 @@
 
    procedure Set_Is_Tag (Id : E; V : B := True) is
    begin
-<<<<<<< HEAD
-      pragma Assert (Ekind_In (Id, E_Component, E_Constant));
-=======
       pragma Assert (Ekind_In (Id, E_Component, E_Constant, E_Variable));
->>>>>>> 03d20231
       Set_Flag78 (Id, V);
    end Set_Is_Tag;
 
@@ -4939,9 +4868,6 @@
       Set_Node8 (Id, V);
    end Set_Postcondition_Proc;
 
-<<<<<<< HEAD
-   procedure Set_Primitive_Operations (Id : E; V : L) is
-=======
    procedure Set_PPC_Wrapper (Id : E; V : E) is
    begin
       pragma Assert (Ekind_In (Id, E_Entry, E_Entry_Family));
@@ -4949,7 +4875,6 @@
    end Set_PPC_Wrapper;
 
    procedure Set_Direct_Primitive_Operations (Id : E; V : L) is
->>>>>>> 03d20231
    begin
       pragma Assert (Is_Tagged_Type (Id));
       Set_Elist10 (Id, V);
@@ -5047,13 +4972,8 @@
 
    procedure Set_Related_Type (Id : E; V : E) is
    begin
-<<<<<<< HEAD
-      pragma Assert (Ekind_In (Id, E_Component, E_Constant));
-      Set_Node26 (Id, V);
-=======
       pragma Assert (Ekind_In (Id, E_Component, E_Constant, E_Variable));
       Set_Node27 (Id, V);
->>>>>>> 03d20231
    end Set_Related_Type;
 
    procedure Set_Relative_Deadline_Variable (Id : E; V : E) is
@@ -5964,8 +5884,6 @@
       return Empty;
    end Get_Record_Representation_Clause;
 
-<<<<<<< HEAD
-=======
    -----------------------------
    -- Get_Rep_Item_For_Entity --
    -----------------------------
@@ -6006,7 +5924,6 @@
       return Empty;
    end Get_Rep_Item_For_Entity;
 
->>>>>>> 03d20231
    --------------------
    -- Get_Rep_Pragma --
    --------------------
@@ -6227,8 +6144,6 @@
       end if;
    end Implementation_Base_Type;
 
-<<<<<<< HEAD
-=======
    -------------------------
    -- Invariant_Procedure --
    -------------------------
@@ -6265,7 +6180,6 @@
       return Id = Base_Type (Id);
    end Is_Base_Type;
 
->>>>>>> 03d20231
    ---------------------
    -- Is_Boolean_Type --
    ---------------------
@@ -6464,10 +6378,7 @@
    begin
       return Ekind (Id) in String_Kind
         or else (Is_Array_Type (Id)
-<<<<<<< HEAD
-=======
                   and then Id /= Any_Composite
->>>>>>> 03d20231
                   and then Number_Dimensions (Id) = 1
                   and then Is_Character_Type (Component_Type (Id)));
    end Is_String_Type;
@@ -6560,8 +6471,6 @@
       end if;
    end Last_Formal;
 
-<<<<<<< HEAD
-=======
    function Model_Emin_Value (Id : E) return Uint is
    begin
       return Machine_Emin_Value (Id);
@@ -6684,7 +6593,6 @@
       end case;
    end Machine_Radix_Value;
 
->>>>>>> 03d20231
    --------------------
    -- Next_Component --
    --------------------

------------------------------------------------------------------------------
--                                                                          --
--                         GNAT COMPILER COMPONENTS                         --
--                                                                          --
--                                E I N F O                                 --
--                                                                          --
--                                 B o d y                                  --
--                                                                          --
--          Copyright (C) 1992-2010, Free Software Foundation, Inc.         --
--                                                                          --
-- GNAT is free software;  you can  redistribute it  and/or modify it under --
-- terms of the  GNU General Public License as published  by the Free Soft- --
-- ware  Foundation;  either version 3,  or (at your option) any later ver- --
-- sion.  GNAT is distributed in the hope that it will be useful, but WITH- --
-- OUT ANY WARRANTY;  without even the  implied warranty of MERCHANTABILITY --
-- or FITNESS FOR A PARTICULAR PURPOSE.                                     --
--                                                                          --
-- As a special exception under Section 7 of GPL version 3, you are granted --
-- additional permissions described in the GCC Runtime Library Exception,   --
-- version 3.1, as published by the Free Software Foundation.               --
--                                                                          --
-- You should have received a copy of the GNU General Public License and    --
-- a copy of the GCC Runtime Library Exception along with this program;     --
-- see the files COPYING3 and COPYING.RUNTIME respectively.  If not, see    --
-- <http://www.gnu.org/licenses/>.                                          --
--                                                                          --
-- GNAT was originally developed  by the GNAT team at  New York University. --
-- Extensive contributions were provided by Ada Core Technologies Inc.      --
--                                                                          --
------------------------------------------------------------------------------

pragma Style_Checks (All_Checks);
--  Turn off subprogram ordering, not used for this unit

with Atree;    use Atree;
with Nlists;   use Nlists;
with Output;   use Output;
with Sinfo;    use Sinfo;
with Stand;    use Stand;

package body Einfo is

   use Atree.Unchecked_Access;
   --  This is one of the packages that is allowed direct untyped access to
   --  the fields in a node, since it provides the next level abstraction
   --  which incorporates appropriate checks.

   ----------------------------------------------
   -- Usage of Fields in Defining Entity Nodes --
   ----------------------------------------------

   --  Four of these fields are defined in Sinfo, since they in are the base
   --  part of the node. The access routines for these four fields and the
   --  corresponding set procedures are defined in Sinfo. These fields are
   --  present in all entities. Note that Homonym is also in the base part of
   --  the node, but has access routines that are more properly part of Einfo,
   --  which is why they are defined here.

   --    Chars                           Name1
   --    Next_Entity                     Node2
   --    Scope                           Node3
   --    Etype                           Node5

   --   Remaining fields are present only in extended nodes (i.e. entities)

   --  The following fields are present in all entities

   --    Homonym                         Node4
   --    First_Rep_Item                  Node6
   --    Freeze_Node                     Node7

   --  The usage of other fields (and the entity kinds to which it applies)
   --  depends on the particular field (see Einfo spec for details).

   --    Associated_Node_For_Itype       Node8
   --    Dependent_Instances             Elist8
   --    Hiding_Loop_Variable            Node8
   --    Mechanism                       Uint8 (but returns Mechanism_Type)
   --    Normalized_First_Bit            Uint8
   --    Postcondition_Proc              Node8
   --    Return_Applies_To               Node8
   --    First_Exit_Statement            Node8

   --    Class_Wide_Type                 Node9
   --    Current_Value                   Node9
   --    Renaming_Map                    Uint9

   --    Direct_Primitive_Operations     Elist10
   --    Discriminal_Link                Node10
   --    Float_Rep                       Uint10 (but returns Float_Rep_Kind)
   --    Handler_Records                 List10
   --    Normalized_Position_Max         Uint10

   --    Component_Bit_Offset            Uint11
   --    Full_View                       Node11
   --    Entry_Component                 Node11
   --    Enumeration_Pos                 Uint11
   --    Generic_Homonym                 Node11
   --    Protected_Body_Subprogram       Node11
   --    Block_Node                      Node11

   --    Barrier_Function                Node12
   --    Enumeration_Rep                 Uint12
   --    Esize                           Uint12
   --    Next_Inlined_Subprogram         Node12

   --    Corresponding_Equality          Node13
   --    Component_Clause                Node13
   --    Elaboration_Entity              Node13
   --    Extra_Accessibility             Node13
   --    RM_Size                         Uint13

   --    Alignment                       Uint14
   --    First_Optional_Parameter        Node14
   --    Normalized_Position             Uint14
   --    Shadow_Entities                 List14

   --    Discriminant_Number             Uint15
   --    DT_Position                     Uint15
   --    DT_Entry_Count                  Uint15
   --    Entry_Bodies_Array              Node15
   --    Entry_Parameters_Type           Node15
   --    Extra_Formal                    Node15
   --    Lit_Indexes                     Node15
   --    Related_Instance                Node15
   --    Scale_Value                     Uint15
   --    Storage_Size_Variable           Node15
   --    String_Literal_Low_Bound        Node15

   --    Access_Disp_Table               Elist16
   --    Cloned_Subtype                  Node16
   --    DTC_Entity                      Node16
   --    Entry_Formal                    Node16
   --    First_Private_Entity            Node16
   --    Lit_Strings                     Node16
   --    String_Literal_Length           Uint16
   --    Unset_Reference                 Node16

   --    Actual_Subtype                  Node17
   --    Digits_Value                    Uint17
   --    Discriminal                     Node17
   --    First_Entity                    Node17
   --    First_Index                     Node17
   --    First_Literal                   Node17
   --    Master_Id                       Node17
   --    Modulus                         Uint17
   --    Non_Limited_View                Node17
   --    Prival                          Node17

   --    Alias                           Node18
   --    Corresponding_Concurrent_Type   Node18
   --    Corresponding_Protected_Entry   Node18
   --    Corresponding_Record_Type       Node18
   --    Delta_Value                     Ureal18
   --    Enclosing_Scope                 Node18
   --    Equivalent_Type                 Node18
   --    Private_Dependents              Elist18
   --    Renamed_Entity                  Node18
   --    Renamed_Object                  Node18

   --    Body_Entity                     Node19
   --    Corresponding_Discriminant      Node19
   --    Finalization_Chain_Entity       Node19
   --    Parent_Subtype                  Node19
   --    Related_Array_Object            Node19
   --    Size_Check_Code                 Node19
   --    Spec_Entity                     Node19
   --    Underlying_Full_View            Node19

   --    Component_Type                  Node20
   --    Default_Value                   Node20
   --    Directly_Designated_Type        Node20
   --    Discriminant_Checking_Func      Node20
   --    Discriminant_Default_Value      Node20
   --    Last_Entity                     Node20
   --    Prival_Link                     Node20
   --    Register_Exception_Call         Node20
   --    Scalar_Range                    Node20

   --    Accept_Address                  Elist21
   --    Default_Expr_Function           Node21
   --    Discriminant_Constraint         Elist21
   --    Interface_Name                  Node21
   --    Original_Array_Type             Node21
   --    Small_Value                     Ureal21

   --    Associated_Storage_Pool         Node22
   --    Component_Size                  Uint22
   --    Corresponding_Remote_Type       Node22
   --    Enumeration_Rep_Expr            Node22
   --    Exception_Code                  Uint22
   --    Original_Record_Component       Node22
   --    Private_View                    Node22
   --    Protected_Formal                Node22
   --    Scope_Depth_Value               Uint22
   --    Shared_Var_Procs_Instance       Node22

   --    Associated_Final_Chain          Node23
   --    CR_Discriminant                 Node23
   --    Entry_Cancel_Parameter          Node23
   --    Enum_Pos_To_Rep                 Node23
   --    Extra_Constrained               Node23
   --    Generic_Renamings               Elist23
   --    Inner_Instances                 Elist23
   --    Limited_View                    Node23
   --    Packed_Array_Type               Node23
   --    Protection_Object               Node23
   --    Stored_Constraint               Elist23

   --    Related_Expression              Node24
   --    Spec_PPC_List                   Node24

   --    Interface_Alias                 Node25
   --    Interfaces                      Elist25
   --    Debug_Renaming_Link             Node25
   --    DT_Offset_To_Top_Func           Node25
   --    PPC_Wrapper                     Node25
   --    Static_Predicate                List25
   --    Task_Body_Procedure             Node25

   --    Dispatch_Table_Wrappers         Elist26
   --    Last_Assignment                 Node26
   --    Overridden_Operation            Node26
   --    Package_Instantiation           Node26
   --    Relative_Deadline_Variable      Node26
   --    Static_Initialization           Node26

   --    Current_Use_Clause              Node27
   --    Related_Type                    Node27
   --    Wrapped_Entity                  Node27

   --    Extra_Formals                   Node28
   --    Underlying_Record_View          Node28
<<<<<<< HEAD
=======

   --    Subprograms_For_Type            Node29
>>>>>>> 155d23aa

   ---------------------------------------------
   -- Usage of Flags in Defining Entity Nodes --
   ---------------------------------------------

   --  All flags are unique, there is no overlaying, so each flag is physically
   --  present in every entity. However, for many of the flags, it only makes
   --  sense for them to be set true for certain subsets of entity kinds. See
   --  the spec of Einfo for further details.

   --  Note: Flag1-Flag3 are absent from this list, for historical reasons

   --    Is_Frozen                       Flag4
   --    Has_Discriminants               Flag5
   --    Is_Dispatching_Operation        Flag6
   --    Is_Immediately_Visible          Flag7
   --    In_Use                          Flag8
   --    Is_Potentially_Use_Visible      Flag9
   --    Is_Public                       Flag10

   --    Is_Inlined                      Flag11
   --    Is_Constrained                  Flag12
   --    Is_Generic_Type                 Flag13
   --    Depends_On_Private              Flag14
   --    Is_Aliased                      Flag15
   --    Is_Volatile                     Flag16
   --    Is_Internal                     Flag17
   --    Has_Delayed_Freeze              Flag18
   --    Is_Abstract_Subprogram          Flag19
   --    Is_Concurrent_Record_Type       Flag20

   --    Has_Master_Entity               Flag21
   --    Needs_No_Actuals                Flag22
   --    Has_Storage_Size_Clause         Flag23
   --    Is_Imported                     Flag24
   --    Is_Limited_Record               Flag25
   --    Has_Completion                  Flag26
   --    Has_Pragma_Controlled           Flag27
   --    Is_Statically_Allocated         Flag28
   --    Has_Size_Clause                 Flag29
   --    Has_Task                        Flag30

   --    Checks_May_Be_Suppressed        Flag31
   --    Kill_Elaboration_Checks         Flag32
   --    Kill_Range_Checks               Flag33
   --    Kill_Tag_Checks                 Flag34
   --    Is_Class_Wide_Equivalent_Type   Flag35
   --    Referenced_As_LHS               Flag36
   --    Is_Known_Non_Null               Flag37
   --    Can_Never_Be_Null               Flag38
   --    Body_Needed_For_SAL             Flag40

   --    Treat_As_Volatile               Flag41
   --    Is_Controlled                   Flag42
   --    Has_Controlled_Component        Flag43
   --    Is_Pure                         Flag44
   --    In_Private_Part                 Flag45
   --    Has_Alignment_Clause            Flag46
   --    Has_Exit                        Flag47
   --    In_Package_Body                 Flag48
   --    Reachable                       Flag49
   --    Delay_Subprogram_Descriptors    Flag50

   --    Is_Packed                       Flag51
   --    Is_Entry_Formal                 Flag52
   --    Is_Private_Descendant           Flag53
   --    Return_Present                  Flag54
   --    Is_Tagged_Type                  Flag55
   --    Has_Homonym                     Flag56
   --    Is_Hidden                       Flag57
   --    Non_Binary_Modulus              Flag58
   --    Is_Preelaborated                Flag59
   --    Is_Shared_Passive               Flag60

   --    Is_Remote_Types                 Flag61
   --    Is_Remote_Call_Interface        Flag62
   --    Is_Character_Type               Flag63
   --    Is_Intrinsic_Subprogram         Flag64
   --    Has_Record_Rep_Clause           Flag65
   --    Has_Enumeration_Rep_Clause      Flag66
   --    Has_Small_Clause                Flag67
   --    Has_Component_Size_Clause       Flag68
   --    Is_Access_Constant              Flag69
   --    Is_First_Subtype                Flag70

   --    Has_Completion_In_Body          Flag71
   --    Has_Unknown_Discriminants       Flag72
   --    Is_Child_Unit                   Flag73
   --    Is_CPP_Class                    Flag74
   --    Has_Non_Standard_Rep            Flag75
   --    Is_Constructor                  Flag76
   --    Static_Elaboration_Desired      Flag77
   --    Is_Tag                          Flag78
   --    Has_All_Calls_Remote            Flag79
   --    Is_Constr_Subt_For_U_Nominal    Flag80

   --    Is_Asynchronous                 Flag81
   --    Has_Gigi_Rep_Item               Flag82
   --    Has_Machine_Radix_Clause        Flag83
   --    Machine_Radix_10                Flag84
   --    Is_Atomic                       Flag85
   --    Has_Atomic_Components           Flag86
   --    Has_Volatile_Components         Flag87
   --    Discard_Names                   Flag88
   --    Is_Interrupt_Handler            Flag89
   --    Returns_By_Ref                  Flag90

   --    Is_Itype                        Flag91
   --    Size_Known_At_Compile_Time      Flag92
   --    Has_Subprogram_Descriptor       Flag93
   --    Is_Generic_Actual_Type          Flag94
   --    Uses_Sec_Stack                  Flag95
   --    Warnings_Off                    Flag96
   --    Is_Controlling_Formal           Flag97
   --    Has_Controlling_Result          Flag98
   --    Is_Exported                     Flag99
   --    Has_Specified_Layout            Flag100

   --    Has_Nested_Block_With_Handler   Flag101
   --    Is_Called                       Flag102
   --    Is_Completely_Hidden            Flag103
   --    Address_Taken                   Flag104
   --    Suppress_Init_Proc              Flag105
   --    Is_Limited_Composite            Flag106
   --    Is_Private_Composite            Flag107
   --    Default_Expressions_Processed   Flag108
   --    Is_Non_Static_Subtype           Flag109
   --    Has_External_Tag_Rep_Clause     Flag110

   --    Is_Formal_Subprogram            Flag111
   --    Is_Renaming_Of_Object           Flag112
   --    No_Return                       Flag113
   --    Delay_Cleanups                  Flag114
   --    Never_Set_In_Source             Flag115
   --    Is_Visible_Child_Unit           Flag116
   --    Is_Unchecked_Union              Flag117
   --    Is_For_Access_Subtype           Flag118
   --    Has_Convention_Pragma           Flag119
   --    Has_Primitive_Operations        Flag120

   --    Has_Pragma_Pack                 Flag121
   --    Is_Bit_Packed_Array             Flag122
   --    Has_Unchecked_Union             Flag123
   --    Is_Eliminated                   Flag124
   --    C_Pass_By_Copy                  Flag125
   --    Is_Instantiated                 Flag126
   --    Is_Valued_Procedure             Flag127
   --    (used for Component_Alignment)  Flag128
   --    (used for Component_Alignment)  Flag129
   --    Is_Generic_Instance             Flag130

   --    No_Pool_Assigned                Flag131
   --    Is_AST_Entry                    Flag132
   --    Is_VMS_Exception                Flag133
   --    Is_Optional_Parameter           Flag134
   --    Has_Aliased_Components          Flag135
   --    No_Strict_Aliasing              Flag136
   --    Is_Machine_Code_Subprogram      Flag137
   --    Is_Packed_Array_Type            Flag138
   --    Has_Biased_Representation       Flag139
   --    Has_Complex_Representation      Flag140

   --    Is_Constr_Subt_For_UN_Aliased   Flag141
   --    Has_Missing_Return              Flag142
   --    Has_Recursive_Call              Flag143
   --    Is_Unsigned_Type                Flag144
   --    Strict_Alignment                Flag145
   --    Is_Abstract_Type                Flag146
   --    Needs_Debug_Info                Flag147
   --    Suppress_Elaboration_Warnings   Flag148
   --    Is_Compilation_Unit             Flag149
   --    Has_Pragma_Elaborate_Body       Flag150

   --    Entry_Accepted                  Flag152
   --    Is_Obsolescent                  Flag153
   --    Has_Per_Object_Constraint       Flag154
   --    Has_Private_Declaration         Flag155
   --    Referenced                      Flag156
   --    Has_Pragma_Inline               Flag157
   --    Finalize_Storage_Only           Flag158
   --    From_With_Type                  Flag159
   --    Is_Package_Body_Entity          Flag160

   --    Has_Qualified_Name              Flag161
   --    Nonzero_Is_True                 Flag162
   --    Is_True_Constant                Flag163
   --    Reverse_Bit_Order               Flag164
   --    Suppress_Style_Checks           Flag165
   --    Debug_Info_Off                  Flag166
   --    Sec_Stack_Needed_For_Return     Flag167
   --    Materialize_Entity              Flag168
   --    Has_Pragma_Thread_Local_Storage Flag169
   --    Is_Known_Valid                  Flag170

   --    Is_Hidden_Open_Scope            Flag171
   --    Has_Object_Size_Clause          Flag172
   --    Has_Fully_Qualified_Name        Flag173
   --    Elaboration_Entity_Required     Flag174
   --    Has_Forward_Instantiation       Flag175
   --    Is_Discrim_SO_Function          Flag176
   --    Size_Depends_On_Discriminant    Flag177
   --    Is_Null_Init_Proc               Flag178
   --    Has_Pragma_Pure_Function        Flag179
   --    Has_Pragma_Unreferenced         Flag180

   --    Has_Contiguous_Rep              Flag181
   --    Has_Xref_Entry                  Flag182
   --    Must_Be_On_Byte_Boundary        Flag183
   --    Has_Stream_Size_Clause          Flag184
   --    Is_Ada_2005_Only                Flag185
   --    Is_Interface                    Flag186
   --    Has_Constrained_Partial_View    Flag187
   --    Has_Persistent_BSS              Flag188
   --    Is_Pure_Unit_Access_Type        Flag189
   --    Has_Specified_Stream_Input      Flag190

   --    Has_Specified_Stream_Output     Flag191
   --    Has_Specified_Stream_Read       Flag192
   --    Has_Specified_Stream_Write      Flag193
   --    Is_Local_Anonymous_Access       Flag194
   --    Is_Primitive_Wrapper            Flag195
   --    Was_Hidden                      Flag196
   --    Is_Limited_Interface            Flag197
<<<<<<< HEAD
=======
   --    Has_Pragma_Ordered              Flag198
   --    Is_Ada_2012_Only                Flag199
>>>>>>> 155d23aa

   --    Has_Delayed_Aspects             Flag200
   --    Has_Anon_Block_Suffix           Flag201
   --    Itype_Printed                   Flag202
   --    Has_Pragma_Pure                 Flag203
   --    Is_Known_Null                   Flag204
   --    Low_Bound_Tested                Flag205
   --    Is_Visible_Formal               Flag206
   --    Known_To_Have_Preelab_Init      Flag207
   --    Must_Have_Preelab_Init          Flag208
   --    Is_Return_Object                Flag209
   --    Elaborate_Body_Desirable        Flag210

   --    Has_Static_Discriminants        Flag211
   --    Has_Pragma_Unreferenced_Objects Flag212
   --    Requires_Overriding             Flag213
   --    Has_RACW                        Flag214
   --    Has_Up_Level_Access             Flag215
   --    Universal_Aliasing              Flag216
   --    Suppress_Value_Tracking_On_Call Flag217
   --    Is_Primitive                    Flag218
   --    Has_Initial_Value               Flag219
   --    Has_Dispatch_Table              Flag220

   --    Has_Pragma_Preelab_Init         Flag221
   --    Used_As_Generic_Actual          Flag222
   --    Is_Descendent_Of_Address        Flag223
   --    Is_Raised                       Flag224
   --    Is_Thunk                        Flag225
   --    Is_Only_Out_Parameter           Flag226
   --    Referenced_As_Out_Parameter     Flag227
   --    Has_Thunks                      Flag228
   --    Can_Use_Internal_Rep            Flag229
   --    Has_Pragma_Inline_Always        Flag230

   --    Renamed_In_Spec                 Flag231
   --    Has_Invariants                  Flag232
   --    Has_Pragma_Unmodified           Flag233
   --    Is_Dispatch_Table_Entity        Flag234
   --    Is_Trivial_Subprogram           Flag235
   --    Warnings_Off_Used               Flag236
   --    Warnings_Off_Used_Unmodified    Flag237
   --    Warnings_Off_Used_Unreferenced  Flag238
   --    OK_To_Reorder_Components        Flag239
   --    Has_Postconditions              Flag240

   --    Optimize_Alignment_Space        Flag241
   --    Optimize_Alignment_Time         Flag242
   --    Overlays_Constant               Flag243
   --    Is_RACW_Stub_Type               Flag244
   --    Is_Private_Primitive            Flag245
   --    Is_Underlying_Record_View       Flag246
   --    OK_To_Rename                    Flag247
   --    Has_Inheritable_Invariants      Flag248
   --    Has_Predicates                  Flag250

   --    (unused)                        Flag39
   --    (unused)                        Flag151
   --    (unused)                        Flag249
   --    (unused)                        Flag251
   --    (unused)                        Flag252
   --    (unused)                        Flag253
   --    (unused)                        Flag254

   --    (unused)                        Flag198
   --    (unused)                        Flag199
   --    (unused)                        Flag200

   -----------------------
   -- Local subprograms --
   -----------------------

   function Rep_Clause (Id : E; Rep_Name : Name_Id) return N;
   --  Returns the attribute definition clause for Id whose name is Rep_Name.
   --  Returns Empty if no matching attribute definition clause found for Id.

   ---------------
   -- Float_Rep --
   ---------------

   function Float_Rep (Id : E) return F is
      pragma Assert (Is_Floating_Point_Type (Id));
   begin
      return F'Val (UI_To_Int (Uint10 (Base_Type (Id))));
   end Float_Rep;

   ----------------
   -- Rep_Clause --
   ----------------

   function Rep_Clause (Id : E; Rep_Name : Name_Id) return N is
      Ritem : Node_Id;

   begin
      Ritem := First_Rep_Item (Id);
      while Present (Ritem) loop
         if Nkind (Ritem) = N_Attribute_Definition_Clause
           and then Chars (Ritem) = Rep_Name
         then
            return Ritem;
         else
            Next_Rep_Item (Ritem);
         end if;
      end loop;

      return Empty;
   end Rep_Clause;

   --------------------------------
   -- Attribute Access Functions --
   --------------------------------

   function Accept_Address (Id : E) return L is
   begin
      return Elist21 (Id);
   end Accept_Address;

   function Access_Disp_Table (Id : E) return L is
   begin
      pragma Assert (Is_Tagged_Type (Id));
      return Elist16 (Implementation_Base_Type (Id));
   end Access_Disp_Table;

   function Actual_Subtype (Id : E) return E is
   begin
      pragma Assert
         (Ekind_In (Id, E_Constant, E_Variable, E_Generic_In_Out_Parameter)
           or else Is_Formal (Id));
      return Node17 (Id);
   end Actual_Subtype;

   function Address_Taken (Id : E) return B is
   begin
      return Flag104 (Id);
   end Address_Taken;

   function Aft_Value (Id : E) return U is
      Result    : Nat := 1;
      Delta_Val : Ureal := Delta_Value (Id);
   begin
      while Delta_Val < Ureal_Tenth loop
         Delta_Val := Delta_Val * Ureal_10;
         Result := Result + 1;
      end loop;

      return UI_From_Int (Result);
   end Aft_Value;

   function Alias (Id : E) return E is
   begin
      pragma Assert
        (Is_Overloadable (Id) or else Ekind (Id) = E_Subprogram_Type);
      return Node18 (Id);
   end Alias;

   function Alignment (Id : E) return U is
   begin
      pragma Assert (Is_Type (Id)
                       or else Is_Formal (Id)
                       or else Ekind_In (Id, E_Loop_Parameter,
                                             E_Constant,
                                             E_Exception,
                                             E_Variable));
      return Uint14 (Id);
   end Alignment;

   function Associated_Final_Chain (Id : E) return E is
   begin
      pragma Assert (Is_Access_Type (Id));
      return Node23 (Id);
   end Associated_Final_Chain;

   function Associated_Formal_Package (Id : E) return E is
   begin
      pragma Assert (Ekind (Id) = E_Package);
      return Node12 (Id);
   end Associated_Formal_Package;

   function Associated_Node_For_Itype (Id : E) return N is
   begin
      return Node8 (Id);
   end Associated_Node_For_Itype;

   function Associated_Storage_Pool (Id : E) return E is
   begin
      pragma Assert (Is_Access_Type (Id));
      return Node22 (Root_Type (Id));
   end Associated_Storage_Pool;

   function Barrier_Function (Id : E) return N is
   begin
      pragma Assert (Is_Entry (Id));
      return Node12 (Id);
   end Barrier_Function;

   function Block_Node (Id : E) return N is
   begin
      pragma Assert (Ekind (Id) = E_Block);
      return Node11 (Id);
   end Block_Node;

   function Body_Entity (Id : E) return E is
   begin
      pragma Assert (Ekind_In (Id, E_Package, E_Generic_Package));
      return Node19 (Id);
   end Body_Entity;

   function Body_Needed_For_SAL (Id : E) return B is
   begin
      pragma Assert
        (Ekind (Id) = E_Package
           or else Is_Subprogram (Id)
           or else Is_Generic_Unit (Id));
      return Flag40 (Id);
   end Body_Needed_For_SAL;

   function C_Pass_By_Copy (Id : E) return B is
   begin
      pragma Assert (Is_Record_Type (Id));
      return Flag125 (Implementation_Base_Type (Id));
   end C_Pass_By_Copy;

   function Can_Never_Be_Null (Id : E) return B is
   begin
      return Flag38 (Id);
   end Can_Never_Be_Null;

   function Checks_May_Be_Suppressed (Id : E) return B is
   begin
      return Flag31 (Id);
   end Checks_May_Be_Suppressed;

   function Class_Wide_Type (Id : E) return E is
   begin
      pragma Assert (Is_Type (Id));
      return Node9 (Id);
   end Class_Wide_Type;

   function Cloned_Subtype (Id : E) return E is
   begin
      pragma Assert (Ekind_In (Id, E_Record_Subtype, E_Class_Wide_Subtype));
      return Node16 (Id);
   end Cloned_Subtype;

   function Component_Bit_Offset (Id : E) return U is
   begin
      pragma Assert (Ekind_In (Id, E_Component, E_Discriminant));
      return Uint11 (Id);
   end Component_Bit_Offset;

   function Component_Clause (Id : E) return N is
   begin
      pragma Assert (Ekind_In (Id, E_Component, E_Discriminant));
      return Node13 (Id);
   end Component_Clause;

   function Component_Size (Id : E) return U is
   begin
      pragma Assert (Is_Array_Type (Id));
      return Uint22 (Implementation_Base_Type (Id));
   end Component_Size;

   function Component_Type (Id : E) return E is
   begin
      pragma Assert (Is_Array_Type (Id) or else Is_String_Type (Id));
      return Node20 (Implementation_Base_Type (Id));
   end Component_Type;

   function Corresponding_Concurrent_Type (Id : E) return E is
   begin
      pragma Assert (Ekind (Id) = E_Record_Type);
      return Node18 (Id);
   end Corresponding_Concurrent_Type;

   function Corresponding_Discriminant (Id : E) return E is
   begin
      pragma Assert (Ekind (Id) = E_Discriminant);
      return Node19 (Id);
   end Corresponding_Discriminant;

   function Corresponding_Equality (Id : E) return E is
   begin
      pragma Assert
        (Ekind (Id) = E_Function
          and then not Comes_From_Source (Id)
          and then Chars (Id) = Name_Op_Ne);
      return Node13 (Id);
   end Corresponding_Equality;

   function Corresponding_Protected_Entry (Id : E) return E is
   begin
      pragma Assert (Ekind (Id) = E_Subprogram_Body);
      return Node18 (Id);
   end Corresponding_Protected_Entry;

   function Corresponding_Record_Type (Id : E) return E is
   begin
      pragma Assert (Is_Concurrent_Type (Id));
      return Node18 (Id);
   end Corresponding_Record_Type;

   function Corresponding_Remote_Type (Id : E) return E is
   begin
      return Node22 (Id);
   end Corresponding_Remote_Type;

   function Current_Use_Clause (Id : E) return E is
   begin
      pragma Assert (Ekind (Id) = E_Package or else Is_Type (Id));
      return Node27 (Id);
   end Current_Use_Clause;

   function Current_Value (Id : E) return N is
   begin
      pragma Assert (Ekind (Id) in Object_Kind);
      return Node9 (Id);
   end Current_Value;

   function CR_Discriminant (Id : E) return E is
   begin
      return Node23 (Id);
   end CR_Discriminant;

   function Debug_Info_Off (Id : E) return B is
   begin
      return Flag166 (Id);
   end Debug_Info_Off;

   function Debug_Renaming_Link (Id : E) return E is
   begin
      return Node25 (Id);
   end Debug_Renaming_Link;

   function Default_Expr_Function (Id : E) return E is
   begin
      pragma Assert (Is_Formal (Id));
      return Node21 (Id);
   end Default_Expr_Function;

   function Default_Expressions_Processed (Id : E) return B is
   begin
      return Flag108 (Id);
   end Default_Expressions_Processed;

   function Default_Value (Id : E) return N is
   begin
      pragma Assert (Is_Formal (Id));
      return Node20 (Id);
   end Default_Value;

   function Delay_Cleanups (Id : E) return B is
   begin
      return Flag114 (Id);
   end Delay_Cleanups;

   function Delay_Subprogram_Descriptors (Id : E) return B is
   begin
      return Flag50 (Id);
   end Delay_Subprogram_Descriptors;

   function Delta_Value (Id : E) return R is
   begin
      pragma Assert (Is_Fixed_Point_Type (Id));
      return Ureal18 (Id);
   end Delta_Value;

   function Dependent_Instances (Id : E) return L is
   begin
      pragma Assert (Is_Generic_Instance (Id));
      return Elist8 (Id);
   end Dependent_Instances;

   function Depends_On_Private (Id : E) return B is
   begin
      pragma Assert (Nkind (Id) in N_Entity);
      return Flag14 (Id);
   end Depends_On_Private;

   function Digits_Value (Id : E) return U is
   begin
      pragma Assert
        (Is_Floating_Point_Type (Id)
          or else Is_Decimal_Fixed_Point_Type (Id));
      return Uint17 (Id);
   end Digits_Value;

   function Direct_Primitive_Operations (Id : E) return L is
   begin
      pragma Assert (Is_Tagged_Type (Id));
      return Elist10 (Id);
   end Direct_Primitive_Operations;

   function Directly_Designated_Type (Id : E) return E is
   begin
      pragma Assert (Is_Access_Type (Id));
      return Node20 (Id);
   end Directly_Designated_Type;

   function Discard_Names (Id : E) return B is
   begin
      return Flag88 (Id);
   end Discard_Names;

   function Discriminal (Id : E) return E is
   begin
      pragma Assert (Ekind (Id) = E_Discriminant);
      return Node17 (Id);
   end Discriminal;

   function Discriminal_Link (Id : E) return N is
   begin
      return Node10 (Id);
   end Discriminal_Link;

   function Discriminant_Checking_Func (Id : E) return E is
   begin
      pragma Assert (Ekind (Id) = E_Component);
      return Node20 (Id);
   end Discriminant_Checking_Func;

   function Discriminant_Constraint (Id : E) return L is
   begin
      pragma Assert (Is_Composite_Type (Id) and then Has_Discriminants (Id));
      return Elist21 (Id);
   end Discriminant_Constraint;

   function Discriminant_Default_Value (Id : E) return N is
   begin
      pragma Assert (Ekind (Id) = E_Discriminant);
      return Node20 (Id);
   end Discriminant_Default_Value;

   function Discriminant_Number (Id : E) return U is
   begin
      pragma Assert (Ekind (Id) = E_Discriminant);
      return Uint15 (Id);
   end Discriminant_Number;

   function Dispatch_Table_Wrappers (Id : E) return L is
   begin
      pragma Assert (Is_Tagged_Type (Id));
      return Elist26 (Implementation_Base_Type (Id));
   end Dispatch_Table_Wrappers;

   function DT_Entry_Count (Id : E) return U is
   begin
      pragma Assert (Ekind (Id) = E_Component and then Is_Tag (Id));
      return Uint15 (Id);
   end DT_Entry_Count;

   function DT_Offset_To_Top_Func (Id : E) return E is
   begin
      pragma Assert (Ekind (Id) = E_Component and then Is_Tag (Id));
      return Node25 (Id);
   end DT_Offset_To_Top_Func;

   function DT_Position (Id : E) return U is
   begin
      pragma Assert (Ekind_In (Id, E_Function, E_Procedure)
                       and then Present (DTC_Entity (Id)));
      return Uint15 (Id);
   end DT_Position;

   function DTC_Entity (Id : E) return E is
   begin
      pragma Assert (Ekind_In (Id, E_Function, E_Procedure));
      return Node16 (Id);
   end DTC_Entity;

   function Elaborate_Body_Desirable (Id : E) return B is
   begin
      pragma Assert (Ekind (Id) = E_Package);
      return Flag210 (Id);
   end Elaborate_Body_Desirable;

   function Elaboration_Entity (Id : E) return E is
   begin
      pragma Assert
        (Is_Subprogram (Id)
           or else
         Ekind (Id) = E_Package
           or else
         Is_Generic_Unit (Id));
      return Node13 (Id);
   end Elaboration_Entity;

   function Elaboration_Entity_Required (Id : E) return B is
   begin
      pragma Assert
        (Is_Subprogram (Id)
           or else
         Ekind (Id) = E_Package
           or else
         Is_Generic_Unit (Id));
      return Flag174 (Id);
   end Elaboration_Entity_Required;

   function Enclosing_Scope (Id : E) return E is
   begin
      return Node18 (Id);
   end Enclosing_Scope;

   function Entry_Accepted (Id : E) return B is
   begin
      pragma Assert (Is_Entry (Id));
      return Flag152 (Id);
   end Entry_Accepted;

   function Entry_Bodies_Array (Id : E) return E is
   begin
      return Node15 (Id);
   end Entry_Bodies_Array;

   function Entry_Cancel_Parameter (Id : E) return E is
   begin
      return Node23 (Id);
   end Entry_Cancel_Parameter;

   function Entry_Component (Id : E) return E is
   begin
      return Node11 (Id);
   end Entry_Component;

   function Entry_Formal (Id : E) return E is
   begin
      return Node16 (Id);
   end Entry_Formal;

   function Entry_Index_Constant (Id : E) return N is
   begin
      pragma Assert (Ekind (Id) = E_Entry_Index_Parameter);
      return Node18 (Id);
   end Entry_Index_Constant;

   function Entry_Parameters_Type (Id : E) return E is
   begin
      return Node15 (Id);
   end Entry_Parameters_Type;

   function Enum_Pos_To_Rep (Id : E) return E is
   begin
      pragma Assert (Ekind (Id) = E_Enumeration_Type);
      return Node23 (Id);
   end Enum_Pos_To_Rep;

   function Enumeration_Pos (Id : E) return Uint is
   begin
      pragma Assert (Ekind (Id) = E_Enumeration_Literal);
      return Uint11 (Id);
   end Enumeration_Pos;

   function Enumeration_Rep (Id : E) return U is
   begin
      pragma Assert (Ekind (Id) = E_Enumeration_Literal);
      return Uint12 (Id);
   end Enumeration_Rep;

   function Enumeration_Rep_Expr (Id : E) return N is
   begin
      pragma Assert (Ekind (Id) = E_Enumeration_Literal);
      return Node22 (Id);
   end Enumeration_Rep_Expr;

   function Equivalent_Type (Id : E) return E is
   begin
      pragma Assert
        (Ekind_In (Id, E_Class_Wide_Type,
                       E_Class_Wide_Subtype,
                       E_Access_Protected_Subprogram_Type,
                       E_Anonymous_Access_Protected_Subprogram_Type,
                       E_Access_Subprogram_Type,
                       E_Exception_Type));
      return Node18 (Id);
   end Equivalent_Type;

   function Esize (Id : E) return Uint is
   begin
      return Uint12 (Id);
   end Esize;

   function Exception_Code (Id : E) return Uint is
   begin
      pragma Assert (Ekind (Id) = E_Exception);
      return Uint22 (Id);
   end Exception_Code;

   function Extra_Accessibility (Id : E) return E is
   begin
      pragma Assert (Is_Formal (Id) or else Ekind (Id) = E_Variable);
      return Node13 (Id);
   end Extra_Accessibility;

   function Extra_Constrained (Id : E) return E is
   begin
      pragma Assert (Is_Formal (Id) or else Ekind (Id) = E_Variable);
      return Node23 (Id);
   end Extra_Constrained;

   function Extra_Formal (Id : E) return E is
   begin
      return Node15 (Id);
   end Extra_Formal;

   function Extra_Formals (Id : E) return E is
   begin
      pragma Assert
        (Is_Overloadable (Id)
          or else Ekind_In (Id, E_Entry_Family,
                                E_Subprogram_Body,
                                E_Subprogram_Type));
      return Node28 (Id);
   end Extra_Formals;

   function Can_Use_Internal_Rep (Id : E) return B is
   begin
      pragma Assert (Is_Access_Subprogram_Type (Base_Type (Id)));
      return Flag229 (Base_Type (Id));
   end Can_Use_Internal_Rep;

   function Finalization_Chain_Entity (Id : E) return E is
   begin
      return Node19 (Id);
   end Finalization_Chain_Entity;

   function Finalize_Storage_Only (Id : E) return B is
   begin
      pragma Assert (Is_Type (Id));
      return Flag158 (Base_Type (Id));
   end Finalize_Storage_Only;

   function First_Entity (Id : E) return E is
   begin
      return Node17 (Id);
   end First_Entity;

   function First_Exit_Statement (Id : E) return N is
   begin
      pragma Assert (Ekind (Id) = E_Loop);
      return Node8 (Id);
   end First_Exit_Statement;

   function First_Index (Id : E) return N is
   begin
      pragma Assert (Is_Array_Type (Id) or else Is_String_Type (Id));
      return Node17 (Id);
   end First_Index;

   function First_Literal (Id : E) return E is
   begin
      pragma Assert (Is_Enumeration_Type (Id));
      return Node17 (Id);
   end First_Literal;

   function First_Optional_Parameter (Id : E) return E is
   begin
      pragma Assert (Ekind_In (Id, E_Function, E_Procedure));
      return Node14 (Id);
   end First_Optional_Parameter;

   function First_Private_Entity (Id : E) return E is
   begin
      pragma Assert (Ekind_In (Id, E_Package, E_Generic_Package)
                       or else Ekind (Id) in Concurrent_Kind);
      return Node16 (Id);
   end First_Private_Entity;

   function First_Rep_Item (Id : E) return E is
   begin
      return Node6 (Id);
   end First_Rep_Item;

   function Freeze_Node (Id : E) return N is
   begin
      return Node7 (Id);
   end Freeze_Node;

   function From_With_Type (Id : E) return B is
   begin
      return Flag159 (Id);
   end From_With_Type;

   function Full_View (Id : E) return E is
   begin
      pragma Assert (Is_Type (Id) or else Ekind (Id) = E_Constant);
      return Node11 (Id);
   end Full_View;

   function Generic_Homonym (Id : E) return E is
   begin
      pragma Assert (Ekind (Id) = E_Generic_Package);
      return Node11 (Id);
   end Generic_Homonym;

   function Generic_Renamings (Id : E) return L is
   begin
      return Elist23 (Id);
   end Generic_Renamings;

   function Handler_Records (Id : E) return S is
   begin
      return List10 (Id);
   end Handler_Records;

   function Has_Aliased_Components (Id : E) return B is
   begin
      return Flag135 (Implementation_Base_Type (Id));
   end Has_Aliased_Components;

   function Has_Alignment_Clause (Id : E) return B is
   begin
      return Flag46 (Id);
   end Has_Alignment_Clause;

   function Has_All_Calls_Remote (Id : E) return B is
   begin
      return Flag79 (Id);
   end Has_All_Calls_Remote;

   function Has_Anon_Block_Suffix (Id : E) return B is
   begin
      return Flag201 (Id);
   end Has_Anon_Block_Suffix;

   function Has_Atomic_Components (Id : E) return B is
   begin
      return Flag86 (Implementation_Base_Type (Id));
   end Has_Atomic_Components;

   function Has_Biased_Representation (Id : E) return B is
   begin
      return Flag139 (Id);
   end Has_Biased_Representation;

   function Has_Completion (Id : E) return B is
   begin
      return Flag26 (Id);
   end Has_Completion;

   function Has_Completion_In_Body (Id : E) return B is
   begin
      pragma Assert (Is_Type (Id));
      return Flag71 (Id);
   end Has_Completion_In_Body;

   function Has_Complex_Representation (Id : E) return B is
   begin
      pragma Assert (Is_Type (Id));
      return Flag140 (Implementation_Base_Type (Id));
   end Has_Complex_Representation;

   function Has_Component_Size_Clause (Id : E) return B is
   begin
      pragma Assert (Is_Array_Type (Id));
      return Flag68 (Implementation_Base_Type (Id));
   end Has_Component_Size_Clause;

   function Has_Constrained_Partial_View (Id : E) return B is
   begin
      pragma Assert (Is_Type (Id));
      return Flag187 (Id);
   end Has_Constrained_Partial_View;

   function Has_Controlled_Component (Id : E) return B is
   begin
      return Flag43 (Base_Type (Id));
   end Has_Controlled_Component;

   function Has_Contiguous_Rep (Id : E) return B is
   begin
      return Flag181 (Id);
   end Has_Contiguous_Rep;

   function Has_Controlling_Result (Id : E) return B is
   begin
      return Flag98 (Id);
   end Has_Controlling_Result;

   function Has_Convention_Pragma (Id : E) return B is
   begin
      return Flag119 (Id);
   end Has_Convention_Pragma;

   function Has_Delayed_Aspects (Id : E) return B is
   begin
      pragma Assert (Nkind (Id) in N_Entity);
      return Flag200 (Id);
   end Has_Delayed_Aspects;

   function Has_Delayed_Freeze (Id : E) return B is
   begin
      pragma Assert (Nkind (Id) in N_Entity);
      return Flag18 (Id);
   end Has_Delayed_Freeze;

   function Has_Discriminants (Id : E) return B is
   begin
      pragma Assert (Nkind (Id) in N_Entity);
      return Flag5 (Id);
   end Has_Discriminants;

   function Has_Dispatch_Table (Id : E) return B is
   begin
      pragma Assert (Is_Tagged_Type (Id));
      return Flag220 (Id);
   end Has_Dispatch_Table;

   function Has_Enumeration_Rep_Clause (Id : E) return B is
   begin
      pragma Assert (Is_Enumeration_Type (Id));
      return Flag66 (Id);
   end Has_Enumeration_Rep_Clause;

   function Has_Exit (Id : E) return B is
   begin
      return Flag47 (Id);
   end Has_Exit;

   function Has_External_Tag_Rep_Clause (Id : E) return B is
   begin
      pragma Assert (Is_Tagged_Type (Id));
      return Flag110 (Id);
   end Has_External_Tag_Rep_Clause;

   function Has_Forward_Instantiation (Id : E) return B is
   begin
      return Flag175 (Id);
   end Has_Forward_Instantiation;

   function Has_Fully_Qualified_Name (Id : E) return B is
   begin
      return Flag173 (Id);
   end Has_Fully_Qualified_Name;

   function Has_Gigi_Rep_Item (Id : E) return B is
   begin
      return Flag82 (Id);
   end Has_Gigi_Rep_Item;

   function Has_Homonym (Id : E) return B is
   begin
      return Flag56 (Id);
   end Has_Homonym;

   function Has_Inheritable_Invariants (Id : E) return B is
   begin
      pragma Assert (Is_Type (Id));
      return Flag248 (Id);
   end Has_Inheritable_Invariants;

   function Has_Initial_Value (Id : E) return B is
   begin
      pragma Assert (Ekind (Id) = E_Variable or else Is_Formal (Id));
      return Flag219 (Id);
   end Has_Initial_Value;

   function Has_Invariants (Id : E) return B is
   begin
      pragma Assert (Is_Type (Id) or else Ekind (Id) = E_Procedure);
      return Flag232 (Id);
   end Has_Invariants;

   function Has_Machine_Radix_Clause (Id : E) return B is
   begin
      pragma Assert (Is_Decimal_Fixed_Point_Type (Id));
      return Flag83 (Id);
   end Has_Machine_Radix_Clause;

   function Has_Master_Entity (Id : E) return B is
   begin
      return Flag21 (Id);
   end Has_Master_Entity;

   function Has_Missing_Return (Id : E) return B is
   begin
      pragma Assert (Ekind_In (Id, E_Function, E_Generic_Function));
      return Flag142 (Id);
   end Has_Missing_Return;

   function Has_Nested_Block_With_Handler (Id : E) return B is
   begin
      return Flag101 (Id);
   end Has_Nested_Block_With_Handler;

   function Has_Non_Standard_Rep (Id : E) return B is
   begin
      return Flag75 (Implementation_Base_Type (Id));
   end Has_Non_Standard_Rep;

   function Has_Object_Size_Clause (Id : E) return B is
   begin
      pragma Assert (Is_Type (Id));
      return Flag172 (Id);
   end Has_Object_Size_Clause;

   function Has_Per_Object_Constraint (Id : E) return B is
   begin
      return Flag154 (Id);
   end Has_Per_Object_Constraint;

   function Has_Persistent_BSS (Id : E) return B is
   begin
      return Flag188 (Id);
   end Has_Persistent_BSS;

   function Has_Postconditions (Id : E) return B is
   begin
      pragma Assert (Is_Subprogram (Id));
      return Flag240 (Id);
   end Has_Postconditions;

   function Has_Pragma_Controlled (Id : E) return B is
   begin
      pragma Assert (Is_Access_Type (Id));
      return Flag27 (Implementation_Base_Type (Id));
   end Has_Pragma_Controlled;

   function Has_Pragma_Elaborate_Body (Id : E) return B is
   begin
      return Flag150 (Id);
   end Has_Pragma_Elaborate_Body;

   function Has_Pragma_Inline (Id : E) return B is
   begin
      return Flag157 (Id);
   end Has_Pragma_Inline;

   function Has_Pragma_Inline_Always (Id : E) return B is
   begin
      return Flag230 (Id);
   end Has_Pragma_Inline_Always;

   function Has_Pragma_Ordered (Id : E) return B is
   begin
      pragma Assert (Is_Enumeration_Type (Id));
      return Flag198 (Implementation_Base_Type (Id));
   end Has_Pragma_Ordered;

   function Has_Pragma_Pack (Id : E) return B is
   begin
      pragma Assert (Is_Record_Type (Id) or else Is_Array_Type (Id));
      return Flag121 (Implementation_Base_Type (Id));
   end Has_Pragma_Pack;

   function Has_Pragma_Preelab_Init (Id : E) return B is
   begin
      return Flag221 (Id);
   end Has_Pragma_Preelab_Init;

   function Has_Pragma_Pure (Id : E) return B is
   begin
      return Flag203 (Id);
   end Has_Pragma_Pure;

   function Has_Pragma_Pure_Function (Id : E) return B is
   begin
      return Flag179 (Id);
   end Has_Pragma_Pure_Function;

   function Has_Pragma_Thread_Local_Storage (Id : E) return B is
   begin
      return Flag169 (Id);
   end Has_Pragma_Thread_Local_Storage;

   function Has_Pragma_Unmodified (Id : E) return B is
   begin
      return Flag233 (Id);
   end Has_Pragma_Unmodified;

   function Has_Pragma_Unreferenced (Id : E) return B is
   begin
      return Flag180 (Id);
   end Has_Pragma_Unreferenced;

   function Has_Pragma_Unreferenced_Objects (Id : E) return B is
   begin
      pragma Assert (Is_Type (Id));
      return Flag212 (Id);
   end Has_Pragma_Unreferenced_Objects;

   function Has_Predicates (Id : E) return B is
   begin
      return Flag250 (Id);
   end Has_Predicates;

   function Has_Primitive_Operations (Id : E) return B is
   begin
      pragma Assert (Is_Type (Id));
      return Flag120 (Base_Type (Id));
   end Has_Primitive_Operations;

   function Has_Private_Declaration (Id : E) return B is
   begin
      return Flag155 (Id);
   end Has_Private_Declaration;

   function Has_Qualified_Name (Id : E) return B is
   begin
      return Flag161 (Id);
   end Has_Qualified_Name;

   function Has_RACW (Id : E) return B is
   begin
      pragma Assert (Ekind (Id) = E_Package);
      return Flag214 (Id);
   end Has_RACW;

   function Has_Record_Rep_Clause (Id : E) return B is
   begin
      pragma Assert (Is_Record_Type (Id));
      return Flag65 (Implementation_Base_Type (Id));
   end Has_Record_Rep_Clause;

   function Has_Recursive_Call (Id : E) return B is
   begin
      pragma Assert (Is_Subprogram (Id));
      return Flag143 (Id);
   end Has_Recursive_Call;

   function Has_Size_Clause (Id : E) return B is
   begin
      return Flag29 (Id);
   end Has_Size_Clause;

   function Has_Small_Clause (Id : E) return B is
   begin
      return Flag67 (Id);
   end Has_Small_Clause;

   function Has_Specified_Layout (Id : E) return B is
   begin
      pragma Assert (Is_Type (Id));
      return Flag100 (Implementation_Base_Type (Id));
   end Has_Specified_Layout;

   function Has_Specified_Stream_Input (Id : E) return B is
   begin
      pragma Assert (Is_Type (Id));
      return Flag190 (Id);
   end Has_Specified_Stream_Input;

   function Has_Specified_Stream_Output (Id : E) return B is
   begin
      pragma Assert (Is_Type (Id));
      return Flag191 (Id);
   end Has_Specified_Stream_Output;

   function Has_Specified_Stream_Read (Id : E) return B is
   begin
      pragma Assert (Is_Type (Id));
      return Flag192 (Id);
   end Has_Specified_Stream_Read;

   function Has_Specified_Stream_Write (Id : E) return B is
   begin
      pragma Assert (Is_Type (Id));
      return Flag193 (Id);
   end Has_Specified_Stream_Write;

   function Has_Static_Discriminants (Id : E) return B is
   begin
      pragma Assert (Is_Type (Id));
      return Flag211 (Id);
   end Has_Static_Discriminants;

   function Has_Storage_Size_Clause (Id : E) return B is
   begin
      pragma Assert (Is_Access_Type (Id) or else Is_Task_Type (Id));
      return Flag23 (Implementation_Base_Type (Id));
   end Has_Storage_Size_Clause;

   function Has_Stream_Size_Clause (Id : E) return B is
   begin
      return Flag184 (Id);
   end Has_Stream_Size_Clause;

   function Has_Subprogram_Descriptor (Id : E) return B is
   begin
      return Flag93 (Id);
   end Has_Subprogram_Descriptor;

   function Has_Task (Id : E) return B is
   begin
      return Flag30 (Base_Type (Id));
   end Has_Task;

   function Has_Thunks (Id : E) return B is
   begin
      return Flag228 (Id);
   end Has_Thunks;

   function Has_Unchecked_Union (Id : E) return B is
   begin
      return Flag123 (Base_Type (Id));
   end Has_Unchecked_Union;

   function Has_Unknown_Discriminants (Id : E) return B is
   begin
      pragma Assert (Is_Type (Id));
      return Flag72 (Id);
   end Has_Unknown_Discriminants;

   function Has_Up_Level_Access (Id : E) return B is
   begin
      pragma Assert
        (Ekind_In (Id, E_Variable, E_Constant, E_Loop_Parameter));
      return Flag215 (Id);
   end Has_Up_Level_Access;

   function Has_Volatile_Components (Id : E) return B is
   begin
      return Flag87 (Implementation_Base_Type (Id));
   end Has_Volatile_Components;

   function Has_Xref_Entry (Id : E) return B is
   begin
      return Flag182 (Implementation_Base_Type (Id));
   end Has_Xref_Entry;

   function Hiding_Loop_Variable (Id : E) return E is
   begin
      pragma Assert (Ekind (Id) = E_Variable);
      return Node8 (Id);
   end Hiding_Loop_Variable;

   function Homonym (Id : E) return E is
   begin
      return Node4 (Id);
   end Homonym;

   function Interface_Alias (Id : E) return E is
   begin
<<<<<<< HEAD
      pragma Assert (Ekind_In (Id, E_Function, E_Procedure));
      return Flag232 (Id);
   end Implemented_By_Entry;
=======
      pragma Assert (Is_Subprogram (Id));
      return Node25 (Id);
   end Interface_Alias;
>>>>>>> 155d23aa

   function Interfaces (Id : E) return L is
   begin
      pragma Assert (Is_Record_Type (Id));
      return Elist25 (Id);
   end Interfaces;

   function In_Package_Body (Id : E) return B is
   begin
      return Flag48 (Id);
   end In_Package_Body;

   function In_Private_Part (Id : E) return B is
   begin
      return Flag45 (Id);
   end In_Private_Part;

   function In_Use (Id : E) return B is
   begin
      pragma Assert (Nkind (Id) in N_Entity);
      return Flag8 (Id);
   end In_Use;

   function Inner_Instances (Id : E) return L is
   begin
      return Elist23 (Id);
   end Inner_Instances;

   function Interface_Name (Id : E) return N is
   begin
      return Node21 (Id);
   end Interface_Name;

   function Is_Abstract_Subprogram (Id : E) return B is
   begin
      pragma Assert (Is_Overloadable (Id));
      return Flag19 (Id);
   end Is_Abstract_Subprogram;

   function Is_Abstract_Type (Id : E) return B is
   begin
      pragma Assert (Is_Type (Id));
      return Flag146 (Id);
   end Is_Abstract_Type;

   function Is_Local_Anonymous_Access (Id : E) return B is
   begin
      pragma Assert (Is_Access_Type (Id));
      return Flag194 (Id);
   end Is_Local_Anonymous_Access;

   function Is_Access_Constant (Id : E) return B is
   begin
      pragma Assert (Is_Access_Type (Id));
      return Flag69 (Id);
   end Is_Access_Constant;

   function Is_Ada_2005_Only (Id : E) return B is
   begin
      return Flag185 (Id);
   end Is_Ada_2005_Only;

   function Is_Ada_2012_Only (Id : E) return B is
   begin
      return Flag199 (Id);
   end Is_Ada_2012_Only;

   function Is_Aliased (Id : E) return B is
   begin
      pragma Assert (Nkind (Id) in N_Entity);
      return Flag15 (Id);
   end Is_Aliased;

   function Is_AST_Entry (Id : E) return B is
   begin
      pragma Assert (Is_Entry (Id));
      return Flag132 (Id);
   end Is_AST_Entry;

   function Is_Asynchronous (Id : E) return B is
   begin
      pragma Assert (Ekind (Id) = E_Procedure or else Is_Type (Id));
      return Flag81 (Id);
   end Is_Asynchronous;

   function Is_Atomic (Id : E) return B is
   begin
      return Flag85 (Id);
   end Is_Atomic;

   function Is_Bit_Packed_Array (Id : E) return B is
   begin
      return Flag122 (Implementation_Base_Type (Id));
   end Is_Bit_Packed_Array;

   function Is_Called (Id : E) return B is
   begin
      pragma Assert (Ekind_In (Id, E_Procedure, E_Function));
      return Flag102 (Id);
   end Is_Called;

   function Is_Character_Type (Id : E) return B is
   begin
      return Flag63 (Id);
   end Is_Character_Type;

   function Is_Child_Unit (Id : E) return B is
   begin
      return Flag73 (Id);
   end Is_Child_Unit;

   function Is_Class_Wide_Equivalent_Type (Id : E) return B is
   begin
      return Flag35 (Id);
   end Is_Class_Wide_Equivalent_Type;

   function Is_Compilation_Unit (Id : E) return B is
   begin
      return Flag149 (Id);
   end Is_Compilation_Unit;

   function Is_Completely_Hidden (Id : E) return B is
   begin
      pragma Assert (Ekind (Id) = E_Discriminant);
      return Flag103 (Id);
   end Is_Completely_Hidden;

   function Is_Constr_Subt_For_U_Nominal (Id : E) return B is
   begin
      return Flag80 (Id);
   end Is_Constr_Subt_For_U_Nominal;

   function Is_Constr_Subt_For_UN_Aliased (Id : E) return B is
   begin
      return Flag141 (Id);
   end Is_Constr_Subt_For_UN_Aliased;

   function Is_Constrained (Id : E) return B is
   begin
      pragma Assert (Nkind (Id) in N_Entity);
      return Flag12 (Id);
   end Is_Constrained;

   function Is_Constructor (Id : E) return B is
   begin
      return Flag76 (Id);
   end Is_Constructor;

   function Is_Controlled (Id : E) return B is
   begin
      return Flag42 (Base_Type (Id));
   end Is_Controlled;

   function Is_Controlling_Formal (Id : E) return B is
   begin
      pragma Assert (Is_Formal (Id));
      return Flag97 (Id);
   end Is_Controlling_Formal;

   function Is_CPP_Class (Id : E) return B is
   begin
      return Flag74 (Id);
   end Is_CPP_Class;

   function Is_Descendent_Of_Address (Id : E) return B is
   begin
      pragma Assert (Is_Type (Id));
      return Flag223 (Id);
   end Is_Descendent_Of_Address;

   function Is_Discrim_SO_Function (Id : E) return B is
   begin
      return Flag176 (Id);
   end Is_Discrim_SO_Function;

   function Is_Dispatch_Table_Entity (Id : E) return B is
   begin
      return Flag234 (Id);
   end Is_Dispatch_Table_Entity;

   function Is_Dispatching_Operation (Id : E) return B is
   begin
      pragma Assert (Nkind (Id) in N_Entity);
      return Flag6 (Id);
   end Is_Dispatching_Operation;

   function Is_Eliminated (Id : E) return B is
   begin
      return Flag124 (Id);
   end Is_Eliminated;

   function Is_Entry_Formal (Id : E) return B is
   begin
      return Flag52 (Id);
   end Is_Entry_Formal;

   function Is_Exported (Id : E) return B is
   begin
      return Flag99 (Id);
   end Is_Exported;

   function Is_First_Subtype (Id : E) return B is
   begin
      return Flag70 (Id);
   end Is_First_Subtype;

   function Is_For_Access_Subtype (Id : E) return B is
   begin
      pragma Assert (Ekind_In (Id, E_Record_Subtype, E_Private_Subtype));
      return Flag118 (Id);
   end Is_For_Access_Subtype;

   function Is_Formal_Subprogram (Id : E) return B is
   begin
      return Flag111 (Id);
   end Is_Formal_Subprogram;

   function Is_Frozen (Id : E) return B is
   begin
      return Flag4 (Id);
   end Is_Frozen;

   function Is_Generic_Actual_Type (Id : E) return B is
   begin
      pragma Assert (Is_Type (Id));
      return Flag94 (Id);
   end Is_Generic_Actual_Type;

   function Is_Generic_Instance (Id : E) return B is
   begin
      return Flag130 (Id);
   end Is_Generic_Instance;

   function Is_Generic_Type (Id : E) return B is
   begin
      pragma Assert (Nkind (Id) in N_Entity);
      return Flag13 (Id);
   end Is_Generic_Type;

   function Is_Hidden (Id : E) return B is
   begin
      return Flag57 (Id);
   end Is_Hidden;

   function Is_Hidden_Open_Scope (Id : E) return B is
   begin
      return Flag171 (Id);
   end Is_Hidden_Open_Scope;

   function Is_Immediately_Visible (Id : E) return B is
   begin
      pragma Assert (Nkind (Id) in N_Entity);
      return Flag7 (Id);
   end Is_Immediately_Visible;

   function Is_Imported (Id : E) return B is
   begin
      return Flag24 (Id);
   end Is_Imported;

   function Is_Inlined (Id : E) return B is
   begin
      return Flag11 (Id);
   end Is_Inlined;

   function Is_Interface (Id : E) return B is
   begin
      return Flag186 (Id);
   end Is_Interface;

   function Is_Instantiated (Id : E) return B is
   begin
      return Flag126 (Id);
   end Is_Instantiated;

   function Is_Internal (Id : E) return B is
   begin
      pragma Assert (Nkind (Id) in N_Entity);
      return Flag17 (Id);
   end Is_Internal;

   function Is_Interrupt_Handler (Id : E) return B is
   begin
      pragma Assert (Nkind (Id) in N_Entity);
      return Flag89 (Id);
   end Is_Interrupt_Handler;

   function Is_Intrinsic_Subprogram (Id : E) return B is
   begin
      return Flag64 (Id);
   end Is_Intrinsic_Subprogram;

   function Is_Itype (Id : E) return B is
   begin
      return Flag91 (Id);
   end Is_Itype;

   function Is_Known_Non_Null (Id : E) return B is
   begin
      return Flag37 (Id);
   end Is_Known_Non_Null;

   function Is_Known_Null (Id : E) return B is
   begin
      return Flag204 (Id);
   end Is_Known_Null;

   function Is_Known_Valid (Id : E) return B is
   begin
      return Flag170 (Id);
   end Is_Known_Valid;

   function Is_Limited_Composite (Id : E) return B is
   begin
      return Flag106 (Id);
   end Is_Limited_Composite;

   function Is_Limited_Interface (Id : E) return B is
   begin
      return Flag197 (Id);
   end Is_Limited_Interface;

   function Is_Limited_Record (Id : E) return B is
   begin
      return Flag25 (Id);
   end Is_Limited_Record;

   function Is_Machine_Code_Subprogram (Id : E) return B is
   begin
      pragma Assert (Is_Subprogram (Id));
      return Flag137 (Id);
   end Is_Machine_Code_Subprogram;

   function Is_Non_Static_Subtype (Id : E) return B is
   begin
      pragma Assert (Is_Type (Id));
      return Flag109 (Id);
   end Is_Non_Static_Subtype;

   function Is_Null_Init_Proc (Id : E) return B is
   begin
      pragma Assert (Ekind (Id) = E_Procedure);
      return Flag178 (Id);
   end Is_Null_Init_Proc;

   function Is_Obsolescent (Id : E) return B is
   begin
      return Flag153 (Id);
   end Is_Obsolescent;

   function Is_Only_Out_Parameter (Id : E) return B is
   begin
      pragma Assert (Is_Formal (Id));
      return Flag226 (Id);
   end Is_Only_Out_Parameter;

   function Is_Optional_Parameter (Id : E) return B is
   begin
      pragma Assert (Is_Formal (Id));
      return Flag134 (Id);
   end Is_Optional_Parameter;

   function Is_Package_Body_Entity (Id : E) return B is
   begin
      return Flag160 (Id);
   end Is_Package_Body_Entity;

   function Is_Packed (Id : E) return B is
   begin
      return Flag51 (Implementation_Base_Type (Id));
   end Is_Packed;

   function Is_Packed_Array_Type (Id : E) return B is
   begin
      return Flag138 (Id);
   end Is_Packed_Array_Type;

   function Is_Potentially_Use_Visible (Id : E) return B is
   begin
      pragma Assert (Nkind (Id) in N_Entity);
      return Flag9 (Id);
   end Is_Potentially_Use_Visible;

   function Is_Preelaborated (Id : E) return B is
   begin
      return Flag59 (Id);
   end Is_Preelaborated;

   function Is_Primitive (Id : E) return B is
   begin
      pragma Assert
        (Is_Overloadable (Id)
         or else Ekind_In (Id, E_Generic_Function, E_Generic_Procedure));
      return Flag218 (Id);
   end Is_Primitive;

   function Is_Primitive_Wrapper (Id : E) return B is
   begin
      pragma Assert (Ekind_In (Id, E_Function, E_Procedure));
      return Flag195 (Id);
   end Is_Primitive_Wrapper;

   function Is_Private_Composite (Id : E) return B is
   begin
      pragma Assert (Is_Type (Id));
      return Flag107 (Id);
   end Is_Private_Composite;

   function Is_Private_Descendant (Id : E) return B is
   begin
      return Flag53 (Id);
   end Is_Private_Descendant;

   function Is_Private_Primitive (Id : E) return B is
   begin
      pragma Assert (Ekind_In (Id, E_Function, E_Procedure));
      return Flag245 (Id);
   end Is_Private_Primitive;

   function Is_Public (Id : E) return B is
   begin
      pragma Assert (Nkind (Id) in N_Entity);
      return Flag10 (Id);
   end Is_Public;

   function Is_Pure (Id : E) return B is
   begin
      return Flag44 (Id);
   end Is_Pure;

   function Is_Pure_Unit_Access_Type (Id : E) return B is
   begin
      pragma Assert (Is_Access_Type (Id));
      return Flag189 (Id);
   end Is_Pure_Unit_Access_Type;

   function Is_RACW_Stub_Type (Id : E) return B is
   begin
      pragma Assert (Is_Type (Id));
      return Flag244 (Id);
   end Is_RACW_Stub_Type;

   function Is_Raised (Id : E) return B is
   begin
      pragma Assert (Ekind (Id) = E_Exception);
      return Flag224 (Id);
   end Is_Raised;

   function Is_Remote_Call_Interface (Id : E) return B is
   begin
      return Flag62 (Id);
   end Is_Remote_Call_Interface;

   function Is_Remote_Types (Id : E) return B is
   begin
      return Flag61 (Id);
   end Is_Remote_Types;

   function Is_Renaming_Of_Object (Id : E) return B is
   begin
      return Flag112 (Id);
   end Is_Renaming_Of_Object;

   function Is_Return_Object (Id : E) return B is
   begin
      return Flag209 (Id);
   end Is_Return_Object;

   function Is_Shared_Passive (Id : E) return B is
   begin
      return Flag60 (Id);
   end Is_Shared_Passive;

   function Is_Statically_Allocated (Id : E) return B is
   begin
      return Flag28 (Id);
   end Is_Statically_Allocated;

   function Is_Tag (Id : E) return B is
   begin
      pragma Assert (Nkind (Id) in N_Entity);
      return Flag78 (Id);
   end Is_Tag;

   function Is_Tagged_Type (Id : E) return B is
   begin
      return Flag55 (Id);
   end Is_Tagged_Type;

   function Is_Thunk (Id : E) return B is
   begin
      pragma Assert (Is_Subprogram (Id));
      return Flag225 (Id);
   end Is_Thunk;

   function Is_Trivial_Subprogram (Id : E) return B is
   begin
      return Flag235 (Id);
   end Is_Trivial_Subprogram;

   function Is_True_Constant (Id : E) return B is
   begin
      return Flag163 (Id);
   end Is_True_Constant;

   function Is_Unchecked_Union (Id : E) return B is
   begin
      return Flag117 (Implementation_Base_Type (Id));
   end Is_Unchecked_Union;

   function Is_Underlying_Record_View (Id : E) return B is
   begin
      return Flag246 (Id);
   end Is_Underlying_Record_View;

   function Is_Unsigned_Type (Id : E) return B is
   begin
      pragma Assert (Is_Type (Id));
      return Flag144 (Id);
   end Is_Unsigned_Type;

   function Is_Valued_Procedure (Id : E) return B is
   begin
      pragma Assert (Ekind (Id) = E_Procedure);
      return Flag127 (Id);
   end Is_Valued_Procedure;

   function Is_Visible_Child_Unit (Id : E) return B is
   begin
      pragma Assert (Is_Child_Unit (Id));
      return Flag116 (Id);
   end Is_Visible_Child_Unit;

   function Is_Visible_Formal (Id : E) return B is
   begin
      return Flag206 (Id);
   end Is_Visible_Formal;

   function Is_VMS_Exception (Id : E) return B is
   begin
      return Flag133 (Id);
   end Is_VMS_Exception;

   function Is_Volatile (Id : E) return B is
   begin
      pragma Assert (Nkind (Id) in N_Entity);

      if Is_Type (Id) then
         return Flag16 (Base_Type (Id));
      else
         return Flag16 (Id);
      end if;
   end Is_Volatile;

   function Itype_Printed (Id : E) return B is
   begin
      pragma Assert (Is_Itype (Id));
      return Flag202 (Id);
   end Itype_Printed;

   function Kill_Elaboration_Checks (Id : E) return B is
   begin
      return Flag32 (Id);
   end Kill_Elaboration_Checks;

   function Kill_Range_Checks (Id : E) return B is
   begin
      return Flag33 (Id);
   end Kill_Range_Checks;

   function Kill_Tag_Checks (Id : E) return B is
   begin
      return Flag34 (Id);
   end Kill_Tag_Checks;

   function Known_To_Have_Preelab_Init (Id : E) return B is
   begin
      pragma Assert (Is_Type (Id));
      return Flag207 (Id);
   end Known_To_Have_Preelab_Init;

   function Last_Assignment (Id : E) return N is
   begin
      pragma Assert (Is_Assignable (Id));
      return Node26 (Id);
   end Last_Assignment;

   function Last_Entity (Id : E) return E is
   begin
      return Node20 (Id);
   end Last_Entity;

   function Limited_View (Id : E) return E is
   begin
      pragma Assert (Ekind (Id) = E_Package);
      return Node23 (Id);
   end Limited_View;

   function Lit_Indexes (Id : E) return E is
   begin
      pragma Assert (Is_Enumeration_Type (Id));
      return Node15 (Id);
   end Lit_Indexes;

   function Lit_Strings (Id : E) return E is
   begin
      pragma Assert (Is_Enumeration_Type (Id));
      return Node16 (Id);
   end Lit_Strings;

   function Low_Bound_Tested (Id : E) return B is
   begin
      return Flag205 (Id);
   end Low_Bound_Tested;

   function Machine_Radix_10 (Id : E) return B is
   begin
      pragma Assert (Is_Decimal_Fixed_Point_Type (Id));
      return Flag84 (Id);
   end Machine_Radix_10;

   function Master_Id (Id : E) return E is
   begin
      pragma Assert (Is_Access_Type (Id));
      return Node17 (Id);
   end Master_Id;

   function Materialize_Entity (Id : E) return B is
   begin
      return Flag168 (Id);
   end Materialize_Entity;

   function Mechanism (Id : E) return M is
   begin
      pragma Assert (Ekind (Id) = E_Function or else Is_Formal (Id));
      return UI_To_Int (Uint8 (Id));
   end Mechanism;

   function Modulus (Id : E) return Uint is
   begin
      pragma Assert (Is_Modular_Integer_Type (Id));
      return Uint17 (Base_Type (Id));
   end Modulus;

   function Must_Be_On_Byte_Boundary (Id : E) return B is
   begin
      pragma Assert (Is_Type (Id));
      return Flag183 (Id);
   end Must_Be_On_Byte_Boundary;

   function Must_Have_Preelab_Init (Id : E) return B is
   begin
      pragma Assert (Is_Type (Id));
      return Flag208 (Id);
   end Must_Have_Preelab_Init;

   function Needs_Debug_Info (Id : E) return B is
   begin
      return Flag147 (Id);
   end Needs_Debug_Info;

   function Needs_No_Actuals (Id : E) return B is
   begin
      pragma Assert
        (Is_Overloadable (Id)
          or else Ekind_In (Id, E_Subprogram_Type, E_Entry_Family));
      return Flag22 (Id);
   end Needs_No_Actuals;

   function Never_Set_In_Source (Id : E) return B is
   begin
      return Flag115 (Id);
   end Never_Set_In_Source;

   function Next_Inlined_Subprogram (Id : E) return E is
   begin
      return Node12 (Id);
   end Next_Inlined_Subprogram;

   function No_Pool_Assigned (Id : E) return B is
   begin
      pragma Assert (Is_Access_Type (Id));
      return Flag131 (Root_Type (Id));
   end No_Pool_Assigned;

   function No_Return (Id : E) return B is
   begin
      return Flag113 (Id);
   end No_Return;

   function No_Strict_Aliasing (Id : E) return B is
   begin
      pragma Assert (Is_Access_Type (Id));
      return Flag136 (Base_Type (Id));
   end No_Strict_Aliasing;

   function Non_Binary_Modulus (Id : E) return B is
   begin
      pragma Assert (Is_Type (Id));
      return Flag58 (Base_Type (Id));
   end Non_Binary_Modulus;

   function Non_Limited_View (Id : E) return E is
   begin
      pragma Assert (Ekind (Id) in Incomplete_Kind);
      return Node17 (Id);
   end Non_Limited_View;

   function Nonzero_Is_True (Id : E) return B is
   begin
      pragma Assert (Root_Type (Id) = Standard_Boolean);
      return Flag162 (Base_Type (Id));
   end Nonzero_Is_True;

   function Normalized_First_Bit (Id : E) return U is
   begin
      pragma Assert (Ekind_In (Id, E_Component, E_Discriminant));
      return Uint8 (Id);
   end Normalized_First_Bit;

   function Normalized_Position (Id : E) return U is
   begin
      pragma Assert (Ekind_In (Id, E_Component, E_Discriminant));
      return Uint14 (Id);
   end Normalized_Position;

   function Normalized_Position_Max (Id : E) return U is
   begin
      pragma Assert (Ekind_In (Id, E_Component, E_Discriminant));
      return Uint10 (Id);
   end Normalized_Position_Max;

   function OK_To_Rename (Id : E) return B is
   begin
      pragma Assert (Ekind (Id) = E_Variable);
      return Flag247 (Id);
   end OK_To_Rename;

   function OK_To_Reorder_Components (Id : E) return B is
   begin
      pragma Assert (Is_Record_Type (Id));
      return Flag239 (Base_Type (Id));
   end OK_To_Reorder_Components;

   function Optimize_Alignment_Space (Id : E) return B is
   begin
      pragma Assert
        (Is_Type (Id) or else Ekind_In (Id, E_Constant, E_Variable));
      return Flag241 (Id);
   end Optimize_Alignment_Space;

   function Optimize_Alignment_Time (Id : E) return B is
   begin
      pragma Assert
        (Is_Type (Id) or else Ekind_In (Id, E_Constant, E_Variable));
      return Flag242 (Id);
   end Optimize_Alignment_Time;

   function Original_Array_Type (Id : E) return E is
   begin
      pragma Assert (Is_Array_Type (Id) or else Is_Modular_Integer_Type (Id));
      return Node21 (Id);
   end Original_Array_Type;

   function Original_Record_Component (Id : E) return E is
   begin
      pragma Assert (Ekind_In (Id, E_Void, E_Component, E_Discriminant));
      return Node22 (Id);
   end Original_Record_Component;

   function Overlays_Constant (Id : E) return B is
   begin
      return Flag243 (Id);
   end Overlays_Constant;

   function Overridden_Operation (Id : E) return E is
   begin
      return Node26 (Id);
   end Overridden_Operation;

   function Package_Instantiation (Id : E) return N is
   begin
      pragma Assert (Ekind_In (Id, E_Package, E_Generic_Package));
      return Node26 (Id);
   end Package_Instantiation;

   function Packed_Array_Type (Id : E) return E is
   begin
      pragma Assert (Is_Array_Type (Id));
      return Node23 (Id);
   end Packed_Array_Type;

   function Parent_Subtype (Id : E) return E is
   begin
      pragma Assert (Is_Record_Type (Id));
      return Node19 (Base_Type (Id));
   end Parent_Subtype;

   function Postcondition_Proc (Id : E) return E is
   begin
      pragma Assert (Ekind (Id) = E_Procedure);
      return Node8 (Id);
   end Postcondition_Proc;

   function PPC_Wrapper (Id : E) return E is
   begin
      pragma Assert (Ekind_In (Id, E_Entry, E_Entry_Family));
      return Node25 (Id);
   end PPC_Wrapper;

   function Prival (Id : E) return E is
   begin
      pragma Assert (Is_Protected_Component (Id));
      return Node17 (Id);
   end Prival;

   function Prival_Link (Id : E) return E is
   begin
      pragma Assert (Ekind_In (Id, E_Constant, E_Variable));
      return Node20 (Id);
   end Prival_Link;

   function Private_Dependents (Id : E) return L is
   begin
      pragma Assert (Is_Incomplete_Or_Private_Type (Id));
      return Elist18 (Id);
   end Private_Dependents;

   function Private_View (Id : E) return N is
   begin
      pragma Assert (Is_Private_Type (Id));
      return Node22 (Id);
   end Private_View;

   function Protected_Body_Subprogram (Id : E) return E is
   begin
      pragma Assert (Is_Subprogram (Id) or else Is_Entry (Id));
      return Node11 (Id);
   end Protected_Body_Subprogram;

   function Protected_Formal (Id : E) return E is
   begin
      pragma Assert (Is_Formal (Id));
      return Node22 (Id);
   end Protected_Formal;

   function Protection_Object (Id : E) return E is
   begin
      pragma Assert
        (Ekind_In (Id, E_Entry, E_Entry_Family, E_Function, E_Procedure));
      return Node23 (Id);
   end Protection_Object;

   function Reachable (Id : E) return B is
   begin
      return Flag49 (Id);
   end Reachable;

   function Referenced (Id : E) return B is
   begin
      return Flag156 (Id);
   end Referenced;

   function Referenced_As_LHS (Id : E) return B is
   begin
      return Flag36 (Id);
   end Referenced_As_LHS;

   function Referenced_As_Out_Parameter (Id : E) return B is
   begin
      return Flag227 (Id);
   end Referenced_As_Out_Parameter;

   function Register_Exception_Call (Id : E) return N is
   begin
      pragma Assert (Ekind (Id) = E_Exception);
      return Node20 (Id);
   end Register_Exception_Call;

   function Related_Array_Object (Id : E) return E is
   begin
      pragma Assert (Is_Array_Type (Id));
      return Node19 (Id);
   end Related_Array_Object;

   function Related_Expression (Id : E) return N is
   begin
      pragma Assert (Ekind (Id) in Type_Kind
                       or else Ekind_In (Id, E_Constant, E_Variable));
      return Node24 (Id);
   end Related_Expression;

   function Related_Instance (Id : E) return E is
   begin
      pragma Assert (Ekind_In (Id, E_Package, E_Package_Body));
      return Node15 (Id);
   end Related_Instance;

   function Related_Type (Id : E) return E is
   begin
<<<<<<< HEAD
      pragma Assert (Ekind_In (Id, E_Component, E_Constant));
      return Node26 (Id);
=======
      pragma Assert (Ekind_In (Id, E_Component, E_Constant, E_Variable));
      return Node27 (Id);
>>>>>>> 155d23aa
   end Related_Type;

   function Relative_Deadline_Variable (Id : E) return E is
   begin
      pragma Assert (Is_Task_Type (Id));
      return Node26 (Implementation_Base_Type (Id));
   end Relative_Deadline_Variable;

   function Renamed_Entity (Id : E) return N is
   begin
      return Node18 (Id);
   end Renamed_Entity;

   function Renamed_In_Spec (Id : E) return B is
   begin
      pragma Assert (Ekind (Id) = E_Package);
      return Flag231 (Id);
   end Renamed_In_Spec;

   function Renamed_Object (Id : E) return N is
   begin
      return Node18 (Id);
   end Renamed_Object;

   function Renaming_Map (Id : E) return U is
   begin
      return Uint9 (Id);
   end Renaming_Map;

   function Requires_Overriding (Id : E) return B is
   begin
      pragma Assert (Is_Overloadable (Id));
      return Flag213 (Id);
   end Requires_Overriding;

   function Return_Present (Id : E) return B is
   begin
      return Flag54 (Id);
   end Return_Present;

   function Return_Applies_To (Id : E) return N is
   begin
      return Node8 (Id);
   end Return_Applies_To;

   function Returns_By_Ref (Id : E) return B is
   begin
      return Flag90 (Id);
   end Returns_By_Ref;

   function Reverse_Bit_Order (Id : E) return B is
   begin
      pragma Assert (Is_Record_Type (Id));
      return Flag164 (Base_Type (Id));
   end Reverse_Bit_Order;

   function RM_Size (Id : E) return U is
   begin
      pragma Assert (Is_Type (Id));
      return Uint13 (Id);
   end RM_Size;

   function Scalar_Range (Id : E) return N is
   begin
      return Node20 (Id);
   end Scalar_Range;

   function Scale_Value (Id : E) return U is
   begin
      return Uint15 (Id);
   end Scale_Value;

   function Scope_Depth_Value (Id : E) return U is
   begin
      return Uint22 (Id);
   end Scope_Depth_Value;

   function Sec_Stack_Needed_For_Return (Id : E) return B is
   begin
      return Flag167 (Id);
   end Sec_Stack_Needed_For_Return;

   function Shadow_Entities (Id : E) return S is
   begin
      pragma Assert (Ekind_In (Id, E_Package, E_Generic_Package));
      return List14 (Id);
   end Shadow_Entities;

   function Shared_Var_Procs_Instance (Id : E) return E is
   begin
      pragma Assert (Ekind (Id) = E_Variable);
      return Node22 (Id);
   end Shared_Var_Procs_Instance;

   function Size_Check_Code (Id : E) return N is
   begin
      pragma Assert (Ekind_In (Id, E_Constant, E_Variable));
      return Node19 (Id);
   end Size_Check_Code;

   function Size_Depends_On_Discriminant (Id : E) return B is
   begin
      return Flag177 (Id);
   end Size_Depends_On_Discriminant;

   function Size_Known_At_Compile_Time (Id : E) return B is
   begin
      return Flag92 (Id);
   end Size_Known_At_Compile_Time;

   function Small_Value (Id : E) return R is
   begin
      pragma Assert (Is_Fixed_Point_Type (Id));
      return Ureal21 (Id);
   end Small_Value;

   function Spec_Entity (Id : E) return E is
   begin
      pragma Assert (Ekind (Id) = E_Package_Body or else Is_Formal (Id));
      return Node19 (Id);
   end Spec_Entity;

   function Spec_PPC_List (Id : E) return N is
   begin
      pragma Assert
        (Ekind_In (Id,  E_Entry, E_Entry_Family)
          or else Is_Subprogram (Id)
          or else Is_Generic_Subprogram (Id));
      return Node24 (Id);
   end Spec_PPC_List;

   function Static_Predicate (Id : E) return S is
   begin
      pragma Assert (Is_Discrete_Type (Id));
      return List25 (Id);
   end Static_Predicate;

   function Storage_Size_Variable (Id : E) return E is
   begin
      pragma Assert (Is_Access_Type (Id) or else Is_Task_Type (Id));
      return Node15 (Implementation_Base_Type (Id));
   end Storage_Size_Variable;

   function Static_Elaboration_Desired (Id : E) return B is
   begin
      pragma Assert (Ekind (Id) = E_Package);
      return Flag77 (Id);
   end Static_Elaboration_Desired;

   function Static_Initialization (Id : E) return N is
   begin
      pragma Assert
        (Ekind (Id) = E_Procedure and then not Is_Dispatching_Operation (Id));
      return Node26 (Id);
   end Static_Initialization;

   function Stored_Constraint (Id : E) return L is
   begin
      pragma Assert
        (Is_Composite_Type (Id) and then not Is_Array_Type (Id));
      return Elist23 (Id);
   end Stored_Constraint;

   function Strict_Alignment (Id : E) return B is
   begin
      return Flag145 (Implementation_Base_Type (Id));
   end Strict_Alignment;

   function String_Literal_Length (Id : E) return U is
   begin
      return Uint16 (Id);
   end String_Literal_Length;

   function String_Literal_Low_Bound (Id : E) return N is
   begin
      return Node15 (Id);
   end String_Literal_Low_Bound;

   function Subprograms_For_Type (Id : E) return E is
   begin
      pragma Assert (Is_Type (Id) or else Is_Subprogram (Id));
      return Node29 (Id);
   end Subprograms_For_Type;

   function Suppress_Elaboration_Warnings (Id : E) return B is
   begin
      return Flag148 (Id);
   end Suppress_Elaboration_Warnings;

   function Suppress_Init_Proc (Id : E) return B is
   begin
      return Flag105 (Base_Type (Id));
   end Suppress_Init_Proc;

   function Suppress_Style_Checks (Id : E) return B is
   begin
      return Flag165 (Id);
   end Suppress_Style_Checks;

   function Suppress_Value_Tracking_On_Call (Id : E) return B is
   begin
      return Flag217 (Id);
   end Suppress_Value_Tracking_On_Call;

   function Task_Body_Procedure (Id : E) return N is
   begin
      pragma Assert (Ekind (Id) in Task_Kind);
      return Node25 (Id);
   end Task_Body_Procedure;

   function Treat_As_Volatile (Id : E) return B is
   begin
      return Flag41 (Id);
   end Treat_As_Volatile;

   function Underlying_Full_View (Id : E) return E is
   begin
      pragma Assert (Ekind (Id) in Private_Kind);
      return Node19 (Id);
   end Underlying_Full_View;

   function Underlying_Record_View (Id : E) return E is
   begin
      return Node28 (Id);
   end Underlying_Record_View;

   function Universal_Aliasing (Id : E) return B is
   begin
      pragma Assert (Is_Type (Id));
      return Flag216 (Base_Type (Id));
   end Universal_Aliasing;

   function Unset_Reference (Id : E) return N is
   begin
      return Node16 (Id);
   end Unset_Reference;

   function Used_As_Generic_Actual (Id : E) return B is
   begin
      return Flag222 (Id);
   end Used_As_Generic_Actual;

   function Uses_Sec_Stack (Id : E) return B is
   begin
      return Flag95 (Id);
   end Uses_Sec_Stack;

   function Warnings_Off (Id : E) return B is
   begin
      return Flag96 (Id);
   end Warnings_Off;

   function Warnings_Off_Used (Id : E) return B is
   begin
      return Flag236 (Id);
   end Warnings_Off_Used;

   function Warnings_Off_Used_Unmodified (Id : E) return B is
   begin
      return Flag237 (Id);
   end Warnings_Off_Used_Unmodified;

   function Warnings_Off_Used_Unreferenced (Id : E) return B is
   begin
      return Flag238 (Id);
   end Warnings_Off_Used_Unreferenced;

   function Wrapped_Entity (Id : E) return E is
   begin
      pragma Assert (Ekind_In (Id, E_Function, E_Procedure)
                       and then Is_Primitive_Wrapper (Id));
      return Node27 (Id);
   end Wrapped_Entity;

   function Was_Hidden (Id : E) return B is
   begin
      return Flag196 (Id);
   end Was_Hidden;

   ------------------------------
   -- Classification Functions --
   ------------------------------

   function Is_Access_Type                      (Id : E) return B is
   begin
      return Ekind (Id) in Access_Kind;
   end Is_Access_Type;

   function Is_Access_Protected_Subprogram_Type (Id : E) return B is
   begin
      return Ekind (Id) in Access_Protected_Kind;
   end Is_Access_Protected_Subprogram_Type;

   function Is_Access_Subprogram_Type           (Id : E) return B is
   begin
      return Ekind (Id) in Access_Subprogram_Kind;
   end Is_Access_Subprogram_Type;

   function Is_Aggregate_Type                   (Id : E) return B is
   begin
      return Ekind (Id) in Aggregate_Kind;
   end Is_Aggregate_Type;

   function Is_Array_Type                       (Id : E) return B is
   begin
      return Ekind (Id) in Array_Kind;
   end Is_Array_Type;

   function Is_Assignable                       (Id : E) return B is
   begin
      return Ekind (Id) in Assignable_Kind;
   end Is_Assignable;

   function Is_Class_Wide_Type                  (Id : E) return B is
   begin
      return Ekind (Id) in Class_Wide_Kind;
   end Is_Class_Wide_Type;

   function Is_Composite_Type                   (Id : E) return B is
   begin
      return Ekind (Id) in Composite_Kind;
   end Is_Composite_Type;

   function Is_Concurrent_Body                  (Id : E) return B is
   begin
      return Ekind (Id) in
        Concurrent_Body_Kind;
   end Is_Concurrent_Body;

   function Is_Concurrent_Record_Type           (Id : E) return B is
   begin
      return Flag20 (Id);
   end Is_Concurrent_Record_Type;

   function Is_Concurrent_Type                  (Id : E) return B is
   begin
      return Ekind (Id) in Concurrent_Kind;
   end Is_Concurrent_Type;

   function Is_Decimal_Fixed_Point_Type         (Id : E) return B is
   begin
      return Ekind (Id) in
        Decimal_Fixed_Point_Kind;
   end Is_Decimal_Fixed_Point_Type;

   function Is_Digits_Type                      (Id : E) return B is
   begin
      return Ekind (Id) in Digits_Kind;
   end Is_Digits_Type;

   function Is_Discrete_Or_Fixed_Point_Type     (Id : E) return B is
   begin
      return Ekind (Id) in Discrete_Or_Fixed_Point_Kind;
   end Is_Discrete_Or_Fixed_Point_Type;

   function Is_Discrete_Type                    (Id : E) return B is
   begin
      return Ekind (Id) in Discrete_Kind;
   end Is_Discrete_Type;

   function Is_Elementary_Type                  (Id : E) return B is
   begin
      return Ekind (Id) in Elementary_Kind;
   end Is_Elementary_Type;

   function Is_Entry                            (Id : E) return B is
   begin
      return Ekind (Id) in Entry_Kind;
   end Is_Entry;

   function Is_Enumeration_Type                 (Id : E) return B is
   begin
      return Ekind (Id) in
        Enumeration_Kind;
   end Is_Enumeration_Type;

   function Is_Fixed_Point_Type                 (Id : E) return B is
   begin
      return Ekind (Id) in
        Fixed_Point_Kind;
   end Is_Fixed_Point_Type;

   function Is_Floating_Point_Type              (Id : E) return B is
   begin
      return Ekind (Id) in Float_Kind;
   end Is_Floating_Point_Type;

   function Is_Formal                           (Id : E) return B is
   begin
      return Ekind (Id) in Formal_Kind;
   end Is_Formal;

   function Is_Formal_Object                    (Id : E) return B is
   begin
      return Ekind (Id) in Formal_Object_Kind;
   end Is_Formal_Object;

   function Is_Generic_Subprogram               (Id : E) return B is
   begin
      return Ekind (Id) in Generic_Subprogram_Kind;
   end Is_Generic_Subprogram;

   function Is_Generic_Unit                     (Id : E) return B is
   begin
      return Ekind (Id) in Generic_Unit_Kind;
   end Is_Generic_Unit;

   function Is_Incomplete_Or_Private_Type       (Id : E) return B is
   begin
      return Ekind (Id) in
        Incomplete_Or_Private_Kind;
   end Is_Incomplete_Or_Private_Type;

   function Is_Incomplete_Type                  (Id : E) return B is
   begin
      return Ekind (Id) in
        Incomplete_Kind;
   end Is_Incomplete_Type;

   function Is_Integer_Type                     (Id : E) return B is
   begin
      return Ekind (Id) in Integer_Kind;
   end Is_Integer_Type;

   function Is_Modular_Integer_Type             (Id : E) return B is
   begin
      return Ekind (Id) in
        Modular_Integer_Kind;
   end Is_Modular_Integer_Type;

   function Is_Named_Number                     (Id : E) return B is
   begin
      return Ekind (Id) in Named_Kind;
   end Is_Named_Number;

   function Is_Numeric_Type                     (Id : E) return B is
   begin
      return Ekind (Id) in Numeric_Kind;
   end Is_Numeric_Type;

   function Is_Object                           (Id : E) return B is
   begin
      return Ekind (Id) in Object_Kind;
   end Is_Object;

   function Is_Ordinary_Fixed_Point_Type        (Id : E) return B is
   begin
      return Ekind (Id) in
        Ordinary_Fixed_Point_Kind;
   end Is_Ordinary_Fixed_Point_Type;

   function Is_Overloadable                     (Id : E) return B is
   begin
      return Ekind (Id) in Overloadable_Kind;
   end Is_Overloadable;

   function Is_Private_Type                     (Id : E) return B is
   begin
      return Ekind (Id) in Private_Kind;
   end Is_Private_Type;

   function Is_Protected_Type                   (Id : E) return B is
   begin
      return Ekind (Id) in Protected_Kind;
   end Is_Protected_Type;

   function Is_Real_Type                        (Id : E) return B is
   begin
      return Ekind (Id) in Real_Kind;
   end Is_Real_Type;

   function Is_Record_Type                      (Id : E) return B is
   begin
      return Ekind (Id) in Record_Kind;
   end Is_Record_Type;

   function Is_Scalar_Type                      (Id : E) return B is
   begin
      return Ekind (Id) in Scalar_Kind;
   end Is_Scalar_Type;

   function Is_Signed_Integer_Type              (Id : E) return B is
   begin
      return Ekind (Id) in Signed_Integer_Kind;
   end Is_Signed_Integer_Type;

   function Is_Subprogram                       (Id : E) return B is
   begin
      return Ekind (Id) in Subprogram_Kind;
   end Is_Subprogram;

   function Is_Task_Type                        (Id : E) return B is
   begin
      return Ekind (Id) in Task_Kind;
   end Is_Task_Type;

   function Is_Type                             (Id : E) return B is
   begin
      return Ekind (Id) in Type_Kind;
   end Is_Type;

   ------------------------------
   -- Attribute Set Procedures --
   ------------------------------

   --  Note: in many of these set procedures an "obvious" assertion is missing.
   --  The reason for this is that in many cases, a field is set before the
   --  Ekind field is set, so that the field is set when Ekind = E_Void. It
   --  it is possible to add assertions that specifically include the E_Void
   --  possibility, but in some cases, we just omit the assertions.

   procedure Set_Accept_Address (Id : E; V : L) is
   begin
      Set_Elist21 (Id, V);
   end Set_Accept_Address;

   procedure Set_Access_Disp_Table (Id : E; V : L) is
   begin
      pragma Assert (Is_Tagged_Type (Id) and then Is_Base_Type (Id));
      Set_Elist16 (Id, V);
   end Set_Access_Disp_Table;

   procedure Set_Associated_Final_Chain (Id : E; V : E) is
   begin
      pragma Assert (Is_Access_Type (Id));
      Set_Node23 (Id, V);
   end Set_Associated_Final_Chain;

   procedure Set_Associated_Formal_Package (Id : E; V : E) is
   begin
      Set_Node12 (Id, V);
   end Set_Associated_Formal_Package;

   procedure Set_Associated_Node_For_Itype (Id : E; V : E) is
   begin
      Set_Node8 (Id, V);
   end Set_Associated_Node_For_Itype;

   procedure Set_Associated_Storage_Pool (Id : E; V : E) is
   begin
      pragma Assert (Is_Access_Type (Id) and then Is_Base_Type (Id));
      Set_Node22 (Id, V);
   end Set_Associated_Storage_Pool;

   procedure Set_Actual_Subtype (Id : E; V : E) is
   begin
      pragma Assert
         (Ekind_In (Id, E_Constant, E_Variable, E_Generic_In_Out_Parameter)
           or else Is_Formal (Id));
      Set_Node17 (Id, V);
   end Set_Actual_Subtype;

   procedure Set_Address_Taken (Id : E; V : B := True) is
   begin
      Set_Flag104 (Id, V);
   end Set_Address_Taken;

   procedure Set_Alias (Id : E; V : E) is
   begin
      pragma Assert
        (Is_Overloadable (Id) or else Ekind (Id) = E_Subprogram_Type);
      Set_Node18 (Id, V);
   end Set_Alias;

   procedure Set_Alignment (Id : E; V : U) is
   begin
      pragma Assert (Is_Type (Id)
                      or else Is_Formal (Id)
                      or else Ekind_In (Id, E_Loop_Parameter,
                                            E_Constant,
                                            E_Exception,
                                            E_Variable));
      Set_Uint14 (Id, V);
   end Set_Alignment;

   procedure Set_Barrier_Function (Id : E; V : N) is
   begin
      pragma Assert (Is_Entry (Id));
      Set_Node12 (Id, V);
   end Set_Barrier_Function;

   procedure Set_Block_Node (Id : E; V : N) is
   begin
      pragma Assert (Ekind (Id) = E_Block);
      Set_Node11 (Id, V);
   end Set_Block_Node;

   procedure Set_Body_Entity (Id : E; V : E) is
   begin
      pragma Assert (Ekind_In (Id, E_Package, E_Generic_Package));
      Set_Node19 (Id, V);
   end Set_Body_Entity;

   procedure Set_Body_Needed_For_SAL (Id : E; V : B := True) is
   begin
      pragma Assert
        (Ekind (Id) = E_Package
          or else Is_Subprogram (Id)
          or else Is_Generic_Unit (Id));
      Set_Flag40 (Id, V);
   end Set_Body_Needed_For_SAL;

   procedure Set_C_Pass_By_Copy (Id : E; V : B := True) is
   begin
      pragma Assert (Is_Record_Type (Id) and then Is_Base_Type (Id));
      Set_Flag125 (Id, V);
   end Set_C_Pass_By_Copy;

   procedure Set_Can_Never_Be_Null (Id : E; V : B := True) is
   begin
      Set_Flag38 (Id, V);
   end Set_Can_Never_Be_Null;

   procedure Set_Checks_May_Be_Suppressed (Id : E; V : B := True) is
   begin
      Set_Flag31 (Id, V);
   end Set_Checks_May_Be_Suppressed;

   procedure Set_Class_Wide_Type (Id : E; V : E) is
   begin
      pragma Assert (Is_Type (Id));
      Set_Node9 (Id, V);
   end Set_Class_Wide_Type;

   procedure Set_Cloned_Subtype (Id : E; V : E) is
   begin
      pragma Assert (Ekind_In (Id, E_Record_Subtype, E_Class_Wide_Subtype));
      Set_Node16 (Id, V);
   end Set_Cloned_Subtype;

   procedure Set_Component_Bit_Offset (Id : E; V : U) is
   begin
      pragma Assert (Ekind_In (Id, E_Component, E_Discriminant));
      Set_Uint11 (Id, V);
   end Set_Component_Bit_Offset;

   procedure Set_Component_Clause (Id : E; V : N) is
   begin
      pragma Assert (Ekind_In (Id, E_Component, E_Discriminant));
      Set_Node13 (Id, V);
   end Set_Component_Clause;

   procedure Set_Component_Size (Id : E; V : U) is
   begin
      pragma Assert (Is_Array_Type (Id) and then Is_Base_Type (Id));
      Set_Uint22 (Id, V);
   end Set_Component_Size;

   procedure Set_Component_Type (Id : E; V : E) is
   begin
      pragma Assert (Is_Array_Type (Id) and then Is_Base_Type (Id));
      Set_Node20 (Id, V);
   end Set_Component_Type;

   procedure Set_Corresponding_Concurrent_Type (Id : E; V : E) is
   begin
      pragma Assert
        (Ekind (Id) = E_Record_Type and then Is_Concurrent_Type (V));
      Set_Node18 (Id, V);
   end Set_Corresponding_Concurrent_Type;

   procedure Set_Corresponding_Discriminant (Id : E; V : E) is
   begin
      pragma Assert (Ekind (Id) = E_Discriminant);
      Set_Node19 (Id, V);
   end Set_Corresponding_Discriminant;

   procedure Set_Corresponding_Equality (Id : E; V : E) is
   begin
      pragma Assert
        (Ekind (Id) = E_Function
          and then not Comes_From_Source (Id)
          and then Chars (Id) = Name_Op_Ne);
      Set_Node13 (Id, V);
   end Set_Corresponding_Equality;

   procedure Set_Corresponding_Protected_Entry (Id : E; V : E) is
   begin
      pragma Assert (Ekind_In (Id, E_Void, E_Subprogram_Body));
      Set_Node18 (Id, V);
   end Set_Corresponding_Protected_Entry;

   procedure Set_Corresponding_Record_Type (Id : E; V : E) is
   begin
      pragma Assert (Is_Concurrent_Type (Id));
      Set_Node18 (Id, V);
   end Set_Corresponding_Record_Type;

   procedure Set_Corresponding_Remote_Type (Id : E; V : E) is
   begin
      Set_Node22 (Id, V);
   end Set_Corresponding_Remote_Type;

   procedure Set_Current_Use_Clause (Id : E; V : E) is
   begin
      pragma Assert (Ekind (Id) = E_Package or else Is_Type (Id));
      Set_Node27 (Id, V);
   end Set_Current_Use_Clause;

   procedure Set_Current_Value (Id : E; V : N) is
   begin
      pragma Assert (Ekind (Id) in Object_Kind or else Ekind (Id) = E_Void);
      Set_Node9 (Id, V);
   end Set_Current_Value;

   procedure Set_CR_Discriminant (Id : E; V : E) is
   begin
      Set_Node23 (Id, V);
   end Set_CR_Discriminant;

   procedure Set_Debug_Info_Off (Id : E; V : B := True) is
   begin
      Set_Flag166 (Id, V);
   end Set_Debug_Info_Off;

   procedure Set_Debug_Renaming_Link (Id : E; V : E) is
   begin
      Set_Node25 (Id, V);
   end Set_Debug_Renaming_Link;

   procedure Set_Default_Expr_Function (Id : E; V : E) is
   begin
      pragma Assert (Is_Formal (Id));
      Set_Node21 (Id, V);
   end Set_Default_Expr_Function;

   procedure Set_Default_Expressions_Processed (Id : E; V : B := True) is
   begin
      Set_Flag108 (Id, V);
   end Set_Default_Expressions_Processed;

   procedure Set_Default_Value (Id : E; V : N) is
   begin
      pragma Assert (Is_Formal (Id));
      Set_Node20 (Id, V);
   end Set_Default_Value;

   procedure Set_Delay_Cleanups (Id : E; V : B := True) is
   begin
      pragma Assert
        (Is_Subprogram (Id)
           or else Is_Task_Type (Id)
           or else Ekind (Id) = E_Block);
      Set_Flag114 (Id, V);
   end Set_Delay_Cleanups;

   procedure Set_Delay_Subprogram_Descriptors (Id : E; V : B := True) is
   begin
      pragma Assert
        (Is_Subprogram (Id) or else Ekind_In (Id, E_Package, E_Package_Body));
      Set_Flag50 (Id, V);
   end Set_Delay_Subprogram_Descriptors;

   procedure Set_Delta_Value (Id : E; V : R) is
   begin
      pragma Assert (Is_Fixed_Point_Type (Id));
      Set_Ureal18 (Id, V);
   end Set_Delta_Value;

   procedure Set_Dependent_Instances (Id : E; V : L) is
   begin
      pragma Assert (Is_Generic_Instance (Id));
      Set_Elist8 (Id, V);
   end Set_Dependent_Instances;

   procedure Set_Depends_On_Private (Id : E; V : B := True) is
   begin
      pragma Assert (Nkind (Id) in N_Entity);
      Set_Flag14 (Id, V);
   end Set_Depends_On_Private;

   procedure Set_Digits_Value (Id : E; V : U) is
   begin
      pragma Assert
        (Is_Floating_Point_Type (Id)
          or else Is_Decimal_Fixed_Point_Type (Id));
      Set_Uint17 (Id, V);
   end Set_Digits_Value;

   procedure Set_Directly_Designated_Type (Id : E; V : E) is
   begin
      Set_Node20 (Id, V);
   end Set_Directly_Designated_Type;

   procedure Set_Discard_Names (Id : E; V : B := True) is
   begin
      Set_Flag88 (Id, V);
   end Set_Discard_Names;

   procedure Set_Discriminal (Id : E; V : E) is
   begin
      pragma Assert (Ekind (Id) = E_Discriminant);
      Set_Node17 (Id, V);
   end Set_Discriminal;

   procedure Set_Discriminal_Link (Id : E; V : E) is
   begin
      Set_Node10 (Id, V);
   end Set_Discriminal_Link;

   procedure Set_Discriminant_Checking_Func (Id  : E; V : E) is
   begin
      pragma Assert (Ekind (Id) = E_Component);
      Set_Node20 (Id, V);
   end Set_Discriminant_Checking_Func;

   procedure Set_Discriminant_Constraint (Id : E; V : L) is
   begin
      pragma Assert (Nkind (Id) in N_Entity);
      Set_Elist21 (Id, V);
   end Set_Discriminant_Constraint;

   procedure Set_Discriminant_Default_Value (Id : E; V : N) is
   begin
      Set_Node20 (Id, V);
   end Set_Discriminant_Default_Value;

   procedure Set_Discriminant_Number (Id : E; V : U) is
   begin
      Set_Uint15 (Id, V);
   end Set_Discriminant_Number;

   procedure Set_Dispatch_Table_Wrappers (Id : E; V : L) is
   begin
      pragma Assert (Is_Tagged_Type (Id)
        and then Is_Base_Type (Id)
        and then Ekind_In (Id, E_Record_Type,
                               E_Record_Subtype,
                               E_Record_Type_With_Private,
                               E_Record_Subtype_With_Private));
      Set_Elist26 (Id, V);
   end Set_Dispatch_Table_Wrappers;

   procedure Set_DT_Entry_Count (Id : E; V : U) is
   begin
      pragma Assert (Ekind (Id) = E_Component);
      Set_Uint15 (Id, V);
   end Set_DT_Entry_Count;

   procedure Set_DT_Offset_To_Top_Func (Id : E; V : E) is
   begin
      pragma Assert (Ekind (Id) = E_Component and then Is_Tag (Id));
      Set_Node25 (Id, V);
   end Set_DT_Offset_To_Top_Func;

   procedure Set_DT_Position (Id : E; V : U) is
   begin
      pragma Assert (Ekind_In (Id, E_Function, E_Procedure));
      Set_Uint15 (Id, V);
   end Set_DT_Position;

   procedure Set_DTC_Entity (Id : E; V : E) is
   begin
      pragma Assert (Ekind_In (Id, E_Function, E_Procedure));
      Set_Node16 (Id, V);
   end Set_DTC_Entity;

   procedure Set_Elaborate_Body_Desirable (Id : E; V : B := True) is
   begin
      pragma Assert (Ekind (Id) = E_Package);
      Set_Flag210 (Id, V);
   end Set_Elaborate_Body_Desirable;

   procedure Set_Elaboration_Entity (Id : E; V : E) is
   begin
      pragma Assert
        (Is_Subprogram (Id)
           or else
         Ekind (Id) = E_Package
           or else
         Is_Generic_Unit (Id));
      Set_Node13 (Id, V);
   end Set_Elaboration_Entity;

   procedure Set_Elaboration_Entity_Required (Id : E; V : B := True) is
   begin
      pragma Assert
        (Is_Subprogram (Id)
           or else
         Ekind (Id) = E_Package
           or else
         Is_Generic_Unit (Id));
      Set_Flag174 (Id, V);
   end Set_Elaboration_Entity_Required;

   procedure Set_Enclosing_Scope (Id : E; V : E) is
   begin
      Set_Node18 (Id, V);
   end Set_Enclosing_Scope;

   procedure Set_Entry_Accepted (Id : E; V : B := True) is
   begin
      pragma Assert (Is_Entry (Id));
      Set_Flag152 (Id, V);
   end Set_Entry_Accepted;

   procedure Set_Entry_Bodies_Array (Id : E; V : E) is
   begin
      Set_Node15 (Id, V);
   end Set_Entry_Bodies_Array;

   procedure Set_Entry_Cancel_Parameter (Id : E; V : E) is
   begin
      Set_Node23 (Id, V);
   end Set_Entry_Cancel_Parameter;

   procedure Set_Entry_Component (Id : E; V : E) is
   begin
      Set_Node11 (Id, V);
   end Set_Entry_Component;

   procedure Set_Entry_Formal (Id : E; V : E) is
   begin
      Set_Node16 (Id, V);
   end Set_Entry_Formal;

   procedure Set_Entry_Index_Constant (Id : E; V : E) is
   begin
      pragma Assert (Ekind (Id) = E_Entry_Index_Parameter);
      Set_Node18 (Id, V);
   end Set_Entry_Index_Constant;

   procedure Set_Entry_Parameters_Type (Id : E; V : E) is
   begin
      Set_Node15 (Id, V);
   end Set_Entry_Parameters_Type;

   procedure Set_Enum_Pos_To_Rep (Id : E; V : E) is
   begin
      pragma Assert (Ekind (Id) = E_Enumeration_Type);
      Set_Node23 (Id, V);
   end Set_Enum_Pos_To_Rep;

   procedure Set_Enumeration_Pos (Id : E; V : U) is
   begin
      pragma Assert (Ekind (Id) = E_Enumeration_Literal);
      Set_Uint11 (Id, V);
   end Set_Enumeration_Pos;

   procedure Set_Enumeration_Rep (Id : E; V : U) is
   begin
      pragma Assert (Ekind (Id) = E_Enumeration_Literal);
      Set_Uint12 (Id, V);
   end Set_Enumeration_Rep;

   procedure Set_Enumeration_Rep_Expr (Id : E; V : N) is
   begin
      pragma Assert (Ekind (Id) = E_Enumeration_Literal);
      Set_Node22 (Id, V);
   end Set_Enumeration_Rep_Expr;

   procedure Set_Equivalent_Type (Id : E; V : E) is
   begin
      pragma Assert
        (Ekind_In (Id, E_Class_Wide_Type,
                       E_Class_Wide_Subtype,
                       E_Access_Protected_Subprogram_Type,
                       E_Anonymous_Access_Protected_Subprogram_Type,
                       E_Access_Subprogram_Type,
                       E_Exception_Type));
      Set_Node18 (Id, V);
   end Set_Equivalent_Type;

   procedure Set_Esize (Id : E; V : U) is
   begin
      Set_Uint12 (Id, V);
   end Set_Esize;

   procedure Set_Exception_Code (Id : E; V : U) is
   begin
      pragma Assert (Ekind (Id) = E_Exception);
      Set_Uint22 (Id, V);
   end Set_Exception_Code;

   procedure Set_Extra_Accessibility (Id : E; V : E) is
   begin
      pragma Assert (Is_Formal (Id) or else Ekind (Id) = E_Variable);
      Set_Node13 (Id, V);
   end Set_Extra_Accessibility;

   procedure Set_Extra_Constrained (Id : E; V : E) is
   begin
      pragma Assert (Is_Formal (Id) or else Ekind (Id) = E_Variable);
      Set_Node23 (Id, V);
   end Set_Extra_Constrained;

   procedure Set_Extra_Formal (Id : E; V : E) is
   begin
      Set_Node15 (Id, V);
   end Set_Extra_Formal;

   procedure Set_Extra_Formals (Id : E; V : E) is
   begin
      pragma Assert
        (Is_Overloadable (Id)
          or else Ekind_In (Id, E_Entry_Family,
                                E_Subprogram_Body,
                                E_Subprogram_Type));
      Set_Node28 (Id, V);
   end Set_Extra_Formals;

   procedure Set_Can_Use_Internal_Rep (Id : E; V : B := True) is
   begin
      pragma Assert
        (Is_Access_Subprogram_Type (Id) and then Is_Base_Type (Id));
      Set_Flag229 (Id, V);
   end Set_Can_Use_Internal_Rep;

   procedure Set_Finalization_Chain_Entity (Id : E; V : E) is
   begin
      Set_Node19 (Id, V);
   end Set_Finalization_Chain_Entity;

   procedure Set_Finalize_Storage_Only (Id : E; V : B := True) is
   begin
      pragma Assert (Is_Type (Id) and then Is_Base_Type (Id));
      Set_Flag158 (Id, V);
   end Set_Finalize_Storage_Only;

   procedure Set_First_Entity (Id : E; V : E) is
   begin
      Set_Node17 (Id, V);
   end Set_First_Entity;

   procedure Set_First_Exit_Statement (Id : E; V : N) is
   begin
      pragma Assert (Ekind (Id) = E_Loop);
      Set_Node8 (Id, V);
   end Set_First_Exit_Statement;

   procedure Set_First_Index (Id : E; V : N) is
   begin
      pragma Assert (Is_Array_Type (Id) or else Is_String_Type (Id));
      Set_Node17 (Id, V);
   end Set_First_Index;

   procedure Set_First_Literal (Id : E; V : E) is
   begin
      pragma Assert (Is_Enumeration_Type (Id));
      Set_Node17 (Id, V);
   end Set_First_Literal;

   procedure Set_First_Optional_Parameter (Id : E; V : E) is
   begin
      pragma Assert (Ekind_In (Id, E_Function, E_Procedure));
      Set_Node14 (Id, V);
   end Set_First_Optional_Parameter;

   procedure Set_First_Private_Entity (Id : E; V : E) is
   begin
      pragma Assert (Ekind_In (Id, E_Package, E_Generic_Package)
                      or else Ekind (Id) in Concurrent_Kind);
      Set_Node16 (Id, V);
   end Set_First_Private_Entity;

   procedure Set_First_Rep_Item (Id : E; V : N) is
   begin
      Set_Node6 (Id, V);
   end Set_First_Rep_Item;

   procedure Set_Float_Rep (Id : E; V : F) is
      pragma Assert (Ekind (Id) = E_Floating_Point_Type);
   begin
      Set_Uint10 (Id, UI_From_Int (F'Pos (V)));
   end Set_Float_Rep;

   procedure Set_Freeze_Node (Id : E; V : N) is
   begin
      Set_Node7 (Id, V);
   end Set_Freeze_Node;

   procedure Set_From_With_Type (Id : E; V : B := True) is
   begin
      pragma Assert
        (Is_Type (Id)
          or else Ekind (Id) = E_Package);
      Set_Flag159 (Id, V);
   end Set_From_With_Type;

   procedure Set_Full_View (Id : E; V : E) is
   begin
      pragma Assert (Is_Type (Id) or else Ekind (Id) = E_Constant);
      Set_Node11 (Id, V);
   end Set_Full_View;

   procedure Set_Generic_Homonym (Id : E; V : E) is
   begin
      Set_Node11 (Id, V);
   end Set_Generic_Homonym;

   procedure Set_Generic_Renamings (Id : E; V : L) is
   begin
      Set_Elist23 (Id, V);
   end Set_Generic_Renamings;

   procedure Set_Handler_Records (Id : E; V : S) is
   begin
      Set_List10 (Id, V);
   end Set_Handler_Records;

   procedure Set_Has_Aliased_Components (Id : E; V : B := True) is
   begin
      pragma Assert (Id = Base_Type (Id));
      Set_Flag135 (Id, V);
   end Set_Has_Aliased_Components;

   procedure Set_Has_Alignment_Clause (Id : E; V : B := True) is
   begin
      Set_Flag46 (Id, V);
   end Set_Has_Alignment_Clause;

   procedure Set_Has_All_Calls_Remote (Id : E; V : B := True) is
   begin
      Set_Flag79 (Id, V);
   end Set_Has_All_Calls_Remote;

   procedure Set_Has_Anon_Block_Suffix (Id : E; V : B := True) is
   begin
      Set_Flag201 (Id, V);
   end Set_Has_Anon_Block_Suffix;

   procedure Set_Has_Atomic_Components (Id : E; V : B := True) is
   begin
      pragma Assert (not Is_Type (Id) or else Is_Base_Type (Id));
      Set_Flag86 (Id, V);
   end Set_Has_Atomic_Components;

   procedure Set_Has_Biased_Representation (Id : E; V : B := True) is
   begin
      pragma Assert
        ((V = False) or else (Is_Discrete_Type (Id) or else Is_Object (Id)));
      Set_Flag139 (Id, V);
   end Set_Has_Biased_Representation;

   procedure Set_Has_Completion (Id : E; V : B := True) is
   begin
      Set_Flag26 (Id, V);
   end Set_Has_Completion;

   procedure Set_Has_Completion_In_Body (Id : E; V : B := True) is
   begin
      pragma Assert (Is_Type (Id));
      Set_Flag71 (Id, V);
   end Set_Has_Completion_In_Body;

   procedure Set_Has_Complex_Representation (Id : E; V : B := True) is
   begin
      pragma Assert (Ekind (Id) = E_Record_Type);
      Set_Flag140 (Id, V);
   end Set_Has_Complex_Representation;

   procedure Set_Has_Component_Size_Clause (Id : E; V : B := True) is
   begin
      pragma Assert (Ekind (Id) = E_Array_Type);
      Set_Flag68 (Id, V);
   end Set_Has_Component_Size_Clause;

   procedure Set_Has_Constrained_Partial_View (Id : E; V : B := True) is
   begin
      pragma Assert (Is_Type (Id));
      Set_Flag187 (Id, V);
   end Set_Has_Constrained_Partial_View;

   procedure Set_Has_Contiguous_Rep (Id : E; V : B := True) is
   begin
      Set_Flag181 (Id, V);
   end Set_Has_Contiguous_Rep;

   procedure Set_Has_Controlled_Component (Id : E; V : B := True) is
   begin
      pragma Assert (Id = Base_Type (Id));
      Set_Flag43 (Id, V);
   end Set_Has_Controlled_Component;

   procedure Set_Has_Controlling_Result (Id : E; V : B := True) is
   begin
      Set_Flag98 (Id, V);
   end Set_Has_Controlling_Result;

   procedure Set_Has_Convention_Pragma (Id : E; V : B := True) is
   begin
      Set_Flag119 (Id, V);
   end Set_Has_Convention_Pragma;

   procedure Set_Has_Delayed_Aspects (Id : E; V : B := True) is
   begin
      pragma Assert (Nkind (Id) in N_Entity);
      Set_Flag200 (Id, V);
   end Set_Has_Delayed_Aspects;

   procedure Set_Has_Delayed_Freeze (Id : E; V : B := True) is
   begin
      pragma Assert (Nkind (Id) in N_Entity);
      Set_Flag18 (Id, V);
   end Set_Has_Delayed_Freeze;

   procedure Set_Has_Discriminants (Id : E; V : B := True) is
   begin
      pragma Assert (Nkind (Id) in N_Entity);
      Set_Flag5 (Id, V);
   end Set_Has_Discriminants;

   procedure Set_Has_Dispatch_Table (Id : E; V : B := True) is
   begin
      pragma Assert (Ekind (Id) = E_Record_Type
        and then Is_Tagged_Type (Id));
      Set_Flag220 (Id, V);
   end Set_Has_Dispatch_Table;

   procedure Set_Has_Enumeration_Rep_Clause (Id : E; V : B := True) is
   begin
      pragma Assert (Is_Enumeration_Type (Id));
      Set_Flag66 (Id, V);
   end Set_Has_Enumeration_Rep_Clause;

   procedure Set_Has_Exit (Id : E; V : B := True) is
   begin
      Set_Flag47 (Id, V);
   end Set_Has_Exit;

   procedure Set_Has_External_Tag_Rep_Clause (Id : E; V : B := True) is
   begin
      pragma Assert (Is_Tagged_Type (Id));
      Set_Flag110 (Id, V);
   end Set_Has_External_Tag_Rep_Clause;

   procedure Set_Has_Forward_Instantiation (Id : E; V : B := True) is
   begin
      Set_Flag175 (Id, V);
   end Set_Has_Forward_Instantiation;

   procedure Set_Has_Fully_Qualified_Name (Id : E; V : B := True) is
   begin
      Set_Flag173 (Id, V);
   end Set_Has_Fully_Qualified_Name;

   procedure Set_Has_Gigi_Rep_Item (Id : E; V : B := True) is
   begin
      Set_Flag82 (Id, V);
   end Set_Has_Gigi_Rep_Item;

   procedure Set_Has_Homonym (Id : E; V : B := True) is
   begin
      Set_Flag56 (Id, V);
   end Set_Has_Homonym;

   procedure Set_Has_Inheritable_Invariants (Id : E; V : B := True) is
   begin
      pragma Assert (Is_Type (Id));
      Set_Flag248 (Id, V);
   end Set_Has_Inheritable_Invariants;

   procedure Set_Has_Initial_Value (Id : E; V : B := True) is
   begin
      pragma Assert (Ekind_In (Id, E_Variable, E_Out_Parameter));
      Set_Flag219 (Id, V);
   end Set_Has_Initial_Value;

   procedure Set_Has_Invariants (Id : E; V : B := True) is
   begin
      pragma Assert (Is_Type (Id)
        or else Ekind (Id) = E_Procedure
        or else Ekind (Id) = E_Void);
      Set_Flag232 (Id, V);
   end Set_Has_Invariants;

   procedure Set_Has_Machine_Radix_Clause (Id : E; V : B := True) is
   begin
      pragma Assert (Is_Decimal_Fixed_Point_Type (Id));
      Set_Flag83 (Id, V);
   end Set_Has_Machine_Radix_Clause;

   procedure Set_Has_Master_Entity (Id : E; V : B := True) is
   begin
      Set_Flag21 (Id, V);
   end Set_Has_Master_Entity;

   procedure Set_Has_Missing_Return (Id : E; V : B := True) is
   begin
      pragma Assert (Ekind_In (Id, E_Function, E_Generic_Function));
      Set_Flag142 (Id, V);
   end Set_Has_Missing_Return;

   procedure Set_Has_Nested_Block_With_Handler (Id : E; V : B := True) is
   begin
      Set_Flag101 (Id, V);
   end Set_Has_Nested_Block_With_Handler;

   procedure Set_Has_Up_Level_Access (Id : E; V : B := True) is
   begin
      pragma Assert (Ekind_In (Id, E_Variable, E_Constant, E_Loop_Parameter));
      Set_Flag215 (Id, V);
   end Set_Has_Up_Level_Access;

   procedure Set_Has_Non_Standard_Rep (Id : E; V : B := True) is
   begin
      pragma Assert (Id = Base_Type (Id));
      Set_Flag75 (Id, V);
   end Set_Has_Non_Standard_Rep;

   procedure Set_Has_Object_Size_Clause (Id : E; V : B := True) is
   begin
      pragma Assert (Is_Type (Id));
      Set_Flag172 (Id, V);
   end Set_Has_Object_Size_Clause;

   procedure Set_Has_Per_Object_Constraint (Id : E; V : B := True) is
   begin
      Set_Flag154 (Id, V);
   end Set_Has_Per_Object_Constraint;

   procedure Set_Has_Persistent_BSS (Id : E; V : B := True) is
   begin
      Set_Flag188 (Id, V);
   end Set_Has_Persistent_BSS;

   procedure Set_Has_Postconditions (Id : E; V : B := True) is
   begin
      pragma Assert (Is_Subprogram (Id));
      Set_Flag240 (Id, V);
   end Set_Has_Postconditions;

   procedure Set_Has_Pragma_Controlled (Id : E; V : B := True) is
   begin
      pragma Assert (Is_Access_Type (Id));
      Set_Flag27 (Base_Type (Id), V);
   end Set_Has_Pragma_Controlled;

   procedure Set_Has_Pragma_Elaborate_Body (Id : E; V : B := True) is
   begin
      Set_Flag150 (Id, V);
   end Set_Has_Pragma_Elaborate_Body;

   procedure Set_Has_Pragma_Inline (Id : E; V : B := True) is
   begin
      Set_Flag157 (Id, V);
   end Set_Has_Pragma_Inline;

   procedure Set_Has_Pragma_Inline_Always (Id : E; V : B := True) is
   begin
      Set_Flag230 (Id, V);
   end Set_Has_Pragma_Inline_Always;

   procedure Set_Has_Pragma_Ordered (Id : E; V : B := True) is
   begin
      pragma Assert (Is_Enumeration_Type (Id));
      pragma Assert (Id = Base_Type (Id));
      Set_Flag198 (Id, V);
   end Set_Has_Pragma_Ordered;

   procedure Set_Has_Pragma_Pack (Id : E; V : B := True) is
   begin
      pragma Assert (Is_Array_Type (Id) or else Is_Record_Type (Id));
      pragma Assert (Id = Base_Type (Id));
      Set_Flag121 (Id, V);
   end Set_Has_Pragma_Pack;

   procedure Set_Has_Pragma_Preelab_Init (Id : E; V : B := True) is
   begin
      Set_Flag221 (Id, V);
   end Set_Has_Pragma_Preelab_Init;

   procedure Set_Has_Pragma_Pure (Id : E; V : B := True) is
   begin
      Set_Flag203 (Id, V);
   end Set_Has_Pragma_Pure;

   procedure Set_Has_Pragma_Pure_Function (Id : E; V : B := True) is
   begin
      Set_Flag179 (Id, V);
   end Set_Has_Pragma_Pure_Function;

   procedure Set_Has_Pragma_Thread_Local_Storage (Id : E; V : B := True) is
   begin
      Set_Flag169 (Id, V);
   end Set_Has_Pragma_Thread_Local_Storage;

   procedure Set_Has_Pragma_Unmodified (Id : E; V : B := True) is
   begin
      Set_Flag233 (Id, V);
   end Set_Has_Pragma_Unmodified;

   procedure Set_Has_Pragma_Unreferenced (Id : E; V : B := True) is
   begin
      Set_Flag180 (Id, V);
   end Set_Has_Pragma_Unreferenced;

   procedure Set_Has_Pragma_Unreferenced_Objects (Id : E; V : B := True) is
   begin
      pragma Assert (Is_Type (Id));
      Set_Flag212 (Id, V);
   end Set_Has_Pragma_Unreferenced_Objects;

   procedure Set_Has_Predicates (Id : E; V : B := True) is
   begin
      Set_Flag250 (Id, V);
   end Set_Has_Predicates;

   procedure Set_Has_Primitive_Operations (Id : E; V : B := True) is
   begin
      pragma Assert (Id = Base_Type (Id));
      Set_Flag120 (Id, V);
   end Set_Has_Primitive_Operations;

   procedure Set_Has_Private_Declaration (Id : E; V : B := True) is
   begin
      Set_Flag155 (Id, V);
   end Set_Has_Private_Declaration;

   procedure Set_Has_Qualified_Name (Id : E; V : B := True) is
   begin
      Set_Flag161 (Id, V);
   end Set_Has_Qualified_Name;

   procedure Set_Has_RACW (Id : E; V : B := True) is
   begin
      pragma Assert (Ekind (Id) = E_Package);
      Set_Flag214 (Id, V);
   end Set_Has_RACW;

   procedure Set_Has_Record_Rep_Clause (Id : E; V : B := True) is
   begin
      pragma Assert (Id = Base_Type (Id));
      Set_Flag65 (Id, V);
   end Set_Has_Record_Rep_Clause;

   procedure Set_Has_Recursive_Call (Id : E; V : B := True) is
   begin
      pragma Assert (Is_Subprogram (Id));
      Set_Flag143 (Id, V);
   end Set_Has_Recursive_Call;

   procedure Set_Has_Size_Clause (Id : E; V : B := True) is
   begin
      Set_Flag29 (Id, V);
   end Set_Has_Size_Clause;

   procedure Set_Has_Small_Clause (Id : E; V : B := True) is
   begin
      Set_Flag67 (Id, V);
   end Set_Has_Small_Clause;

   procedure Set_Has_Specified_Layout (Id : E; V : B := True) is
   begin
      pragma Assert (Id = Base_Type (Id));
      Set_Flag100 (Id, V);
   end Set_Has_Specified_Layout;

   procedure Set_Has_Specified_Stream_Input (Id : E; V : B := True) is
   begin
      pragma Assert (Is_Type (Id));
      Set_Flag190 (Id, V);
   end Set_Has_Specified_Stream_Input;

   procedure Set_Has_Specified_Stream_Output (Id : E; V : B := True) is
   begin
      pragma Assert (Is_Type (Id));
      Set_Flag191 (Id, V);
   end Set_Has_Specified_Stream_Output;

   procedure Set_Has_Specified_Stream_Read (Id : E; V : B := True) is
   begin
      pragma Assert (Is_Type (Id));
      Set_Flag192 (Id, V);
   end Set_Has_Specified_Stream_Read;

   procedure Set_Has_Specified_Stream_Write (Id : E; V : B := True) is
   begin
      pragma Assert (Is_Type (Id));
      Set_Flag193 (Id, V);
   end Set_Has_Specified_Stream_Write;

   procedure Set_Has_Static_Discriminants (Id : E; V : B := True) is
   begin
      Set_Flag211 (Id, V);
   end Set_Has_Static_Discriminants;

   procedure Set_Has_Storage_Size_Clause (Id : E; V : B := True) is
   begin
      pragma Assert (Is_Access_Type (Id) or else Is_Task_Type (Id));
      pragma Assert (Id = Base_Type (Id));
      Set_Flag23 (Id, V);
   end Set_Has_Storage_Size_Clause;

   procedure Set_Has_Stream_Size_Clause (Id : E; V : B := True) is
   begin
      pragma Assert (Is_Elementary_Type (Id));
      Set_Flag184 (Id, V);
   end Set_Has_Stream_Size_Clause;

   procedure Set_Has_Subprogram_Descriptor (Id : E; V : B := True) is
   begin
      Set_Flag93 (Id, V);
   end Set_Has_Subprogram_Descriptor;

   procedure Set_Has_Task (Id : E; V : B := True) is
   begin
      pragma Assert (Id = Base_Type (Id));
      Set_Flag30 (Id, V);
   end Set_Has_Task;

   procedure Set_Has_Thunks (Id : E; V : B := True) is
   begin
      pragma Assert (Is_Tag (Id));
      Set_Flag228 (Id, V);
   end Set_Has_Thunks;

   procedure Set_Has_Unchecked_Union (Id : E; V : B := True) is
   begin
      pragma Assert (Id = Base_Type (Id));
      Set_Flag123 (Id, V);
   end Set_Has_Unchecked_Union;

   procedure Set_Has_Unknown_Discriminants (Id : E; V : B := True) is
   begin
      pragma Assert (Is_Type (Id));
      Set_Flag72 (Id, V);
   end Set_Has_Unknown_Discriminants;

   procedure Set_Has_Volatile_Components (Id : E; V : B := True) is
   begin
      pragma Assert (not Is_Type (Id) or else Is_Base_Type (Id));
      Set_Flag87 (Id, V);
   end Set_Has_Volatile_Components;

   procedure Set_Has_Xref_Entry (Id : E; V : B := True) is
   begin
      Set_Flag182 (Id, V);
   end Set_Has_Xref_Entry;

   procedure Set_Hiding_Loop_Variable (Id : E; V : E) is
   begin
      pragma Assert (Ekind (Id) = E_Variable);
      Set_Node8 (Id, V);
   end Set_Hiding_Loop_Variable;

   procedure Set_Homonym (Id : E; V : E) is
   begin
      pragma Assert (Id /= V);
      Set_Node4 (Id, V);
   end Set_Homonym;

   procedure Set_Interface_Alias (Id : E; V : E) is
   begin
<<<<<<< HEAD
      pragma Assert (Ekind_In (Id, E_Function, E_Procedure));
      Set_Flag232 (Id, V);
   end Set_Implemented_By_Entry;
=======
      pragma Assert
        (Is_Internal (Id)
          and then Is_Hidden (Id)
          and then (Ekind_In (Id, E_Procedure, E_Function)));
      Set_Node25 (Id, V);
   end Set_Interface_Alias;
>>>>>>> 155d23aa

   procedure Set_Interfaces (Id : E; V : L) is
   begin
      pragma Assert (Is_Record_Type (Id));
      Set_Elist25 (Id, V);
   end Set_Interfaces;

<<<<<<< HEAD
   procedure Set_Interface_Alias (Id : E; V : E) is
   begin
      pragma Assert
        (Is_Internal (Id)
          and then Is_Hidden (Id)
          and then (Ekind_In (Id, E_Procedure, E_Function)));
      Set_Node25 (Id, V);
   end Set_Interface_Alias;

=======
>>>>>>> 155d23aa
   procedure Set_In_Package_Body (Id : E; V : B := True) is
   begin
      Set_Flag48 (Id, V);
   end Set_In_Package_Body;

   procedure Set_In_Private_Part (Id : E; V : B := True) is
   begin
      Set_Flag45 (Id, V);
   end Set_In_Private_Part;

   procedure Set_In_Use (Id : E; V : B := True) is
   begin
      pragma Assert (Nkind (Id) in N_Entity);
      Set_Flag8 (Id, V);
   end Set_In_Use;

   procedure Set_Inner_Instances (Id : E; V : L) is
   begin
      Set_Elist23 (Id, V);
   end Set_Inner_Instances;

   procedure Set_Interface_Name (Id : E; V : N) is
   begin
      Set_Node21 (Id, V);
   end Set_Interface_Name;

   procedure Set_Is_Abstract_Subprogram (Id : E; V : B := True) is
   begin
      pragma Assert (Is_Overloadable (Id));
      Set_Flag19 (Id, V);
   end Set_Is_Abstract_Subprogram;

   procedure Set_Is_Abstract_Type (Id : E; V : B := True) is
   begin
      pragma Assert (Is_Type (Id));
      Set_Flag146 (Id, V);
   end Set_Is_Abstract_Type;

   procedure Set_Is_Local_Anonymous_Access (Id : E; V : B := True) is
   begin
      pragma Assert (Is_Access_Type (Id));
      Set_Flag194 (Id, V);
   end Set_Is_Local_Anonymous_Access;

   procedure Set_Is_Access_Constant (Id : E; V : B := True) is
   begin
      pragma Assert (Is_Access_Type (Id));
      Set_Flag69 (Id, V);
   end Set_Is_Access_Constant;

   procedure Set_Is_Ada_2005_Only (Id : E; V : B := True) is
   begin
      Set_Flag185 (Id, V);
   end Set_Is_Ada_2005_Only;

   procedure Set_Is_Ada_2012_Only (Id : E; V : B := True) is
   begin
      Set_Flag199 (Id, V);
   end Set_Is_Ada_2012_Only;

   procedure Set_Is_Aliased (Id : E; V : B := True) is
   begin
      pragma Assert (Nkind (Id) in N_Entity);
      Set_Flag15 (Id, V);
   end Set_Is_Aliased;

   procedure Set_Is_AST_Entry (Id : E; V : B := True) is
   begin
      pragma Assert (Is_Entry (Id));
      Set_Flag132 (Id, V);
   end Set_Is_AST_Entry;

   procedure Set_Is_Asynchronous (Id : E; V : B := True) is
   begin
      pragma Assert
        (Ekind (Id) = E_Procedure or else Is_Type (Id));
      Set_Flag81 (Id, V);
   end Set_Is_Asynchronous;

   procedure Set_Is_Atomic (Id : E; V : B := True) is
   begin
      Set_Flag85 (Id, V);
   end Set_Is_Atomic;

   procedure Set_Is_Bit_Packed_Array (Id : E; V : B := True) is
   begin
      pragma Assert ((not V)
        or else (Is_Array_Type (Id) and then Is_Base_Type (Id)));

      Set_Flag122 (Id, V);
   end Set_Is_Bit_Packed_Array;

   procedure Set_Is_Called (Id : E; V : B := True) is
   begin
      pragma Assert (Ekind_In (Id, E_Procedure, E_Function));
      Set_Flag102 (Id, V);
   end Set_Is_Called;

   procedure Set_Is_Character_Type (Id : E; V : B := True) is
   begin
      Set_Flag63 (Id, V);
   end Set_Is_Character_Type;

   procedure Set_Is_Child_Unit (Id : E; V : B := True) is
   begin
      Set_Flag73 (Id, V);
   end Set_Is_Child_Unit;

   procedure Set_Is_Class_Wide_Equivalent_Type (Id : E; V : B := True) is
   begin
      Set_Flag35 (Id, V);
   end Set_Is_Class_Wide_Equivalent_Type;

   procedure Set_Is_Compilation_Unit (Id : E; V : B := True) is
   begin
      Set_Flag149 (Id, V);
   end Set_Is_Compilation_Unit;

   procedure Set_Is_Completely_Hidden (Id : E; V : B := True) is
   begin
      pragma Assert (Ekind (Id) = E_Discriminant);
      Set_Flag103 (Id, V);
   end Set_Is_Completely_Hidden;

   procedure Set_Is_Concurrent_Record_Type (Id : E; V : B := True) is
   begin
      Set_Flag20 (Id, V);
   end Set_Is_Concurrent_Record_Type;

   procedure Set_Is_Constr_Subt_For_U_Nominal (Id : E; V : B := True) is
   begin
      Set_Flag80 (Id, V);
   end Set_Is_Constr_Subt_For_U_Nominal;

   procedure Set_Is_Constr_Subt_For_UN_Aliased (Id : E; V : B := True) is
   begin
      Set_Flag141 (Id, V);
   end Set_Is_Constr_Subt_For_UN_Aliased;

   procedure Set_Is_Constrained (Id : E; V : B := True) is
   begin
      pragma Assert (Nkind (Id) in N_Entity);
      Set_Flag12 (Id, V);
   end Set_Is_Constrained;

   procedure Set_Is_Constructor (Id : E; V : B := True) is
   begin
      Set_Flag76 (Id, V);
   end Set_Is_Constructor;

   procedure Set_Is_Controlled (Id : E; V : B := True) is
   begin
      pragma Assert (Id = Base_Type (Id));
      Set_Flag42 (Id, V);
   end Set_Is_Controlled;

   procedure Set_Is_Controlling_Formal (Id : E; V : B := True) is
   begin
      pragma Assert (Is_Formal (Id));
      Set_Flag97 (Id, V);
   end Set_Is_Controlling_Formal;

   procedure Set_Is_CPP_Class (Id : E; V : B := True) is
   begin
      Set_Flag74 (Id, V);
   end Set_Is_CPP_Class;

   procedure Set_Is_Descendent_Of_Address (Id : E; V : B := True) is
   begin
      pragma Assert (Is_Type (Id));
      Set_Flag223 (Id, V);
   end Set_Is_Descendent_Of_Address;

   procedure Set_Is_Discrim_SO_Function (Id : E; V : B := True) is
   begin
      Set_Flag176 (Id, V);
   end Set_Is_Discrim_SO_Function;

   procedure Set_Is_Dispatch_Table_Entity (Id : E; V : B := True) is
   begin
      Set_Flag234 (Id, V);
   end Set_Is_Dispatch_Table_Entity;

   procedure Set_Is_Dispatching_Operation (Id : E; V : B := True) is
   begin
      pragma Assert
        (V = False
           or else
         Is_Overloadable (Id)
           or else
         Ekind (Id) = E_Subprogram_Type);

      Set_Flag6 (Id, V);
   end Set_Is_Dispatching_Operation;

   procedure Set_Is_Eliminated (Id : E; V : B := True) is
   begin
      Set_Flag124 (Id, V);
   end Set_Is_Eliminated;

   procedure Set_Is_Entry_Formal (Id : E; V : B := True) is
   begin
      Set_Flag52 (Id, V);
   end Set_Is_Entry_Formal;

   procedure Set_Is_Exported (Id : E; V : B := True) is
   begin
      Set_Flag99 (Id, V);
   end Set_Is_Exported;

   procedure Set_Is_First_Subtype (Id : E; V : B := True) is
   begin
      Set_Flag70 (Id, V);
   end Set_Is_First_Subtype;

   procedure Set_Is_For_Access_Subtype (Id : E; V : B := True) is
   begin
      pragma Assert (Ekind_In (Id, E_Record_Subtype, E_Private_Subtype));
      Set_Flag118 (Id, V);
   end Set_Is_For_Access_Subtype;

   procedure Set_Is_Formal_Subprogram (Id : E; V : B := True) is
   begin
      Set_Flag111 (Id, V);
   end Set_Is_Formal_Subprogram;

   procedure Set_Is_Frozen (Id : E; V : B := True) is
   begin
      pragma Assert (Nkind (Id) in N_Entity);
      Set_Flag4 (Id, V);
   end Set_Is_Frozen;

   procedure Set_Is_Generic_Actual_Type (Id : E; V : B := True) is
   begin
      pragma Assert (Is_Type (Id));
      Set_Flag94 (Id, V);
   end Set_Is_Generic_Actual_Type;

   procedure Set_Is_Generic_Instance (Id : E; V : B := True) is
   begin
      Set_Flag130 (Id, V);
   end Set_Is_Generic_Instance;

   procedure Set_Is_Generic_Type (Id : E; V : B := True) is
   begin
      pragma Assert (Nkind (Id) in N_Entity);
      Set_Flag13 (Id, V);
   end Set_Is_Generic_Type;

   procedure Set_Is_Hidden (Id : E; V : B := True) is
   begin
      Set_Flag57 (Id, V);
   end Set_Is_Hidden;

   procedure Set_Is_Hidden_Open_Scope (Id : E; V : B := True) is
   begin
      Set_Flag171 (Id, V);
   end Set_Is_Hidden_Open_Scope;

   procedure Set_Is_Immediately_Visible (Id : E; V : B := True) is
   begin
      pragma Assert (Nkind (Id) in N_Entity);
      Set_Flag7 (Id, V);
   end Set_Is_Immediately_Visible;

   procedure Set_Is_Imported (Id : E; V : B := True) is
   begin
      Set_Flag24 (Id, V);
   end Set_Is_Imported;

   procedure Set_Is_Inlined (Id : E; V : B := True) is
   begin
      Set_Flag11 (Id, V);
   end Set_Is_Inlined;

   procedure Set_Is_Interface (Id : E; V : B := True) is
   begin
      pragma Assert
        (Ekind_In (Id, E_Record_Type,
                       E_Record_Subtype,
                       E_Record_Type_With_Private,
                       E_Record_Subtype_With_Private,
                       E_Class_Wide_Type,
                       E_Class_Wide_Subtype));
      Set_Flag186 (Id, V);
   end Set_Is_Interface;

   procedure Set_Is_Instantiated (Id : E; V : B := True) is
   begin
      Set_Flag126 (Id, V);
   end Set_Is_Instantiated;

   procedure Set_Is_Internal (Id : E; V : B := True) is
   begin
      pragma Assert (Nkind (Id) in N_Entity);
      Set_Flag17 (Id, V);
   end Set_Is_Internal;

   procedure Set_Is_Interrupt_Handler (Id : E; V : B := True) is
   begin
      pragma Assert (Nkind (Id) in N_Entity);
      Set_Flag89 (Id, V);
   end Set_Is_Interrupt_Handler;

   procedure Set_Is_Intrinsic_Subprogram (Id : E; V : B := True) is
   begin
      Set_Flag64 (Id, V);
   end Set_Is_Intrinsic_Subprogram;

   procedure Set_Is_Itype (Id : E; V : B := True) is
   begin
      Set_Flag91 (Id, V);
   end Set_Is_Itype;

   procedure Set_Is_Known_Non_Null (Id : E; V : B := True) is
   begin
      Set_Flag37 (Id, V);
   end Set_Is_Known_Non_Null;

   procedure Set_Is_Known_Null (Id : E; V : B := True) is
   begin
      Set_Flag204 (Id, V);
   end Set_Is_Known_Null;

   procedure Set_Is_Known_Valid (Id : E; V : B := True) is
   begin
      Set_Flag170 (Id, V);
   end Set_Is_Known_Valid;

   procedure Set_Is_Limited_Composite (Id : E; V : B := True) is
   begin
      pragma Assert (Is_Type (Id));
      Set_Flag106 (Id, V);
   end Set_Is_Limited_Composite;

   procedure Set_Is_Limited_Interface (Id : E; V : B := True) is
   begin
      pragma Assert (Is_Interface (Id));
      Set_Flag197 (Id, V);
   end Set_Is_Limited_Interface;

   procedure Set_Is_Limited_Record (Id : E; V : B := True) is
   begin
      Set_Flag25 (Id, V);
   end Set_Is_Limited_Record;

   procedure Set_Is_Machine_Code_Subprogram (Id : E; V : B := True) is
   begin
      pragma Assert (Is_Subprogram (Id));
      Set_Flag137 (Id, V);
   end Set_Is_Machine_Code_Subprogram;

   procedure Set_Is_Non_Static_Subtype (Id : E; V : B := True) is
   begin
      pragma Assert (Is_Type (Id));
      Set_Flag109 (Id, V);
   end Set_Is_Non_Static_Subtype;

   procedure Set_Is_Null_Init_Proc (Id : E; V : B := True) is
   begin
      pragma Assert (Ekind (Id) = E_Procedure);
      Set_Flag178 (Id, V);
   end Set_Is_Null_Init_Proc;

   procedure Set_Is_Obsolescent (Id : E; V : B := True) is
   begin
      Set_Flag153 (Id, V);
   end Set_Is_Obsolescent;

   procedure Set_Is_Only_Out_Parameter (Id : E; V : B := True) is
   begin
      pragma Assert (Ekind (Id) = E_Out_Parameter);
      Set_Flag226 (Id, V);
   end Set_Is_Only_Out_Parameter;

   procedure Set_Is_Optional_Parameter (Id : E; V : B := True) is
   begin
      pragma Assert (Is_Formal (Id));
      Set_Flag134 (Id, V);
   end Set_Is_Optional_Parameter;

   procedure Set_Is_Package_Body_Entity (Id : E; V : B := True) is
   begin
      Set_Flag160 (Id, V);
   end Set_Is_Package_Body_Entity;

   procedure Set_Is_Packed (Id : E; V : B := True) is
   begin
      pragma Assert (Id = Base_Type (Id));
      Set_Flag51 (Id, V);
   end Set_Is_Packed;

   procedure Set_Is_Packed_Array_Type (Id : E; V : B := True) is
   begin
      Set_Flag138 (Id, V);
   end Set_Is_Packed_Array_Type;

   procedure Set_Is_Potentially_Use_Visible (Id : E; V : B := True) is
   begin
      pragma Assert (Nkind (Id) in N_Entity);
      Set_Flag9 (Id, V);
   end Set_Is_Potentially_Use_Visible;

   procedure Set_Is_Preelaborated (Id : E; V : B := True) is
   begin
      Set_Flag59 (Id, V);
   end Set_Is_Preelaborated;

   procedure Set_Is_Primitive (Id : E; V : B := True) is
   begin
      pragma Assert
        (Is_Overloadable (Id)
          or else Ekind_In (Id, E_Generic_Function, E_Generic_Procedure));
      Set_Flag218 (Id, V);
   end Set_Is_Primitive;

   procedure Set_Is_Primitive_Wrapper (Id : E; V : B := True) is
   begin
      pragma Assert (Ekind_In (Id, E_Function, E_Procedure));
      Set_Flag195 (Id, V);
   end Set_Is_Primitive_Wrapper;

   procedure Set_Is_Private_Composite (Id : E; V : B := True) is
   begin
      pragma Assert (Is_Type (Id));
      Set_Flag107 (Id, V);
   end Set_Is_Private_Composite;

   procedure Set_Is_Private_Descendant (Id : E; V : B := True) is
   begin
      Set_Flag53 (Id, V);
   end Set_Is_Private_Descendant;

   procedure Set_Is_Private_Primitive (Id : E; V : B := True) is
   begin
      pragma Assert (Ekind_In (Id, E_Function, E_Procedure));
      Set_Flag245 (Id, V);
   end Set_Is_Private_Primitive;

   procedure Set_Is_Public (Id : E; V : B := True) is
   begin
      pragma Assert (Nkind (Id) in N_Entity);
      Set_Flag10 (Id, V);
   end Set_Is_Public;

   procedure Set_Is_Pure (Id : E; V : B := True) is
   begin
      Set_Flag44 (Id, V);
   end Set_Is_Pure;

   procedure Set_Is_Pure_Unit_Access_Type (Id : E; V : B := True) is
   begin
      pragma Assert (Is_Access_Type (Id));
      Set_Flag189 (Id, V);
   end Set_Is_Pure_Unit_Access_Type;

   procedure Set_Is_RACW_Stub_Type (Id : E; V : B := True) is
   begin
      pragma Assert (Is_Type (Id));
      Set_Flag244 (Id, V);
   end Set_Is_RACW_Stub_Type;

   procedure Set_Is_Raised (Id : E; V : B := True) is
   begin
      pragma Assert (Ekind (Id) = E_Exception);
      Set_Flag224 (Id, V);
   end Set_Is_Raised;

   procedure Set_Is_Remote_Call_Interface (Id : E; V : B := True) is
   begin
      Set_Flag62 (Id, V);
   end Set_Is_Remote_Call_Interface;

   procedure Set_Is_Remote_Types (Id : E; V : B := True) is
   begin
      Set_Flag61 (Id, V);
   end Set_Is_Remote_Types;

   procedure Set_Is_Renaming_Of_Object (Id : E; V : B := True) is
   begin
      Set_Flag112 (Id, V);
   end Set_Is_Renaming_Of_Object;

   procedure Set_Is_Return_Object (Id : E; V : B := True) is
   begin
      Set_Flag209 (Id, V);
   end Set_Is_Return_Object;

   procedure Set_Is_Shared_Passive (Id : E; V : B := True) is
   begin
      Set_Flag60 (Id, V);
   end Set_Is_Shared_Passive;

   procedure Set_Is_Statically_Allocated (Id : E; V : B := True) is
   begin
      pragma Assert
        (Is_Type (Id)
          or else Ekind_In (Id, E_Exception,
                                E_Variable,
                                E_Constant,
                                E_Void));
      Set_Flag28 (Id, V);
   end Set_Is_Statically_Allocated;

   procedure Set_Is_Tag (Id : E; V : B := True) is
   begin
<<<<<<< HEAD
      pragma Assert (Ekind_In (Id, E_Component, E_Constant));
=======
      pragma Assert (Ekind_In (Id, E_Component, E_Constant, E_Variable));
>>>>>>> 155d23aa
      Set_Flag78 (Id, V);
   end Set_Is_Tag;

   procedure Set_Is_Tagged_Type (Id : E; V : B := True) is
   begin
      Set_Flag55 (Id, V);
   end Set_Is_Tagged_Type;

   procedure Set_Is_Thunk (Id : E; V : B := True) is
   begin
      Set_Flag225 (Id, V);
   end Set_Is_Thunk;

   procedure Set_Is_Trivial_Subprogram (Id : E; V : B := True) is
   begin
      Set_Flag235 (Id, V);
   end Set_Is_Trivial_Subprogram;

   procedure Set_Is_True_Constant (Id : E; V : B := True) is
   begin
      Set_Flag163 (Id, V);
   end Set_Is_True_Constant;

   procedure Set_Is_Unchecked_Union (Id : E; V : B := True) is
   begin
      pragma Assert (Id = Base_Type (Id));
      Set_Flag117 (Id, V);
   end Set_Is_Unchecked_Union;

   procedure Set_Is_Underlying_Record_View (Id : E; V : B := True) is
   begin
      pragma Assert (Ekind (Id) = E_Record_Type);
      Set_Flag246 (Id, V);
   end Set_Is_Underlying_Record_View;

   procedure Set_Is_Unsigned_Type (Id : E; V : B := True) is
   begin
      pragma Assert (Is_Discrete_Or_Fixed_Point_Type (Id));
      Set_Flag144 (Id, V);
   end Set_Is_Unsigned_Type;

   procedure Set_Is_Valued_Procedure (Id : E; V : B := True) is
   begin
      pragma Assert (Ekind (Id) = E_Procedure);
      Set_Flag127 (Id, V);
   end Set_Is_Valued_Procedure;

   procedure Set_Is_Visible_Child_Unit (Id : E; V : B := True) is
   begin
      pragma Assert (Is_Child_Unit (Id));
      Set_Flag116 (Id, V);
   end Set_Is_Visible_Child_Unit;

   procedure Set_Is_Visible_Formal (Id : E; V : B := True) is
   begin
      Set_Flag206 (Id, V);
   end Set_Is_Visible_Formal;

   procedure Set_Is_VMS_Exception (Id : E; V : B := True) is
   begin
      pragma Assert (Ekind (Id) = E_Exception);
      Set_Flag133 (Id, V);
   end Set_Is_VMS_Exception;

   procedure Set_Is_Volatile (Id : E; V : B := True) is
   begin
      pragma Assert (Nkind (Id) in N_Entity);
      Set_Flag16 (Id, V);
   end Set_Is_Volatile;

   procedure Set_Itype_Printed (Id : E; V : B := True) is
   begin
      pragma Assert (Is_Itype (Id));
      Set_Flag202 (Id, V);
   end Set_Itype_Printed;

   procedure Set_Kill_Elaboration_Checks (Id : E; V : B := True) is
   begin
      Set_Flag32 (Id, V);
   end Set_Kill_Elaboration_Checks;

   procedure Set_Kill_Range_Checks (Id : E; V : B := True) is
   begin
      Set_Flag33 (Id, V);
   end Set_Kill_Range_Checks;

   procedure Set_Kill_Tag_Checks (Id : E; V : B := True) is
   begin
      Set_Flag34 (Id, V);
   end Set_Kill_Tag_Checks;

   procedure Set_Known_To_Have_Preelab_Init (Id : E; V : B := True) is
   begin
      pragma Assert (Is_Type (Id));
      Set_Flag207 (Id, V);
   end Set_Known_To_Have_Preelab_Init;

   procedure Set_Last_Assignment (Id : E; V : N) is
   begin
      pragma Assert (Is_Assignable (Id));
      Set_Node26 (Id, V);
   end Set_Last_Assignment;

   procedure Set_Last_Entity (Id : E; V : E) is
   begin
      Set_Node20 (Id, V);
   end Set_Last_Entity;

   procedure Set_Limited_View (Id : E; V : E) is
   begin
      pragma Assert (Ekind (Id) = E_Package);
      Set_Node23 (Id, V);
   end Set_Limited_View;

   procedure Set_Lit_Indexes (Id : E; V : E) is
   begin
      pragma Assert (Is_Enumeration_Type (Id) and then Root_Type (Id) = Id);
      Set_Node15 (Id, V);
   end Set_Lit_Indexes;

   procedure Set_Lit_Strings (Id : E; V : E) is
   begin
      pragma Assert (Is_Enumeration_Type (Id) and then Root_Type (Id) = Id);
      Set_Node16 (Id, V);
   end Set_Lit_Strings;

   procedure Set_Low_Bound_Tested (Id : E; V : B := True) is
   begin
      pragma Assert (Is_Formal (Id));
      Set_Flag205 (Id, V);
   end Set_Low_Bound_Tested;

   procedure Set_Machine_Radix_10 (Id : E; V : B := True) is
   begin
      pragma Assert (Is_Decimal_Fixed_Point_Type (Id));
      Set_Flag84 (Id, V);
   end Set_Machine_Radix_10;

   procedure Set_Master_Id (Id : E; V : E) is
   begin
      pragma Assert (Is_Access_Type (Id));
      Set_Node17 (Id, V);
   end Set_Master_Id;

   procedure Set_Materialize_Entity (Id : E; V : B := True) is
   begin
      Set_Flag168 (Id, V);
   end Set_Materialize_Entity;

   procedure Set_Mechanism (Id : E; V : M) is
   begin
      pragma Assert (Ekind (Id) = E_Function or else Is_Formal (Id));
      Set_Uint8 (Id, UI_From_Int (V));
   end Set_Mechanism;

   procedure Set_Modulus (Id : E; V : U) is
   begin
      pragma Assert (Ekind (Id) = E_Modular_Integer_Type);
      Set_Uint17 (Id, V);
   end Set_Modulus;

   procedure Set_Must_Be_On_Byte_Boundary (Id : E; V : B := True) is
   begin
      pragma Assert (Is_Type (Id));
      Set_Flag183 (Id, V);
   end Set_Must_Be_On_Byte_Boundary;

   procedure Set_Must_Have_Preelab_Init (Id : E; V : B := True) is
   begin
      pragma Assert (Is_Type (Id));
      Set_Flag208 (Id, V);
   end Set_Must_Have_Preelab_Init;

   procedure Set_Needs_Debug_Info (Id : E; V : B := True) is
   begin
      Set_Flag147 (Id, V);
   end Set_Needs_Debug_Info;

   procedure Set_Needs_No_Actuals (Id : E; V : B := True) is
   begin
      pragma Assert
        (Is_Overloadable (Id)
          or else Ekind_In (Id, E_Subprogram_Type, E_Entry_Family));
      Set_Flag22 (Id, V);
   end Set_Needs_No_Actuals;

   procedure Set_Never_Set_In_Source (Id : E; V : B := True) is
   begin
      Set_Flag115 (Id, V);
   end Set_Never_Set_In_Source;

   procedure Set_Next_Inlined_Subprogram (Id : E; V : E) is
   begin
      Set_Node12 (Id, V);
   end Set_Next_Inlined_Subprogram;

   procedure Set_No_Pool_Assigned (Id : E; V : B := True) is
   begin
      pragma Assert (Is_Access_Type (Id) and then Is_Base_Type (Id));
      Set_Flag131 (Id, V);
   end Set_No_Pool_Assigned;

   procedure Set_No_Return (Id : E; V : B := True) is
   begin
      pragma Assert
        (V = False or else Ekind_In (Id, E_Procedure, E_Generic_Procedure));
      Set_Flag113 (Id, V);
   end Set_No_Return;

   procedure Set_No_Strict_Aliasing (Id : E; V : B := True) is
   begin
      pragma Assert (Is_Access_Type (Id) and then Is_Base_Type (Id));
      Set_Flag136 (Id, V);
   end Set_No_Strict_Aliasing;

   procedure Set_Non_Binary_Modulus (Id : E; V : B := True) is
   begin
      pragma Assert (Is_Type (Id) and then Is_Base_Type (Id));
      Set_Flag58 (Id, V);
   end Set_Non_Binary_Modulus;

   procedure Set_Non_Limited_View (Id : E; V : E) is
   begin
      pragma Assert (Ekind (Id) in Incomplete_Kind);
      Set_Node17 (Id, V);
   end Set_Non_Limited_View;

   procedure Set_Nonzero_Is_True (Id : E; V : B := True) is
   begin
      pragma Assert
        (Root_Type (Id) = Standard_Boolean
          and then Ekind (Id) = E_Enumeration_Type);
      Set_Flag162 (Id, V);
   end Set_Nonzero_Is_True;

   procedure Set_Normalized_First_Bit (Id : E; V : U) is
   begin
      pragma Assert (Ekind_In (Id, E_Component, E_Discriminant));
      Set_Uint8 (Id, V);
   end Set_Normalized_First_Bit;

   procedure Set_Normalized_Position (Id : E; V : U) is
   begin
      pragma Assert (Ekind_In (Id, E_Component, E_Discriminant));
      Set_Uint14 (Id, V);
   end Set_Normalized_Position;

   procedure Set_Normalized_Position_Max (Id : E; V : U) is
   begin
      pragma Assert (Ekind_In (Id, E_Component, E_Discriminant));
      Set_Uint10 (Id, V);
   end Set_Normalized_Position_Max;

   procedure Set_OK_To_Rename (Id : E; V : B := True) is
   begin
      pragma Assert (Ekind (Id) = E_Variable);
      Set_Flag247 (Id, V);
   end Set_OK_To_Rename;

   procedure Set_OK_To_Reorder_Components (Id : E; V : B := True) is
   begin
      pragma Assert
        (Is_Record_Type (Id) and then Is_Base_Type (Id));
      Set_Flag239 (Id, V);
   end Set_OK_To_Reorder_Components;

   procedure Set_Optimize_Alignment_Space (Id : E; V : B := True) is
   begin
      pragma Assert
        (Is_Type (Id) or else Ekind_In (Id, E_Constant, E_Variable));
      Set_Flag241 (Id, V);
   end Set_Optimize_Alignment_Space;

   procedure Set_Optimize_Alignment_Time (Id : E; V : B := True) is
   begin
      pragma Assert
        (Is_Type (Id) or else Ekind_In (Id, E_Constant, E_Variable));
      Set_Flag242 (Id, V);
   end Set_Optimize_Alignment_Time;

   procedure Set_Original_Array_Type (Id : E; V : E) is
   begin
      pragma Assert (Is_Array_Type (Id) or else Is_Modular_Integer_Type (Id));
      Set_Node21 (Id, V);
   end Set_Original_Array_Type;

   procedure Set_Original_Record_Component (Id : E; V : E) is
   begin
      pragma Assert (Ekind_In (Id, E_Void, E_Component, E_Discriminant));
      Set_Node22 (Id, V);
   end Set_Original_Record_Component;

   procedure Set_Overlays_Constant (Id : E; V : B := True) is
   begin
      Set_Flag243 (Id, V);
   end Set_Overlays_Constant;

   procedure Set_Overridden_Operation (Id : E; V : E) is
   begin
      Set_Node26 (Id, V);
   end Set_Overridden_Operation;

   procedure Set_Package_Instantiation (Id : E; V : N) is
   begin
      pragma Assert (Ekind_In (Id, E_Void, E_Generic_Package, E_Package));
      Set_Node26 (Id, V);
   end Set_Package_Instantiation;

   procedure Set_Packed_Array_Type (Id : E; V : E) is
   begin
      pragma Assert (Is_Array_Type (Id));
      Set_Node23 (Id, V);
   end Set_Packed_Array_Type;

   procedure Set_Parent_Subtype (Id : E; V : E) is
   begin
      pragma Assert (Ekind (Id) = E_Record_Type);
      Set_Node19 (Id, V);
   end Set_Parent_Subtype;

   procedure Set_Postcondition_Proc (Id : E; V : E) is
   begin
      pragma Assert (Ekind (Id) = E_Procedure);
      Set_Node8 (Id, V);
   end Set_Postcondition_Proc;

   procedure Set_PPC_Wrapper (Id : E; V : E) is
   begin
      pragma Assert (Ekind_In (Id, E_Entry, E_Entry_Family));
      Set_Node25 (Id, V);
   end Set_PPC_Wrapper;

   procedure Set_Direct_Primitive_Operations (Id : E; V : L) is
   begin
      pragma Assert (Is_Tagged_Type (Id));
      Set_Elist10 (Id, V);
   end Set_Direct_Primitive_Operations;

   procedure Set_Prival (Id : E; V : E) is
   begin
      pragma Assert (Is_Protected_Component (Id));
      Set_Node17 (Id, V);
   end Set_Prival;

   procedure Set_Prival_Link (Id : E; V : E) is
   begin
      pragma Assert (Ekind_In (Id, E_Constant, E_Variable));
      Set_Node20 (Id, V);
   end Set_Prival_Link;

   procedure Set_Private_Dependents (Id : E; V : L) is
   begin
      pragma Assert (Is_Incomplete_Or_Private_Type (Id));
      Set_Elist18 (Id, V);
   end Set_Private_Dependents;

   procedure Set_Private_View (Id : E; V : N) is
   begin
      pragma Assert (Is_Private_Type (Id));
      Set_Node22 (Id, V);
   end Set_Private_View;

   procedure Set_Protected_Body_Subprogram (Id : E; V : E) is
   begin
      pragma Assert (Is_Subprogram (Id) or else Is_Entry (Id));
      Set_Node11 (Id, V);
   end Set_Protected_Body_Subprogram;

   procedure Set_Protected_Formal (Id : E; V : E) is
   begin
      pragma Assert (Is_Formal (Id));
      Set_Node22 (Id, V);
   end Set_Protected_Formal;

   procedure Set_Protection_Object (Id : E; V : E) is
   begin
      pragma Assert (Ekind_In (Id, E_Entry,
                                   E_Entry_Family,
                                   E_Function,
                                   E_Procedure));
      Set_Node23 (Id, V);
   end Set_Protection_Object;

   procedure Set_Reachable (Id : E; V : B := True) is
   begin
      Set_Flag49 (Id, V);
   end Set_Reachable;

   procedure Set_Referenced (Id : E; V : B := True) is
   begin
      Set_Flag156 (Id, V);
   end Set_Referenced;

   procedure Set_Referenced_As_LHS (Id : E; V : B := True) is
   begin
      Set_Flag36 (Id, V);
   end Set_Referenced_As_LHS;

   procedure Set_Referenced_As_Out_Parameter (Id : E; V : B := True) is
   begin
      Set_Flag227 (Id, V);
   end Set_Referenced_As_Out_Parameter;

   procedure Set_Register_Exception_Call (Id : E; V : N) is
   begin
      pragma Assert (Ekind (Id) = E_Exception);
      Set_Node20 (Id, V);
   end Set_Register_Exception_Call;

   procedure Set_Related_Array_Object (Id : E; V : E) is
   begin
      pragma Assert (Is_Array_Type (Id));
      Set_Node19 (Id, V);
   end Set_Related_Array_Object;

   procedure Set_Related_Expression (Id : E; V : N) is
   begin
      pragma Assert (Ekind (Id) in Type_Kind
                       or else Ekind_In (Id, E_Constant, E_Variable, E_Void));
      Set_Node24 (Id, V);
   end Set_Related_Expression;

   procedure Set_Related_Instance (Id : E; V : E) is
   begin
      pragma Assert (Ekind_In (Id, E_Package, E_Package_Body));
      Set_Node15 (Id, V);
   end Set_Related_Instance;

   procedure Set_Related_Type (Id : E; V : E) is
   begin
<<<<<<< HEAD
      pragma Assert (Ekind_In (Id, E_Component, E_Constant));
      Set_Node26 (Id, V);
=======
      pragma Assert (Ekind_In (Id, E_Component, E_Constant, E_Variable));
      Set_Node27 (Id, V);
>>>>>>> 155d23aa
   end Set_Related_Type;

   procedure Set_Relative_Deadline_Variable (Id : E; V : E) is
   begin
      pragma Assert (Is_Task_Type (Id) and then Is_Base_Type (Id));
      Set_Node26 (Id, V);
   end Set_Relative_Deadline_Variable;

   procedure Set_Renamed_Entity (Id : E; V : N) is
   begin
      Set_Node18 (Id, V);
   end Set_Renamed_Entity;

   procedure Set_Renamed_In_Spec (Id : E; V : B := True) is
   begin
      pragma Assert (Ekind (Id) = E_Package);
      Set_Flag231 (Id, V);
   end Set_Renamed_In_Spec;

   procedure Set_Renamed_Object (Id : E; V : N) is
   begin
      Set_Node18 (Id, V);
   end Set_Renamed_Object;

   procedure Set_Renaming_Map (Id : E; V : U) is
   begin
      Set_Uint9 (Id, V);
   end Set_Renaming_Map;

   procedure Set_Requires_Overriding (Id : E; V : B := True) is
   begin
      pragma Assert (Is_Overloadable (Id));
      Set_Flag213 (Id, V);
   end Set_Requires_Overriding;

   procedure Set_Return_Present (Id : E; V : B := True) is
   begin
      Set_Flag54 (Id, V);
   end Set_Return_Present;

   procedure Set_Return_Applies_To (Id : E; V : N) is
   begin
      Set_Node8 (Id, V);
   end Set_Return_Applies_To;

   procedure Set_Returns_By_Ref (Id : E; V : B := True) is
   begin
      Set_Flag90 (Id, V);
   end Set_Returns_By_Ref;

   procedure Set_Reverse_Bit_Order (Id : E; V : B := True) is
   begin
      pragma Assert
        (Is_Record_Type (Id) and then Is_Base_Type (Id));
      Set_Flag164 (Id, V);
   end Set_Reverse_Bit_Order;

   procedure Set_RM_Size (Id : E; V : U) is
   begin
      pragma Assert (Is_Type (Id));
      Set_Uint13 (Id, V);
   end Set_RM_Size;

   procedure Set_Scalar_Range (Id : E; V : N) is
   begin
      Set_Node20 (Id, V);
   end Set_Scalar_Range;

   procedure Set_Scale_Value (Id : E; V : U) is
   begin
      Set_Uint15 (Id, V);
   end Set_Scale_Value;

   procedure Set_Scope_Depth_Value (Id : E; V : U) is
   begin
      pragma Assert (not Is_Record_Type (Id));
      Set_Uint22 (Id, V);
   end Set_Scope_Depth_Value;

   procedure Set_Sec_Stack_Needed_For_Return (Id : E; V : B := True) is
   begin
      Set_Flag167 (Id, V);
   end Set_Sec_Stack_Needed_For_Return;

   procedure Set_Shadow_Entities (Id : E; V : S) is
   begin
      pragma Assert (Ekind_In (Id, E_Package, E_Generic_Package));
      Set_List14 (Id, V);
   end Set_Shadow_Entities;

   procedure Set_Shared_Var_Procs_Instance (Id : E; V : E) is
   begin
      pragma Assert (Ekind (Id) = E_Variable);
      Set_Node22 (Id, V);
   end Set_Shared_Var_Procs_Instance;

   procedure Set_Size_Check_Code (Id : E; V : N) is
   begin
      pragma Assert (Ekind_In (Id, E_Constant, E_Variable));
      Set_Node19 (Id, V);
   end Set_Size_Check_Code;

   procedure Set_Size_Depends_On_Discriminant (Id : E; V : B := True) is
   begin
      Set_Flag177 (Id, V);
   end Set_Size_Depends_On_Discriminant;

   procedure Set_Size_Known_At_Compile_Time (Id : E; V : B := True) is
   begin
      Set_Flag92 (Id, V);
   end Set_Size_Known_At_Compile_Time;

   procedure Set_Small_Value (Id : E; V : R) is
   begin
      pragma Assert (Is_Fixed_Point_Type (Id));
      Set_Ureal21 (Id, V);
   end Set_Small_Value;

   procedure Set_Spec_Entity (Id : E; V : E) is
   begin
      pragma Assert (Ekind (Id) = E_Package_Body or else Is_Formal (Id));
      Set_Node19 (Id, V);
   end Set_Spec_Entity;

   procedure Set_Spec_PPC_List (Id : E; V : N) is
   begin
      pragma Assert
        (Ekind_In (Id, E_Entry, E_Entry_Family, E_Void)
          or else Is_Subprogram (Id)
          or else Is_Generic_Subprogram (Id));
      Set_Node24 (Id, V);
   end Set_Spec_PPC_List;

   procedure Set_Static_Predicate (Id : E; V : S) is
   begin
      pragma Assert
        (Ekind_In (Id, E_Enumeration_Subtype,
                       E_Modular_Integer_Subtype,
                       E_Signed_Integer_Subtype)
          and then Has_Predicates (Id));
      Set_List25 (Id, V);
   end Set_Static_Predicate;

   procedure Set_Storage_Size_Variable (Id : E; V : E) is
   begin
      pragma Assert (Is_Access_Type (Id) or else Is_Task_Type (Id));
      pragma Assert (Id = Base_Type (Id));
      Set_Node15 (Id, V);
   end Set_Storage_Size_Variable;

   procedure Set_Static_Elaboration_Desired (Id : E; V : B) is
   begin
      pragma Assert (Ekind (Id) = E_Package);
      Set_Flag77 (Id, V);
   end Set_Static_Elaboration_Desired;

   procedure Set_Static_Initialization (Id : E; V : N) is
   begin
      pragma Assert
        (Ekind (Id) = E_Procedure and then not Is_Dispatching_Operation (Id));
      Set_Node26 (Id, V);
   end Set_Static_Initialization;

   procedure Set_Stored_Constraint (Id : E; V : L) is
   begin
      pragma Assert (Nkind (Id) in N_Entity);
      Set_Elist23 (Id, V);
   end Set_Stored_Constraint;

   procedure Set_Strict_Alignment (Id : E; V : B := True) is
   begin
      pragma Assert (Id = Base_Type (Id));
      Set_Flag145 (Id, V);
   end Set_Strict_Alignment;

   procedure Set_String_Literal_Length (Id : E; V : U) is
   begin
      pragma Assert (Ekind (Id) = E_String_Literal_Subtype);
      Set_Uint16 (Id, V);
   end Set_String_Literal_Length;

   procedure Set_String_Literal_Low_Bound (Id : E; V : N) is
   begin
      pragma Assert (Ekind (Id) = E_String_Literal_Subtype);
      Set_Node15 (Id, V);
   end Set_String_Literal_Low_Bound;

   procedure Set_Subprograms_For_Type (Id : E; V : E) is
   begin
      pragma Assert (Is_Type (Id) or else Is_Subprogram (Id));
      Set_Node29 (Id, V);
   end Set_Subprograms_For_Type;

   procedure Set_Suppress_Elaboration_Warnings (Id : E; V : B := True) is
   begin
      Set_Flag148 (Id, V);
   end Set_Suppress_Elaboration_Warnings;

   procedure Set_Suppress_Init_Proc (Id : E; V : B := True) is
   begin
      pragma Assert (Id = Base_Type (Id));
      Set_Flag105 (Id, V);
   end Set_Suppress_Init_Proc;

   procedure Set_Suppress_Style_Checks (Id : E; V : B := True) is
   begin
      Set_Flag165 (Id, V);
   end Set_Suppress_Style_Checks;

   procedure Set_Suppress_Value_Tracking_On_Call (Id : E; V : B := True) is
   begin
      Set_Flag217 (Id, V);
   end Set_Suppress_Value_Tracking_On_Call;

   procedure Set_Task_Body_Procedure (Id : E; V : N) is
   begin
      pragma Assert (Ekind (Id) in Task_Kind);
      Set_Node25 (Id, V);
   end Set_Task_Body_Procedure;

   procedure Set_Treat_As_Volatile (Id : E; V : B := True) is
   begin
      Set_Flag41 (Id, V);
   end Set_Treat_As_Volatile;

   procedure Set_Underlying_Full_View (Id : E; V : E) is
   begin
      pragma Assert (Ekind (Id) in Private_Kind);
      Set_Node19 (Id, V);
   end Set_Underlying_Full_View;

   procedure Set_Underlying_Record_View (Id : E; V : E) is
   begin
      pragma Assert (Ekind (Id) = E_Record_Type);
      Set_Node28 (Id, V);
   end Set_Underlying_Record_View;

   procedure Set_Universal_Aliasing (Id : E; V : B := True) is
   begin
      pragma Assert (Is_Type (Id) and then Is_Base_Type (Id));
      Set_Flag216 (Id, V);
   end Set_Universal_Aliasing;

   procedure Set_Unset_Reference (Id : E; V : N) is
   begin
      Set_Node16 (Id, V);
   end Set_Unset_Reference;

   procedure Set_Uses_Sec_Stack (Id : E; V : B := True) is
   begin
      Set_Flag95 (Id, V);
   end Set_Uses_Sec_Stack;

   procedure Set_Used_As_Generic_Actual (Id : E; V : B := True) is
   begin
      Set_Flag222 (Id, V);
   end Set_Used_As_Generic_Actual;

   procedure Set_Warnings_Off (Id : E; V : B := True) is
   begin
      Set_Flag96 (Id, V);
   end Set_Warnings_Off;

   procedure Set_Warnings_Off_Used (Id : E; V : B := True) is
   begin
      Set_Flag236 (Id, V);
   end Set_Warnings_Off_Used;

   procedure Set_Warnings_Off_Used_Unmodified (Id : E; V : B := True) is
   begin
      Set_Flag237 (Id, V);
   end Set_Warnings_Off_Used_Unmodified;

   procedure Set_Warnings_Off_Used_Unreferenced (Id : E; V : B := True) is
   begin
      Set_Flag238 (Id, V);
   end Set_Warnings_Off_Used_Unreferenced;

   procedure Set_Was_Hidden (Id : E; V : B := True) is
   begin
      Set_Flag196 (Id, V);
   end Set_Was_Hidden;

   procedure Set_Wrapped_Entity (Id : E; V : E) is
   begin
      pragma Assert (Ekind_In (Id, E_Function, E_Procedure)
                      and then Is_Primitive_Wrapper (Id));
      Set_Node27 (Id, V);
   end Set_Wrapped_Entity;

   -----------------------------------
   -- Field Initialization Routines --
   -----------------------------------

   procedure Init_Alignment (Id : E) is
   begin
      Set_Uint14 (Id, Uint_0);
   end Init_Alignment;

   procedure Init_Alignment (Id : E; V : Int) is
   begin
      Set_Uint14 (Id, UI_From_Int (V));
   end Init_Alignment;

   procedure Init_Component_Bit_Offset (Id : E) is
   begin
      Set_Uint11 (Id, No_Uint);
   end Init_Component_Bit_Offset;

   procedure Init_Component_Bit_Offset (Id : E; V : Int) is
   begin
      Set_Uint11 (Id, UI_From_Int (V));
   end Init_Component_Bit_Offset;

   procedure Init_Component_Size (Id : E) is
   begin
      Set_Uint22 (Id, Uint_0);
   end Init_Component_Size;

   procedure Init_Component_Size (Id : E; V : Int) is
   begin
      Set_Uint22 (Id, UI_From_Int (V));
   end Init_Component_Size;

   procedure Init_Digits_Value (Id : E) is
   begin
      Set_Uint17 (Id, Uint_0);
   end Init_Digits_Value;

   procedure Init_Digits_Value (Id : E; V : Int) is
   begin
      Set_Uint17 (Id, UI_From_Int (V));
   end Init_Digits_Value;

   procedure Init_Esize (Id : E) is
   begin
      Set_Uint12 (Id, Uint_0);
   end Init_Esize;

   procedure Init_Esize (Id : E; V : Int) is
   begin
      Set_Uint12 (Id, UI_From_Int (V));
   end Init_Esize;

   procedure Init_Normalized_First_Bit (Id : E) is
   begin
      Set_Uint8 (Id, No_Uint);
   end Init_Normalized_First_Bit;

   procedure Init_Normalized_First_Bit (Id : E; V : Int) is
   begin
      Set_Uint8 (Id, UI_From_Int (V));
   end Init_Normalized_First_Bit;

   procedure Init_Normalized_Position (Id : E) is
   begin
      Set_Uint14 (Id, No_Uint);
   end Init_Normalized_Position;

   procedure Init_Normalized_Position (Id : E; V : Int) is
   begin
      Set_Uint14 (Id, UI_From_Int (V));
   end Init_Normalized_Position;

   procedure Init_Normalized_Position_Max (Id : E) is
   begin
      Set_Uint10 (Id, No_Uint);
   end Init_Normalized_Position_Max;

   procedure Init_Normalized_Position_Max (Id : E; V : Int) is
   begin
      Set_Uint10 (Id, UI_From_Int (V));
   end Init_Normalized_Position_Max;

   procedure Init_RM_Size (Id : E) is
   begin
      Set_Uint13 (Id, Uint_0);
   end Init_RM_Size;

   procedure Init_RM_Size (Id : E; V : Int) is
   begin
      Set_Uint13 (Id, UI_From_Int (V));
   end Init_RM_Size;

   -----------------------------
   -- Init_Component_Location --
   -----------------------------

   procedure Init_Component_Location (Id : E) is
   begin
      Set_Uint8  (Id, No_Uint);  -- Normalized_First_Bit
      Set_Uint10 (Id, No_Uint);  -- Normalized_Position_Max
      Set_Uint11 (Id, No_Uint);  -- Component_Bit_Offset
      Set_Uint12 (Id, Uint_0);   -- Esize
      Set_Uint14 (Id, No_Uint);  -- Normalized_Position
   end Init_Component_Location;

   ---------------
   -- Init_Size --
   ---------------

   procedure Init_Size (Id : E; V : Int) is
   begin
      Set_Uint12 (Id, UI_From_Int (V));  -- Esize
      Set_Uint13 (Id, UI_From_Int (V));  -- RM_Size
   end Init_Size;

   ---------------------
   -- Init_Size_Align --
   ---------------------

   procedure Init_Size_Align (Id : E) is
   begin
      Set_Uint12 (Id, Uint_0);  -- Esize
      Set_Uint13 (Id, Uint_0);  -- RM_Size
      Set_Uint14 (Id, Uint_0);  -- Alignment
   end Init_Size_Align;

   ----------------------------------------------
   -- Type Representation Attribute Predicates --
   ----------------------------------------------

   function Known_Alignment                       (E : Entity_Id) return B is
   begin
      return Uint14 (E) /= Uint_0
        and then Uint14 (E) /= No_Uint;
   end Known_Alignment;

   function Known_Component_Bit_Offset            (E : Entity_Id) return B is
   begin
      return Uint11 (E) /= No_Uint;
   end Known_Component_Bit_Offset;

   function Known_Component_Size                  (E : Entity_Id) return B is
   begin
      return Uint22 (Base_Type (E)) /= Uint_0
        and then Uint22 (Base_Type (E)) /= No_Uint;
   end Known_Component_Size;

   function Known_Esize                           (E : Entity_Id) return B is
   begin
      return Uint12 (E) /= Uint_0
        and then Uint12 (E) /= No_Uint;
   end Known_Esize;

   function Known_Normalized_First_Bit            (E : Entity_Id) return B is
   begin
      return Uint8 (E) /= No_Uint;
   end Known_Normalized_First_Bit;

   function Known_Normalized_Position             (E : Entity_Id) return B is
   begin
      return Uint14 (E) /= No_Uint;
   end Known_Normalized_Position;

   function Known_Normalized_Position_Max         (E : Entity_Id) return B is
   begin
      return Uint10 (E) /= No_Uint;
   end Known_Normalized_Position_Max;

   function Known_RM_Size                         (E : Entity_Id) return B is
   begin
      return Uint13 (E) /= No_Uint
        and then (Uint13 (E) /= Uint_0
                    or else Is_Discrete_Type (E)
                    or else Is_Fixed_Point_Type (E));
   end Known_RM_Size;

   function Known_Static_Component_Bit_Offset     (E : Entity_Id) return B is
   begin
      return Uint11 (E) /= No_Uint
        and then Uint11 (E) >= Uint_0;
   end Known_Static_Component_Bit_Offset;

   function Known_Static_Component_Size           (E : Entity_Id) return B is
   begin
      return Uint22 (Base_Type (E)) > Uint_0;
   end Known_Static_Component_Size;

   function Known_Static_Esize                    (E : Entity_Id) return B is
   begin
      return Uint12 (E) > Uint_0
        and then not Is_Generic_Type (E);
   end Known_Static_Esize;

   function Known_Static_Normalized_First_Bit     (E : Entity_Id) return B is
   begin
      return Uint8 (E) /= No_Uint
        and then Uint8 (E) >= Uint_0;
   end Known_Static_Normalized_First_Bit;

   function Known_Static_Normalized_Position      (E : Entity_Id) return B is
   begin
      return Uint14 (E) /= No_Uint
        and then Uint14 (E) >= Uint_0;
   end Known_Static_Normalized_Position;

   function Known_Static_Normalized_Position_Max  (E : Entity_Id) return B is
   begin
      return Uint10 (E) /= No_Uint
        and then Uint10 (E) >= Uint_0;
   end Known_Static_Normalized_Position_Max;

   function Known_Static_RM_Size                  (E : Entity_Id) return B is
   begin
      return (Uint13 (E) > Uint_0
                or else Is_Discrete_Type (E)
                or else Is_Fixed_Point_Type (E))
        and then not Is_Generic_Type (E);
   end Known_Static_RM_Size;

   function Unknown_Alignment                     (E : Entity_Id) return B is
   begin
      return Uint14 (E) = Uint_0
        or else Uint14 (E) = No_Uint;
   end Unknown_Alignment;

   function Unknown_Component_Bit_Offset          (E : Entity_Id) return B is
   begin
      return Uint11 (E) = No_Uint;
   end Unknown_Component_Bit_Offset;

   function Unknown_Component_Size                (E : Entity_Id) return B is
   begin
      return Uint22 (Base_Type (E)) = Uint_0
               or else
             Uint22 (Base_Type (E)) = No_Uint;
   end Unknown_Component_Size;

   function Unknown_Esize                         (E : Entity_Id) return B is
   begin
      return Uint12 (E) = No_Uint
               or else
             Uint12 (E) = Uint_0;
   end Unknown_Esize;

   function Unknown_Normalized_First_Bit          (E : Entity_Id) return B is
   begin
      return Uint8 (E) = No_Uint;
   end Unknown_Normalized_First_Bit;

   function Unknown_Normalized_Position           (E : Entity_Id) return B is
   begin
      return Uint14 (E) = No_Uint;
   end Unknown_Normalized_Position;

   function Unknown_Normalized_Position_Max       (E : Entity_Id) return B is
   begin
      return Uint10 (E) = No_Uint;
   end Unknown_Normalized_Position_Max;

   function Unknown_RM_Size                       (E : Entity_Id) return B is
   begin
      return (Uint13 (E) = Uint_0
                and then not Is_Discrete_Type (E)
                and then not Is_Fixed_Point_Type (E))
        or else Uint13 (E) = No_Uint;
   end Unknown_RM_Size;

   --------------------
   -- Address_Clause --
   --------------------

   function Address_Clause (Id : E) return N is
   begin
      return Rep_Clause (Id, Name_Address);
   end Address_Clause;

   ---------------
   -- Aft_Value --
   ---------------

   function Aft_Value (Id : E) return U is
      Result    : Nat := 1;
      Delta_Val : Ureal := Delta_Value (Id);
   begin
      while Delta_Val < Ureal_Tenth loop
         Delta_Val := Delta_Val * Ureal_10;
         Result := Result + 1;
      end loop;

      return UI_From_Int (Result);
   end Aft_Value;

   ----------------------
   -- Alignment_Clause --
   ----------------------

   function Alignment_Clause (Id : E) return N is
   begin
      return Rep_Clause (Id, Name_Alignment);
   end Alignment_Clause;

   -------------------
   -- Append_Entity --
   -------------------

   procedure Append_Entity (Id : Entity_Id; V : Entity_Id) is
   begin
      if Last_Entity (V) = Empty then
         Set_First_Entity (Id => V, V => Id);
      else
         Set_Next_Entity (Last_Entity (V), Id);
      end if;

      Set_Next_Entity (Id, Empty);
      Set_Scope (Id, V);
      Set_Last_Entity (Id => V, V => Id);
   end Append_Entity;

   ---------------
   -- Base_Type --
   ---------------

   function Base_Type (Id : E) return E is
   begin
      case Ekind (Id) is
         when E_Enumeration_Subtype          |
              E_Incomplete_Type              |
              E_Signed_Integer_Subtype       |
              E_Modular_Integer_Subtype      |
              E_Floating_Point_Subtype       |
              E_Ordinary_Fixed_Point_Subtype |
              E_Decimal_Fixed_Point_Subtype  |
              E_Array_Subtype                |
              E_String_Subtype               |
              E_Record_Subtype               |
              E_Private_Subtype              |
              E_Record_Subtype_With_Private  |
              E_Limited_Private_Subtype      |
              E_Access_Subtype               |
              E_Protected_Subtype            |
              E_Task_Subtype                 |
              E_String_Literal_Subtype       |
              E_Class_Wide_Subtype           =>
            return Etype (Id);

         when others =>
            return Id;
      end case;
   end Base_Type;

   -------------------------
   -- Component_Alignment --
   -------------------------

   --  Component Alignment is encoded using two flags, Flag128/129 as
   --  follows. Note that both flags False = Align_Default, so that the
   --  default initialization of flags to False initializes component
   --  alignment to the default value as required.

   --     Flag128      Flag129      Value
   --     -------      -------      -----
   --      False        False       Calign_Default
   --      False        True        Calign_Component_Size
   --      True         False       Calign_Component_Size_4
   --      True         True        Calign_Storage_Unit

   function Component_Alignment (Id : E) return C is
      BT : constant Node_Id := Base_Type (Id);

   begin
      pragma Assert (Is_Array_Type (Id) or else Is_Record_Type (Id));

      if Flag128 (BT) then
         if Flag129 (BT) then
            return Calign_Storage_Unit;
         else
            return Calign_Component_Size_4;
         end if;

      else
         if Flag129 (BT) then
            return Calign_Component_Size;
         else
            return Calign_Default;
         end if;
      end if;
   end Component_Alignment;

   ----------------------
   -- Declaration_Node --
   ----------------------

   function Declaration_Node (Id : E) return N is
      P : Node_Id;

   begin
      if Ekind (Id) = E_Incomplete_Type
        and then Present (Full_View (Id))
      then
         P := Parent (Full_View (Id));
      else
         P := Parent (Id);
      end if;

      loop
         if Nkind (P) /= N_Selected_Component
           and then Nkind (P) /= N_Expanded_Name
           and then
             not (Nkind (P) = N_Defining_Program_Unit_Name
                   and then Is_Child_Unit (Id))
         then
            return P;
         else
            P := Parent (P);
         end if;
      end loop;
   end Declaration_Node;

   ---------------------
   -- Designated_Type --
   ---------------------

   function Designated_Type (Id : E) return E is
      Desig_Type : E;

   begin
      Desig_Type := Directly_Designated_Type (Id);

      if Ekind (Desig_Type) = E_Incomplete_Type
        and then Present (Full_View (Desig_Type))
      then
         return Full_View (Desig_Type);

      elsif Is_Class_Wide_Type (Desig_Type)
        and then Ekind (Etype (Desig_Type)) = E_Incomplete_Type
        and then Present (Full_View (Etype (Desig_Type)))
        and then Present (Class_Wide_Type (Full_View (Etype (Desig_Type))))
      then
         return Class_Wide_Type (Full_View (Etype (Desig_Type)));

      else
         return Desig_Type;
      end if;
   end Designated_Type;

   ----------------------
   -- Entry_Index_Type --
   ----------------------

   function Entry_Index_Type (Id : E) return N is
   begin
      pragma Assert (Ekind (Id) = E_Entry_Family);
      return Etype (Discrete_Subtype_Definition (Parent (Id)));
   end Entry_Index_Type;

   ---------------------
   -- First_Component --
   ---------------------

   function First_Component (Id : E) return E is
      Comp_Id : E;

   begin
      pragma Assert
        (Is_Record_Type (Id) or else Is_Incomplete_Or_Private_Type (Id));

      Comp_Id := First_Entity (Id);
      while Present (Comp_Id) loop
         exit when Ekind (Comp_Id) = E_Component;
         Comp_Id := Next_Entity (Comp_Id);
      end loop;

      return Comp_Id;
   end First_Component;

   -------------------------------------
   -- First_Component_Or_Discriminant --
   -------------------------------------

   function First_Component_Or_Discriminant (Id : E) return E is
      Comp_Id : E;

   begin
      pragma Assert
        (Is_Record_Type (Id) or else Is_Incomplete_Or_Private_Type (Id));

      Comp_Id := First_Entity (Id);
      while Present (Comp_Id) loop
         exit when Ekind (Comp_Id) = E_Component
                     or else
                   Ekind (Comp_Id) = E_Discriminant;
         Comp_Id := Next_Entity (Comp_Id);
      end loop;

      return Comp_Id;
   end First_Component_Or_Discriminant;

   ------------------
   -- First_Formal --
   ------------------

   function First_Formal (Id : E) return E is
      Formal : E;

   begin
      pragma Assert
        (Is_Overloadable (Id)
          or else Ekind_In (Id, E_Entry_Family,
                                E_Subprogram_Body,
                                E_Subprogram_Type));

      if Ekind (Id) = E_Enumeration_Literal then
         return Empty;

      else
         Formal := First_Entity (Id);

         if Present (Formal) and then Is_Formal (Formal) then
            return Formal;
         else
            return Empty;
         end if;
      end if;
   end First_Formal;

   ------------------------------
   -- First_Formal_With_Extras --
   ------------------------------

   function First_Formal_With_Extras (Id : E) return E is
      Formal : E;

   begin
      pragma Assert
        (Is_Overloadable (Id)
                        or else Ekind_In (Id, E_Entry_Family,
                                              E_Subprogram_Body,
                                              E_Subprogram_Type));

      if Ekind (Id) = E_Enumeration_Literal then
         return Empty;

      else
         Formal := First_Entity (Id);

         if Present (Formal) and then Is_Formal (Formal) then
            return Formal;
         else
            return Extra_Formals (Id);  -- Empty if no extra formals
         end if;
      end if;
   end First_Formal_With_Extras;

   -------------------------------------
   -- Get_Attribute_Definition_Clause --
   -------------------------------------

   function Get_Attribute_Definition_Clause
     (E  : Entity_Id;
      Id : Attribute_Id) return Node_Id
   is
      N : Node_Id;

   begin
      N := First_Rep_Item (E);
      while Present (N) loop
         if Nkind (N) = N_Attribute_Definition_Clause
           and then Get_Attribute_Id (Chars (N)) = Id
         then
            return N;
         else
            Next_Rep_Item (N);
         end if;
      end loop;

      return Empty;
   end Get_Attribute_Definition_Clause;

   -------------------
   -- Get_Full_View --
   -------------------

   function Get_Full_View (T : Entity_Id) return Entity_Id is
   begin
      if Ekind (T) = E_Incomplete_Type and then Present (Full_View (T)) then
         return Full_View (T);

      elsif Is_Class_Wide_Type (T)
        and then Ekind (Root_Type (T)) = E_Incomplete_Type
        and then Present (Full_View (Root_Type (T)))
      then
         return Class_Wide_Type (Full_View (Root_Type (T)));

      else
         return T;
      end if;
   end Get_Full_View;

   --------------------------------------
   -- Get_Record_Representation_Clause --
   --------------------------------------
<<<<<<< HEAD

   function Get_Record_Representation_Clause (E : Entity_Id) return Node_Id is
      N : Node_Id;

   begin
      N := First_Rep_Item (E);
      while Present (N) loop
         if Nkind (N) = N_Record_Representation_Clause then
            return N;
         end if;

         Next_Rep_Item (N);
      end loop;

      return Empty;
   end Get_Record_Representation_Clause;

   --------------------
   -- Get_Rep_Pragma --
   --------------------
=======
>>>>>>> 155d23aa

   function Get_Record_Representation_Clause (E : Entity_Id) return Node_Id is
      N : Node_Id;

   begin
      N := First_Rep_Item (E);
      while Present (N) loop
         if Nkind (N) = N_Record_Representation_Clause then
            return N;
         end if;

         Next_Rep_Item (N);
      end loop;

      return Empty;
   end Get_Record_Representation_Clause;

   -----------------------------
   -- Get_Rep_Item_For_Entity --
   -----------------------------

   function Get_Rep_Item_For_Entity
     (E   : Entity_Id;
      Nam : Name_Id) return Node_Id
   is
      N   : Node_Id;
      Arg : Node_Id;

   begin
      N := First_Rep_Item (E);
      while Present (N) loop
         if Nkind (N) = N_Pragma and then Pragma_Name (N) = Nam then
            Arg := Get_Pragma_Arg (First (Pragma_Argument_Associations (N)));

            if Is_Entity_Name (Arg) and then Entity (Arg) = E then
               return N;
            end if;

         elsif Nkind (N) = N_Attribute_Definition_Clause
           and then Chars (N) = Nam
           and then Entity (N) = E
         then
            return N;

         elsif Nkind (N) = N_Aspect_Specification
           and then Chars (Identifier (N)) = Nam
           and then Entity (N) = E
         then
            return N;
         end if;

         Next_Rep_Item (N);
      end loop;

      return Empty;
   end Get_Rep_Item_For_Entity;

   --------------------
   -- Get_Rep_Pragma --
   --------------------

   function Get_Rep_Pragma (E : Entity_Id; Nam : Name_Id) return Node_Id is
      N : Node_Id;

   begin
      N := First_Rep_Item (E);
      while Present (N) loop
         if Nkind (N) = N_Pragma and then Pragma_Name (N) = Nam then
            return N;
         end if;

         Next_Rep_Item (N);
      end loop;

      return Empty;
   end Get_Rep_Pragma;

   ------------------------
   -- Has_Attach_Handler --
   ------------------------

   function Has_Attach_Handler (Id : E) return B is
      Ritem : Node_Id;

   begin
      pragma Assert (Is_Protected_Type (Id));

      Ritem := First_Rep_Item (Id);
      while Present (Ritem) loop
         if Nkind (Ritem) = N_Pragma
           and then Pragma_Name (Ritem) = Name_Attach_Handler
         then
            return True;
         else
            Next_Rep_Item (Ritem);
         end if;
      end loop;

      return False;
   end Has_Attach_Handler;

   -------------------------------------
   -- Has_Attribute_Definition_Clause --
   -------------------------------------

   function Has_Attribute_Definition_Clause
     (E  : Entity_Id;
      Id : Attribute_Id) return Boolean
   is
   begin
      return Present (Get_Attribute_Definition_Clause (E, Id));
   end Has_Attribute_Definition_Clause;

   -----------------
   -- Has_Entries --
   -----------------

   function Has_Entries (Id : E) return B is
      Ent : Entity_Id;

   begin
      pragma Assert (Is_Concurrent_Type (Id));

      Ent := First_Entity (Id);
      while Present (Ent) loop
         if Is_Entry (Ent) then
            return True;
         end if;

         Ent := Next_Entity (Ent);
      end loop;

      return False;
   end Has_Entries;

   ----------------------------
   -- Has_Foreign_Convention --
   ----------------------------

   function Has_Foreign_Convention (Id : E) return B is
   begin
      --  While regular Intrinsics such as the Standard operators fit in the
      --  "Ada" convention, those with an Interface_Name materialize GCC
      --  builtin imports for which Ada special treatments shouldn't apply.

      return Convention (Id) in Foreign_Convention
        or else (Convention (Id) = Convention_Intrinsic
                   and then Present (Interface_Name (Id)));
   end Has_Foreign_Convention;

   ---------------------------
   -- Has_Interrupt_Handler --
   ---------------------------

   function Has_Interrupt_Handler (Id : E) return B is
      Ritem : Node_Id;

   begin
      pragma Assert (Is_Protected_Type (Id));

      Ritem := First_Rep_Item (Id);
      while Present (Ritem) loop
         if Nkind (Ritem) = N_Pragma
           and then Pragma_Name (Ritem) = Name_Interrupt_Handler
         then
            return True;
         else
            Next_Rep_Item (Ritem);
         end if;
      end loop;

      return False;
   end Has_Interrupt_Handler;

   --------------------------
   -- Has_Private_Ancestor --
   --------------------------

   function Has_Private_Ancestor (Id : E) return B is
      R  : constant Entity_Id := Root_Type (Id);
      T1 : Entity_Id := Id;
   begin
      loop
         if Is_Private_Type (T1) then
            return True;
         elsif T1 = R then
            return False;
         else
            T1 := Etype (T1);
         end if;
      end loop;
   end Has_Private_Ancestor;

   --------------------
   -- Has_Rep_Pragma --
   --------------------

   function Has_Rep_Pragma (E : Entity_Id; Nam : Name_Id) return Boolean is
   begin
      return Present (Get_Rep_Pragma (E, Nam));
   end Has_Rep_Pragma;

   --------------------
   -- Has_Unmodified --
   --------------------

   function Has_Unmodified (E : Entity_Id) return Boolean is
   begin
      if Has_Pragma_Unmodified (E) then
         return True;
      elsif Warnings_Off (E) then
         Set_Warnings_Off_Used_Unmodified (E);
         return True;
      else
         return False;
      end if;
   end Has_Unmodified;

   ---------------------
   -- Has_Unreferenced --
   ---------------------

   function Has_Unreferenced (E : Entity_Id) return Boolean is
   begin
      if Has_Pragma_Unreferenced (E) then
         return True;
      elsif Warnings_Off (E) then
         Set_Warnings_Off_Used_Unreferenced (E);
         return True;
      else
         return False;
      end if;
   end Has_Unreferenced;

   ----------------------
   -- Has_Warnings_Off --
   ----------------------

   function Has_Warnings_Off (E : Entity_Id) return Boolean is
   begin
      if Warnings_Off (E) then
         Set_Warnings_Off_Used (E);
         return True;
      else
         return False;
      end if;
   end Has_Warnings_Off;

   ------------------------------
   -- Implementation_Base_Type --
   ------------------------------

   function Implementation_Base_Type (Id : E) return E is
      Bastyp : Entity_Id;
      Imptyp : Entity_Id;

   begin
      Bastyp := Base_Type (Id);

      if Is_Incomplete_Or_Private_Type (Bastyp) then
         Imptyp := Underlying_Type (Bastyp);

         --  If we have an implementation type, then just return it,
         --  otherwise we return the Base_Type anyway. This can only
         --  happen in error situations and should avoid some error bombs.

         if Present (Imptyp) then
            return Base_Type (Imptyp);
         else
            return Bastyp;
         end if;

      else
         return Bastyp;
      end if;
   end Implementation_Base_Type;

   -------------------------
   -- Invariant_Procedure --
   -------------------------

   function Invariant_Procedure (Id : E) return E is
      S : Entity_Id;

   begin
      pragma Assert (Is_Type (Id) and then Has_Invariants (Id));

      if No (Subprograms_For_Type (Id)) then
         return Empty;

      else
         S := Subprograms_For_Type (Id);
         while Present (S) loop
            if Has_Invariants (S) then
               return S;
            else
               S := Subprograms_For_Type (S);
            end if;
         end loop;

         return Empty;
      end if;
   end Invariant_Procedure;

   ------------------
   -- Is_Base_Type --
   ------------------

   function Is_Base_Type (Id : E) return Boolean is
   begin
      return Id = Base_Type (Id);
   end Is_Base_Type;

   ---------------------
   -- Is_Boolean_Type --
   ---------------------

   function Is_Boolean_Type (Id : E) return B is
   begin
      return Root_Type (Id) = Standard_Boolean;
   end Is_Boolean_Type;

   ------------------------
   -- Is_Constant_Object --
   ------------------------

   function Is_Constant_Object (Id : E) return B is
      K : constant Entity_Kind := Ekind (Id);
   begin
      return
        K = E_Constant or else K = E_In_Parameter or else K = E_Loop_Parameter;
   end Is_Constant_Object;

   --------------------
   -- Is_Discriminal --
   --------------------

   function Is_Discriminal (Id : E) return B is
   begin
      return (Ekind_In (Id, E_Constant, E_In_Parameter)
               and then Present (Discriminal_Link (Id)));
   end Is_Discriminal;

   ----------------------
   -- Is_Dynamic_Scope --
   ----------------------

   function Is_Dynamic_Scope (Id : E) return B is
   begin
      return
        Ekind (Id) = E_Block
          or else
        Ekind (Id) = E_Function
          or else
        Ekind (Id) = E_Procedure
          or else
        Ekind (Id) = E_Subprogram_Body
          or else
        Ekind (Id) = E_Task_Type
          or else
       (Ekind (Id) = E_Limited_Private_Type
         and then Present (Full_View (Id))
         and then Ekind (Full_View (Id)) = E_Task_Type)
          or else
        Ekind (Id) = E_Entry
          or else
        Ekind (Id) = E_Entry_Family
          or else
        Ekind (Id) = E_Return_Statement;
   end Is_Dynamic_Scope;

   --------------------
   -- Is_Entity_Name --
   --------------------

   function Is_Entity_Name (N : Node_Id) return Boolean is
      Kind : constant Node_Kind := Nkind (N);

   begin
      --  Identifiers, operator symbols, expanded names are entity names

      return Kind = N_Identifier
        or else Kind = N_Operator_Symbol
        or else Kind = N_Expanded_Name

      --  Attribute references are entity names if they refer to an entity.
      --  Note that we don't do this by testing for the presence of the
      --  Entity field in the N_Attribute_Reference node, since it may not
      --  have been set yet.

        or else (Kind = N_Attribute_Reference
                  and then Is_Entity_Attribute_Name (Attribute_Name (N)));
   end Is_Entity_Name;

   -----------------------------------
   -- Is_Package_Or_Generic_Package --
   -----------------------------------

   function Is_Package_Or_Generic_Package (Id : E) return B is
   begin
      return
        Ekind (Id) = E_Package
          or else
        Ekind (Id) = E_Generic_Package;
   end Is_Package_Or_Generic_Package;

   ------------------------
   -- Predicate_Function --
   ------------------------

   function Predicate_Function (Id : E) return E is
      S : Entity_Id;

   begin
      pragma Assert (Is_Type (Id));

      if No (Subprograms_For_Type (Id)) then
         return Empty;

      else
         S := Subprograms_For_Type (Id);
         while Present (S) loop
            if Has_Predicates (S) then
               return S;
            else
               S := Subprograms_For_Type (S);
            end if;
         end loop;

         return Empty;
      end if;
   end Predicate_Function;

   ---------------
   -- Is_Prival --
   ---------------

   function Is_Prival (Id : E) return B is
   begin
      return (Ekind_In (Id, E_Constant, E_Variable)
                         and then Present (Prival_Link (Id)));
   end Is_Prival;

   ----------------------------
   -- Is_Protected_Component --
   ----------------------------

   function Is_Protected_Component (Id : E) return B is
   begin
      return Ekind (Id) = E_Component
        and then Is_Protected_Type (Scope (Id));
   end Is_Protected_Component;

   ----------------------------
   -- Is_Protected_Interface --
   ----------------------------

   function Is_Protected_Interface (Id : E) return B is
      Typ : constant Entity_Id := Base_Type (Id);
   begin
      if not Is_Interface (Typ) then
         return False;
      elsif Is_Class_Wide_Type (Typ) then
         return Is_Protected_Interface (Etype (Typ));
      else
         return Protected_Present (Type_Definition (Parent (Typ)));
      end if;
   end Is_Protected_Interface;

   ------------------------------
   -- Is_Protected_Record_Type --
   ------------------------------

   function Is_Protected_Record_Type (Id : E) return B is
   begin
      return
        Is_Concurrent_Record_Type (Id)
          and then Is_Protected_Type (Corresponding_Concurrent_Type (Id));
   end Is_Protected_Record_Type;

   --------------------------------
   -- Is_Standard_Character_Type --
   --------------------------------

   function Is_Standard_Character_Type (Id : E) return B is
   begin
      if Is_Type (Id) then
         declare
            R : constant Entity_Id := Root_Type (Id);
         begin
            return
              R = Standard_Character
                or else
              R = Standard_Wide_Character
                or else
              R = Standard_Wide_Wide_Character;
         end;

      else
         return False;
      end if;
   end Is_Standard_Character_Type;

   --------------------
   -- Is_String_Type --
   --------------------

   function Is_String_Type (Id : E) return B is
   begin
      return Ekind (Id) in String_Kind
        or else (Is_Array_Type (Id)
<<<<<<< HEAD
=======
                  and then Id /= Any_Composite
>>>>>>> 155d23aa
                  and then Number_Dimensions (Id) = 1
                  and then Is_Character_Type (Component_Type (Id)));
   end Is_String_Type;

   -------------------------------
   -- Is_Synchronized_Interface --
   -------------------------------

   function Is_Synchronized_Interface (Id : E) return B is
      Typ : constant Entity_Id := Base_Type (Id);

   begin
      if not Is_Interface (Typ) then
         return False;

      elsif Is_Class_Wide_Type (Typ) then
         return Is_Synchronized_Interface (Etype (Typ));

      else
         return    Protected_Present    (Type_Definition (Parent (Typ)))
           or else Synchronized_Present (Type_Definition (Parent (Typ)))
           or else Task_Present         (Type_Definition (Parent (Typ)));
      end if;
   end Is_Synchronized_Interface;

   -----------------------
   -- Is_Task_Interface --
   -----------------------

   function Is_Task_Interface (Id : E) return B is
      Typ : constant Entity_Id := Base_Type (Id);
   begin
      if not Is_Interface (Typ) then
         return False;
      elsif Is_Class_Wide_Type (Typ) then
         return Is_Task_Interface (Etype (Typ));
      else
         return Task_Present (Type_Definition (Parent (Typ)));
      end if;
   end Is_Task_Interface;

   -------------------------
   -- Is_Task_Record_Type --
   -------------------------

   function Is_Task_Record_Type (Id : E) return B is
   begin
      return
        Is_Concurrent_Record_Type (Id)
          and then Is_Task_Type (Corresponding_Concurrent_Type (Id));
   end Is_Task_Record_Type;

   ------------------------
   -- Is_Wrapper_Package --
   ------------------------

   function Is_Wrapper_Package (Id : E) return B is
   begin
      return (Ekind (Id) = E_Package
               and then Present (Related_Instance (Id)));
   end Is_Wrapper_Package;

   -----------------
   -- Last_Formal --
   -----------------

   function Last_Formal (Id : E) return E is
      Formal : E;

   begin
      pragma Assert
        (Is_Overloadable (Id)
          or else Ekind_In (Id, E_Entry_Family,
                                E_Subprogram_Body,
                                E_Subprogram_Type));

      if Ekind (Id) = E_Enumeration_Literal then
         return Empty;

      else
         Formal := First_Formal (Id);

         if Present (Formal) then
            while Present (Next_Formal (Formal)) loop
               Formal := Next_Formal (Formal);
            end loop;
         end if;

         return Formal;
      end if;
   end Last_Formal;

<<<<<<< HEAD
=======
   function Model_Emin_Value (Id : E) return Uint is
   begin
      return Machine_Emin_Value (Id);
   end Model_Emin_Value;

   -------------------------
   -- Model_Epsilon_Value --
   -------------------------

   function Model_Epsilon_Value (Id : E) return Ureal is
      Radix : constant Ureal := UR_From_Uint (Machine_Radix_Value (Id));
   begin
      return Radix ** (1 - Model_Mantissa_Value (Id));
   end Model_Epsilon_Value;

   --------------------------
   -- Model_Mantissa_Value --
   --------------------------

   function Model_Mantissa_Value (Id : E) return Uint is
   begin
      return Machine_Mantissa_Value (Id);
   end Model_Mantissa_Value;

   -----------------------
   -- Model_Small_Value --
   -----------------------

   function Model_Small_Value (Id : E) return Ureal is
      Radix : constant Ureal := UR_From_Uint (Machine_Radix_Value (Id));
   begin
      return Radix ** (Model_Emin_Value (Id) - 1);
   end Model_Small_Value;

   ------------------------
   -- Machine_Emax_Value --
   ------------------------

   function Machine_Emax_Value (Id : E) return Uint is
      Digs : constant Pos := UI_To_Int (Digits_Value (Base_Type (Id)));

   begin
      case Float_Rep (Id) is
         when IEEE_Binary =>
            case Digs is
               when  1 ..  6 => return Uint_128;
               when  7 .. 15 => return 2**10;
               when 16 .. 18 => return 2**14;
               when others => return No_Uint;
            end case;

         when VAX_Native =>
            case Digs is
               when  1 ..  9 => return 2**7 - 1;
               when 10 .. 15 => return 2**10 - 1;
               when others => return No_Uint;
            end case;

         when AAMP =>
            return Uint_2 ** Uint_7 - Uint_1;
      end case;
   end Machine_Emax_Value;

   ------------------------
   -- Machine_Emin_Value --
   ------------------------

   function Machine_Emin_Value (Id : E) return Uint is
   begin
      case Float_Rep (Id) is
         when IEEE_Binary => return Uint_3 - Machine_Emax_Value (Id);
         when VAX_Native  => return -Machine_Emax_Value (Id);
         when AAMP        => return -Machine_Emax_Value (Id);
      end case;
   end Machine_Emin_Value;

   ----------------------------
   -- Machine_Mantissa_Value --
   ----------------------------

   function Machine_Mantissa_Value (Id : E) return Uint is
      Digs : constant Pos := UI_To_Int (Digits_Value (Base_Type (Id)));

   begin
      case Float_Rep (Id) is
         when IEEE_Binary =>
            case Digs is
               when  1 ..  6 => return Uint_24;
               when  7 .. 15 => return UI_From_Int (53);
               when 16 .. 18 => return Uint_64;
               when others => return No_Uint;
            end case;

         when VAX_Native =>
            case Digs is
               when  1 ..  6 => return Uint_24;
               when  7 ..  9 => return UI_From_Int (56);
               when 10 .. 15 => return UI_From_Int (53);
               when others => return No_Uint;
            end case;

         when AAMP =>
            case Digs is
               when  1 ..  6 => return Uint_24;
               when  7 ..  9 => return UI_From_Int (40);
               when others => return No_Uint;
            end case;
      end case;
   end Machine_Mantissa_Value;

   -------------------------
   -- Machine_Radix_Value --
   -------------------------

   function Machine_Radix_Value (Id : E) return U is
   begin
      case Float_Rep (Id) is
         when IEEE_Binary | VAX_Native | AAMP =>
            return Uint_2;
      end case;
   end Machine_Radix_Value;

>>>>>>> 155d23aa
   --------------------
   -- Next_Component --
   --------------------

   function Next_Component (Id : E) return E is
      Comp_Id : E;

   begin
      Comp_Id := Next_Entity (Id);
      while Present (Comp_Id) loop
         exit when Ekind (Comp_Id) = E_Component;
         Comp_Id := Next_Entity (Comp_Id);
      end loop;

      return Comp_Id;
   end Next_Component;

   ------------------------------------
   -- Next_Component_Or_Discriminant --
   ------------------------------------

   function Next_Component_Or_Discriminant (Id : E) return E is
      Comp_Id : E;

   begin
      Comp_Id := Next_Entity (Id);
      while Present (Comp_Id) loop
         exit when Ekind_In (Comp_Id, E_Component, E_Discriminant);
         Comp_Id := Next_Entity (Comp_Id);
      end loop;

      return Comp_Id;
   end Next_Component_Or_Discriminant;

   -----------------------
   -- Next_Discriminant --
   -----------------------

   --  This function actually implements both Next_Discriminant and
   --  Next_Stored_Discriminant by making sure that the Discriminant
   --  returned is of the same variety as Id.

   function Next_Discriminant (Id : E) return E is

      --  Derived Tagged types with private extensions look like this...

      --       E_Discriminant d1
      --       E_Discriminant d2
      --       E_Component    _tag
      --       E_Discriminant d1
      --       E_Discriminant d2
      --       ...

      --  so it is critical not to go past the leading discriminants

      D : E := Id;

   begin
      pragma Assert (Ekind (Id) = E_Discriminant);

      loop
         D := Next_Entity (D);
         if No (D)
           or else (Ekind (D) /= E_Discriminant
                     and then not Is_Itype (D))
         then
            return Empty;
         end if;

         exit when Ekind (D) = E_Discriminant
           and then (Is_Completely_Hidden (D) = Is_Completely_Hidden (Id));
      end loop;

      return D;
   end Next_Discriminant;

   -----------------
   -- Next_Formal --
   -----------------

   function Next_Formal (Id : E) return E is
      P : E;

   begin
      --  Follow the chain of declared entities as long as the kind of the
      --  entity corresponds to a formal parameter. Skip internal entities
      --  that may have been created for implicit subtypes, in the process
      --  of analyzing default expressions.

      P := Id;
      loop
         P := Next_Entity (P);

         if No (P) or else Is_Formal (P) then
            return P;
         elsif not Is_Internal (P) then
            return Empty;
         end if;
      end loop;
   end Next_Formal;

   -----------------------------
   -- Next_Formal_With_Extras --
   -----------------------------

   function Next_Formal_With_Extras (Id : E) return E is
   begin
      if Present (Extra_Formal (Id)) then
         return Extra_Formal (Id);
      else
         return Next_Formal (Id);
      end if;
   end Next_Formal_With_Extras;

   ----------------
   -- Next_Index --
   ----------------

   function Next_Index (Id : Node_Id) return Node_Id is
   begin
      return Next (Id);
   end Next_Index;

   ------------------
   -- Next_Literal --
   ------------------

   function Next_Literal (Id : E) return E is
   begin
      pragma Assert (Nkind (Id) in N_Entity);
      return Next (Id);
   end Next_Literal;

   ------------------------------
   -- Next_Stored_Discriminant --
   ------------------------------

   function Next_Stored_Discriminant (Id : E) return E is
   begin
      --  See comment in Next_Discriminant

      return Next_Discriminant (Id);
   end Next_Stored_Discriminant;

   -----------------------
   -- Number_Dimensions --
   -----------------------

   function Number_Dimensions (Id : E) return Pos is
      N : Int;
      T : Node_Id;

   begin
      if Ekind (Id) in String_Kind then
         return 1;

      else
         N := 0;
         T := First_Index (Id);
         while Present (T) loop
            N := N + 1;
            T := Next (T);
         end loop;

         return N;
      end if;
   end Number_Dimensions;

   --------------------
   -- Number_Entries --
   --------------------

   function Number_Entries (Id : E) return Nat is
      N      : Int;
      Ent    : Entity_Id;

   begin
      pragma Assert (Is_Concurrent_Type (Id));

      N := 0;
      Ent := First_Entity (Id);
      while Present (Ent) loop
         if Is_Entry (Ent) then
            N := N + 1;
         end if;

         Ent := Next_Entity (Ent);
      end loop;

      return N;
   end Number_Entries;

   --------------------
   -- Number_Formals --
   --------------------

   function Number_Formals (Id : E) return Pos is
      N      : Int;
      Formal : Entity_Id;

   begin
      N := 0;
      Formal := First_Formal (Id);
      while Present (Formal) loop
         N := N + 1;
         Formal := Next_Formal (Formal);
      end loop;

      return N;
   end Number_Formals;

   --------------------
   -- Parameter_Mode --
   --------------------

   function Parameter_Mode (Id : E) return Formal_Kind is
   begin
      return Ekind (Id);
   end Parameter_Mode;

   --------------------------
   -- Primitive_Operations --
   --------------------------

   function Primitive_Operations (Id : E) return L is
   begin
      if Is_Concurrent_Type (Id) then
         if Present (Corresponding_Record_Type (Id)) then
            return Direct_Primitive_Operations
                     (Corresponding_Record_Type (Id));
         else
            return No_Elist;
         end if;
      else
         return Direct_Primitive_Operations (Id);
      end if;
   end Primitive_Operations;

   ---------------------
   -- Record_Rep_Item --
   ---------------------

   procedure Record_Rep_Item (E : Entity_Id; N : Node_Id) is
   begin
      Set_Next_Rep_Item (N, First_Rep_Item (E));
      Set_First_Rep_Item (E, N);
   end Record_Rep_Item;

   ---------------
   -- Root_Type --
   ---------------

   function Root_Type (Id : E) return E is
      T, Etyp : E;

   begin
      pragma Assert (Nkind (Id) in N_Entity);

      T := Base_Type (Id);

      if Ekind (T) = E_Class_Wide_Type then
         return Etype (T);

      elsif Ekind (T) = E_Class_Wide_Subtype then
         return Etype (Base_Type (T));

         --  ??? T comes from Base_Type, how can it be a subtype?
         --  Also Base_Type is supposed to be idempotent, so either way
         --  this is equivalent to "return Etype (T)" and should be merged
         --  with the E_Class_Wide_Type case.

      --  All other cases

      else
         loop
            Etyp := Etype (T);

            if T = Etyp then
               return T;

            --  Following test catches some error cases resulting from
            --  previous errors.

            elsif No (Etyp) then
               return T;

            elsif Is_Private_Type (T) and then Etyp = Full_View (T) then
               return T;

            elsif Is_Private_Type (Etyp) and then Full_View (Etyp) = T then
               return T;
            end if;

            T := Etyp;

            --  Return if there is a circularity in the inheritance chain. This
            --  happens in some error situations and we do not want to get
            --  stuck in this loop.

            if T = Base_Type (Id) then
               return T;
            end if;
         end loop;
      end if;
   end Root_Type;

   ---------------------
   -- Safe_Emax_Value --
   ---------------------

   function Safe_Emax_Value (Id : E) return Uint is
   begin
      return Machine_Emax_Value (Id);
   end Safe_Emax_Value;

   ----------------------
   -- Safe_First_Value --
   ----------------------

   function Safe_First_Value (Id : E) return Ureal is
   begin
      return -Safe_Last_Value (Id);
   end Safe_First_Value;

   ---------------------
   -- Safe_Last_Value --
   ---------------------

   function Safe_Last_Value (Id : E) return Ureal is
      Radix       : constant Uint := Machine_Radix_Value (Id);
      Mantissa    : constant Uint := Machine_Mantissa_Value (Id);
      Emax        : constant Uint := Safe_Emax_Value (Id);
      Significand : constant Uint := Radix ** Mantissa - 1;
      Exponent    : constant Uint := Emax - Mantissa;

   begin
      if Radix = 2 then
         return
           UR_From_Components
             (Num   => Significand * 2 ** (Exponent mod 4),
              Den   => -Exponent / 4,
              Rbase => 16);

      else
         return
           UR_From_Components
             (Num => Significand,
              Den => -Exponent,
              Rbase => 16);
      end if;
   end Safe_Last_Value;

   -----------------
   -- Scope_Depth --
   -----------------

   function Scope_Depth (Id : E) return Uint is
      Scop : Entity_Id;

   begin
      Scop := Id;
      while Is_Record_Type (Scop) loop
         Scop := Scope (Scop);
      end loop;

      return Scope_Depth_Value (Scop);
   end Scope_Depth;

   ---------------------
   -- Scope_Depth_Set --
   ---------------------

   function Scope_Depth_Set (Id : E) return B is
   begin
      return not Is_Record_Type (Id)
        and then Field22 (Id) /= Union_Id (Empty);
   end Scope_Depth_Set;

   -----------------------------
   -- Set_Component_Alignment --
   -----------------------------

   --  Component Alignment is encoded using two flags, Flag128/129 as
   --  follows. Note that both flags False = Align_Default, so that the
   --  default initialization of flags to False initializes component
   --  alignment to the default value as required.

   --     Flag128      Flag129      Value
   --     -------      -------      -----
   --      False        False       Calign_Default
   --      False        True        Calign_Component_Size
   --      True         False       Calign_Component_Size_4
   --      True         True        Calign_Storage_Unit

   procedure Set_Component_Alignment (Id : E; V : C) is
   begin
      pragma Assert ((Is_Array_Type (Id) or else Is_Record_Type (Id))
                       and then Is_Base_Type (Id));

      case V is
         when Calign_Default          =>
            Set_Flag128 (Id, False);
            Set_Flag129 (Id, False);

         when Calign_Component_Size   =>
            Set_Flag128 (Id, False);
            Set_Flag129 (Id, True);

         when Calign_Component_Size_4 =>
            Set_Flag128 (Id, True);
            Set_Flag129 (Id, False);

         when Calign_Storage_Unit     =>
            Set_Flag128 (Id, True);
            Set_Flag129 (Id, True);
      end case;
   end Set_Component_Alignment;

   -----------------------------
   -- Set_Invariant_Procedure --
   -----------------------------

   procedure Set_Invariant_Procedure (Id : E; V : E) is
      S : Entity_Id;

   begin
      pragma Assert (Is_Type (Id) and then Has_Invariants (Id));

      S := Subprograms_For_Type (Id);
      Set_Subprograms_For_Type (Id, V);

      while Present (S) loop
         if Has_Invariants (S) then
            raise Program_Error;
         else
            S := Subprograms_For_Type (S);
         end if;
      end loop;

      Set_Subprograms_For_Type (Id, V);
   end Set_Invariant_Procedure;

   ----------------------------
   -- Set_Predicate_Function --
   ----------------------------

   procedure Set_Predicate_Function (Id : E; V : E) is
      S : Entity_Id;

   begin
      pragma Assert (Is_Type (Id) and then Has_Predicates (Id));

      S := Subprograms_For_Type (Id);
      Set_Subprograms_For_Type (Id, V);

      while Present (S) loop
         if Has_Predicates (S) then
            raise Program_Error;
         else
            S := Subprograms_For_Type (S);
         end if;
      end loop;

      Set_Subprograms_For_Type (Id, V);
   end Set_Predicate_Function;

   -----------------
   -- Size_Clause --
   -----------------

   function Size_Clause (Id : E) return N is
   begin
      return Rep_Clause (Id, Name_Size);
   end Size_Clause;

   ------------------------
   -- Stream_Size_Clause --
   ------------------------

   function Stream_Size_Clause (Id : E) return N is
   begin
      return Rep_Clause (Id, Name_Stream_Size);
   end Stream_Size_Clause;

   ------------------
   -- Subtype_Kind --
   ------------------

   function Subtype_Kind (K : Entity_Kind) return Entity_Kind is
      Kind : Entity_Kind;

   begin
      case K is
         when Access_Kind                    =>
            Kind := E_Access_Subtype;

         when E_Array_Type                   |
              E_Array_Subtype                =>
            Kind := E_Array_Subtype;

         when E_Class_Wide_Type              |
              E_Class_Wide_Subtype           =>
            Kind := E_Class_Wide_Subtype;

         when E_Decimal_Fixed_Point_Type     |
              E_Decimal_Fixed_Point_Subtype  =>
            Kind := E_Decimal_Fixed_Point_Subtype;

         when E_Ordinary_Fixed_Point_Type    |
              E_Ordinary_Fixed_Point_Subtype =>
            Kind := E_Ordinary_Fixed_Point_Subtype;

         when E_Private_Type                 |
              E_Private_Subtype              =>
            Kind := E_Private_Subtype;

         when E_Limited_Private_Type         |
              E_Limited_Private_Subtype      =>
            Kind := E_Limited_Private_Subtype;

         when E_Record_Type_With_Private     |
              E_Record_Subtype_With_Private  =>
            Kind := E_Record_Subtype_With_Private;

         when E_Record_Type                  |
              E_Record_Subtype               =>
            Kind := E_Record_Subtype;

         when E_String_Type                  |
              E_String_Subtype               =>
            Kind := E_String_Subtype;

         when Enumeration_Kind               =>
            Kind := E_Enumeration_Subtype;

         when Float_Kind                     =>
            Kind := E_Floating_Point_Subtype;

         when Signed_Integer_Kind            =>
            Kind := E_Signed_Integer_Subtype;

         when Modular_Integer_Kind           =>
            Kind := E_Modular_Integer_Subtype;

         when Protected_Kind                 =>
            Kind := E_Protected_Subtype;

         when Task_Kind                      =>
            Kind := E_Task_Subtype;

         when others                         =>
            Kind := E_Void;
            raise Program_Error;
      end case;

      return Kind;
   end Subtype_Kind;

   ---------------------
   -- Type_High_Bound --
   ---------------------

   function Type_High_Bound (Id : E) return Node_Id is
      Rng : constant Node_Id := Scalar_Range (Id);
   begin
      if Nkind (Rng) = N_Subtype_Indication then
         return High_Bound (Range_Expression (Constraint (Rng)));
      else
         return High_Bound (Rng);
      end if;
   end Type_High_Bound;

   --------------------
   -- Type_Low_Bound --
   --------------------

   function Type_Low_Bound (Id : E) return Node_Id is
      Rng : constant Node_Id := Scalar_Range (Id);
   begin
      if Nkind (Rng) = N_Subtype_Indication then
         return Low_Bound (Range_Expression (Constraint (Rng)));
      else
         return Low_Bound (Rng);
      end if;
   end Type_Low_Bound;

   ---------------------
   -- Underlying_Type --
   ---------------------

   function Underlying_Type (Id : E) return E is
   begin
      --  For record_with_private the underlying type is always the direct
      --  full view. Never try to take the full view of the parent it
      --  doesn't make sense.

      if Ekind (Id) = E_Record_Type_With_Private then
         return Full_View (Id);

      elsif Ekind (Id) in Incomplete_Or_Private_Kind then

         --  If we have an incomplete or private type with a full view,
         --  then we return the Underlying_Type of this full view

         if Present (Full_View (Id)) then
            if Id = Full_View (Id) then

               --  Previous error in declaration

               return Empty;

            else
               return Underlying_Type (Full_View (Id));
            end if;

         --  If we have an incomplete entity that comes from the limited
         --  view then we return the Underlying_Type of its non-limited
         --  view.

         elsif From_With_Type (Id)
           and then Present (Non_Limited_View (Id))
         then
            return Underlying_Type (Non_Limited_View (Id));

         --  Otherwise check for the case where we have a derived type or
         --  subtype, and if so get the Underlying_Type of the parent type.

         elsif Etype (Id) /= Id then
            return Underlying_Type (Etype (Id));

         --  Otherwise we have an incomplete or private type that has
         --  no full view, which means that we have not encountered the
         --  completion, so return Empty to indicate the underlying type
         --  is not yet known.

         else
            return Empty;
         end if;

      --  For non-incomplete, non-private types, return the type itself
      --  Also for entities that are not types at all return the entity
      --  itself.

      else
         return Id;
      end if;
   end Underlying_Type;

   ---------------
   -- Vax_Float --
   ---------------

   function Vax_Float (Id : E) return B is
   begin
      return Is_Floating_Point_Type (Id) and then Float_Rep (Id) = VAX_Native;
   end Vax_Float;

   ------------------------
   -- Write_Entity_Flags --
   ------------------------

   procedure Write_Entity_Flags (Id : Entity_Id; Prefix : String) is

      procedure W (Flag_Name : String; Flag : Boolean);
      --  Write out given flag if it is set

      -------
      -- W --
      -------

      procedure W (Flag_Name : String; Flag : Boolean) is
      begin
         if Flag then
            Write_Str (Prefix);
            Write_Str (Flag_Name);
            Write_Str (" = True");
            Write_Eol;
         end if;
      end W;

   --  Start of processing for Write_Entity_Flags

   begin
      if (Is_Array_Type (Id) or else Is_Record_Type (Id))
        and then Is_Base_Type (Id)
      then
         Write_Str (Prefix);
         Write_Str ("Component_Alignment = ");

         case Component_Alignment (Id) is
            when Calign_Default =>
               Write_Str ("Calign_Default");

            when Calign_Component_Size =>
               Write_Str ("Calign_Component_Size");

            when Calign_Component_Size_4 =>
               Write_Str ("Calign_Component_Size_4");

            when Calign_Storage_Unit =>
               Write_Str ("Calign_Storage_Unit");
         end case;

         Write_Eol;
      end if;

      W ("Address_Taken",                   Flag104 (Id));
      W ("Body_Needed_For_SAL",             Flag40  (Id));
      W ("C_Pass_By_Copy",                  Flag125 (Id));
      W ("Can_Never_Be_Null",               Flag38  (Id));
      W ("Checks_May_Be_Suppressed",        Flag31  (Id));
      W ("Debug_Info_Off",                  Flag166 (Id));
      W ("Default_Expressions_Processed",   Flag108 (Id));
      W ("Delay_Cleanups",                  Flag114 (Id));
      W ("Delay_Subprogram_Descriptors",    Flag50  (Id));
      W ("Depends_On_Private",              Flag14  (Id));
      W ("Discard_Names",                   Flag88  (Id));
      W ("Elaboration_Entity_Required",     Flag174 (Id));
      W ("Elaborate_Body_Desirable",        Flag210 (Id));
      W ("Entry_Accepted",                  Flag152 (Id));
      W ("Can_Use_Internal_Rep",            Flag229 (Id));
      W ("Finalize_Storage_Only",           Flag158 (Id));
      W ("From_With_Type",                  Flag159 (Id));
      W ("Has_Aliased_Components",          Flag135 (Id));
      W ("Has_Alignment_Clause",            Flag46  (Id));
      W ("Has_All_Calls_Remote",            Flag79  (Id));
      W ("Has_Anon_Block_Suffix",           Flag201 (Id));
      W ("Has_Atomic_Components",           Flag86  (Id));
      W ("Has_Biased_Representation",       Flag139 (Id));
      W ("Has_Completion",                  Flag26  (Id));
      W ("Has_Completion_In_Body",          Flag71  (Id));
      W ("Has_Complex_Representation",      Flag140 (Id));
      W ("Has_Component_Size_Clause",       Flag68  (Id));
      W ("Has_Contiguous_Rep",              Flag181 (Id));
      W ("Has_Controlled_Component",        Flag43  (Id));
      W ("Has_Controlling_Result",          Flag98  (Id));
      W ("Has_Convention_Pragma",           Flag119 (Id));
      W ("Has_Delayed_Aspects",             Flag200 (Id));
      W ("Has_Delayed_Freeze",              Flag18  (Id));
      W ("Has_Discriminants",               Flag5   (Id));
      W ("Has_Enumeration_Rep_Clause",      Flag66  (Id));
      W ("Has_Exit",                        Flag47  (Id));
      W ("Has_External_Tag_Rep_Clause",     Flag110 (Id));
      W ("Has_Forward_Instantiation",       Flag175 (Id));
      W ("Has_Fully_Qualified_Name",        Flag173 (Id));
      W ("Has_Gigi_Rep_Item",               Flag82  (Id));
      W ("Has_Homonym",                     Flag56  (Id));
      W ("Has_Inheritable_Invariants",      Flag248 (Id));
      W ("Has_Initial_Value",               Flag219 (Id));
      W ("Has_Invariants",                  Flag232 (Id));
      W ("Has_Machine_Radix_Clause",        Flag83  (Id));
      W ("Has_Master_Entity",               Flag21  (Id));
      W ("Has_Missing_Return",              Flag142 (Id));
      W ("Has_Nested_Block_With_Handler",   Flag101 (Id));
      W ("Has_Non_Standard_Rep",            Flag75  (Id));
      W ("Has_Object_Size_Clause",          Flag172 (Id));
      W ("Has_Per_Object_Constraint",       Flag154 (Id));
      W ("Has_Persistent_BSS",              Flag188 (Id));
      W ("Has_Postconditions",              Flag240 (Id));
      W ("Has_Pragma_Controlled",           Flag27  (Id));
      W ("Has_Pragma_Elaborate_Body",       Flag150 (Id));
      W ("Has_Pragma_Inline",               Flag157 (Id));
      W ("Has_Pragma_Inline_Always",        Flag230 (Id));
      W ("Has_Pragma_Ordered",              Flag198 (Id));
      W ("Has_Pragma_Pack",                 Flag121 (Id));
      W ("Has_Pragma_Preelab_Init",         Flag221 (Id));
      W ("Has_Pragma_Pure",                 Flag203 (Id));
      W ("Has_Pragma_Pure_Function",        Flag179 (Id));
      W ("Has_Pragma_Thread_Local_Storage", Flag169 (Id));
      W ("Has_Pragma_Unmodified",           Flag233 (Id));
      W ("Has_Pragma_Unreferenced",         Flag180 (Id));
      W ("Has_Pragma_Unreferenced_Objects", Flag212 (Id));
      W ("Has_Predicates",                  Flag250 (Id));
      W ("Has_Primitive_Operations",        Flag120 (Id));
      W ("Has_Private_Declaration",         Flag155 (Id));
      W ("Has_Qualified_Name",              Flag161 (Id));
      W ("Has_RACW",                        Flag214 (Id));
      W ("Has_Record_Rep_Clause",           Flag65  (Id));
      W ("Has_Recursive_Call",              Flag143 (Id));
      W ("Has_Size_Clause",                 Flag29  (Id));
      W ("Has_Small_Clause",                Flag67  (Id));
      W ("Has_Specified_Layout",            Flag100 (Id));
      W ("Has_Specified_Stream_Input",      Flag190 (Id));
      W ("Has_Specified_Stream_Output",     Flag191 (Id));
      W ("Has_Specified_Stream_Read",       Flag192 (Id));
      W ("Has_Specified_Stream_Write",      Flag193 (Id));
      W ("Has_Static_Discriminants",        Flag211 (Id));
      W ("Has_Storage_Size_Clause",         Flag23  (Id));
      W ("Has_Stream_Size_Clause",          Flag184 (Id));
      W ("Has_Subprogram_Descriptor",       Flag93  (Id));
      W ("Has_Task",                        Flag30  (Id));
      W ("Has_Thunks",                      Flag228 (Id));
      W ("Has_Unchecked_Union",             Flag123 (Id));
      W ("Has_Unknown_Discriminants",       Flag72  (Id));
      W ("Has_Up_Level_Access",             Flag215 (Id));
      W ("Has_Volatile_Components",         Flag87  (Id));
      W ("Has_Xref_Entry",                  Flag182 (Id));
      W ("In_Package_Body",                 Flag48  (Id));
      W ("In_Private_Part",                 Flag45  (Id));
      W ("In_Use",                          Flag8   (Id));
      W ("Is_AST_Entry",                    Flag132 (Id));
      W ("Is_Abstract_Subprogram",          Flag19  (Id));
      W ("Is_Abstract_Type",                Flag146  (Id));
      W ("Is_Local_Anonymous_Access",       Flag194 (Id));
      W ("Is_Access_Constant",              Flag69  (Id));
      W ("Is_Ada_2005_Only",                Flag185 (Id));
      W ("Is_Ada_2012_Only",                Flag199 (Id));
      W ("Is_Aliased",                      Flag15  (Id));
      W ("Is_Asynchronous",                 Flag81  (Id));
      W ("Is_Atomic",                       Flag85  (Id));
      W ("Is_Bit_Packed_Array",             Flag122 (Id));
      W ("Is_CPP_Class",                    Flag74  (Id));
      W ("Is_Called",                       Flag102 (Id));
      W ("Is_Character_Type",               Flag63  (Id));
      W ("Is_Child_Unit",                   Flag73  (Id));
      W ("Is_Class_Wide_Equivalent_Type",   Flag35  (Id));
      W ("Is_Compilation_Unit",             Flag149 (Id));
      W ("Is_Completely_Hidden",            Flag103 (Id));
      W ("Is_Concurrent_Record_Type",       Flag20  (Id));
      W ("Is_Constr_Subt_For_UN_Aliased",   Flag141 (Id));
      W ("Is_Constr_Subt_For_U_Nominal",    Flag80  (Id));
      W ("Is_Constrained",                  Flag12  (Id));
      W ("Is_Constructor",                  Flag76  (Id));
      W ("Is_Controlled",                   Flag42  (Id));
      W ("Is_Controlling_Formal",           Flag97  (Id));
      W ("Is_Descendent_Of_Address",        Flag223 (Id));
      W ("Is_Discrim_SO_Function",          Flag176 (Id));
      W ("Is_Dispatch_Table_Entity",        Flag234 (Id));
      W ("Is_Dispatching_Operation",        Flag6   (Id));
      W ("Is_Eliminated",                   Flag124 (Id));
      W ("Is_Entry_Formal",                 Flag52  (Id));
      W ("Is_Exported",                     Flag99  (Id));
      W ("Is_First_Subtype",                Flag70  (Id));
      W ("Is_For_Access_Subtype",           Flag118 (Id));
      W ("Is_Formal_Subprogram",            Flag111 (Id));
      W ("Is_Frozen",                       Flag4   (Id));
      W ("Is_Generic_Actual_Type",          Flag94  (Id));
      W ("Is_Generic_Instance",             Flag130 (Id));
      W ("Is_Generic_Type",                 Flag13  (Id));
      W ("Is_Hidden",                       Flag57  (Id));
      W ("Is_Hidden_Open_Scope",            Flag171 (Id));
      W ("Is_Immediately_Visible",          Flag7   (Id));
      W ("Is_Imported",                     Flag24  (Id));
      W ("Is_Inlined",                      Flag11  (Id));
      W ("Is_Instantiated",                 Flag126 (Id));
      W ("Is_Interface",                    Flag186 (Id));
      W ("Is_Internal",                     Flag17  (Id));
      W ("Is_Interrupt_Handler",            Flag89  (Id));
      W ("Is_Intrinsic_Subprogram",         Flag64  (Id));
      W ("Is_Itype",                        Flag91  (Id));
      W ("Is_Known_Non_Null",               Flag37  (Id));
      W ("Is_Known_Null",                   Flag204 (Id));
      W ("Is_Known_Valid",                  Flag170 (Id));
      W ("Is_Limited_Composite",            Flag106 (Id));
      W ("Is_Limited_Interface",            Flag197 (Id));
      W ("Is_Limited_Record",               Flag25  (Id));
      W ("Is_Machine_Code_Subprogram",      Flag137 (Id));
      W ("Is_Non_Static_Subtype",           Flag109 (Id));
      W ("Is_Null_Init_Proc",               Flag178 (Id));
      W ("Is_Obsolescent",                  Flag153 (Id));
      W ("Is_Only_Out_Parameter",           Flag226 (Id));
      W ("Is_Optional_Parameter",           Flag134 (Id));
      W ("Is_Package_Body_Entity",          Flag160 (Id));
      W ("Is_Packed",                       Flag51  (Id));
      W ("Is_Packed_Array_Type",            Flag138 (Id));
      W ("Is_Potentially_Use_Visible",      Flag9   (Id));
      W ("Is_Preelaborated",                Flag59  (Id));
      W ("Is_Primitive",                    Flag218 (Id));
      W ("Is_Primitive_Wrapper",            Flag195 (Id));
      W ("Is_Private_Composite",            Flag107 (Id));
      W ("Is_Private_Descendant",           Flag53  (Id));
      W ("Is_Private_Primitive",            Flag245 (Id));
      W ("Is_Public",                       Flag10  (Id));
      W ("Is_Pure",                         Flag44  (Id));
      W ("Is_Pure_Unit_Access_Type",        Flag189 (Id));
      W ("Is_RACW_Stub_Type",               Flag244 (Id));
      W ("Is_Raised",                       Flag224 (Id));
      W ("Is_Remote_Call_Interface",        Flag62  (Id));
      W ("Is_Remote_Types",                 Flag61  (Id));
      W ("Is_Renaming_Of_Object",           Flag112 (Id));
      W ("Is_Return_Object",                Flag209 (Id));
      W ("Is_Shared_Passive",               Flag60  (Id));
      W ("Is_Statically_Allocated",         Flag28  (Id));
      W ("Is_Tag",                          Flag78  (Id));
      W ("Is_Tagged_Type",                  Flag55  (Id));
      W ("Is_Thunk",                        Flag225 (Id));
      W ("Is_Trivial_Subprogram",           Flag235 (Id));
      W ("Is_True_Constant",                Flag163 (Id));
      W ("Is_Unchecked_Union",              Flag117 (Id));
      W ("Is_Underlying_Record_View",       Flag246 (Id));
      W ("Is_Unsigned_Type",                Flag144 (Id));
      W ("Is_VMS_Exception",                Flag133 (Id));
      W ("Is_Valued_Procedure",             Flag127 (Id));
      W ("Is_Visible_Child_Unit",           Flag116 (Id));
      W ("Is_Visible_Formal",               Flag206 (Id));
      W ("Is_Volatile",                     Flag16  (Id));
      W ("Itype_Printed",                   Flag202 (Id));
      W ("Kill_Elaboration_Checks",         Flag32  (Id));
      W ("Kill_Range_Checks",               Flag33  (Id));
      W ("Kill_Tag_Checks",                 Flag34  (Id));
      W ("Known_To_Have_Preelab_Init",      Flag207 (Id));
      W ("Low_Bound_Tested",                Flag205 (Id));
      W ("Machine_Radix_10",                Flag84  (Id));
      W ("Materialize_Entity",              Flag168 (Id));
      W ("Must_Be_On_Byte_Boundary",        Flag183 (Id));
      W ("Must_Have_Preelab_Init",          Flag208 (Id));
      W ("Needs_Debug_Info",                Flag147 (Id));
      W ("Needs_No_Actuals",                Flag22  (Id));
      W ("Never_Set_In_Source",             Flag115 (Id));
      W ("No_Pool_Assigned",                Flag131 (Id));
      W ("No_Return",                       Flag113 (Id));
      W ("No_Strict_Aliasing",              Flag136 (Id));
      W ("Non_Binary_Modulus",              Flag58  (Id));
      W ("Nonzero_Is_True",                 Flag162 (Id));
      W ("OK_To_Rename",                    Flag247 (Id));
      W ("OK_To_Reorder_Components",        Flag239 (Id));
      W ("Optimize_Alignment_Space",        Flag241 (Id));
      W ("Optimize_Alignment_Time",         Flag242 (Id));
      W ("Overlays_Constant",               Flag243 (Id));
      W ("Reachable",                       Flag49  (Id));
      W ("Referenced",                      Flag156 (Id));
      W ("Referenced_As_LHS",               Flag36  (Id));
      W ("Referenced_As_Out_Parameter",     Flag227 (Id));
      W ("Renamed_In_Spec",                 Flag231 (Id));
      W ("Requires_Overriding",             Flag213 (Id));
      W ("Return_Present",                  Flag54  (Id));
      W ("Returns_By_Ref",                  Flag90  (Id));
      W ("Reverse_Bit_Order",               Flag164 (Id));
      W ("Sec_Stack_Needed_For_Return",     Flag167 (Id));
      W ("Size_Depends_On_Discriminant",    Flag177 (Id));
      W ("Size_Known_At_Compile_Time",      Flag92  (Id));
      W ("Static_Elaboration_Desired",      Flag77  (Id));
      W ("Strict_Alignment",                Flag145 (Id));
      W ("Suppress_Elaboration_Warnings",   Flag148 (Id));
      W ("Suppress_Init_Proc",              Flag105 (Id));
      W ("Suppress_Style_Checks",           Flag165 (Id));
      W ("Suppress_Value_Tracking_On_Call", Flag217 (Id));
      W ("Treat_As_Volatile",               Flag41  (Id));
      W ("Universal_Aliasing",              Flag216 (Id));
      W ("Used_As_Generic_Actual",          Flag222 (Id));
      W ("Uses_Sec_Stack",                  Flag95  (Id));
      W ("Warnings_Off",                    Flag96  (Id));
      W ("Warnings_Off_Used",               Flag236 (Id));
      W ("Warnings_Off_Used_Unmodified",    Flag237 (Id));
      W ("Warnings_Off_Used_Unreferenced",  Flag238 (Id));
      W ("Was_Hidden",                      Flag196 (Id));
   end Write_Entity_Flags;

   -----------------------
   -- Write_Entity_Info --
   -----------------------

   procedure Write_Entity_Info (Id : Entity_Id; Prefix : String) is

      procedure Write_Attribute (Which : String; Nam : E);
      --  Write attribute value with given string name

      procedure Write_Kind (Id : Entity_Id);
      --  Write Ekind field of entity

      ---------------------
      -- Write_Attribute --
      ---------------------

      procedure Write_Attribute (Which : String; Nam : E) is
      begin
         Write_Str (Prefix);
         Write_Str (Which);
         Write_Int (Int (Nam));
         Write_Str (" ");
         Write_Name (Chars (Nam));
         Write_Str (" ");
      end Write_Attribute;

      ----------------
      -- Write_Kind --
      ----------------

      procedure Write_Kind (Id : Entity_Id) is
         K : constant String := Entity_Kind'Image (Ekind (Id));

      begin
         Write_Str (Prefix);
         Write_Str ("   Kind    ");

         if Is_Type (Id) and then Is_Tagged_Type (Id) then
            Write_Str ("TAGGED ");
         end if;

         Write_Str (K (3 .. K'Length));
         Write_Str (" ");

         if Is_Type (Id) and then Depends_On_Private (Id) then
            Write_Str ("Depends_On_Private ");
         end if;
      end Write_Kind;

   --  Start of processing for Write_Entity_Info

   begin
      Write_Eol;
      Write_Attribute ("Name ", Id);
      Write_Int (Int (Id));
      Write_Eol;
      Write_Kind (Id);
      Write_Eol;
      Write_Attribute ("   Type    ", Etype (Id));
      Write_Eol;
      Write_Attribute ("   Scope   ", Scope (Id));
      Write_Eol;

      case Ekind (Id) is

         when Discrete_Kind =>
            Write_Str ("Bounds: Id = ");

            if Present (Scalar_Range (Id)) then
               Write_Int (Int (Type_Low_Bound (Id)));
               Write_Str (" .. Id = ");
               Write_Int (Int (Type_High_Bound (Id)));
            else
               Write_Str ("Empty");
            end if;

            Write_Eol;

         when Array_Kind =>
            declare
               Index : E;

            begin
               Write_Attribute
                 ("   Component Type    ", Component_Type (Id));
               Write_Eol;
               Write_Str (Prefix);
               Write_Str ("   Indexes ");

               Index := First_Index (Id);
               while Present (Index) loop
                  Write_Attribute (" ", Etype (Index));
                  Index := Next_Index (Index);
               end loop;

               Write_Eol;
            end;

         when Access_Kind =>
               Write_Attribute
                 ("   Directly Designated Type ",
                  Directly_Designated_Type (Id));
               Write_Eol;

         when Overloadable_Kind =>
            if Present (Homonym (Id)) then
               Write_Str ("   Homonym   ");
               Write_Name (Chars (Homonym (Id)));
               Write_Str ("   ");
               Write_Int (Int (Homonym (Id)));
               Write_Eol;
            end if;

            Write_Eol;

         when E_Component =>
            if Ekind (Scope (Id)) in Record_Kind then
               Write_Attribute (
                  "   Original_Record_Component   ",
                  Original_Record_Component (Id));
               Write_Int (Int (Original_Record_Component (Id)));
               Write_Eol;
            end if;

         when others => null;
      end case;
   end Write_Entity_Info;

   -----------------------
   -- Write_Field6_Name --
   -----------------------

   procedure Write_Field6_Name (Id : Entity_Id) is
      pragma Warnings (Off, Id);
   begin
      Write_Str ("First_Rep_Item");
   end Write_Field6_Name;

   -----------------------
   -- Write_Field7_Name --
   -----------------------

   procedure Write_Field7_Name (Id : Entity_Id) is
      pragma Warnings (Off, Id);
   begin
      Write_Str ("Freeze_Node");
   end Write_Field7_Name;

   -----------------------
   -- Write_Field8_Name --
   -----------------------

   procedure Write_Field8_Name (Id : Entity_Id) is
   begin
      case Ekind (Id) is
         when E_Component                                  |
              E_Discriminant                               =>
            Write_Str ("Normalized_First_Bit");

         when Formal_Kind                                  |
              E_Function                                   |
              E_Subprogram_Body                            =>
            Write_Str ("Mechanism");

         when Type_Kind                                    =>
            Write_Str ("Associated_Node_For_Itype");

         when E_Loop                                       =>
            Write_Str ("First_Exit_Statement");

         when E_Package                                    =>
            Write_Str ("Dependent_Instances");

         when E_Procedure                                  =>
            Write_Str ("Postcondition_Proc");

         when E_Return_Statement                           =>
            Write_Str ("Return_Applies_To");

         when E_Variable                                   =>
            Write_Str ("Hiding_Loop_Variable");

         when others                                       =>
            Write_Str ("Field8??");
      end case;
   end Write_Field8_Name;

   -----------------------
   -- Write_Field9_Name --
   -----------------------

   procedure Write_Field9_Name (Id : Entity_Id) is
   begin
      case Ekind (Id) is
         when Type_Kind                                    =>
            Write_Str ("Class_Wide_Type");

         when E_Function                                   |
              E_Generic_Function                           |
              E_Generic_Package                            |
              E_Generic_Procedure                          |
              E_Package                                    |
              E_Procedure                                  =>
            Write_Str ("Renaming_Map");

         when Object_Kind                                  =>
            Write_Str ("Current_Value");

         when others                                       =>
            Write_Str ("Field9??");
      end case;
   end Write_Field9_Name;

   ------------------------
   -- Write_Field10_Name --
   ------------------------

   procedure Write_Field10_Name (Id : Entity_Id) is
   begin
      case Ekind (Id) is
         when Class_Wide_Kind                              |
              Incomplete_Kind                              |
              E_Record_Type                                |
              E_Record_Subtype                             |
              Private_Kind                                 |
              Concurrent_Kind                              =>
            Write_Str ("Direct_Primitive_Operations");

         when Float_Kind                                 =>
            Write_Str ("Float_Rep");

         when E_In_Parameter                               |
              E_Constant                                   =>
            Write_Str ("Discriminal_Link");

         when E_Function                                   |
              E_Package                                    |
              E_Package_Body                               |
              E_Procedure                                  =>
            Write_Str ("Handler_Records");

         when E_Component                                  |
              E_Discriminant                               =>
            Write_Str ("Normalized_Position_Max");

         when others                                       =>
            Write_Str ("Field10??");
      end case;
   end Write_Field10_Name;

   ------------------------
   -- Write_Field11_Name --
   ------------------------

   procedure Write_Field11_Name (Id : Entity_Id) is
   begin
      case Ekind (Id) is
         when Formal_Kind                                  =>
            Write_Str ("Entry_Component");

         when E_Component                                  |
              E_Discriminant                               =>
            Write_Str ("Component_Bit_Offset");

         when E_Constant                                   =>
            Write_Str ("Full_View");

         when E_Enumeration_Literal                        =>
            Write_Str ("Enumeration_Pos");

         when E_Block                                      =>
            Write_Str ("Block_Node");

         when E_Function                                   |
              E_Procedure                                  |
              E_Entry                                      |
              E_Entry_Family                               =>
            Write_Str ("Protected_Body_Subprogram");

         when E_Generic_Package                            =>
            Write_Str ("Generic_Homonym");

         when Type_Kind                                    =>
            Write_Str ("Full_View");

         when others                                       =>
            Write_Str ("Field11??");
      end case;
   end Write_Field11_Name;

   ------------------------
   -- Write_Field12_Name --
   ------------------------

   procedure Write_Field12_Name (Id : Entity_Id) is
   begin
      case Ekind (Id) is
         when Entry_Kind                                   =>
            Write_Str ("Barrier_Function");

         when E_Enumeration_Literal                        =>
            Write_Str ("Enumeration_Rep");

         when Type_Kind                                    |
              E_Component                                  |
              E_Constant                                   |
              E_Discriminant                               |
              E_Exception                                  |
              E_In_Parameter                               |
              E_In_Out_Parameter                           |
              E_Out_Parameter                              |
              E_Loop_Parameter                             |
              E_Variable                                   =>
            Write_Str ("Esize");

         when E_Function                                   |
              E_Procedure                                  =>
            Write_Str ("Next_Inlined_Subprogram");

         when E_Package                                    =>
            Write_Str ("Associated_Formal_Package");

         when others                                       =>
            Write_Str ("Field12??");
      end case;
   end Write_Field12_Name;

   ------------------------
   -- Write_Field13_Name --
   ------------------------

   procedure Write_Field13_Name (Id : Entity_Id) is
   begin
      case Ekind (Id) is
         when Type_Kind                                    =>
            Write_Str ("RM_Size");

         when E_Component                                  |
              E_Discriminant                               =>
            Write_Str ("Component_Clause");

         when E_Function                                   =>
            if not Comes_From_Source (Id)
                 and then
               Chars (Id) = Name_Op_Ne
            then
               Write_Str ("Corresponding_Equality");

            elsif Comes_From_Source (Id) then
               Write_Str ("Elaboration_Entity");

            else
               Write_Str ("Field13??");
            end if;

         when Formal_Kind                                  |
              E_Variable                                   =>
            Write_Str ("Extra_Accessibility");

         when E_Procedure                                  |
              E_Package                                    |
              Generic_Unit_Kind                            =>
            Write_Str ("Elaboration_Entity");

         when others                                       =>
            Write_Str ("Field13??");
      end case;
   end Write_Field13_Name;

   -----------------------
   -- Write_Field14_Name --
   -----------------------

   procedure Write_Field14_Name (Id : Entity_Id) is
   begin
      case Ekind (Id) is
         when Type_Kind                                    |
              Formal_Kind                                  |
              E_Constant                                   |
              E_Exception                                  |
              E_Variable                                   |
              E_Loop_Parameter                             =>
            Write_Str ("Alignment");

         when E_Component                                  |
              E_Discriminant                               =>
            Write_Str ("Normalized_Position");

         when E_Function                                   |
              E_Procedure                                  =>
            Write_Str ("First_Optional_Parameter");

         when E_Package                                    |
              E_Generic_Package                            =>
            Write_Str ("Shadow_Entities");

         when others                                       =>
            Write_Str ("Field14??");
      end case;
   end Write_Field14_Name;

   ------------------------
   -- Write_Field15_Name --
   ------------------------

   procedure Write_Field15_Name (Id : Entity_Id) is
   begin
      case Ekind (Id) is
         when Access_Kind                                  |
              Task_Kind                                    =>
            Write_Str ("Storage_Size_Variable");

         when E_Component                                  =>
            Write_Str ("DT_Entry_Count");

         when Decimal_Fixed_Point_Kind                     =>
            Write_Str ("Scale_Value");

         when E_Discriminant                               =>
            Write_Str ("Discriminant_Number");

         when Formal_Kind                                  =>
            Write_Str ("Extra_Formal");

         when E_Function                                   |
              E_Procedure                                  =>
            Write_Str ("DT_Position");

         when Entry_Kind                                   =>
            Write_Str ("Entry_Parameters_Type");

         when Enumeration_Kind                             =>
            Write_Str ("Lit_Indexes");

         when E_Package                                    |
              E_Package_Body                               =>
            Write_Str ("Related_Instance");

         when E_Protected_Type                             =>
            Write_Str ("Entry_Bodies_Array");

         when E_String_Literal_Subtype                     =>
            Write_Str ("String_Literal_Low_Bound");

         when others                                       =>
            Write_Str ("Field15??");
      end case;
   end Write_Field15_Name;

   ------------------------
   -- Write_Field16_Name --
   ------------------------

   procedure Write_Field16_Name (Id : Entity_Id) is
   begin
      case Ekind (Id) is
         when E_Component                                  =>
            Write_Str ("Entry_Formal");

         when E_Function                                   |
              E_Procedure                                  =>
            Write_Str ("DTC_Entity");

         when E_Package                                    |
              E_Generic_Package                            |
              Concurrent_Kind                              =>
            Write_Str ("First_Private_Entity");

         when E_Record_Type                                |
              E_Record_Type_With_Private                   =>
            Write_Str ("Access_Disp_Table");

         when E_String_Literal_Subtype                     =>
            Write_Str ("String_Literal_Length");

         when Enumeration_Kind                             =>
            Write_Str ("Lit_Strings");

         when E_Variable                                   |
              E_Out_Parameter                              =>
            Write_Str ("Unset_Reference");

         when E_Record_Subtype                             |
              E_Class_Wide_Subtype                         =>
            Write_Str ("Cloned_Subtype");

         when others                                       =>
            Write_Str ("Field16??");
      end case;
   end Write_Field16_Name;

   ------------------------
   -- Write_Field17_Name --
   ------------------------

   procedure Write_Field17_Name (Id : Entity_Id) is
   begin
      case Ekind (Id) is
         when Digits_Kind                                  =>
            Write_Str ("Digits_Value");

         when E_Component                                  =>
            Write_Str ("Prival");

         when E_Discriminant                               =>
            Write_Str ("Discriminal");

         when E_Block                                      |
              Class_Wide_Kind                              |
              Concurrent_Kind                              |
              Private_Kind                                 |
              E_Entry                                      |
              E_Entry_Family                               |
              E_Function                                   |
              E_Generic_Function                           |
              E_Generic_Package                            |
              E_Generic_Procedure                          |
              E_Loop                                       |
              E_Operator                                   |
              E_Package                                    |
              E_Package_Body                               |
              E_Procedure                                  |
              E_Record_Type                                |
              E_Record_Subtype                             |
              E_Return_Statement                           |
              E_Subprogram_Body                            |
              E_Subprogram_Type                            =>
            Write_Str ("First_Entity");

         when Array_Kind                                   =>
            Write_Str ("First_Index");

         when Enumeration_Kind                             =>
            Write_Str ("First_Literal");

         when Access_Kind                                  =>
            Write_Str ("Master_Id");

         when Modular_Integer_Kind                         =>
            Write_Str ("Modulus");

         when Formal_Kind                                  |
              E_Constant                                   |
              E_Generic_In_Out_Parameter                   |
              E_Variable                                   =>
            Write_Str ("Actual_Subtype");

         when E_Incomplete_Type                            =>
            Write_Str ("Non_Limited_View");

         when E_Incomplete_Subtype                         =>
            if From_With_Type (Id) then
               Write_Str ("Non_Limited_View");
            end if;

         when others                                       =>
            Write_Str ("Field17??");
      end case;
   end Write_Field17_Name;

   ------------------------
   -- Write_Field18_Name --
   ------------------------

   procedure Write_Field18_Name (Id : Entity_Id) is
   begin
      case Ekind (Id) is
         when E_Enumeration_Literal                        |
              E_Function                                   |
              E_Operator                                   |
              E_Procedure                                  =>
            Write_Str ("Alias");

         when E_Record_Type                                =>
            Write_Str ("Corresponding_Concurrent_Type");

         when E_Subprogram_Body                            =>
            Write_Str ("Corresponding_Protected_Entry");

         when E_Entry_Index_Parameter                      =>
            Write_Str ("Entry_Index_Constant");

         when E_Class_Wide_Subtype                         |
              E_Access_Protected_Subprogram_Type           |
              E_Anonymous_Access_Protected_Subprogram_Type |
              E_Access_Subprogram_Type                     |
              E_Exception_Type                             =>
            Write_Str ("Equivalent_Type");

         when Fixed_Point_Kind                             =>
            Write_Str ("Delta_Value");

         when Object_Kind                                  =>
            Write_Str ("Renamed_Object");

         when E_Exception                                  |
              E_Package                                    |
              E_Generic_Function                           |
              E_Generic_Procedure                          |
              E_Generic_Package                            =>
            Write_Str ("Renamed_Entity");

         when Incomplete_Or_Private_Kind                   |
              E_Record_Subtype                             =>
            Write_Str ("Private_Dependents");

         when Concurrent_Kind                              =>
            Write_Str ("Corresponding_Record_Type");

         when E_Label                                      |
              E_Loop                                       |
              E_Block                                      =>
            Write_Str ("Enclosing_Scope");

         when others                                       =>
            Write_Str ("Field18??");
      end case;
   end Write_Field18_Name;

   -----------------------
   -- Write_Field19_Name --
   -----------------------

   procedure Write_Field19_Name (Id : Entity_Id) is
   begin
      case Ekind (Id) is
         when E_Array_Type                                 |
              E_Array_Subtype                              =>
            Write_Str ("Related_Array_Object");

         when E_Block                                      |
              Concurrent_Kind                              |
              E_Function                                   |
              E_Procedure                                  |
              E_Return_Statement                           |
              Entry_Kind                                   =>
            Write_Str ("Finalization_Chain_Entity");

         when E_Constant | E_Variable                      =>
            Write_Str ("Size_Check_Code");

         when E_Discriminant                               =>
            Write_Str ("Corresponding_Discriminant");

         when E_Package                                    |
              E_Generic_Package                            =>
            Write_Str ("Body_Entity");

         when E_Package_Body                               |
              Formal_Kind                                  =>
            Write_Str ("Spec_Entity");

         when Private_Kind                                 =>
            Write_Str ("Underlying_Full_View");

         when E_Record_Type                                =>
            Write_Str ("Parent_Subtype");

         when others                                       =>
            Write_Str ("Field19??");
      end case;
   end Write_Field19_Name;

   -----------------------
   -- Write_Field20_Name --
   -----------------------

   procedure Write_Field20_Name (Id : Entity_Id) is
   begin
      case Ekind (Id) is
         when Array_Kind                                   =>
            Write_Str ("Component_Type");

         when E_In_Parameter                               |
              E_Generic_In_Parameter                       =>
            Write_Str ("Default_Value");

         when Access_Kind                                  =>
            Write_Str ("Directly_Designated_Type");

         when E_Component                                  =>
            Write_Str ("Discriminant_Checking_Func");

         when E_Constant                                   |
              E_Variable                                   =>
            Write_Str ("Prival_Link");

         when E_Discriminant                               =>
            Write_Str ("Discriminant_Default_Value");

         when E_Block                                      |
              Class_Wide_Kind                              |
              Concurrent_Kind                              |
              Private_Kind                                 |
              E_Entry                                      |
              E_Entry_Family                               |
              E_Function                                   |
              E_Generic_Function                           |
              E_Generic_Package                            |
              E_Generic_Procedure                          |
              E_Loop                                       |
              E_Operator                                   |
              E_Package                                    |
              E_Package_Body                               |
              E_Procedure                                  |
              E_Record_Type                                |
              E_Record_Subtype                             |
              E_Return_Statement                           |
              E_Subprogram_Body                            |
              E_Subprogram_Type                            =>
            Write_Str ("Last_Entity");

         when Scalar_Kind                                  =>
            Write_Str ("Scalar_Range");

         when E_Exception                                  =>
            Write_Str ("Register_Exception_Call");

         when others                                       =>
            Write_Str ("Field20??");
      end case;
   end Write_Field20_Name;

   -----------------------
   -- Write_Field21_Name --
   -----------------------

   procedure Write_Field21_Name (Id : Entity_Id) is
   begin
      case Ekind (Id) is
         when E_Constant                                   |
              E_Exception                                  |
              E_Function                                   |
              E_Generic_Function                           |
              E_Procedure                                  |
              E_Generic_Procedure                          |
              E_Variable                                   =>
            Write_Str ("Interface_Name");

         when Concurrent_Kind                              |
              Incomplete_Or_Private_Kind                   |
              Class_Wide_Kind                              |
              E_Record_Type                                |
              E_Record_Subtype                             =>
            Write_Str ("Discriminant_Constraint");

         when Entry_Kind                                   =>
            Write_Str ("Accept_Address");

         when Fixed_Point_Kind                             =>
            Write_Str ("Small_Value");

         when E_In_Parameter                               =>
            Write_Str ("Default_Expr_Function");

         when Array_Kind                                   |
              Modular_Integer_Kind                         =>
            Write_Str ("Original_Array_Type");

         when others                                       =>
            Write_Str ("Field21??");
      end case;
   end Write_Field21_Name;

   -----------------------
   -- Write_Field22_Name --
   -----------------------

   procedure Write_Field22_Name (Id : Entity_Id) is
   begin
      case Ekind (Id) is
         when Access_Kind                                  =>
            Write_Str ("Associated_Storage_Pool");

         when Array_Kind                                   =>
            Write_Str ("Component_Size");

         when E_Component                                  |
              E_Discriminant                               =>
            Write_Str ("Original_Record_Component");

         when E_Enumeration_Literal                        =>
            Write_Str ("Enumeration_Rep_Expr");

         when E_Exception                                  =>
            Write_Str ("Exception_Code");

         when Formal_Kind                                  =>
            Write_Str ("Protected_Formal");

         when E_Record_Type                                =>
            Write_Str ("Corresponding_Remote_Type");

         when E_Block                                      |
              E_Entry                                      |
              E_Entry_Family                               |
              E_Function                                   |
              E_Loop                                       |
              E_Package                                    |
              E_Package_Body                               |
              E_Generic_Package                            |
              E_Generic_Function                           |
              E_Generic_Procedure                          |
              E_Procedure                                  |
              E_Protected_Type                             |
              E_Return_Statement                           |
              E_Subprogram_Body                            |
              E_Task_Type                                  =>
            Write_Str ("Scope_Depth_Value");

         when E_Record_Type_With_Private                   |
              E_Record_Subtype_With_Private                |
              E_Private_Type                               |
              E_Private_Subtype                            |
              E_Limited_Private_Type                       |
              E_Limited_Private_Subtype                    =>
            Write_Str ("Private_View");

         when E_Variable                                   =>
            Write_Str ("Shared_Var_Procs_Instance");

         when others                                       =>
            Write_Str ("Field22??");
      end case;
   end Write_Field22_Name;

   ------------------------
   -- Write_Field23_Name --
   ------------------------

   procedure Write_Field23_Name (Id : Entity_Id) is
   begin
      case Ekind (Id) is
         when Access_Kind                                  =>
            Write_Str ("Associated_Final_Chain");

         when Array_Kind                                   =>
            Write_Str ("Packed_Array_Type");

         when E_Block                                      =>
            Write_Str ("Entry_Cancel_Parameter");

         when E_Discriminant                               =>
            Write_Str ("CR_Discriminant");

         when E_Enumeration_Type                           =>
            Write_Str ("Enum_Pos_To_Rep");

         when Formal_Kind                                  |
              E_Variable                                   =>
            Write_Str ("Extra_Constrained");

         when E_Generic_Function                           |
              E_Generic_Package                            |
              E_Generic_Procedure                          =>
            Write_Str ("Inner_Instances");

         when Concurrent_Kind                              |
              Incomplete_Or_Private_Kind                   |
              Class_Wide_Kind                              |
              E_Record_Type                                |
              E_Record_Subtype                             =>
            Write_Str ("Stored_Constraint");

         when E_Function                                   |
              E_Procedure                                  =>
            if Present (Scope (Id))
              and then Is_Protected_Type (Scope (Id))
            then
               Write_Str ("Protection_Object");
            else
               Write_Str ("Generic_Renamings");
            end if;

         when E_Package                                    =>
            if Is_Generic_Instance (Id) then
               Write_Str ("Generic_Renamings");
            else
               Write_Str ("Limited_View");
            end if;

         when Entry_Kind                                   =>
            Write_Str ("Protection_Object");

         when others                                       =>
            Write_Str ("Field23??");
      end case;
   end Write_Field23_Name;

   ------------------------
   -- Write_Field24_Name --
   ------------------------

   procedure Write_Field24_Name (Id : Entity_Id) is
   begin
      case Ekind (Id) is
         when Subprogram_Kind                              =>
            Write_Str ("Spec_PPC_List");

         when E_Variable | E_Constant | Type_Kind          =>
            Write_Str ("Related_Expression");

         when others                                       =>
            Write_Str ("Field24???");
      end case;
   end Write_Field24_Name;

   ------------------------
   -- Write_Field25_Name --
   ------------------------

   procedure Write_Field25_Name (Id : Entity_Id) is
   begin
      case Ekind (Id) is
         when E_Component                                  =>
            Write_Str ("DT_Offset_To_Top_Func");

         when E_Procedure                                  |
              E_Function                                   =>
            Write_Str ("Interface_Alias");

         when E_Record_Type                                |
              E_Record_Subtype                             |
              E_Record_Type_With_Private                   |
              E_Record_Subtype_With_Private                =>
            Write_Str ("Interfaces");

         when Task_Kind                                    =>
            Write_Str ("Task_Body_Procedure");

         when E_Variable                                   =>
            Write_Str ("Debug_Renaming_Link");

         when E_Entry                                      |
              E_Entry_Family                               =>
            Write_Str ("PPC_Wrapper");

         when E_Enumeration_Subtype                        |
              E_Modular_Integer_Subtype                    |
              E_Signed_Integer_Subtype                     =>
            Write_Str ("Static_Predicate");

         when others                                       =>
            Write_Str ("Field25??");
      end case;
   end Write_Field25_Name;

   ------------------------
   -- Write_Field26_Name --
   ------------------------

   procedure Write_Field26_Name (Id : Entity_Id) is
   begin
      case Ekind (Id) is
         when E_Generic_Package                            |
              E_Package                                    =>
            Write_Str ("Package_Instantiation");

         when E_Procedure                                  |
              E_Function                                   =>
            if Is_Dispatching_Operation (Id) then
               Write_Str ("Overridden_Operation");
            else
               Write_Str ("Static_Initialization");
            end if;

         when E_Record_Type                                |
              E_Record_Type_With_Private                   =>
            Write_Str ("Dispatch_Table_Wrappers");

         when E_In_Out_Parameter                           |
              E_Out_Parameter                              |
              E_Variable                                   =>
            Write_Str ("Last_Assignment");

         when Task_Kind                                    =>
            Write_Str ("Relative_Deadline_Variable");

         when others                                       =>
            Write_Str ("Field26??");
      end case;
   end Write_Field26_Name;

   ------------------------
   -- Write_Field27_Name --
   ------------------------

   procedure Write_Field27_Name (Id : Entity_Id) is
   begin
      case Ekind (Id) is
         when E_Component                                  |
              E_Constant                                   |
              E_Variable                                   =>
            Write_Str ("Related_Type");

         when E_Procedure                                  =>
            Write_Str ("Wrapped_Entity");

         when E_Package | Type_Kind                        =>
            Write_Str ("Current_Use_Clause");

         when others                                       =>
            Write_Str ("Field27??");
      end case;
   end Write_Field27_Name;

   ------------------------
   -- Write_Field28_Name --
   ------------------------

   procedure Write_Field28_Name (Id : Entity_Id) is
   begin
      case Ekind (Id) is
         when E_Procedure | E_Function | E_Entry           =>
            Write_Str ("Extra_Formals");

         when E_Record_Type =>
            Write_Str ("Underlying_Record_View");

         when others                                       =>
            Write_Str ("Field28??");
      end case;
   end Write_Field28_Name;

   procedure Write_Field29_Name (Id : Entity_Id) is
   begin
      case Ekind (Id) is
         when Type_Kind =>
            Write_Str ("Subprograms_For_Type");

         when others                                       =>
            Write_Str ("Field29??");
      end case;
   end Write_Field29_Name;

   -------------------------
   -- Iterator Procedures --
   -------------------------

   procedure Proc_Next_Component                 (N : in out Node_Id) is
   begin
      N := Next_Component (N);
   end Proc_Next_Component;

   procedure Proc_Next_Component_Or_Discriminant (N : in out Node_Id) is
   begin
      N := Next_Entity (N);
      while Present (N) loop
         exit when Ekind_In (N, E_Component, E_Discriminant);
         N := Next_Entity (N);
      end loop;
   end Proc_Next_Component_Or_Discriminant;

   procedure Proc_Next_Discriminant              (N : in out Node_Id) is
   begin
      N := Next_Discriminant (N);
   end Proc_Next_Discriminant;

   procedure Proc_Next_Formal                    (N : in out Node_Id) is
   begin
      N := Next_Formal (N);
   end Proc_Next_Formal;

   procedure Proc_Next_Formal_With_Extras        (N : in out Node_Id) is
   begin
      N := Next_Formal_With_Extras (N);
   end Proc_Next_Formal_With_Extras;

   procedure Proc_Next_Index                     (N : in out Node_Id) is
   begin
      N := Next_Index (N);
   end Proc_Next_Index;

   procedure Proc_Next_Inlined_Subprogram        (N : in out Node_Id) is
   begin
      N := Next_Inlined_Subprogram (N);
   end Proc_Next_Inlined_Subprogram;

   procedure Proc_Next_Literal                   (N : in out Node_Id) is
   begin
      N := Next_Literal (N);
   end Proc_Next_Literal;

   procedure Proc_Next_Stored_Discriminant       (N : in out Node_Id) is
   begin
      N := Next_Stored_Discriminant (N);
   end Proc_Next_Stored_Discriminant;

end Einfo;<|MERGE_RESOLUTION|>--- conflicted
+++ resolved
@@ -231,11 +231,8 @@
 
    --    Extra_Formals                   Node28
    --    Underlying_Record_View          Node28
-<<<<<<< HEAD
-=======
 
    --    Subprograms_For_Type            Node29
->>>>>>> 155d23aa
 
    ---------------------------------------------
    -- Usage of Flags in Defining Entity Nodes --
@@ -459,11 +456,8 @@
    --    Is_Primitive_Wrapper            Flag195
    --    Was_Hidden                      Flag196
    --    Is_Limited_Interface            Flag197
-<<<<<<< HEAD
-=======
    --    Has_Pragma_Ordered              Flag198
    --    Is_Ada_2012_Only                Flag199
->>>>>>> 155d23aa
 
    --    Has_Delayed_Aspects             Flag200
    --    Has_Anon_Block_Suffix           Flag201
@@ -528,10 +522,6 @@
    --    (unused)                        Flag253
    --    (unused)                        Flag254
 
-   --    (unused)                        Flag198
-   --    (unused)                        Flag199
-   --    (unused)                        Flag200
-
    -----------------------
    -- Local subprograms --
    -----------------------
@@ -600,18 +590,6 @@
       return Flag104 (Id);
    end Address_Taken;
 
-   function Aft_Value (Id : E) return U is
-      Result    : Nat := 1;
-      Delta_Val : Ureal := Delta_Value (Id);
-   begin
-      while Delta_Val < Ureal_Tenth loop
-         Delta_Val := Delta_Val * Ureal_10;
-         Result := Result + 1;
-      end loop;
-
-      return UI_From_Int (Result);
-   end Aft_Value;
-
    function Alias (Id : E) return E is
    begin
       pragma Assert
@@ -1595,15 +1573,9 @@
 
    function Interface_Alias (Id : E) return E is
    begin
-<<<<<<< HEAD
-      pragma Assert (Ekind_In (Id, E_Function, E_Procedure));
-      return Flag232 (Id);
-   end Implemented_By_Entry;
-=======
       pragma Assert (Is_Subprogram (Id));
       return Node25 (Id);
    end Interface_Alias;
->>>>>>> 155d23aa
 
    function Interfaces (Id : E) return L is
    begin
@@ -2504,13 +2476,8 @@
 
    function Related_Type (Id : E) return E is
    begin
-<<<<<<< HEAD
-      pragma Assert (Ekind_In (Id, E_Component, E_Constant));
-      return Node26 (Id);
-=======
       pragma Assert (Ekind_In (Id, E_Component, E_Constant, E_Variable));
       return Node27 (Id);
->>>>>>> 155d23aa
    end Related_Type;
 
    function Relative_Deadline_Variable (Id : E) return E is
@@ -4055,18 +4022,12 @@
 
    procedure Set_Interface_Alias (Id : E; V : E) is
    begin
-<<<<<<< HEAD
-      pragma Assert (Ekind_In (Id, E_Function, E_Procedure));
-      Set_Flag232 (Id, V);
-   end Set_Implemented_By_Entry;
-=======
       pragma Assert
         (Is_Internal (Id)
           and then Is_Hidden (Id)
           and then (Ekind_In (Id, E_Procedure, E_Function)));
       Set_Node25 (Id, V);
    end Set_Interface_Alias;
->>>>>>> 155d23aa
 
    procedure Set_Interfaces (Id : E; V : L) is
    begin
@@ -4074,18 +4035,6 @@
       Set_Elist25 (Id, V);
    end Set_Interfaces;
 
-<<<<<<< HEAD
-   procedure Set_Interface_Alias (Id : E; V : E) is
-   begin
-      pragma Assert
-        (Is_Internal (Id)
-          and then Is_Hidden (Id)
-          and then (Ekind_In (Id, E_Procedure, E_Function)));
-      Set_Node25 (Id, V);
-   end Set_Interface_Alias;
-
-=======
->>>>>>> 155d23aa
    procedure Set_In_Package_Body (Id : E; V : B := True) is
    begin
       Set_Flag48 (Id, V);
@@ -4592,11 +4541,7 @@
 
    procedure Set_Is_Tag (Id : E; V : B := True) is
    begin
-<<<<<<< HEAD
-      pragma Assert (Ekind_In (Id, E_Component, E_Constant));
-=======
       pragma Assert (Ekind_In (Id, E_Component, E_Constant, E_Variable));
->>>>>>> 155d23aa
       Set_Flag78 (Id, V);
    end Set_Is_Tag;
 
@@ -5027,13 +4972,8 @@
 
    procedure Set_Related_Type (Id : E; V : E) is
    begin
-<<<<<<< HEAD
-      pragma Assert (Ekind_In (Id, E_Component, E_Constant));
-      Set_Node26 (Id, V);
-=======
       pragma Assert (Ekind_In (Id, E_Component, E_Constant, E_Variable));
       Set_Node27 (Id, V);
->>>>>>> 155d23aa
    end Set_Related_Type;
 
    procedure Set_Relative_Deadline_Variable (Id : E; V : E) is
@@ -5927,29 +5867,6 @@
    --------------------------------------
    -- Get_Record_Representation_Clause --
    --------------------------------------
-<<<<<<< HEAD
-
-   function Get_Record_Representation_Clause (E : Entity_Id) return Node_Id is
-      N : Node_Id;
-
-   begin
-      N := First_Rep_Item (E);
-      while Present (N) loop
-         if Nkind (N) = N_Record_Representation_Clause then
-            return N;
-         end if;
-
-         Next_Rep_Item (N);
-      end loop;
-
-      return Empty;
-   end Get_Record_Representation_Clause;
-
-   --------------------
-   -- Get_Rep_Pragma --
-   --------------------
-=======
->>>>>>> 155d23aa
 
    function Get_Record_Representation_Clause (E : Entity_Id) return Node_Id is
       N : Node_Id;
@@ -6461,10 +6378,7 @@
    begin
       return Ekind (Id) in String_Kind
         or else (Is_Array_Type (Id)
-<<<<<<< HEAD
-=======
                   and then Id /= Any_Composite
->>>>>>> 155d23aa
                   and then Number_Dimensions (Id) = 1
                   and then Is_Character_Type (Component_Type (Id)));
    end Is_String_Type;
@@ -6557,8 +6471,6 @@
       end if;
    end Last_Formal;
 
-<<<<<<< HEAD
-=======
    function Model_Emin_Value (Id : E) return Uint is
    begin
       return Machine_Emin_Value (Id);
@@ -6681,7 +6593,6 @@
       end case;
    end Machine_Radix_Value;
 
->>>>>>> 155d23aa
    --------------------
    -- Next_Component --
    --------------------

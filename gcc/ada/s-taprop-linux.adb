--- conflicted
+++ resolved
@@ -6,11 +6,7 @@
 --                                                                          --
 --                                  B o d y                                 --
 --                                                                          --
-<<<<<<< HEAD
---         Copyright (C) 1992-2005, Free Software Foundation, Inc.          --
-=======
 --         Copyright (C) 1992-2006, Free Software Foundation, Inc.          --
->>>>>>> c355071f
 --                                                                          --
 -- GNARL is free software; you can  redistribute it  and/or modify it under --
 -- terms of the  GNU General Public License as published  by the Free Soft- --
@@ -48,12 +44,6 @@
 --  used for int
 --           size_t
 
-<<<<<<< HEAD
-with System.Parameters;
---  used for Size_Type
-
-=======
->>>>>>> c355071f
 with System.Tasking.Debug;
 --  used for Known_Tasks
 
@@ -64,11 +54,6 @@
 
 with System.OS_Primitives;
 --  used for Delay_Modes
-<<<<<<< HEAD
-
-with System.Soft_Links;
---  used for Abort_Defer/Undefer
-=======
 
 with System.Soft_Links;
 --  used for Abort_Defer/Undefer
@@ -80,7 +65,6 @@
 
 with System.Stack_Checking.Operations;
 --  Used for Invalidate_Stack_Cache;
->>>>>>> c355071f
 
 with Ada.Exceptions;
 --  used for Raise_Exception
@@ -514,13 +498,9 @@
       Check_Time : constant Duration := Monotonic_Clock;
       Abs_Time   : Duration;
       Request    : aliased timespec;
-<<<<<<< HEAD
-      Result     : Interfaces.C.int;
-=======
 
       Result : Interfaces.C.int;
       pragma Warnings (Off, Result);
->>>>>>> c355071f
 
    begin
       if Single_Lock then
@@ -663,14 +643,10 @@
          Result := pthread_setschedparam
            (T.Common.LL.Thread, SCHED_RR, Param'Access);
 
-<<<<<<< HEAD
-      elsif Dispatching_Policy = 'F' or else Time_Slice_Val = 0 then
-=======
       elsif Dispatching_Policy = 'F'
         or else Priority_Specific_Policy = 'F'
         or else Time_Slice_Val = 0
       then
->>>>>>> c355071f
          Result := pthread_setschedparam
            (T.Common.LL.Thread, SCHED_FIFO, Param'Access);
 
@@ -968,11 +944,8 @@
    procedure Set_False (S : in out Suspension_Object) is
       Result  : Interfaces.C.int;
    begin
-<<<<<<< HEAD
-=======
       SSL.Abort_Defer.all;
 
->>>>>>> c355071f
       Result := pthread_mutex_lock (S.L'Access);
       pragma Assert (Result = 0);
 
@@ -980,11 +953,8 @@
 
       Result := pthread_mutex_unlock (S.L'Access);
       pragma Assert (Result = 0);
-<<<<<<< HEAD
-=======
 
       SSL.Abort_Undefer.all;
->>>>>>> c355071f
    end Set_False;
 
    --------------
@@ -994,11 +964,8 @@
    procedure Set_True (S : in out Suspension_Object) is
       Result : Interfaces.C.int;
    begin
-<<<<<<< HEAD
-=======
       SSL.Abort_Defer.all;
 
->>>>>>> c355071f
       Result := pthread_mutex_lock (S.L'Access);
       pragma Assert (Result = 0);
 
@@ -1019,11 +986,8 @@
 
       Result := pthread_mutex_unlock (S.L'Access);
       pragma Assert (Result = 0);
-<<<<<<< HEAD
-=======
 
       SSL.Abort_Undefer.all;
->>>>>>> c355071f
    end Set_True;
 
    ------------------------
@@ -1033,11 +997,8 @@
    procedure Suspend_Until_True (S : in out Suspension_Object) is
       Result : Interfaces.C.int;
    begin
-<<<<<<< HEAD
-=======
       SSL.Abort_Defer.all;
 
->>>>>>> c355071f
       Result := pthread_mutex_lock (S.L'Access);
       pragma Assert (Result = 0);
 
@@ -1049,11 +1010,8 @@
          Result := pthread_mutex_unlock (S.L'Access);
          pragma Assert (Result = 0);
 
-<<<<<<< HEAD
-=======
          SSL.Abort_Undefer.all;
 
->>>>>>> c355071f
          raise Program_Error;
       else
          --  Suspend the task if the state is False. Otherwise, the task
@@ -1066,19 +1024,12 @@
             S.Waiting := True;
             Result := pthread_cond_wait (S.CV'Access, S.L'Access);
          end if;
-<<<<<<< HEAD
-      end if;
-
-      Result := pthread_mutex_unlock (S.L'Access);
-      pragma Assert (Result = 0);
-=======
 
          Result := pthread_mutex_unlock (S.L'Access);
          pragma Assert (Result = 0);
 
          SSL.Abort_Undefer.all;
       end if;
->>>>>>> c355071f
    end Suspend_Until_True;
 
    ----------------

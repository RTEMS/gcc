--- conflicted
+++ resolved
@@ -626,7 +626,6 @@
       /* Here we would like a discrimination test to see whether the page
 	 before the faulting address is accessible.  Unfortunately, Linux
 	 seems to have no way of giving us the faulting address.
-<<<<<<< HEAD
 
 	 In old versions of init.c, we had a test of the page before the
 	 stack pointer:
@@ -637,18 +636,6 @@
 	 but that's wrong since it tests the stack pointer location and the
 	 stack probing code may not move it until all probes succeed.
 
-=======
-
-	 In old versions of init.c, we had a test of the page before the
-	 stack pointer:
-
-	   ((volatile char *)
-	    ((long) si->esp_at_signal & - getpagesize ()))[getpagesize ()];
-
-	 but that's wrong since it tests the stack pointer location and the
-	 stack probing code may not move it until all probes succeed.
-
->>>>>>> 155d23aa
 	 For now we simply do not attempt any discrimination at all. Note
 	 that this is quite acceptable, since a "real" SIGSEGV can only
 	 occur as the result of an erroneous program.  */
@@ -1550,21 +1537,6 @@
 
 #endif
 
-<<<<<<< HEAD
-/* Feature logical name and global variable address pair.
-   If we ever add another feature logical to this list, the
-   feature struct will need to be enhanced to take into account
-   possible values for *gl_addr.  */
-struct feature {char *name; int* gl_addr;};
-
-/* Default values for GNAT features set by environment. */
-int __gl_heap_size = 64;
-
-/* Array feature logical names and global variable addresses */
-static struct feature features[] = {
-  {"GNAT$NO_MALLOC_64", &__gl_heap_size},
-  {0, 0}
-=======
 /* Easier interface for LIB$GET_LOGICAL: put the equivalence of NAME into BUF,
    always NUL terminated.  In case of error or if the result is longer than
    LEN (length of BUF) an empty string is written info BUF.  */
@@ -1618,7 +1590,6 @@
   void *pq_start_va;
   unsigned long long q_region_size;
   void *pq_first_free_va;
->>>>>>> 155d23aa
 };
 
 extern int SYS$GET_REGION_INFO (unsigned int, unsigned long long *,
@@ -1728,16 +1699,6 @@
   int i;
   char buff[16];
 
-<<<<<<< HEAD
-       if ((strcmp (buff, "ENABLE") == 0) ||
-           (strcmp (buff, "TRUE") == 0) ||
-           (strcmp (buff, "1") == 0))
-          *features [i].gl_addr = 32;
-       else if ((strcmp (buff, "DISABLE") == 0) ||
-                (strcmp (buff, "FALSE") == 0) ||
-                (strcmp (buff, "0") == 0))
-          *features [i].gl_addr = 64;
-=======
   /* Loop through features array and test name for enable/disable.  */
   for (i = 0; features[i].name; i++)
     {
@@ -1751,7 +1712,6 @@
                || strcmp (buff, "FALSE") == 0
                || strcmp (buff, "0") == 0)
         *features[i].gl_addr = 64;
->>>>>>> 155d23aa
     }
 
   /* Features to artificially limit the stack size.  */

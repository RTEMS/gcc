/****************************************************************************
 *                                                                          *
 *                         GNAT COMPILER COMPONENTS                         *
 *                                                                          *
 *                                 I N I T                                  *
 *                                                                          *
 *                          C Implementation File                           *
 *                                                                          *
<<<<<<< HEAD
 *          Copyright (C) 1992-2006, Free Software Foundation, Inc.         *
=======
 *          Copyright (C) 1992-2007, Free Software Foundation, Inc.         *
>>>>>>> 751ff693
 *                                                                          *
 * GNAT is free software;  you can  redistribute it  and/or modify it under *
 * terms of the  GNU General Public License as published  by the Free Soft- *
 * ware  Foundation;  either version 2,  or (at your option) any later ver- *
 * sion.  GNAT is distributed in the hope that it will be useful, but WITH- *
 * OUT ANY WARRANTY;  without even the  implied warranty of MERCHANTABILITY *
 * or FITNESS FOR A PARTICULAR PURPOSE.  See the GNU General Public License *
 * for  more details.  You should have  received  a copy of the GNU General *
 * Public License  distributed with GNAT;  see file COPYING.  If not, write *
 * to  the  Free Software Foundation,  51  Franklin  Street,  Fifth  Floor, *
 * Boston, MA 02110-1301, USA.                                              *
 *                                                                          *
 * As a  special  exception,  if you  link  this file  with other  files to *
 * produce an executable,  this file does not by itself cause the resulting *
 * executable to be covered by the GNU General Public License. This except- *
 * ion does not  however invalidate  any other reasons  why the  executable *
 * file might be covered by the  GNU Public License.                        *
 *                                                                          *
 * GNAT was originally developed  by the GNAT team at  New York University. *
 * Extensive contributions were provided by Ada Core Technologies Inc.      *
 *                                                                          *
 ****************************************************************************/

/*  This unit contains initialization circuits that are system dependent. A
    major part of the functionality involved involves stack overflow checking.
    The GCC backend generates probe instructions to test for stack overflow.
    For details on the exact approach used to generate these probes, see the
    "Using and Porting GCC" manual, in particular the "Stack Checking" section
    and the subsection "Specifying How Stack Checking is Done". The handlers
    installed by this file are used to handle resulting signals that come
    from these probes failing (i.e. touching protected pages) */

/* This file should be kept synchronized with 2sinit.ads, 2sinit.adb,
   s-init-ae653-cert.adb and s-init-xi-sparc.adb. All these files implement
   the required functionality for different targets. */

/* The following include is here to meet the published VxWorks requirement
   that the __vxworks header appear before any other include. */
#ifdef __vxworks
#include "vxWorks.h"
#endif

#ifdef IN_RTS
#include "tconfig.h"
#include "tsystem.h"
#include <sys/stat.h>

/* We don't have libiberty, so us malloc.  */
#define xmalloc(S) malloc (S)
#else
#include "config.h"
#include "system.h"
#endif

#include "adaint.h"
#include "raise.h"

extern void __gnat_raise_program_error (const char *, int);

/* Addresses of exception data blocks for predefined exceptions. Tasking_Error
   is not used in this unit, and the abort signal is only used on IRIX. */
extern struct Exception_Data constraint_error;
extern struct Exception_Data numeric_error;
extern struct Exception_Data program_error;
extern struct Exception_Data storage_error;

/* For the Cert run time we use the regular raise exception routine because
   Raise_From_Signal_Handler is not available. */
#ifdef CERT
#define Raise_From_Signal_Handler \
                      __gnat_raise_exception
extern void Raise_From_Signal_Handler (struct Exception_Data *, const char *);
#else
#define Raise_From_Signal_Handler \
                      ada__exceptions__raise_from_signal_handler
extern void Raise_From_Signal_Handler (struct Exception_Data *, const char *);
#endif

/* Global values computed by the binder */
int   __gl_main_priority                 = -1;
int   __gl_time_slice_val                = -1;
char  __gl_wc_encoding                   = 'n';
char  __gl_locking_policy                = ' ';
char  __gl_queuing_policy                = ' ';
char  __gl_task_dispatching_policy       = ' ';
char *__gl_priority_specific_dispatching = 0;
int   __gl_num_specific_dispatching      = 0;
char *__gl_interrupt_states              = 0;
int   __gl_num_interrupt_states          = 0;
int   __gl_unreserve_all_interrupts      = 0;
int   __gl_exception_tracebacks          = 0;
int   __gl_zero_cost_exceptions          = 0;
int   __gl_detect_blocking               = 0;
int   __gl_default_stack_size            = -1;
<<<<<<< HEAD
=======
int   __gl_leap_seconds_support          = 0;
>>>>>>> 751ff693

/* Indication of whether synchronous signal handler has already been
   installed by a previous call to adainit */
int  __gnat_handler_installed      = 0;

#ifndef IN_RTS
int __gnat_inside_elab_final_code = 0;
/* ??? This variable is obsolete since 2001-08-29 but is kept to allow
   bootstrap from old GNAT versions (< 3.15). */
#endif

/* HAVE_GNAT_INIT_FLOAT must be set on every targets where a __gnat_init_float
   is defined. If this is not set them a void implementation will be defined
   at the end of this unit. */
#undef HAVE_GNAT_INIT_FLOAT

/******************************/
/* __gnat_get_interrupt_state */
/******************************/

char __gnat_get_interrupt_state (int);

/* This routine is called from the runtime as needed to determine the state
   of an interrupt, as set by an Interrupt_State pragma appearing anywhere
   in the current partition. The input argument is the interrupt number,
   and the result is one of the following:

       'n'   this interrupt not set by any Interrupt_State pragma
       'u'   Interrupt_State pragma set state to User
       'r'   Interrupt_State pragma set state to Runtime
       's'   Interrupt_State pragma set state to System */

char
__gnat_get_interrupt_state (int intrup)
{
  if (intrup >= __gl_num_interrupt_states)
    return 'n';
  else
    return __gl_interrupt_states [intrup];
}

/***********************************/
/* __gnat_get_specific_dispatching */
/***********************************/

char __gnat_get_specific_dispatching (int);

/* This routine is called from the run time as needed to determine the
   priority specific dispatching policy, as set by a
   Priority_Specific_Dispatching pragma appearing anywhere in the current
   partition. The input argument is the priority number, and the result is
   the upper case first character of the policy name, e.g. 'F' for
   FIFO_Within_Priorities. A space ' ' is returned if no
   Priority_Specific_Dispatching pragma is used in the partition. */

char
__gnat_get_specific_dispatching (int priority)
{
  if (__gl_num_specific_dispatching == 0)
    return ' ';
  else if (priority >= __gl_num_specific_dispatching)
    return 'F';
  else
    return __gl_priority_specific_dispatching [priority];
}

#ifndef IN_RTS

/**********************/
/* __gnat_set_globals */
/**********************/

/* This routine is kept for boostrapping purposes, since the binder generated
   file now sets the __gl_* variables directly. */

void
__gnat_set_globals ()
{
}

#endif

<<<<<<< HEAD
/* Notes on the Zero Cost Exceptions scheme and its impact on the signal
   handlers implemented below :

   What we call Zero Cost Exceptions is implemented using the GCC eh
   circuitry, even if the underlying implementation is setjmp/longjmp
   based. In any case ...

   The GCC unwinder expects to be dealing with call return addresses, since
   this is the "nominal" case of what we retrieve while unwinding a regular
   call chain. To evaluate if a handler applies at some point in this chain,
   the propagation engine needs to determine what region the corresponding
   call instruction pertains to. The return address may not be attached to the
   same region as the call, so the unwinder unconditionally subtracts "some"
   amount to the return addresses it gets to search the region tables. The
   exact amount is computed to ensure that the resulting address is inside the
   call instruction, and is thus target dependent (think about delay slots for
   instance).

   When we raise an exception from a signal handler, e.g. to transform a
   SIGSEGV into Storage_Error, things need to appear as if the signal handler
   had been "called" by the instruction which triggered the signal, so that
   exception handlers that apply there are considered. What the unwinder will
   retrieve as the return address from the signal handler is what it will find
   as the faulting instruction address in the corresponding signal context
   pushed by the kernel. Leaving this address untouched may loose, because if
   the triggering instruction happens to be the very first of a region, the
   later adjustments performed by the unwinder would yield an address outside
   that region. We need to compensate for those adjustments at some point,
   which we used to do in the GCC unwinding fallback macro.

   The thread at http://gcc.gnu.org/ml/gcc-patches/2004-05/msg00343.html
   describes a couple of issues with the fallback based compensation approach.
   First, on some targets the adjustment to apply depends on the triggering
   signal, which is not easily accessible from the macro.  Besides, other
   languages, e.g. Java, deal with this by performing the adjustment in the
   signal handler before the raise, so fallback adjustments just break those
   front-ends.

   We now follow the Java way for most targets, via adjust_context_for_raise
   below.  */

=======
>>>>>>> 751ff693
/***************/
/* AIX Section */
/***************/

#if defined (_AIX)

#include <signal.h>
#include <sys/time.h>

/* Some versions of AIX don't define SA_NODEFER. */

#ifndef SA_NODEFER
#define SA_NODEFER 0
#endif /* SA_NODEFER */

/* Versions of AIX before 4.3 don't have nanosleep but provide
   nsleep instead. */

#ifndef _AIXVERSION_430

extern int nanosleep (struct timestruc_t *, struct timestruc_t *);

int
nanosleep (struct timestruc_t *Rqtp, struct timestruc_t *Rmtp)
{
  return nsleep (Rqtp, Rmtp);
}

#endif /* _AIXVERSION_430 */

<<<<<<< HEAD
static void __gnat_error_handler (int);

static void
__gnat_error_handler (int sig)
=======
static void __gnat_error_handler (int sig, siginfo_t * si, void * uc);

/* __gnat_adjust_context_for_raise - see comments along with the default
   version later in this file.  */

void
__gnat_adjust_context_for_raise (int signo ATTRIBUTE_UNUSED, void *ucontext)
{
  /* We need to adjust the "Instruction Address Register" value, part of a
     'struct mstsave' wrapped as a jumpbuf in the mcontext field designated by
     the signal data pointer we get.  See sys/context.h + sys/mstsave.h  */

  mcontext_t *mcontext = &((ucontext_t *) ucontext)->uc_mcontext;
  mcontext->jmp_context.iar++;
}

#define HAVE_GNAT_ADJUST_CONTEXT_FOR_RAISE

static void
__gnat_error_handler (int sig, siginfo_t * si, void * uc)
>>>>>>> 751ff693
{
  struct Exception_Data *exception;
  const char *msg;

  switch (sig)
    {
    case SIGSEGV:
      /* FIXME: we need to detect the case of a *real* SIGSEGV */
      exception = &storage_error;
      msg = "stack overflow or erroneous memory access";
      break;

    case SIGBUS:
      exception = &constraint_error;
      msg = "SIGBUS";
      break;

    case SIGFPE:
      exception = &constraint_error;
      msg = "SIGFPE";
      break;

    default:
      exception = &program_error;
      msg = "unhandled signal";
    }

  __gnat_adjust_context_for_raise (sig, uc);
  Raise_From_Signal_Handler (exception, msg);
}

void
__gnat_install_handler (void)
{
  struct sigaction act;

  /* Set up signal handler to map synchronous signals to appropriate
     exceptions.  Make sure that the handler isn't interrupted by another
     signal that might cause a scheduling event! */

<<<<<<< HEAD
  act.sa_handler = __gnat_error_handler;
  act.sa_flags = SA_NODEFER | SA_RESTART;
=======
  act.sa_flags = SA_NODEFER | SA_RESTART | SA_SIGINFO;
  act.sa_sigaction = __gnat_error_handler;
>>>>>>> 751ff693
  sigemptyset (&act.sa_mask);

  /* Do not install handlers if interrupt state is "System" */
  if (__gnat_get_interrupt_state (SIGABRT) != 's')
    sigaction (SIGABRT, &act, NULL);
  if (__gnat_get_interrupt_state (SIGFPE) != 's')
    sigaction (SIGFPE,  &act, NULL);
  if (__gnat_get_interrupt_state (SIGILL) != 's')
    sigaction (SIGILL,  &act, NULL);
  if (__gnat_get_interrupt_state (SIGSEGV) != 's')
    sigaction (SIGSEGV, &act, NULL);
  if (__gnat_get_interrupt_state (SIGBUS) != 's')
    sigaction (SIGBUS,  &act, NULL);

  __gnat_handler_installed = 1;
}

/*****************/
/* Tru64 section */
/*****************/

#elif defined(__alpha__) && defined(__osf__)

#include <signal.h>
#include <sys/siginfo.h>

static void __gnat_error_handler (int, siginfo_t *, struct sigcontext *);
extern char *__gnat_get_code_loc (struct sigcontext *);
extern void __gnat_set_code_loc (struct sigcontext *, char *);
extern size_t __gnat_machine_state_length (void);
<<<<<<< HEAD

static void
__gnat_error_handler
  (int sig, siginfo_t *sip, struct sigcontext *context ATTRIBUTE_UNUSED)
=======

/* __gnat_adjust_context_for_raise - see comments along with the default
   version later in this file.  */

#define HAVE_GNAT_ADJUST_CONTEXT_FOR_RAISE

void
__gnat_adjust_context_for_raise (int signo, void *context)
{
  struct sigcontext * sigcontext = (struct sigcontext *) context;

  /* The fallback code fetches the faulting insn address from sc_pc, so
     adjust that when need be.  For SIGFPE, the required adjustment depends
     on the trap shadow situation (see man ieee).  */
  if (signo == SIGFPE)
    {
      /* ??? We never adjust here, considering that sc_pc always
	 designates the instruction following the one which trapped.
	 This is not necessarily true but corresponds to what we have
	 always observed.  */
    }
  else
    sigcontext->sc_pc ++;
}

static void
__gnat_error_handler
  (int sig, siginfo_t *sip, struct sigcontext *context)
>>>>>>> 751ff693
{
  struct Exception_Data *exception;
  static int recurse = 0;
  const char *msg;

  /* Adjusting is required for every fault context, so adjust for this one
     now, before we possibly trigger a recursive fault below.  */
  __gnat_adjust_context_for_raise (sig, context);

  /* If this was an explicit signal from a "kill", just resignal it.  */
  if (SI_FROMUSER (sip))
    {
      signal (sig, SIG_DFL);
      kill (getpid(), sig);
    }

  /* Otherwise, treat it as something we handle.  */
  switch (sig)
    {
    case SIGSEGV:
      /* If the problem was permissions, this is a constraint error.
	 Likewise if the failing address isn't maximally aligned or if
	 we've recursed.

	 ??? Using a static variable here isn't task-safe, but it's
	 much too hard to do anything else and we're just determining
	 which exception to raise.  */
      if (sip->si_code == SEGV_ACCERR
	  || (((long) sip->si_addr) & 3) != 0
	  || recurse)
	{
	  exception = &constraint_error;
	  msg = "SIGSEGV";
	}
      else
	{
	  /* See if the page before the faulting page is accessible.  Do that
	     by trying to access it.  We'd like to simply try to access
	     4096 + the faulting address, but it's not guaranteed to be
	     the actual address, just to be on the same page.  */
	  recurse++;
	  ((volatile char *)
	   ((long) sip->si_addr & - getpagesize ()))[getpagesize ()];
	  msg = "stack overflow (or erroneous memory access)";
	  exception = &storage_error;
	}
      break;

    case SIGBUS:
      exception = &program_error;
      msg = "SIGBUS";
      break;

    case SIGFPE:
      exception = &constraint_error;
      msg = "SIGFPE";
      break;

    default:
      exception = &program_error;
      msg = "unhandled signal";
    }

  recurse = 0;
  Raise_From_Signal_Handler (exception, (char *) msg);
}

void
__gnat_install_handler (void)
{
  struct sigaction act;

  /* Setup signal handler to map synchronous signals to appropriate
     exceptions. Make sure that the handler isn't interrupted by another
     signal that might cause a scheduling event! */

  act.sa_handler = (void (*) (int)) __gnat_error_handler;
  act.sa_flags = SA_RESTART | SA_NODEFER | SA_SIGINFO;
  sigemptyset (&act.sa_mask);

  /* Do not install handlers if interrupt state is "System" */
  if (__gnat_get_interrupt_state (SIGABRT) != 's')
    sigaction (SIGABRT, &act, NULL);
  if (__gnat_get_interrupt_state (SIGFPE) != 's')
    sigaction (SIGFPE,  &act, NULL);
  if (__gnat_get_interrupt_state (SIGILL) != 's')
    sigaction (SIGILL,  &act, NULL);
  if (__gnat_get_interrupt_state (SIGSEGV) != 's')
    sigaction (SIGSEGV, &act, NULL);
  if (__gnat_get_interrupt_state (SIGBUS) != 's')
    sigaction (SIGBUS,  &act, NULL);

  __gnat_handler_installed = 1;
}

/* Routines called by s-mastop-tru64.adb.  */

#define SC_GP 29

char *
__gnat_get_code_loc (struct sigcontext *context)
{
  return (char *) context->sc_pc;
}

void
__gnat_set_code_loc (struct sigcontext *context, char *pc)
{
  context->sc_pc = (long) pc;
}


size_t
__gnat_machine_state_length (void)
{
  return sizeof (struct sigcontext);
}

<<<<<<< HEAD
/********************/
/* PA HP-UX section */
/********************/

#elif defined (__hppa__) && defined (__hpux__)
=======
/*****************/
/* HP-UX section */
/*****************/

#elif defined (__hpux__)
>>>>>>> 751ff693

#include <signal.h>
#include <sys/ucontext.h>

static void
__gnat_error_handler (int sig, siginfo_t *siginfo, void *ucontext);
<<<<<<< HEAD

/* __gnat_adjust_context_for_raise - see comments along with the default
   version later in this file.  */

#define HAVE_GNAT_ADJUST_CONTEXT_FOR_RAISE

void
__gnat_adjust_context_for_raise (int signo ATTRIBUTE_UNUSED, void *ucontext)
{
  mcontext_t *mcontext = &((ucontext_t *) ucontext)->uc_mcontext;

  if (UseWideRegs (mcontext))
    mcontext->ss_wide.ss_32.ss_pcoq_head_lo ++;
  else
    mcontext->ss_narrow.ss_pcoq_head ++;
}
=======

#if defined (__hppa__)

/* __gnat_adjust_context_for_raise - see comments along with the default
   version later in this file.  */

#define HAVE_GNAT_ADJUST_CONTEXT_FOR_RAISE

void
__gnat_adjust_context_for_raise (int signo ATTRIBUTE_UNUSED, void *ucontext)
{
  mcontext_t *mcontext = &((ucontext_t *) ucontext)->uc_mcontext;

  if (UseWideRegs (mcontext))
    mcontext->ss_wide.ss_32.ss_pcoq_head_lo ++;
  else
    mcontext->ss_narrow.ss_pcoq_head ++;
}

#endif
>>>>>>> 751ff693

static void
__gnat_error_handler
  (int sig, siginfo_t *siginfo ATTRIBUTE_UNUSED, void *ucontext)
{
  struct Exception_Data *exception;
  const char *msg;

  switch (sig)
    {
    case SIGSEGV:
      /* FIXME: we need to detect the case of a *real* SIGSEGV */
      exception = &storage_error;
      msg = "stack overflow or erroneous memory access";
      break;

    case SIGBUS:
      exception = &constraint_error;
      msg = "SIGBUS";
      break;

    case SIGFPE:
      exception = &constraint_error;
      msg = "SIGFPE";
      break;

    default:
      exception = &program_error;
      msg = "unhandled signal";
    }

  __gnat_adjust_context_for_raise (sig, ucontext);

  Raise_From_Signal_Handler (exception, msg);
}

void
__gnat_install_handler (void)
{
  struct sigaction act;

  /* Set up signal handler to map synchronous signals to appropriate
     exceptions.  Make sure that the handler isn't interrupted by another
     signal that might cause a scheduling event! Also setup an alternate
     stack region for the handler execution so that stack overflows can be
     handled properly, avoiding a SEGV generation from stack usage by the
     handler itself. */

  static char handler_stack[SIGSTKSZ*2];
  /* SIGSTKSZ appeared to be "short" for the needs in some contexts
     (e.g. experiments with GCC ZCX exceptions).  */

  stack_t stack;

  stack.ss_sp    = handler_stack;
  stack.ss_size  = sizeof (handler_stack);
  stack.ss_flags = 0;

  sigaltstack (&stack, NULL);

  act.sa_sigaction = __gnat_error_handler;
  act.sa_flags = SA_NODEFER | SA_RESTART | SA_ONSTACK | SA_SIGINFO;
  sigemptyset (&act.sa_mask);

  /* Do not install handlers if interrupt state is "System" */
  if (__gnat_get_interrupt_state (SIGABRT) != 's')
    sigaction (SIGABRT, &act, NULL);
  if (__gnat_get_interrupt_state (SIGFPE) != 's')
    sigaction (SIGFPE,  &act, NULL);
  if (__gnat_get_interrupt_state (SIGILL) != 's')
    sigaction (SIGILL,  &act, NULL);
  if (__gnat_get_interrupt_state (SIGSEGV) != 's')
    sigaction (SIGSEGV, &act, NULL);
  if (__gnat_get_interrupt_state (SIGBUS) != 's')
    sigaction (SIGBUS,  &act, NULL);

  __gnat_handler_installed = 1;
}

/*********************/
/* GNU/Linux Section */
/*********************/

#elif defined (linux) && (defined (i386) || defined (__x86_64__) \
                          || defined (__ia64__))

#include <signal.h>

#define __USE_GNU 1 /* required to get REG_EIP/RIP from glibc's ucontext.h */
#include <sys/ucontext.h>

/* GNU/Linux, which uses glibc, does not define NULL in included
   header files */

#if !defined (NULL)
#define NULL ((void *) 0)
#endif

#if defined (MaRTE)

/* MaRTE OS provides its own version of sigaction, sigfillset, and
   sigemptyset (overriding these symbol names). We want to make sure that
   the versions provided by the underlying C library are used here (these
   versions are renamed by MaRTE to linux_sigaction, fake_linux_sigfillset,
   and fake_linux_sigemptyset, respectively). The MaRTE library will not
   always be present (it will not be linked if no tasking constructs are
   used), so we use the weak symbol mechanism to point always to the symbols
   defined within the C library. */

#pragma weak linux_sigaction
int linux_sigaction (int signum, const struct sigaction *act,
		     struct sigaction *oldact) {
  return sigaction (signum, act, oldact);
}
#define sigaction(signum, act, oldact) linux_sigaction (signum, act, oldact)

#pragma weak fake_linux_sigfillset
void fake_linux_sigfillset (sigset_t *set) {
  sigfillset (set);
}
#define sigfillset(set) fake_linux_sigfillset (set)

#pragma weak fake_linux_sigemptyset
void fake_linux_sigemptyset (sigset_t *set) {
  sigemptyset (set);
}
#define sigemptyset(set) fake_linux_sigemptyset (set)

#endif

static void __gnat_error_handler (int, siginfo_t *siginfo, void *ucontext);

/* __gnat_adjust_context_for_raise - see comments along with the default
   version later in this file.  */

#define HAVE_GNAT_ADJUST_CONTEXT_FOR_RAISE

void
__gnat_adjust_context_for_raise (int signo ATTRIBUTE_UNUSED, void *ucontext)
{
  mcontext_t *mcontext = &((ucontext_t *) ucontext)->uc_mcontext;

#if defined (i386)
  mcontext->gregs[REG_EIP]++;
#elif defined (__x86_64__)
  mcontext->gregs[REG_RIP]++;
#elif defined (__ia64__)
  mcontext->sc_ip++;
#endif
}

static void
__gnat_error_handler (int sig,
                      siginfo_t *siginfo ATTRIBUTE_UNUSED,
                      void *ucontext)
{
  struct Exception_Data *exception;
  const char *msg;
  static int recurse = 0;

  switch (sig)
    {
    case SIGSEGV:
      /* If the problem was permissions, this is a constraint error.
       Likewise if the failing address isn't maximally aligned or if
       we've recursed.

       ??? Using a static variable here isn't task-safe, but it's
       much too hard to do anything else and we're just determining
       which exception to raise.  */
      if (recurse)
      {
        exception = &constraint_error;
        msg = "SIGSEGV";
      }
      else
      {
        /* Here we would like a discrimination test to see whether the
           page before the faulting address is accessible. Unfortunately
           Linux seems to have no way of giving us the faulting address.

           In versions of a-init.c before 1.95, we had a test of the page
           before the stack pointer using:

            recurse++;
             ((volatile char *)
              ((long) info->esp_at_signal & - getpagesize ()))[getpagesize ()];

           but that's wrong, since it tests the stack pointer location, and
           the current stack probe code does not move the stack pointer
           until all probes succeed.

           For now we simply do not attempt any discrimination at all. Note
           that this is quite acceptable, since a "real" SIGSEGV can only
           occur as the result of an erroneous program */

        msg = "stack overflow (or erroneous memory access)";
        exception = &storage_error;
      }
      break;

    case SIGBUS:
      exception = &constraint_error;
      msg = "SIGBUS";
      break;

    case SIGFPE:
      exception = &constraint_error;
      msg = "SIGFPE";
      break;

    default:
      exception = &program_error;
      msg = "unhandled signal";
    }
  recurse = 0;

  /* We adjust the interrupted context here (and not in the
     MD_FALLBACK_FRAME_STATE_FOR macro) because recent versions of the Native
     POSIX Thread Library (NPTL) are compiled with DWARF 2 unwind information,
     and hence the later macro is never executed for signal frames. */

  __gnat_adjust_context_for_raise (sig, ucontext);

  Raise_From_Signal_Handler (exception, msg);
}

void
__gnat_install_handler (void)
{
  struct sigaction act;

  /* Set up signal handler to map synchronous signals to appropriate
     exceptions.  Make sure that the handler isn't interrupted by another
     signal that might cause a scheduling event! */

  act.sa_sigaction = __gnat_error_handler;
  act.sa_flags = SA_NODEFER | SA_RESTART | SA_SIGINFO;
  sigemptyset (&act.sa_mask);

  /* Do not install handlers if interrupt state is "System" */
  if (__gnat_get_interrupt_state (SIGABRT) != 's')
    sigaction (SIGABRT, &act, NULL);
  if (__gnat_get_interrupt_state (SIGFPE) != 's')
    sigaction (SIGFPE,  &act, NULL);
  if (__gnat_get_interrupt_state (SIGILL) != 's')
    sigaction (SIGILL,  &act, NULL);
  if (__gnat_get_interrupt_state (SIGSEGV) != 's')
    sigaction (SIGSEGV, &act, NULL);
  if (__gnat_get_interrupt_state (SIGBUS) != 's')
    sigaction (SIGBUS,  &act, NULL);

  __gnat_handler_installed = 1;
}

<<<<<<< HEAD
/*******************/
/* Interix Section */
/*******************/

#elif defined (__INTERIX)

#include <signal.h>

static void __gnat_error_handler (int);

static void
__gnat_error_handler (int sig)
=======
/****************/
/* IRIX Section */
/****************/

#elif defined (sgi)

#include <signal.h>
#include <siginfo.h>

#ifndef NULL
#define NULL 0
#endif

#define SIGADAABORT 48
#define SIGNAL_STACK_SIZE 4096
#define SIGNAL_STACK_ALIGNMENT 64

#define Check_Abort_Status     \
                      system__soft_links__check_abort_status
extern int (*Check_Abort_Status) (void);

extern struct Exception_Data _abort_signal;

static void __gnat_error_handler (int, int, sigcontext_t *);

/* We are not setting the SA_SIGINFO bit in the sigaction flags when
   connecting that handler, with the effects described in the sigaction
   man page:

          SA_SIGINFO [...]
          If cleared and the signal is caught, the first argument is
          also the signal number but the second argument is the signal
          code identifying the cause of the signal. The third argument
          points to a sigcontext_t structure containing the receiving
	  process's context when the signal was delivered.
*/

static void
__gnat_error_handler (int sig, int code, sigcontext_t *sc ATTRIBUTE_UNUSED)
>>>>>>> 751ff693
{
  struct Exception_Data *exception;
  const char *msg;

  switch (sig)
    {
    case SIGSEGV:
<<<<<<< HEAD
      exception = &storage_error;
      msg = "stack overflow or erroneous memory access";
      break;

    case SIGBUS:
      exception = &constraint_error;
=======
      if (code == EFAULT)
	{
	  exception = &program_error;
	  msg = "SIGSEGV: (Invalid virtual address)";
	}
      else if (code == ENXIO)
	{
	  exception = &program_error;
	  msg = "SIGSEGV: (Read beyond mapped object)";
	}
      else if (code == ENOSPC)
	{
	  exception = &program_error; /* ??? storage_error ??? */
	  msg = "SIGSEGV: (Autogrow for file failed)";
	}
      else if (code == EACCES || code == EEXIST)
	{
	  /* ??? We handle stack overflows here, some of which do trigger
	         SIGSEGV + EEXIST on Irix 6.5 although EEXIST is not part of
	         the documented valid codes for SEGV in the signal(5) man
	         page.  */

	  /* ??? Re-add smarts to further verify that we launched
		 the stack into a guard page, not an attempt to
		 write to .text or something */
	  exception = &storage_error;
	  msg = "SIGSEGV: (stack overflow or erroneous memory access)";
	}
      else
	{
	  /* Just in case the OS guys did it to us again.  Sometimes
	     they fail to document all of the valid codes that are
	     passed to signal handlers, just in case someone depends
	     on knowing all the codes */
	  exception = &program_error;
	  msg = "SIGSEGV: (Undocumented reason)";
	}
      break;

    case SIGBUS:
      /* Map all bus errors to Program_Error.  */
      exception = &program_error;
>>>>>>> 751ff693
      msg = "SIGBUS";
      break;

    case SIGFPE:
<<<<<<< HEAD
=======
      /* Map all fpe errors to Constraint_Error.  */
>>>>>>> 751ff693
      exception = &constraint_error;
      msg = "SIGFPE";
      break;

<<<<<<< HEAD
    default:
=======
    case SIGADAABORT:
      if ((*Check_Abort_Status) ())
	{
	  exception = &_abort_signal;
	  msg = "";
	}
      else
	return;

      break;

    default:
      /* Everything else is a Program_Error. */
>>>>>>> 751ff693
      exception = &program_error;
      msg = "unhandled signal";
    }

  Raise_From_Signal_Handler (exception, msg);
}

void
__gnat_install_handler (void)
{
  struct sigaction act;

<<<<<<< HEAD
  /* Set up signal handler to map synchronous signals to appropriate
=======
  /* Setup signal handler to map synchronous signals to appropriate
>>>>>>> 751ff693
     exceptions.  Make sure that the handler isn't interrupted by another
     signal that might cause a scheduling event! */

  act.sa_handler = __gnat_error_handler;
<<<<<<< HEAD
  act.sa_flags = 0;
  sigemptyset (&act.sa_mask);

  /* Handlers for signals besides SIGSEGV cause c974013 to hang */
/*  sigaction (SIGILL,  &act, NULL); */
/*  sigaction (SIGABRT, &act, NULL); */
/*  sigaction (SIGFPE,  &act, NULL); */
/*  sigaction (SIGBUS,  &act, NULL); */

  /* Do not install handlers if interrupt state is "System" */
  if (__gnat_get_interrupt_state (SIGSEGV) != 's')
    sigaction (SIGSEGV, &act, NULL);
=======
  act.sa_flags = SA_NODEFER + SA_RESTART;
  sigfillset (&act.sa_mask);
  sigemptyset (&act.sa_mask);

  /* Do not install handlers if interrupt state is "System" */
  if (__gnat_get_interrupt_state (SIGABRT) != 's')
    sigaction (SIGABRT, &act, NULL);
  if (__gnat_get_interrupt_state (SIGFPE) != 's')
    sigaction (SIGFPE,  &act, NULL);
  if (__gnat_get_interrupt_state (SIGILL) != 's')
    sigaction (SIGILL,  &act, NULL);
  if (__gnat_get_interrupt_state (SIGSEGV) != 's')
    sigaction (SIGSEGV, &act, NULL);
  if (__gnat_get_interrupt_state (SIGBUS) != 's')
    sigaction (SIGBUS,  &act, NULL);
  if (__gnat_get_interrupt_state (SIGADAABORT) != 's')
    sigaction (SIGADAABORT,  &act, NULL);
>>>>>>> 751ff693

  __gnat_handler_installed = 1;
}

<<<<<<< HEAD
/****************/
/* IRIX Section */
/****************/

#elif defined (sgi)

#include <signal.h>
#include <siginfo.h>

#ifndef NULL
#define NULL 0
#endif

#define SIGADAABORT 48
#define SIGNAL_STACK_SIZE 4096
#define SIGNAL_STACK_ALIGNMENT 64

#define Check_Abort_Status     \
                      system__soft_links__check_abort_status
extern int (*Check_Abort_Status) (void);

extern struct Exception_Data _abort_signal;

static void __gnat_error_handler (int, int, sigcontext_t *);

/* We are not setting the SA_SIGINFO bit in the sigaction flags when
   connecting that handler, with the effects described in the sigaction
   man page:

          SA_SIGINFO [...]
          If cleared and the signal is caught, the first argument is
          also the signal number but the second argument is the signal
          code identifying the cause of the signal. The third argument
          points to a sigcontext_t structure containing the receiving
	  process's context when the signal was delivered.
*/

static void
__gnat_error_handler (int sig, int code, sigcontext_t *sc ATTRIBUTE_UNUSED)
{
  struct Exception_Data *exception;
  const char *msg;

  switch (sig)
    {
    case SIGSEGV:
      if (code == EFAULT)
	{
	  exception = &program_error;
	  msg = "SIGSEGV: (Invalid virtual address)";
	}
      else if (code == ENXIO)
	{
	  exception = &program_error;
	  msg = "SIGSEGV: (Read beyond mapped object)";
	}
      else if (code == ENOSPC)
	{
	  exception = &program_error; /* ??? storage_error ??? */
	  msg = "SIGSEGV: (Autogrow for file failed)";
	}
      else if (code == EACCES || code == EEXIST)
	{
	  /* ??? We handle stack overflows here, some of which do trigger
	         SIGSEGV + EEXIST on Irix 6.5 although EEXIST is not part of
	         the documented valid codes for SEGV in the signal(5) man
	         page.  */

	  /* ??? Re-add smarts to further verify that we launched
		 the stack into a guard page, not an attempt to
		 write to .text or something */
	  exception = &storage_error;
	  msg = "SIGSEGV: (stack overflow or erroneous memory access)";
	}
      else
	{
	  /* Just in case the OS guys did it to us again.  Sometimes
	     they fail to document all of the valid codes that are
	     passed to signal handlers, just in case someone depends
	     on knowing all the codes */
	  exception = &program_error;
	  msg = "SIGSEGV: (Undocumented reason)";
	}
      break;

    case SIGBUS:
      /* Map all bus errors to Program_Error.  */
      exception = &program_error;
      msg = "SIGBUS";
      break;

    case SIGFPE:
      /* Map all fpe errors to Constraint_Error.  */
      exception = &constraint_error;
      msg = "SIGFPE";
      break;
=======
/*******************/
/* Solaris Section */
/*******************/

#elif defined (sun) && defined (__SVR4) && !defined (__vxworks)

#include <signal.h>
#include <siginfo.h>
#include <sys/ucontext.h>
#include <sys/regset.h>

/* The code below is common to sparc and x86.  Beware of the delay slot
   differences for signal context adjustments.  */
>>>>>>> 751ff693

#if defined (__sparc)
#define RETURN_ADDR_OFFSET 8
#else
#define RETURN_ADDR_OFFSET 0
#endif

/* Likewise regarding how the "instruction pointer" register slot can
   be identified in signal machine contexts.  We have either "REG_PC"
   or "PC" at hand, depending on the target CPU and solaris version.  */

#if !defined (REG_PC)
#define REG_PC PC
#endif

<<<<<<< HEAD
  Raise_From_Signal_Handler (exception, msg);
}

void
__gnat_install_handler (void)
{
  struct sigaction act;

  /* Setup signal handler to map synchronous signals to appropriate
     exceptions.  Make sure that the handler isn't interrupted by another
     signal that might cause a scheduling event! */

  act.sa_handler = __gnat_error_handler;
  act.sa_flags = SA_NODEFER + SA_RESTART;
  sigfillset (&act.sa_mask);
  sigemptyset (&act.sa_mask);

  /* Do not install handlers if interrupt state is "System" */
  if (__gnat_get_interrupt_state (SIGABRT) != 's')
    sigaction (SIGABRT, &act, NULL);
  if (__gnat_get_interrupt_state (SIGFPE) != 's')
    sigaction (SIGFPE,  &act, NULL);
  if (__gnat_get_interrupt_state (SIGILL) != 's')
    sigaction (SIGILL,  &act, NULL);
  if (__gnat_get_interrupt_state (SIGSEGV) != 's')
    sigaction (SIGSEGV, &act, NULL);
  if (__gnat_get_interrupt_state (SIGBUS) != 's')
    sigaction (SIGBUS,  &act, NULL);
  if (__gnat_get_interrupt_state (SIGADAABORT) != 's')
    sigaction (SIGADAABORT,  &act, NULL);

  __gnat_handler_installed = 1;
}

/*******************/
/* Solaris Section */
/*******************/

#elif defined (sun) && defined (__SVR4) && !defined (__vxworks)

#include <signal.h>
#include <siginfo.h>

static void __gnat_error_handler (int, siginfo_t *);

static void
__gnat_error_handler (int sig, siginfo_t *sip)
=======
static void __gnat_error_handler (int, siginfo_t *, ucontext_t *);

/* __gnat_adjust_context_for_raise - see comments along with the default
   version later in this file.  */

#define HAVE_GNAT_ADJUST_CONTEXT_FOR_RAISE

void
__gnat_adjust_context_for_raise (int signo ATTRIBUTE_UNUSED,
				 void * ucontext)
{
  mcontext_t *mcontext = & ((ucontext_t *)ucontext)->uc_mcontext;
  mcontext->gregs[REG_PC] += (1 - RETURN_ADDR_OFFSET);
}

static void
__gnat_error_handler (int sig, siginfo_t *sip, ucontext_t *uctx)
>>>>>>> 751ff693
{
  struct Exception_Data *exception;
  static int recurse = 0;
  const char *msg;
<<<<<<< HEAD
=======

  /* Adjusting is required for every fault context, so adjust for this one
     now, before we possibly trigger a recursive fault below.  */
  __gnat_adjust_context_for_raise (sig, (void *)uctx);
>>>>>>> 751ff693

  /* If this was an explicit signal from a "kill", just resignal it.  */
  if (SI_FROMUSER (sip))
    {
      signal (sig, SIG_DFL);
      kill (getpid(), sig);
    }

  /* Otherwise, treat it as something we handle.  */
  switch (sig)
    {
    case SIGSEGV:
      /* If the problem was permissions, this is a constraint error.
	 Likewise if the failing address isn't maximally aligned or if
	 we've recursed.

	 ??? Using a static variable here isn't task-safe, but it's
	 much too hard to do anything else and we're just determining
	 which exception to raise.  */
      if (sip->si_code == SEGV_ACCERR
	  || (((long) sip->si_addr) & 3) != 0
	  || recurse)
	{
	  exception = &constraint_error;
	  msg = "SIGSEGV";
	}
      else
	{
	  /* See if the page before the faulting page is accessible.  Do that
	     by trying to access it.  We'd like to simply try to access
	     4096 + the faulting address, but it's not guaranteed to be
	     the actual address, just to be on the same page.  */
	  recurse++;
	  ((volatile char *)
	   ((long) sip->si_addr & - getpagesize ()))[getpagesize ()];
	  exception = &storage_error;
	  msg = "stack overflow (or erroneous memory access)";
	}
      break;

    case SIGBUS:
      exception = &program_error;
      msg = "SIGBUS";
      break;

    case SIGFPE:
      exception = &constraint_error;
      msg = "SIGFPE";
      break;

    default:
      exception = &program_error;
      msg = "unhandled signal";
    }

  recurse = 0;

  Raise_From_Signal_Handler (exception, msg);
}

void
__gnat_install_handler (void)
{
  struct sigaction act;

  /* Set up signal handler to map synchronous signals to appropriate
     exceptions.  Make sure that the handler isn't interrupted by another
     signal that might cause a scheduling event! */

  act.sa_handler = __gnat_error_handler;
  act.sa_flags = SA_NODEFER | SA_RESTART | SA_SIGINFO;
  sigemptyset (&act.sa_mask);

  /* Do not install handlers if interrupt state is "System" */
  if (__gnat_get_interrupt_state (SIGABRT) != 's')
    sigaction (SIGABRT, &act, NULL);
  if (__gnat_get_interrupt_state (SIGFPE) != 's')
    sigaction (SIGFPE,  &act, NULL);
  if (__gnat_get_interrupt_state (SIGSEGV) != 's')
    sigaction (SIGSEGV, &act, NULL);
  if (__gnat_get_interrupt_state (SIGBUS) != 's')
    sigaction (SIGBUS,  &act, NULL);

  __gnat_handler_installed = 1;
}

/***************/
/* VMS Section */
/***************/

#elif defined (VMS)

long __gnat_error_handler (int *, void *);

#ifdef __IA64
#define lib_get_curr_invo_context LIB$I64_GET_CURR_INVO_CONTEXT
#define lib_get_prev_invo_context LIB$I64_GET_PREV_INVO_CONTEXT
#define lib_get_invo_handle LIB$I64_GET_INVO_HANDLE
#else
#define lib_get_curr_invo_context LIB$GET_CURR_INVO_CONTEXT
#define lib_get_prev_invo_context LIB$GET_PREV_INVO_CONTEXT
#define lib_get_invo_handle LIB$GET_INVO_HANDLE
#endif

#if defined (IN_RTS) && !defined (__IA64)

/* The prehandler actually gets control first on a condition. It swaps the
   stack pointer and calls the handler (__gnat_error_handler). */
extern long __gnat_error_prehandler (void);

extern char *__gnat_error_prehandler_stack;   /* Alternate signal stack */
#endif

/* Define macro symbols for the VMS conditions that become Ada exceptions.
   Most of these are also defined in the header file ssdef.h which has not
   yet been converted to be recognized by Gnu C. */

/* Defining these as macros, as opposed to external addresses, allows
   them to be used in a case statement (below */
#define SS$_ACCVIO            12
#define SS$_HPARITH         1284
#define SS$_STKOVF          1364
#define SS$_RESIGNAL        2328

/* These codes are in standard message libraries */
extern int CMA$_EXIT_THREAD;
extern int SS$_DEBUG;
extern int SS$_INTDIV;
extern int LIB$_KEYNOTFOU;
extern int LIB$_ACTIMAGE;
extern int MTH$_FLOOVEMAT;       /* Some ACVC_21 CXA tests */

/* These codes are non standard, which is to say the author is
   not sure if they are defined in the standard message libraries
   so keep them as macros for now. */
#define RDB$_STREAM_EOF 20480426
#define FDL$_UNPRIKW 11829410

struct cond_except {
  const int *cond;
  const struct Exception_Data *except;
};

struct descriptor_s {unsigned short len, mbz; __char_ptr32 adr; };

/* Conditions that don't have an Ada exception counterpart must raise
   Non_Ada_Error.  Since this is defined in s-auxdec, it should only be
   referenced by user programs, not the compiler or tools. Hence the
   #ifdef IN_RTS. */

#ifdef IN_RTS

#define Status_Error ada__io_exceptions__status_error
extern struct Exception_Data Status_Error;

#define Mode_Error ada__io_exceptions__mode_error
extern struct Exception_Data Mode_Error;

#define Name_Error ada__io_exceptions__name_error
extern struct Exception_Data Name_Error;

#define Use_Error ada__io_exceptions__use_error
extern struct Exception_Data Use_Error;

#define Device_Error ada__io_exceptions__device_error
extern struct Exception_Data Device_Error;

#define End_Error ada__io_exceptions__end_error
extern struct Exception_Data End_Error;

#define Data_Error ada__io_exceptions__data_error
extern struct Exception_Data Data_Error;

#define Layout_Error ada__io_exceptions__layout_error
extern struct Exception_Data Layout_Error;

#define Non_Ada_Error system__aux_dec__non_ada_error
extern struct Exception_Data Non_Ada_Error;

#define Coded_Exception system__vms_exception_table__coded_exception
extern struct Exception_Data *Coded_Exception (Exception_Code);

#define Base_Code_In system__vms_exception_table__base_code_in
extern Exception_Code Base_Code_In (Exception_Code);

/* DEC Ada exceptions are not defined in a header file, so they
   must be declared as external addresses */

extern int ADA$_PROGRAM_ERROR;
extern int ADA$_LOCK_ERROR;
extern int ADA$_EXISTENCE_ERROR;
extern int ADA$_KEY_ERROR;
extern int ADA$_KEYSIZERR;
extern int ADA$_STAOVF;
extern int ADA$_CONSTRAINT_ERRO;
extern int ADA$_IOSYSFAILED;
extern int ADA$_LAYOUT_ERROR;
extern int ADA$_STORAGE_ERROR;
extern int ADA$_DATA_ERROR;
extern int ADA$_DEVICE_ERROR;
extern int ADA$_END_ERROR;
extern int ADA$_MODE_ERROR;
extern int ADA$_NAME_ERROR;
extern int ADA$_STATUS_ERROR;
extern int ADA$_NOT_OPEN;
extern int ADA$_ALREADY_OPEN;
extern int ADA$_USE_ERROR;
extern int ADA$_UNSUPPORTED;
extern int ADA$_FAC_MODE_MISMAT;
extern int ADA$_ORG_MISMATCH;
extern int ADA$_RFM_MISMATCH;
extern int ADA$_RAT_MISMATCH;
extern int ADA$_MRS_MISMATCH;
extern int ADA$_MRN_MISMATCH;
extern int ADA$_KEY_MISMATCH;
extern int ADA$_MAXLINEXC;
extern int ADA$_LINEXCMRS;

/* DEC Ada specific conditions */
static const struct cond_except dec_ada_cond_except_table [] = {
  {&ADA$_PROGRAM_ERROR,   &program_error},
  {&ADA$_USE_ERROR,       &Use_Error},
  {&ADA$_KEYSIZERR,       &program_error},
  {&ADA$_STAOVF,          &storage_error},
  {&ADA$_CONSTRAINT_ERRO, &constraint_error},
  {&ADA$_IOSYSFAILED,     &Device_Error},
  {&ADA$_LAYOUT_ERROR,    &Layout_Error},
  {&ADA$_STORAGE_ERROR,   &storage_error},
  {&ADA$_DATA_ERROR,      &Data_Error},
  {&ADA$_DEVICE_ERROR,    &Device_Error},
  {&ADA$_END_ERROR,       &End_Error},
  {&ADA$_MODE_ERROR,      &Mode_Error},
  {&ADA$_NAME_ERROR,      &Name_Error},
  {&ADA$_STATUS_ERROR,    &Status_Error},
  {&ADA$_NOT_OPEN,        &Use_Error},
  {&ADA$_ALREADY_OPEN,    &Use_Error},
  {&ADA$_USE_ERROR,       &Use_Error},
  {&ADA$_UNSUPPORTED,     &Use_Error},
  {&ADA$_FAC_MODE_MISMAT, &Use_Error},
  {&ADA$_ORG_MISMATCH,    &Use_Error},
  {&ADA$_RFM_MISMATCH,    &Use_Error},
  {&ADA$_RAT_MISMATCH,    &Use_Error},
  {&ADA$_MRS_MISMATCH,    &Use_Error},
  {&ADA$_MRN_MISMATCH,    &Use_Error},
  {&ADA$_KEY_MISMATCH,    &Use_Error},
  {&ADA$_MAXLINEXC,       &constraint_error},
  {&ADA$_LINEXCMRS,       &constraint_error},
  {0,                     0}
};

#if 0
   /* Already handled by a pragma Import_Exception
      in Aux_IO_Exceptions */
  {&ADA$_LOCK_ERROR,      &Lock_Error},
  {&ADA$_EXISTENCE_ERROR, &Existence_Error},
  {&ADA$_KEY_ERROR,       &Key_Error},
#endif

#endif /* IN_RTS */

/* Non DEC Ada specific conditions. We could probably also put
   SS$_HPARITH here and possibly SS$_ACCVIO, SS$_STKOVF. */
static const struct cond_except cond_except_table [] = {
  {&MTH$_FLOOVEMAT, &constraint_error},
  {&SS$_INTDIV,     &constraint_error},
  {0,               0}
};

/* To deal with VMS conditions and their mapping to Ada exceptions,
   the __gnat_error_handler routine below is installed as an exception
   vector having precedence over DEC frame handlers.  Some conditions
   still need to be handled by such handlers, however, in which case
   __gnat_error_handler needs to return SS$_RESIGNAL.  Consider for
   instance the use of a third party library compiled with DECAda and
   performing it's own exception handling internally.

   To allow some user-level flexibility, which conditions should be
   resignaled is controlled by a predicate function, provided with the
   condition value and returning a boolean indication stating whether
   this condition should be resignaled or not.

   That predicate function is called indirectly, via a function pointer,
   by __gnat_error_handler, and changing that pointer is allowed to the
   the user code by way of the __gnat_set_resignal_predicate interface.

   The user level function may then implement what it likes, including
   for instance the maintenance of a dynamic data structure if the set
   of to be resignalled conditions has to change over the program's
   lifetime.

   ??? This is not a perfect solution to deal with the possible
   interactions between the GNAT and the DECAda exception handling
   models and better (more general) schemes are studied.  This is so
   just provided as a convenient workaround in the meantime, and
   should be use with caution since the implementation has been kept
   very simple.  */

typedef int
resignal_predicate (int code);

const int *cond_resignal_table [] = {
  &CMA$_EXIT_THREAD,
  &SS$_DEBUG,
  &LIB$_KEYNOTFOU,
  &LIB$_ACTIMAGE,
  (int *) RDB$_STREAM_EOF,
  (int *) FDL$_UNPRIKW,
  0
};

const int facility_resignal_table [] = {
  0x1380000, /* RDB */
  0x2220000, /* SQL */
  0
};

/* Default GNAT predicate for resignaling conditions.  */

static int
__gnat_default_resignal_p (int code)
{
  int i, iexcept;

  for (i = 0; facility_resignal_table [i]; i++)
    if ((code & 0xfff0000) == facility_resignal_table [i])
      return 1;

  for (i = 0, iexcept = 0;
       cond_resignal_table [i] &&
       !(iexcept = LIB$MATCH_COND (&code, &cond_resignal_table [i]));
       i++);

  return iexcept;
}

/* Static pointer to predicate that the __gnat_error_handler exception
   vector invokes to determine if it should resignal a condition.  */

static resignal_predicate * __gnat_resignal_p = __gnat_default_resignal_p;

/* User interface to change the predicate pointer to PREDICATE. Reset to
   the default if PREDICATE is null.  */

void
__gnat_set_resignal_predicate (resignal_predicate * predicate)
{
  if (predicate == 0)
    __gnat_resignal_p = __gnat_default_resignal_p;
  else
    __gnat_resignal_p = predicate;
}

/* Should match System.Parameters.Default_Exception_Msg_Max_Length */
#define Default_Exception_Msg_Max_Length 512

/* Action routine for SYS$PUTMSG. There may be
   multiple conditions, each with text to be appended to
   MESSAGE and separated by line termination. */

static int
copy_msg (msgdesc, message)
     struct descriptor_s *msgdesc;
     char *message;
{
  int len = strlen (message);
  int copy_len;

  /* Check for buffer overflow and skip */
  if (len > 0 && len <= Default_Exception_Msg_Max_Length - 3)
    {
      strcat (message, "\r\n");
      len += 2;
    }

  /* Check for buffer overflow and truncate if necessary */
  copy_len = (len + msgdesc->len <= Default_Exception_Msg_Max_Length - 1 ?
	      msgdesc->len :
	      Default_Exception_Msg_Max_Length - 1 - len);
  strncpy (&message [len], msgdesc->adr, copy_len);
  message [len + copy_len] = 0;

  return 0;
}

long
__gnat_handle_vms_condition (int *sigargs, void *mechargs)
{
  struct Exception_Data *exception = 0;
  Exception_Code base_code;
  struct descriptor_s gnat_facility = {4,0,"GNAT"};
  char message [Default_Exception_Msg_Max_Length];

  const char *msg = "";

  /* Check for conditions to resignal which aren't effected by pragma
     Import_Exception.  */
  if (__gnat_resignal_p (sigargs [1]))
    return SS$_RESIGNAL;

#ifdef IN_RTS
  /* See if it's an imported exception. Beware that registered exceptions
     are bound to their base code, with the severity bits masked off.  */
  base_code = Base_Code_In ((Exception_Code) sigargs [1]);
  exception = Coded_Exception (base_code);

  if (exception)
    {
      message [0] = 0;

      /* Subtract PC & PSL fields which messes with PUTMSG */
      sigargs [0] -= 2;
      SYS$PUTMSG (sigargs, copy_msg, &gnat_facility, message);
      sigargs [0] += 2;
      msg = message;

      exception->Name_Length = 19;
      /* The full name really should be get sys$getmsg returns. ??? */
      exception->Full_Name = "IMPORTED_EXCEPTION";
      exception->Import_Code = base_code;
<<<<<<< HEAD
=======

#ifdef __IA64
      /* Do not adjust the program counter as already points to the next
	 instruction (just after the call to LIB$STOP).  */
      Raise_From_Signal_Handler (exception, msg);
#endif
>>>>>>> 751ff693
    }
#endif

  if (exception == 0)
    switch (sigargs[1])
      {
      case SS$_ACCVIO:
        if (sigargs[3] == 0)
	  {
	    exception = &constraint_error;
	    msg = "access zero";
	  }
	else
	  {
	    exception = &storage_error;
	    msg = "stack overflow (or erroneous memory access)";
	  }
	__gnat_adjust_context_for_raise (0, (void *)mechargs);
	break;

      case SS$_STKOVF:
	exception = &storage_error;
	msg = "stack overflow";
	__gnat_adjust_context_for_raise (0, (void *)mechargs);
	break;

      case SS$_HPARITH:
#ifndef IN_RTS
	return SS$_RESIGNAL; /* toplev.c handles for compiler */
#else
	exception = &constraint_error;
	msg = "arithmetic error";
	__gnat_adjust_context_for_raise (0, (void *)mechargs);
#endif
	break;

      default:
#ifdef IN_RTS
	{
	  int i;

	  /* Scan the DEC Ada exception condition table for a match and fetch
	     the associated GNAT exception pointer */
	  for (i = 0;
	       dec_ada_cond_except_table [i].cond &&
	       !LIB$MATCH_COND (&sigargs [1],
			        &dec_ada_cond_except_table [i].cond);
	       i++);
	  exception = (struct Exception_Data *)
	    dec_ada_cond_except_table [i].except;

	  if (!exception)
	    {
	      /* Scan the VMS standard condition table for a match and fetch
		 the associated GNAT exception pointer */
	      for (i = 0;
		   cond_except_table [i].cond &&
		   !LIB$MATCH_COND (&sigargs [1], &cond_except_table [i].cond);
		   i++);
	      exception = (struct Exception_Data *)
		cond_except_table [i].except;

	      if (!exception)
		/* User programs expect Non_Ada_Error to be raised, reference
		   DEC Ada test CXCONDHAN. */
		exception = &Non_Ada_Error;
	    }
	}
#else
	exception = &program_error;
#endif
	message [0] = 0;
	/* Subtract PC & PSL fields which messes with PUTMSG */
	sigargs [0] -= 2;
	SYS$PUTMSG (sigargs, copy_msg, &gnat_facility, message);
	sigargs [0] += 2;
	msg = message;
	break;
      }

  Raise_From_Signal_Handler (exception, msg);
}

long
__gnat_error_handler (int *sigargs, void *mechargs)
{
  return __gnat_handle_vms_condition (sigargs, mechargs);
}

void
__gnat_install_handler (void)
{
  long prvhnd ATTRIBUTE_UNUSED;

#if !defined (IN_RTS)
  SYS$SETEXV (1, __gnat_error_handler, 3, &prvhnd);
#endif

  /* On alpha-vms, we avoid the global vector annoyance thanks to frame based
     handlers to turn conditions into exceptions since GCC 3.4.  The global
     vector is still required for earlier GCC versions.  We're resorting to
     the __gnat_error_prehandler assembly function in this case.  */

#if defined (IN_RTS) && defined (__alpha__)
  if ((__GNUC__ * 10 + __GNUC_MINOR__) < 34)
    {
      char * c = (char *) xmalloc (2049);

      __gnat_error_prehandler_stack = &c[2048];
      SYS$SETEXV (1, __gnat_error_prehandler, 3, &prvhnd);
    }
#endif

  __gnat_handler_installed = 1;
}

/* __gnat_adjust_context_for_raise for alpha - see comments along with the
   default version later in this file.  */

#if defined (IN_RTS) && defined (__alpha__)

#include <vms/chfctxdef.h>
#include <vms/chfdef.h>

#define HAVE_GNAT_ADJUST_CONTEXT_FOR_RAISE

void
__gnat_adjust_context_for_raise (int signo ATTRIBUTE_UNUSED, void *ucontext)
{
  /* Add one to the address of the instruction signaling the condition,
     located in the sigargs array.  */

  CHF$MECH_ARRAY * mechargs = (CHF$MECH_ARRAY *) ucontext;
  CHF$SIGNAL_ARRAY * sigargs
    = (CHF$SIGNAL_ARRAY *) mechargs->chf$q_mch_sig_addr;

  int vcount = sigargs->chf$is_sig_args;
  int * pc_slot = & (&sigargs->chf$l_sig_name)[vcount-2];

  (*pc_slot) ++;
}

#endif

/* __gnat_adjust_context_for_raise for ia64.  */

#if defined (IN_RTS) && defined (__IA64)

#include <vms/chfctxdef.h>
#include <vms/chfdef.h>

#define HAVE_GNAT_ADJUST_CONTEXT_FOR_RAISE

typedef unsigned long long u64;

void
__gnat_adjust_context_for_raise (int signo ATTRIBUTE_UNUSED, void *ucontext)
{
  /* Add one to the address of the instruction signaling the condition,
     located in the 64bits sigargs array.  */

  CHF$MECH_ARRAY * mechargs = (CHF$MECH_ARRAY *) ucontext;

<<<<<<< HEAD
      case SS$_HPARITH:
#ifndef IN_RTS
	return SS$_RESIGNAL; /* toplev.c handles for compiler */
#else
	{
	  exception = &constraint_error;
	  msg = "arithmetic error";
	}
=======
  CHF64$SIGNAL_ARRAY *chfsig64
    = (CHF64$SIGNAL_ARRAY *) mechargs->chf$ph_mch_sig64_addr;

  u64 * post_sigarray
    = (u64 *)chfsig64 + 1 + chfsig64->chf64$l_sig_args;

  u64 * ih_pc_loc = post_sigarray - 2;

  (*ih_pc_loc) ++;
}

>>>>>>> 751ff693
#endif

<<<<<<< HEAD
      default:
#ifdef IN_RTS
	{
	  int i;

	  /* Scan the DEC Ada exception condition table for a match and fetch
	     the associated GNAT exception pointer */
	  for (i = 0;
	       dec_ada_cond_except_table [i].cond &&
	       !LIB$MATCH_COND (&sigargs [1],
			        &dec_ada_cond_except_table [i].cond);
	       i++);
	  exception = (struct Exception_Data *)
	    dec_ada_cond_except_table [i].except;

	  if (!exception)
	    {
	      /* Scan the VMS standard condition table for a match and fetch
		 the associated GNAT exception pointer */
	      for (i = 0;
		   cond_except_table [i].cond &&
		   !LIB$MATCH_COND (&sigargs [1], &cond_except_table [i].cond);
		   i++);
	      exception =(struct Exception_Data *) cond_except_table [i].except;

	      if (!exception)
		/* User programs expect Non_Ada_Error to be raised, reference
		   DEC Ada test CXCONDHAN. */
		exception = &Non_Ada_Error;
	    }
	}
#else
	exception = &program_error;
#endif
	message [0] = 0;
	/* Subtract PC & PSL fields which messes with PUTMSG */
	sigargs [0] -= 2;
	SYS$PUTMSG (sigargs, copy_msg, &gnat_facility, message);
	sigargs [0] += 2;
	msg = message;
	break;
      }

 __gnat_adjust_context_for_raise (0, (void *)mechargs);
 Raise_From_Signal_Handler (exception, msg);
}

long
__gnat_error_handler (int *sigargs, void *mechargs)
{
  return __gnat_handle_vms_condition (sigargs, mechargs);
}

void
__gnat_install_handler (void)
{
  long prvhnd ATTRIBUTE_UNUSED;

#if !defined (IN_RTS)
  SYS$SETEXV (1, __gnat_error_handler, 3, &prvhnd);
#endif

  /* On alpha-vms, we avoid the global vector annoyance thanks to frame based
     handlers to turn conditions into exceptions since GCC 3.4.  The global
     vector is still required for earlier GCC versions.  We're resorting to
     the __gnat_error_prehandler assembly function in this case.  */

#if defined (IN_RTS) && defined (__alpha__)
  if ((__GNUC__ * 10 + __GNUC_MINOR__) < 34)
    {
      char * c = (char *) xmalloc (2049);

      __gnat_error_prehandler_stack = &c[2048];
      SYS$SETEXV (1, __gnat_error_prehandler, 3, &prvhnd);
    }
#endif

  __gnat_handler_installed = 1;
}

/* __gnat_adjust_context_for_raise for alpha - see comments along with the
   default version later in this file.  */

#if defined (IN_RTS) && defined (__alpha__)

#include <vms/chfctxdef.h>
#include <vms/chfdef.h>

#define HAVE_GNAT_ADJUST_CONTEXT_FOR_RAISE

void
__gnat_adjust_context_for_raise (int signo ATTRIBUTE_UNUSED, void *ucontext)
{
  /* Add one to the address of the instruction signaling the condition,
     located in the sigargs array.  */

  CHF$MECH_ARRAY * mechargs = (CHF$MECH_ARRAY *) ucontext;
  CHF$SIGNAL_ARRAY * sigargs
    = (CHF$SIGNAL_ARRAY *) mechargs->chf$q_mch_sig_addr;

  int vcount = sigargs->chf$is_sig_args;
  int * pc_slot = & (&sigargs->chf$l_sig_name)[vcount-2];

  (*pc_slot) ++;
=======
/*******************/
/* FreeBSD Section */
/*******************/

#elif defined (__FreeBSD__)

#include <signal.h>
#include <sys/ucontext.h>
#include <unistd.h>

static void __gnat_error_handler (int, siginfo_t *, ucontext_t *);
void __gnat_adjust_context_for_raise (int, void*);

/* __gnat_adjust_context_for_raise - see comments along with the default
   version later in this file.  */

#define HAVE_GNAT_ADJUST_CONTEXT_FOR_RAISE

void
__gnat_adjust_context_for_raise (int signo ATTRIBUTE_UNUSED, void *ucontext)
{
  mcontext_t *mcontext = &((ucontext_t *) ucontext)->uc_mcontext;
  mcontext->mc_eip++;
}

static void
__gnat_error_handler (int sig, siginfo_t *info __attribute__ ((unused)),
		      ucontext_t *ucontext)
{
  struct Exception_Data *exception;
  const char *msg;

  switch (sig)
    {
    case SIGFPE:
      exception = &constraint_error;
      msg = "SIGFPE";
      break;

    case SIGILL:
      exception = &constraint_error;
      msg = "SIGILL";
      break;

    case SIGSEGV:
      exception = &storage_error;
      msg = "stack overflow or erroneous memory access";
      break;

    case SIGBUS:
      exception = &constraint_error;
      msg = "SIGBUS";
      break;

    default:
      exception = &program_error;
      msg = "unhandled signal";
    }

  __gnat_adjust_context_for_raise (sig, ucontext);
  Raise_From_Signal_Handler (exception, msg);
>>>>>>> 751ff693
}

#endif

/* __gnat_adjust_context_for_raise for ia64.  */

#if defined (IN_RTS) && defined (__IA64)

#include <vms/chfctxdef.h>
#include <vms/chfdef.h>

#define HAVE_GNAT_ADJUST_CONTEXT_FOR_RAISE

typedef unsigned long long u64;

void
__gnat_adjust_context_for_raise (int signo ATTRIBUTE_UNUSED, void *ucontext)
{
<<<<<<< HEAD
  /* Add one to the address of the instruction signaling the condition,
     located in the 64bits sigargs array.  */

  CHF$MECH_ARRAY * mechargs = (CHF$MECH_ARRAY *) ucontext;

  CHF64$SIGNAL_ARRAY *chfsig64
    = (CHF64$SIGNAL_ARRAY *) mechargs->chf$ph_mch_sig64_addr;

  u64 * post_sigarray
    = (u64 *)chfsig64 + 1 + chfsig64->chf64$l_sig_args;

  u64 * ih_pc_loc = post_sigarray - 2;

  (*ih_pc_loc) ++;
}

#endif

/*******************/
/* FreeBSD Section */
/*******************/

#elif defined (__FreeBSD__)

#include <signal.h>
#include <sys/ucontext.h>
#include <unistd.h>

static void __gnat_error_handler (int, siginfo_t *, ucontext_t *);
void __gnat_adjust_context_for_raise (int, void*);

/* __gnat_adjust_context_for_raise - see comments along with the default
   version later in this file.  */

#define HAVE_GNAT_ADJUST_CONTEXT_FOR_RAISE

void
__gnat_adjust_context_for_raise (int signo ATTRIBUTE_UNUSED, void *ucontext)
{
  mcontext_t *mcontext = &((ucontext_t *) ucontext)->uc_mcontext;
  mcontext->mc_eip++;
}

static void
__gnat_error_handler (int sig, siginfo_t *info __attribute__ ((unused)),
		      ucontext_t *ucontext)
{
  struct Exception_Data *exception;
  const char *msg;

  switch (sig)
    {
    case SIGFPE:
      exception = &constraint_error;
      msg = "SIGFPE";
      break;

    case SIGILL:
      exception = &constraint_error;
      msg = "SIGILL";
      break;

    case SIGSEGV:
      exception = &storage_error;
      msg = "stack overflow or erroneous memory access";
      break;

    case SIGBUS:
      exception = &constraint_error;
      msg = "SIGBUS";
      break;

    default:
      exception = &program_error;
      msg = "unhandled signal";
    }

  __gnat_adjust_context_for_raise (sig, ucontext);
  Raise_From_Signal_Handler (exception, msg);
}

void
__gnat_install_handler ()
{
  struct sigaction act;

  /* Set up signal handler to map synchronous signals to appropriate
     exceptions.  Make sure that the handler isn't interrupted by another
     signal that might cause a scheduling event! */

  act.sa_handler = __gnat_error_handler;
  act.sa_flags = SA_NODEFER | SA_RESTART | SA_SIGINFO;
  (void) sigemptyset (&act.sa_mask);

  (void) sigaction (SIGILL,  &act, NULL);
  (void) sigaction (SIGFPE,  &act, NULL);
  (void) sigaction (SIGSEGV, &act, NULL);
  (void) sigaction (SIGBUS,  &act, NULL);

  __gnat_handler_installed = 1;
}

=======
  struct sigaction act;

  /* Set up signal handler to map synchronous signals to appropriate
     exceptions.  Make sure that the handler isn't interrupted by another
     signal that might cause a scheduling event! */

  act.sa_sigaction
    = (void (*)(int, struct __siginfo *, void*)) __gnat_error_handler;
  act.sa_flags = SA_NODEFER | SA_RESTART | SA_SIGINFO;
  (void) sigemptyset (&act.sa_mask);

  (void) sigaction (SIGILL,  &act, NULL);
  (void) sigaction (SIGFPE,  &act, NULL);
  (void) sigaction (SIGSEGV, &act, NULL);
  (void) sigaction (SIGBUS,  &act, NULL);

  __gnat_handler_installed = 1;
}

>>>>>>> 751ff693
/*******************/
/* VxWorks Section */
/*******************/

#elif defined(__vxworks)

#include <signal.h>
#include <taskLib.h>

#ifndef __RTP__
#include <intLib.h>
#include <iv.h>
#endif

#ifdef VTHREADS
#include "private/vThreadsP.h"
#endif

static void __gnat_error_handler (int, int, struct sigcontext *);
void __gnat_map_signal (int);

#ifndef __RTP__
<<<<<<< HEAD

/* Directly vectored Interrupt routines are not supported when using RTPs */

extern int __gnat_inum_to_ivec (int);

=======

/* Directly vectored Interrupt routines are not supported when using RTPs */

extern int __gnat_inum_to_ivec (int);

>>>>>>> 751ff693
/* This is needed by the GNAT run time to handle Vxworks interrupts */
int
__gnat_inum_to_ivec (int num)
{
  return INUM_TO_IVEC (num);
}
#endif

#if !defined(__alpha_vxworks) && (_WRS_VXWORKS_MAJOR != 6) && !defined(__RTP__)

/* getpid is used by s-parint.adb, but is not defined by VxWorks, except
   on Alpha VxWorks and VxWorks 6.x (including RTPs). */

extern long getpid (void);

long
getpid (void)
{
  return taskIdSelf ();
}
#endif

/* VxWorks expects the field excCnt to be zeroed when a signal is handled.
   The VxWorks version of longjmp does this; gcc's builtin_longjmp does not */
void
__gnat_clear_exception_count (void)
{
#ifdef VTHREADS
  WIND_TCB *currentTask = (WIND_TCB *) taskIdSelf();

  currentTask->vThreads.excCnt = 0;
#endif
}

/* Exported to s-intman-vxworks.adb in order to handle different signal
   to exception mappings in different VxWorks versions */
void
__gnat_map_signal (int sig)
{
  struct Exception_Data *exception;
  const char *msg;

  switch (sig)
    {
    case SIGFPE:
      exception = &constraint_error;
      msg = "SIGFPE";
      break;
#ifdef VTHREADS
    case SIGILL:
      exception = &constraint_error;
      msg = "Floating point exception or SIGILL";
      break;
    case SIGSEGV:
      exception = &storage_error;
      msg = "SIGSEGV: possible stack overflow";
      break;
    case SIGBUS:
      exception = &storage_error;
      msg = "SIGBUS: possible stack overflow";
      break;
#else
<<<<<<< HEAD
=======
#ifdef __RTP__
    /* In RTP mode a SIGSEGV is most likely due to a stack overflow,
       since stack checking uses the probing mechanism.  */
>>>>>>> 751ff693
    case SIGILL:
      exception = &constraint_error;
      msg = "SIGILL";
      break;
    case SIGSEGV:
      exception = &storage_error;
      msg = "SIGSEGV: possible stack overflow";
      break;
#else
    /* In kernel mode a SIGILL is most likely due to a stack overflow,
       since stack checking uses the stack limit mechanism.  */
    case SIGILL:
      exception = &storage_error;
      msg = "SIGILL: possible stack overflow";
      break;
    case SIGSEGV:
      exception = &program_error;
      msg = "SIGSEGV";
      break;
#endif
    case SIGBUS:
      exception = &program_error;
      msg = "SIGBUS";
      break;
#endif
    default:
      exception = &program_error;
      msg = "unhandled signal";
    }

  __gnat_clear_exception_count ();
  Raise_From_Signal_Handler (exception, msg);
}

static void
__gnat_error_handler (int sig, int code, struct sigcontext *sc)
{
  sigset_t mask;
  int result;

  /* VxWorks will always mask out the signal during the signal handler and
     will reenable it on a longjmp.  GNAT does not generate a longjmp to
     return from a signal handler so the signal will still be masked unless
     we unmask it. */
  sigprocmask (SIG_SETMASK, NULL, &mask);
  sigdelset (&mask, sig);
  sigprocmask (SIG_SETMASK, &mask, NULL);

  __gnat_map_signal (sig);

}

void
__gnat_install_handler (void)
{
  struct sigaction act;

  /* Setup signal handler to map synchronous signals to appropriate
     exceptions.  Make sure that the handler isn't interrupted by another
     signal that might cause a scheduling event! */

  act.sa_handler = __gnat_error_handler;
  act.sa_flags = SA_SIGINFO | SA_ONSTACK;
  sigemptyset (&act.sa_mask);

  /* For VxWorks, install all signal handlers, since pragma Interrupt_State
     applies to vectored hardware interrupts, not signals */
  sigaction (SIGFPE,  &act, NULL);
  sigaction (SIGILL,  &act, NULL);
  sigaction (SIGSEGV, &act, NULL);
  sigaction (SIGBUS,  &act, NULL);

  __gnat_handler_installed = 1;
}

#define HAVE_GNAT_INIT_FLOAT

void
__gnat_init_float (void)
{
  /* Disable overflow/underflow exceptions on the PPC processor, this is needed
     to get correct Ada semantics.  Note that for AE653 vThreads, the HW
     overflow settings are an OS configuration issue.  The instructions
     below have no effect */
#if defined (_ARCH_PPC) && !defined (_SOFT_FLOAT) && !defined (VTHREADS)
  asm ("mtfsb0 25");
  asm ("mtfsb0 26");
#endif
<<<<<<< HEAD

  /* Similarly for sparc64. Achieved by masking bits in the Trap Enable Mask
     field of the Floating-point Status Register (see the SPARC Architecture
     Manual Version 9, p 48).  */
#if defined (sparc64)

#define FSR_TEM_NVM (1 << 27)  /* Invalid operand  */
#define FSR_TEM_OFM (1 << 26)  /* Overflow  */
#define FSR_TEM_UFM (1 << 25)  /* Underflow  */
#define FSR_TEM_DZM (1 << 24)  /* Division by Zero  */
#define FSR_TEM_NXM (1 << 23)  /* Inexact result  */
  {
    unsigned int fsr;

    __asm__("st %%fsr, %0" : "=m" (fsr));
    fsr &= ~(FSR_TEM_OFM | FSR_TEM_UFM);
    __asm__("ld %0, %%fsr" : : "m" (fsr));
  }
#endif
}

/******************/
/* NetBSD Section */
/******************/

#elif defined(__NetBSD__)

#include <signal.h>
#include <unistd.h>

=======

#if (defined (__i386__) || defined (i386)) && !defined (VTHREADS)
  /* This is used to properly initialize the FPU on an x86 for each
     process thread. */
  asm ("finit");
#endif

  /* Similarly for sparc64. Achieved by masking bits in the Trap Enable Mask
     field of the Floating-point Status Register (see the SPARC Architecture
     Manual Version 9, p 48).  */
#if defined (sparc64)

#define FSR_TEM_NVM (1 << 27)  /* Invalid operand  */
#define FSR_TEM_OFM (1 << 26)  /* Overflow  */
#define FSR_TEM_UFM (1 << 25)  /* Underflow  */
#define FSR_TEM_DZM (1 << 24)  /* Division by Zero  */
#define FSR_TEM_NXM (1 << 23)  /* Inexact result  */
  {
    unsigned int fsr;

    __asm__("st %%fsr, %0" : "=m" (fsr));
    fsr &= ~(FSR_TEM_OFM | FSR_TEM_UFM);
    __asm__("ld %0, %%fsr" : : "m" (fsr));
  }
#endif
}

/* This subprogram is called by System.Task_Primitives.Operations.Enter_Task
   (if not null) when a new task is created.  It is initialized by
   System.Stack_Checking.Operations.Initialize_Stack_Limit.
   The use of a hook avoids to drag stack checking subprograms if stack
   checking is not used.  */
void (*__gnat_set_stack_limit_hook)(void) = (void (*)(void))0;


/******************/
/* NetBSD Section */
/******************/

#elif defined(__NetBSD__)

#include <signal.h>
#include <unistd.h>

static void
__gnat_error_handler (int sig)
{
  struct Exception_Data *exception;
  const char *msg;

  switch(sig)
  {
    case SIGFPE:
      exception = &constraint_error;
      msg = "SIGFPE";
      break;
    case SIGILL:
      exception = &constraint_error;
      msg = "SIGILL";
      break;
    case SIGSEGV:
      exception = &storage_error;
      msg = "stack overflow or erroneous memory access";
      break;
    case SIGBUS:
      exception = &constraint_error;
      msg = "SIGBUS";
      break;
    default:
      exception = &program_error;
      msg = "unhandled signal";
    }

    Raise_From_Signal_Handler(exception, msg);
}

void
__gnat_install_handler(void)
{
  struct sigaction act;

  act.sa_handler = __gnat_error_handler;
  act.sa_flags = SA_NODEFER | SA_RESTART;
  sigemptyset (&act.sa_mask);

  /* Do not install handlers if interrupt state is "System" */
  if (__gnat_get_interrupt_state (SIGFPE) != 's')
    sigaction (SIGFPE,  &act, NULL);
  if (__gnat_get_interrupt_state (SIGILL) != 's')
    sigaction (SIGILL,  &act, NULL);
  if (__gnat_get_interrupt_state (SIGSEGV) != 's')
    sigaction (SIGSEGV, &act, NULL);
  if (__gnat_get_interrupt_state (SIGBUS) != 's')
    sigaction (SIGBUS,  &act, NULL);

  __gnat_handler_installed = 1;
}

/*******************/
/* OpenBSD Section */
/*******************/

#elif defined(__OpenBSD__)

#include <signal.h>
#include <unistd.h>

>>>>>>> 751ff693
static void
__gnat_error_handler (int sig)
{
  struct Exception_Data *exception;
  const char *msg;

  switch(sig)
  {
    case SIGFPE:
      exception = &constraint_error;
      msg = "SIGFPE";
      break;
    case SIGILL:
      exception = &constraint_error;
      msg = "SIGILL";
      break;
    case SIGSEGV:
      exception = &storage_error;
      msg = "stack overflow or erroneous memory access";
      break;
    case SIGBUS:
      exception = &constraint_error;
      msg = "SIGBUS";
      break;
    default:
      exception = &program_error;
      msg = "unhandled signal";
    }

    Raise_From_Signal_Handler(exception, msg);
}

void
__gnat_install_handler(void)
{
  struct sigaction act;

  act.sa_handler = __gnat_error_handler;
  act.sa_flags = SA_NODEFER | SA_RESTART;
  sigemptyset (&act.sa_mask);

  /* Do not install handlers if interrupt state is "System" */
  if (__gnat_get_interrupt_state (SIGFPE) != 's')
    sigaction (SIGFPE,  &act, NULL);
  if (__gnat_get_interrupt_state (SIGILL) != 's')
    sigaction (SIGILL,  &act, NULL);
  if (__gnat_get_interrupt_state (SIGSEGV) != 's')
    sigaction (SIGSEGV, &act, NULL);
  if (__gnat_get_interrupt_state (SIGBUS) != 's')
    sigaction (SIGBUS,  &act, NULL);

  __gnat_handler_installed = 1;
}

#else

/* For all other versions of GNAT, the handler does nothing */

/*******************/
/* Default Section */
/*******************/

void
__gnat_install_handler (void)
{
  __gnat_handler_installed = 1;
}

#endif

/*********************/
/* __gnat_init_float */
/*********************/

/* This routine is called as each process thread is created, for possible
   initialization of the FP processor. This version is used under INTERIX,
   WIN32 and could be used under OS/2 */

#if defined (_WIN32) || defined (__INTERIX) || defined (__EMX__) \
<<<<<<< HEAD
  || defined (__Lynx__) || defined(__NetBSD__) || defined(__FreeBSD__)
=======
  || defined (__Lynx__) || defined(__NetBSD__) || defined(__FreeBSD__) \
  || defined (__OpenBSD__)
>>>>>>> 751ff693

#define HAVE_GNAT_INIT_FLOAT

void
__gnat_init_float (void)
{
#if defined (__i386__) || defined (i386)

  /* This is used to properly initialize the FPU on an x86 for each
     process thread. */

  asm ("finit");

#endif  /* Defined __i386__ */
}
#endif

#ifndef HAVE_GNAT_INIT_FLOAT

/* All targets without a specific __gnat_init_float will use an empty one */
void
__gnat_init_float (void)
<<<<<<< HEAD
=======
{
}
#endif

/***********************************/
/* __gnat_adjust_context_for_raise */
/***********************************/

#ifndef HAVE_GNAT_ADJUST_CONTEXT_FOR_RAISE

/* All targets without a specific version will use an empty one */

/* Given UCONTEXT a pointer to a context structure received by a signal
   handler for SIGNO, perform the necessary adjustments to let the handler
   raise an exception.  Calls to this routine are not conditioned by the
   propagation scheme in use.  */

void
__gnat_adjust_context_for_raise (int signo ATTRIBUTE_UNUSED,
				 void *ucontext ATTRIBUTE_UNUSED)
>>>>>>> 751ff693
{
  /* Adjustments are currently required for the GCC ZCX propagation scheme
     only.  These adjustments (described below) are harmless for the other
     schemes, so may be applied unconditionally.  */

  /* Adjustments required for a GCC ZCX propagation scheme:
     ------------------------------------------------------

     The GCC unwinder expects to be dealing with call return addresses, since
     this is the "nominal" case of what we retrieve while unwinding a regular
     call chain.

     To evaluate if a handler applies at some point identified by a return
     address, the propagation engine needs to determine what region the
     corresponding call instruction pertains to.  Because the return address
     may not be attached to the same region as the call, the unwinder always
     subtracts "some" amount from a return address to search the region
     tables, amount chosen to ensure that the resulting address is inside the
     call instruction.

     When we raise an exception from a signal handler, e.g. to transform a
     SIGSEGV into Storage_Error, things need to appear as if the signal
     handler had been "called" by the instruction which triggered the signal,
     so that exception handlers that apply there are considered.  What the
     unwinder will retrieve as the return address from the signal handler is
     what it will find as the faulting instruction address in the signal
     context pushed by the kernel.  Leaving this address untouched looses, if
     the triggering instruction happens to be the very first of a region, as
     the later adjustments performed by the unwinder would yield an address
     outside that region.  We need to compensate for the unwinder adjustments
     at some point, and this is what this routine is expected to do.

     signo is passed because on some targets for some signals the PC in
     context points to the instruction after the faulting one, in which case
     the unwinder adjustment is still desired.

     We used to perform the compensation in the GCC unwinding fallback macro.
     The thread at http://gcc.gnu.org/ml/gcc-patches/2004-05/msg00343.html
     describes a couple of issues with this approach.  First, on some targets
     the adjustment to apply depends on the triggering signal, which is not
     easily accessible from the macro.  Besides, other languages, e.g. Java,
     deal with this by performing the adjustment in the signal handler before
     the raise, so fallback adjustments just break those front-ends.  */
}
<<<<<<< HEAD
#endif

/***********************************/
/* __gnat_adjust_context_for_raise */
/***********************************/

#ifndef HAVE_GNAT_ADJUST_CONTEXT_FOR_RAISE

/* All targets without a specific version will use an empty one */

/* UCONTEXT is a pointer to a context structure received by a signal handler
   about to propagate an exception. Adjust it to compensate the fact that the
   generic unwinder thinks the corresponding PC is a call return address.  */

void
__gnat_adjust_context_for_raise (int signo ATTRIBUTE_UNUSED,
				 void *ucontext ATTRIBUTE_UNUSED)
{
  /* The point is that the interrupted context PC typically is the address
     that we should search an EH region for, which is different from the call
     return address case. The target independent part of the GCC unwinder
     don't differentiate the two situations, so we compensate here for the
     adjustments it will blindly make.

     signo is passed because on some targets for some signals the PC in
     context points to the instruction after the faulting one, in which case
     the unwinder adjustment is still desired.  */

  /* On a number of targets, we have arranged for the adjustment to be
     performed by the MD_FALLBACK_FRAME_STATE circuitry, so we don't provide a
     specific instance of this routine.  The MD_FALLBACK doesn't have access
     to the signal number, though, so the compensation is systematic there and
     might be wrong in some cases.  */

  /* Having the compensation wrong leads to potential failures.  A very
     typical case is what happens when there is no compensation and a signal
     triggers for the first instruction in a region : the unwinder adjustment
     has it search in the wrong EH region.  */
}
=======
>>>>>>> 751ff693

#endif<|MERGE_RESOLUTION|>--- conflicted
+++ resolved
@@ -6,11 +6,7 @@
  *                                                                          *
  *                          C Implementation File                           *
  *                                                                          *
-<<<<<<< HEAD
- *          Copyright (C) 1992-2006, Free Software Foundation, Inc.         *
-=======
  *          Copyright (C) 1992-2007, Free Software Foundation, Inc.         *
->>>>>>> 751ff693
  *                                                                          *
  * GNAT is free software;  you can  redistribute it  and/or modify it under *
  * terms of the  GNU General Public License as published  by the Free Soft- *
@@ -105,10 +101,7 @@
 int   __gl_zero_cost_exceptions          = 0;
 int   __gl_detect_blocking               = 0;
 int   __gl_default_stack_size            = -1;
-<<<<<<< HEAD
-=======
 int   __gl_leap_seconds_support          = 0;
->>>>>>> 751ff693
 
 /* Indication of whether synchronous signal handler has already been
    installed by a previous call to adainit */
@@ -191,50 +184,6 @@
 
 #endif
 
-<<<<<<< HEAD
-/* Notes on the Zero Cost Exceptions scheme and its impact on the signal
-   handlers implemented below :
-
-   What we call Zero Cost Exceptions is implemented using the GCC eh
-   circuitry, even if the underlying implementation is setjmp/longjmp
-   based. In any case ...
-
-   The GCC unwinder expects to be dealing with call return addresses, since
-   this is the "nominal" case of what we retrieve while unwinding a regular
-   call chain. To evaluate if a handler applies at some point in this chain,
-   the propagation engine needs to determine what region the corresponding
-   call instruction pertains to. The return address may not be attached to the
-   same region as the call, so the unwinder unconditionally subtracts "some"
-   amount to the return addresses it gets to search the region tables. The
-   exact amount is computed to ensure that the resulting address is inside the
-   call instruction, and is thus target dependent (think about delay slots for
-   instance).
-
-   When we raise an exception from a signal handler, e.g. to transform a
-   SIGSEGV into Storage_Error, things need to appear as if the signal handler
-   had been "called" by the instruction which triggered the signal, so that
-   exception handlers that apply there are considered. What the unwinder will
-   retrieve as the return address from the signal handler is what it will find
-   as the faulting instruction address in the corresponding signal context
-   pushed by the kernel. Leaving this address untouched may loose, because if
-   the triggering instruction happens to be the very first of a region, the
-   later adjustments performed by the unwinder would yield an address outside
-   that region. We need to compensate for those adjustments at some point,
-   which we used to do in the GCC unwinding fallback macro.
-
-   The thread at http://gcc.gnu.org/ml/gcc-patches/2004-05/msg00343.html
-   describes a couple of issues with the fallback based compensation approach.
-   First, on some targets the adjustment to apply depends on the triggering
-   signal, which is not easily accessible from the macro.  Besides, other
-   languages, e.g. Java, deal with this by performing the adjustment in the
-   signal handler before the raise, so fallback adjustments just break those
-   front-ends.
-
-   We now follow the Java way for most targets, via adjust_context_for_raise
-   below.  */
-
-=======
->>>>>>> 751ff693
 /***************/
 /* AIX Section */
 /***************/
@@ -265,12 +214,6 @@
 
 #endif /* _AIXVERSION_430 */
 
-<<<<<<< HEAD
-static void __gnat_error_handler (int);
-
-static void
-__gnat_error_handler (int sig)
-=======
 static void __gnat_error_handler (int sig, siginfo_t * si, void * uc);
 
 /* __gnat_adjust_context_for_raise - see comments along with the default
@@ -291,7 +234,6 @@
 
 static void
 __gnat_error_handler (int sig, siginfo_t * si, void * uc)
->>>>>>> 751ff693
 {
   struct Exception_Data *exception;
   const char *msg;
@@ -332,13 +274,8 @@
      exceptions.  Make sure that the handler isn't interrupted by another
      signal that might cause a scheduling event! */
 
-<<<<<<< HEAD
-  act.sa_handler = __gnat_error_handler;
-  act.sa_flags = SA_NODEFER | SA_RESTART;
-=======
   act.sa_flags = SA_NODEFER | SA_RESTART | SA_SIGINFO;
   act.sa_sigaction = __gnat_error_handler;
->>>>>>> 751ff693
   sigemptyset (&act.sa_mask);
 
   /* Do not install handlers if interrupt state is "System" */
@@ -369,12 +306,6 @@
 extern char *__gnat_get_code_loc (struct sigcontext *);
 extern void __gnat_set_code_loc (struct sigcontext *, char *);
 extern size_t __gnat_machine_state_length (void);
-<<<<<<< HEAD
-
-static void
-__gnat_error_handler
-  (int sig, siginfo_t *sip, struct sigcontext *context ATTRIBUTE_UNUSED)
-=======
 
 /* __gnat_adjust_context_for_raise - see comments along with the default
    version later in this file.  */
@@ -403,7 +334,6 @@
 static void
 __gnat_error_handler
   (int sig, siginfo_t *sip, struct sigcontext *context)
->>>>>>> 751ff693
 {
   struct Exception_Data *exception;
   static int recurse = 0;
@@ -515,33 +445,25 @@
   context->sc_pc = (long) pc;
 }
 
-
 size_t
 __gnat_machine_state_length (void)
 {
   return sizeof (struct sigcontext);
 }
 
-<<<<<<< HEAD
-/********************/
-/* PA HP-UX section */
-/********************/
-
-#elif defined (__hppa__) && defined (__hpux__)
-=======
 /*****************/
 /* HP-UX section */
 /*****************/
 
 #elif defined (__hpux__)
->>>>>>> 751ff693
 
 #include <signal.h>
 #include <sys/ucontext.h>
 
 static void
 __gnat_error_handler (int sig, siginfo_t *siginfo, void *ucontext);
-<<<<<<< HEAD
+
+#if defined (__hppa__)
 
 /* __gnat_adjust_context_for_raise - see comments along with the default
    version later in this file.  */
@@ -558,28 +480,8 @@
   else
     mcontext->ss_narrow.ss_pcoq_head ++;
 }
-=======
-
-#if defined (__hppa__)
-
-/* __gnat_adjust_context_for_raise - see comments along with the default
-   version later in this file.  */
-
-#define HAVE_GNAT_ADJUST_CONTEXT_FOR_RAISE
-
-void
-__gnat_adjust_context_for_raise (int signo ATTRIBUTE_UNUSED, void *ucontext)
-{
-  mcontext_t *mcontext = &((ucontext_t *) ucontext)->uc_mcontext;
-
-  if (UseWideRegs (mcontext))
-    mcontext->ss_wide.ss_32.ss_pcoq_head_lo ++;
-  else
-    mcontext->ss_narrow.ss_pcoq_head ++;
-}
-
-#endif
->>>>>>> 751ff693
+
+#endif
 
 static void
 __gnat_error_handler
@@ -835,205 +737,6 @@
   __gnat_handler_installed = 1;
 }
 
-<<<<<<< HEAD
-/*******************/
-/* Interix Section */
-/*******************/
-
-#elif defined (__INTERIX)
-
-#include <signal.h>
-
-static void __gnat_error_handler (int);
-
-static void
-__gnat_error_handler (int sig)
-=======
-/****************/
-/* IRIX Section */
-/****************/
-
-#elif defined (sgi)
-
-#include <signal.h>
-#include <siginfo.h>
-
-#ifndef NULL
-#define NULL 0
-#endif
-
-#define SIGADAABORT 48
-#define SIGNAL_STACK_SIZE 4096
-#define SIGNAL_STACK_ALIGNMENT 64
-
-#define Check_Abort_Status     \
-                      system__soft_links__check_abort_status
-extern int (*Check_Abort_Status) (void);
-
-extern struct Exception_Data _abort_signal;
-
-static void __gnat_error_handler (int, int, sigcontext_t *);
-
-/* We are not setting the SA_SIGINFO bit in the sigaction flags when
-   connecting that handler, with the effects described in the sigaction
-   man page:
-
-          SA_SIGINFO [...]
-          If cleared and the signal is caught, the first argument is
-          also the signal number but the second argument is the signal
-          code identifying the cause of the signal. The third argument
-          points to a sigcontext_t structure containing the receiving
-	  process's context when the signal was delivered.
-*/
-
-static void
-__gnat_error_handler (int sig, int code, sigcontext_t *sc ATTRIBUTE_UNUSED)
->>>>>>> 751ff693
-{
-  struct Exception_Data *exception;
-  const char *msg;
-
-  switch (sig)
-    {
-    case SIGSEGV:
-<<<<<<< HEAD
-      exception = &storage_error;
-      msg = "stack overflow or erroneous memory access";
-      break;
-
-    case SIGBUS:
-      exception = &constraint_error;
-=======
-      if (code == EFAULT)
-	{
-	  exception = &program_error;
-	  msg = "SIGSEGV: (Invalid virtual address)";
-	}
-      else if (code == ENXIO)
-	{
-	  exception = &program_error;
-	  msg = "SIGSEGV: (Read beyond mapped object)";
-	}
-      else if (code == ENOSPC)
-	{
-	  exception = &program_error; /* ??? storage_error ??? */
-	  msg = "SIGSEGV: (Autogrow for file failed)";
-	}
-      else if (code == EACCES || code == EEXIST)
-	{
-	  /* ??? We handle stack overflows here, some of which do trigger
-	         SIGSEGV + EEXIST on Irix 6.5 although EEXIST is not part of
-	         the documented valid codes for SEGV in the signal(5) man
-	         page.  */
-
-	  /* ??? Re-add smarts to further verify that we launched
-		 the stack into a guard page, not an attempt to
-		 write to .text or something */
-	  exception = &storage_error;
-	  msg = "SIGSEGV: (stack overflow or erroneous memory access)";
-	}
-      else
-	{
-	  /* Just in case the OS guys did it to us again.  Sometimes
-	     they fail to document all of the valid codes that are
-	     passed to signal handlers, just in case someone depends
-	     on knowing all the codes */
-	  exception = &program_error;
-	  msg = "SIGSEGV: (Undocumented reason)";
-	}
-      break;
-
-    case SIGBUS:
-      /* Map all bus errors to Program_Error.  */
-      exception = &program_error;
->>>>>>> 751ff693
-      msg = "SIGBUS";
-      break;
-
-    case SIGFPE:
-<<<<<<< HEAD
-=======
-      /* Map all fpe errors to Constraint_Error.  */
->>>>>>> 751ff693
-      exception = &constraint_error;
-      msg = "SIGFPE";
-      break;
-
-<<<<<<< HEAD
-    default:
-=======
-    case SIGADAABORT:
-      if ((*Check_Abort_Status) ())
-	{
-	  exception = &_abort_signal;
-	  msg = "";
-	}
-      else
-	return;
-
-      break;
-
-    default:
-      /* Everything else is a Program_Error. */
->>>>>>> 751ff693
-      exception = &program_error;
-      msg = "unhandled signal";
-    }
-
-  Raise_From_Signal_Handler (exception, msg);
-}
-
-void
-__gnat_install_handler (void)
-{
-  struct sigaction act;
-
-<<<<<<< HEAD
-  /* Set up signal handler to map synchronous signals to appropriate
-=======
-  /* Setup signal handler to map synchronous signals to appropriate
->>>>>>> 751ff693
-     exceptions.  Make sure that the handler isn't interrupted by another
-     signal that might cause a scheduling event! */
-
-  act.sa_handler = __gnat_error_handler;
-<<<<<<< HEAD
-  act.sa_flags = 0;
-  sigemptyset (&act.sa_mask);
-
-  /* Handlers for signals besides SIGSEGV cause c974013 to hang */
-/*  sigaction (SIGILL,  &act, NULL); */
-/*  sigaction (SIGABRT, &act, NULL); */
-/*  sigaction (SIGFPE,  &act, NULL); */
-/*  sigaction (SIGBUS,  &act, NULL); */
-
-  /* Do not install handlers if interrupt state is "System" */
-  if (__gnat_get_interrupt_state (SIGSEGV) != 's')
-    sigaction (SIGSEGV, &act, NULL);
-=======
-  act.sa_flags = SA_NODEFER + SA_RESTART;
-  sigfillset (&act.sa_mask);
-  sigemptyset (&act.sa_mask);
-
-  /* Do not install handlers if interrupt state is "System" */
-  if (__gnat_get_interrupt_state (SIGABRT) != 's')
-    sigaction (SIGABRT, &act, NULL);
-  if (__gnat_get_interrupt_state (SIGFPE) != 's')
-    sigaction (SIGFPE,  &act, NULL);
-  if (__gnat_get_interrupt_state (SIGILL) != 's')
-    sigaction (SIGILL,  &act, NULL);
-  if (__gnat_get_interrupt_state (SIGSEGV) != 's')
-    sigaction (SIGSEGV, &act, NULL);
-  if (__gnat_get_interrupt_state (SIGBUS) != 's')
-    sigaction (SIGBUS,  &act, NULL);
-  if (__gnat_get_interrupt_state (SIGADAABORT) != 's')
-    sigaction (SIGADAABORT,  &act, NULL);
->>>>>>> 751ff693
-
-  __gnat_handler_installed = 1;
-}
-
-<<<<<<< HEAD
 /****************/
 /* IRIX Section */
 /****************/
@@ -1130,37 +833,24 @@
       exception = &constraint_error;
       msg = "SIGFPE";
       break;
-=======
-/*******************/
-/* Solaris Section */
-/*******************/
-
-#elif defined (sun) && defined (__SVR4) && !defined (__vxworks)
-
-#include <signal.h>
-#include <siginfo.h>
-#include <sys/ucontext.h>
-#include <sys/regset.h>
-
-/* The code below is common to sparc and x86.  Beware of the delay slot
-   differences for signal context adjustments.  */
->>>>>>> 751ff693
-
-#if defined (__sparc)
-#define RETURN_ADDR_OFFSET 8
-#else
-#define RETURN_ADDR_OFFSET 0
-#endif
-
-/* Likewise regarding how the "instruction pointer" register slot can
-   be identified in signal machine contexts.  We have either "REG_PC"
-   or "PC" at hand, depending on the target CPU and solaris version.  */
-
-#if !defined (REG_PC)
-#define REG_PC PC
-#endif
-
-<<<<<<< HEAD
+
+    case SIGADAABORT:
+      if ((*Check_Abort_Status) ())
+	{
+	  exception = &_abort_signal;
+	  msg = "";
+	}
+      else
+	return;
+
+      break;
+
+    default:
+      /* Everything else is a Program_Error. */
+      exception = &program_error;
+      msg = "unhandled signal";
+    }
+
   Raise_From_Signal_Handler (exception, msg);
 }
 
@@ -1203,12 +893,26 @@
 
 #include <signal.h>
 #include <siginfo.h>
-
-static void __gnat_error_handler (int, siginfo_t *);
-
-static void
-__gnat_error_handler (int sig, siginfo_t *sip)
-=======
+#include <sys/ucontext.h>
+#include <sys/regset.h>
+
+/* The code below is common to sparc and x86.  Beware of the delay slot
+   differences for signal context adjustments.  */
+
+#if defined (__sparc)
+#define RETURN_ADDR_OFFSET 8
+#else
+#define RETURN_ADDR_OFFSET 0
+#endif
+
+/* Likewise regarding how the "instruction pointer" register slot can
+   be identified in signal machine contexts.  We have either "REG_PC"
+   or "PC" at hand, depending on the target CPU and solaris version.  */
+
+#if !defined (REG_PC)
+#define REG_PC PC
+#endif
+
 static void __gnat_error_handler (int, siginfo_t *, ucontext_t *);
 
 /* __gnat_adjust_context_for_raise - see comments along with the default
@@ -1226,18 +930,14 @@
 
 static void
 __gnat_error_handler (int sig, siginfo_t *sip, ucontext_t *uctx)
->>>>>>> 751ff693
 {
   struct Exception_Data *exception;
   static int recurse = 0;
   const char *msg;
-<<<<<<< HEAD
-=======
 
   /* Adjusting is required for every fault context, so adjust for this one
      now, before we possibly trigger a recursive fault below.  */
   __gnat_adjust_context_for_raise (sig, (void *)uctx);
->>>>>>> 751ff693
 
   /* If this was an explicit signal from a "kill", just resignal it.  */
   if (SI_FROMUSER (sip))
@@ -1657,15 +1357,12 @@
       /* The full name really should be get sys$getmsg returns. ??? */
       exception->Full_Name = "IMPORTED_EXCEPTION";
       exception->Import_Code = base_code;
-<<<<<<< HEAD
-=======
 
 #ifdef __IA64
       /* Do not adjust the program counter as already points to the next
 	 instruction (just after the call to LIB$STOP).  */
       Raise_From_Signal_Handler (exception, msg);
 #endif
->>>>>>> 751ff693
     }
 #endif
 
@@ -1829,16 +1526,6 @@
 
   CHF$MECH_ARRAY * mechargs = (CHF$MECH_ARRAY *) ucontext;
 
-<<<<<<< HEAD
-      case SS$_HPARITH:
-#ifndef IN_RTS
-	return SS$_RESIGNAL; /* toplev.c handles for compiler */
-#else
-	{
-	  exception = &constraint_error;
-	  msg = "arithmetic error";
-	}
-=======
   CHF64$SIGNAL_ARRAY *chfsig64
     = (CHF64$SIGNAL_ARRAY *) mechargs->chf$ph_mch_sig64_addr;
 
@@ -1850,115 +1537,8 @@
   (*ih_pc_loc) ++;
 }
 
->>>>>>> 751ff693
-#endif
-
-<<<<<<< HEAD
-      default:
-#ifdef IN_RTS
-	{
-	  int i;
-
-	  /* Scan the DEC Ada exception condition table for a match and fetch
-	     the associated GNAT exception pointer */
-	  for (i = 0;
-	       dec_ada_cond_except_table [i].cond &&
-	       !LIB$MATCH_COND (&sigargs [1],
-			        &dec_ada_cond_except_table [i].cond);
-	       i++);
-	  exception = (struct Exception_Data *)
-	    dec_ada_cond_except_table [i].except;
-
-	  if (!exception)
-	    {
-	      /* Scan the VMS standard condition table for a match and fetch
-		 the associated GNAT exception pointer */
-	      for (i = 0;
-		   cond_except_table [i].cond &&
-		   !LIB$MATCH_COND (&sigargs [1], &cond_except_table [i].cond);
-		   i++);
-	      exception =(struct Exception_Data *) cond_except_table [i].except;
-
-	      if (!exception)
-		/* User programs expect Non_Ada_Error to be raised, reference
-		   DEC Ada test CXCONDHAN. */
-		exception = &Non_Ada_Error;
-	    }
-	}
-#else
-	exception = &program_error;
-#endif
-	message [0] = 0;
-	/* Subtract PC & PSL fields which messes with PUTMSG */
-	sigargs [0] -= 2;
-	SYS$PUTMSG (sigargs, copy_msg, &gnat_facility, message);
-	sigargs [0] += 2;
-	msg = message;
-	break;
-      }
-
- __gnat_adjust_context_for_raise (0, (void *)mechargs);
- Raise_From_Signal_Handler (exception, msg);
-}
-
-long
-__gnat_error_handler (int *sigargs, void *mechargs)
-{
-  return __gnat_handle_vms_condition (sigargs, mechargs);
-}
-
-void
-__gnat_install_handler (void)
-{
-  long prvhnd ATTRIBUTE_UNUSED;
-
-#if !defined (IN_RTS)
-  SYS$SETEXV (1, __gnat_error_handler, 3, &prvhnd);
-#endif
-
-  /* On alpha-vms, we avoid the global vector annoyance thanks to frame based
-     handlers to turn conditions into exceptions since GCC 3.4.  The global
-     vector is still required for earlier GCC versions.  We're resorting to
-     the __gnat_error_prehandler assembly function in this case.  */
-
-#if defined (IN_RTS) && defined (__alpha__)
-  if ((__GNUC__ * 10 + __GNUC_MINOR__) < 34)
-    {
-      char * c = (char *) xmalloc (2049);
-
-      __gnat_error_prehandler_stack = &c[2048];
-      SYS$SETEXV (1, __gnat_error_prehandler, 3, &prvhnd);
-    }
-#endif
-
-  __gnat_handler_installed = 1;
-}
-
-/* __gnat_adjust_context_for_raise for alpha - see comments along with the
-   default version later in this file.  */
-
-#if defined (IN_RTS) && defined (__alpha__)
-
-#include <vms/chfctxdef.h>
-#include <vms/chfdef.h>
-
-#define HAVE_GNAT_ADJUST_CONTEXT_FOR_RAISE
-
-void
-__gnat_adjust_context_for_raise (int signo ATTRIBUTE_UNUSED, void *ucontext)
-{
-  /* Add one to the address of the instruction signaling the condition,
-     located in the sigargs array.  */
-
-  CHF$MECH_ARRAY * mechargs = (CHF$MECH_ARRAY *) ucontext;
-  CHF$SIGNAL_ARRAY * sigargs
-    = (CHF$SIGNAL_ARRAY *) mechargs->chf$q_mch_sig_addr;
-
-  int vcount = sigargs->chf$is_sig_args;
-  int * pc_slot = & (&sigargs->chf$l_sig_name)[vcount-2];
-
-  (*pc_slot) ++;
-=======
+#endif
+
 /*******************/
 /* FreeBSD Section */
 /*******************/
@@ -2020,72 +1600,95 @@
 
   __gnat_adjust_context_for_raise (sig, ucontext);
   Raise_From_Signal_Handler (exception, msg);
->>>>>>> 751ff693
-}
-
-#endif
-
-/* __gnat_adjust_context_for_raise for ia64.  */
-
-#if defined (IN_RTS) && defined (__IA64)
-
-#include <vms/chfctxdef.h>
-#include <vms/chfdef.h>
-
-#define HAVE_GNAT_ADJUST_CONTEXT_FOR_RAISE
-
-typedef unsigned long long u64;
-
-void
-__gnat_adjust_context_for_raise (int signo ATTRIBUTE_UNUSED, void *ucontext)
-{
-<<<<<<< HEAD
-  /* Add one to the address of the instruction signaling the condition,
-     located in the 64bits sigargs array.  */
-
-  CHF$MECH_ARRAY * mechargs = (CHF$MECH_ARRAY *) ucontext;
-
-  CHF64$SIGNAL_ARRAY *chfsig64
-    = (CHF64$SIGNAL_ARRAY *) mechargs->chf$ph_mch_sig64_addr;
-
-  u64 * post_sigarray
-    = (u64 *)chfsig64 + 1 + chfsig64->chf64$l_sig_args;
-
-  u64 * ih_pc_loc = post_sigarray - 2;
-
-  (*ih_pc_loc) ++;
-}
-
-#endif
+}
+
+void
+__gnat_install_handler ()
+{
+  struct sigaction act;
+
+  /* Set up signal handler to map synchronous signals to appropriate
+     exceptions.  Make sure that the handler isn't interrupted by another
+     signal that might cause a scheduling event! */
+
+  act.sa_sigaction
+    = (void (*)(int, struct __siginfo *, void*)) __gnat_error_handler;
+  act.sa_flags = SA_NODEFER | SA_RESTART | SA_SIGINFO;
+  (void) sigemptyset (&act.sa_mask);
+
+  (void) sigaction (SIGILL,  &act, NULL);
+  (void) sigaction (SIGFPE,  &act, NULL);
+  (void) sigaction (SIGSEGV, &act, NULL);
+  (void) sigaction (SIGBUS,  &act, NULL);
+
+  __gnat_handler_installed = 1;
+}
 
 /*******************/
-/* FreeBSD Section */
+/* VxWorks Section */
 /*******************/
 
-#elif defined (__FreeBSD__)
+#elif defined(__vxworks)
 
 #include <signal.h>
-#include <sys/ucontext.h>
-#include <unistd.h>
-
-static void __gnat_error_handler (int, siginfo_t *, ucontext_t *);
-void __gnat_adjust_context_for_raise (int, void*);
-
-/* __gnat_adjust_context_for_raise - see comments along with the default
-   version later in this file.  */
-
-#define HAVE_GNAT_ADJUST_CONTEXT_FOR_RAISE
-
-void
-__gnat_adjust_context_for_raise (int signo ATTRIBUTE_UNUSED, void *ucontext)
-{
-  mcontext_t *mcontext = &((ucontext_t *) ucontext)->uc_mcontext;
-  mcontext->mc_eip++;
-}
-
-static void
-__gnat_error_handler (int sig, siginfo_t *info __attribute__ ((unused)),
-		      ucontext_t *ucontext)
+#include <taskLib.h>
+
+#ifndef __RTP__
+#include <intLib.h>
+#include <iv.h>
+#endif
+
+#ifdef VTHREADS
+#include "private/vThreadsP.h"
+#endif
+
+static void __gnat_error_handler (int, int, struct sigcontext *);
+void __gnat_map_signal (int);
+
+#ifndef __RTP__
+
+/* Directly vectored Interrupt routines are not supported when using RTPs */
+
+extern int __gnat_inum_to_ivec (int);
+
+/* This is needed by the GNAT run time to handle Vxworks interrupts */
+int
+__gnat_inum_to_ivec (int num)
+{
+  return INUM_TO_IVEC (num);
+}
+#endif
+
+#if !defined(__alpha_vxworks) && (_WRS_VXWORKS_MAJOR != 6) && !defined(__RTP__)
+
+/* getpid is used by s-parint.adb, but is not defined by VxWorks, except
+   on Alpha VxWorks and VxWorks 6.x (including RTPs). */
+
+extern long getpid (void);
+
+long
+getpid (void)
+{
+  return taskIdSelf ();
+}
+#endif
+
+/* VxWorks expects the field excCnt to be zeroed when a signal is handled.
+   The VxWorks version of longjmp does this; gcc's builtin_longjmp does not */
+void
+__gnat_clear_exception_count (void)
+{
+#ifdef VTHREADS
+  WIND_TCB *currentTask = (WIND_TCB *) taskIdSelf();
+
+  currentTask->vThreads.excCnt = 0;
+#endif
+}
+
+/* Exported to s-intman-vxworks.adb in order to handle different signal
+   to exception mappings in different VxWorks versions */
+void
+__gnat_map_signal (int sig)
 {
   struct Exception_Data *exception;
   const char *msg;
@@ -2096,156 +1699,6 @@
       exception = &constraint_error;
       msg = "SIGFPE";
       break;
-
-    case SIGILL:
-      exception = &constraint_error;
-      msg = "SIGILL";
-      break;
-
-    case SIGSEGV:
-      exception = &storage_error;
-      msg = "stack overflow or erroneous memory access";
-      break;
-
-    case SIGBUS:
-      exception = &constraint_error;
-      msg = "SIGBUS";
-      break;
-
-    default:
-      exception = &program_error;
-      msg = "unhandled signal";
-    }
-
-  __gnat_adjust_context_for_raise (sig, ucontext);
-  Raise_From_Signal_Handler (exception, msg);
-}
-
-void
-__gnat_install_handler ()
-{
-  struct sigaction act;
-
-  /* Set up signal handler to map synchronous signals to appropriate
-     exceptions.  Make sure that the handler isn't interrupted by another
-     signal that might cause a scheduling event! */
-
-  act.sa_handler = __gnat_error_handler;
-  act.sa_flags = SA_NODEFER | SA_RESTART | SA_SIGINFO;
-  (void) sigemptyset (&act.sa_mask);
-
-  (void) sigaction (SIGILL,  &act, NULL);
-  (void) sigaction (SIGFPE,  &act, NULL);
-  (void) sigaction (SIGSEGV, &act, NULL);
-  (void) sigaction (SIGBUS,  &act, NULL);
-
-  __gnat_handler_installed = 1;
-}
-
-=======
-  struct sigaction act;
-
-  /* Set up signal handler to map synchronous signals to appropriate
-     exceptions.  Make sure that the handler isn't interrupted by another
-     signal that might cause a scheduling event! */
-
-  act.sa_sigaction
-    = (void (*)(int, struct __siginfo *, void*)) __gnat_error_handler;
-  act.sa_flags = SA_NODEFER | SA_RESTART | SA_SIGINFO;
-  (void) sigemptyset (&act.sa_mask);
-
-  (void) sigaction (SIGILL,  &act, NULL);
-  (void) sigaction (SIGFPE,  &act, NULL);
-  (void) sigaction (SIGSEGV, &act, NULL);
-  (void) sigaction (SIGBUS,  &act, NULL);
-
-  __gnat_handler_installed = 1;
-}
-
->>>>>>> 751ff693
-/*******************/
-/* VxWorks Section */
-/*******************/
-
-#elif defined(__vxworks)
-
-#include <signal.h>
-#include <taskLib.h>
-
-#ifndef __RTP__
-#include <intLib.h>
-#include <iv.h>
-#endif
-
-#ifdef VTHREADS
-#include "private/vThreadsP.h"
-#endif
-
-static void __gnat_error_handler (int, int, struct sigcontext *);
-void __gnat_map_signal (int);
-
-#ifndef __RTP__
-<<<<<<< HEAD
-
-/* Directly vectored Interrupt routines are not supported when using RTPs */
-
-extern int __gnat_inum_to_ivec (int);
-
-=======
-
-/* Directly vectored Interrupt routines are not supported when using RTPs */
-
-extern int __gnat_inum_to_ivec (int);
-
->>>>>>> 751ff693
-/* This is needed by the GNAT run time to handle Vxworks interrupts */
-int
-__gnat_inum_to_ivec (int num)
-{
-  return INUM_TO_IVEC (num);
-}
-#endif
-
-#if !defined(__alpha_vxworks) && (_WRS_VXWORKS_MAJOR != 6) && !defined(__RTP__)
-
-/* getpid is used by s-parint.adb, but is not defined by VxWorks, except
-   on Alpha VxWorks and VxWorks 6.x (including RTPs). */
-
-extern long getpid (void);
-
-long
-getpid (void)
-{
-  return taskIdSelf ();
-}
-#endif
-
-/* VxWorks expects the field excCnt to be zeroed when a signal is handled.
-   The VxWorks version of longjmp does this; gcc's builtin_longjmp does not */
-void
-__gnat_clear_exception_count (void)
-{
-#ifdef VTHREADS
-  WIND_TCB *currentTask = (WIND_TCB *) taskIdSelf();
-
-  currentTask->vThreads.excCnt = 0;
-#endif
-}
-
-/* Exported to s-intman-vxworks.adb in order to handle different signal
-   to exception mappings in different VxWorks versions */
-void
-__gnat_map_signal (int sig)
-{
-  struct Exception_Data *exception;
-  const char *msg;
-
-  switch (sig)
-    {
-    case SIGFPE:
-      exception = &constraint_error;
-      msg = "SIGFPE";
-      break;
 #ifdef VTHREADS
     case SIGILL:
       exception = &constraint_error;
@@ -2260,12 +1713,9 @@
       msg = "SIGBUS: possible stack overflow";
       break;
 #else
-<<<<<<< HEAD
-=======
 #ifdef __RTP__
     /* In RTP mode a SIGSEGV is most likely due to a stack overflow,
        since stack checking uses the probing mechanism.  */
->>>>>>> 751ff693
     case SIGILL:
       exception = &constraint_error;
       msg = "SIGILL";
@@ -2354,38 +1804,6 @@
   asm ("mtfsb0 25");
   asm ("mtfsb0 26");
 #endif
-<<<<<<< HEAD
-
-  /* Similarly for sparc64. Achieved by masking bits in the Trap Enable Mask
-     field of the Floating-point Status Register (see the SPARC Architecture
-     Manual Version 9, p 48).  */
-#if defined (sparc64)
-
-#define FSR_TEM_NVM (1 << 27)  /* Invalid operand  */
-#define FSR_TEM_OFM (1 << 26)  /* Overflow  */
-#define FSR_TEM_UFM (1 << 25)  /* Underflow  */
-#define FSR_TEM_DZM (1 << 24)  /* Division by Zero  */
-#define FSR_TEM_NXM (1 << 23)  /* Inexact result  */
-  {
-    unsigned int fsr;
-
-    __asm__("st %%fsr, %0" : "=m" (fsr));
-    fsr &= ~(FSR_TEM_OFM | FSR_TEM_UFM);
-    __asm__("ld %0, %%fsr" : : "m" (fsr));
-  }
-#endif
-}
-
-/******************/
-/* NetBSD Section */
-/******************/
-
-#elif defined(__NetBSD__)
-
-#include <signal.h>
-#include <unistd.h>
-
-=======
 
 #if (defined (__i386__) || defined (i386)) && !defined (VTHREADS)
   /* This is used to properly initialize the FPU on an x86 for each
@@ -2493,7 +1911,6 @@
 #include <signal.h>
 #include <unistd.h>
 
->>>>>>> 751ff693
 static void
 __gnat_error_handler (int sig)
 {
@@ -2573,12 +1990,8 @@
    WIN32 and could be used under OS/2 */
 
 #if defined (_WIN32) || defined (__INTERIX) || defined (__EMX__) \
-<<<<<<< HEAD
-  || defined (__Lynx__) || defined(__NetBSD__) || defined(__FreeBSD__)
-=======
   || defined (__Lynx__) || defined(__NetBSD__) || defined(__FreeBSD__) \
   || defined (__OpenBSD__)
->>>>>>> 751ff693
 
 #define HAVE_GNAT_INIT_FLOAT
 
@@ -2601,8 +2014,6 @@
 /* All targets without a specific __gnat_init_float will use an empty one */
 void
 __gnat_init_float (void)
-<<<<<<< HEAD
-=======
 {
 }
 #endif
@@ -2623,7 +2034,6 @@
 void
 __gnat_adjust_context_for_raise (int signo ATTRIBUTE_UNUSED,
 				 void *ucontext ATTRIBUTE_UNUSED)
->>>>>>> 751ff693
 {
   /* Adjustments are currently required for the GCC ZCX propagation scheme
      only.  These adjustments (described below) are harmless for the other
@@ -2668,47 +2078,5 @@
      deal with this by performing the adjustment in the signal handler before
      the raise, so fallback adjustments just break those front-ends.  */
 }
-<<<<<<< HEAD
-#endif
-
-/***********************************/
-/* __gnat_adjust_context_for_raise */
-/***********************************/
-
-#ifndef HAVE_GNAT_ADJUST_CONTEXT_FOR_RAISE
-
-/* All targets without a specific version will use an empty one */
-
-/* UCONTEXT is a pointer to a context structure received by a signal handler
-   about to propagate an exception. Adjust it to compensate the fact that the
-   generic unwinder thinks the corresponding PC is a call return address.  */
-
-void
-__gnat_adjust_context_for_raise (int signo ATTRIBUTE_UNUSED,
-				 void *ucontext ATTRIBUTE_UNUSED)
-{
-  /* The point is that the interrupted context PC typically is the address
-     that we should search an EH region for, which is different from the call
-     return address case. The target independent part of the GCC unwinder
-     don't differentiate the two situations, so we compensate here for the
-     adjustments it will blindly make.
-
-     signo is passed because on some targets for some signals the PC in
-     context points to the instruction after the faulting one, in which case
-     the unwinder adjustment is still desired.  */
-
-  /* On a number of targets, we have arranged for the adjustment to be
-     performed by the MD_FALLBACK_FRAME_STATE circuitry, so we don't provide a
-     specific instance of this routine.  The MD_FALLBACK doesn't have access
-     to the signal number, though, so the compensation is systematic there and
-     might be wrong in some cases.  */
-
-  /* Having the compensation wrong leads to potential failures.  A very
-     typical case is what happens when there is no compensation and a signal
-     triggers for the first instruction in a region : the unwinder adjustment
-     has it search in the wrong EH region.  */
-}
-=======
->>>>>>> 751ff693
 
 #endif
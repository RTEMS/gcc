/****************************************************************************
 *                                                                          *
 *                         GNAT COMPILER COMPONENTS                         *
 *                                                                          *
 *                                 I N I T                                  *
 *                                                                          *
 *                          C Implementation File                           *
 *                                                                          *
 *          Copyright (C) 1992-2009, Free Software Foundation, Inc.         *
 *                                                                          *
 * GNAT is free software;  you can  redistribute it  and/or modify it under *
 * terms of the  GNU General Public License as published  by the Free Soft- *
 * ware  Foundation;  either version 3,  or (at your option) any later ver- *
 * sion.  GNAT is distributed in the hope that it will be useful, but WITH- *
 * OUT ANY WARRANTY;  without even the  implied warranty of MERCHANTABILITY *
 * or FITNESS FOR A PARTICULAR PURPOSE.                                     *
 *                                                                          *
 * As a special exception under Section 7 of GPL version 3, you are granted *
 * additional permissions described in the GCC Runtime Library Exception,   *
 * version 3.1, as published by the Free Software Foundation.               *
 *                                                                          *
 * You should have received a copy of the GNU General Public License and    *
 * a copy of the GCC Runtime Library Exception along with this program;     *
 * see the files COPYING3 and COPYING.RUNTIME respectively.  If not, see    *
 * <http://www.gnu.org/licenses/>.                                          *
 *                                                                          *
 * GNAT was originally developed  by the GNAT team at  New York University. *
 * Extensive contributions were provided by Ada Core Technologies Inc.      *
 *                                                                          *
 ****************************************************************************/

/*  This unit contains initialization circuits that are system dependent.
    A major part of the functionality involves stack overflow checking.
    The GCC backend generates probe instructions to test for stack overflow.
    For details on the exact approach used to generate these probes, see the
    "Using and Porting GCC" manual, in particular the "Stack Checking" section
    and the subsection "Specifying How Stack Checking is Done".  The handlers
    installed by this file are used to catch the resulting signals that come
    from these probes failing (i.e. touching protected pages).  */

/* This file should be kept synchronized with 2sinit.ads, 2sinit.adb,
   s-init-ae653-cert.adb and s-init-xi-sparc.adb.  All these files implement
   the required functionality for different targets.  */

/* The following include is here to meet the published VxWorks requirement
   that the __vxworks header appear before any other include.  */
#ifdef __vxworks
#include "vxWorks.h"
#endif

#ifdef IN_RTS
#include "tconfig.h"
#include "tsystem.h"
#include <sys/stat.h>

/* We don't have libiberty, so use malloc.  */
#define xmalloc(S) malloc (S)
#else
#include "config.h"
#include "system.h"
#endif

#include "adaint.h"
#include "raise.h"

extern void __gnat_raise_program_error (const char *, int);

/* Addresses of exception data blocks for predefined exceptions.  Tasking_Error
   is not used in this unit, and the abort signal is only used on IRIX.  */
extern struct Exception_Data constraint_error;
extern struct Exception_Data numeric_error;
extern struct Exception_Data program_error;
extern struct Exception_Data storage_error;

/* For the Cert run time we use the regular raise exception routine because
   Raise_From_Signal_Handler is not available.  */
#ifdef CERT
#define Raise_From_Signal_Handler \
                      __gnat_raise_exception
extern void Raise_From_Signal_Handler (struct Exception_Data *, const char *);
#else
#define Raise_From_Signal_Handler \
                      ada__exceptions__raise_from_signal_handler
extern void Raise_From_Signal_Handler (struct Exception_Data *, const char *);
#endif

/* Global values computed by the binder.  */
int   __gl_main_priority                 = -1;
int   __gl_time_slice_val                = -1;
char  __gl_wc_encoding                   = 'n';
char  __gl_locking_policy                = ' ';
char  __gl_queuing_policy                = ' ';
char  __gl_task_dispatching_policy       = ' ';
char *__gl_priority_specific_dispatching = 0;
int   __gl_num_specific_dispatching      = 0;
char *__gl_interrupt_states              = 0;
int   __gl_num_interrupt_states          = 0;
int   __gl_unreserve_all_interrupts      = 0;
int   __gl_exception_tracebacks          = 0;
int   __gl_zero_cost_exceptions          = 0;
int   __gl_detect_blocking               = 0;
int   __gl_default_stack_size            = -1;
int   __gl_leap_seconds_support          = 0;
int   __gl_canonical_streams             = 0;

/* Indication of whether synchronous signal handler has already been
   installed by a previous call to adainit.  */
int  __gnat_handler_installed      = 0;

#ifndef IN_RTS
int __gnat_inside_elab_final_code = 0;
/* ??? This variable is obsolete since 2001-08-29 but is kept to allow
   bootstrap from old GNAT versions (< 3.15).  */
#endif

/* HAVE_GNAT_INIT_FLOAT must be set on every targets where a __gnat_init_float
   is defined.  If this is not set then a void implementation will be defined
   at the end of this unit.  */
#undef HAVE_GNAT_INIT_FLOAT

/******************************/
/* __gnat_get_interrupt_state */
/******************************/

char __gnat_get_interrupt_state (int);

/* This routine is called from the runtime as needed to determine the state
   of an interrupt, as set by an Interrupt_State pragma appearing anywhere
   in the current partition.  The input argument is the interrupt number,
   and the result is one of the following:

       'n'   this interrupt not set by any Interrupt_State pragma
       'u'   Interrupt_State pragma set state to User
       'r'   Interrupt_State pragma set state to Runtime
       's'   Interrupt_State pragma set state to System  */

char
__gnat_get_interrupt_state (int intrup)
{
  if (intrup >= __gl_num_interrupt_states)
    return 'n';
  else
    return __gl_interrupt_states [intrup];
}

/***********************************/
/* __gnat_get_specific_dispatching */
/***********************************/

char __gnat_get_specific_dispatching (int);

/* This routine is called from the runtime as needed to determine the
   priority specific dispatching policy, as set by a
   Priority_Specific_Dispatching pragma appearing anywhere in the current
   partition.  The input argument is the priority number, and the result
   is the upper case first character of the policy name, e.g. 'F' for
   FIFO_Within_Priorities. A space ' ' is returned if no
   Priority_Specific_Dispatching pragma is used in the partition.  */

char
__gnat_get_specific_dispatching (int priority)
{
  if (__gl_num_specific_dispatching == 0)
    return ' ';
  else if (priority >= __gl_num_specific_dispatching)
    return 'F';
  else
    return __gl_priority_specific_dispatching [priority];
}

#ifndef IN_RTS

/**********************/
/* __gnat_set_globals */
/**********************/

/* This routine is kept for bootstrapping purposes, since the binder generated
   file now sets the __gl_* variables directly.  */

void
__gnat_set_globals (void)
{
}

#endif

/***************/
/* AIX Section */
/***************/

#if defined (_AIX)

#include <signal.h>
#include <sys/time.h>

/* Some versions of AIX don't define SA_NODEFER.  */

#ifndef SA_NODEFER
#define SA_NODEFER 0
#endif /* SA_NODEFER */

/* Versions of AIX before 4.3 don't have nanosleep but provide
   nsleep instead.  */

#ifndef _AIXVERSION_430

extern int nanosleep (struct timestruc_t *, struct timestruc_t *);

int
nanosleep (struct timestruc_t *Rqtp, struct timestruc_t *Rmtp)
{
  return nsleep (Rqtp, Rmtp);
}

#endif /* _AIXVERSION_430 */

static void __gnat_error_handler (int sig, siginfo_t * si, void * uc);

static void
__gnat_error_handler (int sig, siginfo_t * si, void * uc)
{
  struct Exception_Data *exception;
  const char *msg;

  switch (sig)
    {
    case SIGSEGV:
      /* FIXME: we need to detect the case of a *real* SIGSEGV.  */
      exception = &storage_error;
      msg = "stack overflow or erroneous memory access";
      break;

    case SIGBUS:
      exception = &constraint_error;
      msg = "SIGBUS";
      break;

    case SIGFPE:
      exception = &constraint_error;
      msg = "SIGFPE";
      break;

    default:
      exception = &program_error;
      msg = "unhandled signal";
    }

  Raise_From_Signal_Handler (exception, msg);
}

void
__gnat_install_handler (void)
{
  struct sigaction act;

  /* Set up signal handler to map synchronous signals to appropriate
     exceptions.  Make sure that the handler isn't interrupted by another
     signal that might cause a scheduling event!  */

  act.sa_flags = SA_NODEFER | SA_RESTART | SA_SIGINFO;
  act.sa_sigaction = __gnat_error_handler;
  sigemptyset (&act.sa_mask);

  /* Do not install handlers if interrupt state is "System".  */
  if (__gnat_get_interrupt_state (SIGABRT) != 's')
    sigaction (SIGABRT, &act, NULL);
  if (__gnat_get_interrupt_state (SIGFPE) != 's')
    sigaction (SIGFPE,  &act, NULL);
  if (__gnat_get_interrupt_state (SIGILL) != 's')
    sigaction (SIGILL,  &act, NULL);
  if (__gnat_get_interrupt_state (SIGSEGV) != 's')
    sigaction (SIGSEGV, &act, NULL);
  if (__gnat_get_interrupt_state (SIGBUS) != 's')
    sigaction (SIGBUS,  &act, NULL);

  __gnat_handler_installed = 1;
}

/*****************/
/* Tru64 section */
/*****************/

#elif defined(__alpha__) && defined(__osf__)

#include <signal.h>
#include <sys/siginfo.h>

static void __gnat_error_handler (int, siginfo_t *, struct sigcontext *);
extern char *__gnat_get_code_loc (struct sigcontext *);
extern void __gnat_set_code_loc (struct sigcontext *, char *);
extern size_t __gnat_machine_state_length (void);

#define HAVE_GNAT_ADJUST_CONTEXT_FOR_RAISE

void
__gnat_adjust_context_for_raise (int signo, void *ucontext)
{
  struct sigcontext *sigcontext = (struct sigcontext *) ucontext;

  /* The unwinder expects the signal context to contain the address of the
     faulting instruction.  For SIGFPE, this depends on the trap shadow
     situation (see man ieee).  We nonetheless always compensate for it,
     considering that PC designates the instruction following the one that
     trapped.  This is not necessarily true but corresponds to what we have
     always observed.  */
  if (signo == SIGFPE)
    sigcontext->sc_pc--;
}

static void
__gnat_error_handler
  (int sig, siginfo_t *sip, struct sigcontext *context)
{
  struct Exception_Data *exception;
  static int recurse = 0;
  const char *msg;

  /* Adjusting is required for every fault context, so adjust for this one
     now, before we possibly trigger a recursive fault below.  */
  __gnat_adjust_context_for_raise (sig, context);

  /* If this was an explicit signal from a "kill", just resignal it.  */
  if (SI_FROMUSER (sip))
    {
      signal (sig, SIG_DFL);
      kill (getpid(), sig);
    }

  /* Otherwise, treat it as something we handle.  */
  switch (sig)
    {
    case SIGSEGV:
      /* If the problem was permissions, this is a constraint error.
	 Likewise if the failing address isn't maximally aligned or if
	 we've recursed.

	 ??? Using a static variable here isn't task-safe, but it's
	 much too hard to do anything else and we're just determining
	 which exception to raise.  */
      if (sip->si_code == SEGV_ACCERR
	  || (((long) sip->si_addr) & 3) != 0
	  || recurse)
	{
	  exception = &constraint_error;
	  msg = "SIGSEGV";
	}
      else
	{
	  /* See if the page before the faulting page is accessible.  Do that
	     by trying to access it.  We'd like to simply try to access
	     4096 + the faulting address, but it's not guaranteed to be
	     the actual address, just to be on the same page.  */
	  recurse++;
	  ((volatile char *)
	   ((long) sip->si_addr & - getpagesize ()))[getpagesize ()];
	  msg = "stack overflow (or erroneous memory access)";
	  exception = &storage_error;
	}
      break;

    case SIGBUS:
      exception = &program_error;
      msg = "SIGBUS";
      break;

    case SIGFPE:
      exception = &constraint_error;
      msg = "SIGFPE";
      break;

    default:
      exception = &program_error;
      msg = "unhandled signal";
    }

  recurse = 0;
  Raise_From_Signal_Handler (exception, (char *) msg);
}

void
__gnat_install_handler (void)
{
  struct sigaction act;

  /* Setup signal handler to map synchronous signals to appropriate
     exceptions. Make sure that the handler isn't interrupted by another
     signal that might cause a scheduling event!  */

  act.sa_handler = (void (*) (int)) __gnat_error_handler;
  act.sa_flags = SA_RESTART | SA_NODEFER | SA_SIGINFO;
  sigemptyset (&act.sa_mask);

  /* Do not install handlers if interrupt state is "System".  */
  if (__gnat_get_interrupt_state (SIGABRT) != 's')
    sigaction (SIGABRT, &act, NULL);
  if (__gnat_get_interrupt_state (SIGFPE) != 's')
    sigaction (SIGFPE,  &act, NULL);
  if (__gnat_get_interrupt_state (SIGILL) != 's')
    sigaction (SIGILL,  &act, NULL);
  if (__gnat_get_interrupt_state (SIGSEGV) != 's')
    sigaction (SIGSEGV, &act, NULL);
  if (__gnat_get_interrupt_state (SIGBUS) != 's')
    sigaction (SIGBUS,  &act, NULL);

  __gnat_handler_installed = 1;
}

/* Routines called by s-mastop-tru64.adb.  */

#define SC_GP 29

char *
__gnat_get_code_loc (struct sigcontext *context)
{
  return (char *) context->sc_pc;
}

void
__gnat_set_code_loc (struct sigcontext *context, char *pc)
{
  context->sc_pc = (long) pc;
}

size_t
__gnat_machine_state_length (void)
{
  return sizeof (struct sigcontext);
}

/*****************/
/* HP-UX section */
/*****************/

#elif defined (__hpux__)

#include <signal.h>
#include <sys/ucontext.h>

static void
__gnat_error_handler (int sig, siginfo_t *siginfo, void *ucontext);

static void
__gnat_error_handler
  (int sig,
   siginfo_t *siginfo ATTRIBUTE_UNUSED,
   void *ucontext ATTRIBUTE_UNUSED)
{
  struct Exception_Data *exception;
  const char *msg;

  switch (sig)
    {
    case SIGSEGV:
      /* FIXME: we need to detect the case of a *real* SIGSEGV.  */
      exception = &storage_error;
      msg = "stack overflow or erroneous memory access";
      break;

    case SIGBUS:
      exception = &constraint_error;
      msg = "SIGBUS";
      break;

    case SIGFPE:
      exception = &constraint_error;
      msg = "SIGFPE";
      break;

    default:
      exception = &program_error;
      msg = "unhandled signal";
    }

  Raise_From_Signal_Handler (exception, msg);
}

/* This must be in keeping with System.OS_Interface.Alternate_Stack_Size.  */
#if defined (__hppa__)
char __gnat_alternate_stack[16 * 1024]; /* 2 * SIGSTKSZ */
#else
char __gnat_alternate_stack[128 * 1024]; /* MINSIGSTKSZ */
#endif

void
__gnat_install_handler (void)
{
  struct sigaction act;

  /* Set up signal handler to map synchronous signals to appropriate
     exceptions.  Make sure that the handler isn't interrupted by another
     signal that might cause a scheduling event!  Also setup an alternate
     stack region for the handler execution so that stack overflows can be
     handled properly, avoiding a SEGV generation from stack usage by the
     handler itself.  */

  stack_t stack;
  stack.ss_sp = __gnat_alternate_stack;
  stack.ss_size = sizeof (__gnat_alternate_stack);
  stack.ss_flags = 0;
  sigaltstack (&stack, NULL);

  act.sa_sigaction = __gnat_error_handler;
  act.sa_flags = SA_NODEFER | SA_RESTART | SA_SIGINFO;
  sigemptyset (&act.sa_mask);

  /* Do not install handlers if interrupt state is "System".  */
  if (__gnat_get_interrupt_state (SIGABRT) != 's')
    sigaction (SIGABRT, &act, NULL);
  if (__gnat_get_interrupt_state (SIGFPE) != 's')
    sigaction (SIGFPE,  &act, NULL);
  if (__gnat_get_interrupt_state (SIGILL) != 's')
    sigaction (SIGILL,  &act, NULL);
  if (__gnat_get_interrupt_state (SIGBUS) != 's')
    sigaction (SIGBUS,  &act, NULL);
  act.sa_flags |= SA_ONSTACK;
  if (__gnat_get_interrupt_state (SIGSEGV) != 's')
    sigaction (SIGSEGV, &act, NULL);

  __gnat_handler_installed = 1;
}

/*********************/
/* GNU/Linux Section */
/*********************/

#elif defined (linux) && (defined (i386) || defined (__x86_64__) \
                          || defined (__ia64__) || defined (__powerpc__))

#include <signal.h>

#define __USE_GNU 1 /* required to get REG_EIP/RIP from glibc's ucontext.h */
#include <sys/ucontext.h>

/* GNU/Linux, which uses glibc, does not define NULL in included
   header files.  */

#if !defined (NULL)
#define NULL ((void *) 0)
#endif

#if defined (MaRTE)

/* MaRTE OS provides its own version of sigaction, sigfillset, and
   sigemptyset (overriding these symbol names).  We want to make sure that
   the versions provided by the underlying C library are used here (these
   versions are renamed by MaRTE to linux_sigaction, fake_linux_sigfillset,
   and fake_linux_sigemptyset, respectively).  The MaRTE library will not
   always be present (it will not be linked if no tasking constructs are
   used), so we use the weak symbol mechanism to point always to the symbols
   defined within the C library.  */

#pragma weak linux_sigaction
int linux_sigaction (int signum, const struct sigaction *act,
		     struct sigaction *oldact) {
  return sigaction (signum, act, oldact);
}
#define sigaction(signum, act, oldact) linux_sigaction (signum, act, oldact)

#pragma weak fake_linux_sigfillset
void fake_linux_sigfillset (sigset_t *set) {
  sigfillset (set);
}
#define sigfillset(set) fake_linux_sigfillset (set)

#pragma weak fake_linux_sigemptyset
void fake_linux_sigemptyset (sigset_t *set) {
  sigemptyset (set);
}
#define sigemptyset(set) fake_linux_sigemptyset (set)

#endif

static void __gnat_error_handler (int, siginfo_t *siginfo, void *ucontext);

#if defined (i386) || defined (__x86_64__) || defined (__ia64__)

#define HAVE_GNAT_ADJUST_CONTEXT_FOR_RAISE

void
__gnat_adjust_context_for_raise (int signo ATTRIBUTE_UNUSED, void *ucontext)
{
  mcontext_t *mcontext = &((ucontext_t *) ucontext)->uc_mcontext;

  /* On the i386 and x86-64 architectures, stack checking is performed by
     means of probes with moving stack pointer, that is to say the probed
     address is always the value of the stack pointer.  Upon hitting the
     guard page, the stack pointer therefore points to an inaccessible
     address and an alternate signal stack is needed to run the handler.
     But there is an additional twist: on these architectures, the EH
     return code writes the address of the handler at the target CFA's
     value on the stack before doing the jump.  As a consequence, if
     there is an active handler in the frame whose stack has overflowed,
     the stack pointer must nevertheless point to an accessible address
     by the time the EH return is executed.

     We therefore adjust the saved value of the stack pointer by the size
     of one page + a small dope of 4 words, in order to make sure that it
     points to an accessible address in case it's used as the target CFA.
     The stack checking code guarantees that this address is unused by the
     time this happens.  */

#if defined (i386)
  unsigned long pattern = *(unsigned long *)mcontext->gregs[REG_EIP];
  /* The pattern is "orl $0x0,(%esp)" for a probe in 32-bit mode.  */
  if (signo == SIGSEGV && pattern == 0x00240c83)
    mcontext->gregs[REG_ESP] += 4096 + 4 * sizeof (unsigned long);
#elif defined (__x86_64__)
  unsigned long pattern = *(unsigned long *)mcontext->gregs[REG_RIP];
  /* The pattern is "orq $0x0,(%rsp)" for a probe in 64-bit mode.  */
  if (signo == SIGSEGV && (pattern & 0xffffffffff) == 0x00240c8348)
    mcontext->gregs[REG_RSP] += 4096 + 4 * sizeof (unsigned long);
#elif defined (__ia64__)
  /* ??? The IA-64 unwinder doesn't compensate for signals.  */
  mcontext->sc_ip++;
#endif
}

#endif

static void
__gnat_error_handler (int sig,
                      siginfo_t *siginfo ATTRIBUTE_UNUSED,
                      void *ucontext)
{
  struct Exception_Data *exception;
  const char *msg;
  static int recurse = 0;

  switch (sig)
    {
    case SIGSEGV:
      /* If the problem was permissions, this is a constraint error.
       Likewise if the failing address isn't maximally aligned or if
       we've recursed.

       ??? Using a static variable here isn't task-safe, but it's
       much too hard to do anything else and we're just determining
       which exception to raise.  */
      if (recurse)
      {
        exception = &constraint_error;
        msg = "SIGSEGV";
      }
      else
      {
        /* Here we would like a discrimination test to see whether the
           page before the faulting address is accessible. Unfortunately
           Linux seems to have no way of giving us the faulting address.

           In versions of a-init.c before 1.95, we had a test of the page
           before the stack pointer using:

            recurse++;
             ((volatile char *)
              ((long) info->esp_at_signal & - getpagesize ()))[getpagesize ()];

           but that's wrong, since it tests the stack pointer location, and
           the current stack probe code does not move the stack pointer
           until all probes succeed.

           For now we simply do not attempt any discrimination at all. Note
           that this is quite acceptable, since a "real" SIGSEGV can only
           occur as the result of an erroneous program.  */

        msg = "stack overflow (or erroneous memory access)";
        exception = &storage_error;
      }
      break;

    case SIGBUS:
      exception = &constraint_error;
      msg = "SIGBUS";
      break;

    case SIGFPE:
      exception = &constraint_error;
      msg = "SIGFPE";
      break;

    default:
      exception = &program_error;
      msg = "unhandled signal";
    }
  recurse = 0;

  /* We adjust the interrupted context here (and not in the fallback
     unwinding routine) because recent versions of the Native POSIX
     Thread Library (NPTL) are compiled with unwind information, so
     the fallback routine is never executed for signal frames.  */
  __gnat_adjust_context_for_raise (sig, ucontext);

  Raise_From_Signal_Handler (exception, msg);
}

#if defined (i386) || defined (__x86_64__)
/* This must be in keeping with System.OS_Interface.Alternate_Stack_Size.  */
char __gnat_alternate_stack[16 * 1024]; /* 2 * SIGSTKSZ */
#endif

#ifdef __XENO__
#include <sys/mman.h>
#include <native/task.h>

RT_TASK main_task;
#endif

void
__gnat_install_handler (void)
{
  struct sigaction act;

#ifdef __XENO__
  int prio;

  if (__gl_main_priority == -1)
    prio = 49;
  else
    prio = __gl_main_priority;

  /* Avoid memory swapping for this program */

  mlockall (MCL_CURRENT|MCL_FUTURE);

  /* Turn the current Linux task into a native Xenomai task */

  rt_task_shadow(&main_task, "environment_task", prio, T_FPU);
#endif

  /* Set up signal handler to map synchronous signals to appropriate
     exceptions.  Make sure that the handler isn't interrupted by another
     signal that might cause a scheduling event!  Also setup an alternate
     stack region for the handler execution so that stack overflows can be
     handled properly, avoiding a SEGV generation from stack usage by the
     handler itself.  */

#if defined (i386) || defined (__x86_64__)
  stack_t stack;
  stack.ss_sp = __gnat_alternate_stack;
  stack.ss_size = sizeof (__gnat_alternate_stack);
  stack.ss_flags = 0;
  sigaltstack (&stack, NULL);
#endif

  act.sa_sigaction = __gnat_error_handler;
  act.sa_flags = SA_NODEFER | SA_RESTART | SA_SIGINFO;
  sigemptyset (&act.sa_mask);

  /* Do not install handlers if interrupt state is "System".  */
  if (__gnat_get_interrupt_state (SIGABRT) != 's')
    sigaction (SIGABRT, &act, NULL);
  if (__gnat_get_interrupt_state (SIGFPE) != 's')
    sigaction (SIGFPE,  &act, NULL);
  if (__gnat_get_interrupt_state (SIGILL) != 's')
    sigaction (SIGILL,  &act, NULL);
  if (__gnat_get_interrupt_state (SIGBUS) != 's')
    sigaction (SIGBUS,  &act, NULL);
#if defined (i386) || defined (__x86_64__)
  act.sa_flags |= SA_ONSTACK;
#endif
  if (__gnat_get_interrupt_state (SIGSEGV) != 's')
    sigaction (SIGSEGV, &act, NULL);

  __gnat_handler_installed = 1;
}

/****************/
/* IRIX Section */
/****************/

#elif defined (sgi)

#include <signal.h>
#include <siginfo.h>

#ifndef NULL
#define NULL 0
#endif

#define SIGADAABORT 48
#define SIGNAL_STACK_SIZE 4096
#define SIGNAL_STACK_ALIGNMENT 64

#define Check_Abort_Status     \
                      system__soft_links__check_abort_status
extern int (*Check_Abort_Status) (void);

extern struct Exception_Data _abort_signal;

static void __gnat_error_handler (int, int, sigcontext_t *);

/* We are not setting the SA_SIGINFO bit in the sigaction flags when
   connecting that handler, with the effects described in the sigaction
   man page:

          SA_SIGINFO [...]
          If cleared and the signal is caught, the first argument is
          also the signal number but the second argument is the signal
          code identifying the cause of the signal. The third argument
          points to a sigcontext_t structure containing the receiving
          process's context when the signal was delivered.  */

static void
__gnat_error_handler (int sig, int code, sigcontext_t *sc ATTRIBUTE_UNUSED)
{
  struct Exception_Data *exception;
  const char *msg;

  switch (sig)
    {
    case SIGSEGV:
      if (code == EFAULT)
	{
	  exception = &program_error;
	  msg = "SIGSEGV: (Invalid virtual address)";
	}
      else if (code == ENXIO)
	{
	  exception = &program_error;
	  msg = "SIGSEGV: (Read beyond mapped object)";
	}
      else if (code == ENOSPC)
	{
	  exception = &program_error; /* ??? storage_error ??? */
	  msg = "SIGSEGV: (Autogrow for file failed)";
	}
      else if (code == EACCES || code == EEXIST)
	{
	  /* ??? We handle stack overflows here, some of which do trigger
	         SIGSEGV + EEXIST on Irix 6.5 although EEXIST is not part of
	         the documented valid codes for SEGV in the signal(5) man
	         page.  */

	  /* ??? Re-add smarts to further verify that we launched
		 the stack into a guard page, not an attempt to
		 write to .text or something.  */
	  exception = &storage_error;
	  msg = "SIGSEGV: (stack overflow or erroneous memory access)";
	}
      else
	{
	  /* Just in case the OS guys did it to us again.  Sometimes
	     they fail to document all of the valid codes that are
	     passed to signal handlers, just in case someone depends
	     on knowing all the codes.  */
	  exception = &program_error;
	  msg = "SIGSEGV: (Undocumented reason)";
	}
      break;

    case SIGBUS:
      /* Map all bus errors to Program_Error.  */
      exception = &program_error;
      msg = "SIGBUS";
      break;

    case SIGFPE:
      /* Map all fpe errors to Constraint_Error.  */
      exception = &constraint_error;
      msg = "SIGFPE";
      break;

    case SIGADAABORT:
      if ((*Check_Abort_Status) ())
	{
	  exception = &_abort_signal;
	  msg = "";
	}
      else
	return;

      break;

    default:
      /* Everything else is a Program_Error.  */
      exception = &program_error;
      msg = "unhandled signal";
    }

  Raise_From_Signal_Handler (exception, msg);
}

void
__gnat_install_handler (void)
{
  struct sigaction act;

  /* Setup signal handler to map synchronous signals to appropriate
     exceptions.  Make sure that the handler isn't interrupted by another
     signal that might cause a scheduling event!  */

  act.sa_handler = __gnat_error_handler;
  act.sa_flags = SA_NODEFER + SA_RESTART;
  sigfillset (&act.sa_mask);
  sigemptyset (&act.sa_mask);

  /* Do not install handlers if interrupt state is "System".  */
  if (__gnat_get_interrupt_state (SIGABRT) != 's')
    sigaction (SIGABRT, &act, NULL);
  if (__gnat_get_interrupt_state (SIGFPE) != 's')
    sigaction (SIGFPE,  &act, NULL);
  if (__gnat_get_interrupt_state (SIGILL) != 's')
    sigaction (SIGILL,  &act, NULL);
  if (__gnat_get_interrupt_state (SIGSEGV) != 's')
    sigaction (SIGSEGV, &act, NULL);
  if (__gnat_get_interrupt_state (SIGBUS) != 's')
    sigaction (SIGBUS,  &act, NULL);
  if (__gnat_get_interrupt_state (SIGADAABORT) != 's')
    sigaction (SIGADAABORT,  &act, NULL);

  __gnat_handler_installed = 1;
}

/*******************/
/* LynxOS Section */
/*******************/

#elif defined (__Lynx__)

#include <signal.h>
#include <unistd.h>

static void
__gnat_error_handler (int sig)
{
  struct Exception_Data *exception;
  const char *msg;

  switch(sig)
  {
    case SIGFPE:
      exception = &constraint_error;
      msg = "SIGFPE";
      break;
    case SIGILL:
      exception = &constraint_error;
      msg = "SIGILL";
      break;
    case SIGSEGV:
      exception = &storage_error;
      msg = "stack overflow or erroneous memory access";
      break;
    case SIGBUS:
      exception = &constraint_error;
      msg = "SIGBUS";
      break;
    default:
      exception = &program_error;
      msg = "unhandled signal";
    }

    Raise_From_Signal_Handler(exception, msg);
}

void
__gnat_install_handler(void)
{
  struct sigaction act;

  act.sa_handler = __gnat_error_handler;
  act.sa_flags = 0x0;
  sigemptyset (&act.sa_mask);

  /* Do not install handlers if interrupt state is "System".  */
  if (__gnat_get_interrupt_state (SIGFPE) != 's')
    sigaction (SIGFPE,  &act, NULL);
  if (__gnat_get_interrupt_state (SIGILL) != 's')
    sigaction (SIGILL,  &act, NULL);
  if (__gnat_get_interrupt_state (SIGSEGV) != 's')
    sigaction (SIGSEGV, &act, NULL);
  if (__gnat_get_interrupt_state (SIGBUS) != 's')
    sigaction (SIGBUS,  &act, NULL);

  __gnat_handler_installed = 1;
}

/*******************/
/* Solaris Section */
/*******************/

#elif defined (sun) && defined (__SVR4) && !defined (__vxworks)

#include <signal.h>
#include <siginfo.h>
#include <sys/ucontext.h>
#include <sys/regset.h>

/* The code below is common to SPARC and x86.  Beware of the delay slot
   differences for signal context adjustments.  */

#if defined (__sparc)
#define RETURN_ADDR_OFFSET 8
#else
#define RETURN_ADDR_OFFSET 0
#endif

/* Likewise regarding how the "instruction pointer" register slot can
   be identified in signal machine contexts.  We have either "REG_PC"
   or "PC" at hand, depending on the target CPU and Solaris version.  */

#if !defined (REG_PC)
#define REG_PC PC
#endif

static void __gnat_error_handler (int, siginfo_t *, ucontext_t *);

static void
__gnat_error_handler (int sig, siginfo_t *sip, ucontext_t *cx ATTRIBUTE_UNUSED)
{
  struct Exception_Data *exception;
  static int recurse = 0;
  const char *msg;

  /* If this was an explicit signal from a "kill", just resignal it.  */
  if (SI_FROMUSER (sip))
    {
      signal (sig, SIG_DFL);
      kill (getpid(), sig);
    }

  /* Otherwise, treat it as something we handle.  */
  switch (sig)
    {
    case SIGSEGV:
      /* If the problem was permissions, this is a constraint error.
	 Likewise if the failing address isn't maximally aligned or if
	 we've recursed.

	 ??? Using a static variable here isn't task-safe, but it's
	 much too hard to do anything else and we're just determining
	 which exception to raise.  */
      if (sip->si_code == SEGV_ACCERR
	  || (((long) sip->si_addr) & 3) != 0
	  || recurse)
	{
	  exception = &constraint_error;
	  msg = "SIGSEGV";
	}
      else
	{
	  /* See if the page before the faulting page is accessible.  Do that
	     by trying to access it.  We'd like to simply try to access
	     4096 + the faulting address, but it's not guaranteed to be
	     the actual address, just to be on the same page.  */
	  recurse++;
	  ((volatile char *)
	   ((long) sip->si_addr & - getpagesize ()))[getpagesize ()];
	  exception = &storage_error;
	  msg = "stack overflow (or erroneous memory access)";
	}
      break;

    case SIGBUS:
      exception = &program_error;
      msg = "SIGBUS";
      break;

    case SIGFPE:
      exception = &constraint_error;
      msg = "SIGFPE";
      break;

    default:
      exception = &program_error;
      msg = "unhandled signal";
    }

  recurse = 0;

  Raise_From_Signal_Handler (exception, msg);
}

void
__gnat_install_handler (void)
{
  struct sigaction act;

  /* Set up signal handler to map synchronous signals to appropriate
     exceptions.  Make sure that the handler isn't interrupted by another
     signal that might cause a scheduling event!  */

  act.sa_handler = __gnat_error_handler;
  act.sa_flags = SA_NODEFER | SA_RESTART | SA_SIGINFO;
  sigemptyset (&act.sa_mask);

  /* Do not install handlers if interrupt state is "System".  */
  if (__gnat_get_interrupt_state (SIGABRT) != 's')
    sigaction (SIGABRT, &act, NULL);
  if (__gnat_get_interrupt_state (SIGFPE) != 's')
    sigaction (SIGFPE,  &act, NULL);
  if (__gnat_get_interrupt_state (SIGSEGV) != 's')
    sigaction (SIGSEGV, &act, NULL);
  if (__gnat_get_interrupt_state (SIGBUS) != 's')
    sigaction (SIGBUS,  &act, NULL);

  __gnat_handler_installed = 1;
}

/***************/
/* VMS Section */
/***************/

#elif defined (VMS)

/* Routine called from binder to override default feature values. */
void __gnat_set_features ();
int __gnat_features_set = 0;

long __gnat_error_handler (int *, void *);

#ifdef __IA64
#define lib_get_curr_invo_context LIB$I64_GET_CURR_INVO_CONTEXT
#define lib_get_prev_invo_context LIB$I64_GET_PREV_INVO_CONTEXT
#define lib_get_invo_handle LIB$I64_GET_INVO_HANDLE
#else
#define lib_get_curr_invo_context LIB$GET_CURR_INVO_CONTEXT
#define lib_get_prev_invo_context LIB$GET_PREV_INVO_CONTEXT
#define lib_get_invo_handle LIB$GET_INVO_HANDLE
#endif

#if defined (IN_RTS) && !defined (__IA64)

/* The prehandler actually gets control first on a condition.  It swaps the
   stack pointer and calls the handler (__gnat_error_handler).  */
extern long __gnat_error_prehandler (void);

extern char *__gnat_error_prehandler_stack;   /* Alternate signal stack */
#endif

/* Define macro symbols for the VMS conditions that become Ada exceptions.
   Most of these are also defined in the header file ssdef.h which has not
   yet been converted to be recognized by GNU C.  */

/* Defining these as macros, as opposed to external addresses, allows
   them to be used in a case statement below.  */
#define SS$_ACCVIO            12
#define SS$_HPARITH         1284
#define SS$_STKOVF          1364
#define SS$_RESIGNAL        2328

/* These codes are in standard message libraries.  */
extern int C$_SIGKILL;
extern int CMA$_EXIT_THREAD;
extern int SS$_DEBUG;
extern int SS$_INTDIV;
extern int LIB$_KEYNOTFOU;
extern int LIB$_ACTIMAGE;
extern int MTH$_FLOOVEMAT;       /* Some ACVC_21 CXA tests */

/* These codes are non standard, which is to say the author is
   not sure if they are defined in the standard message libraries
   so keep them as macros for now.  */
#define RDB$_STREAM_EOF 20480426
#define FDL$_UNPRIKW 11829410

struct cond_except {
  const int *cond;
  const struct Exception_Data *except;
};

struct descriptor_s {unsigned short len, mbz; __char_ptr32 adr; };

/* Conditions that don't have an Ada exception counterpart must raise
   Non_Ada_Error.  Since this is defined in s-auxdec, it should only be
   referenced by user programs, not the compiler or tools.  Hence the
   #ifdef IN_RTS.  */

#ifdef IN_RTS

#define Status_Error ada__io_exceptions__status_error
extern struct Exception_Data Status_Error;

#define Mode_Error ada__io_exceptions__mode_error
extern struct Exception_Data Mode_Error;

#define Name_Error ada__io_exceptions__name_error
extern struct Exception_Data Name_Error;

#define Use_Error ada__io_exceptions__use_error
extern struct Exception_Data Use_Error;

#define Device_Error ada__io_exceptions__device_error
extern struct Exception_Data Device_Error;

#define End_Error ada__io_exceptions__end_error
extern struct Exception_Data End_Error;

#define Data_Error ada__io_exceptions__data_error
extern struct Exception_Data Data_Error;

#define Layout_Error ada__io_exceptions__layout_error
extern struct Exception_Data Layout_Error;

#define Non_Ada_Error system__aux_dec__non_ada_error
extern struct Exception_Data Non_Ada_Error;

#define Coded_Exception system__vms_exception_table__coded_exception
extern struct Exception_Data *Coded_Exception (Exception_Code);

#define Base_Code_In system__vms_exception_table__base_code_in
extern Exception_Code Base_Code_In (Exception_Code);

/* DEC Ada exceptions are not defined in a header file, so they
   must be declared as external addresses.  */

extern int ADA$_PROGRAM_ERROR;
extern int ADA$_LOCK_ERROR;
extern int ADA$_EXISTENCE_ERROR;
extern int ADA$_KEY_ERROR;
extern int ADA$_KEYSIZERR;
extern int ADA$_STAOVF;
extern int ADA$_CONSTRAINT_ERRO;
extern int ADA$_IOSYSFAILED;
extern int ADA$_LAYOUT_ERROR;
extern int ADA$_STORAGE_ERROR;
extern int ADA$_DATA_ERROR;
extern int ADA$_DEVICE_ERROR;
extern int ADA$_END_ERROR;
extern int ADA$_MODE_ERROR;
extern int ADA$_NAME_ERROR;
extern int ADA$_STATUS_ERROR;
extern int ADA$_NOT_OPEN;
extern int ADA$_ALREADY_OPEN;
extern int ADA$_USE_ERROR;
extern int ADA$_UNSUPPORTED;
extern int ADA$_FAC_MODE_MISMAT;
extern int ADA$_ORG_MISMATCH;
extern int ADA$_RFM_MISMATCH;
extern int ADA$_RAT_MISMATCH;
extern int ADA$_MRS_MISMATCH;
extern int ADA$_MRN_MISMATCH;
extern int ADA$_KEY_MISMATCH;
extern int ADA$_MAXLINEXC;
extern int ADA$_LINEXCMRS;

/* DEC Ada specific conditions.  */
static const struct cond_except dec_ada_cond_except_table [] = {
  {&ADA$_PROGRAM_ERROR,   &program_error},
  {&ADA$_USE_ERROR,       &Use_Error},
  {&ADA$_KEYSIZERR,       &program_error},
  {&ADA$_STAOVF,          &storage_error},
  {&ADA$_CONSTRAINT_ERRO, &constraint_error},
  {&ADA$_IOSYSFAILED,     &Device_Error},
  {&ADA$_LAYOUT_ERROR,    &Layout_Error},
  {&ADA$_STORAGE_ERROR,   &storage_error},
  {&ADA$_DATA_ERROR,      &Data_Error},
  {&ADA$_DEVICE_ERROR,    &Device_Error},
  {&ADA$_END_ERROR,       &End_Error},
  {&ADA$_MODE_ERROR,      &Mode_Error},
  {&ADA$_NAME_ERROR,      &Name_Error},
  {&ADA$_STATUS_ERROR,    &Status_Error},
  {&ADA$_NOT_OPEN,        &Use_Error},
  {&ADA$_ALREADY_OPEN,    &Use_Error},
  {&ADA$_USE_ERROR,       &Use_Error},
  {&ADA$_UNSUPPORTED,     &Use_Error},
  {&ADA$_FAC_MODE_MISMAT, &Use_Error},
  {&ADA$_ORG_MISMATCH,    &Use_Error},
  {&ADA$_RFM_MISMATCH,    &Use_Error},
  {&ADA$_RAT_MISMATCH,    &Use_Error},
  {&ADA$_MRS_MISMATCH,    &Use_Error},
  {&ADA$_MRN_MISMATCH,    &Use_Error},
  {&ADA$_KEY_MISMATCH,    &Use_Error},
  {&ADA$_MAXLINEXC,       &constraint_error},
  {&ADA$_LINEXCMRS,       &constraint_error},
  {0,                     0}
};

#if 0
   /* Already handled by a pragma Import_Exception
      in Aux_IO_Exceptions */
  {&ADA$_LOCK_ERROR,      &Lock_Error},
  {&ADA$_EXISTENCE_ERROR, &Existence_Error},
  {&ADA$_KEY_ERROR,       &Key_Error},
#endif

#endif /* IN_RTS */

/* Non-DEC Ada specific conditions.  We could probably also put
   SS$_HPARITH here and possibly SS$_ACCVIO, SS$_STKOVF.  */
static const struct cond_except cond_except_table [] = {
  {&MTH$_FLOOVEMAT, &constraint_error},
  {&SS$_INTDIV,     &constraint_error},
  {0,               0}
};

/* To deal with VMS conditions and their mapping to Ada exceptions,
   the __gnat_error_handler routine below is installed as an exception
   vector having precedence over DEC frame handlers.  Some conditions
   still need to be handled by such handlers, however, in which case
   __gnat_error_handler needs to return SS$_RESIGNAL.  Consider for
   instance the use of a third party library compiled with DECAda and
   performing its own exception handling internally.

   To allow some user-level flexibility, which conditions should be
   resignaled is controlled by a predicate function, provided with the
   condition value and returning a boolean indication stating whether
   this condition should be resignaled or not.

   That predicate function is called indirectly, via a function pointer,
   by __gnat_error_handler, and changing that pointer is allowed to the
   the user code by way of the __gnat_set_resignal_predicate interface.

   The user level function may then implement what it likes, including
   for instance the maintenance of a dynamic data structure if the set
   of to be resignalled conditions has to change over the program's
   lifetime.

   ??? This is not a perfect solution to deal with the possible
   interactions between the GNAT and the DECAda exception handling
   models and better (more general) schemes are studied.  This is so
   just provided as a convenient workaround in the meantime, and
   should be use with caution since the implementation has been kept
   very simple.  */

typedef int
resignal_predicate (int code);

const int *cond_resignal_table [] = {
  &C$_SIGKILL,
  &CMA$_EXIT_THREAD,
  &SS$_DEBUG,
  &LIB$_KEYNOTFOU,
  &LIB$_ACTIMAGE,
  (int *) RDB$_STREAM_EOF,
  (int *) FDL$_UNPRIKW,
  0
};

const int facility_resignal_table [] = {
  0x1380000, /* RDB */
  0x2220000, /* SQL */
  0
};

/* Default GNAT predicate for resignaling conditions.  */

static int
__gnat_default_resignal_p (int code)
{
  int i, iexcept;

  for (i = 0; facility_resignal_table [i]; i++)
    if ((code & 0xfff0000) == facility_resignal_table [i])
      return 1;

  for (i = 0, iexcept = 0;
       cond_resignal_table [i] &&
       !(iexcept = LIB$MATCH_COND (&code, &cond_resignal_table [i]));
       i++);

  return iexcept;
}

/* Static pointer to predicate that the __gnat_error_handler exception
   vector invokes to determine if it should resignal a condition.  */

static resignal_predicate * __gnat_resignal_p = __gnat_default_resignal_p;

/* User interface to change the predicate pointer to PREDICATE. Reset to
   the default if PREDICATE is null.  */

void
__gnat_set_resignal_predicate (resignal_predicate * predicate)
{
  if (predicate == 0)
    __gnat_resignal_p = __gnat_default_resignal_p;
  else
    __gnat_resignal_p = predicate;
}

/* Should match System.Parameters.Default_Exception_Msg_Max_Length.  */
#define Default_Exception_Msg_Max_Length 512

/* Action routine for SYS$PUTMSG. There may be multiple
   conditions, each with text to be appended to MESSAGE
   and separated by line termination.  */

static int
copy_msg (msgdesc, message)
     struct descriptor_s *msgdesc;
     char *message;
{
  int len = strlen (message);
  int copy_len;

  /* Check for buffer overflow and skip.  */
  if (len > 0 && len <= Default_Exception_Msg_Max_Length - 3)
    {
      strcat (message, "\r\n");
      len += 2;
    }

  /* Check for buffer overflow and truncate if necessary.  */
  copy_len = (len + msgdesc->len <= Default_Exception_Msg_Max_Length - 1 ?
	      msgdesc->len :
	      Default_Exception_Msg_Max_Length - 1 - len);
  strncpy (&message [len], msgdesc->adr, copy_len);
  message [len + copy_len] = 0;

  return 0;
}

long
__gnat_handle_vms_condition (int *sigargs, void *mechargs)
{
  struct Exception_Data *exception = 0;
  Exception_Code base_code;
  struct descriptor_s gnat_facility = {4,0,"GNAT"};
  char message [Default_Exception_Msg_Max_Length];

  const char *msg = "";

  /* Check for conditions to resignal which aren't effected by pragma
     Import_Exception.  */
  if (__gnat_resignal_p (sigargs [1]))
    return SS$_RESIGNAL;

#ifdef IN_RTS
  /* See if it's an imported exception.  Beware that registered exceptions
     are bound to their base code, with the severity bits masked off.  */
  base_code = Base_Code_In ((Exception_Code) sigargs [1]);
  exception = Coded_Exception (base_code);

  if (exception)
    {
      message [0] = 0;

      /* Subtract PC & PSL fields which messes with PUTMSG.  */
      sigargs [0] -= 2;
      SYS$PUTMSG (sigargs, copy_msg, &gnat_facility, message);
      sigargs [0] += 2;
      msg = message;

      exception->Name_Length = 19;
      /* ??? The full name really should be get sys$getmsg returns.  */
      exception->Full_Name = "IMPORTED_EXCEPTION";
      exception->Import_Code = base_code;

#ifdef __IA64
      /* Do not adjust the program counter as already points to the next
	 instruction (just after the call to LIB$STOP).  */
      Raise_From_Signal_Handler (exception, msg);
#endif
    }
#endif

  if (exception == 0)
    switch (sigargs[1])
      {
      case SS$_ACCVIO:
        if (sigargs[3] == 0)
	  {
	    exception = &constraint_error;
	    msg = "access zero";
	  }
	else
	  {
	    exception = &storage_error;
	    msg = "stack overflow (or erroneous memory access)";
	  }
	__gnat_adjust_context_for_raise (0, (void *)mechargs);
	break;

      case SS$_STKOVF:
	exception = &storage_error;
	msg = "stack overflow";
	__gnat_adjust_context_for_raise (0, (void *)mechargs);
	break;

      case SS$_HPARITH:
#ifndef IN_RTS
	return SS$_RESIGNAL; /* toplev.c handles for compiler */
#else
	exception = &constraint_error;
	msg = "arithmetic error";
#ifndef __alpha__
	/* No need to adjust pc on Alpha: the pc is already on the instruction
	   after the trapping one.  */
	__gnat_adjust_context_for_raise (0, (void *)mechargs);
#endif
#endif
	break;

      default:
#ifdef IN_RTS
	{
	  int i;

	  /* Scan the DEC Ada exception condition table for a match and fetch
	     the associated GNAT exception pointer.  */
	  for (i = 0;
	       dec_ada_cond_except_table [i].cond &&
	       !LIB$MATCH_COND (&sigargs [1],
			        &dec_ada_cond_except_table [i].cond);
	       i++);
	  exception = (struct Exception_Data *)
	    dec_ada_cond_except_table [i].except;

	  if (!exception)
	    {
	      /* Scan the VMS standard condition table for a match and fetch
		 the associated GNAT exception pointer.  */
	      for (i = 0;
		   cond_except_table [i].cond &&
		   !LIB$MATCH_COND (&sigargs [1], &cond_except_table [i].cond);
		   i++);
	      exception = (struct Exception_Data *)
		cond_except_table [i].except;

	      if (!exception)
		/* User programs expect Non_Ada_Error to be raised, reference
		   DEC Ada test CXCONDHAN.  */
		exception = &Non_Ada_Error;
	    }
	}
#else
	exception = &program_error;
#endif
	message [0] = 0;
	/* Subtract PC & PSL fields which messes with PUTMSG.  */
	sigargs [0] -= 2;
	SYS$PUTMSG (sigargs, copy_msg, &gnat_facility, message);
	sigargs [0] += 2;
	msg = message;
	break;
      }

  Raise_From_Signal_Handler (exception, msg);
}

long
__gnat_error_handler (int *sigargs, void *mechargs)
{
  return __gnat_handle_vms_condition (sigargs, mechargs);
}

void
__gnat_install_handler (void)
{
  long prvhnd ATTRIBUTE_UNUSED;

#if !defined (IN_RTS)
  SYS$SETEXV (1, __gnat_error_handler, 3, &prvhnd);
#endif

  /* On alpha-vms, we avoid the global vector annoyance thanks to frame based
     handlers to turn conditions into exceptions since GCC 3.4.  The global
     vector is still required for earlier GCC versions.  We're resorting to
     the __gnat_error_prehandler assembly function in this case.  */

#if defined (IN_RTS) && defined (__alpha__)
  if ((__GNUC__ * 10 + __GNUC_MINOR__) < 34)
    {
      char * c = (char *) xmalloc (2049);

      __gnat_error_prehandler_stack = &c[2048];
      SYS$SETEXV (1, __gnat_error_prehandler, 3, &prvhnd);
    }
#endif

  __gnat_handler_installed = 1;
}

/* __gnat_adjust_context_for_raise for Alpha - see comments along with the
   default version later in this file.  */

#if defined (IN_RTS) && defined (__alpha__)

#include <vms/chfctxdef.h>
#include <vms/chfdef.h>

#define HAVE_GNAT_ADJUST_CONTEXT_FOR_RAISE

void
__gnat_adjust_context_for_raise (int signo ATTRIBUTE_UNUSED, void *ucontext)
{
  /* Add one to the address of the instruction signaling the condition,
     located in the sigargs array.  */

  CHF$MECH_ARRAY * mechargs = (CHF$MECH_ARRAY *) ucontext;
  CHF$SIGNAL_ARRAY * sigargs
    = (CHF$SIGNAL_ARRAY *) mechargs->chf$q_mch_sig_addr;

  int vcount = sigargs->chf$is_sig_args;
  int * pc_slot = & (&sigargs->chf$l_sig_name)[vcount-2];

  (*pc_slot) ++;
}

#endif

/* __gnat_adjust_context_for_raise for ia64.  */

#if defined (IN_RTS) && defined (__IA64)

#include <vms/chfctxdef.h>
#include <vms/chfdef.h>

#define HAVE_GNAT_ADJUST_CONTEXT_FOR_RAISE

typedef unsigned long long u64;

void
__gnat_adjust_context_for_raise (int signo ATTRIBUTE_UNUSED, void *ucontext)
{
  /* Add one to the address of the instruction signaling the condition,
     located in the 64bits sigargs array.  */

  CHF$MECH_ARRAY * mechargs = (CHF$MECH_ARRAY *) ucontext;

  CHF64$SIGNAL_ARRAY *chfsig64
    = (CHF64$SIGNAL_ARRAY *) mechargs->chf$ph_mch_sig64_addr;

  u64 * post_sigarray
    = (u64 *)chfsig64 + 1 + chfsig64->chf64$l_sig_args;

  u64 * ih_pc_loc = post_sigarray - 2;

  (*ih_pc_loc) ++;
}

#endif

/* Feature logical name and global variable address pair */
struct feature {char *name; int* gl_addr;};

/* Default values for GNAT features set by environment. */
int __gl_no_malloc_64 = 0;

/* Array feature logical names and global variable addresses */
static struct feature features[] = {
  {"GNAT$NO_MALLOC_64", &__gl_no_malloc_64},
  {0, 0}
};

void __gnat_set_features ()
{
  struct descriptor_s name_desc, result_desc;
  int i, status;
  unsigned short rlen;

#define MAXEQUIV 10
  char buff [MAXEQUIV];

  /* Loop through features array and test name for enable/disable */
  for (i=0; features [i].name; i++)
    {
       name_desc.len = strlen (features [i].name);
       name_desc.mbz = 0;
       name_desc.adr = features [i].name;

       result_desc.len = MAXEQUIV - 1;
       result_desc.mbz = 0;
       result_desc.adr = buff;

       status = LIB$GET_LOGICAL (&name_desc, &result_desc, &rlen);

       if (((status & 1) == 1) && (rlen < MAXEQUIV))
         buff [rlen] = 0;
       else
         strcpy (buff, "");

       if (strcmp (buff, "ENABLE") == 0)
          *features [i].gl_addr = 1;
       else if (strcmp (buff, "DISABLE") == 0)
          *features [i].gl_addr = 0;
    }

    __gnat_features_set = 1;
}

/*******************/
/* FreeBSD Section */
/*******************/

#elif defined (__FreeBSD__)

#include <signal.h>
#include <sys/ucontext.h>
#include <unistd.h>

static void __gnat_error_handler (int, siginfo_t *, ucontext_t *);

static void
__gnat_error_handler (int sig, siginfo_t *info __attribute__ ((unused)),
		      ucontext_t *ucontext)
{
  struct Exception_Data *exception;
  const char *msg;

  switch (sig)
    {
    case SIGFPE:
      exception = &constraint_error;
      msg = "SIGFPE";
      break;

    case SIGILL:
      exception = &constraint_error;
      msg = "SIGILL";
      break;

    case SIGSEGV:
      exception = &storage_error;
      msg = "stack overflow or erroneous memory access";
      break;

    case SIGBUS:
      exception = &constraint_error;
      msg = "SIGBUS";
      break;

    default:
      exception = &program_error;
      msg = "unhandled signal";
    }

  Raise_From_Signal_Handler (exception, msg);
}

void
__gnat_install_handler ()
{
  struct sigaction act;

  /* Set up signal handler to map synchronous signals to appropriate
     exceptions.  Make sure that the handler isn't interrupted by another
     signal that might cause a scheduling event!  */

  act.sa_sigaction
    = (void (*)(int, struct __siginfo *, void*)) __gnat_error_handler;
  act.sa_flags = SA_NODEFER | SA_RESTART | SA_SIGINFO;
  (void) sigemptyset (&act.sa_mask);

  (void) sigaction (SIGILL,  &act, NULL);
  (void) sigaction (SIGFPE,  &act, NULL);
  (void) sigaction (SIGSEGV, &act, NULL);
  (void) sigaction (SIGBUS,  &act, NULL);

  __gnat_handler_installed = 1;
}

/*******************/
/* VxWorks Section */
/*******************/

#elif defined(__vxworks)

#include <signal.h>
#include <taskLib.h>

#ifndef __RTP__
#include <intLib.h>
#include <iv.h>
#endif

#ifdef VTHREADS
#include "private/vThreadsP.h"
#endif

void __gnat_error_handler (int, void *, struct sigcontext *);

#ifndef __RTP__

/* Directly vectored Interrupt routines are not supported when using RTPs.  */

extern int __gnat_inum_to_ivec (int);

/* This is needed by the GNAT run time to handle Vxworks interrupts.  */
int
__gnat_inum_to_ivec (int num)
{
  return INUM_TO_IVEC (num);
}
#endif

#if !defined(__alpha_vxworks) && (_WRS_VXWORKS_MAJOR != 6) && !defined(__RTP__)

/* getpid is used by s-parint.adb, but is not defined by VxWorks, except
   on Alpha VxWorks and VxWorks 6.x (including RTPs).  */

extern long getpid (void);

long
getpid (void)
{
  return taskIdSelf ();
}
#endif

/* VxWorks 653 vThreads expects the field excCnt to be zeroed when a signal is.
   handled. The VxWorks version of longjmp does this; GCC's builtin_longjmp
   doesn't.  */
void
__gnat_clear_exception_count (void)
{
#ifdef VTHREADS
  WIND_TCB *currentTask = (WIND_TCB *) taskIdSelf();

  currentTask->vThreads.excCnt = 0;
#endif
}

/* Handle different SIGnal to exception mappings in different VxWorks
   versions.   */
static void
__gnat_map_signal (int sig)
{
  struct Exception_Data *exception;
  const char *msg;

  switch (sig)
    {
    case SIGFPE:
      exception = &constraint_error;
      msg = "SIGFPE";
      break;
#ifdef VTHREADS
    case SIGILL:
      exception = &constraint_error;
      msg = "Floating point exception or SIGILL";
      break;
    case SIGSEGV:
      exception = &storage_error;
      msg = "SIGSEGV";
      break;
    case SIGBUS:
      exception = &storage_error;
      msg = "SIGBUS: possible stack overflow";
      break;
#elif (_WRS_VXWORKS_MAJOR == 6)
    case SIGILL:
      exception = &constraint_error;
      msg = "SIGILL";
      break;
#ifdef __RTP__
    /* In RTP mode a SIGSEGV is most likely due to a stack overflow,
       since stack checking uses the probing mechanism.  */
    case SIGSEGV:
      exception = &storage_error;
      msg = "SIGSEGV: possible stack overflow";
      break;
    case SIGBUS:
      exception = &program_error;
      msg = "SIGBUS";
      break;
#else
      /* VxWorks 6 kernel mode with probing. SIGBUS for guard page hit */
    case SIGSEGV:
      exception = &storage_error;
      msg = "SIGSEGV";
      break;
    case SIGBUS:
      exception = &storage_error;
      msg = "SIGBUS: possible stack overflow";
      break;
#endif
#else
    /* VxWorks 5: a SIGILL is most likely due to a stack overflow,
       since stack checking uses the stack limit mechanism.  */
    case SIGILL:
      exception = &storage_error;
      msg = "SIGILL: possible stack overflow";
      break;
    case SIGSEGV:
      exception = &storage_error;
      msg = "SIGSEGV";
      break;
    case SIGBUS:
      exception = &program_error;
      msg = "SIGBUS";
      break;
#endif
    default:
      exception = &program_error;
      msg = "unhandled signal";
    }

  __gnat_clear_exception_count ();
  Raise_From_Signal_Handler (exception, msg);
}

/* Tasking and Non-tasking signal handler.  Map SIGnal to Ada exception
   propagation after the required low level adjustments.  */

void
__gnat_error_handler (int sig, void * si ATTRIBUTE_UNUSED,
		      struct sigcontext * sc)
{
  sigset_t mask;

  /* VxWorks will always mask out the signal during the signal handler and
     will reenable it on a longjmp.  GNAT does not generate a longjmp to
     return from a signal handler so the signal will still be masked unless
     we unmask it.  */
  sigprocmask (SIG_SETMASK, NULL, &mask);
  sigdelset (&mask, sig);
  sigprocmask (SIG_SETMASK, &mask, NULL);

  __gnat_map_signal (sig);
}

void
__gnat_install_handler (void)
{
  struct sigaction act;

  /* Setup signal handler to map synchronous signals to appropriate
     exceptions.  Make sure that the handler isn't interrupted by another
     signal that might cause a scheduling event!  */

  act.sa_handler = __gnat_error_handler;
  act.sa_flags = SA_SIGINFO | SA_ONSTACK;
  sigemptyset (&act.sa_mask);

  /* For VxWorks, install all signal handlers, since pragma Interrupt_State
     applies to vectored hardware interrupts, not signals.  */
  sigaction (SIGFPE,  &act, NULL);
  sigaction (SIGILL,  &act, NULL);
  sigaction (SIGSEGV, &act, NULL);
  sigaction (SIGBUS,  &act, NULL);

  __gnat_handler_installed = 1;
}

#define HAVE_GNAT_INIT_FLOAT

void
__gnat_init_float (void)
{
  /* Disable overflow/underflow exceptions on the PPC processor, needed
     to get correct Ada semantics.  Note that for AE653 vThreads, the HW
     overflow settings are an OS configuration issue.  The instructions
     below have no effect.  */
#if defined (_ARCH_PPC) && !defined (_SOFT_FLOAT) && !defined (VTHREADS)
#if defined (__SPE__)
  {
     const unsigned long spefscr_mask = 0xfffffff3;
     unsigned long spefscr;
     asm ("mfspr  %0, 512" : "=r" (spefscr));
     spefscr = spefscr & spefscr_mask;
     asm ("mtspr 512, %0\n\tisync" : : "r" (spefscr));
  }
#else
  asm ("mtfsb0 25");
  asm ("mtfsb0 26");
#endif
#endif

#if (defined (__i386__) || defined (i386)) && !defined (VTHREADS)
  /* This is used to properly initialize the FPU on an x86 for each
     process thread.  */
  asm ("finit");
#endif

  /* Similarly for SPARC64.  Achieved by masking bits in the Trap Enable Mask
     field of the Floating-point Status Register (see the SPARC Architecture
     Manual Version 9, p 48).  */
#if defined (sparc64)

#define FSR_TEM_NVM (1 << 27)  /* Invalid operand  */
#define FSR_TEM_OFM (1 << 26)  /* Overflow  */
#define FSR_TEM_UFM (1 << 25)  /* Underflow  */
#define FSR_TEM_DZM (1 << 24)  /* Division by Zero  */
#define FSR_TEM_NXM (1 << 23)  /* Inexact result  */
  {
    unsigned int fsr;

    __asm__("st %%fsr, %0" : "=m" (fsr));
    fsr &= ~(FSR_TEM_OFM | FSR_TEM_UFM);
    __asm__("ld %0, %%fsr" : : "m" (fsr));
  }
#endif
}

/* This subprogram is called by System.Task_Primitives.Operations.Enter_Task
   (if not null) when a new task is created.  It is initialized by
   System.Stack_Checking.Operations.Initialize_Stack_Limit.
   The use of a hook avoids to drag stack checking subprograms if stack
   checking is not used.  */
void (*__gnat_set_stack_limit_hook)(void) = (void (*)(void))0;

/******************/
/* NetBSD Section */
/******************/

#elif defined(__NetBSD__)

#include <signal.h>
#include <unistd.h>

static void
__gnat_error_handler (int sig)
{
  struct Exception_Data *exception;
  const char *msg;

  switch(sig)
  {
    case SIGFPE:
      exception = &constraint_error;
      msg = "SIGFPE";
      break;
    case SIGILL:
      exception = &constraint_error;
      msg = "SIGILL";
      break;
    case SIGSEGV:
      exception = &storage_error;
      msg = "stack overflow or erroneous memory access";
      break;
    case SIGBUS:
      exception = &constraint_error;
      msg = "SIGBUS";
      break;
    default:
      exception = &program_error;
      msg = "unhandled signal";
    }

    Raise_From_Signal_Handler(exception, msg);
}

void
__gnat_install_handler(void)
{
  struct sigaction act;

  act.sa_handler = __gnat_error_handler;
  act.sa_flags = SA_NODEFER | SA_RESTART;
  sigemptyset (&act.sa_mask);

  /* Do not install handlers if interrupt state is "System".  */
  if (__gnat_get_interrupt_state (SIGFPE) != 's')
    sigaction (SIGFPE,  &act, NULL);
  if (__gnat_get_interrupt_state (SIGILL) != 's')
    sigaction (SIGILL,  &act, NULL);
  if (__gnat_get_interrupt_state (SIGSEGV) != 's')
    sigaction (SIGSEGV, &act, NULL);
  if (__gnat_get_interrupt_state (SIGBUS) != 's')
    sigaction (SIGBUS,  &act, NULL);

  __gnat_handler_installed = 1;
}

/*******************/
/* OpenBSD Section */
/*******************/

#elif defined(__OpenBSD__)

#include <signal.h>
#include <unistd.h>

static void
__gnat_error_handler (int sig)
{
  struct Exception_Data *exception;
  const char *msg;

  switch(sig)
  {
    case SIGFPE:
      exception = &constraint_error;
      msg = "SIGFPE";
      break;
    case SIGILL:
      exception = &constraint_error;
      msg = "SIGILL";
      break;
    case SIGSEGV:
      exception = &storage_error;
      msg = "stack overflow or erroneous memory access";
      break;
    case SIGBUS:
      exception = &constraint_error;
      msg = "SIGBUS";
      break;
    default:
      exception = &program_error;
      msg = "unhandled signal";
    }

    Raise_From_Signal_Handler(exception, msg);
}

void
__gnat_install_handler(void)
{
  struct sigaction act;

  act.sa_handler = __gnat_error_handler;
  act.sa_flags = SA_NODEFER | SA_RESTART;
  sigemptyset (&act.sa_mask);

  /* Do not install handlers if interrupt state is "System" */
  if (__gnat_get_interrupt_state (SIGFPE) != 's')
    sigaction (SIGFPE,  &act, NULL);
  if (__gnat_get_interrupt_state (SIGILL) != 's')
    sigaction (SIGILL,  &act, NULL);
  if (__gnat_get_interrupt_state (SIGSEGV) != 's')
    sigaction (SIGSEGV, &act, NULL);
  if (__gnat_get_interrupt_state (SIGBUS) != 's')
    sigaction (SIGBUS,  &act, NULL);

  __gnat_handler_installed = 1;
}

/******************/
/* Darwin Section */
/******************/

#elif defined(__APPLE__)

#include <signal.h>
#include <mach/mach_vm.h>
<<<<<<< HEAD
#include <mach/vm_statistics.h>

/* This must be in keeping with System.OS_Interface.Alternate_Stack_Size.  */
char __gnat_alternate_stack[64 * 1024]; /* 2 * MINSIGSTKSZ */
=======
#include <mach/mach_init.h>
#include <mach/vm_statistics.h>

/* This must be in keeping with System.OS_Interface.Alternate_Stack_Size.  */
char __gnat_alternate_stack[32 * 1024]; /* 1 * MINSIGSTKSZ */
>>>>>>> 42a9ba1d

static void __gnat_error_handler (int sig, siginfo_t * si, void * uc);

/* Defined in xnu unix_signal.c  */
#define	UC_RESET_ALT_STACK	0x80000000
extern int sigreturn (void *uc, int flavour);

/* Return true if ADDR is within a stack guard area.  */
static int
__gnat_is_stack_guard (mach_vm_address_t addr)
{
  kern_return_t kret;
  vm_region_submap_info_data_64_t info;
  mach_vm_address_t start;
  mach_vm_size_t size;
  natural_t depth;
  mach_msg_type_number_t count;

  count = VM_REGION_SUBMAP_INFO_COUNT_64;
  start = addr;
  size = -1;
  depth = 9999;
  kret = mach_vm_region_recurse (mach_task_self (), &start, &size, &depth,
				 (vm_region_recurse_info_t) &info, &count);
  if (kret == KERN_SUCCESS
      && addr >= start && addr < (start + size)
      && info.protection == VM_PROT_NONE
      && info.user_tag == VM_MEMORY_STACK)
    return 1;
  return 0;
}

static void
<<<<<<< HEAD
__gnat_error_handler (int sig, siginfo_t * si, void * uc)
=======
__gnat_error_handler (int sig, siginfo_t * si, void * uc ATTRIBUTE_UNUSED)
>>>>>>> 42a9ba1d
{
  struct Exception_Data *exception;
  const char *msg;

  switch (sig)
    {
    case SIGSEGV:
    case SIGBUS:
      if (__gnat_is_stack_guard ((unsigned long)si->si_addr))
	{
	  exception = &storage_error;
	  msg = "stack overflow";
	}
      else
	{
	  exception = &constraint_error;
	  msg = "erroneous memory access";
	}
      /* Reset the use of alt stack, so that the alt stack will be used
	 for the next signal delivery.  */
      sigreturn (NULL, UC_RESET_ALT_STACK);
      break;

    case SIGFPE:
      exception = &constraint_error;
      msg = "SIGFPE";
      break;

    default:
      exception = &program_error;
      msg = "unhandled signal";
    }

  Raise_From_Signal_Handler (exception, msg);
}

void
__gnat_install_handler (void)
{
  struct sigaction act;

  /* Set up signal handler to map synchronous signals to appropriate
     exceptions.  Make sure that the handler isn't interrupted by another
     signal that might cause a scheduling event!  Also setup an alternate
     stack region for the handler execution so that stack overflows can be
     handled properly, avoiding a SEGV generation from stack usage by the
     handler itself (and it is required by Darwin).  */

  stack_t stack;
  stack.ss_sp = __gnat_alternate_stack;
  stack.ss_size = sizeof (__gnat_alternate_stack);
  stack.ss_flags = 0;
  sigaltstack (&stack, NULL);

  act.sa_flags = SA_NODEFER | SA_RESTART | SA_SIGINFO;
  act.sa_sigaction = __gnat_error_handler;
  sigemptyset (&act.sa_mask);

  /* Do not install handlers if interrupt state is "System".  */
  if (__gnat_get_interrupt_state (SIGABRT) != 's')
    sigaction (SIGABRT, &act, NULL);
  if (__gnat_get_interrupt_state (SIGFPE) != 's')
    sigaction (SIGFPE,  &act, NULL);
  if (__gnat_get_interrupt_state (SIGILL) != 's')
    sigaction (SIGILL,  &act, NULL);

  act.sa_flags |= SA_ONSTACK;
  if (__gnat_get_interrupt_state (SIGSEGV) != 's')
    sigaction (SIGSEGV, &act, NULL);
  if (__gnat_get_interrupt_state (SIGBUS) != 's')
    sigaction (SIGBUS,  &act, NULL);

  __gnat_handler_installed = 1;
}

#else

/* For all other versions of GNAT, the handler does nothing.  */

/*******************/
/* Default Section */
/*******************/

void
__gnat_install_handler (void)
{
  __gnat_handler_installed = 1;
}

#endif

/*********************/
/* __gnat_init_float */
/*********************/

/* This routine is called as each process thread is created, for possible
   initialization of the FP processor.  This version is used under INTERIX,
   WIN32 and could be used under OS/2.  */

#if defined (_WIN32) || defined (__INTERIX) || defined (__EMX__) \
  || defined (__Lynx__) || defined(__NetBSD__) || defined(__FreeBSD__) \
  || defined (__OpenBSD__)

#define HAVE_GNAT_INIT_FLOAT

void
__gnat_init_float (void)
{
#if defined (__i386__) || defined (i386) || defined (__x86_64)

  /* This is used to properly initialize the FPU on an x86 for each
     process thread.  */

  asm ("finit");

#endif  /* Defined __i386__ */
}
#endif

#ifndef HAVE_GNAT_INIT_FLOAT

/* All targets without a specific __gnat_init_float will use an empty one.  */
void
__gnat_init_float (void)
{
}
#endif

/***********************************/
/* __gnat_adjust_context_for_raise */
/***********************************/

#ifndef HAVE_GNAT_ADJUST_CONTEXT_FOR_RAISE

/* All targets without a specific version will use an empty one.  */

/* Given UCONTEXT a pointer to a context structure received by a signal
   handler for SIGNO, perform the necessary adjustments to let the handler
   raise an exception.  Calls to this routine are not conditioned by the
   propagation scheme in use.  */

void
__gnat_adjust_context_for_raise (int signo ATTRIBUTE_UNUSED,
				 void *ucontext ATTRIBUTE_UNUSED)
{
  /* We used to compensate here for the raised from call vs raised from signal
     exception discrepancy with the GCC ZCX scheme, but this now can be dealt
     with generically in the unwinder (see GCC PR other/26208).  Only the VMS
     ports still do the compensation described in the few lines below.

     *** Call vs signal exception discrepancy with GCC ZCX scheme ***

     The GCC unwinder expects to be dealing with call return addresses, since
     this is the "nominal" case of what we retrieve while unwinding a regular
     call chain.

     To evaluate if a handler applies at some point identified by a return
     address, the propagation engine needs to determine what region the
     corresponding call instruction pertains to.  Because the return address
     may not be attached to the same region as the call, the unwinder always
     subtracts "some" amount from a return address to search the region
     tables, amount chosen to ensure that the resulting address is inside the
     call instruction.

     When we raise an exception from a signal handler, e.g. to transform a
     SIGSEGV into Storage_Error, things need to appear as if the signal
     handler had been "called" by the instruction which triggered the signal,
     so that exception handlers that apply there are considered.  What the
     unwinder will retrieve as the return address from the signal handler is
     what it will find as the faulting instruction address in the signal
     context pushed by the kernel.  Leaving this address untouched looses, if
     the triggering instruction happens to be the very first of a region, as
     the later adjustments performed by the unwinder would yield an address
     outside that region.  We need to compensate for the unwinder adjustments
     at some point, and this is what this routine is expected to do.

     signo is passed because on some targets for some signals the PC in
     context points to the instruction after the faulting one, in which case
     the unwinder adjustment is still desired.  */
}

#endif<|MERGE_RESOLUTION|>--- conflicted
+++ resolved
@@ -2113,18 +2113,11 @@
 
 #include <signal.h>
 #include <mach/mach_vm.h>
-<<<<<<< HEAD
-#include <mach/vm_statistics.h>
-
-/* This must be in keeping with System.OS_Interface.Alternate_Stack_Size.  */
-char __gnat_alternate_stack[64 * 1024]; /* 2 * MINSIGSTKSZ */
-=======
 #include <mach/mach_init.h>
 #include <mach/vm_statistics.h>
 
 /* This must be in keeping with System.OS_Interface.Alternate_Stack_Size.  */
 char __gnat_alternate_stack[32 * 1024]; /* 1 * MINSIGSTKSZ */
->>>>>>> 42a9ba1d
 
 static void __gnat_error_handler (int sig, siginfo_t * si, void * uc);
 
@@ -2158,11 +2151,7 @@
 }
 
 static void
-<<<<<<< HEAD
-__gnat_error_handler (int sig, siginfo_t * si, void * uc)
-=======
 __gnat_error_handler (int sig, siginfo_t * si, void * uc ATTRIBUTE_UNUSED)
->>>>>>> 42a9ba1d
 {
   struct Exception_Data *exception;
   const char *msg;

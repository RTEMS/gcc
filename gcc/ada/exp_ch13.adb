--- conflicted
+++ resolved
@@ -6,11 +6,7 @@
 --                                                                          --
 --                                 B o d y                                  --
 --                                                                          --
-<<<<<<< HEAD
---          Copyright (C) 1992-2006, Free Software Foundation, Inc.         --
-=======
 --          Copyright (C) 1992-2007, Free Software Foundation, Inc.         --
->>>>>>> 60a98cce
 --                                                                          --
 -- GNAT is free software;  you can  redistribute it  and/or modify it under --
 -- terms of the  GNU General Public License as published  by the Free Soft- --
@@ -31,7 +27,6 @@
 with Atree;    use Atree;
 with Checks;   use Checks;
 with Einfo;    use Einfo;
-with Exp_Atag; use Exp_Atag;
 with Exp_Ch3;  use Exp_Ch3;
 with Exp_Ch6;  use Exp_Ch6;
 with Exp_Imgv; use Exp_Imgv;
@@ -88,9 +83,6 @@
             --  inappropriate for variable to which an address clause is
             --  applied. The expression may itself have been rewritten if the
             --  type is packed array, so we need to examine whether the
-<<<<<<< HEAD
-            --  original node is in the source.
-=======
             --  original node is in the source. An exception though is the case
             --  of an access variable which is default initialized to null, and
             --  such initialization is retained.
@@ -99,7 +91,6 @@
             --  of the type initialization procedure, it replaces an implicit
             --  call to the init proc, and must be respected. Note that for
             --  packed types we do not build equivalent aggregates.
->>>>>>> 60a98cce
 
             declare
                Decl : constant Node_Id := Declaration_Node (Ent);
@@ -181,78 +172,6 @@
       end case;
    end Expand_N_Attribute_Definition_Clause;
 
-<<<<<<< HEAD
-   -------------------------------------
-   -- Expand_External_Tag_Definition --
-   -------------------------------------
-
-   procedure Expand_External_Tag_Definition (N : Node_Id) is
-      Loc     : constant Source_Ptr := Sloc (N);
-      Ent     : constant Entity_Id  := Entity (Name (N));
-      Old_Val : constant String_Id  := Strval (Expr_Value_S (Expression (N)));
-      New_Val : String_Id;
-      E       : Entity_Id;
-
-   begin
-      --  For the rep clause "for x'external_tag use y" generate:
-
-      --     xV : constant string := y;
-      --     Set_External_Tag (x'tag, xV'Address);
-      --     Register_Tag (x'tag);
-
-      --  note that register_tag has been delayed up to now because
-      --  the external_tag must be set before registering.
-
-      --  Create a new nul terminated string if it is not already
-
-      if String_Length (Old_Val) > 0
-        and then Get_String_Char (Old_Val, String_Length (Old_Val)) = 0
-      then
-         New_Val := Old_Val;
-      else
-         Start_String (Old_Val);
-         Store_String_Char (Get_Char_Code (ASCII.NUL));
-         New_Val := End_String;
-      end if;
-
-      E :=
-        Make_Defining_Identifier (Loc,
-          New_External_Name (Chars (Ent), 'A'));
-
-      --  The generated actions must be elaborated at the subsequent
-      --  freeze point, not at the point of the attribute definition.
-
-      Append_Freeze_Action (Ent,
-        Make_Object_Declaration (Loc,
-          Defining_Identifier => E,
-          Constant_Present    => True,
-          Object_Definition   =>
-            New_Reference_To (Standard_String, Loc),
-          Expression          =>
-            Make_String_Literal (Loc, Strval => New_Val)));
-
-      Append_Freeze_Actions (Ent, New_List (
-
-        Build_Set_External_Tag (Loc,
-          Tag_Node =>
-            Make_Attribute_Reference (Loc,
-              Attribute_Name => Name_Tag,
-              Prefix         => New_Occurrence_Of (Ent, Loc)),
-          Value_Node =>
-            Make_Attribute_Reference (Loc,
-              Attribute_Name => Name_Address,
-              Prefix         => New_Occurrence_Of (E, Loc))),
-
-        Make_Procedure_Call_Statement (Loc,
-          Name => New_Reference_To (RTE (RE_Register_Tag), Loc),
-          Parameter_Associations => New_List (
-            Make_Attribute_Reference (Loc,
-              Attribute_Name => Name_Tag,
-              Prefix         => New_Occurrence_Of (Ent, Loc))))));
-   end Expand_External_Tag_Definition;
-
-=======
->>>>>>> 60a98cce
    ----------------------------
    -- Expand_N_Freeze_Entity --
    ----------------------------

--- conflicted
+++ resolved
@@ -6,11 +6,7 @@
 --                                                                          --
 --                                 B o d y                                  --
 --                                                                          --
-<<<<<<< HEAD
---          Copyright (C) 1992-2006, Free Software Foundation, Inc.         --
-=======
 --          Copyright (C) 1992-2007, Free Software Foundation, Inc.         --
->>>>>>> 751ff693
 --                                                                          --
 -- GNAT is free software;  you can  redistribute it  and/or modify it under --
 -- terms of the  GNU General Public License as published  by the Free Soft- --
@@ -19,14 +15,8 @@
 -- OUT ANY WARRANTY;  without even the  implied warranty of MERCHANTABILITY --
 -- or FITNESS FOR A PARTICULAR PURPOSE.  See the GNU General Public License --
 -- for  more details.  You should have  received  a copy of the GNU General --
-<<<<<<< HEAD
--- Public License  distributed with GNAT;  see file COPYING.  If not, write --
--- to  the  Free Software Foundation,  51  Franklin  Street,  Fifth  Floor, --
--- Boston, MA 02110-1301, USA.                                              --
-=======
 -- Public License  distributed with GNAT; see file COPYING3.  If not, go to --
 -- http://www.gnu.org/licenses for a complete copy of the license.          --
->>>>>>> 751ff693
 --                                                                          --
 -- GNAT was originally developed  by the GNAT team at  New York University. --
 -- Extensive contributions were provided by Ada Core Technologies Inc.      --
@@ -92,12 +82,6 @@
             --  inappropriate for variable to which an address clause is
             --  applied. The expression may itself have been rewritten if the
             --  type is packed array, so we need to examine whether the
-<<<<<<< HEAD
-            --  original node is in the source.
-
-            declare
-               Decl : constant Node_Id := Declaration_Node (Ent);
-=======
             --  original node is in the source. An exception though is the case
             --  of an access variable which is default initialized to null, and
             --  such initialization is retained.
@@ -110,7 +94,6 @@
             declare
                Decl : constant Node_Id := Declaration_Node (Ent);
                Typ  : constant Entity_Id := Etype (Ent);
->>>>>>> 751ff693
             begin
                if Nkind (Decl) = N_Object_Declaration
                   and then Present (Expression (Decl))
@@ -187,78 +170,6 @@
       end case;
    end Expand_N_Attribute_Definition_Clause;
 
-<<<<<<< HEAD
-   -------------------------------------
-   -- Expand_External_Tag_Definition --
-   -------------------------------------
-
-   procedure Expand_External_Tag_Definition (N : Node_Id) is
-      Loc     : constant Source_Ptr := Sloc (N);
-      Ent     : constant Entity_Id  := Entity (Name (N));
-      Old_Val : constant String_Id  := Strval (Expr_Value_S (Expression (N)));
-      New_Val : String_Id;
-      E       : Entity_Id;
-
-   begin
-      --  For the rep clause "for x'external_tag use y" generate:
-
-      --     xV : constant string := y;
-      --     Set_External_Tag (x'tag, xV'Address);
-      --     Register_Tag (x'tag);
-
-      --  note that register_tag has been delayed up to now because
-      --  the external_tag must be set before registering.
-
-      --  Create a new nul terminated string if it is not already
-
-      if String_Length (Old_Val) > 0
-        and then Get_String_Char (Old_Val, String_Length (Old_Val)) = 0
-      then
-         New_Val := Old_Val;
-      else
-         Start_String (Old_Val);
-         Store_String_Char (Get_Char_Code (ASCII.NUL));
-         New_Val := End_String;
-      end if;
-
-      E :=
-        Make_Defining_Identifier (Loc,
-          New_External_Name (Chars (Ent), 'A'));
-
-      --  The generated actions must be elaborated at the subsequent
-      --  freeze point, not at the point of the attribute definition.
-
-      Append_Freeze_Action (Ent,
-        Make_Object_Declaration (Loc,
-          Defining_Identifier => E,
-          Constant_Present    => True,
-          Object_Definition   =>
-            New_Reference_To (Standard_String, Loc),
-          Expression          =>
-            Make_String_Literal (Loc, Strval => New_Val)));
-
-      Append_Freeze_Actions (Ent, New_List (
-        Make_Procedure_Call_Statement (Loc,
-          Name => New_Reference_To (RTE (RE_Set_External_Tag), Loc),
-          Parameter_Associations => New_List (
-            Make_Attribute_Reference (Loc,
-              Attribute_Name => Name_Tag,
-              Prefix         => New_Occurrence_Of (Ent, Loc)),
-
-            Make_Attribute_Reference (Loc,
-              Attribute_Name => Name_Address,
-              Prefix         => New_Occurrence_Of (E, Loc)))),
-
-        Make_Procedure_Call_Statement (Loc,
-          Name => New_Reference_To (RTE (RE_Register_Tag), Loc),
-          Parameter_Associations => New_List (
-            Make_Attribute_Reference (Loc,
-              Attribute_Name => Name_Tag,
-              Prefix         => New_Occurrence_Of (Ent, Loc))))));
-   end Expand_External_Tag_Definition;
-
-=======
->>>>>>> 751ff693
    ----------------------------
    -- Expand_N_Freeze_Entity --
    ----------------------------
@@ -352,28 +263,6 @@
 
          if Is_Enumeration_Type (E) then
             Build_Enumeration_Image_Tables (E, N);
-<<<<<<< HEAD
-
-         elsif Is_Tagged_Type (E)
-           and then Is_First_Subtype (E)
-         then
-            --  Check for a definition of External_Tag, whose expansion must
-            --  be delayed until the dispatch table is built. The clause
-            --  is considered only if it applies to this specific tagged
-            --  type, as opposed to one of its ancestors.
-
-            declare
-               Def : constant Node_Id :=
-                       Get_Attribute_Definition_Clause
-                         (E, Attribute_External_Tag);
-
-            begin
-               if Present (Def) and then Entity (Name (Def)) = E then
-                  Expand_External_Tag_Definition (Def);
-               end if;
-            end;
-=======
->>>>>>> 751ff693
          end if;
 
       --  If subprogram, freeze the subprogram

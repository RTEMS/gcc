------------------------------------------------------------------------------
--                                                                          --
--                         GNAT RUN-TIME COMPONENTS                         --
--                                                                          --
--                             A D A . T A G S                              --
--                                                                          --
--                                 S p e c                                  --
--                                                                          --
<<<<<<< HEAD
--          Copyright (C) 1992-2006, Free Software Foundation, Inc.         --
=======
--          Copyright (C) 1992-2007, Free Software Foundation, Inc.         --
>>>>>>> 60a98cce
--                                                                          --
-- This specification is derived from the Ada Reference Manual for use with --
-- GNAT. The copyright notice above, and the license provisions that follow --
-- apply solely to the  contents of the part following the private keyword. --
--                                                                          --
-- GNAT is free software;  you can  redistribute it  and/or modify it under --
-- terms of the  GNU General Public License as published  by the Free Soft- --
-- ware  Foundation;  either version 2,  or (at your option) any later ver- --
-- sion.  GNAT is distributed in the hope that it will be useful, but WITH- --
-- OUT ANY WARRANTY;  without even the  implied warranty of MERCHANTABILITY --
-- or FITNESS FOR A PARTICULAR PURPOSE.  See the GNU General Public License --
-- for  more details.  You should have  received  a copy of the GNU General --
-- Public License  distributed with GNAT;  see file COPYING.  If not, write --
-- to  the  Free Software Foundation,  51  Franklin  Street,  Fifth  Floor, --
-- Boston, MA 02110-1301, USA.                                              --
--                                                                          --
-- As a special exception,  if other files  instantiate  generics from this --
-- unit, or you link  this unit with other files  to produce an executable, --
-- this  unit  does not  by itself cause  the resulting  executable  to  be --
-- covered  by the  GNU  General  Public  License.  This exception does not --
-- however invalidate  any other reasons why  the executable file  might be --
-- covered by the  GNU Public License.                                      --
--                                                                          --
-- GNAT was originally developed  by the GNAT team at  New York University. --
-- Extensive contributions were provided by Ada Core Technologies Inc.      --
--                                                                          --
------------------------------------------------------------------------------

with System;
with System.Storage_Elements;

package Ada.Tags is
   pragma Preelaborate_05;
   --  In accordance with Ada 2005 AI-362

   type Tag is private;
   pragma Preelaborable_Initialization (Tag);

   No_Tag : constant Tag;

   function Expanded_Name (T : Tag) return String;

   function Wide_Expanded_Name (T : Tag) return Wide_String;
   pragma Ada_05 (Wide_Expanded_Name);

   function Wide_Wide_Expanded_Name (T : Tag) return Wide_Wide_String;
   pragma Ada_05 (Wide_Wide_Expanded_Name);

   function External_Tag (T : Tag) return String;

   function Internal_Tag (External : String) return Tag;

   function Descendant_Tag
     (External : String;
      Ancestor : Tag) return Tag;
   pragma Ada_05 (Descendant_Tag);

   function Is_Descendant_At_Same_Level
     (Descendant : Tag;
      Ancestor   : Tag) return Boolean;
   pragma Ada_05 (Is_Descendant_At_Same_Level);

   function Parent_Tag (T : Tag) return Tag;
   pragma Ada_05 (Parent_Tag);

   type Tag_Array is array (Positive range <>) of Tag;
<<<<<<< HEAD

   function Interface_Ancestor_Tags (T : Tag) return Tag_Array;
   pragma Ada_05 (Interface_Ancestor_Tags);

   Tag_Error : exception;

private
   --  Structure of the GNAT Primary Dispatch Table

   --           +--------------------+
   --           |      table of      |
   --           :predefined primitive:
   --           |    ops pointers    |
   --           +--------------------+
   --           |      Signature     |
   --           +--------------------+
   --           |     Tagged_Kind    |
   --           +--------------------+
   --           |    Offset_To_Top   |
   --           +--------------------+
   --           |Typeinfo_Ptr/TSD_Ptr---> Type Specific Data
   --  Tag ---> +--------------------+   +-------------------+
   --           |      table of      |   | inheritance depth |
   --           :   primitive ops    :   +-------------------+
   --           |      pointers      |   |   access level    |
   --           +--------------------+   +-------------------+
   --                                    |   expanded name   |
   --                                    +-------------------+
   --                                    |   external tag    |
   --                                    +-------------------+
   --                                    |   hash table link |
   --                                    +-------------------+
   --                                    | remotely callable |
   --                                    +-------------------+
   --                                    | rec ctrler offset |
   --                                    +-------------------+
   --                                    |   num prim ops    |
   --                                    +-------------------+
   --                                    |  Ifaces_Table_Ptr --> Interface Data
   --                                    +-------------------+   +------------+
   --         Select Specific Data  <----     SSD_Ptr        |   |  table     |
   --         +------------------+       +-------------------+   :    of      :
   --         |table of primitive|       | table of          |   | interfaces |
   --         :   operation      :       :    ancestor       :   +------------+
   --         |      kinds       |       |       tags        |
   --         +------------------+       +-------------------+
   --         |table of          |
   --         :   entry          :
   --         |      indices     |
   --         +------------------+

   --  Structure of the GNAT Secondary Dispatch Table

   --           +-----------------------+
   --           |       table of        |
   --           :  predefined primitive :
   --           |     ops pointers      |
   --           +-----------------------+
   --           |       Signature       |
   --           +-----------------------+
   --           |      Tagged_Kind      |
   --           +-----------------------+
   --           |     Offset_To_Top     |
   --           +-----------------------+
   --           |        OSD_Ptr        |---> Object Specific Data
   --  Tag ---> +-----------------------+      +---------------+
   --           |        table of       |      | num prim ops  |
   --           :      primitive op     :      +---------------+
   --           |     thunk pointers    |      | table of      |
   --           +-----------------------+      +   primitive   |
   --                                          |    op offsets |
   --                                          +---------------+

   --  The runtime information kept for each tagged type is separated into two
   --  objects: the Dispatch Table and the Type Specific Data record. These
   --  two objects are allocated statically using the constants:

   --      DT Size  = DT_Prologue_Size  + Nb_Prim * DT_Entry_Size

   --  where Nb_prim is the number of primitive operations of the given
   --  type and Idepth its inheritance depth.

   type Address_Array is array (Natural range <>) of System.Address;
   pragma Suppress (Index_Check, On => Address_Array);
   --  The reason we suppress index checks is that in the dispatch table,
   --  the component of this type is declared with a dummy size of 1, the
   --  actual size depending on the number of primitive operations.

   type Dispatch_Table is record

      --  According to the C++ ABI the components Offset_To_Top and
      --  Typeinfo_Ptr are stored just "before" the dispatch table (that is,
      --  the Prims_Ptr table), and they are referenced with negative offsets
      --  referring to the base of the dispatch table. The _Tag (or the
      --  VTable_Ptr in C++ terminology) must point to the base of the virtual
      --  table, just after these components, to point to the Prims_Ptr table.
      --  For this purpose the expander generates a Prims_Ptr table that has
      --  enough space for these additional components, and generates code that
      --  displaces the _Tag to point after these components.

      --  Signature     : Signature_Kind;
      --  Tagged_Kind   : Tagged_Kind;
      --  Offset_To_Top : Natural;
      --  Typeinfo_Ptr  : System.Address;

      Prims_Ptr : Address_Array (1 .. 1);
      --  The size of the Prims_Ptr array actually depends on the tagged type
      --  to which it applies. For each tagged type, the expander computes the
      --  actual array size, allocates the Dispatch_Table record accordingly,
      --  and generates code that displaces the base of the record after the
      --  Typeinfo_Ptr component. For this reason the first two components have
      --  been commented in the previous declaration. The access to these
      --  components is done by means of local functions.
      --
      --  To avoid the use of discriminants to define the actual size of the
      --  dispatch table, we used to declare the tag as a pointer to a record
      --  that contains an arbitrary array of addresses, using Positive as its
      --  index. This ensures that there are never range checks when accessing
      --  the dispatch table, but it prevents GDB from displaying tagged types
      --  properly. A better approach is to declare this record type as holding
      --  small number of addresses, and to explicitly suppress checks on it.
      --
      --  Note that in both cases, this type is never allocated, and serves
      --  only to declare the corresponding access type.
   end record;

   subtype Cstring is String (Positive);
   type Cstring_Ptr is access all Cstring;
   pragma No_Strict_Aliasing (Cstring_Ptr);

   --  We suppress index checks because the declared size in the record below
   --  is a dummy size of one (see below).

   type Tag_Table is array (Natural range <>) of Tag;
   pragma Suppress_Initialization (Tag_Table);
   pragma Suppress (Index_Check, On => Tag_Table);

   package SSE renames System.Storage_Elements;

   --  Type specific data types

   type Type_Specific_Data (Idepth : Natural) is record
      --  Inheritance Depth Level: Used to implement the membership test
      --  associated with single inheritance of tagged types in constant-time.
      --  It also indicates the size of the Tags_Table component.

      Access_Level : Natural;
      --  Accessibility level required to give support to Ada 2005 nested type
      --  extensions. This feature allows safe nested type extensions by
      --  shifting the accessibility checks to certain operations, rather than
      --  being enforced at the type declaration. In particular, by performing
      --  run-time accessibility checks on class-wide allocators, class-wide
      --  function return, and class-wide stream I/O, the danger of objects
      --  outliving their type declaration can be eliminated (Ada 2005: AI-344)

      Expanded_Name : Cstring_Ptr;
      External_Tag  : Cstring_Ptr;
      HT_Link       : Tag;
      --  Components used to support to the Ada.Tags subprograms in RM 3.9.
      --  Note: Expanded_Name is referenced by GDB ???

      Remotely_Callable : Boolean;
      --  Used to check ARM E.4 (18)

      RC_Offset : SSE.Storage_Offset;
      --  Controller Offset: Used to give support to tagged controlled objects
      --  (see Get_Deep_Controller at s-finimp)

      Ifaces_Table_Ptr : System.Address;
      --  Pointer to the table of interface tags. It is used to implement the
      --  membership test associated with interfaces and also for backward
      --  abstract interface type conversions (Ada 2005:AI-251)

      SSD_Ptr : System.Address;
      --  Pointer to a table of records used in dispatching selects. This
      --  field has a meaningful value for all tagged types that implement
      --  a limited, protected, synchronized or task interfaces and have
      --  non-predefined primitive operations.

      Tags_Table : Tag_Table (0 .. Idepth);
      --  Table of ancestor tags. Its size actually depends on the inheritance
      --  depth level of the tagged type.
   end record;

   --  Declarations for the table of interfaces

   type Interface_Data_Element is record
      Iface_Tag            : Tag;
      Static_Offset_To_Top : Boolean;
      Offset_To_Top_Value  : System.Storage_Elements.Storage_Offset;
      Offset_To_Top_Func   : System.Address;
   end record;
   --  If some ancestor of the tagged type has discriminants the field
   --  Static_Offset_To_Top is False and the field Offset_To_Top_Func
   --  is used to store the address of the function generated by the
   --  expander which provides this value; otherwise Static_Offset_To_Top
   --  is True and such value is stored in the Offset_To_Top_Value field.

   type Interfaces_Array is
     array (Natural range <>) of Interface_Data_Element;

   type Interface_Data (Nb_Ifaces : Positive) is record
      Ifaces_Table : Interfaces_Array (1 .. Nb_Ifaces);
   end record;

   --  Declaration of tag types

   type Tag is access all Dispatch_Table;
   type Tag_Ptr is access Tag;
   type Interface_Tag is access all Dispatch_Table;
   type Type_Specific_Data_Ptr is access all Type_Specific_Data;
=======

   function Interface_Ancestor_Tags (T : Tag) return Tag_Array;
   pragma Ada_05 (Interface_Ancestor_Tags);

   Tag_Error : exception;

private
   --  Structure of the GNAT Primary Dispatch Table

   --           +--------------------+
   --           |      Signature     |
   --           +--------------------+
   --           |     Tagged_Kind    |
   --           +--------------------+                            Predef Prims
   --           |    Predef_Prims -----------------------------> +------------+
   --           +--------------------+                           |  table of  |
   --           |    Offset_To_Top   |                           | predefined |
   --           +--------------------+                           | primitives |
   --           |Typeinfo_Ptr/TSD_Ptr---> Type Specific Data     +------------+
   --  Tag ---> +--------------------+   +-------------------+
   --           |      table of      |   | inheritance depth |
   --           :   primitive ops    :   +-------------------+
   --           |      pointers      |   |   access level    |
   --           +--------------------+   +-------------------+
   --                                    |   expanded name   |
   --                                    +-------------------+
   --                                    |   external tag    |
   --                                    +-------------------+
   --                                    |   hash table link |
   --                                    +-------------------+
   --                                    | remotely callable |
   --                                    +-------------------+
   --                                    | rec ctrler offset |
   --                                    +-------------------+
   --                                    |   Ifaces_Table   ---> Interface Data
   --                                    +-------------------+   +------------+
   --         Select Specific Data  <----        SSD         |   |  Nb_Ifaces |
   --         +------------------+       +-------------------+   +------------+
   --         |table of primitive|       | table of          |   |  table     |
   --         :   operation      :       :    ancestor       :   :    of      :
   --         |      kinds       |       |       tags        |   | interfaces |
   --         +------------------+       +-------------------+   +------------+
   --         |table of          |
   --         :   entry          :
   --         |      indices     |
   --         +------------------+

   --  Structure of the GNAT Secondary Dispatch Table

   --           +-----------------------+
   --           |       table of        |
   --           :  predefined primitive :
   --           |     ops pointers      |
   --           +-----------------------+
   --           |       Signature       |
   --           +-----------------------+
   --           |      Tagged_Kind      |
   --           +-----------------------+
   --           |     Offset_To_Top     |
   --           +-----------------------+
   --           |        OSD_Ptr        |---> Object Specific Data
   --  Tag ---> +-----------------------+      +---------------+
   --           |        table of       |      | num prim ops  |
   --           :      primitive op     :      +---------------+
   --           |     thunk pointers    |      | table of      |
   --           +-----------------------+      +   primitive   |
   --                                          |    op offsets |
   --                                          +---------------+

   --  The runtime information kept for each tagged type is separated into two
   --  objects: the Dispatch Table and the Type Specific Data record.
>>>>>>> 60a98cce

   package SSE renames System.Storage_Elements;

<<<<<<< HEAD
   type Interface_Data_Ptr is access all Interface_Data;
   --  Table of abstract interfaces used to give support to backward interface
   --  conversions and also to IW_Membership.

   type Object_Specific_Data (Nb_Prim : Positive);
   type Object_Specific_Data_Ptr is access all Object_Specific_Data;
   --  Information associated with the secondary dispatch table of tagged-type
   --  objects implementing abstract interfaces.

   type Select_Specific_Data (Nb_Prim : Positive);
   type Select_Specific_Data_Ptr is access all Select_Specific_Data;
   --  A table used to store the primitive operation kind and entry index of
   --  primitive subprograms of a type that implements a limited interface.
   --  The Select Specific Data table resides in the Type Specific Data of a
   --  type. This construct is used in the handling of dispatching triggers
   --  in select statements.
=======
   subtype Cstring is String (Positive);
   type Cstring_Ptr is access all Cstring;
   pragma No_Strict_Aliasing (Cstring_Ptr);

   --  Declarations for the table of interfaces

   type Offset_To_Top_Function_Ptr is
     access function (This : System.Address) return SSE.Storage_Offset;
   --  Type definition used to call the function that is generated by the
   --  expander in case of tagged types with discriminants that have secondary
   --  dispatch tables. This function provides the Offset_To_Top value in this
   --  specific case.

   type Interface_Data_Element is record
      Iface_Tag            : Tag;
      Static_Offset_To_Top : Boolean;
      Offset_To_Top_Value  : SSE.Storage_Offset;
      Offset_To_Top_Func   : Offset_To_Top_Function_Ptr;
   end record;
   --  If some ancestor of the tagged type has discriminants the field
   --  Static_Offset_To_Top is False and the field Offset_To_Top_Func
   --  is used to store the access to the function generated by the
   --  expander which provides this value; otherwise Static_Offset_To_Top
   --  is True and such value is stored in the Offset_To_Top_Value field.

   type Interfaces_Array is array (Natural range <>) of Interface_Data_Element;

   type Interface_Data (Nb_Ifaces : Positive) is record
      Ifaces_Table : Interfaces_Array (1 .. Nb_Ifaces);
   end record;

   type Interface_Data_Ptr is access all Interface_Data;
   --  Table of abstract interfaces used to give support to backward interface
   --  conversions and also to IW_Membership.
>>>>>>> 60a98cce

   --  Primitive operation kinds. These values differentiate the kinds of
   --  callable entities stored in the dispatch table. Certain kinds may
   --  not be used, but are added for completeness.

   type Prim_Op_Kind is
     (POK_Function,
      POK_Procedure,
      POK_Protected_Entry,
      POK_Protected_Function,
      POK_Protected_Procedure,
      POK_Task_Entry,
      POK_Task_Function,
      POK_Task_Procedure);

<<<<<<< HEAD
   --  Tagged type kinds with respect to concurrency and limitedness

   type Tagged_Kind is
     (TK_Abstract_Limited_Tagged,
      TK_Abstract_Tagged,
      TK_Limited_Tagged,
      TK_Protected,
      TK_Tagged,
      TK_Task);

   type Tagged_Kind_Ptr is access all Tagged_Kind;

   Default_Prim_Op_Count : constant Positive := 15;
   --  Maximum number of predefined primitive operations of a tagged type.

   type Signature_Kind is
      (Unknown,
       Valid_Signature,
       Primary_DT,
       Secondary_DT,
       Abstract_Interface);
   for Signature_Kind'Size use 8;
   --  Kind of signature found in the header of the dispatch table. These
   --  signatures are generated by the frontend and are used by the Check_XXX
   --  routines to ensure that the kind of dispatch table managed by each of
   --  the routines in this package is correct. This additional check is only
   --  performed with this run-time package is compiled with assertions enabled

   --  The signature is a sequence of two bytes. The first byte must have the
   --  value Valid_Signature, and the second byte must have a value in the
   --  range Primary_DT .. Abstract_Interface. The Unknown value is used by
   --  the Check_XXX routines to indicate that the signature is wrong.

   DT_Min_Prologue_Size : constant SSE.Storage_Count :=
                            SSE.Storage_Count
                              (2 * (Standard'Address_Size /
                                      System.Storage_Unit));
   --  Size of the hidden part of the dispatch table used when the program
   --  is compiled under restriction No_Dispatching_Calls. It contains the
   --  pointer to the TSD record plus a dummy entry whose address is used
   --  at run-time as the Tag.

   DT_Prologue_Size : constant SSE.Storage_Count :=
                        SSE.Storage_Count
                          ((Default_Prim_Op_Count + 4) *
                            (Standard'Address_Size / System.Storage_Unit));
   --  Size of the hidden part of the dispatch table. It contains the table of
   --  predefined primitive operations plus the C++ ABI header.

   DT_Signature_Size : constant SSE.Storage_Count :=
                         SSE.Storage_Count
                           (1 * (Standard'Address_Size / System.Storage_Unit));
   --  Size of the Signature field of the dispatch table

   DT_Tagged_Kind_Size : constant SSE.Storage_Count :=
     SSE.Storage_Count (1 * (Standard'Address_Size / System.Storage_Unit));
   --  Size of the Tagged_Type_Kind field of the dispatch table

   DT_Offset_To_Top_Size : constant SSE.Storage_Count :=
                             SSE.Storage_Count
                               (1 * (Standard'Address_Size /
                                       System.Storage_Unit));
   --  Size of the Offset_To_Top field of the Dispatch Table

   DT_Typeinfo_Ptr_Size : constant SSE.Storage_Count :=
                            SSE.Storage_Count
                              (1 * (Standard'Address_Size /
                                      System.Storage_Unit));
   --  Size of the Typeinfo_Ptr field of the Dispatch Table

   DT_Entry_Size : constant SSE.Storage_Count :=
                     SSE.Storage_Count
                       (1 * (Standard'Address_Size / System.Storage_Unit));
   --  Size of each primitive operation entry in the Dispatch Table

   Tag_Size : constant SSE.Storage_Count :=
     SSE.Storage_Count (1 * (Standard'Address_Size / System.Storage_Unit));
   --  Size of each tag

   --  Constants used by the code generated by the frontend to get access
   --  to the header of the dispatch table.

   K_Typeinfo      : constant SSE.Storage_Count := DT_Typeinfo_Ptr_Size;
   K_Offset_To_Top : constant SSE.Storage_Count :=
                       System.Storage_Elements."+"
                         (K_Typeinfo, DT_Offset_To_Top_Size);
   K_Tagged_Kind   : constant SSE.Storage_Count :=
                       System.Storage_Elements."+"
                         (K_Offset_To_Top, DT_Tagged_Kind_Size);
   K_Signature     : constant SSE.Storage_Count :=
                       System.Storage_Elements."+"
                         (K_Tagged_Kind, DT_Signature_Size);

   --  The following subprogram specifications are placed here instead of
   --  the package body to see them from the frontend through rtsfind.

   function Base_Address (This : System.Address) return System.Address;
   --  Ada 2005 (AI-251): Displace "This" to point to the base address of
   --  the object (that is, the address of the primary tag of the object).
=======
   --  Select specific data types

   type Select_Specific_Data_Element is record
      Index : Positive;
      Kind  : Prim_Op_Kind;
   end record;

   type Select_Specific_Data_Array is
     array (Positive range <>) of Select_Specific_Data_Element;

   type Select_Specific_Data (Nb_Prim : Positive) is record
      SSD_Table : Select_Specific_Data_Array (1 .. Nb_Prim);
      --  NOTE: Nb_Prim is the number of non-predefined primitive operations
   end record;

   type Select_Specific_Data_Ptr is access all Select_Specific_Data;
   --  A table used to store the primitive operation kind and entry index of
   --  primitive subprograms of a type that implements a limited interface.
   --  The Select Specific Data table resides in the Type Specific Data of a
   --  type. This construct is used in the handling of dispatching triggers
   --  in select statements.

   type Tag_Table is array (Natural range <>) of Tag;

   type Type_Specific_Data (Idepth : Natural) is record
   --  The discriminant Idepth is the Inheritance Depth Level: Used to
   --  implement the membership test associated with single inheritance of
   --  tagged types in constant-time. It also indicates the size of the
   --  Tags_Table component.

      Access_Level : Natural;
      --  Accessibility level required to give support to Ada 2005 nested type
      --  extensions. This feature allows safe nested type extensions by
      --  shifting the accessibility checks to certain operations, rather than
      --  being enforced at the type declaration. In particular, by performing
      --  run-time accessibility checks on class-wide allocators, class-wide
      --  function return, and class-wide stream I/O, the danger of objects
      --  outliving their type declaration can be eliminated (Ada 2005: AI-344)

      Expanded_Name : Cstring_Ptr;
      External_Tag  : Cstring_Ptr;
      HT_Link       : Tag;
      --  Components used to support to the Ada.Tags subprograms in RM 3.9

      --  Note: Expanded_Name is referenced by GDB to determine the actual name
      --  of the tagged type. Its requirements are: 1) it must have this exact
      --  name, and 2) its contents must point to a C-style Nul terminated
      --  string containing its expanded name. GDB has no requirement on a
      --  given position inside the record.

      Transportable : Boolean;
      --  Used to check RM E.4(18), set for types that satisfy the requirements
      --  for being used in remote calls as actuals for classwide formals or as
      --  return values for classwide functions.

      RC_Offset : SSE.Storage_Offset;
      --  Controller Offset: Used to give support to tagged controlled objects
      --  (see Get_Deep_Controller at s-finimp)

      Interfaces_Table : Interface_Data_Ptr;
      --  Pointer to the table of interface tags. It is used to implement the
      --  membership test associated with interfaces and also for backward
      --  abstract interface type conversions (Ada 2005:AI-251)

      SSD : Select_Specific_Data_Ptr;
      --  Pointer to a table of records used in dispatching selects. This
      --  field has a meaningful value for all tagged types that implement
      --  a limited, protected, synchronized or task interfaces and have
      --  non-predefined primitive operations.

      Tags_Table : Tag_Table (0 .. Idepth);
      --  Table of ancestor tags. Its size actually depends on the inheritance
      --  depth level of the tagged type.
   end record;

   type Type_Specific_Data_Ptr is access all Type_Specific_Data;
   pragma No_Strict_Aliasing (Type_Specific_Data_Ptr);

   --  Declarations for the dispatch table record

   type Signature_Kind is
      (Unknown,
       Primary_DT,
       Secondary_DT);

   --  Tagged type kinds with respect to concurrency and limitedness

   type Tagged_Kind is
     (TK_Abstract_Limited_Tagged,
      TK_Abstract_Tagged,
      TK_Limited_Tagged,
      TK_Protected,
      TK_Tagged,
      TK_Task);

   type Address_Array is array (Positive range <>) of System.Address;

   type Dispatch_Table_Wrapper (Num_Prims : Natural) is record
      Signature     : Signature_Kind;
      Tag_Kind      : Tagged_Kind;
      Predef_Prims  : System.Address;
      --  Pointer to the dispatch table of predefined Ada primitives

      --  According to the C++ ABI the components Offset_To_Top and TSD are
      --  stored just "before" the dispatch table, and they are referenced with
      --  negative offsets referring to the base of the dispatch table. The
      --   _Tag (or the VTable_Ptr in C++ terminology) must point to the base
      --  of the virtual table, just after these components, to point to the
      --  Prims_Ptr table.

      Offset_To_Top : SSE.Storage_Offset;
      TSD           : System.Address;

      Prims_Ptr : aliased Address_Array (1 .. Num_Prims);
      --  The size of the Prims_Ptr array actually depends on the tagged type
      --  to which it applies. For each tagged type, the expander computes the
      --  actual array size, allocates the Dispatch_Table record accordingly.
   end record;

   subtype Dispatch_Table is Address_Array (1 .. 1);
   --  Used by GDB to identify the _tags and traverse the run-time structure
   --  associated with tagged types. For compatibility with older versions of
   --  gdb, its name must not be changed.

   type Tag is access all Dispatch_Table;
   pragma No_Strict_Aliasing (Tag);
>>>>>>> 60a98cce

   type Interface_Tag is access all Dispatch_Table;

<<<<<<< HEAD
   function Displace (This : System.Address; T : Tag) return System.Address;
   --  Ada 2005 (AI-251): Displace "This" to point to the secondary dispatch
   --  table of T.

   function Get_Entry_Index (T : Tag; Position : Positive) return Positive;
   --  Ada 2005 (AI-251): Return a primitive operation's entry index (if entry)
   --  given a dispatch table T and a position of a primitive operation in T.

   function Get_External_Tag (T : Tag) return System.Address;
   --  Returns address of a null terminated string containing the external name

=======
   No_Tag : constant Tag := null;

   --  The expander ensures that Tag objects reference the Prims_Ptr component
   --  of the wrapper.

   type Tag_Ptr is access all Tag;
   pragma No_Strict_Aliasing (Tag_Ptr);

   type Dispatch_Table_Ptr is access all Dispatch_Table_Wrapper;
   pragma No_Strict_Aliasing (Dispatch_Table_Ptr);

   --  The following type declaration is used by the compiler when the program
   --  is compiled with restriction No_Dispatching_Calls. It is also used with
   --  interface types to generate the tag and run-time information associated
   --  with them.

   type No_Dispatch_Table_Wrapper is record
      NDT_TSD       : System.Address;
      NDT_Prims_Ptr : Natural;
   end record;

   DT_Predef_Prims_Size : constant SSE.Storage_Count :=
                            SSE.Storage_Count
                              (1 * (Standard'Address_Size /
                                      System.Storage_Unit));
   --  Size of the Predef_Prims field of the Dispatch_Table

   DT_Offset_To_Top_Size : constant SSE.Storage_Count :=
                             SSE.Storage_Count
                               (1 * (Standard'Address_Size /
                                       System.Storage_Unit));
   --  Size of the Offset_To_Top field of the Dispatch Table

   DT_Typeinfo_Ptr_Size : constant SSE.Storage_Count :=
                            SSE.Storage_Count
                              (1 * (Standard'Address_Size /
                                      System.Storage_Unit));
   --  Size of the Typeinfo_Ptr field of the Dispatch Table

   use type System.Storage_Elements.Storage_Offset;

   DT_Predef_Prims_Offset : constant SSE.Storage_Count :=
                              DT_Typeinfo_Ptr_Size
                                + DT_Offset_To_Top_Size
                                + DT_Predef_Prims_Size;
   --  Offset from Prims_Ptr to Predef_Prims component

   --  Object Specific Data record of secondary dispatch tables

   type Object_Specific_Data_Array is array (Positive range <>) of Positive;

   type Object_Specific_Data (OSD_Num_Prims : Positive) is record
      OSD_Table : Object_Specific_Data_Array (1 .. OSD_Num_Prims);
      --  Table used in secondary DT to reference their counterpart in the
      --  select specific data (in the TSD of the primary DT). This construct
      --  is used in the handling of dispatching triggers in select statements.
      --  Nb_Prim is the number of non-predefined primitive operations.
   end record;

   type Object_Specific_Data_Ptr is access all Object_Specific_Data;
   pragma No_Strict_Aliasing (Object_Specific_Data_Ptr);

   --  The following subprogram specifications are placed here instead of
   --  the package body to see them from the frontend through rtsfind.

   function Base_Address (This : System.Address) return System.Address;
   --  Ada 2005 (AI-251): Displace "This" to point to the base address of
   --  the object (that is, the address of the primary tag of the object).

   function Displace (This : System.Address; T : Tag) return System.Address;
   --  Ada 2005 (AI-251): Displace "This" to point to the secondary dispatch
   --  table of T.

   function DT (T : Tag) return Dispatch_Table_Ptr;
   --  Return the pointer to the TSD record associated with T

   function Get_Entry_Index (T : Tag; Position : Positive) return Positive;
   --  Ada 2005 (AI-251): Return a primitive operation's entry index (if entry)
   --  given a dispatch table T and a position of a primitive operation in T.

>>>>>>> 60a98cce
   function Get_Offset_Index
     (T        : Tag;
      Position : Positive) return Positive;
   --  Ada 2005 (AI-251): Given a pointer to a secondary dispatch table (T) and
   --  a position of an operation in the DT, retrieve the corresponding
   --  operation's position in the primary dispatch table from the Offset
   --  Specific Data table of T.

   function Get_Prim_Op_Kind
     (T        : Tag;
      Position : Positive) return Prim_Op_Kind;
   --  Ada 2005 (AI-251): Return a primitive operation's kind given a dispatch
   --  table T and a position of a primitive operation in T.

   function Get_RC_Offset (T : Tag) return SSE.Storage_Offset;
   --  Return the Offset of the implicit record controller when the object
   --  has controlled components, returns zero if no controlled components.

   pragma Export (Ada, Get_RC_Offset, "ada__tags__get_rc_offset");
   --  This procedure is used in s-finimp to compute the deep routines
   --  it is exported manually in order to avoid changing completely the
   --  organization of the run time.

   function Get_Tagged_Kind (T : Tag) return Tagged_Kind;
   --  Ada 2005 (AI-345): Given a pointer to either a primary or a secondary
   --  dispatch table, return the tagged kind of a type in the context of
   --  concurrency and limitedness.

   function IW_Membership (This : System.Address; T : Tag) return Boolean;
   --  Ada 2005 (AI-251): General routine that checks if a given object
   --  implements a tagged type. Its common usage is to check if Obj is in
   --  Iface'Class, but it is also used to check if a class-wide interface
   --  implements a given type (Iface_CW_Typ in T'Class). For example:
   --
   --      type I is interface;
   --      type T is tagged ...
   --
   --      function Test (O : I'Class) is
   --      begin
   --         return O in T'Class.
   --      end Test;

   function Offset_To_Top
<<<<<<< HEAD
     (This : System.Address) return System.Storage_Elements.Storage_Offset;
=======
     (This : System.Address) return SSE.Storage_Offset;
>>>>>>> 60a98cce
   --  Ada 2005 (AI-251): Returns the current value of the offset_to_top
   --  component available in the prologue of the dispatch table. If the parent
   --  of the tagged type has discriminants this value is stored in a record
   --  component just immediately after the tag component.
<<<<<<< HEAD

   function OSD (T : Tag) return Object_Specific_Data_Ptr;
   --  Ada 2005 (AI-251): Given a pointer T to a secondary dispatch table,
   --  retrieve the address of the record containing the Object Specific
   --  Data table.
=======
>>>>>>> 60a98cce

   function Parent_Size
     (Obj : System.Address;
      T   : Tag) return SSE.Storage_Count;
   --  Computes the size the ancestor part of a tagged extension object whose
   --  address is 'obj' by calling indirectly the ancestor _size function. The
   --  ancestor is the parent of the type represented by tag T. This function
   --  assumes that _size is always in slot one of the dispatch table.

   pragma Export (Ada, Parent_Size, "ada__tags__parent_size");
   --  This procedure is used in s-finimp and is thus exported manually

<<<<<<< HEAD
   procedure Register_Interface_Tag
     (T           : Tag;
      Interface_T : Tag;
      Position    : Positive);
   --  Ada 2005 (AI-251): Used to initialize the table of interfaces
   --  implemented by a type. Required to give support to backward interface
   --  conversions and also to IW_Membership.

=======
>>>>>>> 60a98cce
   procedure Register_Tag (T : Tag);
   --  Insert the Tag and its associated external_tag in a table for the
   --  sake of Internal_Tag

   procedure Set_Entry_Index (T : Tag; Position : Positive; Value : Positive);
   --  Ada 2005 (AI-345): Set the entry index of a primitive operation in T's
   --  TSD table indexed by Position.
<<<<<<< HEAD

   procedure Set_Interface_Table (T : Tag; Value : System.Address);
   --  Ada 2005 (AI-251): Given a pointer T to a dispatch Table, stores the
   --  pointer to the table of interfaces.

   procedure Set_Offset_Index
     (T        : Tag;
      Position : Positive;
      Value    : Positive);
   --  Ada 2005 (AI-345): Set the offset value of a primitive operation in a
   --  secondary dispatch table denoted by T, indexed by Position.
=======
>>>>>>> 60a98cce

   procedure Set_Offset_To_Top
     (This         : System.Address;
      Interface_T  : Tag;
      Is_Static    : Boolean;
<<<<<<< HEAD
      Offset_Value : System.Storage_Elements.Storage_Offset;
      Offset_Func  : System.Address);
=======
      Offset_Value : SSE.Storage_Offset;
      Offset_Func  : Offset_To_Top_Function_Ptr);
>>>>>>> 60a98cce
   --  Ada 2005 (AI-251): Initialize the Offset_To_Top field in the prologue of
   --  the dispatch table. In primary dispatch tables the value of "This" is
   --  not required (and the compiler passes always the Null_Address value) and
   --  the Offset_Value is always cero; in secondary dispatch tables "This"
   --  points to the object, Interface_T is the interface for which the
   --  secondary dispatch table is being initialized, and Offset_Value is the
   --  distance from "This" to the object component containing the tag of the
   --  secondary dispatch table.
<<<<<<< HEAD

   procedure Set_OSD (T : Tag; Value : System.Address);
   --  Ada 2005 (AI-251): Given a pointer T to a secondary dispatch table,
   --  store the pointer to the record containing the Object Specific Data
   --  generated by GNAT.
=======
>>>>>>> 60a98cce

   procedure Set_Prim_Op_Kind
     (T        : Tag;
      Position : Positive;
      Value    : Prim_Op_Kind);
   --  Ada 2005 (AI-251): Set the kind of a primitive operation in T's TSD
   --  table indexed by Position.
<<<<<<< HEAD

   procedure Set_Signature (T : Tag; Value : Signature_Kind);
   --  Given a pointer T to a dispatch table, store the signature id

   procedure Set_SSD (T : Tag; Value : System.Address);
   --  Ada 2005 (AI-345): Given a pointer T to a dispatch Table, stores the
   --  pointer to the record containing the Select Specific Data generated by
   --  GNAT.

   procedure Set_Tagged_Kind (T : Tag; Value : Tagged_Kind);
   --  Ada 2005 (AI-345): Set the tagged kind of a type in either a primary or
   --  a secondary dispatch table denoted by T.

   function SSD (T : Tag) return Select_Specific_Data_Ptr;
   --  Ada 2005 (AI-251): Given a pointer T to a dispatch Table, retrieves the
   --  address of the record containing the Select Specific Data in T's TSD.

   function TSD (T : Tag) return Type_Specific_Data_Ptr;
   --  Given a pointer T to a dispatch Table, retrieves the address of the
   --  record containing the Type Specific Data generated by GNAT.

   --  Unchecked Conversions

   type Addr_Ptr is access System.Address;

   type Signature_Values is
      array (1 .. DT_Signature_Size) of Signature_Kind;
   --  Type used to see the signature as a sequence of Signature_Kind values

   type Signature_Values_Ptr is access all Signature_Values;

   function To_Addr_Ptr is
      new Unchecked_Conversion (System.Address, Addr_Ptr);

   function To_Type_Specific_Data_Ptr is
     new Unchecked_Conversion (System.Address, Type_Specific_Data_Ptr);

   function To_Address is
     new Unchecked_Conversion (Tag, System.Address);

   function To_Interface_Data_Ptr is
     new Unchecked_Conversion (System.Address, Interface_Data_Ptr);

   function To_Object_Specific_Data_Ptr is
     new Unchecked_Conversion (System.Address, Object_Specific_Data_Ptr);

   function To_Select_Specific_Data_Ptr is
     new Unchecked_Conversion (System.Address, Select_Specific_Data_Ptr);

   function To_Signature_Values is
     new Unchecked_Conversion (System.Storage_Elements.Storage_Offset,
                               Signature_Values);

   function To_Signature_Values_Ptr is
     new Unchecked_Conversion (System.Address,
                               Signature_Values_Ptr);

   function To_Tag is
     new Unchecked_Conversion (System.Address, Tag);

   function To_Tag_Ptr is
     new Unchecked_Conversion (System.Address, Tag_Ptr);

   function To_Tagged_Kind_Ptr is
     new Unchecked_Conversion (System.Address, Tagged_Kind_Ptr);

   --  Primitive dispatching operations are always inlined, to facilitate
   --  use in a minimal/no run-time environment for high integrity use.

   pragma Inline_Always (CW_Membership);
   pragma Inline_Always (Displace);
   pragma Inline_Always (IW_Membership);
   pragma Inline_Always (Get_Entry_Index);
   pragma Inline_Always (Get_Offset_Index);
   pragma Inline_Always (Get_Prim_Op_Kind);
   pragma Inline_Always (Get_Tagged_Kind);
   pragma Inline_Always (OSD);
   pragma Inline_Always (Register_Interface_Tag);
   pragma Inline_Always (Register_Tag);
   pragma Inline_Always (Set_Entry_Index);
   pragma Inline_Always (Set_Interface_Table);
   pragma Inline_Always (Set_Offset_Index);
   pragma Inline_Always (Set_Offset_To_Top);
   pragma Inline_Always (Set_Prim_Op_Kind);
   pragma Inline_Always (Set_Signature);
   pragma Inline_Always (Set_OSD);
   pragma Inline_Always (Set_SSD);
   pragma Inline_Always (Set_Tagged_Kind);
   pragma Inline_Always (SSD);
   pragma Inline_Always (TSD);

=======

   Max_Predef_Prims : constant Positive := 15;
   --  Number of reserved slots for predefined ada primitives: Size, Alignment,
   --  Read, Write, Input, Output, "=", assignment, deep adjust, deep finalize,
   --  async select, conditional select, prim_op kind, task_id, and timed
   --  select. The compiler checks that this value is correct.

   subtype Predef_Prims_Table  is Address_Array (1 .. Max_Predef_Prims);
   type Predef_Prims_Table_Ptr is access Predef_Prims_Table;
   pragma No_Strict_Aliasing (Predef_Prims_Table_Ptr);

   type Addr_Ptr is access System.Address;
   pragma No_Strict_Aliasing (Addr_Ptr);
>>>>>>> 60a98cce
end Ada.Tags;<|MERGE_RESOLUTION|>--- conflicted
+++ resolved
@@ -6,11 +6,7 @@
 --                                                                          --
 --                                 S p e c                                  --
 --                                                                          --
-<<<<<<< HEAD
---          Copyright (C) 1992-2006, Free Software Foundation, Inc.         --
-=======
 --          Copyright (C) 1992-2007, Free Software Foundation, Inc.         --
->>>>>>> 60a98cce
 --                                                                          --
 -- This specification is derived from the Ada Reference Manual for use with --
 -- GNAT. The copyright notice above, and the license provisions that follow --
@@ -77,219 +73,6 @@
    pragma Ada_05 (Parent_Tag);
 
    type Tag_Array is array (Positive range <>) of Tag;
-<<<<<<< HEAD
-
-   function Interface_Ancestor_Tags (T : Tag) return Tag_Array;
-   pragma Ada_05 (Interface_Ancestor_Tags);
-
-   Tag_Error : exception;
-
-private
-   --  Structure of the GNAT Primary Dispatch Table
-
-   --           +--------------------+
-   --           |      table of      |
-   --           :predefined primitive:
-   --           |    ops pointers    |
-   --           +--------------------+
-   --           |      Signature     |
-   --           +--------------------+
-   --           |     Tagged_Kind    |
-   --           +--------------------+
-   --           |    Offset_To_Top   |
-   --           +--------------------+
-   --           |Typeinfo_Ptr/TSD_Ptr---> Type Specific Data
-   --  Tag ---> +--------------------+   +-------------------+
-   --           |      table of      |   | inheritance depth |
-   --           :   primitive ops    :   +-------------------+
-   --           |      pointers      |   |   access level    |
-   --           +--------------------+   +-------------------+
-   --                                    |   expanded name   |
-   --                                    +-------------------+
-   --                                    |   external tag    |
-   --                                    +-------------------+
-   --                                    |   hash table link |
-   --                                    +-------------------+
-   --                                    | remotely callable |
-   --                                    +-------------------+
-   --                                    | rec ctrler offset |
-   --                                    +-------------------+
-   --                                    |   num prim ops    |
-   --                                    +-------------------+
-   --                                    |  Ifaces_Table_Ptr --> Interface Data
-   --                                    +-------------------+   +------------+
-   --         Select Specific Data  <----     SSD_Ptr        |   |  table     |
-   --         +------------------+       +-------------------+   :    of      :
-   --         |table of primitive|       | table of          |   | interfaces |
-   --         :   operation      :       :    ancestor       :   +------------+
-   --         |      kinds       |       |       tags        |
-   --         +------------------+       +-------------------+
-   --         |table of          |
-   --         :   entry          :
-   --         |      indices     |
-   --         +------------------+
-
-   --  Structure of the GNAT Secondary Dispatch Table
-
-   --           +-----------------------+
-   --           |       table of        |
-   --           :  predefined primitive :
-   --           |     ops pointers      |
-   --           +-----------------------+
-   --           |       Signature       |
-   --           +-----------------------+
-   --           |      Tagged_Kind      |
-   --           +-----------------------+
-   --           |     Offset_To_Top     |
-   --           +-----------------------+
-   --           |        OSD_Ptr        |---> Object Specific Data
-   --  Tag ---> +-----------------------+      +---------------+
-   --           |        table of       |      | num prim ops  |
-   --           :      primitive op     :      +---------------+
-   --           |     thunk pointers    |      | table of      |
-   --           +-----------------------+      +   primitive   |
-   --                                          |    op offsets |
-   --                                          +---------------+
-
-   --  The runtime information kept for each tagged type is separated into two
-   --  objects: the Dispatch Table and the Type Specific Data record. These
-   --  two objects are allocated statically using the constants:
-
-   --      DT Size  = DT_Prologue_Size  + Nb_Prim * DT_Entry_Size
-
-   --  where Nb_prim is the number of primitive operations of the given
-   --  type and Idepth its inheritance depth.
-
-   type Address_Array is array (Natural range <>) of System.Address;
-   pragma Suppress (Index_Check, On => Address_Array);
-   --  The reason we suppress index checks is that in the dispatch table,
-   --  the component of this type is declared with a dummy size of 1, the
-   --  actual size depending on the number of primitive operations.
-
-   type Dispatch_Table is record
-
-      --  According to the C++ ABI the components Offset_To_Top and
-      --  Typeinfo_Ptr are stored just "before" the dispatch table (that is,
-      --  the Prims_Ptr table), and they are referenced with negative offsets
-      --  referring to the base of the dispatch table. The _Tag (or the
-      --  VTable_Ptr in C++ terminology) must point to the base of the virtual
-      --  table, just after these components, to point to the Prims_Ptr table.
-      --  For this purpose the expander generates a Prims_Ptr table that has
-      --  enough space for these additional components, and generates code that
-      --  displaces the _Tag to point after these components.
-
-      --  Signature     : Signature_Kind;
-      --  Tagged_Kind   : Tagged_Kind;
-      --  Offset_To_Top : Natural;
-      --  Typeinfo_Ptr  : System.Address;
-
-      Prims_Ptr : Address_Array (1 .. 1);
-      --  The size of the Prims_Ptr array actually depends on the tagged type
-      --  to which it applies. For each tagged type, the expander computes the
-      --  actual array size, allocates the Dispatch_Table record accordingly,
-      --  and generates code that displaces the base of the record after the
-      --  Typeinfo_Ptr component. For this reason the first two components have
-      --  been commented in the previous declaration. The access to these
-      --  components is done by means of local functions.
-      --
-      --  To avoid the use of discriminants to define the actual size of the
-      --  dispatch table, we used to declare the tag as a pointer to a record
-      --  that contains an arbitrary array of addresses, using Positive as its
-      --  index. This ensures that there are never range checks when accessing
-      --  the dispatch table, but it prevents GDB from displaying tagged types
-      --  properly. A better approach is to declare this record type as holding
-      --  small number of addresses, and to explicitly suppress checks on it.
-      --
-      --  Note that in both cases, this type is never allocated, and serves
-      --  only to declare the corresponding access type.
-   end record;
-
-   subtype Cstring is String (Positive);
-   type Cstring_Ptr is access all Cstring;
-   pragma No_Strict_Aliasing (Cstring_Ptr);
-
-   --  We suppress index checks because the declared size in the record below
-   --  is a dummy size of one (see below).
-
-   type Tag_Table is array (Natural range <>) of Tag;
-   pragma Suppress_Initialization (Tag_Table);
-   pragma Suppress (Index_Check, On => Tag_Table);
-
-   package SSE renames System.Storage_Elements;
-
-   --  Type specific data types
-
-   type Type_Specific_Data (Idepth : Natural) is record
-      --  Inheritance Depth Level: Used to implement the membership test
-      --  associated with single inheritance of tagged types in constant-time.
-      --  It also indicates the size of the Tags_Table component.
-
-      Access_Level : Natural;
-      --  Accessibility level required to give support to Ada 2005 nested type
-      --  extensions. This feature allows safe nested type extensions by
-      --  shifting the accessibility checks to certain operations, rather than
-      --  being enforced at the type declaration. In particular, by performing
-      --  run-time accessibility checks on class-wide allocators, class-wide
-      --  function return, and class-wide stream I/O, the danger of objects
-      --  outliving their type declaration can be eliminated (Ada 2005: AI-344)
-
-      Expanded_Name : Cstring_Ptr;
-      External_Tag  : Cstring_Ptr;
-      HT_Link       : Tag;
-      --  Components used to support to the Ada.Tags subprograms in RM 3.9.
-      --  Note: Expanded_Name is referenced by GDB ???
-
-      Remotely_Callable : Boolean;
-      --  Used to check ARM E.4 (18)
-
-      RC_Offset : SSE.Storage_Offset;
-      --  Controller Offset: Used to give support to tagged controlled objects
-      --  (see Get_Deep_Controller at s-finimp)
-
-      Ifaces_Table_Ptr : System.Address;
-      --  Pointer to the table of interface tags. It is used to implement the
-      --  membership test associated with interfaces and also for backward
-      --  abstract interface type conversions (Ada 2005:AI-251)
-
-      SSD_Ptr : System.Address;
-      --  Pointer to a table of records used in dispatching selects. This
-      --  field has a meaningful value for all tagged types that implement
-      --  a limited, protected, synchronized or task interfaces and have
-      --  non-predefined primitive operations.
-
-      Tags_Table : Tag_Table (0 .. Idepth);
-      --  Table of ancestor tags. Its size actually depends on the inheritance
-      --  depth level of the tagged type.
-   end record;
-
-   --  Declarations for the table of interfaces
-
-   type Interface_Data_Element is record
-      Iface_Tag            : Tag;
-      Static_Offset_To_Top : Boolean;
-      Offset_To_Top_Value  : System.Storage_Elements.Storage_Offset;
-      Offset_To_Top_Func   : System.Address;
-   end record;
-   --  If some ancestor of the tagged type has discriminants the field
-   --  Static_Offset_To_Top is False and the field Offset_To_Top_Func
-   --  is used to store the address of the function generated by the
-   --  expander which provides this value; otherwise Static_Offset_To_Top
-   --  is True and such value is stored in the Offset_To_Top_Value field.
-
-   type Interfaces_Array is
-     array (Natural range <>) of Interface_Data_Element;
-
-   type Interface_Data (Nb_Ifaces : Positive) is record
-      Ifaces_Table : Interfaces_Array (1 .. Nb_Ifaces);
-   end record;
-
-   --  Declaration of tag types
-
-   type Tag is access all Dispatch_Table;
-   type Tag_Ptr is access Tag;
-   type Interface_Tag is access all Dispatch_Table;
-   type Type_Specific_Data_Ptr is access all Type_Specific_Data;
-=======
 
    function Interface_Ancestor_Tags (T : Tag) return Tag_Array;
    pragma Ada_05 (Interface_Ancestor_Tags);
@@ -361,28 +144,9 @@
 
    --  The runtime information kept for each tagged type is separated into two
    --  objects: the Dispatch Table and the Type Specific Data record.
->>>>>>> 60a98cce
 
    package SSE renames System.Storage_Elements;
 
-<<<<<<< HEAD
-   type Interface_Data_Ptr is access all Interface_Data;
-   --  Table of abstract interfaces used to give support to backward interface
-   --  conversions and also to IW_Membership.
-
-   type Object_Specific_Data (Nb_Prim : Positive);
-   type Object_Specific_Data_Ptr is access all Object_Specific_Data;
-   --  Information associated with the secondary dispatch table of tagged-type
-   --  objects implementing abstract interfaces.
-
-   type Select_Specific_Data (Nb_Prim : Positive);
-   type Select_Specific_Data_Ptr is access all Select_Specific_Data;
-   --  A table used to store the primitive operation kind and entry index of
-   --  primitive subprograms of a type that implements a limited interface.
-   --  The Select Specific Data table resides in the Type Specific Data of a
-   --  type. This construct is used in the handling of dispatching triggers
-   --  in select statements.
-=======
    subtype Cstring is String (Positive);
    type Cstring_Ptr is access all Cstring;
    pragma No_Strict_Aliasing (Cstring_Ptr);
@@ -417,7 +181,6 @@
    type Interface_Data_Ptr is access all Interface_Data;
    --  Table of abstract interfaces used to give support to backward interface
    --  conversions and also to IW_Membership.
->>>>>>> 60a98cce
 
    --  Primitive operation kinds. These values differentiate the kinds of
    --  callable entities stored in the dispatch table. Certain kinds may
@@ -433,107 +196,6 @@
       POK_Task_Function,
       POK_Task_Procedure);
 
-<<<<<<< HEAD
-   --  Tagged type kinds with respect to concurrency and limitedness
-
-   type Tagged_Kind is
-     (TK_Abstract_Limited_Tagged,
-      TK_Abstract_Tagged,
-      TK_Limited_Tagged,
-      TK_Protected,
-      TK_Tagged,
-      TK_Task);
-
-   type Tagged_Kind_Ptr is access all Tagged_Kind;
-
-   Default_Prim_Op_Count : constant Positive := 15;
-   --  Maximum number of predefined primitive operations of a tagged type.
-
-   type Signature_Kind is
-      (Unknown,
-       Valid_Signature,
-       Primary_DT,
-       Secondary_DT,
-       Abstract_Interface);
-   for Signature_Kind'Size use 8;
-   --  Kind of signature found in the header of the dispatch table. These
-   --  signatures are generated by the frontend and are used by the Check_XXX
-   --  routines to ensure that the kind of dispatch table managed by each of
-   --  the routines in this package is correct. This additional check is only
-   --  performed with this run-time package is compiled with assertions enabled
-
-   --  The signature is a sequence of two bytes. The first byte must have the
-   --  value Valid_Signature, and the second byte must have a value in the
-   --  range Primary_DT .. Abstract_Interface. The Unknown value is used by
-   --  the Check_XXX routines to indicate that the signature is wrong.
-
-   DT_Min_Prologue_Size : constant SSE.Storage_Count :=
-                            SSE.Storage_Count
-                              (2 * (Standard'Address_Size /
-                                      System.Storage_Unit));
-   --  Size of the hidden part of the dispatch table used when the program
-   --  is compiled under restriction No_Dispatching_Calls. It contains the
-   --  pointer to the TSD record plus a dummy entry whose address is used
-   --  at run-time as the Tag.
-
-   DT_Prologue_Size : constant SSE.Storage_Count :=
-                        SSE.Storage_Count
-                          ((Default_Prim_Op_Count + 4) *
-                            (Standard'Address_Size / System.Storage_Unit));
-   --  Size of the hidden part of the dispatch table. It contains the table of
-   --  predefined primitive operations plus the C++ ABI header.
-
-   DT_Signature_Size : constant SSE.Storage_Count :=
-                         SSE.Storage_Count
-                           (1 * (Standard'Address_Size / System.Storage_Unit));
-   --  Size of the Signature field of the dispatch table
-
-   DT_Tagged_Kind_Size : constant SSE.Storage_Count :=
-     SSE.Storage_Count (1 * (Standard'Address_Size / System.Storage_Unit));
-   --  Size of the Tagged_Type_Kind field of the dispatch table
-
-   DT_Offset_To_Top_Size : constant SSE.Storage_Count :=
-                             SSE.Storage_Count
-                               (1 * (Standard'Address_Size /
-                                       System.Storage_Unit));
-   --  Size of the Offset_To_Top field of the Dispatch Table
-
-   DT_Typeinfo_Ptr_Size : constant SSE.Storage_Count :=
-                            SSE.Storage_Count
-                              (1 * (Standard'Address_Size /
-                                      System.Storage_Unit));
-   --  Size of the Typeinfo_Ptr field of the Dispatch Table
-
-   DT_Entry_Size : constant SSE.Storage_Count :=
-                     SSE.Storage_Count
-                       (1 * (Standard'Address_Size / System.Storage_Unit));
-   --  Size of each primitive operation entry in the Dispatch Table
-
-   Tag_Size : constant SSE.Storage_Count :=
-     SSE.Storage_Count (1 * (Standard'Address_Size / System.Storage_Unit));
-   --  Size of each tag
-
-   --  Constants used by the code generated by the frontend to get access
-   --  to the header of the dispatch table.
-
-   K_Typeinfo      : constant SSE.Storage_Count := DT_Typeinfo_Ptr_Size;
-   K_Offset_To_Top : constant SSE.Storage_Count :=
-                       System.Storage_Elements."+"
-                         (K_Typeinfo, DT_Offset_To_Top_Size);
-   K_Tagged_Kind   : constant SSE.Storage_Count :=
-                       System.Storage_Elements."+"
-                         (K_Offset_To_Top, DT_Tagged_Kind_Size);
-   K_Signature     : constant SSE.Storage_Count :=
-                       System.Storage_Elements."+"
-                         (K_Tagged_Kind, DT_Signature_Size);
-
-   --  The following subprogram specifications are placed here instead of
-   --  the package body to see them from the frontend through rtsfind.
-
-   function Base_Address (This : System.Address) return System.Address;
-   --  Ada 2005 (AI-251): Displace "This" to point to the base address of
-   --  the object (that is, the address of the primary tag of the object).
-=======
    --  Select specific data types
 
    type Select_Specific_Data_Element is record
@@ -660,23 +322,9 @@
 
    type Tag is access all Dispatch_Table;
    pragma No_Strict_Aliasing (Tag);
->>>>>>> 60a98cce
 
    type Interface_Tag is access all Dispatch_Table;
 
-<<<<<<< HEAD
-   function Displace (This : System.Address; T : Tag) return System.Address;
-   --  Ada 2005 (AI-251): Displace "This" to point to the secondary dispatch
-   --  table of T.
-
-   function Get_Entry_Index (T : Tag; Position : Positive) return Positive;
-   --  Ada 2005 (AI-251): Return a primitive operation's entry index (if entry)
-   --  given a dispatch table T and a position of a primitive operation in T.
-
-   function Get_External_Tag (T : Tag) return System.Address;
-   --  Returns address of a null terminated string containing the external name
-
-=======
    No_Tag : constant Tag := null;
 
    --  The expander ensures that Tag objects reference the Prims_Ptr component
@@ -757,7 +405,6 @@
    --  Ada 2005 (AI-251): Return a primitive operation's entry index (if entry)
    --  given a dispatch table T and a position of a primitive operation in T.
 
->>>>>>> 60a98cce
    function Get_Offset_Index
      (T        : Tag;
       Position : Positive) return Positive;
@@ -801,23 +448,11 @@
    --      end Test;
 
    function Offset_To_Top
-<<<<<<< HEAD
-     (This : System.Address) return System.Storage_Elements.Storage_Offset;
-=======
      (This : System.Address) return SSE.Storage_Offset;
->>>>>>> 60a98cce
    --  Ada 2005 (AI-251): Returns the current value of the offset_to_top
    --  component available in the prologue of the dispatch table. If the parent
    --  of the tagged type has discriminants this value is stored in a record
    --  component just immediately after the tag component.
-<<<<<<< HEAD
-
-   function OSD (T : Tag) return Object_Specific_Data_Ptr;
-   --  Ada 2005 (AI-251): Given a pointer T to a secondary dispatch table,
-   --  retrieve the address of the record containing the Object Specific
-   --  Data table.
-=======
->>>>>>> 60a98cce
 
    function Parent_Size
      (Obj : System.Address;
@@ -830,17 +465,6 @@
    pragma Export (Ada, Parent_Size, "ada__tags__parent_size");
    --  This procedure is used in s-finimp and is thus exported manually
 
-<<<<<<< HEAD
-   procedure Register_Interface_Tag
-     (T           : Tag;
-      Interface_T : Tag;
-      Position    : Positive);
-   --  Ada 2005 (AI-251): Used to initialize the table of interfaces
-   --  implemented by a type. Required to give support to backward interface
-   --  conversions and also to IW_Membership.
-
-=======
->>>>>>> 60a98cce
    procedure Register_Tag (T : Tag);
    --  Insert the Tag and its associated external_tag in a table for the
    --  sake of Internal_Tag
@@ -848,32 +472,13 @@
    procedure Set_Entry_Index (T : Tag; Position : Positive; Value : Positive);
    --  Ada 2005 (AI-345): Set the entry index of a primitive operation in T's
    --  TSD table indexed by Position.
-<<<<<<< HEAD
-
-   procedure Set_Interface_Table (T : Tag; Value : System.Address);
-   --  Ada 2005 (AI-251): Given a pointer T to a dispatch Table, stores the
-   --  pointer to the table of interfaces.
-
-   procedure Set_Offset_Index
-     (T        : Tag;
-      Position : Positive;
-      Value    : Positive);
-   --  Ada 2005 (AI-345): Set the offset value of a primitive operation in a
-   --  secondary dispatch table denoted by T, indexed by Position.
-=======
->>>>>>> 60a98cce
 
    procedure Set_Offset_To_Top
      (This         : System.Address;
       Interface_T  : Tag;
       Is_Static    : Boolean;
-<<<<<<< HEAD
-      Offset_Value : System.Storage_Elements.Storage_Offset;
-      Offset_Func  : System.Address);
-=======
       Offset_Value : SSE.Storage_Offset;
       Offset_Func  : Offset_To_Top_Function_Ptr);
->>>>>>> 60a98cce
    --  Ada 2005 (AI-251): Initialize the Offset_To_Top field in the prologue of
    --  the dispatch table. In primary dispatch tables the value of "This" is
    --  not required (and the compiler passes always the Null_Address value) and
@@ -882,14 +487,6 @@
    --  secondary dispatch table is being initialized, and Offset_Value is the
    --  distance from "This" to the object component containing the tag of the
    --  secondary dispatch table.
-<<<<<<< HEAD
-
-   procedure Set_OSD (T : Tag; Value : System.Address);
-   --  Ada 2005 (AI-251): Given a pointer T to a secondary dispatch table,
-   --  store the pointer to the record containing the Object Specific Data
-   --  generated by GNAT.
-=======
->>>>>>> 60a98cce
 
    procedure Set_Prim_Op_Kind
      (T        : Tag;
@@ -897,99 +494,6 @@
       Value    : Prim_Op_Kind);
    --  Ada 2005 (AI-251): Set the kind of a primitive operation in T's TSD
    --  table indexed by Position.
-<<<<<<< HEAD
-
-   procedure Set_Signature (T : Tag; Value : Signature_Kind);
-   --  Given a pointer T to a dispatch table, store the signature id
-
-   procedure Set_SSD (T : Tag; Value : System.Address);
-   --  Ada 2005 (AI-345): Given a pointer T to a dispatch Table, stores the
-   --  pointer to the record containing the Select Specific Data generated by
-   --  GNAT.
-
-   procedure Set_Tagged_Kind (T : Tag; Value : Tagged_Kind);
-   --  Ada 2005 (AI-345): Set the tagged kind of a type in either a primary or
-   --  a secondary dispatch table denoted by T.
-
-   function SSD (T : Tag) return Select_Specific_Data_Ptr;
-   --  Ada 2005 (AI-251): Given a pointer T to a dispatch Table, retrieves the
-   --  address of the record containing the Select Specific Data in T's TSD.
-
-   function TSD (T : Tag) return Type_Specific_Data_Ptr;
-   --  Given a pointer T to a dispatch Table, retrieves the address of the
-   --  record containing the Type Specific Data generated by GNAT.
-
-   --  Unchecked Conversions
-
-   type Addr_Ptr is access System.Address;
-
-   type Signature_Values is
-      array (1 .. DT_Signature_Size) of Signature_Kind;
-   --  Type used to see the signature as a sequence of Signature_Kind values
-
-   type Signature_Values_Ptr is access all Signature_Values;
-
-   function To_Addr_Ptr is
-      new Unchecked_Conversion (System.Address, Addr_Ptr);
-
-   function To_Type_Specific_Data_Ptr is
-     new Unchecked_Conversion (System.Address, Type_Specific_Data_Ptr);
-
-   function To_Address is
-     new Unchecked_Conversion (Tag, System.Address);
-
-   function To_Interface_Data_Ptr is
-     new Unchecked_Conversion (System.Address, Interface_Data_Ptr);
-
-   function To_Object_Specific_Data_Ptr is
-     new Unchecked_Conversion (System.Address, Object_Specific_Data_Ptr);
-
-   function To_Select_Specific_Data_Ptr is
-     new Unchecked_Conversion (System.Address, Select_Specific_Data_Ptr);
-
-   function To_Signature_Values is
-     new Unchecked_Conversion (System.Storage_Elements.Storage_Offset,
-                               Signature_Values);
-
-   function To_Signature_Values_Ptr is
-     new Unchecked_Conversion (System.Address,
-                               Signature_Values_Ptr);
-
-   function To_Tag is
-     new Unchecked_Conversion (System.Address, Tag);
-
-   function To_Tag_Ptr is
-     new Unchecked_Conversion (System.Address, Tag_Ptr);
-
-   function To_Tagged_Kind_Ptr is
-     new Unchecked_Conversion (System.Address, Tagged_Kind_Ptr);
-
-   --  Primitive dispatching operations are always inlined, to facilitate
-   --  use in a minimal/no run-time environment for high integrity use.
-
-   pragma Inline_Always (CW_Membership);
-   pragma Inline_Always (Displace);
-   pragma Inline_Always (IW_Membership);
-   pragma Inline_Always (Get_Entry_Index);
-   pragma Inline_Always (Get_Offset_Index);
-   pragma Inline_Always (Get_Prim_Op_Kind);
-   pragma Inline_Always (Get_Tagged_Kind);
-   pragma Inline_Always (OSD);
-   pragma Inline_Always (Register_Interface_Tag);
-   pragma Inline_Always (Register_Tag);
-   pragma Inline_Always (Set_Entry_Index);
-   pragma Inline_Always (Set_Interface_Table);
-   pragma Inline_Always (Set_Offset_Index);
-   pragma Inline_Always (Set_Offset_To_Top);
-   pragma Inline_Always (Set_Prim_Op_Kind);
-   pragma Inline_Always (Set_Signature);
-   pragma Inline_Always (Set_OSD);
-   pragma Inline_Always (Set_SSD);
-   pragma Inline_Always (Set_Tagged_Kind);
-   pragma Inline_Always (SSD);
-   pragma Inline_Always (TSD);
-
-=======
 
    Max_Predef_Prims : constant Positive := 15;
    --  Number of reserved slots for predefined ada primitives: Size, Alignment,
@@ -1003,5 +507,4 @@
 
    type Addr_Ptr is access System.Address;
    pragma No_Strict_Aliasing (Addr_Ptr);
->>>>>>> 60a98cce
 end Ada.Tags;
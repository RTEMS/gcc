--- conflicted
+++ resolved
@@ -6,11 +6,7 @@
 --                                                                          --
 --                                 B o d y                                  --
 --                                                                          --
-<<<<<<< HEAD
---          Copyright (C) 1992-2006, Free Software Foundation, Inc.         --
-=======
 --          Copyright (C) 1992-2007, Free Software Foundation, Inc.         --
->>>>>>> 751ff693
 --                                                                          --
 -- GNAT is free software;  you can  redistribute it  and/or modify it under --
 -- terms of the  GNU General Public License as published  by the Free Soft- --
@@ -19,14 +15,8 @@
 -- OUT ANY WARRANTY;  without even the  implied warranty of MERCHANTABILITY --
 -- or FITNESS FOR A PARTICULAR PURPOSE.  See the GNU General Public License --
 -- for  more details.  You should have  received  a copy of the GNU General --
-<<<<<<< HEAD
--- Public License  distributed with GNAT;  see file COPYING.  If not, write --
--- to  the  Free Software Foundation,  51  Franklin  Street,  Fifth  Floor, --
--- Boston, MA 02110-1301, USA.                                              --
-=======
 -- Public License  distributed with GNAT; see file COPYING3.  If not, go to --
 -- http://www.gnu.org/licenses for a complete copy of the license.          --
->>>>>>> 751ff693
 --                                                                          --
 -- GNAT was originally developed  by the GNAT team at  New York University. --
 -- Extensive contributions were provided by Ada Core Technologies Inc.      --
@@ -261,8 +251,6 @@
 
       begin
          --  Check if call is in main unit
-<<<<<<< HEAD
-=======
 
          Scop := Current_Scope;
 
@@ -275,7 +263,6 @@
          end if;
 
          --  Otherwise lookup scope stack to outer scope
->>>>>>> 751ff693
 
          while Scope (Scop) /= Standard_Standard
            and then not Is_Child_Unit (Scop)
@@ -406,11 +393,7 @@
 
          --  If subprogram is marked Inline_Always, inlining is mandatory
 
-<<<<<<< HEAD
-         if Is_Always_Inlined (Subp) then
-=======
          if Has_Pragma_Inline_Always (Subp) then
->>>>>>> 751ff693
             return False;
          end if;
 
@@ -743,11 +726,7 @@
          E := First_Entity (P);
 
          while Present (E) loop
-<<<<<<< HEAD
-            if Is_Always_Inlined (E)
-=======
             if Has_Pragma_Inline_Always (E)
->>>>>>> 751ff693
               or else (Front_End_Inlining and then Has_Pragma_Inline (E))
             then
                if not Is_Loaded (Bname) then
@@ -965,11 +944,7 @@
       if Serious_Errors_Detected = 0 then
 
          Expander_Active := (Operating_Mode = Opt.Generate_Code);
-<<<<<<< HEAD
-         New_Scope (Standard_Standard);
-=======
          Push_Scope (Standard_Standard);
->>>>>>> 751ff693
          To_Clean := New_Elmt_List;
 
          if Is_Generic_Unit (Cunit_Entity (Main_Unit)) then

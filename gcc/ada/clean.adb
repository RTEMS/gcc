--- conflicted
+++ resolved
@@ -6,11 +6,7 @@
 --                                                                          --
 --                                 B o d y                                  --
 --                                                                          --
-<<<<<<< HEAD
---          Copyright (C) 2003-2006, Free Software Foundation, Inc.         --
-=======
 --          Copyright (C) 2003-2007, Free Software Foundation, Inc.         --
->>>>>>> 60a98cce
 --                                                                          --
 -- GNAT is free software;  you can  redistribute it  and/or modify it under --
 -- terms of the  GNU General Public License as published  by the Free Soft- --
@@ -189,35 +185,20 @@
    function Assembly_File_Name (Source : File_Name_Type) return String;
    --  Returns the assembly file name corresponding to Source
 
-<<<<<<< HEAD
-   procedure Clean_Archive (Project : Project_Id);
-   --  Delete a global archive or a fake library project archive and the
-   --  dependency file, if they exist.
-=======
    procedure Clean_Archive (Project : Project_Id; Global : Boolean);
    --  Delete a global archive or library project archive and the dependency
    --  file, if they exist.
->>>>>>> 60a98cce
 
    procedure Clean_Executables;
    --  Do the cleaning work when no project file is specified
 
    procedure Clean_Interface_Copy_Directory (Project : Project_Id);
-<<<<<<< HEAD
-   --  Delete files in an interface coy directory directory: any file that is
-   --  a copy of a source of the project.
-
-   procedure Clean_Library_Directory (Project : Project_Id);
-   --  Delete the library file in a library directory and any ALI file
-   --  of a source of the project in a library ALI directory.
-=======
    --  Delete files in an interface copy directory: any file that is a copy of
    --  a source of the project.
 
    procedure Clean_Library_Directory (Project : Project_Id);
    --  Delete the library file in a library directory and any ALI file of a
    --  source of the project in a library ALI directory.
->>>>>>> 60a98cce
 
    procedure Clean_Project (Project : Project_Id);
    --  Do the cleaning work when a project file is specified. This procedure
@@ -382,8 +363,6 @@
            new String'("lib" & Get_Name_String (Data.Library_Name));
       end if;
 
-<<<<<<< HEAD
-=======
       Archive_Name := new String'(Lib_Prefix.all & '.' & Archive_Ext);
       Archive_Dep_Name := new String'(Lib_Prefix.all & ".deps");
 
@@ -398,7 +377,6 @@
          Delete (Obj_Dir, Archive_Dep_Name.all);
       end if;
 
->>>>>>> 60a98cce
       Change_Dir (Current_Dir);
    end Clean_Archive;
 
@@ -574,15 +552,6 @@
       Unit        : Unit_Data;
 
    begin
-<<<<<<< HEAD
-      if Data.Library and then Data.Library_Src_Dir /= No_Name then
-         declare
-            Directory : constant String :=
-                          Get_Name_String (Data.Library_Src_Dir);
-
-         begin
-            Change_Dir (Get_Name_String (Data.Library_Src_Dir));
-=======
       if Data.Library and then Data.Library_Src_Dir /= No_Path then
          declare
             Directory : constant String :=
@@ -590,7 +559,6 @@
 
          begin
             Change_Dir (Directory);
->>>>>>> 60a98cce
             Open (Direc, ".");
 
             --  For each regular file in the directory, if switch -n has not
@@ -601,48 +569,6 @@
                Read (Direc, Name, Last);
                exit when Last = 0;
 
-<<<<<<< HEAD
-               if Is_Regular_File (Name (1 .. Last)) then
-                  Canonical_Case_File_Name (Name (1 .. Last));
-                  Delete_File := False;
-
-                  --  Compare with source file names of the project
-
-                  for Index in 1 .. Unit_Table.Last (Project_Tree.Units) loop
-                     Unit := Project_Tree.Units.Table (Index);
-
-                     if Ultimate_Extension_Of
-                       (Unit.File_Names (Body_Part).Project) = Project
-                       and then
-                         Get_Name_String
-                           (Unit.File_Names (Body_Part).Name) =
-                       Name (1 .. Last)
-                     then
-                        Delete_File := True;
-                        exit;
-                     end if;
-
-                     if Ultimate_Extension_Of
-                       (Unit.File_Names (Specification).Project) = Project
-                       and then
-                         Get_Name_String
-                           (Unit.File_Names (Specification).Name) =
-                       Name (1 .. Last)
-                     then
-                        Delete_File := True;
-                        exit;
-                     end if;
-                  end loop;
-
-                  if Delete_File then
-                     if not Do_Nothing then
-                        Set_Writable (Name (1 .. Last));
-                     end if;
-
-                     Delete (Directory, Name (1 .. Last));
-                  end if;
-               end if;
-=======
                declare
                   Filename : constant String := Name (1 .. Last);
 
@@ -690,7 +616,6 @@
                      end if;
                   end if;
                end;
->>>>>>> 60a98cce
             end loop;
 
             Close (Direc);
@@ -706,25 +631,16 @@
    -- Clean_Library_Directory --
    -----------------------------
 
-<<<<<<< HEAD
-=======
    Empty_String : aliased String := "";
 
->>>>>>> 60a98cce
    procedure Clean_Library_Directory (Project : Project_Id) is
       Current : constant String := Get_Current_Dir;
       Data    : constant Project_Data := Project_Tree.Projects.Table (Project);
 
       Lib_Filename : constant String := Get_Name_String (Data.Library_Name);
-<<<<<<< HEAD
-      DLL_Name     : constant String :=
-                       DLL_Prefix & Lib_Filename & "." & DLL_Ext;
-      Archive_Name : constant String :=
-=======
       DLL_Name     : String :=
                        DLL_Prefix & Lib_Filename & "." & DLL_Ext;
       Archive_Name : String :=
->>>>>>> 60a98cce
                        "lib" & Lib_Filename & "." & Archive_Ext;
       Direc        : Dir_Type;
 
@@ -733,17 +649,6 @@
 
       Delete_File : Boolean;
 
-<<<<<<< HEAD
-   begin
-      if Data.Library then
-         declare
-            Lib_Directory     : constant String :=
-                                  Get_Name_String (Data.Library_Dir);
-            Lib_ALI_Directory : constant String :=
-                                  Get_Name_String (Data.Library_ALI_Dir);
-
-         begin
-=======
       Minor : String_Access := Empty_String'Unchecked_Access;
       Major : String_Access := Empty_String'Unchecked_Access;
 
@@ -768,7 +673,6 @@
             Canonical_Case_File_Name (Archive_Name);
             Canonical_Case_File_Name (DLL_Name);
 
->>>>>>> 60a98cce
             Change_Dir (Lib_Directory);
             Open (Direc, ".");
 
@@ -780,28 +684,6 @@
                Read (Direc, Name, Last);
                exit when Last = 0;
 
-<<<<<<< HEAD
-               if Is_Regular_File (Name (1 .. Last)) then
-                  Canonical_Case_File_Name (Name (1 .. Last));
-                  Delete_File := False;
-
-                  if (Data.Library_Kind = Static and then
-                        Name (1 .. Last) =  Archive_Name)
-                    or else
-                      ((Data.Library_Kind = Dynamic or else
-                          Data.Library_Kind = Relocatable)
-                       and then
-                         Name (1 .. Last) = DLL_Name)
-                  then
-                     if not Do_Nothing then
-                        Set_Writable (Name (1 .. Last));
-                     end if;
-
-                     Delete (Lib_Directory, Name (1 .. Last));
-                     exit;
-                  end if;
-               end if;
-=======
                declare
                   Filename : constant String := Name (1 .. Last);
                begin
@@ -829,7 +711,6 @@
                      end if;
                   end if;
                end;
->>>>>>> 60a98cce
             end loop;
 
             Close (Direc);
@@ -845,37 +726,6 @@
                Read (Direc, Name, Last);
                exit when Last = 0;
 
-<<<<<<< HEAD
-               if Is_Regular_File (Name (1 .. Last)) then
-                  Canonical_Case_File_Name (Name (1 .. Last));
-                  Delete_File := False;
-
-                  if Last > 4 and then Name (Last - 3 .. Last) = ".ali" then
-                     declare
-                        Unit : Unit_Data;
-                     begin
-                        --  Compare with ALI file names of the project
-
-                        for
-                          Index in 1 .. Unit_Table.Last (Project_Tree.Units)
-                        loop
-                           Unit := Project_Tree.Units.Table (Index);
-
-                           if Unit.File_Names (Body_Part).Project /=
-                             No_Project
-                           then
-                              if  Ultimate_Extension_Of
-                                (Unit.File_Names (Body_Part).Project) =
-                                 Project
-                              then
-                                 Get_Name_String
-                                   (Unit.File_Names (Body_Part).Name);
-                                 Name_Len := Name_Len -
-                                   File_Extension
-                                     (Name (1 .. Name_Len))'Length;
-                                 if Name_Buffer (1 .. Name_Len) =
-                                     Name (1 .. Last - 4)
-=======
                declare
                   Filename : constant String := Name (1 .. Last);
                begin
@@ -926,45 +776,11 @@
 
                                  if Name_Buffer (1 .. Name_Len) =
                                    Name (1 .. Last - 4)
->>>>>>> 60a98cce
                                  then
                                     Delete_File := True;
                                     exit;
                                  end if;
                               end if;
-<<<<<<< HEAD
-
-                           elsif Ultimate_Extension_Of
-                                   (Unit.File_Names (Specification).Project) =
-                                                                        Project
-                           then
-                              Get_Name_String
-                                (Unit.File_Names (Specification).Name);
-                              Name_Len := Name_Len -
-                                            File_Extension
-                                              (Name (1 .. Name_Len))'Length;
-
-                              if Name_Buffer (1 .. Name_Len) =
-                                   Name (1 .. Last - 4)
-                              then
-                                 Delete_File := True;
-                                 exit;
-                              end if;
-                           end if;
-                        end loop;
-                     end;
-                  end if;
-
-                  if Delete_File then
-                     if not Do_Nothing then
-                        Set_Writable (Name (1 .. Last));
-                     end if;
-
-                     Delete (Lib_ALI_Directory, Name (1 .. Last));
-                  end if;
-
-               end if;
-=======
                            end loop;
                         end;
                      end if;
@@ -978,7 +794,6 @@
                      end if;
                   end if;
                end;
->>>>>>> 60a98cce
             end loop;
 
             Close (Direc);
@@ -1029,12 +844,6 @@
       end if;
 
       --  Nothing to clean in an externally built project
-<<<<<<< HEAD
-
-      if Data.Externally_Built then
-         if Verbose_Mode then
-            Put ("Nothing to do to clean externally built project """);
-=======
 
       if Data.Externally_Built then
          if Verbose_Mode then
@@ -1046,35 +855,10 @@
       else
          if Verbose_Mode then
             Put ("Cleaning project """);
->>>>>>> 60a98cce
             Put (Get_Name_String (Data.Name));
             Put_Line ("""");
          end if;
 
-<<<<<<< HEAD
-      else
-         if Verbose_Mode then
-            Put ("Cleaning project """);
-            Put (Get_Name_String (Data.Name));
-            Put_Line ("""");
-         end if;
-
-         --  Add project to the list of processed projects
-
-         Processed_Projects.Increment_Last;
-         Processed_Projects.Table (Processed_Projects.Last) := Project;
-
-         if Data.Object_Directory /= No_Name then
-            declare
-               Obj_Dir : constant String :=
-                           Get_Name_String (Data.Object_Directory);
-
-            begin
-               Change_Dir (Obj_Dir);
-
-               --  First, deal with Ada
-
-=======
          --  Add project to the list of processed projects
 
          Processed_Projects.Increment_Last;
@@ -1090,31 +874,21 @@
 
                --  First, deal with Ada
 
->>>>>>> 60a98cce
                --  Look through the units to find those that are either
                --  immediate sources or inherited sources of the project.
                --  Extending projects may have no language specified, if
                --  Source_Dirs or Source_Files is specified as an empty list,
                --  so always look for Ada units in extending projects.
 
-<<<<<<< HEAD
-               if Data.Languages (Ada_Language_Index)
-=======
                if Data.Langs (Ada_Language_Index)
->>>>>>> 60a98cce
                  or else Data.Extends /= No_Project
                then
                   for Unit in Unit_Table.First ..
                     Unit_Table.Last (Project_Tree.Units)
                   loop
                      U_Data := Project_Tree.Units.Table (Unit);
-<<<<<<< HEAD
-                     File_Name1 := No_Name;
-                     File_Name2 := No_Name;
-=======
                      File_Name1 := No_File;
                      File_Name2 := No_File;
->>>>>>> 60a98cce
 
                      --  If either the spec or the body is a source of the
                      --  project, check for the corresponding ALI file in the
@@ -1134,17 +908,10 @@
                         --  If there is no body file name, then there may be
                         --  only a spec.
 
-<<<<<<< HEAD
-                        if File_Name1 = No_Name then
-                           File_Name1 := File_Name2;
-                           Index1     := Index2;
-                           File_Name2 := No_Name;
-=======
                         if File_Name1 = No_File then
                            File_Name1 := File_Name2;
                            Index1     := Index2;
                            File_Name2 := No_File;
->>>>>>> 60a98cce
                            Index2     := 0;
                         end if;
                      end if;
@@ -1152,11 +919,7 @@
                      --  If there is either a spec or a body, look for files
                      --  in the object directory.
 
-<<<<<<< HEAD
-                     if File_Name1 /= No_Name then
-=======
                      if File_Name1 /= No_File then
->>>>>>> 60a98cce
                         Lib_File := Osint.Lib_File_Name (File_Name1, Index1);
 
                         declare
@@ -1169,15 +932,9 @@
                            Adt : constant String :=
                                    Tree_File_Name     (Lib_File);
                            Deb : constant String :=
-<<<<<<< HEAD
-                                   Debug_File_Name (File_Name1);
-                           Rep : constant String :=
-                                   Repinfo_File_Name (File_Name1);
-=======
                                    Debug_File_Name    (File_Name1);
                            Rep : constant String :=
                                    Repinfo_File_Name  (File_Name1);
->>>>>>> 60a98cce
                            Del : Boolean := True;
 
                         begin
@@ -1241,11 +998,7 @@
 
                               --  Second expanded source file
 
-<<<<<<< HEAD
-                              if File_Name2 /= No_Name then
-=======
                               if File_Name2 /= No_File then
->>>>>>> 60a98cce
                                  declare
                                     Deb : constant String :=
                                             Debug_File_Name (File_Name2);
@@ -1286,8 +1039,7 @@
                   end loop;
 
                   if Global_Archive then
-<<<<<<< HEAD
-                     Clean_Archive (Project);
+                     Clean_Archive (Project, Global => True);
                   end if;
                end if;
 
@@ -1301,22 +1053,6 @@
                      Source :=
                        Project_Tree.Other_Sources.Table (Source_Id);
 
-=======
-                     Clean_Archive (Project, Global => True);
-                  end if;
-               end if;
-
-               if Data.Other_Sources_Present then
-
-                  --  There is non-Ada code: delete the object files and
-                  --  the dependency files if they exist.
-
-                  Source_Id := Data.First_Other_Source;
-                  while Source_Id /= No_Other_Source loop
-                     Source :=
-                       Project_Tree.Other_Sources.Table (Source_Id);
-
->>>>>>> 60a98cce
                      if Is_Regular_File
                        (Get_Name_String (Source.Object_Name))
                      then
@@ -1336,15 +1072,9 @@
                   --  the fake archive and the dependency file, if they exist.
 
                   if Data.Library
-<<<<<<< HEAD
-                    and then not Data.Languages (Ada_Language_Index)
-                  then
-                     Clean_Archive (Project);
-=======
                     and then not Data.Langs (Ada_Language_Index)
                   then
                      Clean_Archive (Project, Global => False);
->>>>>>> 60a98cce
                   end if;
                end if;
             end;
@@ -1360,28 +1090,17 @@
             if not Compile_Only then
                Clean_Library_Directory (Project);
 
-<<<<<<< HEAD
-               if Data.Library_Src_Dir /= No_Name then
-=======
                if Data.Library_Src_Dir /= No_Path then
->>>>>>> 60a98cce
                   Clean_Interface_Copy_Directory (Project);
                end if;
             end if;
 
             if Data.Standalone_Library and then
-<<<<<<< HEAD
-              Data.Object_Directory /= No_Name
-            then
-               Delete_Binder_Generated_Files
-                 (Get_Name_String (Data.Object_Directory), Data.Library_Name);
-=======
               Data.Object_Directory /= No_Path
             then
                Delete_Binder_Generated_Files
                  (Get_Name_String (Data.Display_Object_Dir),
                   File_Name_Type (Data.Library_Name));
->>>>>>> 60a98cce
             end if;
          end if;
 
@@ -2258,8 +1977,5 @@
          New_Line;
       end if;
    end Usage;
-<<<<<<< HEAD
-=======
-
->>>>>>> 60a98cce
+
 end Clean;
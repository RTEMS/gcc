--- conflicted
+++ resolved
@@ -613,15 +613,10 @@
             --  sources or inherited sources of the project.
 
             if Data.Languages (Ada_Language_Index) then
-<<<<<<< HEAD
-               for Unit in 1 .. Prj.Com.Units.Last loop
-                  U_Data := Prj.Com.Units.Table (Unit);
-=======
                for Unit in Unit_Table.First ..
                            Unit_Table.Last (Project_Tree.Units)
                loop
                   U_Data := Project_Tree.Units.Table (Unit);
->>>>>>> 8c044a9c
                   File_Name1 := No_Name;
                   File_Name2 := No_Name;
 

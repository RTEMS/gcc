--- conflicted
+++ resolved
@@ -6,11 +6,7 @@
 --                                                                          --
 --                                 B o d y                                  --
 --                                                                          --
-<<<<<<< HEAD
---          Copyright (C) 1992-2005, Free Software Foundation, Inc.         --
-=======
 --          Copyright (C) 1992-2006, Free Software Foundation, Inc.         --
->>>>>>> f8383f28
 --                                                                          --
 -- GNAT is free software;  you can  redistribute it  and/or modify it under --
 -- terms of the  GNU General Public License as published  by the Free Soft- --
@@ -805,14 +801,6 @@
       M        : constant String := Missing & Tok_Name;
 
    begin
-<<<<<<< HEAD
-      --  Set M to Missing & Tok_Name
-
-      M (1 .. Missing'Length) := Missing;
-      M (Missing'Length + 1 .. M'Last) := Tok_Name;
-
-=======
->>>>>>> f8383f28
       if Token = Tok_Semicolon then
          Scan;
 

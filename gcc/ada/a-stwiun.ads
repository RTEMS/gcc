--- conflicted
+++ resolved
@@ -6,11 +6,7 @@
 --                                                                          --
 --                                 S p e c                                  --
 --                                                                          --
-<<<<<<< HEAD
---          Copyright (C) 1992-2005, Free Software Foundation, Inc.         --
-=======
 --          Copyright (C) 1992-2006, Free Software Foundation, Inc.         --
->>>>>>> c355071f
 --                                                                          --
 -- This specification is derived from the Ada Reference Manual for use with --
 -- GNAT. The copyright notice above, and the license provisions that follow --
@@ -432,19 +428,6 @@
    --  The real size allocated for the string is Chunk_Size + x of the current
    --  string size. This buffered handling makes the Append unbounded string
    --  routines very fast.
-<<<<<<< HEAD
-
-   Null_Unbounded_Wide_String : constant Unbounded_Wide_String :=
-                                  (AF.Controlled with
-                                     Reference => Null_Wide_String'Access,
-                                     Last => 0);
-   --  Note: this declaration is illegal since library level controlled
-   --  objects are not allowed in preelaborated units. See AI-161 for a
-   --  discussion of this issue and an attempt to address it. Meanwhile,
-   --  what happens in GNAT is that this check is omitted for internal
-   --  implementation units (see check in sem_cat.adb).
-=======
->>>>>>> c355071f
 
    Null_Unbounded_Wide_String : constant Unbounded_Wide_String :=
                                   (AF.Controlled with

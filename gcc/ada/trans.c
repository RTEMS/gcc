--- conflicted
+++ resolved
@@ -184,10 +184,6 @@
 static void add_cleanup (tree, Node_Id);
 static tree mark_visited (tree *, int *, void *);
 static tree unshare_save_expr (tree *, int *, void *);
-<<<<<<< HEAD
-static tree end_stmt_group (void);
-=======
->>>>>>> 60a98cce
 static void add_stmt_list (List_Id);
 static void push_exception_label_stack (tree *, Entity_Id);
 static tree build_stmt_group (List_Id, bool);
@@ -210,11 +206,7 @@
 static tree gnat_stabilize_reference (tree, bool);
 static tree gnat_stabilize_reference_1 (tree, bool);
 static void annotate_with_node (tree, Node_Id);
-<<<<<<< HEAD
-
-=======
 static int lvalue_required_p (Node_Id, tree, int);
->>>>>>> 60a98cce
  
 /* This is the main program of the back-end.  It sets up all the table
@@ -1107,11 +1099,6 @@
 
 	else if (attribute == Attr_Last)
 	  {
-<<<<<<< HEAD
-	    tree gnu_compute_type
-	      = get_signed_or_unsigned_type (0,
-					      get_base_type (gnu_result_type));
-=======
 	    if (pa && pa->last)
 	      {
 		gnu_result = pa->last;
@@ -1135,7 +1122,6 @@
 	    gnu_compute_type
 	      = signed_or_unsigned_type_for (0,
 					     get_base_type (gnu_result_type));
->>>>>>> 60a98cce
 
 	    gnu_result
 	      = build_binary_op
@@ -1456,29 +1442,6 @@
 		  gnu_low = fold (TYPE_MIN_VALUE (gnu_type));
 		  gnu_high = fold (TYPE_MAX_VALUE (gnu_type));
 		  break;
-		}
-	      /* Static values are handled by the next case to which we'll
-		 fallthrough.  If this is a constant with an address clause
-		 attached, we need to get to the initialization expression
-		 first, as the GCC tree for the entity might happen to be an
-		 INDIRECT_REF otherwise.  */
-	      else if (Ekind (Entity (gnat_choice)) == E_Constant
-		       && Present (Address_Clause (Entity (gnat_choice))))
-		{
-		  /* We might have a deferred constant with an address clause
-		     on either the incomplete or the full view.  While the
-		     Address_Clause is always attached to the visible entity,
-		     as tested above, the static value is the Expression
-		     attached to the the declaration of the entity or of its
-		     full view if any.  */
-
-		  Entity_Id gnat_constant = Entity (gnat_choice);
-
-		  if (Present (Full_View (gnat_constant)))
-		    gnat_constant = Full_View (gnat_constant);
-
-		  gnat_choice
-		    = Expression (Declaration_Node (gnat_constant));
 		}
 
 	      /* ... fall through ... */
@@ -1817,10 +1780,6 @@
 		     gnat_to_gnu_entity (gnat_param, NULL_TREE, 1));
       }
 
-<<<<<<< HEAD
-
-=======
->>>>>>> 60a98cce
   /* On VMS, establish our condition handler to possibly turn a condition into
      the corresponding exception if the subprogram has a foreign convention or
      is exported.
@@ -1829,15 +1788,9 @@
      we must turn a condition into the corresponding exception even if there
      is no applicable Ada handler, and need at least one condition handler per
      possible call chain involving GNAT code.  OTOH, establishing the handler
-<<<<<<< HEAD
-     has a cost so we want to minimize the number of subprograms into which this
-     happens.  The foreign or exported condition is expected to satisfy all
-     the constraints.  */
-=======
      has a cost so we want to minimize the number of subprograms into which
      this happens.  The foreign or exported condition is expected to satisfy
      all the constraints.  */
->>>>>>> 60a98cce
   if (TARGET_ABI_OPEN_VMS
       && (Has_Foreign_Convention (gnat_node) || Is_Exported (gnat_node)))
     establish_gnat_vms_condition_handler ();
@@ -1898,11 +1851,7 @@
 	gnu_retval = build_unary_op (INDIRECT_REF, NULL_TREE, gnu_retval);
 
       add_stmt_with_node
-<<<<<<< HEAD
-	(build_return_expr (DECL_RESULT (current_function_decl), gnu_retval),
-=======
 	(build_return_expr (DECL_RESULT (gnu_subprog_decl), gnu_retval),
->>>>>>> 60a98cce
 	 gnat_node);
       gnat_poplevel ();
       gnu_result = end_stmt_group ();
@@ -1985,12 +1934,8 @@
 
       {
 	tree call_expr
-<<<<<<< HEAD
-	  = build_call_raise (PE_Stubbed_Subprogram_Called, gnat_node);
-=======
 	  = build_call_raise (PE_Stubbed_Subprogram_Called, gnat_node,
 			      N_Raise_Program_Error);
->>>>>>> 60a98cce
 
 	if (Nkind (gnat_node) == N_Function_Call && !gnu_target)
 	  {
@@ -2578,11 +2523,8 @@
 					  build_call_0_expr (get_jmpbuf_decl),
 					  false, false, false, false, NULL,
 					  gnat_node);
-<<<<<<< HEAD
-=======
       DECL_ARTIFICIAL (gnu_jmpsave_decl) = 1;
 
->>>>>>> 60a98cce
       /* The __builtin_setjmp receivers will immediately reinstall it.  Now
 	 because of the unstructured form of EH used by setjmp_longjmp, there
 	 might be forward edges going to __builtin_setjmp receivers on which
@@ -2605,12 +2547,8 @@
      to the binding level we made above.  Note that add_cleanup is FIFO
      so we must register this cleanup after the EH cleanup just above.  */
   if (at_end)
-<<<<<<< HEAD
-    add_cleanup (build_call_0_expr (gnat_to_gnu (At_End_Proc (gnat_node))));
-=======
     add_cleanup (build_call_0_expr (gnat_to_gnu (At_End_Proc (gnat_node))),
 		 End_Label (gnat_node));
->>>>>>> 60a98cce
 
   /* Now build the tree for the declarations and statements inside this block.
      If this is SJLJ, set our jmp_buf as the current buffer.  */
@@ -3037,12 +2975,8 @@
       && Nkind (gnat_node) != N_Identifier
       && !Compile_Time_Known_Value (gnat_node))
     return build1 (NULL_EXPR, get_unpadded_type (Etype (gnat_node)),
-<<<<<<< HEAD
-		   build_call_raise (CE_Range_Check_Failed, gnat_node));
-=======
 		   build_call_raise (CE_Range_Check_Failed, gnat_node,
 				     N_Raise_Constraint_Error));
->>>>>>> 60a98cce
 
   /* If this is a Statement and we are at top level, it must be part of the
      elaboration procedure, so mark us as being in that procedure and push our
@@ -4003,12 +3937,8 @@
 	 Storage_Error: execution shouldn't have gotten here anyway.  */
       if (TREE_CODE (TYPE_SIZE_UNIT (TREE_TYPE (gnu_lhs))) == INTEGER_CST
 	   && TREE_OVERFLOW (TYPE_SIZE_UNIT (TREE_TYPE (gnu_lhs))))
-<<<<<<< HEAD
-	gnu_result = build_call_raise (SE_Object_Too_Large, gnat_node);
-=======
 	gnu_result = build_call_raise (SE_Object_Too_Large, gnat_node,
 				       N_Raise_Storage_Error);
->>>>>>> 60a98cce
       else if (Nkind (Expression (gnat_node)) == N_Function_Call
 	       && !Do_Range_Check (Expression (gnat_node)))
 	gnu_result = call_to_gnu (Expression (gnat_node),
@@ -4685,12 +4615,8 @@
 
       gnu_result_type = get_unpadded_type (Etype (gnat_node));
       gnu_result
-<<<<<<< HEAD
-	= build_call_raise (UI_To_Int (Reason (gnat_node)), gnat_node);
-=======
 	= build_call_raise (UI_To_Int (Reason (gnat_node)), gnat_node,
 			    Nkind (gnat_node));
->>>>>>> 60a98cce
 
       /* If the type is VOID, this is a statement, so we need to
 	 generate the code for the call.  Handle a Condition, if there
@@ -4803,12 +4729,8 @@
 
       gnu_result
 	= build1 (NULL_EXPR, gnu_result_type,
-<<<<<<< HEAD
-		  build_call_raise (CE_Overflow_Check_Failed, gnat_node));
-=======
 		  build_call_raise (CE_Overflow_Check_Failed, gnat_node,
 				    N_Raise_Constraint_Error));
->>>>>>> 60a98cce
     }
 
   /* If our result has side-effects and is of an unconstrained type,
@@ -4952,11 +4874,7 @@
 
 /* Start a new statement group chained to the previous group.  */
 
-<<<<<<< HEAD
-static void
-=======
 void
->>>>>>> 60a98cce
 start_stmt_group (void)
 {
   struct stmt_group *group = stmt_group_free_list;
@@ -5031,11 +4949,7 @@
     add_stmt_with_node (gnu_stmt, gnat_entity);
 
   /* If this is a variable and an initializer is attached to it, it must be
-<<<<<<< HEAD
-     valid for the context.  Similar to init_const in create_var_decl_1.  */ 
-=======
      valid for the context.  Similar to init_const in create_var_decl_1.  */
->>>>>>> 60a98cce
   if (TREE_CODE (gnu_decl) == VAR_DECL
       && (gnu_init = DECL_INITIAL (gnu_decl)) != NULL_TREE
       && (TYPE_MAIN_VARIANT (type) != TYPE_MAIN_VARIANT (TREE_TYPE (gnu_init))
@@ -5123,11 +5037,7 @@
    a STATEMENT_LIST, but may also be a BIND_EXPR or TRY_FINALLY_EXPR if
    BLOCK or cleanups were set.  */
 
-<<<<<<< HEAD
-static tree
-=======
 tree
->>>>>>> 60a98cce
 end_stmt_group (void)
 {
   struct stmt_group *group = current_stmt_group;
@@ -5271,56 +5181,11 @@
 	  TREE_STATIC (new_var) = 1;
 	  TREE_ADDRESSABLE (new_var) = 1;
 	  DECL_INITIAL (new_var) = op;
-<<<<<<< HEAD
 
 	  TREE_OPERAND (expr, 0) = new_var;
 	  recompute_tree_invariant_for_addr_expr (expr);
 	  return GS_ALL_DONE;
 	}
-
-      /* If we are taking the address of a SAVE_EXPR, we are typically
-	 processing a misaligned argument to be passed by reference in a
-	 procedure call.  We just mark the operand as addressable + not
-	 readonly here and let the common gimplifier code perform the
-	 temporary creation, initialization, and "instantiation" in place of
-	 the SAVE_EXPR in further operands, in particular in the copy back
-	 code inserted after the call.  */
-      else if (TREE_CODE (op) == SAVE_EXPR)
-	{
-	  TREE_ADDRESSABLE (op) = 1;
-	  TREE_READONLY (op) = 0;
-	}
-
-      /* Otherwise, if we are taking the address of something that is neither
-	 reference, declaration, or constant, make a variable for the operand
-	 here and then take its address.  If we don't do it this way, we may
-	 confuse the gimplifier because it needs to know the variable is
-	 addressable at this point.  This duplicates code in
-	 internal_get_tmp_var, which is unfortunate.  */
-      else if (TREE_CODE_CLASS (TREE_CODE (op)) != tcc_reference
-	       && TREE_CODE_CLASS (TREE_CODE (op)) != tcc_declaration
-	       && TREE_CODE_CLASS (TREE_CODE (op)) != tcc_constant)
-	{
-	  tree new_var = create_tmp_var (TREE_TYPE (op), "A");
-	  tree mod = build2 (GIMPLE_MODIFY_STMT, TREE_TYPE (op), new_var, op);
-
-	  TREE_ADDRESSABLE (new_var) = 1;
-=======
->>>>>>> 60a98cce
-
-	  if (EXPR_HAS_LOCATION (op))
-	    SET_EXPR_LOCUS (mod, EXPR_LOCUS (op));
-
-	  gimplify_and_add (mod, pre_p);
-	  TREE_OPERAND (expr, 0) = new_var;
-	  recompute_tree_invariant_for_addr_expr (expr);
-	  return GS_ALL_DONE;
-	}
-<<<<<<< HEAD
-
-      return GS_UNHANDLED;
-=======
->>>>>>> 60a98cce
 
       /* If we are taking the address of a SAVE_EXPR, we are typically
 	 processing a misaligned argument to be passed by reference in a
@@ -5899,11 +5764,7 @@
   tree gnu_call;
   tree gnu_result;
 
-<<<<<<< HEAD
-  gnu_call = build_call_raise (reason, Empty);
-=======
   gnu_call = build_call_raise (reason, Empty, N_Raise_Constraint_Error);
->>>>>>> 60a98cce
 
   /* Use an outer COMPOUND_EXPR to make sure that GNU_EXPR will get evaluated
      in front of the comparison in case it ends up being a SAVE_EXPR.  Put the
@@ -6488,20 +6349,6 @@
 }
  
-<<<<<<< HEAD
-/* This is equivalent to stabilize_reference in GCC's tree.c, but we know how
-   to handle our new nodes and we take extra arguments:
-
-   FORCE says whether to force evaluation of everything,
-
-   SUCCESS we set to true unless we walk through something we don't know how
-   to stabilize, or through something which is not an lvalue and LVALUES_ONLY
-   is true, in which cases we set to false.  */
-
-tree
-maybe_stabilize_reference (tree ref, bool force, bool lvalues_only,
-			   bool *success)
-=======
 /* This is equivalent to stabilize_reference in tree.c, but we know how to
    handle our own nodes and we take extra arguments.  FORCE says whether to
    force evaluation of everything.  We set SUCCESS to true unless we walk
@@ -6509,7 +6356,6 @@
 
 tree
 maybe_stabilize_reference (tree ref, bool force, bool *success)
->>>>>>> 60a98cce
 {
   tree type = TREE_TYPE (ref);
   enum tree_code code = TREE_CODE (ref);
@@ -6528,17 +6374,6 @@
       return ref;
 
     case ADDR_EXPR:
-<<<<<<< HEAD
-      /*  A standalone ADDR_EXPR is never an lvalue, and this one can't
-	  be nested inside an outer INDIRECT_REF, since INDIRECT_REF goes
-	  straight to gnat_stabilize_reference_1.  */
-      if (lvalues_only)
-	goto failure;
-
-      /* ... Fallthru ... */
-
-=======
->>>>>>> 60a98cce
     case NOP_EXPR:
     case CONVERT_EXPR:
     case FLOAT_EXPR:
@@ -6547,11 +6382,7 @@
       result
 	= build1 (code, type,
 		  maybe_stabilize_reference (TREE_OPERAND (ref, 0), force,
-<<<<<<< HEAD
-					     lvalues_only, success));
-=======
 					     success));
->>>>>>> 60a98cce
       break;
 
     case INDIRECT_REF:
@@ -6564,22 +6395,14 @@
     case COMPONENT_REF:
      result = build3 (COMPONENT_REF, type,
 		      maybe_stabilize_reference (TREE_OPERAND (ref, 0), force,
-<<<<<<< HEAD
-						 lvalues_only, success),
-=======
 						 success),
->>>>>>> 60a98cce
 		      TREE_OPERAND (ref, 1), NULL_TREE);
       break;
 
     case BIT_FIELD_REF:
       result = build3 (BIT_FIELD_REF, type,
 		       maybe_stabilize_reference (TREE_OPERAND (ref, 0), force,
-<<<<<<< HEAD
-						  lvalues_only, success),
-=======
 						  success),
->>>>>>> 60a98cce
 		       gnat_stabilize_reference_1 (TREE_OPERAND (ref, 1),
 						   force),
 		       gnat_stabilize_reference_1 (TREE_OPERAND (ref, 2),
@@ -6590,11 +6413,7 @@
     case ARRAY_RANGE_REF:
       result = build4 (code, type,
 		       maybe_stabilize_reference (TREE_OPERAND (ref, 0), force,
-<<<<<<< HEAD
-						  lvalues_only, success),
-=======
 						  success),
->>>>>>> 60a98cce
 		       gnat_stabilize_reference_1 (TREE_OPERAND (ref, 1),
 						   force),
 		       NULL_TREE, NULL_TREE);
@@ -6602,20 +6421,6 @@
 
     case COMPOUND_EXPR:
       result = gnat_stabilize_reference_1 (ref, force);
-<<<<<<< HEAD
-      break;
-
-    case CALL_EXPR:
-      if (lvalues_only)
-	goto failure;
-
-      /* This generates better code than the scheme in protect_multiple_eval
-	 because large objects will be returned via invisible reference in
-	 most ABIs so the temporary will directly be filled by the callee.  */
-      result = gnat_stabilize_reference_1 (ref, force);
-      break;
-
-=======
       break;
 
     case CALL_EXPR:
@@ -6625,7 +6430,6 @@
       result = gnat_stabilize_reference_1 (ref, force);
       break;
 
->>>>>>> 60a98cce
     case ERROR_MARK:
       ref = error_mark_node;
 
@@ -6634,10 +6438,6 @@
       /* If arg isn't a kind of lvalue we recognize, make no change.
 	 Caller should recognize the error for an invalid lvalue.  */
     default:
-<<<<<<< HEAD
-    failure:
-=======
->>>>>>> 60a98cce
       *success = false;
       return ref;
     }
@@ -6663,19 +6463,11 @@
    lvalue restrictions and without need to examine the success
    indication.  */
 
-<<<<<<< HEAD
-tree
-gnat_stabilize_reference (tree ref, bool force)
-{
-  bool stabilized;
-  return maybe_stabilize_reference (ref, force, false, &stabilized);
-=======
 static tree
 gnat_stabilize_reference (tree ref, bool force)
 {
   bool dummy;
   return maybe_stabilize_reference (ref, force, &dummy);
->>>>>>> 60a98cce
 }
 
 /* Similar to stabilize_reference_1 in tree.c, but supports an extra

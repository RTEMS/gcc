--- conflicted
+++ resolved
@@ -911,14 +911,6 @@
          Name_Address : System.Address;
          --  Task name we are going to hand down to VxWorks
 
-<<<<<<< HEAD
-         Task_Options : aliased int;
-         --  VxWorks options we are going to set for the created task,
-         --  a combination of VX_optname_TASK attributes.
-
-         function To_int  is new Unchecked_Conversion (unsigned_int, int);
-         function To_uint is new Unchecked_Conversion (int, unsigned_int);
-=======
          function Get_Task_Options return int;
          pragma Import (C, Get_Task_Options, "__gnat_get_task_options");
          --  Function that returns the options to be set for the task that we
@@ -926,7 +918,6 @@
          --  so offering some user level control over the options for a task
          --  hierarchy, and force VX_FP_TASK because it is almost always
          --  required.
->>>>>>> 1177f497
 
       begin
          --  If there is no Ada task name handy, let VxWorks choose one.
@@ -941,31 +932,12 @@
             Name_Address := Name'Address;
          end if;
 
-<<<<<<< HEAD
-         --  For task options, we fetch the options assigned to the current
-         --  task, so offering some user level control over the options for a
-         --  task hierarchy, and force VX_FP_TASK because it is almost always
-         --  required.
-
-         if taskOptionsGet (taskIdSelf, Task_Options'Access) /= OK then
-            Task_Options := 0;
-         end if;
-
-         Task_Options :=
-           To_int (To_uint (Task_Options) or To_uint (VX_FP_TASK));
-
-=======
->>>>>>> 1177f497
          --  Now spawn the VxWorks task for real
 
          T.Common.LL.Thread := taskSpawn
            (Name_Address,
             To_VxWorks_Priority (int (Priority)),
-<<<<<<< HEAD
-            Task_Options,
-=======
             Get_Task_Options,
->>>>>>> 1177f497
             Adjusted_Stack_Size,
             Wrapper,
             To_Address (T));

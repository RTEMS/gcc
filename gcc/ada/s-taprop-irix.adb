------------------------------------------------------------------------------
--                                                                          --
--                 GNAT RUN-TIME LIBRARY (GNARL) COMPONENTS                 --
--                                                                          --
--     S Y S T E M . T A S K _ P R I M I T I V E S . O P E R A T I O N S    --
--                                                                          --
--                                  B o d y                                 --
--                                                                          --
<<<<<<< HEAD
--         Copyright (C) 1992-2005, Free Software Foundation, Inc.          --
=======
--         Copyright (C) 1992-2006, Free Software Foundation, Inc.          --
>>>>>>> c355071f
--                                                                          --
-- GNARL is free software; you can  redistribute it  and/or modify it under --
-- terms of the  GNU General Public License as published  by the Free Soft- --
-- ware  Foundation;  either version 2,  or (at your option) any later ver- --
-- sion. GNARL is distributed in the hope that it will be useful, but WITH- --
-- OUT ANY WARRANTY;  without even the  implied warranty of MERCHANTABILITY --
-- or FITNESS FOR A PARTICULAR PURPOSE.  See the GNU General Public License --
-- for  more details.  You should have  received  a copy of the GNU General --
-- Public License  distributed with GNARL; see file COPYING.  If not, write --
-- to  the  Free Software Foundation,  51  Franklin  Street,  Fifth  Floor, --
-- Boston, MA 02110-1301, USA.                                              --
--                                                                          --
-- As a special exception,  if other files  instantiate  generics from this --
-- unit, or you link  this unit with other files  to produce an executable, --
-- this  unit  does not  by itself cause  the resulting  executable  to  be --
-- covered  by the  GNU  General  Public  License.  This exception does not --
-- however invalidate  any other reasons why  the executable file  might be --
-- covered by the  GNU Public License.                                      --
--                                                                          --
-- GNARL was developed by the GNARL team at Florida State University.       --
-- Extensive contributions were provided by Ada Core Technologies, Inc.     --
--                                                                          --
------------------------------------------------------------------------------

--  This is a IRIX (pthread library) version of this package

--  This package contains all the GNULL primitives that interface directly
--  with the underlying OS.

pragma Polling (Off);
--  Turn off polling, we do not want ATC polling to take place during
--  tasking operations. It causes infinite loops and other problems.

with Interfaces.C;
--  used for int
--           size_t

with System.Task_Info;

with System.Tasking.Debug;
--  used for Known_Tasks

with System.Interrupt_Management;
--  used for Keep_Unmasked
--           Abort_Task_Interrupt
--           Interrupt_ID

with System.OS_Primitives;
--  used for Delay_Modes
<<<<<<< HEAD

with System.IO;
--  used for Put_Line

with System.Parameters;
--  used for Size_Type

with System.Program_Info;
--  used for Default_Task_Stack
--           Default_Time_Slice
--           Stack_Guard_Pages
--           Pthread_Sched_Signal
--           Pthread_Arena_Size

with System.OS_Interface;
--  used for various type, constant, and operations
=======

with System.IO;
--  used for Put_Line

with System.Soft_Links;
--  used for Abort_Defer/Undefer

--  We use System.Soft_Links instead of System.Tasking.Initialization
--  because the later is a higher level package that we shouldn't depend on.
--  For example when using the restricted run time, it is replaced by
--  System.Tasking.Restricted.Stages.
>>>>>>> c355071f

with Unchecked_Conversion;
with Unchecked_Deallocation;

package body System.Task_Primitives.Operations is

   package SSL renames System.Soft_Links;

   use System.Tasking;
   use System.Tasking.Debug;
   use Interfaces.C;
   use System.OS_Interface;
   use System.OS_Primitives;
   use System.Parameters;

   ----------------
   -- Local Data --
   ----------------

   --  The followings are logically constants, but need to be initialized
   --  at run time.

   Single_RTS_Lock : aliased RTS_Lock;
   --  This is a lock to allow only one thread of control in the RTS at
   --  a time; it is used to execute in mutual exclusion from all other tasks.
   --  Used mainly in Single_Lock mode, but also to protect All_Tasks_List

   ATCB_Key : aliased pthread_key_t;
   --  Key used to find the Ada Task_Id associated with a thread

   Environment_Task_Id : Task_Id;
   --  A variable to hold Task_Id for the environment task

   Locking_Policy : Character;
   pragma Import (C, Locking_Policy, "__gl_locking_policy");

   Time_Slice_Val : Integer;
   pragma Import (C, Time_Slice_Val, "__gl_time_slice_val");

   Dispatching_Policy : Character;
   pragma Import (C, Dispatching_Policy, "__gl_task_dispatching_policy");

   Real_Time_Clock_Id : constant clockid_t := CLOCK_REALTIME;

   Unblocked_Signal_Mask : aliased sigset_t;

   Foreign_Task_Elaborated : aliased Boolean := True;
   --  Used to identified fake tasks (i.e., non-Ada Threads)

   --------------------
   -- Local Packages --
   --------------------

   package Specific is

      procedure Initialize (Environment_Task : Task_Id);
      pragma Inline (Initialize);
      --  Initialize various data needed by this package

      function Is_Valid_Task return Boolean;
      pragma Inline (Is_Valid_Task);
      --  Does executing thread have a TCB?

      procedure Set (Self_Id : Task_Id);
      pragma Inline (Set);
      --  Set the self id for the current task

      function Self return Task_Id;
      pragma Inline (Self);
      --  Return a pointer to the Ada Task Control Block of the calling task

   end Specific;

   package body Specific is separate;
   --  The body of this package is target specific

   ---------------------------------
   -- Support for foreign threads --
   ---------------------------------

   function Register_Foreign_Thread (Thread : Thread_Id) return Task_Id;
   --  Allocate and Initialize a new ATCB for the current Thread

   function Register_Foreign_Thread
     (Thread : Thread_Id) return Task_Id is separate;

   -----------------------
   -- Local Subprograms --
   -----------------------

   function To_Address is new Unchecked_Conversion (Task_Id, System.Address);

   procedure Abort_Handler (Sig : Signal);
   --  Signal handler used to implement asynchronous abort

   -------------------
   -- Abort_Handler --
   -------------------

   procedure Abort_Handler (Sig : Signal) is
      pragma Unreferenced (Sig);

      T       : constant Task_Id := Self;
      Result  : Interfaces.C.int;
      Old_Set : aliased sigset_t;

   begin
      --  It is not safe to raise an exception when using ZCX and the GCC
      --  exception handling mechanism.

      if ZCX_By_Default and then GCC_ZCX_Support then
         return;
      end if;

      if T.Deferral_Level = 0
        and then T.Pending_ATC_Level < T.ATC_Nesting_Level
      then
         --  Make sure signals used for RTS internal purpose are unmasked

         Result := pthread_sigmask
           (SIG_UNBLOCK,
            Unblocked_Signal_Mask'Unchecked_Access,
            Old_Set'Unchecked_Access);
         pragma Assert (Result = 0);

         raise Standard'Abort_Signal;
      end if;
   end Abort_Handler;

   -----------------
   -- Stack_Guard --
   -----------------

   --  The underlying thread system sets a guard page at the
   --  bottom of a thread stack, so nothing is needed.

   procedure Stack_Guard (T : ST.Task_Id; On : Boolean) is
      pragma Unreferenced (On);
      pragma Unreferenced (T);
   begin
      null;
   end Stack_Guard;

   -------------------
   -- Get_Thread_Id --
   -------------------

   function Get_Thread_Id (T : ST.Task_Id) return OSI.Thread_Id is
   begin
      return T.Common.LL.Thread;
   end Get_Thread_Id;

   ----------
   -- Self --
   ----------

   function Self return Task_Id renames Specific.Self;

   ---------------------
   -- Initialize_Lock --
   ---------------------

   --  Note: mutexes and cond_variables needed per-task basis are
   --        initialized in Initialize_TCB and the Storage_Error is
   --        handled. Other mutexes (such as RTS_Lock, Memory_Lock...)
   --        used in RTS is initialized before any status change of RTS.
   --        Therefore rasing Storage_Error in the following routines
   --        should be able to be handled safely.

   procedure Initialize_Lock
     (Prio : System.Any_Priority;
      L    : access Lock)
   is
      Attributes : aliased pthread_mutexattr_t;
      Result     : Interfaces.C.int;

   begin
      Result := pthread_mutexattr_init (Attributes'Access);
      pragma Assert (Result = 0 or else Result = ENOMEM);

      if Result = ENOMEM then
         raise Storage_Error;
      end if;

      if Locking_Policy = 'C' then
         Result := pthread_mutexattr_setprotocol
           (Attributes'Access, PTHREAD_PRIO_PROTECT);
         pragma Assert (Result = 0);

         Result := pthread_mutexattr_setprioceiling
            (Attributes'Access, Interfaces.C.int (Prio));
         pragma Assert (Result = 0);
      end if;

      Result := pthread_mutex_init (L, Attributes'Access);
      pragma Assert (Result = 0 or else Result = ENOMEM);

      if Result = ENOMEM then
         Result := pthread_mutexattr_destroy (Attributes'Access);
         raise Storage_Error;
      end if;

      Result := pthread_mutexattr_destroy (Attributes'Access);
      pragma Assert (Result = 0);
   end Initialize_Lock;

   procedure Initialize_Lock (L : access RTS_Lock; Level : Lock_Level) is
      pragma Unreferenced (Level);

      Attributes : aliased pthread_mutexattr_t;
      Result : Interfaces.C.int;

   begin
      Result := pthread_mutexattr_init (Attributes'Access);
      pragma Assert (Result = 0 or else Result = ENOMEM);

      if Result = ENOMEM then
         raise Storage_Error;
      end if;

      if Locking_Policy = 'C' then
         Result := pthread_mutexattr_setprotocol
           (Attributes'Access, PTHREAD_PRIO_PROTECT);
         pragma Assert (Result = 0);

         Result := pthread_mutexattr_setprioceiling
            (Attributes'Access, Interfaces.C.int (System.Any_Priority'Last));
         pragma Assert (Result = 0);
      end if;

      Result := pthread_mutex_init (L, Attributes'Access);

      pragma Assert (Result = 0 or else Result = ENOMEM);

      if Result = ENOMEM then
         Result := pthread_mutexattr_destroy (Attributes'Access);
         raise Storage_Error;
      end if;

      Result := pthread_mutexattr_destroy (Attributes'Access);
      pragma Assert (Result = 0);
   end Initialize_Lock;

   -------------------
   -- Finalize_Lock --
   -------------------

   procedure Finalize_Lock (L : access Lock) is
      Result : Interfaces.C.int;
   begin
      Result := pthread_mutex_destroy (L);
      pragma Assert (Result = 0);
   end Finalize_Lock;

   procedure Finalize_Lock (L : access RTS_Lock) is
      Result : Interfaces.C.int;
   begin
      Result := pthread_mutex_destroy (L);
      pragma Assert (Result = 0);
   end Finalize_Lock;

   ----------------
   -- Write_Lock --
   ----------------

   procedure Write_Lock (L : access Lock; Ceiling_Violation : out Boolean) is
      Result : Interfaces.C.int;
   begin
      Result := pthread_mutex_lock (L);
      Ceiling_Violation := Result = EINVAL;

      --  Assumes the cause of EINVAL is a priority ceiling violation

      pragma Assert (Result = 0 or else Result = EINVAL);
   end Write_Lock;

   procedure Write_Lock
     (L           : access RTS_Lock;
      Global_Lock : Boolean := False)
   is
      Result : Interfaces.C.int;
   begin
      if not Single_Lock or else Global_Lock then
         Result := pthread_mutex_lock (L);
         pragma Assert (Result = 0);
      end if;
   end Write_Lock;

   procedure Write_Lock (T : Task_Id) is
      Result : Interfaces.C.int;
   begin
      if not Single_Lock then
         Result := pthread_mutex_lock (T.Common.LL.L'Access);
         pragma Assert (Result = 0);
      end if;
   end Write_Lock;

   ---------------
   -- Read_Lock --
   ---------------

   procedure Read_Lock (L : access Lock; Ceiling_Violation : out Boolean) is
   begin
      Write_Lock (L, Ceiling_Violation);
   end Read_Lock;

   ------------
   -- Unlock --
   ------------

   procedure Unlock (L : access Lock) is
      Result : Interfaces.C.int;
   begin
      Result := pthread_mutex_unlock (L);
      pragma Assert (Result = 0);
   end Unlock;

   procedure Unlock (L : access RTS_Lock; Global_Lock : Boolean := False) is
      Result : Interfaces.C.int;

   begin
      if not Single_Lock or else Global_Lock then
         Result := pthread_mutex_unlock (L);
         pragma Assert (Result = 0);
      end if;
   end Unlock;

   procedure Unlock (T : Task_Id) is
      Result : Interfaces.C.int;

   begin
      if not Single_Lock then
         Result := pthread_mutex_unlock (T.Common.LL.L'Access);
         pragma Assert (Result = 0);
      end if;
   end Unlock;

   -----------
   -- Sleep --
   -----------

   procedure Sleep
     (Self_ID : ST.Task_Id;
      Reason  : System.Tasking.Task_States)
   is
      pragma Unreferenced (Reason);

      Result : Interfaces.C.int;

   begin
      if Single_Lock then
         Result := pthread_cond_wait
           (Self_ID.Common.LL.CV'Access, Single_RTS_Lock'Access);
      else
         Result := pthread_cond_wait
           (Self_ID.Common.LL.CV'Access, Self_ID.Common.LL.L'Access);
      end if;

      --  EINTR is not considered a failure

      pragma Assert (Result = 0 or else Result = EINTR);
   end Sleep;

   -----------------
   -- Timed_Sleep --
   -----------------

   procedure Timed_Sleep
     (Self_ID  : Task_Id;
      Time     : Duration;
      Mode     : ST.Delay_Modes;
      Reason   : Task_States;
      Timedout : out Boolean;
      Yielded  : out Boolean)
   is
      pragma Unreferenced (Reason);

      Check_Time : constant Duration := Monotonic_Clock;
      Abs_Time   : Duration;
      Request    : aliased timespec;
      Result     : Interfaces.C.int;

   begin
      Timedout := True;
      Yielded  := False;

      if Mode = Relative then
         Abs_Time := Duration'Min (Time, Max_Sensible_Delay) + Check_Time;
      else
         Abs_Time := Duration'Min (Check_Time + Max_Sensible_Delay, Time);
      end if;

      if Abs_Time > Check_Time then
         Request := To_Timespec (Abs_Time);

         loop
            exit when Self_ID.Pending_ATC_Level < Self_ID.ATC_Nesting_Level
              or else Self_ID.Pending_Priority_Change;

            if Single_Lock then
               Result := pthread_cond_timedwait
                 (Self_ID.Common.LL.CV'Access, Single_RTS_Lock'Access,
                  Request'Access);

            else
               Result := pthread_cond_timedwait
                 (Self_ID.Common.LL.CV'Access, Self_ID.Common.LL.L'Access,
                  Request'Access);
            end if;

            exit when Abs_Time <= Monotonic_Clock;

            if Result = 0 or else errno = EINTR then
               Timedout := False;
               exit;
            end if;
         end loop;
      end if;
   end Timed_Sleep;

   -----------------
   -- Timed_Delay --
   -----------------

   --  This is for use in implementing delay statements, so we assume
   --  the caller is abort-deferred but is holding no locks.

   procedure Timed_Delay
     (Self_ID : Task_Id;
      Time    : Duration;
      Mode    : ST.Delay_Modes)
   is
      Check_Time : constant Duration := Monotonic_Clock;
      Abs_Time   : Duration;
      Request    : aliased timespec;
      Result     : Interfaces.C.int;

   begin
      if Single_Lock then
         Lock_RTS;
      end if;

      Write_Lock (Self_ID);

      if Mode = Relative then
         Abs_Time := Time + Check_Time;
      else
         Abs_Time := Duration'Min (Check_Time + Max_Sensible_Delay, Time);
      end if;

      if Abs_Time > Check_Time then
         Request := To_Timespec (Abs_Time);
         Self_ID.Common.State := Delay_Sleep;

         loop
            if Self_ID.Pending_Priority_Change then
               Self_ID.Pending_Priority_Change := False;
               Self_ID.Common.Base_Priority := Self_ID.New_Base_Priority;
               Set_Priority (Self_ID, Self_ID.Common.Base_Priority);
            end if;

            exit when Self_ID.Pending_ATC_Level < Self_ID.ATC_Nesting_Level;

            Result := pthread_cond_timedwait (Self_ID.Common.LL.CV'Access,
              Self_ID.Common.LL.L'Access, Request'Access);
            exit when Abs_Time <= Monotonic_Clock;

            pragma Assert (Result = 0
              or else Result = ETIMEDOUT
              or else Result = EINTR);
         end loop;

         Self_ID.Common.State := Runnable;
      end if;

      Unlock (Self_ID);

      if Single_Lock then
         Unlock_RTS;
      end if;

      Yield;
   end Timed_Delay;

   ---------------------
   -- Monotonic_Clock --
   ---------------------

   function Monotonic_Clock return Duration is
      TS     : aliased timespec;
      Result : Interfaces.C.int;
   begin
      Result := clock_gettime (Real_Time_Clock_Id, TS'Unchecked_Access);
      pragma Assert (Result = 0);
      return To_Duration (TS);
   end Monotonic_Clock;

   -------------------
   -- RT_Resolution --
   -------------------

   function RT_Resolution return Duration is
   begin
      --  The clock_getres (Real_Time_Clock_Id) function appears to return
      --  the interrupt resolution of the realtime clock and not the actual
      --  resolution of reading the clock. Even though this last value is
      --  only guaranteed to be 100 Hz, at least the Origin 200 appears to
      --  have a microsecond resolution or better.

      --  ??? We should figure out a method to return the right value on
      --  all SGI hardware.

      return 0.000_001;
   end RT_Resolution;

   ------------
   -- Wakeup --
   ------------

   procedure Wakeup (T : ST.Task_Id; Reason : System.Tasking.Task_States) is
      pragma Unreferenced (Reason);
      Result : Interfaces.C.int;
   begin
      Result := pthread_cond_signal (T.Common.LL.CV'Access);
      pragma Assert (Result = 0);
   end Wakeup;

   -----------
   -- Yield --
   -----------

   procedure Yield (Do_Yield : Boolean := True) is
      Result : Interfaces.C.int;
      pragma Unreferenced (Result);
   begin
      if Do_Yield then
         Result := sched_yield;
      end if;
   end Yield;

   ------------------
   -- Set_Priority --
   ------------------

   procedure Set_Priority
     (T                   : Task_Id;
      Prio                : System.Any_Priority;
      Loss_Of_Inheritance : Boolean := False)
   is
      pragma Unreferenced (Loss_Of_Inheritance);

      Result       : Interfaces.C.int;
      Param        : aliased struct_sched_param;
      Sched_Policy : Interfaces.C.int;

      use type System.Task_Info.Task_Info_Type;

      function To_Int is new Unchecked_Conversion
        (System.Task_Info.Thread_Scheduling_Policy, Interfaces.C.int);

      function Get_Policy (Prio : System.Any_Priority) return Character;
      pragma Import (C, Get_Policy, "__gnat_get_specific_dispatching");
      --  Get priority specific dispatching policy

      Priority_Specific_Policy : constant Character := Get_Policy (Prio);
      --  Upper case first character of the policy name corresponding to the
      --  task as set by a Priority_Specific_Dispatching pragma.

   begin
      T.Common.Current_Priority := Prio;
      Param.sched_priority := Interfaces.C.int (Prio);

      if T.Common.Task_Info /= null then
         Sched_Policy := To_Int (T.Common.Task_Info.Policy);

      elsif Dispatching_Policy = 'R'
        or else Priority_Specific_Policy = 'R'
        or else Time_Slice_Val > 0
      then
         Sched_Policy := SCHED_RR;

      else
         Sched_Policy := SCHED_FIFO;
      end if;

      Result := pthread_setschedparam (T.Common.LL.Thread, Sched_Policy,
        Param'Access);
      pragma Assert (Result = 0);
   end Set_Priority;

   ------------------
   -- Get_Priority --
   ------------------

   function Get_Priority (T : Task_Id) return System.Any_Priority is
   begin
      return T.Common.Current_Priority;
   end Get_Priority;

   ----------------
   -- Enter_Task --
   ----------------

   procedure Enter_Task (Self_ID : Task_Id) is
      Result : Interfaces.C.int;

      function To_Int is new Unchecked_Conversion
        (System.Task_Info.CPU_Number, Interfaces.C.int);

      use System.Task_Info;

   begin
      Self_ID.Common.LL.Thread := pthread_self;
      Specific.Set (Self_ID);

      if Self_ID.Common.Task_Info /= null
        and then Self_ID.Common.Task_Info.Scope = PTHREAD_SCOPE_SYSTEM
        and then Self_ID.Common.Task_Info.Runon_CPU /= ANY_CPU
      then
         Result := pthread_setrunon_np
           (To_Int (Self_ID.Common.Task_Info.Runon_CPU));
         pragma Assert (Result = 0);
      end if;

      Lock_RTS;

      for J in Known_Tasks'Range loop
         if Known_Tasks (J) = null then
            Known_Tasks (J) := Self_ID;
            Self_ID.Known_Tasks_Index := J;
            exit;
         end if;
      end loop;

      Unlock_RTS;
   end Enter_Task;

   --------------
   -- New_ATCB --
   --------------

   function New_ATCB (Entry_Num : Task_Entry_Index) return Task_Id is
   begin
      return new Ada_Task_Control_Block (Entry_Num);
   end New_ATCB;

   -------------------
   -- Is_Valid_Task --
   -------------------

   function Is_Valid_Task return Boolean renames Specific.Is_Valid_Task;

   -----------------------------
   -- Register_Foreign_Thread --
   -----------------------------

   function Register_Foreign_Thread return Task_Id is
   begin
      if Is_Valid_Task then
         return Self;
      else
         return Register_Foreign_Thread (pthread_self);
      end if;
   end Register_Foreign_Thread;

   --------------------
   -- Initialize_TCB --
   --------------------

   procedure Initialize_TCB (Self_ID : Task_Id; Succeeded : out Boolean) is
      Result    : Interfaces.C.int;
      Cond_Attr : aliased pthread_condattr_t;

   begin
      if not Single_Lock then
         Initialize_Lock (Self_ID.Common.LL.L'Access, ATCB_Level);
      end if;

      Result := pthread_condattr_init (Cond_Attr'Access);
      pragma Assert (Result = 0 or else Result = ENOMEM);

      if Result = 0 then
         Result := pthread_cond_init (Self_ID.Common.LL.CV'Access,
           Cond_Attr'Access);
         pragma Assert (Result = 0 or else Result = ENOMEM);
      end if;

      if Result = 0 then
         Succeeded := True;
      else
         if not Single_Lock then
            Result := pthread_mutex_destroy (Self_ID.Common.LL.L'Access);
            pragma Assert (Result = 0);
         end if;

         Succeeded := False;
      end if;

      Result := pthread_condattr_destroy (Cond_Attr'Access);
      pragma Assert (Result = 0);
   end Initialize_TCB;

   -----------------
   -- Create_Task --
   -----------------

   procedure Create_Task
     (T          : Task_Id;
      Wrapper    : System.Address;
      Stack_Size : System.Parameters.Size_Type;
      Priority   : System.Any_Priority;
      Succeeded  : out Boolean)
   is
      use System.Task_Info;

      Attributes  : aliased pthread_attr_t;
      Sched_Param : aliased struct_sched_param;
      Result      : Interfaces.C.int;

      function Thread_Body_Access is new
        Unchecked_Conversion (System.Address, Thread_Body);

      function To_Int is new Unchecked_Conversion
        (System.Task_Info.Thread_Scheduling_Scope, Interfaces.C.int);
      function To_Int is new Unchecked_Conversion
        (System.Task_Info.Thread_Scheduling_Inheritance, Interfaces.C.int);
      function To_Int is new Unchecked_Conversion
        (System.Task_Info.Thread_Scheduling_Policy, Interfaces.C.int);

   begin
      Result := pthread_attr_init (Attributes'Access);
      pragma Assert (Result = 0 or else Result = ENOMEM);

      if Result /= 0 then
         Succeeded := False;
         return;
      end if;

      Result := pthread_attr_setdetachstate
        (Attributes'Access, PTHREAD_CREATE_DETACHED);
      pragma Assert (Result = 0);

      Result := pthread_attr_setstacksize
        (Attributes'Access, Interfaces.C.size_t (Stack_Size));
      pragma Assert (Result = 0);

      if T.Common.Task_Info /= null then
         Result := pthread_attr_setscope
           (Attributes'Access, To_Int (T.Common.Task_Info.Scope));
         pragma Assert (Result = 0);

         Result := pthread_attr_setinheritsched
           (Attributes'Access, To_Int (T.Common.Task_Info.Inheritance));
         pragma Assert (Result = 0);

         Result := pthread_attr_setschedpolicy
           (Attributes'Access, To_Int (T.Common.Task_Info.Policy));
         pragma Assert (Result = 0);

         Sched_Param.sched_priority :=
           Interfaces.C.int (T.Common.Task_Info.Priority);

         Result := pthread_attr_setschedparam
           (Attributes'Access, Sched_Param'Access);
         pragma Assert (Result = 0);
      end if;

      --  Since the initial signal mask of a thread is inherited from the
      --  creator, and the Environment task has all its signals masked, we
      --  do not need to manipulate caller's signal mask at this point.
      --  All tasks in RTS will have All_Tasks_Mask initially.

      Result := pthread_create
        (T.Common.LL.Thread'Access,
         Attributes'Access,
         Thread_Body_Access (Wrapper),
         To_Address (T));

      if Result /= 0
        and then T.Common.Task_Info /= null
        and then T.Common.Task_Info.Scope = PTHREAD_SCOPE_SYSTEM
      then
         --  The pthread_create call may have failed because we
         --  asked for a system scope pthread and none were
         --  available (probably because the program was not executed
         --  by the superuser). Let's try for a process scope pthread
         --  instead of raising Tasking_Error.

         System.IO.Put_Line
           ("Request for PTHREAD_SCOPE_SYSTEM in Task_Info pragma for task");
         System.IO.Put ("""");
         System.IO.Put (T.Common.Task_Image (1 .. T.Common.Task_Image_Len));
         System.IO.Put_Line (""" could not be honored. ");
         System.IO.Put_Line ("Scope changed to PTHREAD_SCOPE_PROCESS");

         T.Common.Task_Info.Scope := PTHREAD_SCOPE_PROCESS;
         Result := pthread_attr_setscope
           (Attributes'Access, To_Int (T.Common.Task_Info.Scope));
         pragma Assert (Result = 0);

         Result := pthread_create
           (T.Common.LL.Thread'Access,
            Attributes'Access,
            Thread_Body_Access (Wrapper),
            To_Address (T));
      end if;

      pragma Assert (Result = 0 or else Result = EAGAIN);

      Succeeded := Result = 0;

      --  The following needs significant commenting ???

      if T.Common.Task_Info /= null then
         T.Common.Base_Priority := T.Common.Task_Info.Priority;
         Set_Priority (T, T.Common.Task_Info.Priority);
      else
         Set_Priority (T, Priority);
      end if;

      Result := pthread_attr_destroy (Attributes'Access);
      pragma Assert (Result = 0);
   end Create_Task;

   ------------------
   -- Finalize_TCB --
   ------------------

   procedure Finalize_TCB (T : Task_Id) is
      Result  : Interfaces.C.int;
      Tmp     : Task_Id := T;
      Is_Self : constant Boolean := T = Self;

      procedure Free is new
        Unchecked_Deallocation (Ada_Task_Control_Block, Task_Id);

   begin
      if not Single_Lock then
         Result := pthread_mutex_destroy (T.Common.LL.L'Access);
         pragma Assert (Result = 0);
      end if;

      Result := pthread_cond_destroy (T.Common.LL.CV'Access);
      pragma Assert (Result = 0);

      if T.Known_Tasks_Index /= -1 then
         Known_Tasks (T.Known_Tasks_Index) := null;
      end if;

      Free (Tmp);

      if Is_Self then
         Specific.Set (null);
      end if;
   end Finalize_TCB;

   ---------------
   -- Exit_Task --
   ---------------

   procedure Exit_Task is
   begin
      Specific.Set (null);
   end Exit_Task;

   ----------------
   -- Abort_Task --
   ----------------

   procedure Abort_Task (T : Task_Id) is
      Result : Interfaces.C.int;
   begin
      Result := pthread_kill (T.Common.LL.Thread,
        Signal (System.Interrupt_Management.Abort_Task_Interrupt));
      pragma Assert (Result = 0);
   end Abort_Task;

   ----------------
   -- Initialize --
   ----------------

   procedure Initialize (S : in out Suspension_Object) is
      Mutex_Attr : aliased pthread_mutexattr_t;
      Cond_Attr  : aliased pthread_condattr_t;
      Result     : Interfaces.C.int;
   begin
      --  Initialize internal state. It is always initialized to False (ARM
      --  D.10 par. 6).

      S.State := False;
      S.Waiting := False;

      --  Initialize internal mutex

      Result := pthread_mutexattr_init (Mutex_Attr'Access);
      pragma Assert (Result = 0 or else Result = ENOMEM);

      if Result = ENOMEM then
         raise Storage_Error;
      end if;

      Result := pthread_mutex_init (S.L'Access, Mutex_Attr'Access);
      pragma Assert (Result = 0 or else Result = ENOMEM);

      if Result = ENOMEM then
         Result := pthread_mutexattr_destroy (Mutex_Attr'Access);
         pragma Assert (Result = 0);

         raise Storage_Error;
      end if;

      Result := pthread_mutexattr_destroy (Mutex_Attr'Access);
      pragma Assert (Result = 0);

      --  Initialize internal condition variable

      Result := pthread_condattr_init (Cond_Attr'Access);
      pragma Assert (Result = 0 or else Result = ENOMEM);

      if Result /= 0 then
         Result := pthread_mutex_destroy (S.L'Access);
         pragma Assert (Result = 0);

         if Result = ENOMEM then
            raise Storage_Error;
         end if;
      end if;

      Result := pthread_cond_init (S.CV'Access, Cond_Attr'Access);
      pragma Assert (Result = 0 or else Result = ENOMEM);

      if Result /= 0 then
         Result := pthread_mutex_destroy (S.L'Access);
         pragma Assert (Result = 0);

         if Result = ENOMEM then
            Result := pthread_condattr_destroy (Cond_Attr'Access);
            pragma Assert (Result = 0);

            raise Storage_Error;
         end if;
      end if;

      Result := pthread_condattr_destroy (Cond_Attr'Access);
      pragma Assert (Result = 0);
   end Initialize;

   --------------
   -- Finalize --
   --------------

   procedure Finalize (S : in out Suspension_Object) is
      Result  : Interfaces.C.int;
   begin
      --  Destroy internal mutex

      Result := pthread_mutex_destroy (S.L'Access);
      pragma Assert (Result = 0);

      --  Destroy internal condition variable

      Result := pthread_cond_destroy (S.CV'Access);
      pragma Assert (Result = 0);
   end Finalize;

   -------------------
   -- Current_State --
   -------------------

   function Current_State (S : Suspension_Object) return Boolean is
   begin
      --  We do not want to use lock on this read operation. State is marked
      --  as Atomic so that we ensure that the value retrieved is correct.

      return S.State;
   end Current_State;

   ---------------
   -- Set_False --
   ---------------

   procedure Set_False (S : in out Suspension_Object) is
      Result  : Interfaces.C.int;
   begin
<<<<<<< HEAD
=======
      SSL.Abort_Defer.all;

>>>>>>> c355071f
      Result := pthread_mutex_lock (S.L'Access);
      pragma Assert (Result = 0);

      S.State := False;

      Result := pthread_mutex_unlock (S.L'Access);
      pragma Assert (Result = 0);
<<<<<<< HEAD
=======

      SSL.Abort_Undefer.all;
>>>>>>> c355071f
   end Set_False;

   --------------
   -- Set_True --
   --------------

   procedure Set_True (S : in out Suspension_Object) is
      Result : Interfaces.C.int;
   begin
<<<<<<< HEAD
=======
      SSL.Abort_Defer.all;

>>>>>>> c355071f
      Result := pthread_mutex_lock (S.L'Access);
      pragma Assert (Result = 0);

      --  If there is already a task waiting on this suspension object then
      --  we resume it, leaving the state of the suspension object to False,
      --  as it is specified in ARM D.10 par. 9. Otherwise, it just leaves
      --  the state to True.

      if S.Waiting then
         S.Waiting := False;
         S.State := False;

         Result := pthread_cond_signal (S.CV'Access);
         pragma Assert (Result = 0);
      else
         S.State := True;
      end if;

      Result := pthread_mutex_unlock (S.L'Access);
      pragma Assert (Result = 0);
<<<<<<< HEAD
=======

      SSL.Abort_Undefer.all;
>>>>>>> c355071f
   end Set_True;

   ------------------------
   -- Suspend_Until_True --
   ------------------------

   procedure Suspend_Until_True (S : in out Suspension_Object) is
      Result : Interfaces.C.int;
   begin
<<<<<<< HEAD
=======
      SSL.Abort_Defer.all;

>>>>>>> c355071f
      Result := pthread_mutex_lock (S.L'Access);
      pragma Assert (Result = 0);

      if S.Waiting then
         --  Program_Error must be raised upon calling Suspend_Until_True
         --  if another task is already waiting on that suspension object
         --  (ARM D.10 par. 10).

         Result := pthread_mutex_unlock (S.L'Access);
         pragma Assert (Result = 0);

<<<<<<< HEAD
=======
         SSL.Abort_Undefer.all;

>>>>>>> c355071f
         raise Program_Error;
      else
         --  Suspend the task if the state is False. Otherwise, the task
         --  continues its execution, and the state of the suspension object
         --  is set to False (ARM D.10 par. 9).

         if S.State then
            S.State := False;
         else
            S.Waiting := True;
            Result := pthread_cond_wait (S.CV'Access, S.L'Access);
         end if;
<<<<<<< HEAD
      end if;

      Result := pthread_mutex_unlock (S.L'Access);
      pragma Assert (Result = 0);
=======

         Result := pthread_mutex_unlock (S.L'Access);
         pragma Assert (Result = 0);

         SSL.Abort_Undefer.all;
      end if;
>>>>>>> c355071f
   end Suspend_Until_True;

   ----------------
   -- Check_Exit --
   ----------------

   --  Dummy version

   function Check_Exit (Self_ID : ST.Task_Id) return Boolean is
      pragma Unreferenced (Self_ID);
   begin
      return True;
   end Check_Exit;

   --------------------
   -- Check_No_Locks --
   --------------------

   function Check_No_Locks (Self_ID : ST.Task_Id) return Boolean is
      pragma Unreferenced (Self_ID);
   begin
      return True;
   end Check_No_Locks;

   ----------------------
   -- Environment_Task --
   ----------------------

   function Environment_Task return Task_Id is
   begin
      return Environment_Task_Id;
   end Environment_Task;

   --------------
   -- Lock_RTS --
   --------------

   procedure Lock_RTS is
   begin
      Write_Lock (Single_RTS_Lock'Access, Global_Lock => True);
   end Lock_RTS;

   ----------------
   -- Unlock_RTS --
   ----------------

   procedure Unlock_RTS is
   begin
      Unlock (Single_RTS_Lock'Access, Global_Lock => True);
   end Unlock_RTS;

   ------------------
   -- Suspend_Task --
   ------------------

   function Suspend_Task
     (T           : ST.Task_Id;
      Thread_Self : Thread_Id) return Boolean
   is
      pragma Unreferenced (T);
      pragma Unreferenced (Thread_Self);
   begin
      return False;
   end Suspend_Task;

   -----------------
   -- Resume_Task --
   -----------------

   function Resume_Task
     (T           : ST.Task_Id;
      Thread_Self : Thread_Id) return Boolean
   is
      pragma Unreferenced (T);
      pragma Unreferenced (Thread_Self);
   begin
      return False;
   end Resume_Task;

   ----------------
   -- Initialize --
   ----------------

   procedure Initialize (Environment_Task : Task_Id) is
      act     : aliased struct_sigaction;
      old_act : aliased struct_sigaction;
      Tmp_Set : aliased sigset_t;
      Result  : Interfaces.C.int;

      function State
        (Int : System.Interrupt_Management.Interrupt_ID) return Character;
      pragma Import (C, State, "__gnat_get_interrupt_state");
      --  Get interrupt state. Defined in a-init.c. The input argument is
      --  the interrupt number, and the result is one of the following:

      Default : constant Character := 's';
      --    'n'   this interrupt not set by any Interrupt_State pragma
      --    'u'   Interrupt_State pragma set state to User
      --    'r'   Interrupt_State pragma set state to Runtime
      --    's'   Interrupt_State pragma set state to System (use "default"
      --           system handler)

   begin
      Environment_Task_Id := Environment_Task;

      Interrupt_Management.Initialize;

<<<<<<< HEAD
      --  Initialize the lock used to synchronize chain of all ATCBs.
=======
      --  Initialize the lock used to synchronize chain of all ATCBs
>>>>>>> c355071f

      Initialize_Lock (Single_RTS_Lock'Access, RTS_Lock_Level);

      Specific.Initialize (Environment_Task);

      Enter_Task (Environment_Task);

      --  Prepare the set of signals that should unblocked in all tasks

      Result := sigemptyset (Unblocked_Signal_Mask'Access);
      pragma Assert (Result = 0);

      for J in Interrupt_Management.Interrupt_ID loop
         if System.Interrupt_Management.Keep_Unmasked (J) then
            Result := sigaddset (Unblocked_Signal_Mask'Access, Signal (J));
            pragma Assert (Result = 0);
         end if;
      end loop;

      --  Install the abort-signal handler

      if State (System.Interrupt_Management.Abort_Task_Interrupt)
        /= Default
      then
         act.sa_flags := 0;
         act.sa_handler := Abort_Handler'Address;

         Result := sigemptyset (Tmp_Set'Access);
         pragma Assert (Result = 0);
         act.sa_mask := Tmp_Set;

         Result :=
           sigaction (
             Signal (System.Interrupt_Management.Abort_Task_Interrupt),
             act'Unchecked_Access,
             old_act'Unchecked_Access);
         pragma Assert (Result = 0);
      end if;
   end Initialize;

end System.Task_Primitives.Operations;<|MERGE_RESOLUTION|>--- conflicted
+++ resolved
@@ -6,11 +6,7 @@
 --                                                                          --
 --                                  B o d y                                 --
 --                                                                          --
-<<<<<<< HEAD
---         Copyright (C) 1992-2005, Free Software Foundation, Inc.          --
-=======
 --         Copyright (C) 1992-2006, Free Software Foundation, Inc.          --
->>>>>>> c355071f
 --                                                                          --
 -- GNARL is free software; you can  redistribute it  and/or modify it under --
 -- terms of the  GNU General Public License as published  by the Free Soft- --
@@ -60,24 +56,6 @@
 
 with System.OS_Primitives;
 --  used for Delay_Modes
-<<<<<<< HEAD
-
-with System.IO;
---  used for Put_Line
-
-with System.Parameters;
---  used for Size_Type
-
-with System.Program_Info;
---  used for Default_Task_Stack
---           Default_Time_Slice
---           Stack_Guard_Pages
---           Pthread_Sched_Signal
---           Pthread_Arena_Size
-
-with System.OS_Interface;
---  used for various type, constant, and operations
-=======
 
 with System.IO;
 --  used for Put_Line
@@ -89,7 +67,6 @@
 --  because the later is a higher level package that we shouldn't depend on.
 --  For example when using the restricted run time, it is replaced by
 --  System.Tasking.Restricted.Stages.
->>>>>>> c355071f
 
 with Unchecked_Conversion;
 with Unchecked_Deallocation;
@@ -1074,11 +1051,8 @@
    procedure Set_False (S : in out Suspension_Object) is
       Result  : Interfaces.C.int;
    begin
-<<<<<<< HEAD
-=======
       SSL.Abort_Defer.all;
 
->>>>>>> c355071f
       Result := pthread_mutex_lock (S.L'Access);
       pragma Assert (Result = 0);
 
@@ -1086,11 +1060,8 @@
 
       Result := pthread_mutex_unlock (S.L'Access);
       pragma Assert (Result = 0);
-<<<<<<< HEAD
-=======
 
       SSL.Abort_Undefer.all;
->>>>>>> c355071f
    end Set_False;
 
    --------------
@@ -1100,11 +1071,8 @@
    procedure Set_True (S : in out Suspension_Object) is
       Result : Interfaces.C.int;
    begin
-<<<<<<< HEAD
-=======
       SSL.Abort_Defer.all;
 
->>>>>>> c355071f
       Result := pthread_mutex_lock (S.L'Access);
       pragma Assert (Result = 0);
 
@@ -1125,11 +1093,8 @@
 
       Result := pthread_mutex_unlock (S.L'Access);
       pragma Assert (Result = 0);
-<<<<<<< HEAD
-=======
 
       SSL.Abort_Undefer.all;
->>>>>>> c355071f
    end Set_True;
 
    ------------------------
@@ -1139,11 +1104,8 @@
    procedure Suspend_Until_True (S : in out Suspension_Object) is
       Result : Interfaces.C.int;
    begin
-<<<<<<< HEAD
-=======
       SSL.Abort_Defer.all;
 
->>>>>>> c355071f
       Result := pthread_mutex_lock (S.L'Access);
       pragma Assert (Result = 0);
 
@@ -1155,11 +1117,8 @@
          Result := pthread_mutex_unlock (S.L'Access);
          pragma Assert (Result = 0);
 
-<<<<<<< HEAD
-=======
          SSL.Abort_Undefer.all;
 
->>>>>>> c355071f
          raise Program_Error;
       else
          --  Suspend the task if the state is False. Otherwise, the task
@@ -1172,19 +1131,12 @@
             S.Waiting := True;
             Result := pthread_cond_wait (S.CV'Access, S.L'Access);
          end if;
-<<<<<<< HEAD
-      end if;
-
-      Result := pthread_mutex_unlock (S.L'Access);
-      pragma Assert (Result = 0);
-=======
 
          Result := pthread_mutex_unlock (S.L'Access);
          pragma Assert (Result = 0);
 
          SSL.Abort_Undefer.all;
       end if;
->>>>>>> c355071f
    end Suspend_Until_True;
 
    ----------------
@@ -1292,11 +1244,7 @@
 
       Interrupt_Management.Initialize;
 
-<<<<<<< HEAD
-      --  Initialize the lock used to synchronize chain of all ATCBs.
-=======
       --  Initialize the lock used to synchronize chain of all ATCBs
->>>>>>> c355071f
 
       Initialize_Lock (Single_RTS_Lock'Access, RTS_Lock_Level);
 

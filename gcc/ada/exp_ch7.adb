--- conflicted
+++ resolved
@@ -6,11 +6,7 @@
 --                                                                          --
 --                                 B o d y                                  --
 --                                                                          --
-<<<<<<< HEAD
---          Copyright (C) 1992-2006, Free Software Foundation, Inc.         --
-=======
 --          Copyright (C) 1992-2007, Free Software Foundation, Inc.         --
->>>>>>> 60a98cce
 --                                                                          --
 -- GNAT is free software;  you can  redistribute it  and/or modify it under --
 -- terms of the  GNU General Public License as published  by the Free Soft- --
@@ -40,18 +36,11 @@
 with Exp_Ch11; use Exp_Ch11;
 with Exp_Dbug; use Exp_Dbug;
 with Exp_Dist; use Exp_Dist;
-<<<<<<< HEAD
-=======
 with Exp_Disp; use Exp_Disp;
->>>>>>> 60a98cce
 with Exp_Tss;  use Exp_Tss;
 with Exp_Util; use Exp_Util;
 with Freeze;   use Freeze;
 with Lib;      use Lib;
-<<<<<<< HEAD
-with Hostparm; use Hostparm;
-=======
->>>>>>> 60a98cce
 with Nlists;   use Nlists;
 with Nmake;    use Nmake;
 with Opt;      use Opt;
@@ -1620,19 +1609,6 @@
    --  appear.
 
    procedure Expand_N_Package_Declaration (N : Node_Id) is
-<<<<<<< HEAD
-      Spec    : constant Node_Id := Specification (N);
-      Decls   : List_Id;
-
-      No_Body : Boolean;
-      --  True in the case of a package declaration that is a compilation unit
-      --  and for which no associated body will be compiled in
-      --  this compilation.
-   begin
-
-      No_Body := False;
-
-=======
       Spec    : constant Node_Id   := Specification (N);
       Id      : constant Entity_Id := Defining_Entity (N);
       Decls   : List_Id;
@@ -1642,7 +1618,6 @@
       --  this compilation.
 
    begin
->>>>>>> 60a98cce
       --  Case of a package declaration other than a compilation unit
 
       if Nkind (Parent (N)) /= N_Compilation_Unit then
@@ -1651,11 +1626,7 @@
       --  Case of a compilation unit that does not require a body
 
       elsif not Body_Required (Parent (N))
-<<<<<<< HEAD
-        and then not Unit_Requires_Body (Defining_Entity (N))
-=======
         and then not Unit_Requires_Body (Id)
->>>>>>> 60a98cce
       then
          No_Body := True;
 
@@ -1666,11 +1637,7 @@
       --  spec).
 
       elsif Parent (N) = Cunit (Main_Unit)
-<<<<<<< HEAD
-        and then Is_Remote_Call_Interface (Defining_Entity (N))
-=======
         and then Is_Remote_Call_Interface (Id)
->>>>>>> 60a98cce
         and then Distribution_Stub_Mode = Generate_Caller_Stub_Body
       then
          No_Body := True;
@@ -1681,16 +1648,9 @@
       --  have a specific separate compilation unit for that).
 
       if No_Body then
-<<<<<<< HEAD
-
-         New_Scope (Defining_Entity (N));
-
-         if Has_RACW (Defining_Entity (N)) then
-=======
          Push_Scope (Id);
 
          if Has_RACW (Id) then
->>>>>>> 60a98cce
 
             --  Generate RACW subprogram bodies
 
@@ -1705,11 +1665,7 @@
                Set_Visible_Declarations (Spec, Decls);
             end if;
 
-<<<<<<< HEAD
-            Append_RACW_Bodies (Decls, Defining_Entity (N));
-=======
             Append_RACW_Bodies (Decls, Id);
->>>>>>> 60a98cce
             Analyze_List (Decls);
          end if;
 
@@ -1800,13 +1756,9 @@
       --  context is a declaration or an assignment.
 
       elsif Is_Access_Type (E)
-<<<<<<< HEAD
-        and then Ekind (E) /= E_Anonymous_Access_Type
-=======
         and then (Ekind (E) /= E_Anonymous_Access_Type
                     or else
                   Present (Associated_Final_Chain (E)))
->>>>>>> 60a98cce
       then
          if not From_With_Type (E) then
             return
@@ -1953,11 +1905,7 @@
             --  expression in a raise_with_expression uses the secondary
             --  stack, for example.
 
-<<<<<<< HEAD
-            when N_Raise_Statement  =>
-=======
             when N_Raise_Statement =>
->>>>>>> 60a98cce
                return The_Parent;
 
             --  If the expression is within the iteration scheme of a loop,
@@ -1978,11 +1926,7 @@
             --  The return statement is not to be wrapped when the function
             --  itself needs wrapping at the outer-level
 
-<<<<<<< HEAD
-            when N_Return_Statement            =>
-=======
             when N_Simple_Return_Statement =>
->>>>>>> 60a98cce
                declare
                   Applies_To : constant Entity_Id :=
                                  Return_Applies_To
@@ -2751,16 +2695,7 @@
           Parameter_Type      => New_Reference_To (Type_B, Loc)));
 
       if Prim = Finalize_Case or else Prim = Adjust_Case then
-<<<<<<< HEAD
-         Handler := New_List (
-           Make_Implicit_Exception_Handler (Loc,
-             Exception_Choices => New_List (Make_Others_Choice (Loc)),
-             Statements        => New_List (
-               Make_Raise_Program_Error (Loc,
-                 Reason => PE_Finalize_Raised_Exception))));
-=======
          Handler := New_List (Make_Handler_For_Ctrl_Operation (Loc));
->>>>>>> 60a98cce
       end if;
 
       Proc_Name :=

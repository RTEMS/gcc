------------------------------------------------------------------------------
--                                                                          --
--                         GNAT COMPILER COMPONENTS                         --
--                                                                          --
--                              G N A T C M D                               --
--                                                                          --
--                                 B o d y                                  --
--                                                                          --
<<<<<<< HEAD
--          Copyright (C) 1996-2006, Free Software Foundation, Inc.         --
=======
--          Copyright (C) 1996-2007, Free Software Foundation, Inc.         --
>>>>>>> 60a98cce
--                                                                          --
-- GNAT is free software;  you can  redistribute it  and/or modify it under --
-- terms of the  GNU General Public License as published  by the Free Soft- --
-- ware  Foundation;  either version 2,  or (at your option) any later ver- --
-- sion.  GNAT is distributed in the hope that it will be useful, but WITH- --
-- OUT ANY WARRANTY;  without even the  implied warranty of MERCHANTABILITY --
-- or FITNESS FOR A PARTICULAR PURPOSE.  See the GNU General Public License --
-- for  more details.  You should have  received  a copy of the GNU General --
-- Public License  distributed with GNAT;  see file COPYING.  If not, write --
-- to  the  Free Software Foundation,  51  Franklin  Street,  Fifth  Floor, --
-- Boston, MA 02110-1301, USA.                                              --
--                                                                          --
-- GNAT was originally developed  by the GNAT team at  New York University. --
-- Extensive contributions were provided by Ada Core Technologies Inc.      --
--                                                                          --
------------------------------------------------------------------------------

with GNAT.Directory_Operations; use GNAT.Directory_Operations;

with Csets;
with MLib.Tgt; use MLib.Tgt;
with MLib.Utl;
with MLib.Fil;
with Namet;    use Namet;
with Opt;      use Opt;
with Osint;    use Osint;
with Output;
with Prj;      use Prj;
with Prj.Env;
with Prj.Ext;  use Prj.Ext;
with Prj.Pars;
with Prj.Util; use Prj.Util;
with Sinput.P;
with Snames;   use Snames;
with Table;
with Tempdir;
with Types;    use Types;
with Hostparm; use Hostparm;
--  Used to determine if we are in VMS or not for error message purposes

with Ada.Characters.Handling; use Ada.Characters.Handling;
with Ada.Command_Line;        use Ada.Command_Line;
with Ada.Text_IO;             use Ada.Text_IO;

with GNAT.OS_Lib;             use GNAT.OS_Lib;

with VMS_Conv;                use VMS_Conv;

procedure GNATCmd is
   Project_Tree      : constant Project_Tree_Ref := new Project_Tree_Data;
   Project_File      : String_Access;
   Project           : Prj.Project_Id;
   Current_Verbosity : Prj.Verbosity := Prj.Default;
   Tool_Package_Name : Name_Id       := No_Name;

   B_Start : String_Ptr    := new String'("b~");
   --  Prefix of binder generated file, changed to b__ for VMS

   Old_Project_File_Used : Boolean := False;
   --  This flag indicates a switch -p (for gnatxref and gnatfind) for
   --  an old fashioned project file. -p cannot be used in conjonction
   --  with -P.

   Max_Files_On_The_Command_Line : constant := 30; --  Arbitrary

   Temp_File_Name : String_Access := null;
   --  The name of the temporary text file to put a list of source/object
   --  files to pass to a tool, when there are more than
   --  Max_Files_On_The_Command_Line files.

   ASIS_Main : String_Access := null;
   --  Main for commands Check, Metric and Pretty, when -U is used

   package First_Switches is new Table.Table
     (Table_Component_Type => String_Access,
      Table_Index_Type     => Integer,
      Table_Low_Bound      => 1,
      Table_Initial        => 20,
      Table_Increment      => 100,
      Table_Name           => "Gnatcmd.First_Switches");
   --  A table to keep the switches from the project file

   package Carg_Switches is new Table.Table
     (Table_Component_Type => String_Access,
      Table_Index_Type     => Integer,
      Table_Low_Bound      => 1,
      Table_Initial        => 20,
      Table_Increment      => 100,
      Table_Name           => "Gnatcmd.Carg_Switches");
   --  A table to keep the switches following -cargs for ASIS tools

   package Rules_Switches is new Table.Table
     (Table_Component_Type => String_Access,
      Table_Index_Type     => Integer,
      Table_Low_Bound      => 1,
      Table_Initial        => 20,
      Table_Increment      => 100,
      Table_Name           => "Gnatcmd.Rules_Switches");
   --  A table to keep the switches following -rules for gnatcheck

   package Library_Paths is new Table.Table (
     Table_Component_Type => String_Access,
     Table_Index_Type     => Integer,
     Table_Low_Bound      => 1,
     Table_Initial        => 20,
     Table_Increment      => 100,
     Table_Name           => "Make.Library_Path");

   --  Packages of project files to pass to Prj.Pars.Parse, depending on the
   --  tool. We allocate objects because we cannot declare aliased objects
   --  as we are in a procedure, not a library level package.

   Naming_String    : constant String_Access := new String'("naming");
   Binder_String    : constant String_Access := new String'("binder");
   Compiler_String  : constant String_Access := new String'("compiler");
   Check_String     : constant String_Access := new String'("check");
   Eliminate_String : constant String_Access := new String'("eliminate");
   Finder_String    : constant String_Access := new String'("finder");
   Linker_String    : constant String_Access := new String'("linker");
   Gnatls_String    : constant String_Access := new String'("gnatls");
   Pretty_String    : constant String_Access := new String'("pretty_printer");
   Stack_String     : constant String_Access := new String'("stack");
   Gnatstub_String  : constant String_Access := new String'("gnatstub");
   Metric_String    : constant String_Access := new String'("metrics");
   Xref_String      : constant String_Access := new String'("cross_reference");

   Packages_To_Check_By_Binder   : constant String_List_Access :=
     new String_List'((Naming_String, Binder_String));

   Packages_To_Check_By_Check : constant String_List_Access :=
     new String_List'((Naming_String, Check_String, Compiler_String));

   Packages_To_Check_By_Eliminate : constant String_List_Access :=
     new String_List'((Naming_String, Eliminate_String, Compiler_String));

   Packages_To_Check_By_Finder    : constant String_List_Access :=
     new String_List'((Naming_String, Finder_String));

   Packages_To_Check_By_Linker    : constant String_List_Access :=
     new String_List'((Naming_String, Linker_String));

   Packages_To_Check_By_Gnatls    : constant String_List_Access :=
     new String_List'((Naming_String, Gnatls_String));

   Packages_To_Check_By_Pretty    : constant String_List_Access :=
     new String_List'((Naming_String, Pretty_String, Compiler_String));

   Packages_To_Check_By_Stack     : constant String_List_Access :=
     new String_List'((Naming_String, Stack_String));

   Packages_To_Check_By_Gnatstub  : constant String_List_Access :=
     new String_List'((Naming_String, Gnatstub_String, Compiler_String));

   Packages_To_Check_By_Metric  : constant String_List_Access :=
     new String_List'((Naming_String, Metric_String, Compiler_String));

   Packages_To_Check_By_Xref      : constant String_List_Access :=
     new String_List'((Naming_String, Xref_String));

   Packages_To_Check : String_List_Access := Prj.All_Packages;

   ----------------------------------
   -- Declarations for GNATCMD use --
   ----------------------------------

   The_Command : Command_Type;
   --  The command specified in the invocation of the GNAT driver

   Command_Arg : Positive := 1;
   --  The index of the command in the arguments of the GNAT driver

   My_Exit_Status : Exit_Status := Success;
   --  The exit status of the spawned tool. Used to set the correct VMS
   --  exit status.

   Current_Work_Dir : constant String := Get_Current_Dir;
   --  The path of the working directory

   All_Projects : Boolean := False;
   --  Flag used for GNAT CHECK, GNAT PRETTY, GNAT METRIC, and GNAT STACK to
   --  indicate that the underlying tool (gnatcheck, gnatpp or gnatmetric)
   --  should be invoked for all sources of all projects.

   -----------------------
   -- Local Subprograms --
   -----------------------

   procedure Add_To_Carg_Switches (Switch : String_Access);
   --  Add a switch to the Carg_Switches table. If it is the first one, put the
   --  switch "-cargs" at the beginning of the table.

   procedure Add_To_Rules_Switches (Switch : String_Access);
   --  Add a switch to the Rules_Switches table. If it is the first one, put
   --  the switch "-crules" at the beginning of the table.

   procedure Check_Files;
   --  For GNAT LIST, GNAT PRETTY, GNAT METRIC, and GNAT STACK, check if a
   --  project file is specified, without any file arguments. If it is the
   --  case, invoke the GNAT tool with the proper list of files, derived from
   --  the sources of the project.

   function Check_Project
     (Project      : Project_Id;
      Root_Project : Project_Id) return Boolean;
   --  Returns True if Project = Root_Project or if we want to consider all
   --  sources of all projects. For GNAT METRIC, also returns True if Project
   --  is extended by Root_Project.

   procedure Check_Relative_Executable (Name : in out String_Access);
   --  Check if an executable is specified as a relative path. If it is, and
   --  the path contains directory information, fail. Otherwise, prepend the
   --  exec directory. This procedure is only used for GNAT LINK when a project
   --  file is specified.

   function Configuration_Pragmas_File return Path_Name_Type;
   --  Return an argument, if there is a configuration pragmas file to be
   --  specified for Project, otherwise return No_Name. Used for gnatstub (GNAT
   --  STUB), gnatpp (GNAT PRETTY), gnatelim (GNAT ELIM), and gnatmetric (GNAT
   --  METRIC).

   procedure Delete_Temp_Config_Files;
   --  Delete all temporary config files

   procedure Get_Closure;
   --  Get the sources in the closure of the ASIS_Main and add them to the
   --  list of arguments.

   function Index (Char : Character; Str : String) return Natural;
   --  Returns first occurrence of Char in Str, returns 0 if Char not in Str

   procedure Non_VMS_Usage;
   --  Display usage for platforms other than VMS

   procedure Process_Link;
   --  Process GNAT LINK, when there is a project file specified

   procedure Set_Library_For
     (Project             : Project_Id;
      There_Are_Libraries : in out Boolean);
   --  If Project is a library project, add the correct -L and -l switches to
   --  the linker invocation.

   procedure Set_Libraries is
      new For_Every_Project_Imported (Boolean, Set_Library_For);
   --  Add the -L and -l switches to the linker for all of the library
   --  projects.

   procedure Test_If_Relative_Path
     (Switch : in out String_Access;
      Parent : String);
   --  Test if Switch is a relative search path switch. If it is and it
   --  includes directory information, prepend the path with Parent. This
   --  subprogram is only called when using project files.

   --------------------------
   -- Add_To_Carg_Switches --
   --------------------------

   procedure Add_To_Carg_Switches (Switch : String_Access) is
   begin
      --  If the Carg_Switches table is empty, put "-cargs" at the beginning

      if Carg_Switches.Last = 0 then
         Carg_Switches.Increment_Last;
         Carg_Switches.Table (Carg_Switches.Last) := new String'("-cargs");
      end if;

      Carg_Switches.Increment_Last;
      Carg_Switches.Table (Carg_Switches.Last) := Switch;
   end Add_To_Carg_Switches;

   ---------------------------
   -- Add_To_Rules_Switches --
   ---------------------------

   procedure Add_To_Rules_Switches (Switch : String_Access) is
   begin
      --  If the Rules_Switches table is empty, put "-rules" at the beginning

      if Rules_Switches.Last = 0 then
         Rules_Switches.Increment_Last;
         Rules_Switches.Table (Rules_Switches.Last) := new String'("-rules");
      end if;

      Rules_Switches.Increment_Last;
      Rules_Switches.Table (Rules_Switches.Last) := Switch;
   end Add_To_Rules_Switches;

   -----------------
   -- Check_Files --
   -----------------

   procedure Check_Files is
      Add_Sources : Boolean := True;
      Unit_Data   : Prj.Unit_Data;
      Subunit     : Boolean := False;

   begin
      --  Check if there is at least one argument that is not a switch

      for Index in 1 .. Last_Switches.Last loop
         if Last_Switches.Table (Index) (1) /= '-' then
            Add_Sources := False;
            exit;
         end if;
      end loop;

      --  If all arguments were switches, add the path names of all the sources
      --  of the main project.

      if Add_Sources then
         declare
            Current_Last : constant Integer := Last_Switches.Last;
         begin
            --  Gnatstack needs to add the the .ci file for the binder
            --  generated files corresponding to all of the library projects
            --  and main units belonging to the application.

            if The_Command = Stack then
               for Proj in Project_Table.First ..
                           Project_Table.Last (Project_Tree.Projects)
               loop
                  if Check_Project (Proj, Project) then
                     declare
                        Data : Project_Data renames
                                 Project_Tree.Projects.Table (Proj);
                        Main : String_List_Id := Data.Mains;
                        File : String_Access;

                     begin
                        --  Include binder generated files for main programs

                        while Main /= Nil_String loop
                           File :=
                             new String'
                               (Get_Name_String (Data.Object_Directory) &
                                Directory_Separator                     &
                                B_Start.all                             &
                                MLib.Fil.Ext_To
                                  (Get_Name_String
                                     (Project_Tree.String_Elements.Table
                                        (Main).Value),
                                   "ci"));

                           if Is_Regular_File (File.all) then
                              Last_Switches.Increment_Last;
                              Last_Switches.Table (Last_Switches.Last) := File;
                           end if;

                           Main :=
                             Project_Tree.String_Elements.Table (Main).Next;
                        end loop;

                        if Data.Library then

                           --  Include the .ci file for the binder generated
                           --  files that contains the initialization and
                           --  finalization of the library.

                           File :=
                             new String'
                               (Get_Name_String (Data.Object_Directory) &
                                Directory_Separator                     &
                                B_Start.all                             &
                                Get_Name_String (Data.Library_Name)     &
                                ".ci");

                           if Is_Regular_File (File.all) then
                              Last_Switches.Increment_Last;
                              Last_Switches.Table (Last_Switches.Last) := File;
                           end if;
                        end if;
                     end;
                  end if;
               end loop;
            end if;

            for Unit in Unit_Table.First ..
                        Unit_Table.Last (Project_Tree.Units)
            loop
               Unit_Data := Project_Tree.Units.Table (Unit);

               --  For gnatls, we only need to put the library units, body or
               --  spec, but not the subunits.

               if The_Command = List then
                  if
                    Unit_Data.File_Names (Body_Part).Name /= No_File
                  then
                     --  There is a body, check if it is for this project

                     if All_Projects or else
                        Unit_Data.File_Names (Body_Part).Project = Project
                     then
                        Subunit := False;

                        if
                          Unit_Data.File_Names (Specification).Name = No_File
                        then
                           --  We have a body with no spec: we need to check if
                           --  this is a subunit, because gnatls will complain
                           --  about subunits.

                           declare
                              Src_Ind : Source_File_Index;

                           begin
                              Src_Ind := Sinput.P.Load_Project_File
                                (Get_Name_String
                                   (Unit_Data.File_Names
                                      (Body_Part).Path));

                              Subunit :=
                                Sinput.P.Source_File_Is_Subunit
                                  (Src_Ind);
                           end;
                        end if;

                        if not Subunit then
                           Last_Switches.Increment_Last;
                           Last_Switches.Table (Last_Switches.Last) :=
                             new String'
                               (Get_Name_String
                                    (Unit_Data.File_Names
                                         (Body_Part).Display_Name));
                        end if;
                     end if;

                  elsif
<<<<<<< HEAD
                    Unit_Data.File_Names (Specification).Name /= No_Name
=======
                    Unit_Data.File_Names (Specification).Name /= No_File
>>>>>>> 60a98cce
                  then
                     --  We have a spec with no body; check if it is for this
                     --  project.

                     if All_Projects or else
                        Unit_Data.File_Names (Specification).Project = Project
                     then
                        Last_Switches.Increment_Last;
                        Last_Switches.Table (Last_Switches.Last) :=
                          new String'
                            (Get_Name_String
                                 (Unit_Data.File_Names
                                      (Specification).Display_Name));
                     end if;
                  end if;

               --  For gnatstack, we put the .ci files corresponding to the
               --  different units, including the binder generated files. We
               --  only need to do that for the library units, body or spec,
               --  but not the subunits.

               elsif The_Command = Stack then
                  if
<<<<<<< HEAD
                    Unit_Data.File_Names (Body_Part).Name /= No_Name
=======
                    Unit_Data.File_Names (Body_Part).Name /= No_File
>>>>>>> 60a98cce
                  then
                     --  There is a body. Check if .ci files for this project
                     --  must be added.

                     if
                       Check_Project
                         (Unit_Data.File_Names (Body_Part).Project, Project)
                     then
                        Subunit := False;

                        if
<<<<<<< HEAD
                          Unit_Data.File_Names (Specification).Name = No_Name
=======
                          Unit_Data.File_Names (Specification).Name = No_File
>>>>>>> 60a98cce
                        then
                           --  We have a body with no spec: we need to check
                           --  if this is a subunit, because .ci files are not
                           --  generated for subunits.

                           declare
                              Src_Ind : Source_File_Index;

                           begin
                              Src_Ind := Sinput.P.Load_Project_File
                                (Get_Name_String
                                   (Unit_Data.File_Names (Body_Part).Path));

                              Subunit :=
                                Sinput.P.Source_File_Is_Subunit (Src_Ind);
                           end;
                        end if;

                        if not Subunit then
                           Last_Switches.Increment_Last;
                           Last_Switches.Table (Last_Switches.Last) :=
                             new String'
                               (Get_Name_String
                                    (Project_Tree.Projects.Table
                                         (Unit_Data.File_Names
                                              (Body_Part).Project).
                                         Object_Directory)           &
                                Directory_Separator                  &
                                MLib.Fil.Ext_To
                                  (Get_Name_String
                                     (Unit_Data.File_Names
                                        (Body_Part).Display_Name),
                                   "ci"));
                        end if;
                     end if;

                  elsif
<<<<<<< HEAD
                    Unit_Data.File_Names (Specification).Name /= No_Name
=======
                    Unit_Data.File_Names (Specification).Name /= No_File
>>>>>>> 60a98cce
                  then
                     --  We have a spec with no body. Check if it is for this
                     --  project.

                     if
                       Check_Project
                         (Unit_Data.File_Names (Specification).Project,
                          Project)
                     then
                        Last_Switches.Increment_Last;
                        Last_Switches.Table (Last_Switches.Last) :=
                          new String'
                            (Get_Name_String
                                 (Project_Tree.Projects.Table
                                      (Unit_Data.File_Names
                                           (Specification).Project).
                                      Object_Directory)              &
                             Dir_Separator                           &
                             MLib.Fil.Ext_To
                               (Get_Name_String
                                  (Unit_Data.File_Names
                                     (Specification).Name),
                                "ci"));
                     end if;
                  end if;

               else
                  --  For gnatcheck, gnatpp and gnatmetric, put all sources
                  --  of the project, or of all projects if -U was specified.

                  for Kind in Spec_Or_Body loop

                     --  Put only sources that belong to the main project

                     if Check_Project
                          (Unit_Data.File_Names (Kind).Project, Project)
                     then
                        Last_Switches.Increment_Last;
                        Last_Switches.Table (Last_Switches.Last) :=
                          new String'
                            (Get_Name_String
                                 (Unit_Data.File_Names
                                      (Kind).Display_Path));
                     end if;
                  end loop;
               end if;
            end loop;

            --  If the list of files is too long, create a temporary text file
            --  that lists these files, and pass this temp file to gnatcheck,
            --  gnatpp or gnatmetric using switch -files=.

            if Last_Switches.Last - Current_Last >
              Max_Files_On_The_Command_Line
            then
               declare
                  Temp_File_FD : File_Descriptor;
                  Buffer       : String (1 .. 1_000);
                  Len          : Natural;
                  OK           : Boolean := True;

               begin
                  Create_Temp_File (Temp_File_FD, Temp_File_Name);

                  if Temp_File_Name /= null then
                     for Index in Current_Last + 1 ..
                       Last_Switches.Last
                     loop
                        Len := Last_Switches.Table (Index)'Length;
                        Buffer (1 .. Len) := Last_Switches.Table (Index).all;
                        Len := Len + 1;
                        Buffer (Len) := ASCII.LF;
                        Buffer (Len + 1) := ASCII.NUL;
                        OK :=
                          Write (Temp_File_FD,
                                 Buffer (1)'Address,
                                 Len) = Len;
                        exit when not OK;
                     end loop;

                     if OK then
                        Close (Temp_File_FD, OK);
                     else
                        Close (Temp_File_FD, OK);
                        OK := False;
                     end if;

                     --  If there were any problem creating the temp file, then
                     --  pass the list of files.

                     if OK then

                        --  Replace list of files with -files=<temp file name>

                        Last_Switches.Set_Last (Current_Last + 1);
                        Last_Switches.Table (Last_Switches.Last) :=
                          new String'("-files=" & Temp_File_Name.all);
                     end if;
                  end if;
               end;
            end if;
         end;
      end if;
   end Check_Files;

   -------------------
   -- Check_Project --
   -------------------

   function Check_Project
     (Project      : Project_Id;
      Root_Project : Project_Id) return Boolean
   is
   begin
      if Project = No_Project then
         return False;

      elsif All_Projects or Project = Root_Project then
         return True;

      elsif The_Command = Metric then
         declare
            Data : Project_Data;

         begin
            Data := Project_Tree.Projects.Table (Root_Project);
            while Data.Extends /= No_Project loop
               if Project = Data.Extends then
                  return True;
               end if;

               Data := Project_Tree.Projects.Table (Data.Extends);
            end loop;
         end;
      end if;

      return False;
   end Check_Project;

   -------------------------------
   -- Check_Relative_Executable --
   -------------------------------

   procedure Check_Relative_Executable (Name : in out String_Access) is
      Exec_File_Name : constant String := Name.all;

   begin
      if not Is_Absolute_Path (Exec_File_Name) then
         for Index in Exec_File_Name'Range loop
            if Exec_File_Name (Index) = Directory_Separator then
               Fail ("relative executable (""" &
                       Exec_File_Name &
                       """) with directory part not allowed " &
                       "when using project files");
            end if;
         end loop;

         Get_Name_String (Project_Tree.Projects.Table
                            (Project).Exec_Directory);

         if Name_Buffer (Name_Len) /= Directory_Separator then
            Name_Len := Name_Len + 1;
            Name_Buffer (Name_Len) := Directory_Separator;
         end if;

         Name_Buffer (Name_Len + 1 ..
                        Name_Len + Exec_File_Name'Length) :=
           Exec_File_Name;
         Name_Len := Name_Len + Exec_File_Name'Length;
         Name := new String'(Name_Buffer (1 .. Name_Len));
      end if;
   end Check_Relative_Executable;

   --------------------------------
   -- Configuration_Pragmas_File --
   --------------------------------

   function Configuration_Pragmas_File return Path_Name_Type is
   begin
      Prj.Env.Create_Config_Pragmas_File
        (Project, Project, Project_Tree, Include_Config_Files => False);
      return Project_Tree.Projects.Table (Project).Config_File_Name;
   end Configuration_Pragmas_File;

   ------------------------------
   -- Delete_Temp_Config_Files --
   ------------------------------

   procedure Delete_Temp_Config_Files is
      Success : Boolean;

   begin
      if not Keep_Temporary_Files then
         if Project /= No_Project then
            for Prj in Project_Table.First ..
                       Project_Table.Last (Project_Tree.Projects)
            loop
               if
                 Project_Tree.Projects.Table (Prj).Config_File_Temp
               then
                  if Verbose_Mode then
                     Output.Write_Str ("Deleting temp configuration file """);
                     Output.Write_Str
                       (Get_Name_String
                          (Project_Tree.Projects.Table
                             (Prj).Config_File_Name));
                     Output.Write_Line ("""");
                  end if;

                  Delete_File
                    (Name    => Get_Name_String
                       (Project_Tree.Projects.Table
                          (Prj).Config_File_Name),
                     Success => Success);
               end if;
            end loop;
         end if;

         --  If a temporary text file that contains a list of files for a tool
         --  has been created, delete this temporary file.

         if Temp_File_Name /= null then
            Delete_File (Temp_File_Name.all, Success);
         end if;
      end if;
   end Delete_Temp_Config_Files;

   -----------------
   -- Get_Closure --
   -----------------

   procedure Get_Closure is
      Args : constant Argument_List :=
               (1 => new String'("-q"),
                2 => new String'("-b"),
                3 => new String'("-P"),
                4 => Project_File,
                5 => ASIS_Main,
                6 => new String'("-bargs"),
                7 => new String'("-R"),
                8 => new String'("-Z"));
      --  Arguments of the invocation of gnatmake to get the list of

      FD : File_Descriptor;
      --  File descriptor for the temp file that will get the output of the
      --  invocation of gnatmake.

      Name : Path_Name_Type;
      --  Path of the file FD

      GN_Name : constant String := Program_Name ("gnatmake").all;
      --  Name for gnatmake

      GN_Path : constant String_Access := Locate_Exec_On_Path (GN_Name);
      --  Path of gnatmake

      Return_Code : Integer;

      Unused : Boolean;
      pragma Warnings (Off, Unused);

      File : Ada.Text_IO.File_Type;
      Line : String (1 .. 250);
      Last : Natural;

      Udata : Unit_Data;
      Path  : Path_Name_Type;

   begin
      if GN_Path = null then
         Put_Line (Standard_Error, "could not locate " & GN_Name);
         raise Error_Exit;
      end if;

      --  Create the temp file

      Tempdir.Create_Temp_File (FD, Name);

      --  And close it, because on VMS Spawn with a file descriptor created
      --  with Create_Temp_File does not redirect output.

      Close (FD);

      --  Spawn "gnatmake -q -b -P <project> <main> -bargs -R -Z"

      Spawn
        (Program_Name => GN_Path.all,
         Args         => Args,
         Output_File  => Get_Name_String (Name),
         Success      => Unused,
         Return_Code  => Return_Code,
         Err_To_Out   => True);

      Close (FD);

      --  Read the output of the invocation of gnatmake

      Open (File, In_File, Get_Name_String (Name));

      --  If it was unsuccessful, display the first line in the file and exit
      --  with error.

      if Return_Code /= 0 then
         Get_Line (File, Line, Last);

         if not Keep_Temporary_Files then
            Delete (File);
         else
            Close (File);
         end if;

         Put_Line (Standard_Error, Line (1 .. Last));
         Put_Line
           (Standard_Error, "could not get closure of " & ASIS_Main.all);
         raise Error_Exit;

      else
         --  Get each file name in the file, find its path and add it the the
         --  list of arguments.

         while not End_Of_File (File) loop
            Get_Line (File, Line, Last);
            Path := No_Path;

            for Unit in Unit_Table.First ..
                        Unit_Table.Last (Project_Tree.Units)
            loop
               Udata := Project_Tree.Units.Table (Unit);

               if Udata.File_Names (Specification).Name /= No_File
                 and then
                   Get_Name_String (Udata.File_Names (Specification).Name) =
                      Line (1 .. Last)
               then
                  Path := Udata.File_Names (Specification).Path;
                  exit;

               elsif Udata.File_Names (Body_Part).Name /= No_File
                 and then
                   Get_Name_String (Udata.File_Names (Body_Part).Name) =
                     Line (1 .. Last)
               then
                  Path := Udata.File_Names (Body_Part).Path;
                  exit;
               end if;
            end loop;

            Last_Switches.Increment_Last;

            if Path /= No_Path then
               Last_Switches.Table (Last_Switches.Last) :=
                  new String'(Get_Name_String (Path));

            else
               Last_Switches.Table (Last_Switches.Last) :=
                 new String'(Line (1 .. Last));
            end if;
         end loop;

         if not Keep_Temporary_Files then
            Delete (File);

         else
            Close (File);
         end if;
      end if;
   end Get_Closure;

   -----------
   -- Index --
   -----------

   function Index (Char : Character; Str : String) return Natural is
   begin
      for Index in Str'Range loop
         if Str (Index) = Char then
            return Index;
         end if;
      end loop;

      return 0;
   end Index;

   ------------------
   -- Process_Link --
   ------------------

   procedure Process_Link is
      Look_For_Executable : Boolean := True;
      There_Are_Libraries : Boolean := False;
      Path_Option         : constant String_Access :=
                              MLib.Linker_Library_Path_Option;
      Prj                 : Project_Id := Project;
      Arg                 : String_Access;
      Last                : Natural := 0;
      Skip_Executable     : Boolean := False;

   begin
      --  Add the default search directories, to be able to find
      --  libgnat in call to MLib.Utl.Lib_Directory.

      Add_Default_Search_Dirs;

      Library_Paths.Set_Last (0);

      --  Check if there are library project files

      if MLib.Tgt.Support_For_Libraries /= None then
         Set_Libraries (Project, Project_Tree, There_Are_Libraries);
      end if;

      --  If there are, add the necessary additional switches

      if There_Are_Libraries then

         --  Add -L<lib_dir> -lgnarl -lgnat -Wl,-rpath,<lib_dir>

         Last_Switches.Increment_Last;
         Last_Switches.Table (Last_Switches.Last) :=
           new String'("-L" & MLib.Utl.Lib_Directory);
         Last_Switches.Increment_Last;
         Last_Switches.Table (Last_Switches.Last) :=
           new String'("-lgnarl");
         Last_Switches.Increment_Last;
         Last_Switches.Table (Last_Switches.Last) :=
           new String'("-lgnat");

         --  If Path_Option is not null, create the switch ("-Wl,-rpath," or
         --  equivalent) with all the library dirs plus the standard GNAT
         --  library dir.

         if Path_Option /= null then
            declare
               Option  : String_Access;
               Length  : Natural := Path_Option'Length;
               Current : Natural;

            begin
               --  First, compute the exact length for the switch

               for Index in
                 Library_Paths.First .. Library_Paths.Last
               loop
                  --  Add the length of the library dir plus one for the
                  --  directory separator.

                  Length :=
                    Length +
                      Library_Paths.Table (Index)'Length + 1;
               end loop;

               --  Finally, add the length of the standard GNAT library dir

               Length := Length + MLib.Utl.Lib_Directory'Length;
               Option := new String (1 .. Length);
               Option (1 .. Path_Option'Length) := Path_Option.all;
               Current := Path_Option'Length;

               --  Put each library dir followed by a dir separator

               for Index in
                 Library_Paths.First .. Library_Paths.Last
               loop
                  Option
                    (Current + 1 ..
                       Current +
                         Library_Paths.Table (Index)'Length) :=
                      Library_Paths.Table (Index).all;
                  Current :=
                    Current +
                      Library_Paths.Table (Index)'Length + 1;
                  Option (Current) := Path_Separator;
               end loop;

               --  Finally put the standard GNAT library dir

               Option
                 (Current + 1 ..
                    Current + MLib.Utl.Lib_Directory'Length) :=
                   MLib.Utl.Lib_Directory;

               --  And add the switch to the last switches

               Last_Switches.Increment_Last;
               Last_Switches.Table (Last_Switches.Last) :=
                 Option;
            end;
         end if;
      end if;

      --  Check if the first ALI file specified can be found, either in the
      --  object directory of the main project or in an object directory of a
      --  project file extended by the main project. If the ALI file can be
      --  found, replace its name with its absolute path.

      Skip_Executable := False;

      Switch_Loop : for J in 1 .. Last_Switches.Last loop

         --  If we have an executable just reset the flag

         if Skip_Executable then
            Skip_Executable := False;

         --  If -o, set flag so that next switch is not processed

         elsif Last_Switches.Table (J).all = "-o" then
            Skip_Executable := True;

         --  Normal case

         else
            declare
               Switch         : constant String :=
                                  Last_Switches.Table (J).all;

               ALI_File       : constant String (1 .. Switch'Length + 4) :=
                                  Switch & ".ali";

               Test_Existence : Boolean := False;

            begin
               Last := Switch'Length;

               --  Skip real switches

               if Switch'Length /= 0
                 and then Switch (Switch'First) /= '-'
               then
                  --  Append ".ali" if file name does not end with it

                  if Switch'Length <= 4
                    or else Switch (Switch'Last - 3 .. Switch'Last)
                    /= ".ali"
                  then
                     Last := ALI_File'Last;
                  end if;

                  --  If file name includes directory information, stop if ALI
                  --  file exists.

                  if Is_Absolute_Path (ALI_File (1 .. Last)) then
                     Test_Existence := True;

                  else
                     for K in Switch'Range loop
                        if Switch (K) = '/' or else
                          Switch (K) = Directory_Separator
                        then
                           Test_Existence := True;
                           exit;
                        end if;
                     end loop;
                  end if;

                  if Test_Existence then
                     if Is_Regular_File (ALI_File (1 .. Last)) then
                        exit Switch_Loop;
                     end if;

                  --  Look in object directories if ALI file exists

                  else
                     Project_Loop : loop
                        declare
                           Dir : constant String :=
                                   Get_Name_String
                                     (Project_Tree.Projects.Table
                                        (Prj).Object_Directory);
                        begin
                           if Is_Regular_File
                                (Dir &
                                 Directory_Separator &
                                 ALI_File (1 .. Last))
                           then
                              --  We have found the correct project, so we
                              --  replace the file with the absolute path.

                              Last_Switches.Table (J) :=
                                new String'
                                  (Dir & Directory_Separator &
                                   ALI_File (1 .. Last));

                              --  And we are done

                              exit Switch_Loop;
                           end if;
                        end;

                        --  Go to the project being extended, if any

                        Prj :=
                          Project_Tree.Projects.Table (Prj).Extends;
                        exit Project_Loop when Prj = No_Project;
                     end loop Project_Loop;
                  end if;
               end if;
            end;
         end if;
      end loop Switch_Loop;

      --  If a relative path output file has been specified, we add the exec
      --  directory.

      for J in reverse 1 .. Last_Switches.Last - 1 loop
         if Last_Switches.Table (J).all = "-o" then
            Check_Relative_Executable
              (Name => Last_Switches.Table (J + 1));
            Look_For_Executable := False;
            exit;
         end if;
      end loop;

      if Look_For_Executable then
         for J in reverse 1 .. First_Switches.Last - 1 loop
            if First_Switches.Table (J).all = "-o" then
               Look_For_Executable := False;
               Check_Relative_Executable
                 (Name => First_Switches.Table (J + 1));
               exit;
            end if;
         end loop;
      end if;

      --  If no executable is specified, then find the name of the first ALI
      --  file on the command line and issue a -o switch with the absolute path
      --  of the executable in the exec directory.

      if Look_For_Executable then
         for J in 1 .. Last_Switches.Last loop
            Arg  := Last_Switches.Table (J);
            Last := 0;

            if Arg'Length /= 0 and then Arg (Arg'First) /= '-' then
               if Arg'Length > 4
                 and then Arg (Arg'Last - 3 .. Arg'Last) = ".ali"
               then
                  Last := Arg'Last - 4;

               elsif Is_Regular_File (Arg.all & ".ali") then
                  Last := Arg'Last;
               end if;

               if Last /= 0 then
                  Last_Switches.Increment_Last;
                  Last_Switches.Table (Last_Switches.Last) :=
                    new String'("-o");
                  Get_Name_String
                    (Project_Tree.Projects.Table
                       (Project).Exec_Directory);
                  Last_Switches.Increment_Last;
                  Last_Switches.Table (Last_Switches.Last) :=
                    new String'(Name_Buffer (1 .. Name_Len) &
                                Directory_Separator &
                                Executable_Name
                                  (Base_Name (Arg (Arg'First .. Last))));
                  exit;
               end if;
            end if;
         end loop;
      end if;
   end Process_Link;

   ---------------------
   -- Set_Library_For --
   ---------------------

   procedure Set_Library_For
     (Project             : Project_Id;
      There_Are_Libraries : in out Boolean)
   is
      Path_Option : constant String_Access :=
                      MLib.Linker_Library_Path_Option;

   begin
      --  Case of library project

      if Project_Tree.Projects.Table (Project).Library then
         There_Are_Libraries := True;

         --  Add the -L switch

         Last_Switches.Increment_Last;
         Last_Switches.Table (Last_Switches.Last) :=
           new String'("-L" &
                       Get_Name_String
                         (Project_Tree.Projects.Table
                            (Project).Library_Dir));

         --  Add the -l switch

         Last_Switches.Increment_Last;
         Last_Switches.Table (Last_Switches.Last) :=
           new String'("-l" &
                       Get_Name_String
                         (Project_Tree.Projects.Table
                            (Project).Library_Name));

         --  Add the directory to table Library_Paths, to be processed later
         --  if library is not static and if Path_Option is not null.

         if Project_Tree.Projects.Table (Project).Library_Kind /=
              Static
           and then Path_Option /= null
         then
            Library_Paths.Increment_Last;
            Library_Paths.Table (Library_Paths.Last) :=
              new String'(Get_Name_String
                            (Project_Tree.Projects.Table
                               (Project).Library_Dir));
         end if;
      end if;
   end Set_Library_For;

   ---------------------------
   -- Test_If_Relative_Path --
   ---------------------------

   procedure Test_If_Relative_Path
     (Switch : in out String_Access;
      Parent : String)
   is
   begin
      if Switch /= null then

         declare
            Sw : String (1 .. Switch'Length);
            Start : Positive := 1;

         begin
            Sw := Switch.all;

            if Sw (1) = '-' then
               if Sw'Length >= 3
                 and then (Sw (2) = 'A' or else
                           Sw (2) = 'I' or else
                           Sw (2) = 'L')
               then
                  Start := 3;

                  if Sw = "-I-" then
                     return;
                  end if;

               elsif Sw'Length >= 4
                 and then (Sw (2 .. 3) = "aL" or else
                           Sw (2 .. 3) = "aO" or else
                           Sw (2 .. 3) = "aI")
               then
                  Start := 4;

               elsif Sw'Length >= 7
                 and then Sw (2 .. 6) = "-RTS="
               then
                  Start := 7;
               else
                  return;
               end if;
            end if;

            --  If the path is relative, test if it includes directory
            --  information. If it does, prepend Parent to the path.

            if not Is_Absolute_Path (Sw (Start .. Sw'Last)) then
               for J in Start .. Sw'Last loop
                  if Sw (J) = Directory_Separator then
                     Switch :=
                        new String'
                              (Sw (1 .. Start - 1) &
                               Parent &
                               Directory_Separator &
                               Sw (Start .. Sw'Last));
                     return;
                  end if;
               end loop;
            end if;
         end;
      end if;
   end Test_If_Relative_Path;

   -------------------
   -- Non_VMS_Usage --
   -------------------

   procedure Non_VMS_Usage is
   begin
      Output_Version;
      New_Line;
      Put_Line ("List of available commands");
      New_Line;

      for C in Command_List'Range loop
         if not Command_List (C).VMS_Only then
            Put ("gnat " & To_Lower (Command_List (C).Cname.all));
            Set_Col (25);
            Put (Command_List (C).Unixcmd.all);

            declare
               Sws : Argument_List_Access renames Command_List (C).Unixsws;
            begin
               if Sws /= null then
                  for J in Sws'Range loop
                     Put (' ');
                     Put (Sws (J).all);
                  end loop;
               end if;
            end;

            New_Line;
         end if;
      end loop;

      New_Line;
      Put_Line ("Commands find, list, metric, pretty, stack, stub and xref " &
                "accept project file switches -vPx, -Pprj and -Xnam=val");
      New_Line;
   end Non_VMS_Usage;

   -------------------------------------
   -- Start of processing for GNATCmd --
   -------------------------------------

begin
   --  Initializations

   Namet.Initialize;
   Csets.Initialize;

   Snames.Initialize;

   Prj.Initialize (Project_Tree);

   Last_Switches.Init;
   Last_Switches.Set_Last (0);

   First_Switches.Init;
   First_Switches.Set_Last (0);
   Carg_Switches.Init;
   Carg_Switches.Set_Last (0);
   Rules_Switches.Init;
   Rules_Switches.Set_Last (0);

   VMS_Conv.Initialize;

<<<<<<< HEAD
=======
   Set_Mode (Ada_Only);

>>>>>>> 60a98cce
   --  Add the directory where the GNAT driver is invoked in front of the path,
   --  if the GNAT driver is invoked with directory information. Do not do this
   --  for VMS, where the notion of path does not really exist.

   if not OpenVMS then
      declare
         Command : constant String := Command_Name;

      begin
         for Index in reverse Command'Range loop
            if Command (Index) = Directory_Separator then
               declare
                  Absolute_Dir : constant String :=
                                   Normalize_Pathname
                                     (Command (Command'First .. Index));

                  PATH         : constant String :=
                                   Absolute_Dir &
                  Path_Separator &
                  Getenv ("PATH").all;

               begin
                  Setenv ("PATH", PATH);
               end;

               exit;
            end if;
         end loop;
      end;
   end if;

   --  If on VMS, or if VMS emulation is on, convert VMS style /qualifiers,
   --  filenames and pathnames to Unix style.

   if Hostparm.OpenVMS
     or else To_Lower (Getenv ("EMULATE_VMS").all) = "true"
   then
      VMS_Conversion (The_Command);

      B_Start := new String'("b__");

   --  If not on VMS, scan the command line directly

   else
      if Argument_Count = 0 then
         Non_VMS_Usage;
         return;
      else
         begin
            loop
               if Argument_Count > Command_Arg
                 and then Argument (Command_Arg) = "-v"
               then
                  Verbose_Mode := True;
                  Command_Arg := Command_Arg + 1;

               elsif Argument_Count > Command_Arg
                 and then Argument (Command_Arg) = "-dn"
               then
                  Keep_Temporary_Files := True;
                  Command_Arg := Command_Arg + 1;

               else
                  exit;
               end if;
            end loop;

            The_Command := Real_Command_Type'Value (Argument (Command_Arg));

            if Command_List (The_Command).VMS_Only then
               Non_VMS_Usage;
               Fail
                 ("Command """,
                  Command_List (The_Command).Cname.all,
                  """ can only be used on VMS");
            end if;

         exception
            when Constraint_Error =>

               --  Check if it is an alternate command

               declare
                  Alternate : Alternate_Command;

               begin
                  Alternate := Alternate_Command'Value
                                              (Argument (Command_Arg));
                  The_Command := Corresponding_To (Alternate);

               exception
                  when Constraint_Error =>
                     Non_VMS_Usage;
                     Fail ("Unknown command: ", Argument (Command_Arg));
               end;
         end;

         --  Get the arguments from the command line and from the eventual
         --  argument file(s) specified on the command line.

         for Arg in Command_Arg + 1 .. Argument_Count loop
            declare
               The_Arg : constant String := Argument (Arg);

            begin
               --  Check if an argument file is specified

               if The_Arg (The_Arg'First) = '@' then
                  declare
                     Arg_File : Ada.Text_IO.File_Type;
                     Line     : String (1 .. 256);
                     Last     : Natural;

                  begin
                     --  Open the file and fail if the file cannot be found

                     begin
                        Open
                          (Arg_File, In_File,
                           The_Arg (The_Arg'First + 1 .. The_Arg'Last));

                     exception
                        when others =>
                           Put
                             (Standard_Error, "Cannot open argument file """);
                           Put
                             (Standard_Error,
                              The_Arg (The_Arg'First + 1 .. The_Arg'Last));

                           Put_Line (Standard_Error, """");
                           raise Error_Exit;
                     end;

                     --  Read line by line and put the content of each non-
                     --  empty line in the Last_Switches table.

                     while not End_Of_File (Arg_File) loop
                        Get_Line (Arg_File, Line, Last);

                        if Last /= 0 then
                           Last_Switches.Increment_Last;
                           Last_Switches.Table (Last_Switches.Last) :=
                             new String'(Line (1 .. Last));
                        end if;
                     end loop;

                     Close (Arg_File);
                  end;

               else
                  --  It is not an argument file; just put the argument in
                  --  the Last_Switches table.

                  Last_Switches.Increment_Last;
                  Last_Switches.Table (Last_Switches.Last) :=
                    new String'(The_Arg);
               end if;
            end;
         end loop;
      end if;
   end if;

   declare
      Program : constant String :=
                  Program_Name (Command_List (The_Command).Unixcmd.all).all;

      Exec_Path : String_Access;

   begin
      --  Locate the executable for the command

      Exec_Path := Locate_Exec_On_Path (Program);

      if Exec_Path = null then
         Put_Line (Standard_Error, "could not locate " & Program);
         raise Error_Exit;
      end if;

      --  If there are switches for the executable, put them as first switches

      if Command_List (The_Command).Unixsws /= null then
         for J in Command_List (The_Command).Unixsws'Range loop
            First_Switches.Increment_Last;
            First_Switches.Table (First_Switches.Last) :=
              Command_List (The_Command).Unixsws (J);
         end loop;
      end if;

      --  For BIND, CHECK, ELIM, FIND, LINK, LIST, PRETTY, STACK, STUB,
      --  METRIC ad  XREF, look for project file related switches.

      if The_Command = Bind
        or else The_Command = Check
        or else The_Command = Elim
        or else The_Command = Find
        or else The_Command = Link
        or else The_Command = List
        or else The_Command = Xref
        or else The_Command = Pretty
        or else The_Command = Stack
        or else The_Command = Stub
        or else The_Command = Metric
      then
         case The_Command is
            when Bind =>
               Tool_Package_Name := Name_Binder;
               Packages_To_Check := Packages_To_Check_By_Binder;
            when Check =>
               Tool_Package_Name := Name_Check;
               Packages_To_Check := Packages_To_Check_By_Check;
            when Elim =>
               Tool_Package_Name := Name_Eliminate;
               Packages_To_Check := Packages_To_Check_By_Eliminate;
            when Find =>
               Tool_Package_Name := Name_Finder;
               Packages_To_Check := Packages_To_Check_By_Finder;
            when Link =>
               Tool_Package_Name := Name_Linker;
               Packages_To_Check := Packages_To_Check_By_Linker;
            when List =>
               Tool_Package_Name := Name_Gnatls;
               Packages_To_Check := Packages_To_Check_By_Gnatls;
            when Metric =>
               Tool_Package_Name := Name_Metrics;
               Packages_To_Check := Packages_To_Check_By_Metric;
            when Pretty =>
               Tool_Package_Name := Name_Pretty_Printer;
               Packages_To_Check := Packages_To_Check_By_Pretty;
            when Stack =>
               Tool_Package_Name := Name_Stack;
               Packages_To_Check := Packages_To_Check_By_Stack;
            when Stub =>
               Tool_Package_Name := Name_Gnatstub;
               Packages_To_Check := Packages_To_Check_By_Gnatstub;
            when Xref =>
               Tool_Package_Name := Name_Cross_Reference;
               Packages_To_Check := Packages_To_Check_By_Xref;
            when others =>
               null;
         end case;

         --  Check that the switches are consistent. Detect project file
         --  related switches.

         Inspect_Switches :
         declare
            Arg_Num : Positive := 1;
            Argv    : String_Access;

            procedure Remove_Switch (Num : Positive);
            --  Remove a project related switch from table Last_Switches

            -------------------
            -- Remove_Switch --
            -------------------

            procedure Remove_Switch (Num : Positive) is
            begin
               Last_Switches.Table (Num .. Last_Switches.Last - 1) :=
                 Last_Switches.Table (Num + 1 .. Last_Switches.Last);
               Last_Switches.Decrement_Last;
            end Remove_Switch;

         --  Start of processing for Inspect_Switches

         begin
            while Arg_Num <= Last_Switches.Last loop
               Argv := Last_Switches.Table (Arg_Num);

               if Argv (Argv'First) = '-' then
                  if Argv'Length = 1 then
                     Fail
                       ("switch character cannot be followed by a blank");
                  end if;

                  --  The two style project files (-p and -P) cannot be used
                  --  together

                  if (The_Command = Find or else The_Command = Xref)
                    and then Argv (2) = 'p'
                  then
                     Old_Project_File_Used := True;
                     if Project_File /= null then
                        Fail ("-P and -p cannot be used together");
                     end if;
                  end if;

                  --  -aPdir  Add dir to the project search path

                  if Argv'Length > 3
                    and then Argv (Argv'First + 1 .. Argv'First + 2) = "aP"
                  then
                     Add_Search_Project_Directory
                       (Argv (Argv'First + 3 .. Argv'Last));

                     Remove_Switch (Arg_Num);

                  --  -vPx  Specify verbosity while parsing project files

                  elsif Argv'Length = 4
                    and then Argv (Argv'First + 1 .. Argv'First + 2) = "vP"
                  then
                     case Argv (Argv'Last) is
                        when '0' =>
                           Current_Verbosity := Prj.Default;
                        when '1' =>
                           Current_Verbosity := Prj.Medium;
                        when '2' =>
                           Current_Verbosity := Prj.High;
                        when others =>
                           Fail ("Invalid switch: ", Argv.all);
                     end case;

                     Remove_Switch (Arg_Num);

                  --  -Pproject_file  Specify project file to be used

                  elsif Argv (Argv'First + 1) = 'P' then

                     --  Only one -P switch can be used

                     if Project_File /= null then
                        Fail
                          (Argv.all,
                           ": second project file forbidden (first is """,
                           Project_File.all & """)");

                     --  The two style project files (-p and -P) cannot be
                     --  used together.

                     elsif Old_Project_File_Used then
                        Fail ("-p and -P cannot be used together");

                     elsif Argv'Length = 2 then

                        --  There is space between -P and the project file
                        --  name. -P cannot be the last option.

                        if Arg_Num = Last_Switches.Last then
                           Fail ("project file name missing after -P");

                        else
                           Remove_Switch (Arg_Num);
                           Argv := Last_Switches.Table (Arg_Num);

                           --  After -P, there must be a project file name,
                           --  not another switch.

                           if Argv (Argv'First) = '-' then
                              Fail ("project file name missing after -P");

                           else
                              Project_File := new String'(Argv.all);
                           end if;
                        end if;

                     else
                        --  No space between -P and project file name

                        Project_File :=
                          new String'(Argv (Argv'First + 2 .. Argv'Last));
                     end if;

                     Remove_Switch (Arg_Num);

                  --  -Xexternal=value Specify an external reference to be
                  --                   used in project files

                  elsif Argv'Length >= 5
                    and then Argv (Argv'First + 1) = 'X'
                  then
                     declare
                        Equal_Pos : constant Natural :=
                                      Index
                                        ('=',
                                         Argv (Argv'First + 2 .. Argv'Last));
                     begin
                        if Equal_Pos >= Argv'First + 3 and then
                          Equal_Pos /= Argv'Last then
                           Add (External_Name =>
                                  Argv (Argv'First + 2 .. Equal_Pos - 1),
                                Value => Argv (Equal_Pos + 1 .. Argv'Last));
                        else
                           Fail
                             (Argv.all,
                              " is not a valid external assignment.");
                        end if;
                     end;

                     Remove_Switch (Arg_Num);

                  elsif
                    (The_Command = Check  or else
                     The_Command = Pretty or else
                     The_Command = Metric or else
<<<<<<< HEAD
                     The_Command = Stack)
=======
                     The_Command = Stack  or else
                     The_Command = List)
>>>>>>> 60a98cce
                    and then Argv'Length = 2
                    and then Argv (2) = 'U'
                  then
                     All_Projects := True;
                     Remove_Switch (Arg_Num);

                  else
                     Arg_Num := Arg_Num + 1;
                  end if;

               elsif ((The_Command = Check and then Argv (Argv'First) /= '+')
                        or else The_Command = Metric
                        or else The_Command = Pretty)
                 and then Project_File /= null
                 and then All_Projects
               then
                  if ASIS_Main /= null then
                     Fail ("cannot specify more than one main after -U");
                  else
                     ASIS_Main := Argv;
                     Remove_Switch (Arg_Num);
                  end if;

               else
                  Arg_Num := Arg_Num + 1;
               end if;
            end loop;
         end Inspect_Switches;
      end if;

      --  If there is a project file specified, parse it, get the switches
      --  for the tool and setup PATH environment variables.

      if Project_File /= null then
         Prj.Pars.Set_Verbosity (To => Current_Verbosity);

         Prj.Pars.Parse
           (Project           => Project,
            In_Tree           => Project_Tree,
            Project_File_Name => Project_File.all,
            Packages_To_Check => Packages_To_Check);

         if Project = Prj.No_Project then
            Fail ("""", Project_File.all, """ processing failed");
         end if;

         --  Check if a package with the name of the tool is in the project
         --  file and if there is one, get the switches, if any, and scan them.

         declare
            Data : constant Prj.Project_Data :=
                     Project_Tree.Projects.Table (Project);

            Pkg : constant Prj.Package_Id :=
                    Prj.Util.Value_Of
                      (Name        => Tool_Package_Name,
                       In_Packages => Data.Decl.Packages,
                       In_Tree     => Project_Tree);

            Element : Package_Element;

            Default_Switches_Array : Array_Element_Id;

            The_Switches : Prj.Variable_Value;
            Current      : Prj.String_List_Id;
            The_String   : String_Element;

         begin
            if Pkg /= No_Package then
               Element := Project_Tree.Packages.Table (Pkg);

               --  Packages Gnatls and Gnatstack have a single attribute
               --  Switches, that is not an associative array.

               if The_Command = List or else The_Command = Stack then
                  The_Switches :=
                    Prj.Util.Value_Of
                    (Variable_Name => Snames.Name_Switches,
                     In_Variables  => Element.Decl.Attributes,
                     In_Tree       => Project_Tree);

               --  Packages Binder (for gnatbind), Cross_Reference (for
               --  gnatxref), Linker (for gnatlink), Finder (for gnatfind),
               --  Pretty_Printer (for gnatpp), Eliminate (for gnatelim), Check
               --  (for gnatcheck), and Metric (for gnatmetric) have an
               --  attributed Switches, an associative array, indexed by the
               --  name of the file.

               --  They also have an attribute Default_Switches, indexed by the
               --  name of the programming language.

               else
                  if The_Switches.Kind = Prj.Undefined then
                     Default_Switches_Array :=
                       Prj.Util.Value_Of
                         (Name      => Name_Default_Switches,
                          In_Arrays => Element.Decl.Arrays,
                          In_Tree   => Project_Tree);
                     The_Switches := Prj.Util.Value_Of
                       (Index     => Name_Ada,
                        Src_Index => 0,
                        In_Array  => Default_Switches_Array,
                        In_Tree   => Project_Tree);
                  end if;
               end if;

               --  If there are switches specified in the package of the
               --  project file corresponding to the tool, scan them.

               case The_Switches.Kind is
                  when Prj.Undefined =>
                     null;

                  when Prj.Single =>
                     declare
                        Switch : constant String :=
                                   Get_Name_String (The_Switches.Value);

                     begin
                        if Switch'Length > 0 then
                           First_Switches.Increment_Last;
                           First_Switches.Table (First_Switches.Last) :=
                             new String'(Switch);
                        end if;
                     end;

                  when Prj.List =>
                     Current := The_Switches.Values;
                     while Current /= Prj.Nil_String loop
                        The_String := Project_Tree.String_Elements.
                                        Table (Current);

                        declare
                           Switch : constant String :=
                             Get_Name_String (The_String.Value);

                        begin
                           if Switch'Length > 0 then
                              First_Switches.Increment_Last;
                              First_Switches.Table (First_Switches.Last) :=
                                new String'(Switch);
                           end if;
                        end;

                        Current := The_String.Next;
                     end loop;
               end case;
            end if;
         end;

         if The_Command = Bind
           or else The_Command = Link
           or else The_Command = Elim
         then
            Change_Dir
              (Get_Name_String
                 (Project_Tree.Projects.Table
                    (Project).Object_Directory));
         end if;

         --  Set up the env vars for project path files

         Prj.Env.Set_Ada_Paths
           (Project, Project_Tree, Including_Libraries => False);

         --  For gnatcheck, gnatstub, gnatmetric, gnatpp and gnatelim, create
         --  a configuration pragmas file, if necessary.

         if The_Command = Pretty
           or else The_Command = Metric
           or else The_Command = Stub
           or else The_Command = Elim
           or else The_Command = Check
         then
            --  If there are switches in package Compiler, put them in the
            --  Carg_Switches table.

            declare
               Data : constant Prj.Project_Data :=
                        Project_Tree.Projects.Table (Project);

               Pkg  : constant Prj.Package_Id :=
                        Prj.Util.Value_Of
                          (Name        => Name_Compiler,
                           In_Packages => Data.Decl.Packages,
                           In_Tree     => Project_Tree);

               Element : Package_Element;

               Default_Switches_Array : Array_Element_Id;

               The_Switches : Prj.Variable_Value;
               Current      : Prj.String_List_Id;
               The_String   : String_Element;

            begin
               if Pkg /= No_Package then
                  Element := Project_Tree.Packages.Table (Pkg);

                  Default_Switches_Array :=
                    Prj.Util.Value_Of
                      (Name      => Name_Default_Switches,
                       In_Arrays => Element.Decl.Arrays,
                       In_Tree   => Project_Tree);
                  The_Switches := Prj.Util.Value_Of
                    (Index     => Name_Ada,
                     Src_Index => 0,
                     In_Array  => Default_Switches_Array,
                     In_Tree   => Project_Tree);

                  --  If there are switches specified in the package of the
                  --  project file corresponding to the tool, scan them.

                  case The_Switches.Kind is
                     when Prj.Undefined =>
                        null;

                     when Prj.Single =>
                        declare
                           Switch : constant String :=
                                      Get_Name_String (The_Switches.Value);
                        begin
                           if Switch'Length > 0 then
                              Add_To_Carg_Switches (new String'(Switch));
                           end if;
                        end;

                     when Prj.List =>
                        Current := The_Switches.Values;
                        while Current /= Prj.Nil_String loop
                           The_String :=
                             Project_Tree.String_Elements.Table (Current);

                           declare
                              Switch : constant String :=
                                         Get_Name_String (The_String.Value);
                           begin
                              if Switch'Length > 0 then
                                 Add_To_Carg_Switches (new String'(Switch));
                              end if;
                           end;

                           Current := The_String.Next;
                        end loop;
                  end case;
               end if;
            end;

            --  If -cargs is one of the switches, move the following switches
            --  to the Carg_Switches table.

            for J in 1 .. First_Switches.Last loop
               if First_Switches.Table (J).all = "-cargs" then
                  for K in J + 1 .. First_Switches.Last loop
                     Add_To_Carg_Switches (First_Switches.Table (K));
                  end loop;
                  First_Switches.Set_Last (J - 1);
                  exit;
               end if;
            end loop;

            for J in 1 .. Last_Switches.Last loop
               if Last_Switches.Table (J).all = "-cargs" then
                  for K in J + 1 .. Last_Switches.Last loop
                     Add_To_Carg_Switches (Last_Switches.Table (K));
                  end loop;
                  Last_Switches.Set_Last (J - 1);
                  exit;
               end if;
            end loop;

            declare
<<<<<<< HEAD
               CP_File : constant Name_Id := Configuration_Pragmas_File;
=======
               CP_File : constant Path_Name_Type := Configuration_Pragmas_File;
>>>>>>> 60a98cce

            begin
               if CP_File /= No_Path then
                  if The_Command = Elim then
                     First_Switches.Increment_Last;
                     First_Switches.Table (First_Switches.Last)  :=
                       new String'("-C" & Get_Name_String (CP_File));

                  else
                     Add_To_Carg_Switches
                       (new String'("-gnatec=" & Get_Name_String (CP_File)));
                  end if;
               end if;
            end;
         end if;

         if The_Command = Link then
            Process_Link;
         end if;

         if The_Command = Link or The_Command = Bind then

            --  For files that are specified as relative paths with directory
            --  information, we convert them to absolute paths, with parent
            --  being the current working directory if specified on the command
            --  line and the project directory if specified in the project
            --  file. This is what gnatmake is doing for linker and binder
            --  arguments.

            for J in 1 .. Last_Switches.Last loop
               Test_If_Relative_Path
                 (Last_Switches.Table (J), Current_Work_Dir);
            end loop;

            Get_Name_String
              (Project_Tree.Projects.Table (Project).Directory);

            declare
               Project_Dir : constant String := Name_Buffer (1 .. Name_Len);
            begin
               for J in 1 .. First_Switches.Last loop
                  Test_If_Relative_Path
                    (First_Switches.Table (J), Project_Dir);
               end loop;
            end;

         elsif The_Command = Stub then
            declare
               Data : constant Prj.Project_Data :=
                        Project_Tree.Projects.Table (Project);
               File_Index : Integer := 0;
               Dir_Index  : Integer := 0;
               Last       : constant Integer := Last_Switches.Last;

            begin
               for Index in 1 .. Last loop
                  if Last_Switches.Table (Index)
                    (Last_Switches.Table (Index)'First) /= '-'
                  then
                     File_Index := Index;
                     exit;
                  end if;
               end loop;

               --  If the naming scheme of the project file is not standard,
               --  and if the file name ends with the spec suffix, then
               --  indicate to gnatstub the name of the body file with
               --  a -o switch.

               if Body_Suffix_Id_Of (Project_Tree, "ada", Data.Naming) /=
                    Prj.Default_Ada_Spec_Suffix
               then
                  if File_Index /= 0 then
                     declare
                        Spec : constant String :=
                          Base_Name (Last_Switches.Table (File_Index).all);
                        Last : Natural := Spec'Last;

                     begin
                        Get_Name_String
                          (Spec_Suffix_Id_Of
                             (Project_Tree, "ada", Data.Naming));

                        if Spec'Length > Name_Len
                          and then Spec (Last - Name_Len + 1 .. Last) =
                          Name_Buffer (1 .. Name_Len)
                        then
                           Last := Last - Name_Len;
                           Get_Name_String
                             (Body_Suffix_Id_Of
                                (Project_Tree, "ada", Data.Naming));
                           Last_Switches.Increment_Last;
                           Last_Switches.Table (Last_Switches.Last) :=
                             new String'("-o");
                           Last_Switches.Increment_Last;
                           Last_Switches.Table (Last_Switches.Last) :=
                             new String'(Spec (Spec'First .. Last) &
                                           Name_Buffer (1 .. Name_Len));
                        end if;
                     end;
                  end if;
               end if;

               --  Add the directory of the spec as the destination directory
               --  of the body, if there is no destination directory already
               --  specified.

               if File_Index /= 0 then
                  for Index in File_Index + 1 .. Last loop
                     if Last_Switches.Table (Index)
                       (Last_Switches.Table (Index)'First) /= '-'
                     then
                        Dir_Index := Index;
                        exit;
                     end if;
                  end loop;

                  if Dir_Index = 0 then
                     Last_Switches.Increment_Last;
                     Last_Switches.Table (Last_Switches.Last) :=
                       new String'
                             (Dir_Name (Last_Switches.Table (File_Index).all));
                  end if;
               end if;
            end;
         end if;

         --  For gnatmetric, the generated files should be put in the object
         --  directory. This must be the first switch, because it may be
         --  overriden by a switch in package Metrics in the project file or by
         --  a command line option.

         if The_Command = Metric then
            First_Switches.Increment_Last;
            First_Switches.Table (2 .. First_Switches.Last) :=
              First_Switches.Table (1 .. First_Switches.Last - 1);
            First_Switches.Table (1) :=
              new String'("-d=" &
                          Get_Name_String
                            (Project_Tree.Projects.Table
                               (Project).Object_Directory));
         end if;

         --  For gnat check, -rules and the following switches need to be the
         --  last options. So, we move all these switches to table
         --  Rules_Switches.

         if The_Command = Check then
            declare
               New_Last          : Natural;
               --  Set to rank of options preceding "-rules"

               In_Rules_Switches : Boolean;
               --  Set to True when options "-rules" is found

            begin
               New_Last := First_Switches.Last;
               In_Rules_Switches := False;
<<<<<<< HEAD

               for J in 1 .. First_Switches.Last loop
                  if In_Rules_Switches then
                     Add_To_Rules_Switches (First_Switches.Table (J));

                  elsif First_Switches.Table (J).all = "-rules" then
                     New_Last := J - 1;
                     In_Rules_Switches := True;
                  end if;
               end loop;

=======

               for J in 1 .. First_Switches.Last loop
                  if In_Rules_Switches then
                     Add_To_Rules_Switches (First_Switches.Table (J));

                  elsif First_Switches.Table (J).all = "-rules" then
                     New_Last := J - 1;
                     In_Rules_Switches := True;
                  end if;
               end loop;

>>>>>>> 60a98cce
               if In_Rules_Switches then
                  First_Switches.Set_Last (New_Last);
               end if;

               New_Last := Last_Switches.Last;
               In_Rules_Switches := False;

               for J in 1 .. Last_Switches.Last loop
                  if In_Rules_Switches then
                     Add_To_Rules_Switches (Last_Switches.Table (J));

                  elsif Last_Switches.Table (J).all = "-rules" then
                     New_Last := J - 1;
                     In_Rules_Switches := True;
                  end if;
               end loop;

               if In_Rules_Switches then
                  Last_Switches.Set_Last (New_Last);
               end if;
            end;
         end if;

<<<<<<< HEAD
=======
         --  For gnat check, metric or pretty with -U + a main, get the list
         --  of sources from the closure and add them to the arguments.

         if ASIS_Main /= null then
            Get_Closure;

            --  On VMS, set up again the env var for source dirs file. This is
            --  because the call to gnatmake has set this env var to another
            --  file that has now been deleted.

            if Hostparm.OpenVMS then
               Setenv
                 (Project_Include_Path_File,
                  Prj.Env.Ada_Include_Path
                    (Project, Project_Tree, Recursive => True));
            end if;

>>>>>>> 60a98cce
         --  For gnat check, gnat pretty, gnat metric, gnat list, and gnat
         --  stack, if no file has been put on the command line, call tool
         --  with all the sources of the main project.

<<<<<<< HEAD
         if The_Command = Check  or else
=======
         elsif The_Command = Check  or else
>>>>>>> 60a98cce
            The_Command = Pretty or else
            The_Command = Metric or else
            The_Command = List   or else
            The_Command = Stack
         then
            Check_Files;
         end if;
      end if;

      --  Gather all the arguments and invoke the executable

      declare
         The_Args : Argument_List
                      (1 .. First_Switches.Last +
                            Last_Switches.Last +
                            Carg_Switches.Last +
                            Rules_Switches.Last);
         Arg_Num  : Natural := 0;

      begin
         for J in 1 .. First_Switches.Last loop
            Arg_Num := Arg_Num + 1;
            The_Args (Arg_Num) := First_Switches.Table (J);
         end loop;

         for J in 1 .. Last_Switches.Last loop
            Arg_Num := Arg_Num + 1;
            The_Args (Arg_Num) := Last_Switches.Table (J);
         end loop;

         for J in 1 .. Carg_Switches.Last loop
            Arg_Num := Arg_Num + 1;
            The_Args (Arg_Num) := Carg_Switches.Table (J);
         end loop;

         for J in 1 .. Rules_Switches.Last loop
            Arg_Num := Arg_Num + 1;
            The_Args (Arg_Num) := Rules_Switches.Table (J);
         end loop;

         --  If Display_Command is on, only display the generated command

         if Display_Command then
            Put (Standard_Error, "generated command -->");
            Put (Standard_Error, Exec_Path.all);

            for Arg in The_Args'Range loop
               Put (Standard_Error, " ");
               Put (Standard_Error, The_Args (Arg).all);
            end loop;

            Put (Standard_Error, "<--");
            New_Line (Standard_Error);
            raise Normal_Exit;
         end if;

         if Verbose_Mode then
            Output.Write_Str (Exec_Path.all);

            for Arg in The_Args'Range loop
               Output.Write_Char (' ');
               Output.Write_Str (The_Args (Arg).all);
            end loop;

            Output.Write_Eol;
         end if;

         My_Exit_Status :=
           Exit_Status (Spawn (Exec_Path.all, The_Args));
         raise Normal_Exit;
      end;
   end;

exception
   when Error_Exit =>
      if not Keep_Temporary_Files then
         Prj.Env.Delete_All_Path_Files (Project_Tree);
         Delete_Temp_Config_Files;
      end if;

      Set_Exit_Status (Failure);

   when Normal_Exit =>
      if not Keep_Temporary_Files then
         Prj.Env.Delete_All_Path_Files (Project_Tree);
         Delete_Temp_Config_Files;
      end if;

      --  Since GNATCmd is normally called from DCL (the VMS shell), it must
      --  return an understandable VMS exit status. However the exit status
      --  returned *to* GNATCmd is a Posix style code, so we test it and return
      --  just a simple success or failure on VMS.

      if Hostparm.OpenVMS and then My_Exit_Status /= Success then
         Set_Exit_Status (Failure);
      else
         Set_Exit_Status (My_Exit_Status);
      end if;
end GNATCmd;<|MERGE_RESOLUTION|>--- conflicted
+++ resolved
@@ -6,11 +6,7 @@
 --                                                                          --
 --                                 B o d y                                  --
 --                                                                          --
-<<<<<<< HEAD
---          Copyright (C) 1996-2006, Free Software Foundation, Inc.         --
-=======
 --          Copyright (C) 1996-2007, Free Software Foundation, Inc.         --
->>>>>>> 60a98cce
 --                                                                          --
 -- GNAT is free software;  you can  redistribute it  and/or modify it under --
 -- terms of the  GNU General Public License as published  by the Free Soft- --
@@ -440,11 +436,7 @@
                      end if;
 
                   elsif
-<<<<<<< HEAD
-                    Unit_Data.File_Names (Specification).Name /= No_Name
-=======
                     Unit_Data.File_Names (Specification).Name /= No_File
->>>>>>> 60a98cce
                   then
                      --  We have a spec with no body; check if it is for this
                      --  project.
@@ -468,11 +460,7 @@
 
                elsif The_Command = Stack then
                   if
-<<<<<<< HEAD
-                    Unit_Data.File_Names (Body_Part).Name /= No_Name
-=======
                     Unit_Data.File_Names (Body_Part).Name /= No_File
->>>>>>> 60a98cce
                   then
                      --  There is a body. Check if .ci files for this project
                      --  must be added.
@@ -484,11 +472,7 @@
                         Subunit := False;
 
                         if
-<<<<<<< HEAD
-                          Unit_Data.File_Names (Specification).Name = No_Name
-=======
                           Unit_Data.File_Names (Specification).Name = No_File
->>>>>>> 60a98cce
                         then
                            --  We have a body with no spec: we need to check
                            --  if this is a subunit, because .ci files are not
@@ -526,11 +510,7 @@
                      end if;
 
                   elsif
-<<<<<<< HEAD
-                    Unit_Data.File_Names (Specification).Name /= No_Name
-=======
                     Unit_Data.File_Names (Specification).Name /= No_File
->>>>>>> 60a98cce
                   then
                      --  We have a spec with no body. Check if it is for this
                      --  project.
@@ -1375,11 +1355,8 @@
 
    VMS_Conv.Initialize;
 
-<<<<<<< HEAD
-=======
    Set_Mode (Ada_Only);
 
->>>>>>> 60a98cce
    --  Add the directory where the GNAT driver is invoked in front of the path,
    --  if the GNAT driver is invoked with directory information. Do not do this
    --  for VMS, where the notion of path does not really exist.
@@ -1775,12 +1752,8 @@
                     (The_Command = Check  or else
                      The_Command = Pretty or else
                      The_Command = Metric or else
-<<<<<<< HEAD
-                     The_Command = Stack)
-=======
                      The_Command = Stack  or else
                      The_Command = List)
->>>>>>> 60a98cce
                     and then Argv'Length = 2
                     and then Argv (2) = 'U'
                   then
@@ -2053,11 +2026,7 @@
             end loop;
 
             declare
-<<<<<<< HEAD
-               CP_File : constant Name_Id := Configuration_Pragmas_File;
-=======
                CP_File : constant Path_Name_Type := Configuration_Pragmas_File;
->>>>>>> 60a98cce
 
             begin
                if CP_File /= No_Path then
@@ -2216,7 +2185,6 @@
             begin
                New_Last := First_Switches.Last;
                In_Rules_Switches := False;
-<<<<<<< HEAD
 
                for J in 1 .. First_Switches.Last loop
                   if In_Rules_Switches then
@@ -2228,19 +2196,6 @@
                   end if;
                end loop;
 
-=======
-
-               for J in 1 .. First_Switches.Last loop
-                  if In_Rules_Switches then
-                     Add_To_Rules_Switches (First_Switches.Table (J));
-
-                  elsif First_Switches.Table (J).all = "-rules" then
-                     New_Last := J - 1;
-                     In_Rules_Switches := True;
-                  end if;
-               end loop;
-
->>>>>>> 60a98cce
                if In_Rules_Switches then
                   First_Switches.Set_Last (New_Last);
                end if;
@@ -2264,8 +2219,6 @@
             end;
          end if;
 
-<<<<<<< HEAD
-=======
          --  For gnat check, metric or pretty with -U + a main, get the list
          --  of sources from the closure and add them to the arguments.
 
@@ -2283,16 +2236,11 @@
                     (Project, Project_Tree, Recursive => True));
             end if;
 
->>>>>>> 60a98cce
          --  For gnat check, gnat pretty, gnat metric, gnat list, and gnat
          --  stack, if no file has been put on the command line, call tool
          --  with all the sources of the main project.
 
-<<<<<<< HEAD
-         if The_Command = Check  or else
-=======
          elsif The_Command = Check  or else
->>>>>>> 60a98cce
             The_Command = Pretty or else
             The_Command = Metric or else
             The_Command = List   or else

------------------------------------------------------------------------------
--                                                                          --
--                         GNAT COMPILER COMPONENTS                         --
--                                                                          --
--                              G N A T C M D                               --
--                                                                          --
--                                 B o d y                                  --
--                                                                          --
--          Copyright (C) 1996-2010, Free Software Foundation, Inc.         --
--                                                                          --
-- GNAT is free software;  you can  redistribute it  and/or modify it under --
-- terms of the  GNU General Public License as published  by the Free Soft- --
-- ware  Foundation;  either version 3,  or (at your option) any later ver- --
-- sion.  GNAT is distributed in the hope that it will be useful, but WITH- --
-- OUT ANY WARRANTY;  without even the  implied warranty of MERCHANTABILITY --
-- or FITNESS FOR A PARTICULAR PURPOSE.  See the GNU General Public License --
-- for  more details.  You should have  received  a copy of the GNU General --
-- Public License  distributed with GNAT; see file COPYING3.  If not, go to --
-- http://www.gnu.org/licenses for a complete copy of the license.          --
--                                                                          --
-- GNAT was originally developed  by the GNAT team at  New York University. --
-- Extensive contributions were provided by Ada Core Technologies Inc.      --
--                                                                          --
------------------------------------------------------------------------------

with GNAT.Directory_Operations; use GNAT.Directory_Operations;

with Csets;
<<<<<<< HEAD
=======
with Hostparm; use Hostparm;
>>>>>>> b56a5220
with Makeutl;  use Makeutl;
with MLib.Tgt; use MLib.Tgt;
with MLib.Utl;
with MLib.Fil;
with Namet;    use Namet;
with Opt;      use Opt;
with Osint;    use Osint;
with Output;
with Prj;      use Prj;
with Prj.Env;
with Prj.Ext;  use Prj.Ext;
with Prj.Pars;
with Prj.Tree; use Prj.Tree;
with Prj.Util; use Prj.Util;
with Sinput.P;
with Snames;   use Snames;
with Table;
with Targparm;
with Tempdir;
with Types;    use Types;
with VMS_Conv; use VMS_Conv;
with VMS_Cmds; use VMS_Cmds;

with Ada.Characters.Handling; use Ada.Characters.Handling;
with Ada.Command_Line;        use Ada.Command_Line;
with Ada.Text_IO;             use Ada.Text_IO;

with GNAT.OS_Lib; use GNAT.OS_Lib;

procedure GNATCmd is
   Project_Node_Tree : Project_Node_Tree_Ref;
   Project_File      : String_Access;
   Project           : Prj.Project_Id;
   Current_Verbosity : Prj.Verbosity := Prj.Default;
   Tool_Package_Name : Name_Id       := No_Name;

   B_Start : String_Ptr    := new String'("b~");
   --  Prefix of binder generated file, changed to b__ for VMS

   Old_Project_File_Used : Boolean := False;
   --  This flag indicates a switch -p (for gnatxref and gnatfind) for
   --  an old fashioned project file. -p cannot be used in conjunction
   --  with -P.

   Temp_File_Name : Path_Name_Type := No_Path;
   --  The name of the temporary text file to put a list of source/object
   --  files to pass to a tool.

   ASIS_Main : String_Access := null;
   --  Main for commands Check, Metric and Pretty, when -U is used

   package First_Switches is new Table.Table
     (Table_Component_Type => String_Access,
      Table_Index_Type     => Integer,
      Table_Low_Bound      => 1,
      Table_Initial        => 20,
      Table_Increment      => 100,
      Table_Name           => "Gnatcmd.First_Switches");
   --  A table to keep the switches from the project file

   package Carg_Switches is new Table.Table
     (Table_Component_Type => String_Access,
      Table_Index_Type     => Integer,
      Table_Low_Bound      => 1,
      Table_Initial        => 20,
      Table_Increment      => 100,
      Table_Name           => "Gnatcmd.Carg_Switches");
   --  A table to keep the switches following -cargs for ASIS tools

   package Rules_Switches is new Table.Table
     (Table_Component_Type => String_Access,
      Table_Index_Type     => Integer,
      Table_Low_Bound      => 1,
      Table_Initial        => 20,
      Table_Increment      => 100,
      Table_Name           => "Gnatcmd.Rules_Switches");
   --  A table to keep the switches following -rules for gnatcheck

   package Library_Paths is new Table.Table (
     Table_Component_Type => String_Access,
     Table_Index_Type     => Integer,
     Table_Low_Bound      => 1,
     Table_Initial        => 20,
     Table_Increment      => 100,
     Table_Name           => "Make.Library_Path");

   --  Packages of project files to pass to Prj.Pars.Parse, depending on the
   --  tool. We allocate objects because we cannot declare aliased objects
   --  as we are in a procedure, not a library level package.

   subtype SA is String_Access;

   Naming_String      : constant SA := new String'("naming");
   Binder_String      : constant SA := new String'("binder");
   Builder_String     : constant SA := new String'("builder");
   Compiler_String    : constant SA := new String'("compiler");
   Check_String       : constant SA := new String'("check");
   Synchronize_String : constant SA := new String'("synchronize");
   Eliminate_String   : constant SA := new String'("eliminate");
   Finder_String      : constant SA := new String'("finder");
   Linker_String      : constant SA := new String'("linker");
   Gnatls_String      : constant SA := new String'("gnatls");
   Pretty_String      : constant SA := new String'("pretty_printer");
   Stack_String       : constant SA := new String'("stack");
   Gnatstub_String    : constant SA := new String'("gnatstub");
   Metric_String      : constant SA := new String'("metrics");
   Xref_String        : constant SA := new String'("cross_reference");

   Packages_To_Check_By_Binder   : constant String_List_Access :=
     new String_List'((Naming_String, Binder_String));

   Packages_To_Check_By_Check : constant String_List_Access :=
     new String_List'
          ((Naming_String, Builder_String, Check_String, Compiler_String));

   Packages_To_Check_By_Sync : constant String_List_Access :=
     new String_List'((Naming_String, Synchronize_String, Compiler_String));

   Packages_To_Check_By_Eliminate : constant String_List_Access :=
     new String_List'((Naming_String, Eliminate_String, Compiler_String));

   Packages_To_Check_By_Finder    : constant String_List_Access :=
     new String_List'((Naming_String, Finder_String));

   Packages_To_Check_By_Linker    : constant String_List_Access :=
     new String_List'((Naming_String, Linker_String));

   Packages_To_Check_By_Gnatls    : constant String_List_Access :=
     new String_List'((Naming_String, Gnatls_String));

   Packages_To_Check_By_Pretty    : constant String_List_Access :=
     new String_List'((Naming_String, Pretty_String, Compiler_String));

   Packages_To_Check_By_Stack     : constant String_List_Access :=
     new String_List'((Naming_String, Stack_String));

   Packages_To_Check_By_Gnatstub  : constant String_List_Access :=
     new String_List'((Naming_String, Gnatstub_String, Compiler_String));

   Packages_To_Check_By_Metric  : constant String_List_Access :=
     new String_List'((Naming_String, Metric_String, Compiler_String));

   Packages_To_Check_By_Xref      : constant String_List_Access :=
     new String_List'((Naming_String, Xref_String));

   Packages_To_Check : String_List_Access := Prj.All_Packages;

   ----------------------------------
   -- Declarations for GNATCMD use --
   ----------------------------------

   The_Command : Command_Type;
   --  The command specified in the invocation of the GNAT driver

   Command_Arg : Positive := 1;
   --  The index of the command in the arguments of the GNAT driver

   My_Exit_Status : Exit_Status := Success;
   --  The exit status of the spawned tool. Used to set the correct VMS
   --  exit status.

   Current_Work_Dir : constant String := Get_Current_Dir;
   --  The path of the working directory

   All_Projects : Boolean := False;
   --  Flag used for GNAT CHECK, GNAT PRETTY, GNAT METRIC, and GNAT STACK to
   --  indicate that the underlying tool (gnatcheck, gnatpp or gnatmetric)
   --  should be invoked for all sources of all projects.

   -----------------------
   -- Local Subprograms --
   -----------------------

   procedure Add_To_Carg_Switches (Switch : String_Access);
   --  Add a switch to the Carg_Switches table. If it is the first one, put the
   --  switch "-cargs" at the beginning of the table.

   procedure Add_To_Rules_Switches (Switch : String_Access);
   --  Add a switch to the Rules_Switches table. If it is the first one, put
   --  the switch "-crules" at the beginning of the table.

   procedure Check_Files;
   --  For GNAT LIST, GNAT PRETTY, GNAT METRIC, and GNAT STACK, check if a
   --  project file is specified, without any file arguments and without a
   --  switch -files=. If it is the case, invoke the GNAT tool with the proper
   --  list of files, derived from the sources of the project.

   function Check_Project
     (Project      : Project_Id;
      Root_Project : Project_Id) return Boolean;
   --  Returns True if Project = Root_Project or if we want to consider all
   --  sources of all projects. For GNAT METRIC, also returns True if Project
   --  is extended by Root_Project.

   procedure Check_Relative_Executable (Name : in out String_Access);
   --  Check if an executable is specified as a relative path. If it is, and
   --  the path contains directory information, fail. Otherwise, prepend the
   --  exec directory. This procedure is only used for GNAT LINK when a project
   --  file is specified.

   function Configuration_Pragmas_File return Path_Name_Type;
   --  Return an argument, if there is a configuration pragmas file to be
   --  specified for Project, otherwise return No_Name. Used for gnatstub (GNAT
   --  STUB), gnatpp (GNAT PRETTY), gnatelim (GNAT ELIM), and gnatmetric (GNAT
   --  METRIC).

   function Mapping_File return Path_Name_Type;
   --  Create and return the path name of a mapping file. Used for gnatstub
   --  (GNAT STUB), gnatpp (GNAT PRETTY), gnatelim (GNAT ELIM), and gnatmetric
   --  (GNAT METRIC).

   procedure Delete_Temp_Config_Files;
   --  Delete all temporary config files. The caller is responsible for
   --  ensuring that Keep_Temporary_Files is False.

   procedure Get_Closure;
   --  Get the sources in the closure of the ASIS_Main and add them to the
   --  list of arguments.

   function Index (Char : Character; Str : String) return Natural;
   --  Returns first occurrence of Char in Str, returns 0 if Char not in Str

   procedure Non_VMS_Usage;
   --  Display usage for platforms other than VMS

   procedure Process_Link;
   --  Process GNAT LINK, when there is a project file specified

   procedure Set_Library_For
     (Project           : Project_Id;
      Libraries_Present : in out Boolean);
   --  If Project is a library project, add the correct -L and -l switches to
   --  the linker invocation.

   procedure Set_Libraries is
      new For_Every_Project_Imported (Boolean, Set_Library_For);
   --  Add the -L and -l switches to the linker for all of the library
   --  projects.

   procedure Test_If_Relative_Path
     (Switch : in out String_Access;
      Parent : String);
   --  Test if Switch is a relative search path switch. If it is and it
   --  includes directory information, prepend the path with Parent. This
   --  subprogram is only called when using project files.

   --------------------------
   -- Add_To_Carg_Switches --
   --------------------------

   procedure Add_To_Carg_Switches (Switch : String_Access) is
   begin
      --  If the Carg_Switches table is empty, put "-cargs" at the beginning

      if Carg_Switches.Last = 0 then
         Carg_Switches.Increment_Last;
         Carg_Switches.Table (Carg_Switches.Last) := new String'("-cargs");
      end if;

      Carg_Switches.Increment_Last;
      Carg_Switches.Table (Carg_Switches.Last) := Switch;
   end Add_To_Carg_Switches;

   ---------------------------
   -- Add_To_Rules_Switches --
   ---------------------------

   procedure Add_To_Rules_Switches (Switch : String_Access) is
   begin
      --  If the Rules_Switches table is empty, put "-rules" at the beginning

      if Rules_Switches.Last = 0 then
         Rules_Switches.Increment_Last;
         Rules_Switches.Table (Rules_Switches.Last) := new String'("-rules");
      end if;

      Rules_Switches.Increment_Last;
      Rules_Switches.Table (Rules_Switches.Last) := Switch;
   end Add_To_Rules_Switches;

   -----------------
   -- Check_Files --
   -----------------

   procedure Check_Files is
      Add_Sources : Boolean := True;
      Unit        : Prj.Unit_Index;
      Subunit     : Boolean := False;
      FD          : File_Descriptor := Invalid_FD;
      Status      : Integer;
      Success     : Boolean;
<<<<<<< HEAD
=======

      procedure Add_To_Response_File
        (File_Name  : String;
         Check_File : Boolean := True);
      --  Include the file name passed as parameter in the response file for
      --  the tool being called. If the response file can not be written then
      --  the file name is passed in the parameter list of the tool. If the
      --  Check_File parameter is True then the procedure verifies the
      --  existence of the file before adding it to the response file.

      --------------------------
      -- Add_To_Response_File --
      --------------------------

      procedure Add_To_Response_File
        (File_Name  : String;
         Check_File : Boolean := True)
      is
      begin
         Name_Len := 0;

         Add_Str_To_Name_Buffer (File_Name);

         if not Check_File or else
           Is_Regular_File (Name_Buffer (1 .. Name_Len))
         then
            if FD /= Invalid_FD then
               Name_Len := Name_Len + 1;
               Name_Buffer (Name_Len) := ASCII.LF;

               Status := Write (FD, Name_Buffer (1)'Address, Name_Len);

               if Status /= Name_Len then
                  Osint.Fail ("disk full");
               end if;
            else
               Last_Switches.Increment_Last;
               Last_Switches.Table (Last_Switches.Last) :=
                 new String'(File_Name);
            end if;
         end if;
      end Add_To_Response_File;

   --  Start of processing for Check_Files
>>>>>>> b56a5220

   begin
      --  Check if there is at least one argument that is not a switch or if
      --  there is a -files= switch.

      for Index in 1 .. Last_Switches.Last loop
<<<<<<< HEAD
         if Last_Switches.Table (Index) (1) /= '-' then
            if Index = 1
              or else
                (The_Command = Check
                   and then
                     Last_Switches.Table (Index - 1).all /= "-o")
              or else
                (The_Command = Pretty
                   and then
                     Last_Switches.Table (Index - 1).all /= "-o"  and then
                     Last_Switches.Table (Index - 1).all /= "-of")
=======
         if Last_Switches.Table (Index).all'Length > 7
           and then Last_Switches.Table (Index) (1 .. 7) = "-files="
         then
            Add_Sources := False;
            exit;

         elsif Last_Switches.Table (Index) (1) /= '-' then
            if Index = 1
              or else
                (The_Command = Check
                   and then Last_Switches.Table (Index - 1).all /= "-o")
              or else
                (The_Command = Pretty
                   and then Last_Switches.Table (Index - 1).all /= "-o"
                   and then Last_Switches.Table (Index - 1).all /= "-of")
>>>>>>> b56a5220
              or else
                (The_Command = Metric
                   and then
                     Last_Switches.Table (Index - 1).all /= "-o"  and then
                     Last_Switches.Table (Index - 1).all /= "-og" and then
                     Last_Switches.Table (Index - 1).all /= "-ox" and then
                     Last_Switches.Table (Index - 1).all /= "-d")
              or else
                (The_Command /= Check  and then
                 The_Command /= Pretty and then
                 The_Command /= Metric)
            then
               Add_Sources := False;
               exit;
            end if;
         end if;
      end loop;

      --  If all arguments are switches and there is no switch -files=, add
      --  the path names of all the sources of the main project.

      if Add_Sources then

<<<<<<< HEAD
         --  For gnatcheck, gnatpp and gnatmetric , create a temporary file and
         --  put the list of sources in it.

         if The_Command = Check  or else
            The_Command = Pretty or else
            The_Command = Metric
=======
         --  For gnatcheck, gnatpp, and gnatmetric, create a temporary file
         --  and put the list of sources in it. For gnatstack create a
         --  temporary file with the list of .ci files.

         if The_Command = Check  or else
            The_Command = Pretty or else
            The_Command = Metric or else
            The_Command = Stack
>>>>>>> b56a5220
         then
            Tempdir.Create_Temp_File (FD, Temp_File_Name);
            Last_Switches.Increment_Last;
            Last_Switches.Table (Last_Switches.Last) :=
              new String'("-files=" & Get_Name_String (Temp_File_Name));
         end if;

         declare
            Proj : Project_List;

         begin
            --  Gnatstack needs to add the .ci file for the binder generated
            --  files corresponding to all of the library projects and main
            --  units belonging to the application.

            if The_Command = Stack then
               Proj := Project_Tree.Projects;
               while Proj /= null loop
                  if Check_Project (Proj.Project, Project) then
                     declare
                        Main : String_List_Id;
<<<<<<< HEAD
                        File : String_Access;
=======
>>>>>>> b56a5220

                     begin
                        --  Include binder generated files for main programs

                        Main := Proj.Project.Mains;
                        while Main /= Nil_String loop
<<<<<<< HEAD
                           File :=
                             new String'
                               (Get_Name_String
                                 (Proj.Project.Object_Directory.Name)        &
                                B_Start.all                                  &
                                MLib.Fil.Ext_To
                                  (Get_Name_String
                                     (Project_Tree.String_Elements.Table
                                        (Main).Value),
                                   "ci"));

                           if Is_Regular_File (File.all) then
                              Last_Switches.Increment_Last;
                              Last_Switches.Table (Last_Switches.Last) := File;
=======
                           Add_To_Response_File
                             (Get_Name_String
                                (Proj.Project.Object_Directory.Name) &
                              B_Start.all                            &
                              MLib.Fil.Ext_To
                                (Get_Name_String
                                   (Project_Tree.String_Elements.Table
                                      (Main).Value),
                                 "ci"));

                           --  When looking for the .ci file for a binder
                           --  generated file, look for both b~xxx and b__xxx
                           --  as gprbuild always uses b__ as the prefix of
                           --  such files.

                           if not Is_Regular_File (Name_Buffer (1 .. Name_Len))
                             and then B_Start.all /= "b__"
                           then
                              Add_To_Response_File
                                (Get_Name_String
                                   (Proj.Project.Object_Directory.Name) &
                                 "b__"                                  &
                                 MLib.Fil.Ext_To
                                   (Get_Name_String
                                      (Project_Tree.String_Elements.Table
                                         (Main).Value),
                                    "ci"));
>>>>>>> b56a5220
                           end if;

                           Main :=
                             Project_Tree.String_Elements.Table (Main).Next;
                        end loop;

                        if Proj.Project.Library then

                           --  Include the .ci file for the binder generated
                           --  files that contains the initialization and
                           --  finalization of the library.

<<<<<<< HEAD
                           File :=
                             new String'
                               (Get_Name_String
                                 (Proj.Project.Object_Directory.Name)        &
                                B_Start.all                                  &
                                Get_Name_String (Proj.Project.Library_Name)  &
                                ".ci");

                           if Is_Regular_File (File.all) then
                              Last_Switches.Increment_Last;
                              Last_Switches.Table (Last_Switches.Last) := File;
=======
                           Add_To_Response_File
                             (Get_Name_String
                                (Proj.Project.Object_Directory.Name)      &
                              B_Start.all                                 &
                              Get_Name_String (Proj.Project.Library_Name) &
                              ".ci");

                           --  When looking for the .ci file for a binder
                           --  generated file, look for both b~xxx and b__xxx
                           --  as gprbuild always uses b__ as the prefix of
                           --  such files.

                           if not Is_Regular_File (Name_Buffer (1 .. Name_Len))
                               and then B_Start.all /= "b__"
                           then
                              Add_To_Response_File
                                (Get_Name_String
                                   (Proj.Project.Object_Directory.Name)      &
                                 "b__"                                       &
                                 Get_Name_String (Proj.Project.Library_Name) &
                                 ".ci");
>>>>>>> b56a5220
                           end if;
                        end if;
                     end;
                  end if;

                  Proj := Proj.Next;
               end loop;
            end if;

            Unit := Units_Htable.Get_First (Project_Tree.Units_HT);
            while Unit /= No_Unit_Index loop

               --  For gnatls, we only need to put the library units, body or
               --  spec, but not the subunits.

               if The_Command = List then
                  if Unit.File_Names (Impl) /= null
                    and then not Unit.File_Names (Impl).Locally_Removed
                  then
                     --  There is a body, check if it is for this project

<<<<<<< HEAD
                     if All_Projects or else
                        Unit.File_Names (Impl).Project = Project
=======
                     if All_Projects
                       or else Unit.File_Names (Impl).Project = Project
>>>>>>> b56a5220
                     then
                        Subunit := False;

                        if Unit.File_Names (Spec) = null
                          or else Unit.File_Names (Spec).Locally_Removed
                        then
                           --  We have a body with no spec: we need to check if
                           --  this is a subunit, because gnatls will complain
                           --  about subunits.

                           declare
                              Src_Ind : constant Source_File_Index :=
                                          Sinput.P.Load_Project_File
                                            (Get_Name_String
                                              (Unit.File_Names
                                                (Impl).Path.Name));
                           begin
                              Subunit :=
                                Sinput.P.Source_File_Is_Subunit (Src_Ind);
                           end;
                        end if;

                        if not Subunit then
                           Last_Switches.Increment_Last;
                           Last_Switches.Table (Last_Switches.Last) :=
                             new String'
                               (Get_Name_String
                                    (Unit.File_Names
                                         (Impl).Display_File));
                        end if;
                     end if;

                  elsif Unit.File_Names (Spec) /= null
                    and then not Unit.File_Names (Spec).Locally_Removed
                  then
                     --  We have a spec with no body. Check if it is for this
                     --  project.

                     if All_Projects or else
                        Unit.File_Names (Spec).Project = Project
                     then
                        Last_Switches.Increment_Last;
                        Last_Switches.Table (Last_Switches.Last) :=
                          new String'(Get_Name_String
                                       (Unit.File_Names (Spec).Display_File));
                     end if;
                  end if;

               --  For gnatstack, we put the .ci files corresponding to the
               --  different units, including the binder generated files. We
               --  only need to do that for the library units, body or spec,
               --  but not the subunits.

               elsif The_Command = Stack then
                  if Unit.File_Names (Impl) /= null
                    and then not Unit.File_Names (Impl).Locally_Removed
                  then
                     --  There is a body. Check if .ci files for this project
                     --  must be added.

                     if Check_Project
                          (Unit.File_Names (Impl).Project, Project)
                     then
                        Subunit := False;

                        if Unit.File_Names (Spec) = null
                          or else Unit.File_Names (Spec).Locally_Removed
                        then
                           --  We have a body with no spec: we need to check
                           --  if this is a subunit, because .ci files are not
                           --  generated for subunits.

                           declare
                              Src_Ind : constant Source_File_Index :=
                                          Sinput.P.Load_Project_File
                                            (Get_Name_String
                                              (Unit.File_Names
                                                (Impl).Path.Name));
                           begin
                              Subunit :=
                                Sinput.P.Source_File_Is_Subunit (Src_Ind);
                           end;
                        end if;

                        if not Subunit then
<<<<<<< HEAD
                           Last_Switches.Increment_Last;
                           Last_Switches.Table (Last_Switches.Last) :=
                             new String'
                               (Get_Name_String
                                 (Unit.File_Names
                                   (Impl).Project. Object_Directory.Name)  &
                                MLib.Fil.Ext_To
                                  (Get_Name_String
                                     (Unit.File_Names (Impl).Display_File),
                                   "ci"));
=======
                           Add_To_Response_File
                             (Get_Name_String
                                (Unit.File_Names
                                   (Impl).Project. Object_Directory.Name) &
                              MLib.Fil.Ext_To
                                (Get_Name_String
                                   (Unit.File_Names (Impl).Display_File),
                                 "ci"));
>>>>>>> b56a5220
                        end if;
                     end if;

                  elsif Unit.File_Names (Spec) /= null
                    and then not Unit.File_Names (Spec).Locally_Removed
                  then
                     --  Spec with no body, check if it is for this project

                     if Check_Project
                          (Unit.File_Names (Spec).Project, Project)
                     then
<<<<<<< HEAD
                        Last_Switches.Increment_Last;
                        Last_Switches.Table (Last_Switches.Last) :=
                          new String'
                            (Get_Name_String
                              (Unit.File_Names
                                (Spec).Project. Object_Directory.Name)     &
                             Dir_Separator                                 &
                             MLib.Fil.Ext_To
                               (Get_Name_String (Unit.File_Names (Spec).File),
                                "ci"));
=======
                        Add_To_Response_File
                          (Get_Name_String
                             (Unit.File_Names
                                (Spec).Project. Object_Directory.Name) &
                           Dir_Separator                               &
                           MLib.Fil.Ext_To
                             (Get_Name_String (Unit.File_Names (Spec).File),
                              "ci"));
>>>>>>> b56a5220
                     end if;
                  end if;

               else
                  --  For gnatcheck, gnatsync, gnatpp and gnatmetric, put all
                  --  sources of the project, or of all projects if -U was
                  --  specified.

                  for Kind in Spec_Or_Body loop
                     if Unit.File_Names (Kind) /= null
                       and then Check_Project
                                  (Unit.File_Names (Kind).Project, Project)
                       and then not Unit.File_Names (Kind).Locally_Removed
                     then
<<<<<<< HEAD
                        Name_Len := 0;
                        Add_Char_To_Name_Buffer ('"');
                        Add_Str_To_Name_Buffer
                          (Get_Name_String
                            (Unit.File_Names (Kind).Path.Display_Name));
                        Add_Char_To_Name_Buffer ('"');

                        if FD /= Invalid_FD then
                           Name_Len := Name_Len + 1;
                           Name_Buffer (Name_Len) := ASCII.LF;
                           Status :=
                             Write (FD, Name_Buffer (1)'Address, Name_Len);

                           if Status /= Name_Len then
                              Osint.Fail ("disk full");
                           end if;

                        else
                           Last_Switches.Increment_Last;
                           Last_Switches.Table (Last_Switches.Last) :=
                             new String'(Get_Name_String
                                          (Unit.File_Names
                                            (Kind).Path.Display_Name));
                        end if;
=======
                        Add_To_Response_File
                          (""""                                         &
                           Get_Name_String
                             (Unit.File_Names (Kind).Path.Display_Name) &
                           """",
                           Check_File => False);
>>>>>>> b56a5220
                     end if;
                  end loop;
               end if;

               Unit := Units_Htable.Get_Next (Project_Tree.Units_HT);
            end loop;
         end;

         if FD /= Invalid_FD then
            Close (FD, Success);

            if not Success then
               Osint.Fail ("disk full");
            end if;
         end if;
      end if;
   end Check_Files;

   -------------------
   -- Check_Project --
   -------------------

   function Check_Project
     (Project      : Project_Id;
      Root_Project : Project_Id) return Boolean
   is
      Proj : Project_Id;

   begin
      if Project = No_Project then
         return False;

      elsif All_Projects or else Project = Root_Project then
         return True;

      elsif The_Command = Metric then
         Proj := Root_Project;
         while Proj.Extends /= No_Project loop
            if Project = Proj.Extends then
               return True;
            end if;

            Proj := Proj.Extends;
         end loop;
      end if;

      return False;
   end Check_Project;

   -------------------------------
   -- Check_Relative_Executable --
   -------------------------------

   procedure Check_Relative_Executable (Name : in out String_Access) is
      Exec_File_Name : constant String := Name.all;

   begin
      if not Is_Absolute_Path (Exec_File_Name) then
         for Index in Exec_File_Name'Range loop
            if Exec_File_Name (Index) = Directory_Separator then
               Fail ("relative executable (""" &
                       Exec_File_Name &
                       """) with directory part not allowed " &
                       "when using project files");
            end if;
         end loop;

         Get_Name_String (Project.Exec_Directory.Name);

         if Name_Buffer (Name_Len) /= Directory_Separator then
            Name_Len := Name_Len + 1;
            Name_Buffer (Name_Len) := Directory_Separator;
         end if;

         Name_Buffer (Name_Len + 1 ..
                        Name_Len + Exec_File_Name'Length) :=
           Exec_File_Name;
         Name_Len := Name_Len + Exec_File_Name'Length;
         Name := new String'(Name_Buffer (1 .. Name_Len));
      end if;
   end Check_Relative_Executable;

   --------------------------------
   -- Configuration_Pragmas_File --
   --------------------------------

   function Configuration_Pragmas_File return Path_Name_Type is
   begin
      Prj.Env.Create_Config_Pragmas_File (Project, Project_Tree);
      return Project.Config_File_Name;
   end Configuration_Pragmas_File;

   ------------------------------
   -- Delete_Temp_Config_Files --
   ------------------------------

   procedure Delete_Temp_Config_Files is
      Success : Boolean;
      Proj    : Project_List;
      pragma Warnings (Off, Success);

   begin
      --  This should only be called if Keep_Temporary_Files is False

      pragma Assert (not Keep_Temporary_Files);

      if Project /= No_Project then
         Proj := Project_Tree.Projects;
         while Proj /= null loop
            if Proj.Project.Config_File_Temp then
               Delete_Temporary_File
                 (Project_Tree, Proj.Project.Config_File_Name);
            end if;

            Proj := Proj.Next;
         end loop;
      end if;

      --  If a temporary text file that contains a list of files for a tool
      --  has been created, delete this temporary file.

      if Temp_File_Name /= No_Path then
         Delete_Temporary_File (Project_Tree, Temp_File_Name);
      end if;
   end Delete_Temp_Config_Files;

   -----------------
   -- Get_Closure --
   -----------------

   procedure Get_Closure is
      Args : constant Argument_List :=
               (1 => new String'("-q"),
                2 => new String'("-b"),
                3 => new String'("-P"),
                4 => Project_File,
                5 => ASIS_Main,
                6 => new String'("-bargs"),
                7 => new String'("-R"),
                8 => new String'("-Z"));
      --  Arguments for the invocation of gnatmake which are added to the
      --  Last_Arguments list by this procedure.

      FD : File_Descriptor;
      --  File descriptor for the temp file that will get the output of the
      --  invocation of gnatmake.

      Name : Path_Name_Type;
      --  Path of the file FD

      GN_Name : constant String := Program_Name ("gnatmake", "gnat").all;
      --  Name for gnatmake

      GN_Path : constant String_Access := Locate_Exec_On_Path (GN_Name);
      --  Path of gnatmake

      Return_Code : Integer;

      Unused : Boolean;
      pragma Warnings (Off, Unused);

      File : Ada.Text_IO.File_Type;
      Line : String (1 .. 250);
      Last : Natural;
      --  Used to read file if there is an error, it is good enough to display
      --  just 250 characters if the first line of the file is very long.

      Unit  : Unit_Index;
      Path  : Path_Name_Type;

   begin
      if GN_Path = null then
         Put_Line (Standard_Error, "could not locate " & GN_Name);
         raise Error_Exit;
      end if;

      --  Create the temp file

      Tempdir.Create_Temp_File (FD, Name);

      --  And close it, because on VMS Spawn with a file descriptor created
      --  with Create_Temp_File does not redirect output.

      Close (FD);

      --  Spawn "gnatmake -q -b -P <project> <main> -bargs -R -Z"

      Spawn
        (Program_Name => GN_Path.all,
         Args         => Args,
         Output_File  => Get_Name_String (Name),
         Success      => Unused,
         Return_Code  => Return_Code,
         Err_To_Out   => True);

      --  Read the output of the invocation of gnatmake

      Open (File, In_File, Get_Name_String (Name));

      --  If it was unsuccessful, display the first line in the file and exit
      --  with error.

      if Return_Code /= 0 then
         Get_Line (File, Line, Last);

         if not Keep_Temporary_Files then
            Delete (File);
         else
            Close (File);
         end if;

         Put_Line (Standard_Error, Line (1 .. Last));
         Put_Line
           (Standard_Error, "could not get closure of " & ASIS_Main.all);
         raise Error_Exit;

      else
         --  Get each file name in the file, find its path and add it the
         --  list of arguments.

         while not End_Of_File (File) loop
            Get_Line (File, Line, Last);
            Path := No_Path;

            Unit := Units_Htable.Get_First (Project_Tree.Units_HT);
            while Unit /= No_Unit_Index loop
               if Unit.File_Names (Spec) /= null
                 and then
                   Get_Name_String (Unit.File_Names (Spec).File) =
                      Line (1 .. Last)
               then
                  Path := Unit.File_Names (Spec).Path.Name;
                  exit;

               elsif Unit.File_Names (Impl) /= null
                 and then
                   Get_Name_String (Unit.File_Names (Impl).File) =
                     Line (1 .. Last)
               then
                  Path := Unit.File_Names (Impl).Path.Name;
                  exit;
               end if;

               Unit := Units_Htable.Get_Next (Project_Tree.Units_HT);
            end loop;

            Last_Switches.Increment_Last;

            if Path /= No_Path then
               Last_Switches.Table (Last_Switches.Last) :=
                  new String'(Get_Name_String (Path));

            else
               Last_Switches.Table (Last_Switches.Last) :=
                 new String'(Line (1 .. Last));
            end if;
         end loop;

         if not Keep_Temporary_Files then
            Delete (File);
         else
            Close (File);
         end if;
      end if;
   end Get_Closure;

   -----------
   -- Index --
   -----------

   function Index (Char : Character; Str : String) return Natural is
   begin
      for Index in Str'Range loop
         if Str (Index) = Char then
            return Index;
         end if;
      end loop;

      return 0;
   end Index;

   ------------------
   -- Mapping_File --
   ------------------

   function Mapping_File return Path_Name_Type is
      Result : Path_Name_Type;
   begin
      Prj.Env.Create_Mapping_File
        (Project  => Project,
         Language => Name_Ada,
         In_Tree  => Project_Tree,
         Name     => Result);
      return Result;
   end Mapping_File;

   ------------------
   -- Process_Link --
   ------------------

   procedure Process_Link is
      Look_For_Executable : Boolean := True;
      Libraries_Present   : Boolean := False;
      Path_Option         : constant String_Access :=
                              MLib.Linker_Library_Path_Option;
      Prj                 : Project_Id := Project;
      Arg                 : String_Access;
      Last                : Natural := 0;
      Skip_Executable     : Boolean := False;

   begin
      --  Add the default search directories, to be able to find
      --  libgnat in call to MLib.Utl.Lib_Directory.

      Add_Default_Search_Dirs;

      Library_Paths.Set_Last (0);

      --  Check if there are library project files

      if MLib.Tgt.Support_For_Libraries /= None then
         Set_Libraries (Project, Libraries_Present);
      end if;

      --  If there are, add the necessary additional switches

      if Libraries_Present then

         --  Add -L<lib_dir> -lgnarl -lgnat -Wl,-rpath,<lib_dir>

         Last_Switches.Increment_Last;
         Last_Switches.Table (Last_Switches.Last) :=
           new String'("-L" & MLib.Utl.Lib_Directory);
         Last_Switches.Increment_Last;
         Last_Switches.Table (Last_Switches.Last) :=
           new String'("-lgnarl");
         Last_Switches.Increment_Last;
         Last_Switches.Table (Last_Switches.Last) :=
           new String'("-lgnat");

         --  If Path_Option is not null, create the switch ("-Wl,-rpath," or
         --  equivalent) with all the library dirs plus the standard GNAT
         --  library dir.

         if Path_Option /= null then
            declare
               Option  : String_Access;
               Length  : Natural := Path_Option'Length;
               Current : Natural;

            begin
               if MLib.Separate_Run_Path_Options then

                  --  We are going to create one switch of the form
                  --  "-Wl,-rpath,dir_N" for each directory to consider.

                  --  One switch for each library directory

                  for Index in
                    Library_Paths.First .. Library_Paths.Last
                  loop
                     Last_Switches.Increment_Last;
                     Last_Switches.Table
                       (Last_Switches.Last) := new String'
                       (Path_Option.all &
                        Last_Switches.Table (Index).all);
                  end loop;

                  --  One switch for the standard GNAT library dir

                  Last_Switches.Increment_Last;
                  Last_Switches.Table
                    (Last_Switches.Last) := new String'
                    (Path_Option.all & MLib.Utl.Lib_Directory);

               else
                  --  First, compute the exact length for the switch

                  for Index in
                    Library_Paths.First .. Library_Paths.Last
                  loop
                     --  Add the length of the library dir plus one for the
                     --  directory separator.

                     Length :=
                       Length +
                         Library_Paths.Table (Index)'Length + 1;
                  end loop;

                  --  Finally, add the length of the standard GNAT library dir

                  Length := Length + MLib.Utl.Lib_Directory'Length;
                  Option := new String (1 .. Length);
                  Option (1 .. Path_Option'Length) := Path_Option.all;
                  Current := Path_Option'Length;

                  --  Put each library dir followed by a dir separator

                  for Index in
                    Library_Paths.First .. Library_Paths.Last
                  loop
                     Option
                       (Current + 1 ..
                          Current +
                            Library_Paths.Table (Index)'Length) :=
                       Library_Paths.Table (Index).all;
                     Current :=
                       Current +
                         Library_Paths.Table (Index)'Length + 1;
                     Option (Current) := Path_Separator;
                  end loop;

                  --  Finally put the standard GNAT library dir

                  Option
                    (Current + 1 ..
                       Current + MLib.Utl.Lib_Directory'Length) :=
                      MLib.Utl.Lib_Directory;

                  --  And add the switch to the last switches

                  Last_Switches.Increment_Last;
                  Last_Switches.Table (Last_Switches.Last) :=
                    Option;
               end if;
            end;
         end if;
      end if;

      --  Check if the first ALI file specified can be found, either in the
      --  object directory of the main project or in an object directory of a
      --  project file extended by the main project. If the ALI file can be
      --  found, replace its name with its absolute path.

      Skip_Executable := False;

      Switch_Loop : for J in 1 .. Last_Switches.Last loop

         --  If we have an executable just reset the flag

         if Skip_Executable then
            Skip_Executable := False;

         --  If -o, set flag so that next switch is not processed

         elsif Last_Switches.Table (J).all = "-o" then
            Skip_Executable := True;

         --  Normal case

         else
            declare
               Switch    : constant String :=
                             Last_Switches.Table (J).all;
               ALI_File  : constant String (1 .. Switch'Length + 4) :=
                             Switch & ".ali";

               Test_Existence : Boolean := False;

            begin
               Last := Switch'Length;

               --  Skip real switches

               if Switch'Length /= 0
                 and then Switch (Switch'First) /= '-'
               then
                  --  Append ".ali" if file name does not end with it

                  if Switch'Length <= 4
                    or else Switch (Switch'Last - 3 .. Switch'Last) /= ".ali"
                  then
                     Last := ALI_File'Last;
                  end if;

                  --  If file name includes directory information, stop if ALI
                  --  file exists.

                  if Is_Absolute_Path (ALI_File (1 .. Last)) then
                     Test_Existence := True;

                  else
                     for K in Switch'Range loop
                        if Switch (K) = '/'
                          or else Switch (K) = Directory_Separator
                        then
                           Test_Existence := True;
                           exit;
                        end if;
                     end loop;
                  end if;

                  if Test_Existence then
                     if Is_Regular_File (ALI_File (1 .. Last)) then
                        exit Switch_Loop;
                     end if;

                  --  Look in object directories if ALI file exists

                  else
                     Project_Loop : loop
                        declare
                           Dir : constant String :=
                                   Get_Name_String (Prj.Object_Directory.Name);
                        begin
                           if Is_Regular_File
                                (Dir &
                                 ALI_File (1 .. Last))
                           then
                              --  We have found the correct project, so we
                              --  replace the file with the absolute path.

                              Last_Switches.Table (J) :=
                                new String'(Dir & ALI_File (1 .. Last));

                              --  And we are done

                              exit Switch_Loop;
                           end if;
                        end;

                        --  Go to the project being extended, if any

                        Prj := Prj.Extends;
                        exit Project_Loop when Prj = No_Project;
                     end loop Project_Loop;
                  end if;
               end if;
            end;
         end if;
      end loop Switch_Loop;

      --  If a relative path output file has been specified, we add the exec
      --  directory.

      for J in reverse 1 .. Last_Switches.Last - 1 loop
         if Last_Switches.Table (J).all = "-o" then
            Check_Relative_Executable
              (Name => Last_Switches.Table (J + 1));
            Look_For_Executable := False;
            exit;
         end if;
      end loop;

      if Look_For_Executable then
         for J in reverse 1 .. First_Switches.Last - 1 loop
            if First_Switches.Table (J).all = "-o" then
               Look_For_Executable := False;
               Check_Relative_Executable
                 (Name => First_Switches.Table (J + 1));
               exit;
            end if;
         end loop;
      end if;

      --  If no executable is specified, then find the name of the first ALI
      --  file on the command line and issue a -o switch with the absolute path
      --  of the executable in the exec directory.

      if Look_For_Executable then
         for J in 1 .. Last_Switches.Last loop
            Arg  := Last_Switches.Table (J);
            Last := 0;

            if Arg'Length /= 0 and then Arg (Arg'First) /= '-' then
               if Arg'Length > 4
                 and then Arg (Arg'Last - 3 .. Arg'Last) = ".ali"
               then
                  Last := Arg'Last - 4;

               elsif Is_Regular_File (Arg.all & ".ali") then
                  Last := Arg'Last;
               end if;

               if Last /= 0 then
                  Last_Switches.Increment_Last;
                  Last_Switches.Table (Last_Switches.Last) :=
                    new String'("-o");
                  Get_Name_String (Project.Exec_Directory.Name);
                  Last_Switches.Increment_Last;
                  Last_Switches.Table (Last_Switches.Last) :=
                    new String'(Name_Buffer (1 .. Name_Len) &
                                Executable_Name
                                  (Base_Name (Arg (Arg'First .. Last))));
                  exit;
               end if;
            end if;
         end loop;
      end if;
   end Process_Link;

   ---------------------
   -- Set_Library_For --
   ---------------------

   procedure Set_Library_For
     (Project           : Project_Id;
      Libraries_Present : in out Boolean)
   is
      Path_Option : constant String_Access :=
                      MLib.Linker_Library_Path_Option;

   begin
      --  Case of library project

      if Project.Library then
         Libraries_Present := True;

         --  Add the -L switch

         Last_Switches.Increment_Last;
         Last_Switches.Table (Last_Switches.Last) :=
           new String'("-L" & Get_Name_String (Project.Library_Dir.Name));

         --  Add the -l switch

         Last_Switches.Increment_Last;
         Last_Switches.Table (Last_Switches.Last) :=
           new String'("-l" & Get_Name_String (Project.Library_Name));

         --  Add the directory to table Library_Paths, to be processed later
         --  if library is not static and if Path_Option is not null.

         if Project.Library_Kind /= Static
           and then Path_Option /= null
         then
            Library_Paths.Increment_Last;
            Library_Paths.Table (Library_Paths.Last) :=
              new String'(Get_Name_String (Project.Library_Dir.Name));
         end if;
      end if;
   end Set_Library_For;

   ---------------------------
   -- Test_If_Relative_Path --
   ---------------------------

   procedure Test_If_Relative_Path
     (Switch : in out String_Access;
      Parent : String)
   is
   begin
      Makeutl.Test_If_Relative_Path
        (Switch, Parent, Including_Non_Switch => False, Including_RTS => True);
   end Test_If_Relative_Path;

   -------------------
   -- Non_VMS_Usage --
   -------------------

   procedure Non_VMS_Usage is
   begin
      Output_Version;
      New_Line;
      Put_Line ("List of available commands");
      New_Line;

      for C in Command_List'Range loop

         --  No usage for VMS only command or for Sync

         if not Command_List (C).VMS_Only and then C /= Sync then
            if Targparm.AAMP_On_Target then
               Put ("gnaampcmd ");
            else
               Put ("gnat ");
            end if;

            Put (To_Lower (Command_List (C).Cname.all));
            Set_Col (25);

            --  Never call gnatstack with a prefix

            if C = Stack then
               Put (Command_List (C).Unixcmd.all);
            else
               Put (Program_Name (Command_List (C).Unixcmd.all, "gnat").all);
            end if;

            declare
               Sws : Argument_List_Access renames Command_List (C).Unixsws;
            begin
               if Sws /= null then
                  for J in Sws'Range loop
                     Put (' ');
                     Put (Sws (J).all);
                  end loop;
               end if;
            end;

            New_Line;
         end if;
      end loop;

      New_Line;
      Put_Line ("All commands except chop, krunch and preprocess " &
                "accept project file switches -vPx, -Pprj and -Xnam=val");
      New_Line;
   end Non_VMS_Usage;

   -------------------------------------
   -- Start of processing for GNATCmd --
   -------------------------------------

begin
   --  Initializations

   Csets.Initialize;
   Snames.Initialize;

   Project_Node_Tree := new Project_Node_Tree_Data;
   Prj.Tree.Initialize (Project_Node_Tree);

   Prj.Initialize (Project_Tree);

   Last_Switches.Init;
   Last_Switches.Set_Last (0);

   First_Switches.Init;
   First_Switches.Set_Last (0);
   Carg_Switches.Init;
   Carg_Switches.Set_Last (0);
   Rules_Switches.Init;
   Rules_Switches.Set_Last (0);

   VMS_Conv.Initialize;

   --  Add the default search directories, to be able to find system.ads in the
   --  subsequent call to Targparm.Get_Target_Parameters.

   Add_Default_Search_Dirs;

   --  Get target parameters so that AAMP_On_Target will be set, for testing in
   --  Osint.Program_Name to handle the mapping of GNAAMP tool names.

   Targparm.Get_Target_Parameters;

   --  Put the command line in environment variable GNAT_DRIVER_COMMAND_LINE,
   --  so that the spawned tool may know the way the GNAT driver was invoked.

   Name_Len := 0;
   Add_Str_To_Name_Buffer (Command_Name);

   for J in 1 .. Argument_Count loop
      Add_Char_To_Name_Buffer (' ');
      Add_Str_To_Name_Buffer (Argument (J));
   end loop;

   Setenv ("GNAT_DRIVER_COMMAND_LINE", Name_Buffer (1 .. Name_Len));

   --  Add the directory where the GNAT driver is invoked in front of the path,
   --  if the GNAT driver is invoked with directory information. Do not do this
   --  for VMS, where the notion of path does not really exist.

   if not OpenVMS then
      declare
         Command : constant String := Command_Name;

      begin
         for Index in reverse Command'Range loop
            if Command (Index) = Directory_Separator then
               declare
                  Absolute_Dir : constant String :=
                                   Normalize_Pathname
                                     (Command (Command'First .. Index));

                  PATH : constant String :=
                           Absolute_Dir & Path_Separator & Getenv ("PATH").all;

               begin
                  Setenv ("PATH", PATH);
               end;

               exit;
            end if;
         end loop;
      end;
   end if;

   --  If on VMS, or if VMS emulation is on, convert VMS style /qualifiers,
   --  filenames and pathnames to Unix style.

   if Hostparm.OpenVMS
     or else To_Lower (Getenv ("EMULATE_VMS").all) = "true"
   then
      VMS_Conversion (The_Command);

      B_Start := new String'("b__");

   --  If not on VMS, scan the command line directly

   else
      if Argument_Count = 0 then
         Non_VMS_Usage;
         return;
      else
         begin
            loop
               if Argument_Count > Command_Arg
                 and then Argument (Command_Arg) = "-v"
               then
                  Verbose_Mode := True;
                  Command_Arg := Command_Arg + 1;

               elsif Argument_Count > Command_Arg
                 and then Argument (Command_Arg) = "-dn"
               then
                  Keep_Temporary_Files := True;
                  Command_Arg := Command_Arg + 1;

               else
                  exit;
               end if;
            end loop;

            The_Command := Real_Command_Type'Value (Argument (Command_Arg));

            if Command_List (The_Command).VMS_Only then
               Non_VMS_Usage;
               Fail
                 ("Command """
                  & Command_List (The_Command).Cname.all
                  & """ can only be used on VMS");
            end if;

         exception
            when Constraint_Error =>

               --  Check if it is an alternate command

               declare
                  Alternate : Alternate_Command;

               begin
                  Alternate := Alternate_Command'Value
                                              (Argument (Command_Arg));
                  The_Command := Corresponding_To (Alternate);

               exception
                  when Constraint_Error =>
                     Non_VMS_Usage;
                     Fail ("Unknown command: " & Argument (Command_Arg));
               end;
         end;

         --  Get the arguments from the command line and from the eventual
         --  argument file(s) specified on the command line.

         for Arg in Command_Arg + 1 .. Argument_Count loop
            declare
               The_Arg : constant String := Argument (Arg);

            begin
               --  Check if an argument file is specified

               if The_Arg (The_Arg'First) = '@' then
                  declare
                     Arg_File : Ada.Text_IO.File_Type;
                     Line     : String (1 .. 256);
                     Last     : Natural;

                  begin
                     --  Open the file and fail if the file cannot be found

                     begin
                        Open
                          (Arg_File, In_File,
                           The_Arg (The_Arg'First + 1 .. The_Arg'Last));

                     exception
                        when others =>
                           Put
                             (Standard_Error, "Cannot open argument file """);
                           Put
                             (Standard_Error,
                              The_Arg (The_Arg'First + 1 .. The_Arg'Last));

                           Put_Line (Standard_Error, """");
                           raise Error_Exit;
                     end;

                     --  Read line by line and put the content of each non-
                     --  empty line in the Last_Switches table.

                     while not End_Of_File (Arg_File) loop
                        Get_Line (Arg_File, Line, Last);

                        if Last /= 0 then
                           Last_Switches.Increment_Last;
                           Last_Switches.Table (Last_Switches.Last) :=
                             new String'(Line (1 .. Last));
                        end if;
                     end loop;

                     Close (Arg_File);
                  end;

               else
                  --  It is not an argument file; just put the argument in
                  --  the Last_Switches table.

                  Last_Switches.Increment_Last;
                  Last_Switches.Table (Last_Switches.Last) :=
                    new String'(The_Arg);
               end if;
            end;
         end loop;
      end if;
   end if;

   declare
      Program   : String_Access;
      Exec_Path : String_Access;

   begin
      if The_Command = Stack then

         --  Never call gnatstack with a prefix

         Program := new String'(Command_List (The_Command).Unixcmd.all);

      else
         Program :=
           Program_Name (Command_List (The_Command).Unixcmd.all, "gnat");
      end if;

      --  For the tools where the GNAT driver processes the project files,
      --  allow shared library projects to import projects that are not shared
      --  library projects, to avoid adding a switch for these tools. For the
      --  builder (gnatmake), if a shared library project imports a project
      --  that is not a shared library project and the appropriate switch is
      --  not specified, the invocation of gnatmake will fail.

      Opt.Unchecked_Shared_Lib_Imports := True;

      --  Locate the executable for the command

      Exec_Path := Locate_Exec_On_Path (Program.all);

      if Exec_Path = null then
         Put_Line (Standard_Error, "could not locate " & Program.all);
         raise Error_Exit;
      end if;

      --  If there are switches for the executable, put them as first switches

      if Command_List (The_Command).Unixsws /= null then
         for J in Command_List (The_Command).Unixsws'Range loop
            First_Switches.Increment_Last;
            First_Switches.Table (First_Switches.Last) :=
              Command_List (The_Command).Unixsws (J);
         end loop;
      end if;

      --  For BIND, CHECK, ELIM, FIND, LINK, LIST, METRIC, PRETTY, STACK, STUB,
      --  SYNC and XREF, look for project file related switches.

      case The_Command is
         when Bind =>
            Tool_Package_Name := Name_Binder;
            Packages_To_Check := Packages_To_Check_By_Binder;
         when Check =>
            Tool_Package_Name := Name_Check;
            Packages_To_Check := Packages_To_Check_By_Check;
         when Elim =>
            Tool_Package_Name := Name_Eliminate;
            Packages_To_Check := Packages_To_Check_By_Eliminate;
         when Find =>
            Tool_Package_Name := Name_Finder;
            Packages_To_Check := Packages_To_Check_By_Finder;
         when Link =>
            Tool_Package_Name := Name_Linker;
            Packages_To_Check := Packages_To_Check_By_Linker;
         when List =>
            Tool_Package_Name := Name_Gnatls;
            Packages_To_Check := Packages_To_Check_By_Gnatls;
         when Metric =>
            Tool_Package_Name := Name_Metrics;
            Packages_To_Check := Packages_To_Check_By_Metric;
         when Pretty =>
            Tool_Package_Name := Name_Pretty_Printer;
            Packages_To_Check := Packages_To_Check_By_Pretty;
         when Stack =>
            Tool_Package_Name := Name_Stack;
            Packages_To_Check := Packages_To_Check_By_Stack;
         when Stub =>
            Tool_Package_Name := Name_Gnatstub;
            Packages_To_Check := Packages_To_Check_By_Gnatstub;
         when Sync =>
            Tool_Package_Name := Name_Synchronize;
            Packages_To_Check := Packages_To_Check_By_Sync;
         when Xref =>
            Tool_Package_Name := Name_Cross_Reference;
            Packages_To_Check := Packages_To_Check_By_Xref;
         when others =>
            Tool_Package_Name := No_Name;
      end case;

      if Tool_Package_Name /= No_Name then

         --  Check that the switches are consistent. Detect project file
         --  related switches.

         Inspect_Switches : declare
            Arg_Num : Positive := 1;
            Argv    : String_Access;

            procedure Remove_Switch (Num : Positive);
            --  Remove a project related switch from table Last_Switches

            -------------------
            -- Remove_Switch --
            -------------------

            procedure Remove_Switch (Num : Positive) is
            begin
               Last_Switches.Table (Num .. Last_Switches.Last - 1) :=
                 Last_Switches.Table (Num + 1 .. Last_Switches.Last);
               Last_Switches.Decrement_Last;
            end Remove_Switch;

         --  Start of processing for Inspect_Switches

         begin
            while Arg_Num <= Last_Switches.Last loop
               Argv := Last_Switches.Table (Arg_Num);

               if Argv (Argv'First) = '-' then
                  if Argv'Length = 1 then
                     Fail
                       ("switch character cannot be followed by a blank");
                  end if;

                  --  The two style project files (-p and -P) cannot be used
                  --  together

                  if (The_Command = Find or else The_Command = Xref)
                    and then Argv (2) = 'p'
                  then
                     Old_Project_File_Used := True;
                     if Project_File /= null then
                        Fail ("-P and -p cannot be used together");
                     end if;
                  end if;

                  --  --subdirs=... Specify Subdirs

<<<<<<< HEAD
                  if Argv'Length > Makeutl.Subdirs_Option'Length and then
                    Argv
                     (Argv'First ..
                      Argv'First + Makeutl.Subdirs_Option'Length - 1) =
                        Makeutl.Subdirs_Option
=======
                  if Argv'Length > Makeutl.Subdirs_Option'Length
                    and then
                      Argv
                       (Argv'First ..
                        Argv'First + Makeutl.Subdirs_Option'Length - 1) =
                          Makeutl.Subdirs_Option
>>>>>>> b56a5220
                  then
                     Subdirs :=
                       new String'
                         (Argv
                           (Argv'First + Makeutl.Subdirs_Option'Length ..
                            Argv'Last));

                     Remove_Switch (Arg_Num);

                  --  -aPdir  Add dir to the project search path

                  elsif Argv'Length > 3
                    and then Argv (Argv'First + 1 .. Argv'First + 2) = "aP"
                  then
<<<<<<< HEAD
                     Add_Search_Project_Directory
                       (Project_Node_Tree, Argv (Argv'First + 3 .. Argv'Last));
=======
                     Prj.Env.Add_Directories
                       (Project_Node_Tree.Project_Path,
                        Argv (Argv'First + 3 .. Argv'Last));
>>>>>>> b56a5220

                     Remove_Switch (Arg_Num);

                  --  -eL  Follow links for files

                  elsif Argv.all = "-eL" then
                     Follow_Links_For_Files := True;
                     Follow_Links_For_Dirs  := True;

                     Remove_Switch (Arg_Num);

                  --  -vPx  Specify verbosity while parsing project files

                  elsif Argv'Length = 4
                    and then Argv (Argv'First + 1 .. Argv'First + 2) = "vP"
                  then
                     case Argv (Argv'Last) is
                        when '0' =>
                           Current_Verbosity := Prj.Default;
                        when '1' =>
                           Current_Verbosity := Prj.Medium;
                        when '2' =>
                           Current_Verbosity := Prj.High;
                        when others =>
                           Fail ("Invalid switch: " & Argv.all);
                     end case;

                     Remove_Switch (Arg_Num);

                  --  -Pproject_file  Specify project file to be used

                  elsif Argv (Argv'First + 1) = 'P' then

                     --  Only one -P switch can be used

                     if Project_File /= null then
                        Fail
                          (Argv.all
                           & ": second project file forbidden (first is """
                           & Project_File.all
                           & """)");

                     --  The two style project files (-p and -P) cannot be
                     --  used together.

                     elsif Old_Project_File_Used then
                        Fail ("-p and -P cannot be used together");

                     elsif Argv'Length = 2 then

                        --  There is space between -P and the project file
                        --  name. -P cannot be the last option.

                        if Arg_Num = Last_Switches.Last then
                           Fail ("project file name missing after -P");

                        else
                           Remove_Switch (Arg_Num);
                           Argv := Last_Switches.Table (Arg_Num);

                           --  After -P, there must be a project file name,
                           --  not another switch.

                           if Argv (Argv'First) = '-' then
                              Fail ("project file name missing after -P");

                           else
                              Project_File := new String'(Argv.all);
                           end if;
                        end if;

                     else
                        --  No space between -P and project file name

                        Project_File :=
                          new String'(Argv (Argv'First + 2 .. Argv'Last));
                     end if;

                     Remove_Switch (Arg_Num);

                  --  -Xexternal=value Specify an external reference to be
                  --                   used in project files

                  elsif Argv'Length >= 5
                    and then Argv (Argv'First + 1) = 'X'
                  then
                     declare
                        Equal_Pos : constant Natural :=
                                      Index
                                        ('=',
                                         Argv (Argv'First + 2 .. Argv'Last));
                     begin
<<<<<<< HEAD
                        if Equal_Pos >= Argv'First + 3 and then
                          Equal_Pos /= Argv'Last then
=======
                        if Equal_Pos >= Argv'First + 3
                          and then Equal_Pos /= Argv'Last
                        then
>>>>>>> b56a5220
                           Add (Project_Node_Tree,
                                External_Name =>
                                  Argv (Argv'First + 2 .. Equal_Pos - 1),
                                Value => Argv (Equal_Pos + 1 .. Argv'Last));
                        else
                           Fail
                             (Argv.all
                              & " is not a valid external assignment.");
                        end if;
                     end;

                     Remove_Switch (Arg_Num);

                  elsif
                    (The_Command = Check  or else
                     The_Command = Sync   or else
                     The_Command = Pretty or else
                     The_Command = Metric or else
                     The_Command = Stack  or else
                     The_Command = List)
                    and then Argv'Length = 2
                    and then Argv (2) = 'U'
                  then
                     All_Projects := True;
                     Remove_Switch (Arg_Num);

                  else
                     Arg_Num := Arg_Num + 1;
                  end if;

               elsif ((The_Command = Check and then Argv (Argv'First) /= '+')
                        or else The_Command = Sync
                        or else The_Command = Metric
                        or else The_Command = Pretty)
                 and then Project_File /= null
                 and then All_Projects
               then
                  if ASIS_Main /= null then
                     Fail ("cannot specify more than one main after -U");
                  else
                     ASIS_Main := Argv;
                     Remove_Switch (Arg_Num);
                  end if;

               else
                  Arg_Num := Arg_Num + 1;
               end if;
            end loop;
         end Inspect_Switches;
      end if;

      --  If there is a project file specified, parse it, get the switches
      --  for the tool and setup PATH environment variables.

      if Project_File /= null then
         Prj.Pars.Set_Verbosity (To => Current_Verbosity);

         Prj.Pars.Parse
           (Project           => Project,
            In_Tree           => Project_Tree,
            In_Node_Tree      => Project_Node_Tree,
            Project_File_Name => Project_File.all,
            Flags             => Gnatmake_Flags,
            Packages_To_Check => Packages_To_Check);

         if Project = Prj.No_Project then
            Fail ("""" & Project_File.all & """ processing failed");
         end if;

         --  Check if a package with the name of the tool is in the project
         --  file and if there is one, get the switches, if any, and scan them.

         declare
            Pkg : constant Prj.Package_Id :=
                    Prj.Util.Value_Of
                      (Name        => Tool_Package_Name,
                       In_Packages => Project.Decl.Packages,
                       In_Tree     => Project_Tree);

            Element : Package_Element;

            Switches_Array : Array_Element_Id;

            The_Switches : Prj.Variable_Value;
            Current      : Prj.String_List_Id;
            The_String   : String_Element;

            Main : String_Access := null;

         begin
            if Pkg /= No_Package then
               Element := Project_Tree.Packages.Table (Pkg);

               --  Packages Gnatls and Gnatstack have a single attribute
               --  Switches, that is not an associative array.

               if The_Command = List or else The_Command = Stack then
                  The_Switches :=
                    Prj.Util.Value_Of
                    (Variable_Name => Snames.Name_Switches,
                     In_Variables  => Element.Decl.Attributes,
                     In_Tree       => Project_Tree);

               --  Packages Binder (for gnatbind), Cross_Reference (for
               --  gnatxref), Linker (for gnatlink), Finder (for gnatfind),
               --  Pretty_Printer (for gnatpp), Eliminate (for gnatelim), Check
               --  (for gnatcheck), and Metric (for gnatmetric) have an
               --  attributed Switches, an associative array, indexed by the
               --  name of the file.

               --  They also have an attribute Default_Switches, indexed by the
               --  name of the programming language.

               else
                  --  First check if there is a single main

                  for J in 1 .. Last_Switches.Last loop
                     if Last_Switches.Table (J) (1) /= '-' then
                        if Main = null then
                           Main := Last_Switches.Table (J);

                        else
                           Main := null;
                           exit;
                        end if;
                     end if;
                  end loop;

                  if Main /= null then
                     Switches_Array :=
                       Prj.Util.Value_Of
                         (Name      => Name_Switches,
                          In_Arrays => Element.Decl.Arrays,
                          In_Tree   => Project_Tree);
                     Name_Len := 0;
                     Add_Str_To_Name_Buffer (Main.all);
                     The_Switches := Prj.Util.Value_Of
                       (Index     => Name_Find,
                        Src_Index => 0,
                        In_Array  => Switches_Array,
                        In_Tree   => Project_Tree);
                  end if;

                  if The_Switches.Kind = Prj.Undefined then
                     Switches_Array :=
                       Prj.Util.Value_Of
                         (Name      => Name_Default_Switches,
                          In_Arrays => Element.Decl.Arrays,
                          In_Tree   => Project_Tree);
                     The_Switches := Prj.Util.Value_Of
                       (Index     => Name_Ada,
                        Src_Index => 0,
                        In_Array  => Switches_Array,
                        In_Tree   => Project_Tree);
                  end if;
               end if;

               --  If there are switches specified in the package of the
               --  project file corresponding to the tool, scan them.

               case The_Switches.Kind is
                  when Prj.Undefined =>
                     null;

                  when Prj.Single =>
                     declare
                        Switch : constant String :=
                                   Get_Name_String (The_Switches.Value);

                     begin
                        if Switch'Length > 0 then
                           First_Switches.Increment_Last;
                           First_Switches.Table (First_Switches.Last) :=
                             new String'(Switch);
                        end if;
                     end;

                  when Prj.List =>
                     Current := The_Switches.Values;
                     while Current /= Prj.Nil_String loop
                        The_String := Project_Tree.String_Elements.
                                        Table (Current);

                        declare
                           Switch : constant String :=
                             Get_Name_String (The_String.Value);

                        begin
                           if Switch'Length > 0 then
                              First_Switches.Increment_Last;
                              First_Switches.Table (First_Switches.Last) :=
                                new String'(Switch);
                           end if;
                        end;

                        Current := The_String.Next;
                     end loop;
               end case;
            end if;
         end;

         if        The_Command = Bind
           or else The_Command = Link
           or else The_Command = Elim
         then
            Change_Dir (Get_Name_String (Project.Object_Directory.Name));
         end if;

         --  Set up the env vars for project path files

         Prj.Env.Set_Ada_Paths
           (Project, Project_Tree, Including_Libraries => False);

         --  For gnatcheck, gnatstub, gnatmetric, gnatpp and gnatelim, create
         --  a configuration pragmas file, if necessary.

         if        The_Command = Pretty
           or else The_Command = Metric
           or else The_Command = Stub
           or else The_Command = Elim
           or else The_Command = Check
           or else The_Command = Sync
         then
            --  If there are switches in package Compiler, put them in the
            --  Carg_Switches table.

            declare
               Pkg  : constant Prj.Package_Id :=
                        Prj.Util.Value_Of
                          (Name        => Name_Compiler,
                           In_Packages => Project.Decl.Packages,
                           In_Tree     => Project_Tree);

               Element : Package_Element;

               Switches_Array : Array_Element_Id;

               The_Switches : Prj.Variable_Value;
               Current      : Prj.String_List_Id;
               The_String   : String_Element;

               Main    : String_Access := null;
               Main_Id : Name_Id;

            begin
               if Pkg /= No_Package then

                  --  First, check if there is a single main specified.

                  for J in 1  .. Last_Switches.Last loop
                     if Last_Switches.Table (J) (1) /= '-' then
                        if Main = null then
                           Main := Last_Switches.Table (J);

                        else
                           Main := null;
                           exit;
                        end if;
                     end if;
                  end loop;

                  Element := Project_Tree.Packages.Table (Pkg);

                  --  If there is a single main and there is compilation
                  --  switches specified in the project file, use them.

                  if Main /= null and then not All_Projects then
                     Name_Len := Main'Length;
                     Name_Buffer (1 .. Name_Len) := Main.all;
                     Canonical_Case_File_Name (Name_Buffer (1 .. Name_Len));
                     Main_Id := Name_Find;

                     Switches_Array :=
                       Prj.Util.Value_Of
                         (Name      => Name_Switches,
                          In_Arrays => Element.Decl.Arrays,
                          In_Tree   => Project_Tree);
                     The_Switches := Prj.Util.Value_Of
                       (Index     => Main_Id,
                        Src_Index => 0,
                        In_Array  => Switches_Array,
                        In_Tree   => Project_Tree);
                  end if;

                  --  Otherwise, get the Default_Switches ("Ada")

                  if The_Switches.Kind = Undefined then
                     Switches_Array :=
                       Prj.Util.Value_Of
                         (Name      => Name_Default_Switches,
                          In_Arrays => Element.Decl.Arrays,
                          In_Tree   => Project_Tree);
                     The_Switches := Prj.Util.Value_Of
                       (Index     => Name_Ada,
                        Src_Index => 0,
                        In_Array  => Switches_Array,
                        In_Tree   => Project_Tree);
                  end if;

                  --  If there are switches specified, put them in the
                  --  Carg_Switches table.

                  case The_Switches.Kind is
                     when Prj.Undefined =>
                        null;

                     when Prj.Single =>
                        declare
                           Switch : constant String :=
                                      Get_Name_String (The_Switches.Value);
                        begin
                           if Switch'Length > 0 then
                              Add_To_Carg_Switches (new String'(Switch));
                           end if;
                        end;

                     when Prj.List =>
                        Current := The_Switches.Values;
                        while Current /= Prj.Nil_String loop
                           The_String :=
                             Project_Tree.String_Elements.Table (Current);

                           declare
                              Switch : constant String :=
                                         Get_Name_String (The_String.Value);
                           begin
                              if Switch'Length > 0 then
                                 Add_To_Carg_Switches (new String'(Switch));
                              end if;
                           end;

                           Current := The_String.Next;
                        end loop;
                  end case;
               end if;
            end;

            --  If -cargs is one of the switches, move the following switches
            --  to the Carg_Switches table.

            for J in 1 .. First_Switches.Last loop
               if First_Switches.Table (J).all = "-cargs" then
                  declare
                     K    : Positive;
                     Last : Natural;

                  begin
                     --  Move the switches that are before -rules when the
                     --  command is CHECK.

                     K := J + 1;
                     while K <= First_Switches.Last
                       and then
                        (The_Command /= Check
                          or else First_Switches.Table (K).all /= "-rules")
                     loop
                        Add_To_Carg_Switches (First_Switches.Table (K));
                        K := K + 1;
                     end loop;

                     if K > First_Switches.Last then
                        First_Switches.Set_Last (J - 1);

                     else
                        Last := J - 1;
                        while K <= First_Switches.Last loop
                           Last := Last + 1;
                           First_Switches.Table (Last) :=
                             First_Switches.Table (K);
                           K := K + 1;
                        end loop;

                        First_Switches.Set_Last (Last);
                     end if;
                  end;

                  exit;
               end if;
            end loop;

            for J in 1 .. Last_Switches.Last loop
               if Last_Switches.Table (J).all = "-cargs" then
                  declare
                     K    : Positive;
                     Last : Natural;

                  begin
                     --  Move the switches that are before -rules when the
                     --  command is CHECK.

                     K := J + 1;
                     while K <= Last_Switches.Last
                       and then
                        (The_Command /= Check
                          or else Last_Switches.Table (K).all /= "-rules")
                     loop
                        Add_To_Carg_Switches (Last_Switches.Table (K));
                        K := K + 1;
                     end loop;

                     if K > Last_Switches.Last then
                        Last_Switches.Set_Last (J - 1);

                     else
                        Last := J - 1;
                        while K <= Last_Switches.Last loop
                           Last := Last + 1;
                           Last_Switches.Table (Last) :=
                             Last_Switches.Table (K);
                           K := K + 1;
                        end loop;

                        Last_Switches.Set_Last (Last);
                     end if;
                  end;

                  exit;
               end if;
            end loop;

            declare
               CP_File : constant Path_Name_Type := Configuration_Pragmas_File;
               M_File  : constant Path_Name_Type := Mapping_File;

            begin
               if CP_File /= No_Path then
                  if The_Command = Elim then
                     First_Switches.Increment_Last;
                     First_Switches.Table (First_Switches.Last)  :=
                       new String'("-C" & Get_Name_String (CP_File));

                  else
                     Add_To_Carg_Switches
                       (new String'("-gnatec=" & Get_Name_String (CP_File)));
                  end if;
               end if;

               if M_File /= No_Path then
                  Add_To_Carg_Switches
                    (new String'("-gnatem=" & Get_Name_String (M_File)));
               end if;

               --  For gnatcheck, also indicate a global configuration pragmas
               --  file and, if -U is not used, a local one.

               if The_Command = Check then
                  declare
                     Pkg  : constant Prj.Package_Id :=
                              Prj.Util.Value_Of
                                (Name        => Name_Builder,
                                 In_Packages => Project.Decl.Packages,
                                 In_Tree     => Project_Tree);

                     Variable : Variable_Value :=
                                  Prj.Util.Value_Of
                                    (Name                    => No_Name,
                                     Attribute_Or_Array_Name =>
                                       Name_Global_Configuration_Pragmas,
                                     In_Package              => Pkg,
                                     In_Tree                 => Project_Tree);

                  begin
                     if (Variable = Nil_Variable_Value
                          or else Length_Of_Name (Variable.Value) = 0)
                       and then Pkg /= No_Package
                     then
                        Variable :=
                          Prj.Util.Value_Of
                            (Name                    => Name_Ada,
                             Attribute_Or_Array_Name =>
                               Name_Global_Config_File,
                             In_Package              => Pkg,
                             In_Tree                 => Project_Tree);
                     end if;

                     if Variable /= Nil_Variable_Value
                       and then Length_Of_Name (Variable.Value) /= 0
                     then
                        Add_To_Carg_Switches
                          (new String'
                             ("-gnatec=" & Get_Name_String (Variable.Value)));
                     end if;
                  end;

                  if not All_Projects then
                     declare
                        Pkg : constant Prj.Package_Id :=
                                Prj.Util.Value_Of
                                  (Name        => Name_Compiler,
                                   In_Packages => Project.Decl.Packages,
                                   In_Tree     => Project_Tree);

                        Variable : Variable_Value :=
                                     Prj.Util.Value_Of
                                       (Name        => No_Name,
                                        Attribute_Or_Array_Name =>
                                          Name_Local_Configuration_Pragmas,
                                        In_Package  => Pkg,
                                        In_Tree     => Project_Tree);

                     begin
                        if (Variable = Nil_Variable_Value
                             or else Length_Of_Name (Variable.Value) = 0)
                          and then Pkg /= No_Package
                        then
                           Variable :=
                             Prj.Util.Value_Of
                               (Name                    => Name_Ada,
                                Attribute_Or_Array_Name =>
                                  Name_Local_Config_File,
                                In_Package              => Pkg,
                                In_Tree                 => Project_Tree);
                        end if;

                        if Variable /= Nil_Variable_Value
                          and then Length_Of_Name (Variable.Value) /= 0
                        then
                           Add_To_Carg_Switches
                             (new String'
                                ("-gnatec=" &
                                 Get_Name_String (Variable.Value)));
                        end if;
                     end;
                  end if;
               end if;
            end;
         end if;

         if The_Command = Link then
            Process_Link;
         end if;

         if The_Command = Link or else The_Command = Bind then

            --  For files that are specified as relative paths with directory
            --  information, we convert them to absolute paths, with parent
            --  being the current working directory if specified on the command
            --  line and the project directory if specified in the project
            --  file. This is what gnatmake is doing for linker and binder
            --  arguments.

            for J in 1 .. Last_Switches.Last loop
               GNATCmd.Test_If_Relative_Path
                 (Last_Switches.Table (J), Current_Work_Dir);
            end loop;

            Get_Name_String (Project.Directory.Name);

            declare
               Project_Dir : constant String := Name_Buffer (1 .. Name_Len);
            begin
               for J in 1 .. First_Switches.Last loop
                  GNATCmd.Test_If_Relative_Path
                    (First_Switches.Table (J), Project_Dir);
               end loop;
            end;

         elsif The_Command = Stub then
            declare
               File_Index : Integer := 0;
               Dir_Index  : Integer := 0;
               Last       : constant Integer := Last_Switches.Last;
               Lang       : constant Language_Ptr :=
                              Get_Language_From_Name (Project, "ada");

            begin
               for Index in 1 .. Last loop
                  if Last_Switches.Table (Index)
                    (Last_Switches.Table (Index)'First) /= '-'
                  then
                     File_Index := Index;
                     exit;
                  end if;
               end loop;

               --  If the project file naming scheme is not standard, and if
               --  the file name ends with the spec suffix, then indicate to
               --  gnatstub the name of the body file with a -o switch.

               if not Is_Standard_GNAT_Naming (Lang.Config.Naming_Data) then
                  if File_Index /= 0 then
                     declare
                        Spec : constant String :=
                                 Base_Name
                                   (Last_Switches.Table (File_Index).all);
                        Last : Natural := Spec'Last;

                     begin
                        Get_Name_String (Lang.Config.Naming_Data.Spec_Suffix);

                        if Spec'Length > Name_Len
                          and then Spec (Last - Name_Len + 1 .. Last) =
                                                  Name_Buffer (1 .. Name_Len)
                        then
                           Last := Last - Name_Len;
                           Get_Name_String
                             (Lang.Config.Naming_Data.Body_Suffix);
                           Last_Switches.Increment_Last;
                           Last_Switches.Table (Last_Switches.Last) :=
                             new String'("-o");
                           Last_Switches.Increment_Last;
                           Last_Switches.Table (Last_Switches.Last) :=
                             new String'(Spec (Spec'First .. Last) &
                                           Name_Buffer (1 .. Name_Len));
                        end if;
                     end;
                  end if;
               end if;

               --  Add the directory of the spec as the destination directory
               --  of the body, if there is no destination directory already
               --  specified.

               if File_Index /= 0 then
                  for Index in File_Index + 1 .. Last loop
                     if Last_Switches.Table (Index)
                         (Last_Switches.Table (Index)'First) /= '-'
                     then
                        Dir_Index := Index;
                        exit;
                     end if;
                  end loop;

                  if Dir_Index = 0 then
                     Last_Switches.Increment_Last;
                     Last_Switches.Table (Last_Switches.Last) :=
                       new String'
                             (Dir_Name (Last_Switches.Table (File_Index).all));
                  end if;
               end if;
            end;
         end if;

         --  For gnatmetric, the generated files should be put in the object
         --  directory. This must be the first switch, because it may be
         --  overridden by a switch in package Metrics in the project file or
         --  by a command line option. Note that we don't add the -d= switch
         --  if there is no object directory available.

         if The_Command = Metric
           and then Project.Object_Directory /= No_Path_Information
         then
            First_Switches.Increment_Last;
            First_Switches.Table (2 .. First_Switches.Last) :=
              First_Switches.Table (1 .. First_Switches.Last - 1);
            First_Switches.Table (1) :=
              new String'("-d=" &
                          Get_Name_String (Project.Object_Directory.Name));
         end if;

         --  For gnat check, -rules and the following switches need to be the
         --  last options, so move all these switches to table Rules_Switches.

         if The_Command = Check then
            declare
               New_Last : Natural;
               --  Set to rank of options preceding "-rules"

               In_Rules_Switches : Boolean;
               --  Set to True when options "-rules" is found

            begin
               New_Last := First_Switches.Last;
               In_Rules_Switches := False;

               for J in 1 .. First_Switches.Last loop
                  if In_Rules_Switches then
                     Add_To_Rules_Switches (First_Switches.Table (J));

                  elsif First_Switches.Table (J).all = "-rules" then
                     New_Last := J - 1;
                     In_Rules_Switches := True;
                  end if;
               end loop;

               if In_Rules_Switches then
                  First_Switches.Set_Last (New_Last);
               end if;

               New_Last := Last_Switches.Last;
               In_Rules_Switches := False;

               for J in 1 .. Last_Switches.Last loop
                  if In_Rules_Switches then
                     Add_To_Rules_Switches (Last_Switches.Table (J));

                  elsif Last_Switches.Table (J).all = "-rules" then
                     New_Last := J - 1;
                     In_Rules_Switches := True;
                  end if;
               end loop;

               if In_Rules_Switches then
                  Last_Switches.Set_Last (New_Last);
               end if;
            end;
         end if;

         --  For gnat check, sync, metric or pretty with -U + a main, get the
         --  list of sources from the closure and add them to the arguments.

         if ASIS_Main /= null then
            Get_Closure;

            --  On VMS, set up the env var again for source dirs file. This is
            --  because the call to gnatmake has set this env var to another
            --  file that has now been deleted.

            if Hostparm.OpenVMS then

               --  First make sure that the recorded file names are empty

               Prj.Env.Initialize (Project_Tree);

               Prj.Env.Set_Ada_Paths
                 (Project, Project_Tree, Including_Libraries => False);
            end if;

         --  For gnat check, gnat sync, gnat pretty, gnat metric, gnat list,
         --  and gnat stack, if no file has been put on the command line, call
         --  tool with all the sources of the main project.

         elsif The_Command = Check  or else
               The_Command = Sync   or else
               The_Command = Pretty or else
               The_Command = Metric or else
               The_Command = List   or else
               The_Command = Stack
         then
            Check_Files;
         end if;
      end if;

      --  Gather all the arguments and invoke the executable

      declare
         The_Args : Argument_List
                      (1 .. First_Switches.Last +
                            Last_Switches.Last +
                            Carg_Switches.Last +
                            Rules_Switches.Last);
         Arg_Num  : Natural := 0;

      begin
         for J in 1 .. First_Switches.Last loop
            Arg_Num := Arg_Num + 1;
            The_Args (Arg_Num) := First_Switches.Table (J);
         end loop;

         for J in 1 .. Last_Switches.Last loop
            Arg_Num := Arg_Num + 1;
            The_Args (Arg_Num) := Last_Switches.Table (J);
         end loop;

         for J in 1 .. Carg_Switches.Last loop
            Arg_Num := Arg_Num + 1;
            The_Args (Arg_Num) := Carg_Switches.Table (J);
         end loop;

         for J in 1 .. Rules_Switches.Last loop
            Arg_Num := Arg_Num + 1;
            The_Args (Arg_Num) := Rules_Switches.Table (J);
         end loop;

         --  If Display_Command is on, only display the generated command

         if Display_Command then
            Put (Standard_Error, "generated command -->");
            Put (Standard_Error, Exec_Path.all);

            for Arg in The_Args'Range loop
               Put (Standard_Error, " ");
               Put (Standard_Error, The_Args (Arg).all);
            end loop;

            Put (Standard_Error, "<--");
            New_Line (Standard_Error);
            raise Normal_Exit;
         end if;

         if Verbose_Mode then
            Output.Write_Str (Exec_Path.all);

            for Arg in The_Args'Range loop
               Output.Write_Char (' ');
               Output.Write_Str (The_Args (Arg).all);
            end loop;

            Output.Write_Eol;
         end if;

         My_Exit_Status :=
           Exit_Status (Spawn (Exec_Path.all, The_Args));
         raise Normal_Exit;
      end;
   end;

exception
   when Error_Exit =>
      if not Keep_Temporary_Files then
         Prj.Delete_All_Temp_Files (Project_Tree);
         Delete_Temp_Config_Files;
      end if;

      Set_Exit_Status (Failure);

   when Normal_Exit =>
      if not Keep_Temporary_Files then
         Prj.Delete_All_Temp_Files (Project_Tree);
         Delete_Temp_Config_Files;
      end if;

      --  Since GNATCmd is normally called from DCL (the VMS shell), it must
      --  return an understandable VMS exit status. However the exit status
      --  returned *to* GNATCmd is a Posix style code, so we test it and return
      --  just a simple success or failure on VMS.

      if Hostparm.OpenVMS and then My_Exit_Status /= Success then
         Set_Exit_Status (Failure);
      else
         Set_Exit_Status (My_Exit_Status);
      end if;
end GNATCmd;<|MERGE_RESOLUTION|>--- conflicted
+++ resolved
@@ -26,10 +26,7 @@
 with GNAT.Directory_Operations; use GNAT.Directory_Operations;
 
 with Csets;
-<<<<<<< HEAD
-=======
 with Hostparm; use Hostparm;
->>>>>>> b56a5220
 with Makeutl;  use Makeutl;
 with MLib.Tgt; use MLib.Tgt;
 with MLib.Utl;
@@ -321,8 +318,6 @@
       FD          : File_Descriptor := Invalid_FD;
       Status      : Integer;
       Success     : Boolean;
-<<<<<<< HEAD
-=======
 
       procedure Add_To_Response_File
         (File_Name  : String;
@@ -367,26 +362,12 @@
       end Add_To_Response_File;
 
    --  Start of processing for Check_Files
->>>>>>> b56a5220
 
    begin
       --  Check if there is at least one argument that is not a switch or if
       --  there is a -files= switch.
 
       for Index in 1 .. Last_Switches.Last loop
-<<<<<<< HEAD
-         if Last_Switches.Table (Index) (1) /= '-' then
-            if Index = 1
-              or else
-                (The_Command = Check
-                   and then
-                     Last_Switches.Table (Index - 1).all /= "-o")
-              or else
-                (The_Command = Pretty
-                   and then
-                     Last_Switches.Table (Index - 1).all /= "-o"  and then
-                     Last_Switches.Table (Index - 1).all /= "-of")
-=======
          if Last_Switches.Table (Index).all'Length > 7
            and then Last_Switches.Table (Index) (1 .. 7) = "-files="
          then
@@ -402,7 +383,6 @@
                 (The_Command = Pretty
                    and then Last_Switches.Table (Index - 1).all /= "-o"
                    and then Last_Switches.Table (Index - 1).all /= "-of")
->>>>>>> b56a5220
               or else
                 (The_Command = Metric
                    and then
@@ -426,14 +406,6 @@
 
       if Add_Sources then
 
-<<<<<<< HEAD
-         --  For gnatcheck, gnatpp and gnatmetric , create a temporary file and
-         --  put the list of sources in it.
-
-         if The_Command = Check  or else
-            The_Command = Pretty or else
-            The_Command = Metric
-=======
          --  For gnatcheck, gnatpp, and gnatmetric, create a temporary file
          --  and put the list of sources in it. For gnatstack create a
          --  temporary file with the list of .ci files.
@@ -442,7 +414,6 @@
             The_Command = Pretty or else
             The_Command = Metric or else
             The_Command = Stack
->>>>>>> b56a5220
          then
             Tempdir.Create_Temp_File (FD, Temp_File_Name);
             Last_Switches.Increment_Last;
@@ -464,32 +435,12 @@
                   if Check_Project (Proj.Project, Project) then
                      declare
                         Main : String_List_Id;
-<<<<<<< HEAD
-                        File : String_Access;
-=======
->>>>>>> b56a5220
 
                      begin
                         --  Include binder generated files for main programs
 
                         Main := Proj.Project.Mains;
                         while Main /= Nil_String loop
-<<<<<<< HEAD
-                           File :=
-                             new String'
-                               (Get_Name_String
-                                 (Proj.Project.Object_Directory.Name)        &
-                                B_Start.all                                  &
-                                MLib.Fil.Ext_To
-                                  (Get_Name_String
-                                     (Project_Tree.String_Elements.Table
-                                        (Main).Value),
-                                   "ci"));
-
-                           if Is_Regular_File (File.all) then
-                              Last_Switches.Increment_Last;
-                              Last_Switches.Table (Last_Switches.Last) := File;
-=======
                            Add_To_Response_File
                              (Get_Name_String
                                 (Proj.Project.Object_Directory.Name) &
@@ -517,7 +468,6 @@
                                       (Project_Tree.String_Elements.Table
                                          (Main).Value),
                                     "ci"));
->>>>>>> b56a5220
                            end if;
 
                            Main :=
@@ -530,19 +480,6 @@
                            --  files that contains the initialization and
                            --  finalization of the library.
 
-<<<<<<< HEAD
-                           File :=
-                             new String'
-                               (Get_Name_String
-                                 (Proj.Project.Object_Directory.Name)        &
-                                B_Start.all                                  &
-                                Get_Name_String (Proj.Project.Library_Name)  &
-                                ".ci");
-
-                           if Is_Regular_File (File.all) then
-                              Last_Switches.Increment_Last;
-                              Last_Switches.Table (Last_Switches.Last) := File;
-=======
                            Add_To_Response_File
                              (Get_Name_String
                                 (Proj.Project.Object_Directory.Name)      &
@@ -564,7 +501,6 @@
                                  "b__"                                       &
                                  Get_Name_String (Proj.Project.Library_Name) &
                                  ".ci");
->>>>>>> b56a5220
                            end if;
                         end if;
                      end;
@@ -586,13 +522,8 @@
                   then
                      --  There is a body, check if it is for this project
 
-<<<<<<< HEAD
-                     if All_Projects or else
-                        Unit.File_Names (Impl).Project = Project
-=======
                      if All_Projects
                        or else Unit.File_Names (Impl).Project = Project
->>>>>>> b56a5220
                      then
                         Subunit := False;
 
@@ -678,18 +609,6 @@
                         end if;
 
                         if not Subunit then
-<<<<<<< HEAD
-                           Last_Switches.Increment_Last;
-                           Last_Switches.Table (Last_Switches.Last) :=
-                             new String'
-                               (Get_Name_String
-                                 (Unit.File_Names
-                                   (Impl).Project. Object_Directory.Name)  &
-                                MLib.Fil.Ext_To
-                                  (Get_Name_String
-                                     (Unit.File_Names (Impl).Display_File),
-                                   "ci"));
-=======
                            Add_To_Response_File
                              (Get_Name_String
                                 (Unit.File_Names
@@ -698,7 +617,6 @@
                                 (Get_Name_String
                                    (Unit.File_Names (Impl).Display_File),
                                  "ci"));
->>>>>>> b56a5220
                         end if;
                      end if;
 
@@ -710,18 +628,6 @@
                      if Check_Project
                           (Unit.File_Names (Spec).Project, Project)
                      then
-<<<<<<< HEAD
-                        Last_Switches.Increment_Last;
-                        Last_Switches.Table (Last_Switches.Last) :=
-                          new String'
-                            (Get_Name_String
-                              (Unit.File_Names
-                                (Spec).Project. Object_Directory.Name)     &
-                             Dir_Separator                                 &
-                             MLib.Fil.Ext_To
-                               (Get_Name_String (Unit.File_Names (Spec).File),
-                                "ci"));
-=======
                         Add_To_Response_File
                           (Get_Name_String
                              (Unit.File_Names
@@ -730,7 +636,6 @@
                            MLib.Fil.Ext_To
                              (Get_Name_String (Unit.File_Names (Spec).File),
                               "ci"));
->>>>>>> b56a5220
                      end if;
                   end if;
 
@@ -745,39 +650,12 @@
                                   (Unit.File_Names (Kind).Project, Project)
                        and then not Unit.File_Names (Kind).Locally_Removed
                      then
-<<<<<<< HEAD
-                        Name_Len := 0;
-                        Add_Char_To_Name_Buffer ('"');
-                        Add_Str_To_Name_Buffer
-                          (Get_Name_String
-                            (Unit.File_Names (Kind).Path.Display_Name));
-                        Add_Char_To_Name_Buffer ('"');
-
-                        if FD /= Invalid_FD then
-                           Name_Len := Name_Len + 1;
-                           Name_Buffer (Name_Len) := ASCII.LF;
-                           Status :=
-                             Write (FD, Name_Buffer (1)'Address, Name_Len);
-
-                           if Status /= Name_Len then
-                              Osint.Fail ("disk full");
-                           end if;
-
-                        else
-                           Last_Switches.Increment_Last;
-                           Last_Switches.Table (Last_Switches.Last) :=
-                             new String'(Get_Name_String
-                                          (Unit.File_Names
-                                            (Kind).Path.Display_Name));
-                        end if;
-=======
                         Add_To_Response_File
                           (""""                                         &
                            Get_Name_String
                              (Unit.File_Names (Kind).Path.Display_Name) &
                            """",
                            Check_File => False);
->>>>>>> b56a5220
                      end if;
                   end loop;
                end if;
@@ -1825,20 +1703,12 @@
 
                   --  --subdirs=... Specify Subdirs
 
-<<<<<<< HEAD
-                  if Argv'Length > Makeutl.Subdirs_Option'Length and then
-                    Argv
-                     (Argv'First ..
-                      Argv'First + Makeutl.Subdirs_Option'Length - 1) =
-                        Makeutl.Subdirs_Option
-=======
                   if Argv'Length > Makeutl.Subdirs_Option'Length
                     and then
                       Argv
                        (Argv'First ..
                         Argv'First + Makeutl.Subdirs_Option'Length - 1) =
                           Makeutl.Subdirs_Option
->>>>>>> b56a5220
                   then
                      Subdirs :=
                        new String'
@@ -1853,14 +1723,9 @@
                   elsif Argv'Length > 3
                     and then Argv (Argv'First + 1 .. Argv'First + 2) = "aP"
                   then
-<<<<<<< HEAD
-                     Add_Search_Project_Directory
-                       (Project_Node_Tree, Argv (Argv'First + 3 .. Argv'Last));
-=======
                      Prj.Env.Add_Directories
                        (Project_Node_Tree.Project_Path,
                         Argv (Argv'First + 3 .. Argv'Last));
->>>>>>> b56a5220
 
                      Remove_Switch (Arg_Num);
 
@@ -1953,14 +1818,9 @@
                                         ('=',
                                          Argv (Argv'First + 2 .. Argv'Last));
                      begin
-<<<<<<< HEAD
-                        if Equal_Pos >= Argv'First + 3 and then
-                          Equal_Pos /= Argv'Last then
-=======
                         if Equal_Pos >= Argv'First + 3
                           and then Equal_Pos /= Argv'Last
                         then
->>>>>>> b56a5220
                            Add (Project_Node_Tree,
                                 External_Name =>
                                   Argv (Argv'First + 2 .. Equal_Pos - 1),

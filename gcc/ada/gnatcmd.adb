--- conflicted
+++ resolved
@@ -6,11 +6,7 @@
 --                                                                          --
 --                                 B o d y                                  --
 --                                                                          --
-<<<<<<< HEAD
---          Copyright (C) 1996-2005, Free Software Foundation, Inc.         --
-=======
 --          Copyright (C) 1996-2006, Free Software Foundation, Inc.         --
->>>>>>> c355071f
 --                                                                          --
 -- GNAT is free software;  you can  redistribute it  and/or modify it under --
 -- terms of the  GNU General Public License as published  by the Free Soft- --
@@ -93,8 +89,6 @@
       Table_Increment      => 100,
       Table_Name           => "Gnatcmd.Carg_Switches");
    --  A table to keep the switches following -cargs for ASIS tools
-<<<<<<< HEAD
-=======
 
    package Rules_Switches is new Table.Table
      (Table_Component_Type => String_Access,
@@ -104,7 +98,6 @@
       Table_Increment      => 100,
       Table_Name           => "Gnatcmd.Rules_Switches");
    --  A table to keep the switches following -rules for gnatcheck
->>>>>>> c355071f
 
    package Library_Paths is new Table.Table (
      Table_Component_Type => String_Access,
@@ -193,13 +186,10 @@
    --  Add a switch to the Carg_Switches table. If it is the first one,
    --  put the switch "-cargs" at the beginning of the table.
 
-<<<<<<< HEAD
-=======
    procedure Add_To_Rules_Switches (Switch : String_Access);
    --  Add a switch to the Rules_Switches table. If it is the first one,
    --  put the switch "-crules" at the beginning of the table.
 
->>>>>>> c355071f
    procedure Check_Files;
    --  For GNAT LIST, GNAT PRETTY and GNAT METRIC, check if a project
    --  file is specified, without any file arguments. If it is the case,
@@ -274,8 +264,6 @@
       Carg_Switches.Table (Carg_Switches.Last) := Switch;
    end Add_To_Carg_Switches;
 
-<<<<<<< HEAD
-=======
    ---------------------------
    -- Add_To_Rules_Switches --
    ---------------------------
@@ -293,7 +281,6 @@
       Rules_Switches.Table (Rules_Switches.Last) := Switch;
    end Add_To_Rules_Switches;
 
->>>>>>> c355071f
    -----------------
    -- Check_Files --
    -----------------
@@ -1069,11 +1056,8 @@
    First_Switches.Set_Last (0);
    Carg_Switches.Init;
    Carg_Switches.Set_Last (0);
-<<<<<<< HEAD
-=======
    Rules_Switches.Init;
    Rules_Switches.Set_Last (0);
->>>>>>> c355071f
 
    VMS_Conv.Initialize;
 
@@ -1998,12 +1982,6 @@
                                (Project).Object_Directory));
          end if;
 
-<<<<<<< HEAD
-         --  For gnat check, gnat pretty, gnat metric ands gnat list,
-         --  if no file has been put on the command line, call tool with all
-         --  the sources of the main project.
-
-=======
          --  For gnat check, -rules and the following switches need to be the
          --  last options. So, we move all these switches to table
          --  Rules_Switches.
@@ -2057,7 +2035,6 @@
          --  if no file has been put on the command line, call tool with all
          --  the sources of the main project.
 
->>>>>>> c355071f
          if The_Command = Check  or else
             The_Command = Pretty or else
             The_Command = Metric or else
@@ -2073,12 +2050,8 @@
          The_Args : Argument_List
                       (1 .. First_Switches.Last +
                             Last_Switches.Last +
-<<<<<<< HEAD
-                            Carg_Switches.Last);
-=======
                             Carg_Switches.Last +
                             Rules_Switches.Last);
->>>>>>> c355071f
          Arg_Num  : Natural := 0;
 
       begin
@@ -2097,14 +2070,11 @@
             The_Args (Arg_Num) := Carg_Switches.Table (J);
          end loop;
 
-<<<<<<< HEAD
-=======
          for J in 1 .. Rules_Switches.Last loop
             Arg_Num := Arg_Num + 1;
             The_Args (Arg_Num) := Rules_Switches.Table (J);
          end loop;
 
->>>>>>> c355071f
          --  If Display_Command is on, only display the generated command
 
          if Display_Command then

--- conflicted
+++ resolved
@@ -6,11 +6,7 @@
 --                                                                          --
 --                                 B o d y                                  --
 --                                                                          --
-<<<<<<< HEAD
---          Copyright (C) 2001-2005 Free Software Foundation, Inc.          --
-=======
 --          Copyright (C) 2001-2007, Free Software Foundation, Inc.         --
->>>>>>> 751ff693
 --                                                                          --
 -- GNAT is free software;  you can  redistribute it  and/or modify it under --
 -- terms of the  GNU General Public License as published  by the Free Soft- --
@@ -82,10 +78,7 @@
 with System.Traceback;
 with System.Traceback_Entries;
 with GNAT.IO;
-<<<<<<< HEAD
-=======
 with System.OS_Primitives;
->>>>>>> 751ff693
 
 package body System.Memory is
 
@@ -202,26 +195,19 @@
 
          First_Call := False;
 
-<<<<<<< HEAD
-         Gmem_Initialize;
-=======
          if Needs_Init then
             Gmem_Initialize;
          end if;
 
          Timestamp := System.OS_Primitives.Clock;
->>>>>>> 751ff693
          Call_Chain (Tracebk'Address, Max_Call_Stack, Num_Calls,
                      Skip_Frames => 2);
          fputc (Character'Pos ('A'), Gmemfile);
          fwrite (Result'Address, Address_Size, 1, Gmemfile);
          fwrite (Actual_Size'Address, size_t'Max_Size_In_Storage_Elements, 1,
                  Gmemfile);
-<<<<<<< HEAD
-=======
          fwrite (Timestamp'Address, Duration'Max_Size_In_Storage_Elements, 1,
                  Gmemfile);
->>>>>>> 751ff693
          fwrite (Num_Calls'Address, Integer'Max_Size_In_Storage_Elements, 1,
                  Gmemfile);
 
@@ -262,12 +248,8 @@
    ----------
 
    procedure Free (Ptr : System.Address) is
-<<<<<<< HEAD
-      Addr : aliased constant System.Address := Ptr;
-=======
       Addr      : aliased constant System.Address := Ptr;
       Timestamp : aliased Duration;
->>>>>>> 751ff693
 
    begin
       Lock_Task.all;
@@ -277,16 +259,6 @@
          --  Logs deallocation call
          --  format is:
          --   'D' <mem addr> <len backtrace> <addr1> ... <addrn>
-<<<<<<< HEAD
-
-         First_Call := False;
-
-         Gmem_Initialize;
-         Call_Chain (Tracebk'Address, Max_Call_Stack, Num_Calls,
-                     Skip_Frames => 2);
-         fputc (Character'Pos ('D'), Gmemfile);
-         fwrite (Addr'Address, Address_Size, 1, Gmemfile);
-=======
 
          First_Call := False;
 
@@ -301,7 +273,6 @@
          fwrite (Addr'Address, Address_Size, 1, Gmemfile);
          fwrite (Timestamp'Address, Duration'Max_Size_In_Storage_Elements, 1,
                  Gmemfile);
->>>>>>> 751ff693
          fwrite (Num_Calls'Address, Integer'Max_Size_In_Storage_Elements, 1,
                  Gmemfile);
 
@@ -354,14 +325,9 @@
      (Ptr  : System.Address;
       Size : size_t) return System.Address
    is
-<<<<<<< HEAD
-      Addr : aliased constant System.Address := Ptr;
-      Result : aliased System.Address;
-=======
       Addr      : aliased constant System.Address := Ptr;
       Result    : aliased System.Address;
       Timestamp : aliased Duration;
->>>>>>> 751ff693
 
    begin
       --  For the purposes of allocations logging, we treat realloc as a free
@@ -380,13 +346,6 @@
 
          --  We first log deallocation call
 
-<<<<<<< HEAD
-         Gmem_Initialize;
-         Call_Chain (Tracebk'Address, Max_Call_Stack, Num_Calls,
-                     Skip_Frames => 2);
-         fputc (Character'Pos ('D'), Gmemfile);
-         fwrite (Addr'Address, Address_Size, 1, Gmemfile);
-=======
          if Needs_Init then
             Gmem_Initialize;
          end if;
@@ -397,7 +356,6 @@
          fwrite (Addr'Address, Address_Size, 1, Gmemfile);
          fwrite (Timestamp'Address, Duration'Max_Size_In_Storage_Elements, 1,
                  Gmemfile);
->>>>>>> 751ff693
          fwrite (Num_Calls'Address, Integer'Max_Size_In_Storage_Elements, 1,
                  Gmemfile);
 
@@ -419,11 +377,8 @@
          fwrite (Result'Address, Address_Size, 1, Gmemfile);
          fwrite (Size'Address, size_t'Max_Size_In_Storage_Elements, 1,
                  Gmemfile);
-<<<<<<< HEAD
-=======
          fwrite (Timestamp'Address, Duration'Max_Size_In_Storage_Elements, 1,
                  Gmemfile);
->>>>>>> 751ff693
          fwrite (Num_Calls'Address, Integer'Max_Size_In_Storage_Elements, 1,
                  Gmemfile);
 

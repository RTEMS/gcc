--- conflicted
+++ resolved
@@ -6,11 +6,7 @@
 --                                                                          --
 --                                 S p e c                                  --
 --                                                                          --
-<<<<<<< HEAD
---                     Copyright (C) 1995-2005, AdaCore                     --
-=======
 --                     Copyright (C) 1995-2007, AdaCore                     --
->>>>>>> 751ff693
 --                                                                          --
 -- GNAT is free software;  you can  redistribute it  and/or modify it under --
 -- terms of the  GNU General Public License as published  by the Free Soft- --
@@ -47,13 +43,10 @@
 --  this facility is accessed from run time routines, but clients should
 --  always access the version supplied via GNAT.HTable.
 
-<<<<<<< HEAD
-=======
 pragma Warnings (Off);
 pragma Compiler_Unit;
 pragma Warnings (On);
 
->>>>>>> 751ff693
 with System.HTable;
 
 package GNAT.HTable is

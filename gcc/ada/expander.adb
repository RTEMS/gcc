--- conflicted
+++ resolved
@@ -6,11 +6,7 @@
 --                                                                          --
 --                                 B o d y                                  --
 --                                                                          --
-<<<<<<< HEAD
---          Copyright (C) 1992-2006, Free Software Foundation, Inc.         --
-=======
 --          Copyright (C) 1992-2007, Free Software Foundation, Inc.         --
->>>>>>> 751ff693
 --                                                                          --
 -- GNAT is free software;  you can  redistribute it  and/or modify it under --
 -- terms of the  GNU General Public License as published  by the Free Soft- --
@@ -19,14 +15,8 @@
 -- OUT ANY WARRANTY;  without even the  implied warranty of MERCHANTABILITY --
 -- or FITNESS FOR A PARTICULAR PURPOSE.  See the GNU General Public License --
 -- for  more details.  You should have  received  a copy of the GNU General --
-<<<<<<< HEAD
--- Public License  distributed with GNAT;  see file COPYING.  If not, write --
--- to  the  Free Software Foundation,  51  Franklin  Street,  Fifth  Floor, --
--- Boston, MA 02110-1301, USA.                                              --
-=======
 -- Public License  distributed with GNAT; see file COPYING3.  If not, go to --
 -- http://www.gnu.org/licenses for a complete copy of the license.          --
->>>>>>> 751ff693
 --                                                                          --
 -- GNAT was originally developed  by the GNAT team at  New York University. --
 -- Extensive contributions were provided by Ada Core Technologies Inc.      --
@@ -83,16 +73,9 @@
 
    procedure Expand (N : Node_Id) is
    begin
-<<<<<<< HEAD
-      --  If we were analyzing a default expression the Full_Analysis flag
-      --  must be off. If we are in expansion mode then we must be
-      --  performing a full analysis. If we are analyzing a generic then
-      --  Expansion must be off.
-=======
       --  If we were analyzing a default expression the Full_Analysis flag must
       --  be off. If we are in expansion mode then we must be performing a full
       --  analysis. If we are analyzing a generic then Expansion must be off.
->>>>>>> 751ff693
 
       pragma Assert
         (not (Full_Analysis and then In_Default_Expression)
@@ -149,12 +132,6 @@
          begin
             case Nkind (N) is
 
-<<<<<<< HEAD
-         begin
-            case Nkind (N) is
-
-=======
->>>>>>> 751ff693
                when N_Abort_Statement =>
                   Expand_N_Abort_Statement (N);
 
@@ -365,7 +342,9 @@
                when N_Package_Renaming_Declaration =>
                   Expand_N_Package_Renaming_Declaration (N);
 
-<<<<<<< HEAD
+               when N_Subprogram_Renaming_Declaration =>
+                  Expand_N_Subprogram_Renaming_Declaration (N);
+
                when N_Pragma =>
                   Expand_N_Pragma (N);
 
@@ -402,8 +381,8 @@
                when N_Requeue_Statement =>
                   Expand_N_Requeue_Statement (N);
 
-               when N_Return_Statement =>
-                  Expand_N_Return_Statement (N);
+               when N_Simple_Return_Statement =>
+                  Expand_N_Simple_Return_Statement (N);
 
                when N_Selected_Component =>
                   Expand_N_Selected_Component (N);
@@ -459,104 +438,6 @@
 
             end case;
 
-=======
-               when N_Subprogram_Renaming_Declaration =>
-                  Expand_N_Subprogram_Renaming_Declaration (N);
-
-               when N_Pragma =>
-                  Expand_N_Pragma (N);
-
-               when N_Procedure_Call_Statement =>
-                  Expand_N_Procedure_Call_Statement (N);
-
-               when N_Protected_Type_Declaration =>
-                  Expand_N_Protected_Type_Declaration (N);
-
-               when N_Protected_Body =>
-                  Expand_N_Protected_Body (N);
-
-               when N_Qualified_Expression =>
-                  Expand_N_Qualified_Expression (N);
-
-               when N_Raise_Statement =>
-                  Expand_N_Raise_Statement (N);
-
-               when N_Raise_Constraint_Error =>
-                  Expand_N_Raise_Constraint_Error (N);
-
-               when N_Raise_Program_Error =>
-                  Expand_N_Raise_Program_Error (N);
-
-               when N_Raise_Storage_Error =>
-                  Expand_N_Raise_Storage_Error (N);
-
-               when N_Real_Literal =>
-                  Expand_N_Real_Literal (N);
-
-               when N_Record_Representation_Clause =>
-                  Expand_N_Record_Representation_Clause (N);
-
-               when N_Requeue_Statement =>
-                  Expand_N_Requeue_Statement (N);
-
-               when N_Simple_Return_Statement =>
-                  Expand_N_Simple_Return_Statement (N);
-
-               when N_Selected_Component =>
-                  Expand_N_Selected_Component (N);
-
-               when N_Selective_Accept =>
-                  Expand_N_Selective_Accept (N);
-
-               when N_Single_Task_Declaration =>
-                  Expand_N_Single_Task_Declaration (N);
-
-               when N_Slice =>
-                  Expand_N_Slice (N);
-
-               when N_Subtype_Indication =>
-                  Expand_N_Subtype_Indication (N);
-
-               when N_Subprogram_Body =>
-                  Expand_N_Subprogram_Body (N);
-
-               when N_Subprogram_Body_Stub =>
-                  Expand_N_Subprogram_Body_Stub (N);
-
-               when N_Subprogram_Declaration =>
-                  Expand_N_Subprogram_Declaration (N);
-
-               when N_Subprogram_Info =>
-                  Expand_N_Subprogram_Info (N);
-
-               when N_Task_Body =>
-                  Expand_N_Task_Body (N);
-
-               when N_Task_Type_Declaration =>
-                  Expand_N_Task_Type_Declaration (N);
-
-               when N_Timed_Entry_Call =>
-                  Expand_N_Timed_Entry_Call (N);
-
-               when N_Type_Conversion =>
-                  Expand_N_Type_Conversion (N);
-
-               when N_Unchecked_Expression =>
-                  Expand_N_Unchecked_Expression (N);
-
-               when N_Unchecked_Type_Conversion =>
-                  Expand_N_Unchecked_Type_Conversion (N);
-
-               when N_Variant_Part =>
-                  Expand_N_Variant_Part (N);
-
-               --  For all other node kinds, no expansion activity is required
-
-               when others => null;
-
-            end case;
-
->>>>>>> 751ff693
          exception
             when RE_Not_Available =>
                return;
@@ -609,15 +490,9 @@
       Expander_Active := Expander_Flags.Table (Expander_Flags.Last);
       Expander_Flags.Decrement_Last;
 
-<<<<<<< HEAD
-      --  Keep expander off if serious errors detected. In this case we do
-      --  not need expansion, and continued expansion may cause cascaded
-      --  errors or compiler bombs.
-=======
       --  Keep expander off if serious errors detected. In this case we do not
       --  need expansion, and continued expansion may cause cascaded errors or
       --  compiler bombs.
->>>>>>> 751ff693
 
       if Serious_Errors_Detected /= 0 then
          Expander_Active := False;

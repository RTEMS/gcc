/****************************************************************************
 *                                                                          *
 *                         GNAT COMPILER COMPONENTS                         *
 *                                                                          *
 *                                 M I S C                                  *
 *                                                                          *
 *                           C Implementation File                          *
 *                                                                          *
 *          Copyright (C) 1992-2005, Free Software Foundation, Inc.         *
 *                                                                          *
 * GNAT is free software;  you can  redistribute it  and/or modify it under *
 * terms of the  GNU General Public License as published  by the Free Soft- *
 * ware  Foundation;  either version 2,  or (at your option) any later ver- *
 * sion.  GNAT is distributed in the hope that it will be useful, but WITH- *
 * OUT ANY WARRANTY;  without even the  implied warranty of MERCHANTABILITY *
 * or FITNESS FOR A PARTICULAR PURPOSE.  See the GNU General Public License *
 * for  more details.  You should have  received  a copy of the GNU General *
 * Public License  distributed with GNAT;  see file COPYING.  If not, write *
 * to  the  Free Software Foundation,  51  Franklin  Street,  Fifth  Floor, *
 * Boston, MA 02110-1301, USA.                                              *
 *                                                                          *
 * As a  special  exception,  if you  link  this file  with other  files to *
 * produce an executable,  this file does not by itself cause the resulting *
 * executable to be covered by the GNU General Public License. This except- *
 * ion does not  however invalidate  any other reasons  why the  executable *
 * file might be covered by the  GNU Public License.                        *
 *                                                                          *
 * GNAT was originally developed  by the GNAT team at  New York University. *
 * Extensive contributions were provided by Ada Core Technologies Inc.      *
 *                                                                          *
 ****************************************************************************/

/* This file contains parts of the compiler that are required for interfacing
   with GCC but otherwise do nothing and parts of Gigi that need to know
   about RTL.  */

#include "config.h"
#include "system.h"
#include "coretypes.h"
#include "tm.h"
#include "tree.h"
#include "real.h"
#include "rtl.h"
#include "diagnostic.h"
#include "expr.h"
#include "libfuncs.h"
#include "ggc.h"
#include "flags.h"
#include "debug.h"
#include "cgraph.h"
#include "tree-inline.h"
#include "insn-codes.h"
#include "insn-flags.h"
#include "insn-config.h"
#include "optabs.h"
#include "recog.h"
#include "toplev.h"
#include "output.h"
#include "except.h"
#include "tm_p.h"
#include "langhooks.h"
#include "langhooks-def.h"
#include "target.h"

#include "ada.h"
#include "types.h"
#include "atree.h"
#include "elists.h"
#include "namet.h"
#include "nlists.h"
#include "stringt.h"
#include "uintp.h"
#include "fe.h"
#include "sinfo.h"
#include "einfo.h"
#include "ada-tree.h"
#include "gigi.h"
#include "adadecode.h"
#include "opts.h"
#include "options.h"

extern FILE *asm_out_file;

/* The largest alignment, in bits, that is needed for using the widest
   move instruction.  */
unsigned int largest_move_alignment;

static bool gnat_init			(void);
static void gnat_finish_incomplete_decl	(tree);
static unsigned int gnat_init_options	(unsigned int, const char **);
static int gnat_handle_option		(size_t, const char *, int);
static bool gnat_post_options		(const char **);
static HOST_WIDE_INT gnat_get_alias_set	(tree);
static void gnat_print_decl		(FILE *, tree, int);
static void gnat_print_type		(FILE *, tree, int);
static const char *gnat_printable_name	(tree, int);
static tree gnat_eh_runtime_type	(tree);
static int gnat_eh_type_covers		(tree, tree);
static void gnat_parse_file		(int);
static rtx gnat_expand_expr		(tree, rtx, enum machine_mode, int,
					 rtx *);
static void gnat_expand_body		(tree);
static void internal_error_function	(const char *, va_list *);
static void gnat_adjust_rli		(record_layout_info);
static tree gnat_type_max_size		(tree);

/* Definitions for our language-specific hooks.  */

#undef  LANG_HOOKS_NAME
#define LANG_HOOKS_NAME			"GNU Ada"
#undef  LANG_HOOKS_IDENTIFIER_SIZE
#define LANG_HOOKS_IDENTIFIER_SIZE	sizeof (struct tree_identifier)
#undef  LANG_HOOKS_INIT
#define LANG_HOOKS_INIT			gnat_init
#undef  LANG_HOOKS_INIT_OPTIONS
#define LANG_HOOKS_INIT_OPTIONS		gnat_init_options
#undef  LANG_HOOKS_HANDLE_OPTION
#define LANG_HOOKS_HANDLE_OPTION	gnat_handle_option
#undef  LANG_HOOKS_POST_OPTIONS
#define LANG_HOOKS_POST_OPTIONS		gnat_post_options
#undef  LANG_HOOKS_PARSE_FILE
#define LANG_HOOKS_PARSE_FILE		gnat_parse_file
#undef  LANG_HOOKS_HASH_TYPES
#define LANG_HOOKS_HASH_TYPES		false
#undef  LANG_HOOKS_GETDECLS
#define LANG_HOOKS_GETDECLS		lhd_return_null_tree_v
#undef  LANG_HOOKS_PUSHDECL
#define LANG_HOOKS_PUSHDECL		lhd_return_tree
#undef  LANG_HOOKS_FINISH_INCOMPLETE_DECL
#define LANG_HOOKS_FINISH_INCOMPLETE_DECL gnat_finish_incomplete_decl
#undef	LANG_HOOKS_REDUCE_BIT_FIELD_OPERATIONS
#define LANG_HOOKS_REDUCE_BIT_FIELD_OPERATIONS true
#undef  LANG_HOOKS_GET_ALIAS_SET
#define LANG_HOOKS_GET_ALIAS_SET	gnat_get_alias_set
#undef  LANG_HOOKS_EXPAND_EXPR
#define LANG_HOOKS_EXPAND_EXPR		gnat_expand_expr
#undef  LANG_HOOKS_MARK_ADDRESSABLE
#define LANG_HOOKS_MARK_ADDRESSABLE	gnat_mark_addressable
#undef  LANG_HOOKS_PRINT_DECL
#define LANG_HOOKS_PRINT_DECL		gnat_print_decl
#undef  LANG_HOOKS_PRINT_TYPE
#define LANG_HOOKS_PRINT_TYPE		gnat_print_type
#undef  LANG_HOOKS_TYPE_MAX_SIZE
#define LANG_HOOKS_TYPE_MAX_SIZE	gnat_type_max_size
#undef  LANG_HOOKS_DECL_PRINTABLE_NAME
#define LANG_HOOKS_DECL_PRINTABLE_NAME	gnat_printable_name
#undef  LANG_HOOKS_CALLGRAPH_EXPAND_FUNCTION
#define LANG_HOOKS_CALLGRAPH_EXPAND_FUNCTION gnat_expand_body
#undef  LANG_HOOKS_GIMPLIFY_EXPR
#define LANG_HOOKS_GIMPLIFY_EXPR	gnat_gimplify_expr
#undef  LANG_HOOKS_TYPE_FOR_MODE
#define LANG_HOOKS_TYPE_FOR_MODE	gnat_type_for_mode
#undef  LANG_HOOKS_TYPE_FOR_SIZE
#define LANG_HOOKS_TYPE_FOR_SIZE	gnat_type_for_size
#undef  LANG_HOOKS_SIGNED_TYPE
#define LANG_HOOKS_SIGNED_TYPE		gnat_signed_type
#undef  LANG_HOOKS_UNSIGNED_TYPE
#define LANG_HOOKS_UNSIGNED_TYPE	gnat_unsigned_type
#undef  LANG_HOOKS_SIGNED_OR_UNSIGNED_TYPE
#define LANG_HOOKS_SIGNED_OR_UNSIGNED_TYPE gnat_signed_or_unsigned_type

const struct lang_hooks lang_hooks = LANG_HOOKS_INITIALIZER;

/* Tables describing GCC tree codes used only by GNAT.

   Table indexed by tree code giving a string containing a character
   classifying the tree code.  Possibilities are
   t, d, s, c, r, <, 1 and 2.  See cp-tree.def for details.  */

#define DEFTREECODE(SYM, NAME, TYPE, LENGTH) TYPE,

const enum tree_code_class tree_code_type[] = {
#include "tree.def"
  tcc_exceptional,
#include "ada-tree.def"
};
#undef DEFTREECODE

/* Table indexed by tree code giving number of expression
   operands beyond the fixed part of the node structure.
   Not used for types or decls.  */

#define DEFTREECODE(SYM, NAME, TYPE, LENGTH) LENGTH,

const unsigned char tree_code_length[] = {
#include "tree.def"
  0,
#include "ada-tree.def"
};
#undef DEFTREECODE

/* Names of tree components.
   Used for printing out the tree and error messages.  */
#define DEFTREECODE(SYM, NAME, TYPE, LEN) NAME,

const char *const tree_code_name[] = {
#include "tree.def"
  "@@dummy",
#include "ada-tree.def"
};
#undef DEFTREECODE

/* Command-line argc and argv.
   These variables are global, since they are imported and used in
   back_end.adb  */

unsigned int save_argc;
const char **save_argv;

/* gnat standard argc argv */

extern int gnat_argc;
extern char **gnat_argv;


/* Declare functions we use as part of startup.  */
<<<<<<< HEAD
extern void __gnat_initialize	(void *);
extern void adainit		(void);
extern void _ada_gnat1drv	(void);
=======
extern void __gnat_initialize           (void *);
extern void __gnat_install_SEH_handler  (void *);
extern void adainit		        (void);
extern void _ada_gnat1drv	        (void);
>>>>>>> 8c044a9c

/* The parser for the language.  For us, we process the GNAT tree.  */

static void
gnat_parse_file (int set_yydebug ATTRIBUTE_UNUSED)
{
  int seh[2];

  /* call the target specific initializations */
  __gnat_initialize (NULL);
<<<<<<< HEAD
=======

  /* ??? call the SEH initialization routine, this is to workaround a
  bootstrap path problem. The call below should be removed at some point and
  the seh pointer passed to __gnat_initialize() above.  */

  __gnat_install_SEH_handler((void *)seh);
>>>>>>> 8c044a9c

  /* Call the front-end elaboration procedures */
  adainit ();

  /* Call the front end */
  _ada_gnat1drv ();

  cgraph_finalize_compilation_unit ();
  cgraph_optimize ();
}

/* Decode all the language specific options that cannot be decoded by GCC.
   The option decoding phase of GCC calls this routine on the flags that
   it cannot decode.  This routine returns the number of consecutive arguments
   from ARGV that it successfully decoded; 0 indicates failure.  */

static int
gnat_handle_option (size_t scode, const char *arg, int value ATTRIBUTE_UNUSED)
{
  const struct cl_option *option = &cl_options[scode];
  enum opt_code code = (enum opt_code) scode;
  char *q;

  if (arg == NULL && (option->flags & (CL_JOINED | CL_SEPARATE)))
    {
      error ("missing argument to \"-%s\"", option->opt_text);
      return 1;
    }

  switch (code)
    {
    default:
      abort ();

    case OPT_I:
      q = xmalloc (sizeof("-I") + strlen (arg));
      strcpy (q, "-I");
      strcat (q, arg);
      gnat_argv[gnat_argc] = q;
      gnat_argc++;
      break;

      /* All front ends are expected to accept this.  */
    case OPT_Wall:
      /* These are used in the GCC Makefile.  */
    case OPT_Wmissing_prototypes:
    case OPT_Wstrict_prototypes:
    case OPT_Wwrite_strings:
    case OPT_Wlong_long:
      break;

      /* This is handled by the front-end.  */
    case OPT_nostdinc:
      break;

    case OPT_nostdlib:
      gnat_argv[gnat_argc] = xstrdup ("-nostdlib");
      gnat_argc++;
      break;

    case OPT_fRTS_:
      gnat_argv[gnat_argc] = xstrdup ("-fRTS");
      gnat_argc++;
      break;

    case OPT_gant:
      warning (0, "%<-gnat%> misspelled as %<-gant%>");

      /* ... fall through ... */

    case OPT_gnat:
      /* Recopy the switches without the 'gnat' prefix.  */
      gnat_argv[gnat_argc] = xmalloc (strlen (arg) + 2);
      gnat_argv[gnat_argc][0] = '-';
      strcpy (gnat_argv[gnat_argc] + 1, arg);
      gnat_argc++;
      break;

    case OPT_gnatO:
      gnat_argv[gnat_argc] = xstrdup ("-O");
      gnat_argc++;
      gnat_argv[gnat_argc] = xstrdup (arg);
      gnat_argc++;
      break;
    }

  return 1;
}

/* Initialize for option processing.  */

static unsigned int
gnat_init_options (unsigned int argc, const char **argv)
{
  /* Initialize gnat_argv with save_argv size.  */
  gnat_argv = (char **) xmalloc ((argc + 1) * sizeof (argv[0]));
  gnat_argv[0] = xstrdup (argv[0]);     /* name of the command */
  gnat_argc = 1;

  save_argc = argc;
  save_argv = argv;

  /* Uninitialized really means uninitialized in Ada.  */
  flag_zero_initialized_in_bss = 0;

  return CL_Ada;
}

/* Post-switch processing.  */

bool
gnat_post_options (const char **pfilename ATTRIBUTE_UNUSED)
{
  flag_inline_trees = 1;

  if (!flag_no_inline)
    flag_no_inline = 1;
  if (flag_inline_functions)
    flag_inline_trees = 2;

  flag_tree_salias = 0;

  return false;
}

/* Here is the function to handle the compiler error processing in GCC.  */

static void
internal_error_function (const char *msgid, va_list *ap)
{
  char buffer[1000];		/* Assume this is big enough.  */
  char *p;
  String_Template temp;
  Fat_Pointer fp;

  vsprintf (buffer, msgid, *ap);

  /* Go up to the first newline.  */
  for (p = buffer; *p; p++)
    if (*p == '\n')
      {
	*p = '\0';
	break;
      }

  temp.Low_Bound = 1, temp.High_Bound = strlen (buffer);
  fp.Array = buffer, fp.Bounds = &temp;

  Current_Error_Node = error_gnat_node;
  Compiler_Abort (fp, -1);
}

/* Perform all the initialization steps that are language-specific.  */

static bool
gnat_init (void)
{
  /* Initialize translations and the outer statement group.  */
  gnat_init_stmt_group ();

  /* Performs whatever initialization steps needed by the language-dependent
     lexical analyzer.  */
  gnat_init_decl_processing ();

  /* Add the input filename as the last argument.  */
  gnat_argv[gnat_argc] = (char *) main_input_filename;
  gnat_argc++;
  gnat_argv[gnat_argc] = 0;

  global_dc->internal_error = &internal_error_function;

  /* Show that REFERENCE_TYPEs are internal and should be Pmode.  */
  internal_reference_types ();

  set_lang_adjust_rli (gnat_adjust_rli);

  return true;
}

/* This function is called indirectly from toplev.c to handle incomplete
   declarations, i.e. VAR_DECL nodes whose DECL_SIZE is zero.  To be precise,
   compile_file in toplev.c makes an indirect call through the function pointer
   incomplete_decl_finalize_hook which is initialized to this routine in
   init_decl_processing.  */

static void
gnat_finish_incomplete_decl (tree dont_care ATTRIBUTE_UNUSED)
{
  abort ();
}

/* Compute the alignment of the largest mode that can be used for copying
   objects.  */

void
gnat_compute_largest_alignment (void)
{
  enum machine_mode mode;

  for (mode = GET_CLASS_NARROWEST_MODE (MODE_INT); mode != VOIDmode;
       mode = GET_MODE_WIDER_MODE (mode))
    if (mov_optab->handlers[(int) mode].insn_code != CODE_FOR_nothing)
      largest_move_alignment = MIN (BIGGEST_ALIGNMENT,
				    MAX (largest_move_alignment,
					 GET_MODE_ALIGNMENT (mode)));
}

/* If we are using the GCC mechanism to process exception handling, we
   have to register the personality routine for Ada and to initialize
   various language dependent hooks.  */

void
gnat_init_gcc_eh (void)
{
  /* We shouldn't do anything if the No_Exceptions_Handler pragma is set,
     though. This could for instance lead to the emission of tables with
     references to symbols (such as the Ada eh personality routine) within
     libraries we won't link against.  */
  if (No_Exception_Handlers_Set ())
    return;

  /* Tell GCC we are handling cleanup actions through exception propagation.
     This opens possibilities that we don't take advantage of yet, but is
     nonetheless necessary to ensure that fixup code gets assigned to the
     right exception regions.  */
  using_eh_for_cleanups ();

  eh_personality_libfunc = init_one_libfunc ("__gnat_eh_personality");
  lang_eh_type_covers = gnat_eh_type_covers;
  lang_eh_runtime_type = gnat_eh_runtime_type;
  default_init_unwind_resume_libfunc ();

  /* Turn on -fexceptions and -fnon-call-exceptions. The first one triggers
     the generation of the necessary exception runtime tables. The second one
     is useful for two reasons: 1/ we map some asynchronous signals like SEGV
     to exceptions, so we need to ensure that the insns which can lead to such
     signals are correctly attached to the exception region they pertain to,
     2/ Some calls to pure subprograms are handled as libcall blocks and then
     marked as "cannot trap" if the flag is not set (see emit_libcall_block).
     We should not let this be since it is possible for such calls to actually
     raise in Ada.  */

  flag_exceptions = 1;
  flag_non_call_exceptions = 1;

  init_eh ();
#ifdef DWARF2_UNWIND_INFO
  if (dwarf2out_do_frame ())
    dwarf2out_frame_init ();
#endif
}

/* Language hooks, first one to print language-specific items in a DECL.  */

static void
gnat_print_decl (FILE *file, tree node, int indent)
{
  switch (TREE_CODE (node))
    {
    case CONST_DECL:
      print_node (file, "const_corresponding_var",
		  DECL_CONST_CORRESPONDING_VAR (node), indent + 4);
      break;

    case FIELD_DECL:
      print_node (file, "original_field", DECL_ORIGINAL_FIELD (node),
		  indent + 4);
      break;

    case VAR_DECL:
      print_node (file, "renamed_object", DECL_RENAMED_OBJECT (node),
		  indent + 4);
      break;

    default:
      break;
    }
}

static void
gnat_print_type (FILE *file, tree node, int indent)
{
  switch (TREE_CODE (node))
    {
    case FUNCTION_TYPE:
      print_node (file, "ci_co_list", TYPE_CI_CO_LIST (node), indent + 4);
      break;

    case ENUMERAL_TYPE:
      print_node (file, "RM size", TYPE_RM_SIZE_NUM (node), indent + 4);
      break;

    case INTEGER_TYPE:
      if (TYPE_MODULAR_P (node))
	print_node (file, "modulus", TYPE_MODULUS (node), indent + 4);
      else if (TYPE_HAS_ACTUAL_BOUNDS_P (node))
	print_node (file, "actual bounds", TYPE_ACTUAL_BOUNDS (node),
		    indent + 4);
      else if (TYPE_VAX_FLOATING_POINT_P (node))
	;
      else
	print_node (file, "index type", TYPE_INDEX_TYPE (node), indent + 4);

      print_node (file, "RM size", TYPE_RM_SIZE_NUM (node), indent + 4);
      break;

    case ARRAY_TYPE:
      print_node (file,"actual bounds", TYPE_ACTUAL_BOUNDS (node), indent + 4);
      break;

    case RECORD_TYPE:
      if (TYPE_IS_FAT_POINTER_P (node) || TYPE_CONTAINS_TEMPLATE_P (node))
	print_node (file, "unconstrained array",
		    TYPE_UNCONSTRAINED_ARRAY (node), indent + 4);
      else
	print_node (file, "Ada size", TYPE_ADA_SIZE (node), indent + 4);
      break;

    case UNION_TYPE:
    case QUAL_UNION_TYPE:
      print_node (file, "Ada size", TYPE_ADA_SIZE (node), indent + 4);
      break;

    default:
      break;
    }
}

static const char *
gnat_printable_name (tree decl, int verbosity)
{
  const char *coded_name = IDENTIFIER_POINTER (DECL_NAME (decl));
  char *ada_name = (char *) ggc_alloc (strlen (coded_name) * 2 + 60);

  __gnat_decode (coded_name, ada_name, 0);

  if (verbosity == 2)
    {
      Set_Identifier_Casing (ada_name, (char *) DECL_SOURCE_FILE (decl));
      ada_name = Name_Buffer;
    }

  return (const char *) ada_name;
}

/* Expands GNAT-specific GCC tree nodes.  The only ones we support
   here are  and NULL_EXPR.  */

static rtx
gnat_expand_expr (tree exp, rtx target, enum machine_mode tmode,
		  int modifier, rtx *alt_rtl)
{
  tree type = TREE_TYPE (exp);
  tree new;

  /* If this is a statement, call the expansion routine for statements.  */
  if (IS_STMT (exp))
    {
      gnat_expand_stmt (exp);
      return const0_rtx;
    }

  /* Update EXP to be the new expression to expand.  */
  switch (TREE_CODE (exp))
    {
#if 0
    case ALLOCATE_EXPR:
      return
	allocate_dynamic_stack_space
	  (expand_expr (TREE_OPERAND (exp, 0), NULL_RTX, TYPE_MODE (sizetype),
			EXPAND_NORMAL),
	   NULL_RTX, tree_low_cst (TREE_OPERAND (exp, 1), 1));
#endif

    case UNCONSTRAINED_ARRAY_REF:
      /* If we are evaluating just for side-effects, just evaluate our
	 operand.  Otherwise, abort since this code should never appear
	 in a tree to be evaluated (objects aren't unconstrained).  */
      if (target == const0_rtx || TREE_CODE (type) == VOID_TYPE)
	return expand_expr (TREE_OPERAND (exp, 0), const0_rtx,
			    VOIDmode, modifier);

      /* ... fall through ... */

    default:
      abort ();
    }

  return expand_expr_real (new, target, tmode, modifier, alt_rtl);
}

/* Generate the RTL for the body of GNU_DECL.  */

static void
gnat_expand_body (tree gnu_decl)
{
  if (!DECL_INITIAL (gnu_decl) || DECL_INITIAL (gnu_decl) == error_mark_node)
    return;

  tree_rest_of_compilation (gnu_decl);

  if (DECL_STATIC_CONSTRUCTOR (gnu_decl) && targetm.have_ctors_dtors)
    targetm.asm_out.constructor (XEXP (DECL_RTL (gnu_decl), 0),
                                 DEFAULT_INIT_PRIORITY);

  if (DECL_STATIC_DESTRUCTOR (gnu_decl) && targetm.have_ctors_dtors)
    targetm.asm_out.destructor (XEXP (DECL_RTL (gnu_decl), 0),
                                DEFAULT_INIT_PRIORITY);
}

/* Adjusts the RLI used to layout a record after all the fields have been
   added.  We only handle the packed case and cause it to use the alignment
   that will pad the record at the end.  */

static void
gnat_adjust_rli (record_layout_info rli ATTRIBUTE_UNUSED)
{
#if 0
  /* ??? This code seems to have no actual effect; record_align should already
     reflect the largest alignment desired by a field.  jason 2003-04-01  */
  unsigned int record_align = rli->unpadded_align;
  tree field;

  /* If an alignment has been specified, don't use anything larger unless we
     have to.  */
  if (TYPE_ALIGN (rli->t) != 0 && TYPE_ALIGN (rli->t) < record_align)
    record_align = MAX (rli->record_align, TYPE_ALIGN (rli->t));

  /* If any fields have variable size, we need to force the record to be at
     least as aligned as the alignment of that type.  */
  for (field = TYPE_FIELDS (rli->t); field; field = TREE_CHAIN (field))
    if (TREE_CODE (DECL_SIZE_UNIT (field)) != INTEGER_CST)
      record_align = MAX (record_align, DECL_ALIGN (field));

  if (TYPE_PACKED (rli->t))
    rli->record_align = record_align;
#endif
}

/* These routines are used in conjunction with GCC exception handling.  */

/* Map compile-time to run-time tree for GCC exception handling scheme.  */

static tree
gnat_eh_runtime_type (tree type)
{
  return type;
}

/* Return true if type A catches type B. Callback for flow analysis from
   the exception handling part of the back-end.  */

static int
gnat_eh_type_covers (tree a, tree b)
{
  /* a catches b if they represent the same exception id or if a
     is an "others".

     ??? integer_zero_node for "others" is hardwired in too many places
     currently.  */
  return (a == b || a == integer_zero_node);
}

/* Get the alias set corresponding to a type or expression.  */

static HOST_WIDE_INT
gnat_get_alias_set (tree type)
{
  /* If this is a padding type, use the type of the first field.  */
  if (TREE_CODE (type) == RECORD_TYPE
      && TYPE_IS_PADDING_P (type))
    return get_alias_set (TREE_TYPE (TYPE_FIELDS (type)));

  /* If the type is an unconstrained array, use the type of the
     self-referential array we make.  */
  else if (TREE_CODE (type) == UNCONSTRAINED_ARRAY_TYPE)
    return
      get_alias_set (TREE_TYPE (TREE_TYPE (TYPE_FIELDS (TREE_TYPE (type)))));


  return -1;
}

/* GNU_TYPE is a type.  Return its maxium size in bytes, if known.  */

static tree
gnat_type_max_size (gnu_type)
     tree gnu_type;
{
  return max_size (TYPE_SIZE_UNIT (gnu_type), true);
}

/* GNU_TYPE is a type. Determine if it should be passed by reference by
   default.  */

bool
default_pass_by_ref (tree gnu_type)
{
  /* We pass aggregates by reference if they are sufficiently large.  The
     choice of constant here is somewhat arbitrary.  We also pass by
     reference if the target machine would either pass or return by
     reference.  Strictly speaking, we need only check the return if this
     is an In Out parameter, but it's probably best to err on the side of
     passing more things by reference.  */

  if (pass_by_reference (NULL, TYPE_MODE (gnu_type), gnu_type, 1))
    return true;

  if (targetm.calls.return_in_memory (gnu_type, NULL_TREE))
    return true;

  if (AGGREGATE_TYPE_P (gnu_type)
      && (!host_integerp (TYPE_SIZE (gnu_type), 1)
	  || 0 < compare_tree_int (TYPE_SIZE (gnu_type),
				   8 * TYPE_ALIGN (gnu_type))))
    return true;

  return false;
}

/* GNU_TYPE is the type of a subprogram parameter.  Determine from the type if
   it should be passed by reference. */

bool
must_pass_by_ref (tree gnu_type)
{
  /* We pass only unconstrained objects, those required by the language
     to be passed by reference, and objects of variable size.  The latter
     is more efficient, avoids problems with variable size temporaries,
     and does not produce compatibility problems with C, since C does
     not have such objects.  */
  return (TREE_CODE (gnu_type) == UNCONSTRAINED_ARRAY_TYPE
	  || (AGGREGATE_TYPE_P (gnu_type) && TYPE_BY_REFERENCE_P (gnu_type))
	  || (TYPE_SIZE (gnu_type)
	      && TREE_CODE (TYPE_SIZE (gnu_type)) != INTEGER_CST));
}

/* This function is called by the front end to enumerate all the supported
   modes for the machine.  We pass a function which is called back with
   the following integer parameters:

   FLOAT_P	nonzero if this represents a floating-point mode
   COMPLEX_P	nonzero is this represents a complex mode
   COUNT	count of number of items, nonzero for vector mode
   PRECISION	number of bits in data representation
   MANTISSA	number of bits in mantissa, if FP and known, else zero.
   SIZE		number of bits used to store data
   ALIGN	number of bits to which mode is aligned.  */

void
enumerate_modes (void (*f) (int, int, int, int, int, int, unsigned int))
{
  enum machine_mode i;

  for (i = 0; i < NUM_MACHINE_MODES; i++)
    {
      enum machine_mode j;
      bool float_p = 0;
      bool complex_p = 0;
      bool vector_p = 0;
      bool skip_p = 0;
      int mantissa = 0;
      enum machine_mode inner_mode = i;

      switch (GET_MODE_CLASS (i))
	{
	case MODE_INT:
	  break;
	case MODE_FLOAT:
	  float_p = 1;
	  break;
	case MODE_COMPLEX_INT:
	  complex_p = 1;
	  inner_mode = GET_MODE_INNER (i);
	  break;
	case MODE_COMPLEX_FLOAT:
	  float_p = 1;
	  complex_p = 1;
	  inner_mode = GET_MODE_INNER (i);
	  break;
	case MODE_VECTOR_INT:
	  vector_p = 1;
	  inner_mode = GET_MODE_INNER (i);
	  break;
	case MODE_VECTOR_FLOAT:
	  float_p = 1;
	  vector_p = 1;
	  inner_mode = GET_MODE_INNER (i);
	  break;
	default:
	  skip_p = 1;
	}

      /* Skip this mode if it's one the front end doesn't need to know about
	 (e.g., the CC modes) or if there is no add insn for that mode (or
	 any wider mode), meaning it is not supported by the hardware.  If
	 this a complex or vector mode, we care about the inner mode.  */
      for (j = inner_mode; j != VOIDmode; j = GET_MODE_WIDER_MODE (j))
	if (add_optab->handlers[j].insn_code != CODE_FOR_nothing)
	  break;

      if (float_p)
	{
	  const struct real_format *fmt = REAL_MODE_FORMAT (inner_mode);

	  mantissa = fmt->p * fmt->log2_b;
	}

      if (!skip_p && j != VOIDmode)
	(*f) (float_p, complex_p, vector_p ? GET_MODE_NUNITS (i) : 0,
	      GET_MODE_BITSIZE (i), mantissa,
	      GET_MODE_SIZE (i) * BITS_PER_UNIT, GET_MODE_ALIGNMENT (i));
    }
}

int
fp_prec_to_size (int prec)
{
  enum machine_mode mode;

  for (mode = GET_CLASS_NARROWEST_MODE (MODE_FLOAT); mode != VOIDmode;
       mode = GET_MODE_WIDER_MODE (mode))
    if (GET_MODE_PRECISION (mode) == prec)
      return GET_MODE_BITSIZE (mode);

  abort ();
}

int
fp_size_to_prec (int size)
{
  enum machine_mode mode;

  for (mode = GET_CLASS_NARROWEST_MODE (MODE_FLOAT); mode != VOIDmode;
       mode = GET_MODE_WIDER_MODE (mode))
    if (GET_MODE_BITSIZE (mode) == size)
      return GET_MODE_PRECISION (mode);

  abort ();
}<|MERGE_RESOLUTION|>--- conflicted
+++ resolved
@@ -215,16 +215,10 @@
  
 /* Declare functions we use as part of startup.  */
-<<<<<<< HEAD
-extern void __gnat_initialize	(void *);
-extern void adainit		(void);
-extern void _ada_gnat1drv	(void);
-=======
 extern void __gnat_initialize           (void *);
 extern void __gnat_install_SEH_handler  (void *);
 extern void adainit		        (void);
 extern void _ada_gnat1drv	        (void);
->>>>>>> 8c044a9c
 
 /* The parser for the language.  For us, we process the GNAT tree.  */
 
@@ -235,15 +229,12 @@
 
   /* call the target specific initializations */
   __gnat_initialize (NULL);
-<<<<<<< HEAD
-=======
 
   /* ??? call the SEH initialization routine, this is to workaround a
   bootstrap path problem. The call below should be removed at some point and
   the seh pointer passed to __gnat_initialize() above.  */
 
   __gnat_install_SEH_handler((void *)seh);
->>>>>>> 8c044a9c
 
   /* Call the front-end elaboration procedures */
   adainit ();

--- conflicted
+++ resolved
@@ -6,11 +6,7 @@
  *                                                                          *
  *                           C Implementation File                          *
  *                                                                          *
-<<<<<<< HEAD
- *          Copyright (C) 1992-2006, Free Software Foundation, Inc.         *
-=======
  *          Copyright (C) 1992-2007, Free Software Foundation, Inc.         *
->>>>>>> 751ff693
  *                                                                          *
  * GNAT is free software;  you can  redistribute it  and/or modify it under *
  * terms of the  GNU General Public License as published  by the Free Soft- *
@@ -94,33 +90,18 @@
 static unsigned int gnat_init_options	(unsigned int, const char **);
 static int gnat_handle_option		(size_t, const char *, int);
 static bool gnat_post_options		(const char **);
-<<<<<<< HEAD
-static HOST_WIDE_INT gnat_get_alias_set	(tree);
-=======
 static alias_set_type gnat_get_alias_set (tree);
->>>>>>> 751ff693
 static void gnat_print_decl		(FILE *, tree, int);
 static void gnat_print_type		(FILE *, tree, int);
 static const char *gnat_printable_name	(tree, int);
 static const char *gnat_dwarf_name	(tree, int);
-<<<<<<< HEAD
-static tree gnat_eh_runtime_type	(tree);
-=======
 static tree gnat_return_tree		(tree);
->>>>>>> 751ff693
 static int gnat_eh_type_covers		(tree, tree);
 static void gnat_parse_file		(int);
 static rtx gnat_expand_expr		(tree, rtx, enum machine_mode, int,
 					 rtx *);
-<<<<<<< HEAD
-static void gnat_expand_body		(tree);
-static void internal_error_function	(const char *, va_list *);
-static void gnat_adjust_rli		(record_layout_info);
-static tree gnat_type_max_size		(tree);
-=======
 static void internal_error_function	(const char *, va_list *);
 static tree gnat_type_max_size		(const_tree);
->>>>>>> 751ff693
 
 /* Definitions for our language-specific hooks.  */
 
@@ -143,11 +124,7 @@
 #undef  LANG_HOOKS_GETDECLS
 #define LANG_HOOKS_GETDECLS		lhd_return_null_tree_v
 #undef  LANG_HOOKS_PUSHDECL
-<<<<<<< HEAD
-#define LANG_HOOKS_PUSHDECL		lhd_return_tree
-=======
 #define LANG_HOOKS_PUSHDECL		gnat_return_tree
->>>>>>> 751ff693
 #undef  LANG_HOOKS_WRITE_GLOBALS
 #define LANG_HOOKS_WRITE_GLOBALS      gnat_write_global_declarations
 #undef  LANG_HOOKS_FINISH_INCOMPLETE_DECL
@@ -170,26 +147,12 @@
 #define LANG_HOOKS_DECL_PRINTABLE_NAME	gnat_printable_name
 #undef  LANG_HOOKS_DWARF_NAME
 #define LANG_HOOKS_DWARF_NAME		gnat_dwarf_name
-<<<<<<< HEAD
-#undef  LANG_HOOKS_CALLGRAPH_EXPAND_FUNCTION
-#define LANG_HOOKS_CALLGRAPH_EXPAND_FUNCTION gnat_expand_body
-=======
->>>>>>> 751ff693
 #undef  LANG_HOOKS_GIMPLIFY_EXPR
 #define LANG_HOOKS_GIMPLIFY_EXPR	gnat_gimplify_expr
 #undef  LANG_HOOKS_TYPE_FOR_MODE
 #define LANG_HOOKS_TYPE_FOR_MODE	gnat_type_for_mode
 #undef  LANG_HOOKS_TYPE_FOR_SIZE
 #define LANG_HOOKS_TYPE_FOR_SIZE	gnat_type_for_size
-<<<<<<< HEAD
-#undef  LANG_HOOKS_SIGNED_TYPE
-#define LANG_HOOKS_SIGNED_TYPE		gnat_signed_type
-#undef  LANG_HOOKS_UNSIGNED_TYPE
-#define LANG_HOOKS_UNSIGNED_TYPE	gnat_unsigned_type
-#undef  LANG_HOOKS_SIGNED_OR_UNSIGNED_TYPE
-#define LANG_HOOKS_SIGNED_OR_UNSIGNED_TYPE gnat_signed_or_unsigned_type
-=======
->>>>>>> 751ff693
 #undef  LANG_HOOKS_ATTRIBUTE_TABLE
 #define LANG_HOOKS_ATTRIBUTE_TABLE	gnat_internal_attribute_table
 #undef  LANG_HOOKS_BUILTIN_FUNCTION
@@ -301,12 +264,6 @@
 
   switch (code)
     {
-<<<<<<< HEAD
-    default:
-      abort ();
-
-=======
->>>>>>> 751ff693
     case OPT_I:
       q = xmalloc (sizeof("-I") + strlen (arg));
       strcpy (q, "-I");
@@ -331,11 +288,18 @@
       /* This is handled by the front-end.  */
     case OPT_nostdinc:
       break;
-<<<<<<< HEAD
 
     case OPT_nostdlib:
       gnat_argv[gnat_argc] = xstrdup ("-nostdlib");
       gnat_argc++;
+      break;
+
+    case OPT_feliminate_unused_debug_types:
+      /* We arrange for post_option to be able to only set the corresponding
+         flag to 1 when explicitely requested by the user.  We expect the
+         default flag value to be either 0 or positive, and expose a positive
+         -f as a negative value to post_option.  */
+      flag_eliminate_unused_debug_types = -value;
       break;
 
     case OPT_fRTS_:
@@ -362,53 +326,11 @@
       gnat_argv[gnat_argc] = xstrdup (arg);
       gnat_argc++;
       break;
-    }
-
-=======
-
-    case OPT_nostdlib:
-      gnat_argv[gnat_argc] = xstrdup ("-nostdlib");
-      gnat_argc++;
-      break;
-
-    case OPT_feliminate_unused_debug_types:
-      /* We arrange for post_option to be able to only set the corresponding
-         flag to 1 when explicitely requested by the user.  We expect the
-         default flag value to be either 0 or positive, and expose a positive
-         -f as a negative value to post_option.  */
-      flag_eliminate_unused_debug_types = -value;
-      break;
-
-    case OPT_fRTS_:
-      gnat_argv[gnat_argc] = xstrdup ("-fRTS");
-      gnat_argc++;
-      break;
-
-    case OPT_gant:
-      warning (0, "%<-gnat%> misspelled as %<-gant%>");
-
-      /* ... fall through ... */
-
-    case OPT_gnat:
-      /* Recopy the switches without the 'gnat' prefix.  */
-      gnat_argv[gnat_argc] = xmalloc (strlen (arg) + 2);
-      gnat_argv[gnat_argc][0] = '-';
-      strcpy (gnat_argv[gnat_argc] + 1, arg);
-      gnat_argc++;
-      break;
-
-    case OPT_gnatO:
-      gnat_argv[gnat_argc] = xstrdup ("-O");
-      gnat_argc++;
-      gnat_argv[gnat_argc] = xstrdup (arg);
-      gnat_argc++;
-      break;
 
     default:
       gcc_unreachable ();
     }
 
->>>>>>> 751ff693
   return 1;
 }
 
@@ -443,12 +365,6 @@
   if (flag_inline_functions)
     flag_inline_trees = 2;
 
-<<<<<<< HEAD
-  /* The structural alias analysis machinery essentially assumes that
-     everything is addressable (modulo bit-fields) by disregarding
-     the TYPE_NONALIASED_COMPONENT and DECL_NONADDRESSABLE_P macros.  */
-  flag_tree_salias = 0;
-=======
   /* Force eliminate_unused_debug_types to 0 unless an explicit positive
      -f has been passed.  This forces the default to 0 for Ada, which might
      differ from the common default.  */
@@ -456,7 +372,6 @@
     flag_eliminate_unused_debug_types = 1;
   else
     flag_eliminate_unused_debug_types = 0;
->>>>>>> 751ff693
 
   return false;
 }
@@ -467,17 +382,10 @@
 internal_error_function (const char *msgid, va_list *ap)
 {
   text_info tinfo;
-<<<<<<< HEAD
-  char *buffer;
-  char *p;
-  String_Template temp;
-  Fat_Pointer fp;
-=======
   char *buffer, *p, *loc;
   String_Template temp, temp_loc;
   Fat_Pointer fp, fp_loc;
   expanded_location s;
->>>>>>> 751ff693
 
   /* Reset the pretty-printer.  */
   pp_clear_output_area (global_dc->printer);
@@ -503,8 +411,6 @@
   temp.High_Bound = p - buffer;
   fp.Bounds = &temp;
   fp.Array = buffer;
-<<<<<<< HEAD
-=======
 
   s = expand_location (input_location);
 #ifdef USE_MAPPED_LOCATION
@@ -517,7 +423,6 @@
   temp_loc.High_Bound = strlen (loc);
   fp_loc.Bounds = &temp_loc;
   fp_loc.Array = loc;
->>>>>>> 751ff693
 
   Current_Error_Node = error_gnat_node;
   Compiler_Abort (fp, -1, fp_loc);
@@ -528,12 +433,6 @@
 static bool
 gnat_init (void)
 {
-<<<<<<< HEAD
-  /* Initialize translations and the outer statement group.  */
-  gnat_init_stmt_group ();
-
-=======
->>>>>>> 751ff693
   /* Performs whatever initialization steps needed by the language-dependent
      lexical analyzer.  */
   gnat_init_decl_processing ();
@@ -548,11 +447,6 @@
   /* Show that REFERENCE_TYPEs are internal and should be Pmode.  */
   internal_reference_types ();
 
-<<<<<<< HEAD
-  set_lang_adjust_rli (gnat_adjust_rli);
-
-=======
->>>>>>> 751ff693
   return true;
 }
 
@@ -565,36 +459,13 @@
 static void
 gnat_finish_incomplete_decl (tree dont_care ATTRIBUTE_UNUSED)
 {
-<<<<<<< HEAD
-  abort ();
+  gcc_unreachable ();
 }
  
 /* Compute the alignment of the largest mode that can be used for copying
    objects.  */
 
-void
-gnat_compute_largest_alignment (void)
-{
-  enum machine_mode mode;
-
-  for (mode = GET_CLASS_NARROWEST_MODE (MODE_INT); mode != VOIDmode;
-       mode = GET_MODE_WIDER_MODE (mode))
-    if (mov_optab->handlers[(int) mode].insn_code != CODE_FOR_nothing)
-      largest_move_alignment = MIN (BIGGEST_ALIGNMENT,
-				    MAX (largest_move_alignment,
-					 GET_MODE_ALIGNMENT (mode)));
-=======
-  gcc_unreachable ();
->>>>>>> 751ff693
-}
--
-/* Compute the alignment of the largest mode that can be used for copying
-   objects.  */
-
-<<<<<<< HEAD
-=======
 void
 gnat_compute_largest_alignment (void)
 {
@@ -608,7 +479,6 @@
 					 GET_MODE_ALIGNMENT (mode)));
 }
 
->>>>>>> 751ff693
 /* If we are using the GCC mechanism to process exception handling, we
    have to register the personality routine for Ada and to initialize
    various language dependent hooks.  */
@@ -634,17 +504,11 @@
      right exception regions.  */
   using_eh_for_cleanups ();
 
-<<<<<<< HEAD
-  eh_personality_libfunc = init_one_libfunc ("__gnat_eh_personality");
-  lang_eh_type_covers = gnat_eh_type_covers;
-  lang_eh_runtime_type = gnat_eh_runtime_type;
-=======
   eh_personality_libfunc = init_one_libfunc (USING_SJLJ_EXCEPTIONS
 					     ? "__gnat_eh_personality_sj"
 					     : "__gnat_eh_personality");
   lang_eh_type_covers = gnat_eh_type_covers;
   lang_eh_runtime_type = gnat_return_tree;
->>>>>>> 751ff693
   default_init_unwind_resume_libfunc ();
 
   /* Turn on -fexceptions and -fnon-call-exceptions. The first one triggers
@@ -778,22 +642,9 @@
   tree type = TREE_TYPE (exp);
   tree new;
 
-<<<<<<< HEAD
-  /* If this is a statement, call the expansion routine for statements.  */
-  if (IS_STMT (exp))
-    {
-      gnat_expand_stmt (exp);
-      return const0_rtx;
-    }
-
   /* Update EXP to be the new expression to expand.  */
   switch (TREE_CODE (exp))
     {
-=======
-  /* Update EXP to be the new expression to expand.  */
-  switch (TREE_CODE (exp))
-    {
->>>>>>> 751ff693
 #if 0
     case ALLOCATE_EXPR:
       return
@@ -814,78 +665,16 @@
       /* ... fall through ... */
 
     default:
-<<<<<<< HEAD
-      abort ();
-=======
       gcc_unreachable ();
->>>>>>> 751ff693
     }
 
   return expand_expr_real (new, target, tmode, modifier, alt_rtl);
 }
 
-<<<<<<< HEAD
-/* Generate the RTL for the body of GNU_DECL.  */
-
-static void
-gnat_expand_body (tree gnu_decl)
-{
-  if (!DECL_INITIAL (gnu_decl) || DECL_INITIAL (gnu_decl) == error_mark_node)
-    return;
-
-  tree_rest_of_compilation (gnu_decl);
-
-  if (DECL_STATIC_CONSTRUCTOR (gnu_decl) && targetm.have_ctors_dtors)
-    targetm.asm_out.constructor (XEXP (DECL_RTL (gnu_decl), 0),
-                                 DEFAULT_INIT_PRIORITY);
-
-  if (DECL_STATIC_DESTRUCTOR (gnu_decl) && targetm.have_ctors_dtors)
-    targetm.asm_out.destructor (XEXP (DECL_RTL (gnu_decl), 0),
-                                DEFAULT_INIT_PRIORITY);
-}
-
-/* Adjusts the RLI used to layout a record after all the fields have been
-   added.  We only handle the packed case and cause it to use the alignment
-   that will pad the record at the end.  */
-
-static void
-gnat_adjust_rli (record_layout_info rli ATTRIBUTE_UNUSED)
-{
-#if 0
-  /* ??? This code seems to have no actual effect; record_align should already
-     reflect the largest alignment desired by a field.  jason 2003-04-01  */
-  unsigned int record_align = rli->unpadded_align;
-  tree field;
-
-  /* If an alignment has been specified, don't use anything larger unless we
-     have to.  */
-  if (TYPE_ALIGN (rli->t) != 0 && TYPE_ALIGN (rli->t) < record_align)
-    record_align = MAX (rli->record_align, TYPE_ALIGN (rli->t));
-
-  /* If any fields have variable size, we need to force the record to be at
-     least as aligned as the alignment of that type.  */
-  for (field = TYPE_FIELDS (rli->t); field; field = TREE_CHAIN (field))
-    if (TREE_CODE (DECL_SIZE_UNIT (field)) != INTEGER_CST)
-      record_align = MAX (record_align, DECL_ALIGN (field));
-
-  if (TYPE_PACKED (rli->t))
-    rli->record_align = record_align;
-#endif
-}
--
-/* These routines are used in conjunction with GCC exception handling.  */
-
-/* Map compile-time to run-time tree for GCC exception handling scheme.  */
-
-static tree
-gnat_eh_runtime_type (tree type)
-=======
 /* Do nothing (return the tree node passed).  */
 
 static tree
 gnat_return_tree (tree t)
->>>>>>> 751ff693
 {
   return t;
 }
@@ -907,11 +696,7 @@
 
 /* Get the alias set corresponding to a type or expression.  */
 
-<<<<<<< HEAD
-static HOST_WIDE_INT
-=======
 static alias_set_type
->>>>>>> 751ff693
 gnat_get_alias_set (tree type)
 {
   /* If this is a padding type, use the type of the first field.  */
@@ -933,47 +718,6 @@
   return -1;
 }
 
-<<<<<<< HEAD
-/* GNU_TYPE is a type.  Return its maxium size in bytes, if known,
-   as a constant when possible.  */
-
-static tree
-gnat_type_max_size (tree gnu_type)
-{
-  /* First see what we can get from TYPE_SIZE_UNIT, which might not be
-     constant even for simple expressions if it has already been gimplified
-     and replaced by a VAR_DECL.  */
-
-  tree max_unitsize = max_size (TYPE_SIZE_UNIT (gnu_type), true);
-
-  /* If we don't have a constant, see what we can get from TYPE_ADA_SIZE,
-     typically not gimplified.  */
-
-  if (!host_integerp (max_unitsize, 1)
-      && (TREE_CODE (gnu_type) == RECORD_TYPE
-	  || TREE_CODE (gnu_type) == UNION_TYPE
-	  || TREE_CODE (gnu_type) == QUAL_UNION_TYPE)
-      && TYPE_ADA_SIZE (gnu_type))
-    {
-      tree max_adasize = max_size (TYPE_ADA_SIZE (gnu_type), true);
-
-      /* If we have succeeded in finding a constant, round it up to the
-	 type's alignment and return the result in byte units.  */
-
-      if (host_integerp (max_adasize, 1))
-	max_unitsize
-	  = size_binop (CEIL_DIV_EXPR,
-			round_up (max_adasize, TYPE_ALIGN (gnu_type)),
-			bitsize_unit_node);
-    }
-
-  return max_unitsize;
-}
-
-/* GNU_TYPE is a type. Determine if it should be passed by reference by
-   default.  */
-
-=======
 /* GNU_TYPE is a type.  Return its maximum size in bytes, if known,
    as a constant when possible.  */
 
@@ -1010,7 +754,6 @@
 /* GNU_TYPE is a type. Determine if it should be passed by reference by
    default.  */
 
->>>>>>> 751ff693
 bool
 default_pass_by_ref (tree gnu_type)
 {
@@ -1114,22 +857,14 @@
 	 any wider mode), meaning it is not supported by the hardware.  If
 	 this a complex or vector mode, we care about the inner mode.  */
       for (j = inner_mode; j != VOIDmode; j = GET_MODE_WIDER_MODE (j))
-<<<<<<< HEAD
-	if (add_optab->handlers[j].insn_code != CODE_FOR_nothing)
-=======
 	if (optab_handler (add_optab, j)->insn_code != CODE_FOR_nothing)
->>>>>>> 751ff693
 	  break;
 
       if (float_p)
 	{
 	  const struct real_format *fmt = REAL_MODE_FORMAT (inner_mode);
 
-<<<<<<< HEAD
-	  mantissa = fmt->p * fmt->log2_b;
-=======
 	  mantissa = fmt->p;
->>>>>>> 751ff693
 	}
 
       if (!skip_p && j != VOIDmode)
@@ -1149,11 +884,7 @@
     if (GET_MODE_PRECISION (mode) == prec)
       return GET_MODE_BITSIZE (mode);
 
-<<<<<<< HEAD
-  abort ();
-=======
   gcc_unreachable ();
->>>>>>> 751ff693
 }
 
 int
@@ -1166,9 +897,5 @@
     if (GET_MODE_BITSIZE (mode) == size)
       return GET_MODE_PRECISION (mode);
 
-<<<<<<< HEAD
-  abort ();
-=======
   gcc_unreachable ();
->>>>>>> 751ff693
 }
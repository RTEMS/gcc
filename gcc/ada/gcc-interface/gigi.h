--- conflicted
+++ resolved
@@ -259,17 +259,8 @@
    if none.  */
 extern tree get_exception_label (char kind);
 
-<<<<<<< HEAD
-/* Current node being treated, in case gigi_abort or Check_Elaboration_Code
-   called.  */
-extern Node_Id error_gnat_node;
-
-/* Highest number in the front-end node table.  */
-extern int max_gnat_nodes;
-=======
 /* Return the decl for the current elaboration procedure.  */
 extern tree get_elaboration_procedure (void);
->>>>>>> 6e7f08ad
 
 /* If nonzero, pretend we are allocating at global level.  */
 extern int force_global;

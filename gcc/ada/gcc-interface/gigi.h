--- conflicted
+++ resolved
@@ -6,11 +6,7 @@
  *                                                                          *
  *                              C Header File                               *
  *                                                                          *
-<<<<<<< HEAD
- *          Copyright (C) 1992-2010, Free Software Foundation, Inc.         *
-=======
  *          Copyright (C) 1992-2011, Free Software Foundation, Inc.         *
->>>>>>> 03d20231
  *                                                                          *
  * GNAT is free software;  you can  redistribute it  and/or modify it under *
  * terms of the  GNU General Public License as published  by the Free Soft- *
@@ -150,16 +146,10 @@
 /* Given GNAT_ENTITY, an object (constant, variable, parameter, exception)
    and GNU_TYPE, its corresponding GCC type, set Esize and Alignment to the
    size and alignment used by Gigi.  Prefer SIZE over TYPE_SIZE if non-null.
-<<<<<<< HEAD
-   BY_REF is true if the object is used by reference.  */
-extern void annotate_object (Entity_Id gnat_entity, tree gnu_type, tree size,
-			     bool by_ref);
-=======
    BY_REF is true if the object is used by reference and BY_DOUBLE_REF is
    true if the object is used by double reference.  */
 extern void annotate_object (Entity_Id gnat_entity, tree gnu_type, tree size,
 			     bool by_ref, bool by_double_ref);
->>>>>>> 03d20231
 
 /* Given a type T, a FIELD_DECL F, and a replacement value R, return a new
    type with all size expressions that contain F updated by replacing F
@@ -276,12 +266,9 @@
 /* Return a label to branch to for the exception type in KIND or NULL_TREE
    if none.  */
 extern tree get_exception_label (char kind);
-<<<<<<< HEAD
-=======
 
 /* Return the decl for the current elaboration procedure.  */
 extern tree get_elaboration_procedure (void);
->>>>>>> 03d20231
 
 /* If nonzero, pretend we are allocating at global level.  */
 extern int force_global;
@@ -515,17 +502,10 @@
 
 /* Initialize the association of GNAT nodes to GCC trees as dummies.  */
 extern void init_dummy_type (void);
-<<<<<<< HEAD
 
 /* Make a dummy type corresponding to GNAT_TYPE.  */
 extern tree make_dummy_type (Entity_Id gnat_type);
 
-=======
-
-/* Make a dummy type corresponding to GNAT_TYPE.  */
-extern tree make_dummy_type (Entity_Id gnat_type);
-
->>>>>>> 03d20231
 /* Record TYPE as a builtin type for Ada.  NAME is the name of the type.  */
 extern void record_builtin_type (const char *name, tree type);
 
@@ -549,12 +529,6 @@
 /* Append PARALLEL_TYPE on the chain of parallel types for decl.  */
 extern void add_parallel_type (tree decl, tree parallel_type);
 
-<<<<<<< HEAD
-/* Return the parallel type associated to a type, if any.  */
-extern tree get_parallel_type (tree type);
-
-=======
->>>>>>> 03d20231
 /* Return a FUNCTION_TYPE node.  RETURN_TYPE is the type returned by the
    subprogram.  If it is VOID_TYPE, then we are dealing with a procedure,
    otherwise we are dealing with a function.  PARAM_DECL_LIST is a list of
@@ -645,17 +619,10 @@
 
 /* Record DECL as a global renaming pointer.  */
 extern void record_global_renaming_pointer (tree decl);
-<<<<<<< HEAD
 
 /* Invalidate the global renaming pointers.  */
 extern void invalidate_global_renaming_pointers (void);
 
-=======
-
-/* Invalidate the global renaming pointers.  */
-extern void invalidate_global_renaming_pointers (void);
-
->>>>>>> 03d20231
 /* Return a FIELD_DECL node.  FIELD_NAME is the field's name, FIELD_TYPE is
    its type and RECORD_TYPE is the type of the enclosing record.  If SIZE is
    nonzero, it is the specified size of the field.  If POS is nonzero, it is
@@ -848,8 +815,6 @@
     (N_Raise_{Constraint,Storage,Program}_Error).  */
 extern tree build_call_raise (int msg, Node_Id gnat_node, char kind);
 
-<<<<<<< HEAD
-=======
 /* Similar to build_call_raise, for an index or range check exception as
    determined by MSG, with extra information generated of the form
    "INDEX out of range FIRST..LAST".  */
@@ -860,7 +825,6 @@
    where the check failed.  */
 extern tree build_call_raise_column (int msg, Node_Id gnat_node);
 
->>>>>>> 03d20231
 /* Return a CONSTRUCTOR of TYPE whose elements are V.  This is not the
    same as build_constructor in the language-independent tree.c.  */
 extern tree gnat_build_constructor (tree type, VEC(constructor_elt,gc) *v);

--- conflicted
+++ resolved
@@ -190,17 +190,15 @@
 MULTISUBDIR =
 RTSDIR = rts$(subst /,_,$(MULTISUBDIR))
 
-<<<<<<< HEAD
 # Set shared lib prefix (lib on all systems but cygwin, which uses cyg)
 LIBGNAT_SHARED_LIB_PREFIX = lib
 # And on Windows systems, we don't install the DLL in the standard place.
 ADA_RTL_SO_OBJ_DIR = $(ADA_RTL_OBJ_DIR)
-=======
+
 # Link flags used to build gnat tools.  By default we prefer to statically
 # link with libgcc to avoid a dependency on shared libgcc (which is tricky
 # to deal with as it may conflict with the libgcc provided by the system).
 GCC_LINK_FLAGS=-static-libgcc
->>>>>>> 0666ff4e
 
 # End of variables for you to override.
 

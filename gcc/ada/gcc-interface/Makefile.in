# Makefile for GNU Ada Compiler (GNAT).
#   Copyright (C) 1994-2017 Free Software Foundation, Inc.

#This file is part of GCC.

#GCC is free software; you can redistribute it and/or modify
#it under the terms of the GNU General Public License as published by
#the Free Software Foundation; either version 3, or (at your option)
#any later version.

#GCC is distributed in the hope that it will be useful,
#but WITHOUT ANY WARRANTY; without even the implied warranty of
#MERCHANTABILITY or FITNESS FOR A PARTICULAR PURPOSE.  See the
#GNU General Public License for more details.

#You should have received a copy of the GNU General Public License
#along with GCC; see the file COPYING3.  If not see
#<http://www.gnu.org/licenses/>.

# The makefile built from this file lives in the language subdirectory.
# Its purpose is to provide support for:
#
# 1) recursion where necessary, and only then (building .o's), and
# 2) building and debugging cc1 from the language subdirectory, and
# 3) nothing else.
#
# The parent makefile handles all other chores, with help from the
# language makefile fragment, of course.
#
# The targets for external use are:
# all, TAGS, ???mostlyclean, ???clean.

# This makefile will only work with Gnu make.
# The rules are written assuming a minimum subset of tools are available:
#
# Required:
#      MAKE:    Only Gnu make will work.
#      MV:      Must accept (at least) one, maybe wildcard, source argument,
#               a file or directory destination, and support creation/
#               modification date preservation.  Gnu mv -f works.
#      RM:      Must accept an arbitrary number of space separated file
#               arguments, or one wildcard argument. Gnu rm works.
#      RMDIR:   Must delete a directory and all its contents. Gnu rm -rf works.
#      ECHO:    Must support command line redirection. Any Unix-like
#               shell will typically provide this, otherwise a custom version
#               is trivial to write.
#      AR:      Gnu ar works.
#      MKDIR:   Gnu mkdir works.
#      CHMOD:   Gnu chmod works.
#      true:    Does nothing and returns a normal successful return code.
#      pwd:     Prints the current directory on stdout.
#      cd:      Change directory.
#
# Optional:
#      BISON:   Gnu bison works.
#      FLEX:    Gnu flex works.
#      Other miscellaneous tools for obscure targets.

# Suppress smart makes who think they know how to automake Yacc files
.y.c:

# Variables that exist for you to override.
# See below for how to change them for certain systems.

# Various ways of specifying flags for compilations:
# CFLAGS is for the user to override to, e.g., do a bootstrap with -O2.
# BOOT_CFLAGS is the value of CFLAGS to pass
# to the stage2 and stage3 compilations
CFLAGS = -g
BOOT_CFLAGS = -O $(CFLAGS)
# These exists to be overridden by the t-* files, respectively.
T_CFLAGS =

CC = cc
BISON = bison
BISONFLAGS =
ECHO = echo
LEX = flex
LEXFLAGS =
CHMOD = chmod
LN = ln
LN_S = ln -s
CP = cp -p
MV = mv -f
RM = rm -f
RMDIR = rm -rf
MKDIR = mkdir -p
AR = ar
AR_FLAGS = rc
LS = ls
RANLIB = @RANLIB@
RANLIB_FLAGS = @ranlib_flags@
AWK = @AWK@

COMPILER = $(CC)
COMPILER_FLAGS = $(CFLAGS)

SHELL = @SHELL@
PWD_COMMAND = $${PWDCMD-pwd}
# How to copy preserving the date
INSTALL_DATA_DATE = cp -p
MAKEINFO = makeinfo
TEXI2DVI = texi2dvi
TEXI2PDF = texi2pdf
GNATBIND_FLAGS = -static -x
ADA_CFLAGS =
ADAFLAGS = -W -Wall -gnatpg -gnata
FORCE_DEBUG_ADAFLAGS = -g
NO_INLINE_ADAFLAGS = -fno-inline
NO_OMIT_ADAFLAGS = -fno-omit-frame-pointer
NO_SIBLING_ADAFLAGS = -fno-optimize-sibling-calls
NO_REORDER_ADAFLAGS = -fno-toplevel-reorder
GNATLIBFLAGS = -W -Wall -gnatpg -nostdinc
GNATLIBCFLAGS = -g -O2
# Pretend that _Unwind_GetIPInfo is available for the target by default.  This
# should be autodetected during the configuration of libada and passed down to
# here, but we need something for --disable-libada and hope for the best.
GNATLIBCFLAGS_FOR_C = \
  -W -Wall $(GNATLIBCFLAGS) -fexceptions -DIN_RTS -DHAVE_GETIPINFO
PICFLAG_FOR_TARGET = @PICFLAG_FOR_TARGET@
ALL_ADAFLAGS = $(CFLAGS) $(ADA_CFLAGS) $(ADAFLAGS)
THREAD_KIND = native
THREADSLIB =
GMEM_LIB =
MISCLIB =
OUTPUT_OPTION = -o $@

objext = .o
exeext =
arext  = .a
soext  = .so
shext  =
hyphen = -

# program_transform_name and objdir are set by configure.ac.
program_transform_name =
objdir = .

target_alias=@target_alias@
target=@target@
target_cpu=@target_cpu@
target_vendor=@target_vendor@
target_os=@target_os@
host_cpu=@host_cpu@
host_vendor=@host_vendor@
host_os=@host_os@
target_cpu_default = @target_cpu_default@
xmake_file = @xmake_file@
tmake_file = @tmake_file@
#version=`sed -e 's/.*\"\([^ \"]*\)[ \"].*/\1/' < $(srcdir)/version.c`
#mainversion=`sed -e 's/.*\"\([0-9]*\.[0-9]*\).*/\1/' < $(srcdir)/version.c`

# Directory where sources are, from where we are.
VPATH = $(srcdir)/ada

# Full path to top source directory
# In particular this is used to access libgcc headers, so that references to
# these headers from GNAT runtime objects have path names in debugging info
# that are consistent with libgcc objects.  Also used for other references to
# the top source directory for consistency.
ftop_srcdir := $(shell cd $(srcdir)/..;${PWD_COMMAND})

fsrcdir := $(shell cd $(srcdir);${PWD_COMMAND})
fsrcpfx := $(shell cd $(srcdir);${PWD_COMMAND})/
fcurdir := $(shell ${PWD_COMMAND})
fcurpfx := $(shell ${PWD_COMMAND})/

# Top build directory, relative to here.
top_builddir = ../..

# Internationalization library.
LIBINTL = @LIBINTL@
LIBINTL_DEP = @LIBINTL_DEP@

# Character encoding conversion library.
LIBICONV = @LIBICONV@
LIBICONV_DEP = @LIBICONV_DEP@

# Any system libraries needed just for GNAT.
SYSLIBS = @GNAT_LIBEXC@

# List extra gnattools
EXTRA_GNATTOOLS =

# List of target dependent sources, overridden below as necessary
TARGET_ADA_SRCS =

# Type of tools build we are doing; default is not compiling tools.
TOOLSCASE =

# Multilib handling
MULTISUBDIR =
RTSDIR = rts$(subst /,_,$(MULTISUBDIR))

# Link flags used to build gnat tools.  By default we prefer to statically
# link with libgcc to avoid a dependency on shared libgcc (which is tricky
# to deal with as it may conflict with the libgcc provided by the system).
GCC_LINK_FLAGS=-static-libstdc++ -static-libgcc

# End of variables for you to override.

all: all.indirect

# This tells GNU Make version 3 not to put all variables in the environment.
.NOEXPORT:

# target overrides
ifneq ($(tmake_file),)
include $(tmake_file)
endif

# host overrides
ifneq ($(xmake_file),)
include $(xmake_file)
endif

# Now figure out from those variables how to compile and link.

all.indirect: Makefile ../gnat1$(exeext)

# IN_GCC is meant to distinguish between code compiled into GCC itself, i.e.
# for the host, and the rest.  But we also use it for the tools (link.c) and
# even break the host/target wall by using it for the library (targext.c).
# autoconf inserts -DCROSS_DIRECTORY_STRUCTURE if we are building a cross
# compiler which does not use the native libraries and headers.
INTERNAL_CFLAGS = @CROSS@ -DIN_GCC

# This is the variable actually used when we compile.
ALL_CFLAGS = $(INTERNAL_CFLAGS) $(T_CFLAGS) $(CFLAGS)

# Likewise.
ALL_CPPFLAGS = $(CPPFLAGS)

# Used with $(COMPILER).
ALL_COMPILERFLAGS = $(ALL_CFLAGS)

# This is where we get libiberty.a from.
LIBIBERTY = ../../libiberty/libiberty.a

# We need to link against libbacktrace because diagnostic.c in
# libcommon.a uses it.
LIBBACKTRACE = ../../libbacktrace/.libs/libbacktrace.a

# How to link with both our special library facilities
# and the system's installed libraries.
LIBS = $(LIBINTL) $(LIBICONV) $(LIBBACKTRACE) $(LIBIBERTY) $(SYSLIBS)
LIBDEPS = $(LIBINTL_DEP) $(LIBICONV_DEP) $(LIBBACKTRACE) $(LIBIBERTY)
# Default is no TGT_LIB; one might be passed down or something
TGT_LIB =
TOOLS_LIBS = ../link.o ../targext.o ../../ggc-none.o ../../libcommon-target.a \
  ../../libcommon.a ../../../libcpp/libcpp.a $(LIBGNAT) $(LIBINTL) $(LIBICONV) \
  ../$(LIBBACKTRACE) ../$(LIBIBERTY) $(SYSLIBS) $(TGT_LIB)

# Add -no-pie to TOOLS_LIBS since some of them are compiled with -fno-PIE.
TOOLS_LIBS += @NO_PIE_FLAG@

# Specify the directories to be searched for header files.
# Both . and srcdir are used, in that order,
# so that tm.h and config.h will be found in the compilation
# subdirectory rather than in the source directory.
INCLUDES = -iquote . -iquote .. -iquote $(srcdir)/ada -iquote $(srcdir) \
	   -I $(ftop_srcdir)/include $(GMPINC)

ADA_INCLUDES = -I- -I. -I$(srcdir)/ada

# Likewise, but valid for subdirectories of the current dir.
# FIXME: for VxWorks, we cannot add $(fsrcdir) because the regs.h file in
# that directory conflicts with a system header file.
ifneq ($(findstring vxworks,$(target_os)),)
  INCLUDES_FOR_SUBDIR = -iquote . -iquote .. -iquote ../.. \
			-iquote $(fsrcdir)/ada \
			-I$(ftop_srcdir)/include $(GMPINC)
else
  INCLUDES_FOR_SUBDIR = -iquote . -iquote .. -iquote ../.. \
			-iquote $(fsrcdir)/ada -iquote $(fsrcdir) \
			-I$(ftop_srcdir)/include $(GMPINC)
endif

ADA_INCLUDES_FOR_SUBDIR = -I. -I$(fsrcdir)/ada

# Avoid a lot of time thinking about remaking Makefile.in and *.def.
.SUFFIXES: .in .def

# Say how to compile Ada programs.
.SUFFIXES: .ada .adb .ads .asm

# Always use -I$(srcdir)/config when compiling.
.asm.o:
	$(CC) -c -x assembler $< $(OUTPUT_OPTION)

.c.o:
	$(COMPILER) -c $(ALL_COMPILERFLAGS) $(ADA_CFLAGS) $(ALL_CPPFLAGS) \
	  $(INCLUDES) $< $(OUTPUT_OPTION)

.adb.o:
	$(CC) -c $(ALL_ADAFLAGS) $(ADA_INCLUDES) $< $(OUTPUT_OPTION)

.ads.o:
	$(CC) -c $(ALL_ADAFLAGS) $(ADA_INCLUDES) $< $(OUTPUT_OPTION)

# how to regenerate this file
Makefile: ../config.status $(srcdir)/ada/gcc-interface/Makefile.in $(srcdir)/ada/Makefile.in $(srcdir)/version.c
	cd ..; \
	LANGUAGES="$(CONFIG_LANGUAGES)" \
	CONFIG_HEADERS= \
	CONFIG_FILES="ada/gcc-interface/Makefile ada/Makefile" $(SHELL) config.status

# This tells GNU make version 3 not to export all the variables
# defined in this file into the environment.
.NOEXPORT:

# Lists of files for various purposes.

GNATLINK_OBJS = gnatlink.o \
 a-except.o ali.o alloc.o butil.o casing.o csets.o debug.o fmap.o fname.o \
 gnatvsn.o hostparm.o indepsw.o interfac.o i-c.o i-cstrin.o namet.o opt.o \
 osint.o output.o rident.o s-exctab.o s-secsta.o s-stalib.o s-stoele.o \
 sdefault.o snames.o stylesw.o switch.o system.o table.o targparm.o tree_io.o \
 types.o validsw.o widechar.o

GNATMAKE_OBJS = a-except.o ali.o ali-util.o aspects.o s-casuti.o alloc.o \
 atree.o binderr.o butil.o casing.o csets.o debug.o elists.o einfo.o errout.o \
 erroutc.o errutil.o err_vars.o fmap.o fname.o fname-uf.o fname-sf.o \
 gnatmake.o gnatvsn.o hostparm.o interfac.o i-c.o i-cstrin.o krunch.o lib.o \
 make.o makeusg.o make_util.o namet.o nlists.o opt.o osint.o osint-m.o \
 output.o restrict.o rident.o s-exctab.o \
 s-secsta.o s-stalib.o s-stoele.o scans.o scng.o sdefault.o sfn_scan.o \
 s-purexc.o s-htable.o scil_ll.o sem_aux.o sinfo.o sinput.o sinput-c.o \
 snames.o stand.o stringt.o styleg.o stylesw.o system.o validsw.o \
 switch.o switch-m.o table.o targparm.o tempdir.o tree_io.o types.o uintp.o \
 uname.o urealp.o usage.o widechar.o \
 $(EXTRA_GNATMAKE_OBJS)

# Make arch match the current multilib so that the RTS selection code
# picks up the right files. For a given target this must be coherent
# with MULTILIB_DIRNAMES defined in gcc/config/target/t-*.

ifeq ($(strip $(filter-out %x86_64, $(target_cpu))),)
  ifeq ($(strip $(MULTISUBDIR)),/32)
    target_cpu:=i686
  else
    ifeq ($(strip $(MULTISUBDIR)),/x32)
      target_cpu:=x32
    endif
  endif
endif

# ???: handle more multilib targets

# LIBGNAT_TARGET_PAIRS is a list of pairs of filenames.
# The members of each pair must be separated by a '<' and no whitespace.
# Each pair must be separated by some amount of whitespace from the following
# pair.

# Non-tasking case:

LIBGNAT_TARGET_PAIRS = \
a-intnam.ads<libgnarl/a-intnam__dummy.ads \
s-inmaop.adb<libgnarl/s-inmaop__dummy.adb \
s-intman.adb<libgnarl/s-intman__dummy.adb \
s-osinte.ads<libgnarl/s-osinte__dummy.ads \
s-osprim.adb<libgnat/s-osprim__posix.adb \
s-taprop.adb<libgnarl/s-taprop__dummy.adb \
s-taspri.ads<libgnarl/s-taspri__dummy.ads

# When using the GCC exception handling mechanism, we need to use an
# alternate body for a-exexpr.adb (a-exexpr-gcc.adb)

EH_MECHANISM=

# Default shared object option. Note that we rely on the fact that the "soname"
# option will always be present and last in this flag, so that we can have
# $(SO_OPTS)libgnat-x.xx

SO_OPTS = -Wl,-soname,

# Default gnatlib-shared target.
# By default, equivalent to gnatlib.
# Set to gnatlib-shared-default, gnatlib-shared-dual, or a platform specific
# target when supported.
GNATLIB_SHARED = gnatlib

# By default, build socket support units. On platforms that do not support
# sockets, reset this variable to empty and add DUMMY_SOCKETS_TARGET_PAIRS
# to LIBGNAT_TARGET_PAIRS.

GNATRTL_SOCKETS_OBJS = g-soccon$(objext) g-socket$(objext) g-socthi$(objext) \
  g-soliop$(objext) g-sothco$(objext)

DUMMY_SOCKETS_TARGET_PAIRS = \
  g-socket.adb<libgnat/g-socket__dummy.adb \
  g-socket.ads<libgnat/g-socket__dummy.ads \
  g-socthi.adb<libgnat/g-socthi__dummy.adb \
  g-socthi.ads<libgnat/g-socthi__dummy.ads \
  g-sothco.adb<libgnat/g-sothco__dummy.adb \
  g-sothco.ads<libgnat/g-sothco__dummy.ads

# On platforms where atomic increment/decrement operations are supported,
# special version of Ada.Strings.Unbounded package can be used.

ATOMICS_TARGET_PAIRS = \
  a-coinho.adb<libgnat/a-coinho__shared.adb \
  a-coinho.ads<libgnat/a-coinho__shared.ads \
  a-stunau.adb<libgnat/a-stunau__shared.adb \
  a-suteio.adb<libgnat/a-suteio__shared.adb \
  a-strunb.ads<libgnat/a-strunb__shared.ads \
  a-strunb.adb<libgnat/a-strunb__shared.adb \
  a-stwiun.adb<libgnat/a-stwiun__shared.adb \
  a-stwiun.ads<libgnat/a-stwiun__shared.ads \
  a-swunau.adb<libgnat/a-swunau__shared.adb \
  a-swuwti.adb<libgnat/a-swuwti__shared.adb \
  a-stzunb.adb<libgnat/a-stzunb__shared.adb \
  a-stzunb.ads<libgnat/a-stzunb__shared.ads \
  a-szunau.adb<libgnat/a-szunau__shared.adb \
  a-szuzti.adb<libgnat/a-szuzti__shared.adb

ATOMICS_BUILTINS_TARGET_PAIRS = \
  s-atocou.adb<libgnat/s-atocou__builtin.adb

# Special version of units for x86 and x86-64 platforms.

X86_TARGET_PAIRS = \
  a-numaux.ads<libgnat/a-numaux__x86.ads \
  a-numaux.adb<libgnat/a-numaux__x86.adb \
  s-atocou.adb<libgnat/s-atocou__x86.adb

X86_64_TARGET_PAIRS = \
  a-numaux.ads<libgnat/a-numaux__x86.ads \
  a-numaux.adb<libgnat/a-numaux__x86.adb \
  s-atocou.adb<libgnat/s-atocou__builtin.adb

# Implementation of symbolic traceback based on dwarf
TRASYM_DWARF_UNIX_PAIRS = \
  s-trasym.adb<libgnat/s-trasym__dwarf.adb \
  s-mmosin.ads<libgnat/s-mmosin__unix.ads \
  s-mmosin.adb<libgnat/s-mmosin__unix.adb \
  s-mmauni.ads<libgnat/s-mmauni__long.ads

TRASYM_DWARF_MINGW_PAIRS = \
  s-trasym.adb<libgnat/s-trasym__dwarf.adb \
  s-mmosin.ads<libgnat/s-mmosin__mingw.ads \
  s-mmosin.adb<libgnat/s-mmosin__mingw.adb

TRASYM_DWARF_COMMON_OBJS = s-objrea$(objext) s-dwalin$(objext) s-mmap$(objext) \
  s-mmosin$(objext)

TRASYM_DWARF_UNIX_OBJS = $(TRASYM_DWARF_COMMON_OBJS) s-mmauni$(objext)

TRASYM_DWARF_MINGW_OBJS = $(TRASYM_DWARF_COMMON_OBJS)

# Shared library version
LIB_VERSION = $(strip $(shell grep ' Library_Version :' $(fsrcpfx)ada/gnatvsn.ads | sed -e 's/.*"\(.*\)".*/\1/'))

# Additionnal object files from C source to be added to libgnat.
EXTRA_LIBGNAT_OBJS=

# Additionnal C source files to be added to libgnat without corresponding
# object file (#included files). This should include at least the GNAT
# specific header files required to rebuild the runtime library from sources.
EXTRA_LIBGNAT_SRCS=

# Additionnal object files from Ada sources to be added in libgnat
EXTRA_GNATRTL_NONTASKING_OBJS=

# Additionnal object files from Ada sources to be added in libgnarl
EXTRA_GNATRTL_TASKING_OBJS=

# Subsets of extra libgnat sources that always go together
VX_SIGTRAMP_EXTRA_SRCS=sigtramp.h sigtramp-vxworks-target.inc

# Additional object files that should go in the same directory as libgnat,
# aside the library itself. Typically useful for crtbegin/crtend kind of files.
EXTRA_ADALIB_OBJS=

VX_CRTBE_EXTRA_ADALIB_OBJS=vx_crtbegin.o vx_crtbegin_auto.o vx_crtend.o

# GCC spec files to be installed in $(libsubdir), so --specs=<spec-filename>
# finds them at runtime.
GCC_SPEC_FILES=

# $(filter-out PATTERN...,TEXT) removes all PATTERN words from TEXT.
# $(strip STRING) removes leading and trailing spaces from STRING.
# If what's left is null then it's a match.

# PowerPC and e500v2 VxWorks
<<<<<<< HEAD
ifeq ($(strip $(filter-out powerpc% wrs vxworks vxworksspe vxworks7 vxworks7spe,$(target_cpu) $(target_vendor) $(target_os))),)
=======
ifeq ($(strip $(filter-out powerpc% ppc% wrs vxworks vxworks7,$(target_cpu) $(target_vendor) $(target_os))),)
>>>>>>> 366cf7ed

  ifeq ($(strip $(filter-out e500%, $(target_alias))),)
     ARCH_STR=e500
     # gcc config translates the target e500v2-wrs-vxworks to
     # powerpc-wrs-vxworksspe. Let's keep the original alias here when
     # generating s-oscons.ads.
     target=$(target_alias)
  else
     ifeq ($(strip $(filter-out powerpc64, $(target_cpu))),)
        ARCH_STR=ppc64
     else
        ARCH_STR=ppc
     endif
  endif

  ifeq ($(strip $(filter-out vxworks7%, $(target_os))),)
     SVX=system-vxworks7
  else
     SVX=system-vxworks
  endif

  LIBGNAT_TARGET_PAIRS = \
  a-intnam.ads<libgnarl/a-intnam__vxworks.ads \
  a-numaux.ads<libgnat/a-numaux__vxworks.ads \
  s-inmaop.adb<libgnarl/s-inmaop__vxworks.adb \
  s-intman.ads<libgnarl/s-intman__vxworks.ads \
  s-intman.adb<libgnarl/s-intman__vxworks.adb \
  s-osinte.ads<libgnarl/s-osinte__vxworks.ads \
  s-osinte.adb<libgnarl/s-osinte__vxworks.adb \
  s-osprim.adb<libgnat/s-osprim__vxworks.adb \
  s-parame.ads<libgnat/s-parame__vxworks.ads \
  s-parame.adb<libgnat/s-parame__vxworks.adb \
  s-taprop.adb<libgnarl/s-taprop__vxworks.adb \
  s-tasinf.ads<libgnarl/s-tasinf__vxworks.ads \
  s-taspri.ads<libgnarl/s-taspri__vxworks.ads \
  s-vxwork.ads<libgnarl/s-vxwork__ppc.ads \
  g-socthi.ads<libgnat/g-socthi__vxworks.ads \
  g-socthi.adb<libgnat/g-socthi__vxworks.adb \
  g-stsifd.adb<libgnat/g-stsifd__sockets.adb \
  $(ATOMICS_TARGET_PAIRS) \
  $(ATOMICS_BUILTINS_TARGET_PAIRS)

  # VxWorks 5 and 6 both use the same target triplet making them
  # indistinguishable in the context of this make file. Package
  # System.Stack_Checking.Operations is not needed on VxWorks 6 as it leads to
  # an undefined symbol when building a dynamic shared library. To alleviate
  # this problem and distinguish this case, we use the THREAD_KIND and include
  # the package only in default mode.

  ifeq ($(strip $(filter-out default,$(THREAD_KIND))),)
    LIBGNAT_TARGET_PAIRS += \
      s-stchop.ads<libgnat/s-stchop__limit.ads \
      s-stchop.adb<libgnat/s-stchop__vxworks.adb
    EXTRA_GNATRTL_NONTASKING_OBJS+=s-stchop.o
  endif

  TOOLS_TARGET_PAIRS=indepsw.adb<indepsw-gnu.adb

  ifeq ($(strip $(filter-out rtp,$(THREAD_KIND))),)
    LIBGNAT_TARGET_PAIRS += \
    s-vxwext.ads<libgnarl/s-vxwext__rtp.ads \
    s-vxwext.adb<libgnarl/s-vxwext__rtp.adb \
    s-tpopsp.adb<libgnarl/s-tpopsp__vxworks-rtp.adb \
    system.ads<libgnat/system-vxworks-$(ARCH_STR)-rtp.ads

    EH_MECHANISM=-gcc
  else
    ifeq ($(strip $(filter-out rtp-smp,$(THREAD_KIND))),)
      LIBGNAT_TARGET_PAIRS += \
      s-mudido.adb<libgnarl/s-mudido__affinity.adb \
      s-vxwext.ads<libgnarl/s-vxwext__rtp.ads \
      s-vxwext.adb<libgnarl/s-vxwext__rtp-smp.adb \
      s-tpopsp.adb<libgnarl/s-tpopsp__vxworks-tls.adb \
      system.ads<libgnat/$(SVX)-$(ARCH_STR)-rtp-smp.ads

      EH_MECHANISM=-gcc
      EXTRA_LIBGNAT_OBJS+=affinity.o
    else
      ifeq ($(strip $(filter-out kernel-smp,$(THREAD_KIND))),)
        LIBGNAT_TARGET_PAIRS += \
        s-interr.adb<libgnarl/s-interr__vxworks.adb \
        s-mudido.adb<libgnarl/s-mudido__affinity.adb \
        s-tpopsp.adb<libgnarl/s-tpopsp__vxworks-tls.adb \
        s-vxwext.ads<libgnarl/s-vxwext__kernel.ads \
        s-vxwext.adb<libgnarl/s-vxwext__kernel-smp.adb \
        system.ads<libgnat/system-vxworks-$(ARCH_STR)-kernel.ads

        EH_MECHANISM=-gcc
        EXTRA_LIBGNAT_OBJS+=affinity.o
      else
        LIBGNAT_TARGET_PAIRS += \
        s-interr.adb<libgnarl/s-interr__vxworks.adb \
        s-tpopsp.adb<libgnarl/s-tpopsp__vxworks.adb

        ifeq ($(strip $(filter-out kernel,$(THREAD_KIND))),)
          EH_MECHANISM=-gcc
          LIBGNAT_TARGET_PAIRS += \
          s-vxwext.ads<libgnarl/s-vxwext__kernel.ads \
          s-vxwext.adb<libgnarl/s-vxwext__kernel.adb \
          system.ads<libgnat/system-vxworks-$(ARCH_STR)-kernel.ads
        else
          LIBGNAT_TARGET_PAIRS += \
          system.ads<libgnat/system-vxworks-ppc.ads
        endif
      endif
      EXTRA_GNATRTL_NONTASKING_OBJS+=i-vxinco.o i-vxwork.o i-vxwoio.o
    endif
  endif

  EXTRA_GNATRTL_TASKING_OBJS += s-vxwork.o s-vxwext.o

  EXTRA_LIBGNAT_OBJS+=vx_stack_info.o

  EXTRA_ADALIB_OBJS+=$(VX_CRTBE_EXTRA_ADALIB_OBJS)
  EXTRA_LIBGNAT_SRCS+=vx_crtbegin.inc
  GCC_SPEC_FILES+=vxworks-gnat-crtbe-link.spec

<<<<<<< HEAD
  ifeq ($(strip $(filter-out vxworks7%, $(target_os))),)
    ifeq ($(strip $(filter-out powerpc64, $(target_cpu))),)
      GCC_SPEC_FILES+=vxworks7-ppc64-rtp-base-link.spec
    else
      GCC_SPEC_FILES+=vxworks7-rtp-base-link.spec
    endif
=======
  GCC_SPEC_FILES+=vxworks-$(ARCH_STR)-link.spec
endif

# PowerPC and e500v2 VxWorks 653
ifeq ($(strip $(filter-out powerpc% ppc% wrs vxworksae,$(target_cpu) $(target_vendor) $(target_os))),)

  ifeq ($(strip $(filter-out e500%, $(target_alias))),)
     ARCH_STR=e500
  else
     ARCH_STR=ppc
  endif

  # target pairs for vthreads runtime
  LIBGNAT_TARGET_PAIRS = \
  a-elchha.adb<a-elchha-vxworks-ppc-full.adb \
  a-intnam.ads<a-intnam-vxworks.ads \
  a-numaux.ads<a-numaux-vxworks.ads \
  g-io.adb<g-io-vxworks-ppc-cert.adb \
  s-inmaop.adb<s-inmaop-vxworks.adb \
  s-interr.adb<s-interr-vxworks.adb \
  s-intman.ads<s-intman-vxworks.ads \
  s-intman.adb<s-intman-vxworks.adb \
  s-osinte.adb<s-osinte-vxworks.adb \
  s-osinte.ads<s-osinte-vxworks.ads \
  s-osprim.adb<s-osprim-vxworks.adb \
  s-parame.ads<s-parame-ae653.ads \
  s-parame.adb<s-parame-vxworks.adb \
  s-taprop.adb<s-taprop-vxworks.adb \
  s-tasinf.ads<s-tasinf-vxworks.ads \
  s-taspri.ads<s-taspri-vxworks.ads \
  s-tpopsp.adb<s-tpopsp-vxworks.adb \
  s-vxwext.adb<s-vxwext-noints.adb \
  s-vxwext.ads<s-vxwext-vthreads.ads \
  s-vxwork.ads<s-vxwork-ppc.ads \
  system.ads<system-vxworks-$(ARCH_STR)-vthread.ads \
  $(ATOMICS_TARGET_PAIRS) \
  $(ATOMICS_BUILTINS_TARGET_PAIRS)

  EH_MECHANISM=-gcc

  TOOLS_TARGET_PAIRS=\
  mlib-tgt-specific.adb<mlib-tgt-specific-vxworks.adb \
  indepsw.adb<indepsw-gnu.adb

  EXTRA_GNATRTL_NONTASKING_OBJS=i-vxwork.o i-vxwoio.o
  EXTRA_GNATRTL_TASKING_OBJS=s-vxwork.o s-vxwext.o

  EXTRA_LIBGNAT_OBJS+=sigtramp-vxworks.o
  EXTRA_LIBGNAT_SRCS+=$(VX_SIGTRAMP_EXTRA_SRCS)

  # Extra pairs for the vthreads runtime
  ifeq ($(strip $(filter-out vthreads,$(THREAD_KIND))),)
    LIBGNAT_TARGET_PAIRS += \
    s-thread.adb<s-thread-ae653.adb \
    s-osvers.ads<s-osvers-vxworks-653.ads \
    $(DUMMY_SOCKETS_TARGET_PAIRS)

    GNATRTL_SOCKETS_OBJS =
    EXTRA_GNATRTL_NONTASKING_OBJS += s-thread.o s-osvers.o
  else
    LIBGNAT_TARGET_PAIRS += \
    g-socthi.ads<g-socthi-vxworks.ads \
    g-socthi.adb<g-socthi-vxworks.adb \
    g-stsifd.adb<g-stsifd-sockets.adb
  endif

  ifeq ($(strip $(filter-out yes,$(TRACE))),)
    LIBGNAT_TARGET_PAIRS += \
    s-traces.adb<s-traces-default.adb \
    s-trafor.adb<s-trafor-default.adb \
    s-trafor.ads<s-trafor-default.ads \
    s-tratas.adb<s-tratas-default.adb \
    s-tfsetr.adb<s-tfsetr-vxworks.adb
  endif
endif

# PowerPC and e500v2 VxWorks MILS
ifeq ($(strip $(filter-out powerpc% ppc% wrs vxworksmils,$(target_cpu) $(target_vendor) $(target_os))),)
  # target pairs for vthreads runtime
  LIBGNAT_TARGET_PAIRS = \
  a-elchha.adb<a-elchha-vx6-raven-cert.adb \
  a-intnam.ads<a-intnam-vxworks.ads \
  a-numaux.ads<a-numaux-vxworks.ads \
  g-io.adb<g-io-vxworks-ppc-cert.adb \
  s-inmaop.adb<s-inmaop-vxworks.adb \
  s-interr.adb<s-interr-vxworks.adb \
  s-intman.ads<s-intman-vxworks.ads \
  s-intman.adb<s-intman-vxworks.adb \
  s-osinte.adb<s-osinte-vxworks.adb \
  s-osinte.ads<s-osinte-vxworks.ads \
  s-osprim.adb<s-osprim-vxworks.adb \
  s-osvers.ads<s-osvers-vxworks-mils.ads \
  s-parame.ads<s-parame-ae653.ads \
  s-parame.adb<s-parame-vxworks.adb \
  s-stchop.adb<s-stchop-vxworks.adb \
  s-stchop.ads<s-stchop-limit.ads \
  s-taprop.adb<s-taprop-vxworks.adb \
  s-tasinf.ads<s-tasinf-vxworks.ads \
  s-taspri.ads<s-taspri-vxworks.ads \
  s-thread.adb<s-thread-ae653.adb \
  s-tpopsp.adb<s-tpopsp-vxworks.adb \
  s-vxwork.ads<s-vxwork-ppc.ads \
  system.ads<system-vxworks-ppc-mils.ads \
  $(ATOMICS_TARGET_PAIRS) \
  $(ATOMICS_BUILTINS_TARGET_PAIRS) \
  $(DUMMY_SOCKETS_TARGET_PAIRS)

  TOOLS_TARGET_PAIRS=\
  mlib-tgt-specific.adb<mlib-tgt-specific-vxworks.adb \
  indepsw.adb<indepsw-gnu.adb

  EXTRA_GNATRTL_NONTASKING_OBJS=i-vxwork.o i-vxwoio.o s-thread.o s-osvers.o
  EXTRA_GNATRTL_TASKING_OBJS=s-vxwork.o s-vxwext.o

  EXTRA_LIBGNAT_OBJS+=vx_stack_info.o

  EXTRA_LIBGNAT_OBJS+=sigtramp-vxworks.o
  EXTRA_LIBGNAT_SRCS+=$(VX_SIGTRAMP_EXTRA_SRCS)

  GNATRTL_SOCKETS_OBJS =

  ifeq ($(strip $(filter-out yes,$(TRACE))),)
    LIBGNAT_TARGET_PAIRS += \
    s-traces.adb<s-traces-default.adb \
    s-trafor.adb<s-trafor-default.adb \
    s-trafor.ads<s-trafor-default.ads \
    s-tratas.adb<s-tratas-default.adb \
    s-tfsetr.adb<s-tfsetr-vxworks.adb
  endif
endif

# VxWorksae / VxWorks 653 for x86 (vxsim) - ?? VxWorks mils not implemented
ifeq ($(strip $(filter-out %86 wrs vxworksae,$(target_cpu) $(target_vendor) $(target_os))),)
  # target pairs for kernel + vthreads runtime
  LIBGNAT_TARGET_PAIRS = \
  a-elchha.adb<a-elchha-vxworks-ppc-full.adb \
  a-intnam.ads<a-intnam-vxworks.ads \
  a-numaux.ads<a-numaux-vxworks.ads \
  g-io.adb<g-io-vxworks-ppc-cert.adb \
  s-inmaop.adb<s-inmaop-vxworks.adb \
  s-interr.adb<s-interr-vxworks.adb \
  s-intman.ads<s-intman-vxworks.ads \
  s-intman.adb<s-intman-vxworks.adb \
  s-osinte.adb<s-osinte-vxworks.adb \
  s-osinte.ads<s-osinte-vxworks.ads \
  s-osprim.adb<s-osprim-vxworks.adb \
  s-parame.ads<s-parame-ae653.ads \
  s-parame.adb<s-parame-vxworks.adb \
  s-taprop.adb<s-taprop-vxworks.adb \
  s-tasinf.ads<s-tasinf-vxworks.ads \
  s-taspri.ads<s-taspri-vxworks.ads \
  s-tpopsp.adb<s-tpopsp-vxworks.adb \
  s-vxwext.adb<s-vxwext-noints.adb \
  s-vxwext.ads<s-vxwext-vthreads.ads \
  s-vxwork.ads<s-vxwork-x86.ads \
  system.ads<system-vxworks-x86-vthread.ads \
  $(ATOMICS_TARGET_PAIRS) \
  $(ATOMICS_BUILTINS_TARGET_PAIRS)

  EH_MECHANISM=-gcc

  TOOLS_TARGET_PAIRS=\
  mlib-tgt-specific.adb<mlib-tgt-specific-vxworks.adb \
  indepsw.adb<indepsw-gnu.adb

  EXTRA_GNATRTL_NONTASKING_OBJS=i-vxwork.o i-vxwoio.o s-thread.o
  EXTRA_GNATRTL_TASKING_OBJS=s-vxwork.o s-vxwext.o

  EXTRA_LIBGNAT_OBJS+=vx_stack_info.o
  GNATRTL_SOCKETS_OBJS =

  # Extra pairs for the vthreads runtime
  ifeq ($(strip $(filter-out vthreads,$(THREAD_KIND))),)
    LIBGNAT_TARGET_PAIRS += \
    s-thread.adb<s-thread-ae653.adb \
    s-osvers.ads<s-osvers-vxworks-653.ads \
    $(DUMMY_SOCKETS_TARGET_PAIRS)

    GNATRTL_SOCKETS_OBJS =
    EXTRA_GNATRTL_NONTASKING_OBJS += s-thread.o s-osvers.o
  else
    LIBGNAT_TARGET_PAIRS += \
    g-socthi.ads<g-socthi-vxworks.ads \
    g-socthi.adb<g-socthi-vxworks.adb \
    g-stsifd.adb<g-stsifd-sockets.adb
  endif

  ifeq ($(strip $(filter-out yes,$(TRACE))),)
    LIBGNAT_TARGET_PAIRS += \
    s-traces.adb<s-traces-default.adb \
    s-trafor.adb<s-trafor-default.adb \
    s-trafor.ads<s-trafor-default.ads \
    s-tratas.adb<s-tratas-default.adb \
    s-tfsetr.adb<s-tfsetr-vxworks.adb
  endif
endif

# Sparc VxWorks
ifeq ($(strip $(filter-out sparc% wrs vx%,$(target_cpu) $(target_vendor) $(target_os))),)
  LIBGNAT_TARGET_PAIRS = \
  a-intnam.ads<a-intnam-vxworks.ads \
  a-numaux.ads<a-numaux-vxworks.ads \
  s-inmaop.adb<s-inmaop-vxworks.adb \
  s-interr.adb<s-interr-vxworks.adb \
  s-intman.ads<s-intman-vxworks.ads \
  s-intman.adb<s-intman-vxworks.adb \
  s-osinte.adb<s-osinte-vxworks.adb \
  s-osinte.ads<s-osinte-vxworks.ads \
  s-osprim.adb<s-osprim-vxworks.adb \
  s-parame.ads<s-parame-vxworks.ads \
  s-parame.adb<s-parame-vxworks.adb \
  s-stchop.ads<s-stchop-limit.ads \
  s-stchop.adb<s-stchop-vxworks.adb \
  s-taprop.adb<s-taprop-vxworks.adb \
  s-tasinf.ads<s-tasinf-vxworks.ads \
  s-taspri.ads<s-taspri-vxworks.ads \
  s-tpopsp.adb<s-tpopsp-vxworks.adb \
  g-socthi.ads<g-socthi-vxworks.ads \
  g-socthi.adb<g-socthi-vxworks.adb \
  g-stsifd.adb<g-stsifd-sockets.adb

  TOOLS_TARGET_PAIRS=\
  mlib-tgt-specific.adb<mlib-tgt-specific-vxworks.adb \
  indepsw.adb<indepsw-gnu.adb

  ifeq ($(strip $(filter-out sparc64 sparcv9, $(target_cpu))),)
    # 64-bits
    LIBGNAT_TARGET_PAIRS += \
    s-vxwork.ads<s-vxwork-sparcv9.ads \
    system.ads<system-vxworks-sparcv9.ads
>>>>>>> 366cf7ed
  else
    GCC_SPEC_FILES+=vxworks-$(ARCH_STR)-link.spec
    GCC_SPEC_FILES+=vxworks-cert-$(ARCH_STR)-link.spec
    GCC_SPEC_FILES+=vxworks-smp-$(ARCH_STR)-link.spec
  endif
endif

# x86/x86_64 VxWorks
ifeq ($(strip $(filter-out %86 x86_64 wrs vxworks vxworks7,$(target_cpu) $(target_vendor) $(target_os))),)

  EH_MECHANISM=-gcc

  ifeq ($(strip $(filter-out vxworks7%, $(target_os))),)
     SVX=system-vxworks7
  else
     SVX=system-vxworks
  endif

  ifeq ($(strip $(filter-out x86_64, $(target_cpu))),)
     X86CPU=x86_64
     LIBGNAT_TARGET_PAIRS=$(X86_64_TARGET_PAIRS)
  else
     X86CPU=x86
     LIBGNAT_TARGET_PAIRS=$(X86_TARGET_PAIRS)
  endif

  LIBGNAT_TARGET_PAIRS+= \
  a-intnam.ads<libgnarl/a-intnam__vxworks.ads \
  i-vxwork.ads<libgnat/i-vxwork__x86.ads \
  s-osinte.adb<libgnarl/s-osinte__vxworks.adb \
  s-osinte.ads<libgnarl/s-osinte__vxworks.ads \
  s-inmaop.adb<libgnarl/s-inmaop__vxworks.adb \
  s-intman.ads<libgnarl/s-intman__vxworks.ads \
  s-intman.adb<libgnarl/s-intman__vxworks.adb \
  s-osprim.adb<libgnat/s-osprim__vxworks.adb \
  s-parame.ads<libgnat/s-parame__vxworks.ads \
  s-parame.adb<libgnat/s-parame__vxworks.adb \
  s-stchop.ads<libgnat/s-stchop__limit.ads \
  s-stchop.adb<libgnat/s-stchop__vxworks.adb \
  s-taprop.adb<libgnarl/s-taprop__vxworks.adb \
  s-tasinf.ads<libgnarl/s-tasinf__vxworks.ads \
  s-taspri.ads<libgnarl/s-taspri__vxworks.ads \
  s-vxwork.ads<libgnarl/s-vxwork__x86.ads \
  g-socthi.ads<libgnat/g-socthi__vxworks.ads \
  g-socthi.adb<libgnat/g-socthi__vxworks.adb \
  g-stsifd.adb<libgnat/g-stsifd__sockets.adb \
  $(ATOMICS_TARGET_PAIRS)

  TOOLS_TARGET_PAIRS=indepsw.adb<indepsw-gnu.adb

  # The CPU setting for VxSim varies with the
  # host (Windows or Linux)
  # target (VxWorks6 or VxWorks7)
  # runtime (rtp or kernel)
  # -------------------------------------------------------------
  #					vx6		vx7
  # Windows (host_os = mingw32)
  #	kernel				SIMNT		SIMNT
  #	rtp				SIMPENTIUM	SIMNT
  # Linux (host_os = linux-gnu)
  #	kernel				SIMLINUX	SIMLINUX
  #	rtp				SIMPENTIUM	SIMLINUX
  # -------------------------------------------------------------
  # It is overridden by VXSIM_CPU only in files init-vxsim.c and
  # sigtramp-vxworks-vxsim.c which contain functions determined at
  # runtime to be called if a program is running on VxSim vs real hardware
  # (due to differences in signal context for unwinding).

  ifneq ($(strip $(filter-out vxworks7, $(target_os))),)
    ifeq ($(strip $(filter-out vxworks rtp rtp-smp,$(target_os) $(THREAD_KIND))),)
      VXSIM_CPU = SIMPENTIUM
    else
      ifeq ($(strip $(filter-out kernel kernel-smp rtp rtp-smp,$(THREAD_KIND))),)
        ifeq ($(strip $(filter-out linux%,$(host_os))),)
          # Linux
          VXSIM_CPU = SIMLINUX
        else
          # Windows
          VXSIM_CPU = SIMNT
        endif
      endif
    endif

    GNATLIBCFLAGS_FOR_C := $(GNATLIBCFLAGS_FOR_C) -D__VXSIM_CPU__=$(VXSIM_CPU)
  endif

  ifeq ($(strip $(filter-out rtp,$(THREAD_KIND))),)
    # Runtime N/A for VxWorks7 (non-existent system file)
    LIBGNAT_TARGET_PAIRS += \
    s-vxwext.ads<libgnarl/s-vxwext__rtp.ads \
    s-vxwext.adb<libgnarl/s-vxwext__rtp.adb \
    s-tpopsp.adb<libgnarl/s-tpopsp__vxworks-rtp.adb \
    system.ads<libgnat/system-vxworks-x86-rtp.ads
  else
    ifeq ($(strip $(filter-out rtp-smp, $(THREAD_KIND))),)
      LIBGNAT_TARGET_PAIRS += \
      s-mudido.adb<libgnarl/s-mudido__affinity.adb \
      s-vxwext.ads<libgnarl/s-vxwext__rtp.ads \
      s-vxwext.adb<libgnarl/s-vxwext__rtp-smp.adb \
      s-tpopsp.adb<libgnarl/s-tpopsp__vxworks-tls.adb \
      system.ads<libgnat/$(SVX)-$(X86CPU)-rtp-smp.ads

      EXTRA_LIBGNAT_OBJS+=affinity.o
    else
      ifeq ($(strip $(filter-out kernel-smp, $(THREAD_KIND))),)
        LIBGNAT_TARGET_PAIRS += \
        s-interr.adb<libgnarl/s-interr__vxworks.adb \
        s-mudido.adb<libgnarl/s-mudido__affinity.adb \
        s-tpopsp.adb<libgnarl/s-tpopsp__vxworks-tls.adb \
        s-vxwext.ads<libgnarl/s-vxwext__kernel.ads \
        s-vxwext.adb<libgnarl/s-vxwext__kernel-smp.adb \
        system.ads<libgnat/$(SVX)-$(X86CPU)-kernel.ads

        EXTRA_LIBGNAT_OBJS+=affinity.o
      else
        LIBGNAT_TARGET_PAIRS += \
        s-interr.adb<libgnarl/s-interr__vxworks.adb \
        s-tpopsp.adb<libgnarl/s-tpopsp__vxworks.adb

        ifeq ($(strip $(filter-out kernel,$(THREAD_KIND))),)
          # Runtime N/A for VxWorks7 (non-existent system file)
          LIBGNAT_TARGET_PAIRS += \
          s-vxwext.ads<libgnarl/s-vxwext__kernel.ads \
          s-vxwext.adb<libgnarl/s-vxwext__kernel.adb \
          system.ads<libgnat/$(SVX)-x86-kernel.ads
        else
          LIBGNAT_TARGET_PAIRS += \
          system.ads<libgnat/system-vxworks-x86.ads
        endif
      endif

      EXTRA_GNATRTL_NONTASKING_OBJS=i-vxwork.o i-vxwoio.o
    endif
  endif

  EXTRA_GNATRTL_NONTASKING_OBJS += s-stchop.o
  EXTRA_GNATRTL_TASKING_OBJS += i-vxinco.o s-vxwork.o s-vxwext.o

  EXTRA_LIBGNAT_OBJS+=vx_stack_info.o

  EXTRA_LIBGNAT_OBJS+=sigtramp-vxworks.o
  EXTRA_LIBGNAT_SRCS+=$(VX_SIGTRAMP_EXTRA_SRCS)

  EXTRA_ADALIB_OBJS+=$(VX_CRTBE_EXTRA_ADALIB_OBJS)
  EXTRA_LIBGNAT_SRCS+=vx_crtbegin.inc
  GCC_SPEC_FILES+=vxworks-gnat-crtbe-link.spec

  ifeq ($(strip $(filter-out vxworks7%, $(target_os))),)
    GCC_SPEC_FILES+=vxworks7-$(X86CPU)-rtp-base-link.spec
  else
    GCC_SPEC_FILES+=vxworks-x86-link.spec
    GCC_SPEC_FILES+=vxworks-cert-x86-link.spec
    GCC_SPEC_FILES+=vxworks-smp-x86-link.spec
  endif
endif

# ARM and Aarch64 VxWorks
ifeq ($(strip $(filter-out aarch64 arm% coff wrs vx%,$(target_cpu) $(target_vendor) $(target_os))),)

  ifeq ($(strip $(filter-out aarch64, $(target_cpu))),)
    ARCH_STR=aarch64
    SVX=system-vxworks7
    EH_MECHANISM=-gcc
    SIGTRAMP_OBJ=sigtramp-vxworks.o
  else
    ifeq ($(strip $(filter-out arm%, $(target_cpu))),)
      ARCH_STR=arm
      ifeq ($(strip $(filter-out vxworks7%, $(target_os))),)
        SVX=system-vxworks7
        EH_MECHANISM=-arm
        SIGTRAMP_OBJ=sigtramp-armvxworks.o
      else
        SVX=system-vxworks
        EH_MECHANISM=-gcc
        SIGTRAMP_OBJ=sigtramp-vxworks.o
      endif
    else
      ARCH_STR=coff
    endif
  endif

  LIBGNAT_TARGET_PAIRS = \
  a-intnam.ads<libgnarl/a-intnam__vxworks.ads \
  a-numaux.ads<libgnat/a-numaux__vxworks.ads \
  s-inmaop.adb<libgnarl/s-inmaop__vxworks.adb \
  s-interr.adb<libgnarl/s-interr__vxworks.adb \
  s-intman.ads<libgnarl/s-intman__vxworks.ads \
  s-intman.adb<libgnarl/s-intman__vxworks.adb \
  s-osinte.adb<libgnarl/s-osinte__vxworks.adb \
  s-osinte.ads<libgnarl/s-osinte__vxworks.ads \
  s-osprim.adb<libgnat/s-osprim__vxworks.adb \
  s-parame.ads<libgnat/s-parame__vxworks.ads \
  s-parame.adb<libgnat/s-parame__vxworks.adb \
  s-stchop.ads<libgnat/s-stchop__limit.ads \
  s-stchop.adb<libgnat/s-stchop__vxworks.adb \
  s-taprop.adb<libgnarl/s-taprop__vxworks.adb \
  s-tasinf.ads<libgnarl/s-tasinf__vxworks.ads \
  s-taspri.ads<libgnarl/s-taspri__vxworks.ads \
  s-vxwork.ads<libgnarl/s-vxwork__$(ARCH_STR).ads \
  g-socthi.ads<libgnat/g-socthi__vxworks.ads \
  g-socthi.adb<libgnat/g-socthi__vxworks.adb \
  g-stsifd.adb<libgnat/g-stsifd__sockets.adb

  TOOLS_TARGET_PAIRS=indepsw.adb<indepsw-gnu.adb

  ifeq ($(strip $(filter-out rtp-smp,$(THREAD_KIND))),)
    LIBGNAT_TARGET_PAIRS += \
    s-mudido.adb<libgnarl/s-mudido__affinity.adb \
    s-vxwext.ads<libgnarl/s-vxwext__rtp.ads \
    s-vxwext.adb<libgnarl/s-vxwext__rtp-smp.adb \
    s-tpopsp.adb<libgnarl/s-tpopsp__vxworks-tls.adb \
    system.ads<libgnat/$(SVX)-$(ARCH_STR)-rtp-smp.ads

    EXTRA_LIBGNAT_OBJS+=affinity.o

    EXTRA_LIBGNAT_OBJS+=$(SIGTRAMP_OBJ)
    EXTRA_LIBGNAT_SRCS+=$(VX_SIGTRAMP_EXTRA_SRCS)
  else
    ifeq ($(strip $(filter-out kernel-smp,$(THREAD_KIND))),)
      LIBGNAT_TARGET_PAIRS += \
      s-mudido.adb<libgnarl/s-mudido__affinity.adb \
      s-tpopsp.adb<libgnarl/s-tpopsp__vxworks-tls.adb \
      s-vxwext.ads<libgnarl/s-vxwext__kernel.ads \
      s-vxwext.adb<libgnarl/s-vxwext__kernel-smp.adb \
      system.ads<libgnat/$(SVX)-$(ARCH_STR).ads

      EXTRA_LIBGNAT_OBJS+=affinity.o

      EXTRA_LIBGNAT_OBJS+=$(SIGTRAMP_OBJ)
      EXTRA_LIBGNAT_SRCS+=$(VX_SIGTRAMP_EXTRA_SRCS)
    else
      LIBGNAT_TARGET_PAIRS += \
      s-tpopsp.adb<libgnarl/s-tpopsp__vxworks.adb \
      system.ads<libgnat/$(SVX)-$(ARCH_STR).ads

      ifeq ($(strip $(filter-out kernel,$(THREAD_KIND))),)
        LIBGNAT_TARGET_PAIRS += \
        s-vxwext.ads<libgnarl/s-vxwext__kernel.ads \
        s-vxwext.adb<libgnarl/s-vxwext__kernel.adb

        EXTRA_LIBGNAT_OBJS+=$(SIGTRAMP_OBJ)
        EXTRA_LIBGNAT_SRCS+=$(VX_SIGTRAMP_EXTRA_SRCS)
      endif
    endif
  endif

  EXTRA_GNATRTL_NONTASKING_OBJS=i-vxwork.o i-vxwoio.o \
    s-stchop.o
  EXTRA_GNATRTL_TASKING_OBJS=i-vxinco.o s-vxwork.o s-vxwext.o

  EXTRA_LIBGNAT_OBJS+=vx_stack_info.o

  ifeq ($(strip $(filter-out arm vxworks7%, $(target_cpu) $(target_os))),)
    GCC_SPEC_FILES+=vxworks7-rtp-base-link.spec
  else
    ifeq ($(strip $(filter-out aarch64, $(target_cpu))),)
      GCC_SPEC_FILES+=vxworks7-rtp-base-link.spec
    endif
    EXTRA_ADALIB_OBJS+=$(VX_CRTBE_EXTRA_ADALIB_OBJS)
    EXTRA_LIBGNAT_SRCS+=vx_crtbegin.inc
    GCC_SPEC_FILES+=vxworks-gnat-crtbe-link.spec

    ifneq ($(strip $(filter-out vxworks7%, $(target_os))),)
      GCC_SPEC_FILES+=vxworks-arm-link.spec
      GCC_SPEC_FILES+=vxworks-smp-arm-link.spec
    endif
  endif
endif

# ARM android
ifeq ($(strip $(filter-out arm% linux-androideabi,$(target_cpu) $(target_os))),)
  LIBGNAT_TARGET_PAIRS = \
  a-intnam.ads<libgnarl/a-intnam__linux.ads \
  s-inmaop.adb<libgnarl/s-inmaop__posix.adb \
  s-intman.adb<libgnarl/s-intman__android.adb \
  s-linux.ads<libgnarl/s-linux__android.ads \
  s-osinte.adb<libgnarl/s-osinte__android.adb \
  s-osinte.ads<libgnarl/s-osinte__android.ads \
  s-osprim.adb<libgnat/s-osprim__posix.adb \
  s-taprop.adb<libgnarl/s-taprop__posix.adb \
  s-taspri.ads<libgnarl/s-taspri__posix.ads \
  s-tpopsp.adb<libgnarl/s-tpopsp__posix-foreign.adb \
  $(ATOMICS_TARGET_PAIRS) \
  $(ATOMICS_BUILTINS_TARGET_PAIRS) \
  system.ads<libgnat/system-linux-arm.ads

  TOOLS_TARGET_PAIRS = indepsw.adb<indepsw-gnu.adb

  EXTRA_GNATRTL_TASKING_OBJS=s-linux.o
  EXTRA_LIBGNAT_OBJS+=sigtramp-armdroid.o
  EXTRA_LIBGNAT_SRCS+=sigtramp.h
  EH_MECHANISM=-arm
  THREADSLIB =
  GNATLIB_SHARED = gnatlib-shared-dual
  LIBRARY_VERSION := $(LIB_VERSION)
endif

# AARCH64 QNX
ifeq ($(strip $(filter-out aarch64 %qnx,$(target_cpu) $(target_os))),)
  LIBGNAT_TARGET_PAIRS = \
  a-intnam.ads<libgnarl/a-intnam__qnx.ads \
  s-inmaop.adb<libgnarl/s-inmaop__posix.adb \
  s-intman.adb<libgnarl/s-intman__qnx.adb \
  s-osinte.adb<libgnarl/s-osinte__qnx.adb \
  s-osinte.ads<libgnarl/s-osinte__qnx.ads \
  s-osprim.adb<libgnat/s-osprim__posix.adb \
  s-qnx.ads<libgnarl/s-qnx.ads \
  s-taprop.adb<libgnarl/s-taprop__qnx.adb \
  s-taspri.ads<libgnarl/s-taspri__posix.ads \
  s-tpopsp.adb<libgnarl/s-tpopsp__posix-foreign.adb \
  $(ATOMICS_TARGET_PAIRS) \
  $(ATOMICS_BUILTINS_TARGET_PAIRS) \
  system.ads<libgnat/system-qnx-aarch64.ads

  TOOLS_TARGET_PAIRS = indepsw.adb<indepsw-gnu.adb

  EXTRA_GNATRTL_TASKING_OBJS=s-qnx.o
  EXTRA_LIBGNAT_OBJS+=sigtramp-qnx.o
  EXTRA_LIBGNAT_SRCS+=sigtramp.h
  EH_MECHANISM=-gcc

  SO_OPTS= -shared-libgcc -Wl,-soname,
  MISCLIB= - lsocket
  THREADSLIB =
  GNATLIB_SHARED = gnatlib-shared-dual
  LIBRARY_VERSION := $(LIB_VERSION)
endif

# Sparc Solaris
ifeq ($(strip $(filter-out sparc% sun solaris%,$(target_cpu) $(target_vendor) $(target_os))),)
  LIBGNAT_TARGET_PAIRS = \
  a-intnam.ads<libgnarl/a-intnam__solaris.ads \
  s-inmaop.adb<libgnarl/s-inmaop__posix.adb \
  s-intman.adb<libgnarl/s-intman__solaris.adb \
  s-mudido.adb<libgnarl/s-mudido__affinity.adb \
  s-osinte.adb<libgnarl/s-osinte__solaris.adb \
  s-osinte.ads<libgnarl/s-osinte__solaris.ads \
  s-osprim.adb<libgnat/s-osprim__solaris.adb \
  s-taprop.adb<libgnarl/s-taprop__solaris.adb \
  s-tasinf.adb<libgnarl/s-tasinf__solaris.adb \
  s-tasinf.ads<libgnarl/s-tasinf__solaris.ads \
  s-taspri.ads<libgnarl/s-taspri__solaris.ads \
  s-tpopsp.adb<libgnarl/s-tpopsp__solaris.adb \
  g-soliop.ads<libgnat/g-soliop__solaris.ads \
  $(TRASYM_DWARF_UNIX_PAIRS) \
  $(ATOMICS_TARGET_PAIRS) \
  $(ATOMICS_BUILTINS_TARGET_PAIRS) \
  system.ads<libgnat/system-solaris-sparc.ads

  EXTRA_GNATRTL_NONTASKING_OBJS += $(TRASYM_DWARF_UNIX_OBJS)

  EH_MECHANISM=-gcc
  THREADSLIB = -lposix4 -lthread
  MISCLIB = -lposix4 -lnsl -lsocket
  SO_OPTS = -Wl,-h,
  GNATLIB_SHARED = gnatlib-shared-dual
  GMEM_LIB = gmemlib
  LIBRARY_VERSION := $(LIB_VERSION)
endif

# x86 and x86-64 solaris
ifeq ($(strip $(filter-out %86 %x86_64 solaris2%,$(target_cpu) $(target_os))),)
  LIBGNAT_TARGET_PAIRS_COMMON = \
  a-intnam.ads<libgnarl/a-intnam__solaris.ads \
  s-inmaop.adb<libgnarl/s-inmaop__posix.adb \
  s-intman.adb<libgnarl/s-intman__solaris.adb \
  s-mudido.adb<libgnarl/s-mudido__affinity.adb \
  s-osinte.adb<libgnarl/s-osinte__solaris.adb \
  s-osinte.ads<libgnarl/s-osinte__solaris.ads \
  s-osprim.adb<libgnat/s-osprim__solaris.adb \
  s-taprop.adb<libgnarl/s-taprop__solaris.adb \
  s-tasinf.adb<libgnarl/s-tasinf__solaris.adb \
  s-tasinf.ads<libgnarl/s-tasinf__solaris.ads \
  s-taspri.ads<libgnarl/s-taspri__solaris.ads \
  s-tpopsp.adb<libgnarl/s-tpopsp__solaris.adb \
  g-soliop.ads<libgnat/g-soliop__solaris.ads \
  $(TRASYM_DWARF_UNIX_PAIRS) \
  $(ATOMICS_TARGET_PAIRS) \
  system.ads<libgnat/system-solaris-x86.ads

  ifeq ($(strip $(filter-out %86 solaris2%,$(target_cpu) $(target_os))),)
    ifeq ($(strip $(MULTISUBDIR)),/amd64)
      LIBGNAT_TARGET_PAIRS = \
      $(LIBGNAT_TARGET_PAIRS_COMMON) $(X86_64_TARGET_PAIRS)
    else
      LIBGNAT_TARGET_PAIRS = \
      $(LIBGNAT_TARGET_PAIRS_COMMON) $(X86_TARGET_PAIRS)
    endif
  else
    ifeq ($(strip $(MULTISUBDIR)),/32)
      LIBGNAT_TARGET_PAIRS = \
      $(LIBGNAT_TARGET_PAIRS_COMMON) $(X86_TARGET_PAIRS)
    else
      LIBGNAT_TARGET_PAIRS = \
      $(LIBGNAT_TARGET_PAIRS_COMMON) $(X86_64_TARGET_PAIRS)
    endif
  endif

  EXTRA_GNATRTL_NONTASKING_OBJS += g-sse.o g-ssvety.o
  EXTRA_GNATRTL_NONTASKING_OBJS += $(TRASYM_DWARF_UNIX_OBJS)

  EH_MECHANISM=-gcc
  THREADSLIB = -lposix4 -lthread
  MISCLIB = -lposix4 -lnsl -lsocket
  SO_OPTS = -Wl,-h,
  GNATLIB_SHARED = gnatlib-shared-dual
  GMEM_LIB = gmemlib
  LIBRARY_VERSION := $(LIB_VERSION)
endif

# x86 Linux
ifeq ($(strip $(filter-out %86 linux%,$(target_cpu) $(target_os))),)
  LIBGNAT_TARGET_PAIRS = \
  a-intnam.ads<libgnarl/a-intnam__linux.ads \
  a-synbar.adb<libgnarl/a-synbar__posix.adb \
  a-synbar.ads<libgnarl/a-synbar__posix.ads \
  s-inmaop.adb<libgnarl/s-inmaop__posix.adb \
  s-intman.adb<libgnarl/s-intman__posix.adb \
  s-tpopsp.adb<libgnarl/s-tpopsp__tls.adb \
  $(TRASYM_DWARF_UNIX_PAIRS) \
  g-sercom.adb<libgnat/g-sercom__linux.adb \
  s-tsmona.adb<libgnat/s-tsmona__linux.adb \
  a-exetim.adb<libgnarl/a-exetim__posix.adb \
  a-exetim.ads<libgnarl/a-exetim__default.ads \
  s-linux.ads<libgnarl/s-linux.ads \
  s-osinte.adb<libgnarl/s-osinte__posix.adb \
  $(ATOMICS_TARGET_PAIRS) \
  system.ads<libgnat/system-linux-x86.ads

  ifeq ($(strip $(MULTISUBDIR)),/64)
    LIBGNAT_TARGET_PAIRS += $(X86_64_TARGET_PAIRS)
  else
    LIBGNAT_TARGET_PAIRS += $(X86_TARGET_PAIRS)
  endif

  LIBGNAT_TARGET_PAIRS += \
  s-mudido.adb<libgnarl/s-mudido__affinity.adb \
  s-osinte.ads<libgnarl/s-osinte__linux.ads \
  s-osprim.adb<libgnat/s-osprim__posix.adb \
  s-taprop.adb<libgnarl/s-taprop__linux.adb \
  s-tasinf.ads<libgnarl/s-tasinf__linux.ads \
  s-tasinf.adb<libgnarl/s-tasinf__linux.adb \
  s-taspri.ads<libgnarl/s-taspri__posix.ads

  EH_MECHANISM=-gcc
  THREADSLIB = -lpthread -lrt
  EXTRA_GNATRTL_NONTASKING_OBJS += g-sse.o g-ssvety.o
  EXTRA_GNATRTL_NONTASKING_OBJS += $(TRASYM_DWARF_UNIX_OBJS)
  EXTRA_GNATRTL_TASKING_OBJS=s-linux.o a-exetim.o

  TOOLS_TARGET_PAIRS = indepsw.adb<indepsw-gnu.adb

  GNATLIB_SHARED = gnatlib-shared-dual
  MISCLIB = -ldl
  GMEM_LIB = gmemlib
  LIBRARY_VERSION := $(LIB_VERSION)
endif

# x86 kfreebsd
ifeq ($(strip $(filter-out %86 kfreebsd%,$(target_cpu) $(target_os))),)
  LIBGNAT_TARGET_PAIRS = \
  a-intnam.ads<libgnarl/a-intnam__freebsd.ads \
  s-inmaop.adb<libgnarl/s-inmaop__posix.adb \
  s-intman.adb<libgnarl/s-intman__posix.adb \
  s-osinte.adb<libgnarl/s-osinte__posix.adb \
  s-osinte.ads<libgnarl/s-osinte__kfreebsd-gnu.ads \
  s-osprim.adb<libgnat/s-osprim__posix.adb \
  s-taprop.adb<libgnarl/s-taprop__posix.adb \
  s-taspri.ads<libgnarl/s-taspri__posix.ads \
  s-tpopsp.adb<libgnarl/s-tpopsp__posix-foreign.adb \
  $(TRASYM_DWARF_UNIX_PAIRS) \
  $(ATOMICS_TARGET_PAIRS) \
  $(X86_TARGET_PAIRS) \
  system.ads<libgnat/system-freebsd.ads

  TOOLS_TARGET_PAIRS = indepsw.adb<indepsw-gnu.adb

  EXTRA_GNATRTL_NONTASKING_OBJS += g-sse.o g-ssvety.o
  EXTRA_GNATRTL_NONTASKING_OBJS += $(TRASYM_DWARF_UNIX_OBJS)

  EH_MECHANISM=-gcc
  THREADSLIB = -lpthread
  GNATLIB_SHARED = gnatlib-shared-dual
  GMEM_LIB = gmemlib
  LIBRARY_VERSION := $(LIB_VERSION)
  MISCLIB = -lutil
endif

# i[3456]86-pc-gnu i.e. GNU Hurd
ifeq ($(strip $(filter-out %86 pc gnu,$(target_cpu) $(target_vendor) $(target_os))),)
  LIBGNAT_TARGET_PAIRS = \
  a-intnam.ads<libgnarl/a-intnam__freebsd.ads \
  s-inmaop.adb<libgnarl/s-inmaop__posix.adb \
  s-intman.adb<libgnarl/s-intman__posix.adb \
  s-osinte.adb<libgnarl/s-osinte__gnu.adb \
  s-osinte.ads<libgnarl/s-osinte__gnu.ads \
  s-osprim.adb<libgnat/s-osprim__posix.adb \
  s-taprop.adb<libgnarl/s-taprop__posix.adb \
  s-taspri.ads<libgnarl/s-taspri__posix.ads \
  s-tpopsp.adb<libgnarl/s-tpopsp__posix-foreign.adb \
  $(ATOMICS_TARGET_PAIRS) \
  $(X86_TARGET_PAIRS) \
  system.ads<libgnat/system-freebsd.ads

  TOOLS_TARGET_PAIRS =  indepsw.adb<indepsw-gnu.adb

  EXTRA_GNATRTL_NONTASKING_OBJS=g-sse.o g-ssvety.o

  EH_MECHANISM=-gcc
  THREADSLIB = -lpthread
  GNATLIB_SHARED = gnatlib-shared-dual
  GMEM_LIB = gmemlib
  LIBRARY_VERSION := $(LIB_VERSION)
endif

ifeq ($(strip $(filter-out x86_64 kfreebsd%,$(target_cpu) $(target_os))),)
  LIBGNAT_TARGET_PAIRS = \
  a-intnam.ads<libgnarl/a-intnam__freebsd.ads \
  a-numaux.adb<libgnat/a-numaux__x86.adb \
  a-numaux.ads<libgnat/a-numaux__x86.ads \
  s-inmaop.adb<libgnarl/s-inmaop__posix.adb \
  s-intman.adb<libgnarl/s-intman__posix.adb \
  s-osinte.adb<libgnarl/s-osinte__posix.adb \
  s-osinte.ads<libgnarl/s-osinte__kfreebsd-gnu.ads \
  s-osprim.adb<libgnat/s-osprim__posix.adb \
  s-taprop.adb<libgnarl/s-taprop__posix.adb \
  s-taspri.ads<libgnarl/s-taspri__posix.ads \
  s-tpopsp.adb<libgnarl/s-tpopsp__posix-foreign.adb \
  system.ads<libgnat/system-freebsd.ads

  TOOLS_TARGET_PAIRS = indepsw.adb<indepsw-gnu.adb

  EH_MECHANISM=-gcc
  THREADSLIB = -lpthread
  GNATLIB_SHARED = gnatlib-shared-dual
  GMEM_LIB = gmemlib
  LIBRARY_VERSION := $(LIB_VERSION)
endif

# aarch64 FreeBSD
ifeq ($(strip $(filter-out %aarch64 freebsd%,$(target_cpu) $(target_os))),)
  LIBGNAT_TARGET_PAIRS = \
  a-intnam.ads<libgnarl/a-intnam__freebsd.ads \
  s-inmaop.adb<libgnarl/s-inmaop__posix.adb \
  s-intman.adb<libgnarl/s-intman__posix.adb \
  s-mudido.adb<libgnarl/s-mudido__affinity.adb \
  s-osinte.adb<libgnarl/s-osinte__freebsd.adb \
  s-osinte.ads<libgnarl/s-osinte__freebsd.ads \
  s-osprim.adb<libgnat/s-osprim__posix.adb \
  s-taprop.adb<libgnarl/s-taprop__posix.adb \
  s-taspri.ads<libgnarl/s-taspri__posix.ads \
  s-tpopsp.adb<libgnarl/s-tpopsp__posix.adb \
  $(ATOMICS_TARGET_PAIRS) \
  $(ATOMICS_BUILTINS_TARGET_PAIRS) \
  system.ads<libgnat/system-freebsd.ads

  GNATLIB_SHARED = gnatlib-shared-dual

  EH_MECHANISM=-gcc
  THREADSLIB= -lpthread
  GMEM_LIB = gmemlib
  LIBRARY_VERSION := $(LIB_VERSION)
  MISCLIB = -lutil
endif

# x86 FreeBSD
ifeq ($(strip $(filter-out %86 freebsd%,$(target_cpu) $(target_os))),)
  LIBGNAT_TARGET_PAIRS = \
  a-intnam.ads<libgnarl/a-intnam__freebsd.ads \
  s-inmaop.adb<libgnarl/s-inmaop__posix.adb \
  s-intman.adb<libgnarl/s-intman__posix.adb \
  s-mudido.adb<libgnarl/s-mudido__affinity.adb \
  s-osinte.adb<libgnarl/s-osinte__freebsd.adb \
  s-osinte.ads<libgnarl/s-osinte__freebsd.ads \
  s-osprim.adb<libgnat/s-osprim__posix.adb \
  s-taprop.adb<libgnarl/s-taprop__posix.adb \
  s-taspri.ads<libgnarl/s-taspri__posix.ads \
  s-tpopsp.adb<libgnarl/s-tpopsp__posix.adb \
  $(TRASYM_DWARF_UNIX_PAIRS) \
  $(ATOMICS_TARGET_PAIRS) \
  $(X86_TARGET_PAIRS) \
  system.ads<libgnat/system-freebsd.ads

  GNATLIB_SHARED = gnatlib-shared-dual

  EXTRA_GNATRTL_NONTASKING_OBJS += g-sse.o g-ssvety.o
  EXTRA_GNATRTL_NONTASKING_OBJS += $(TRASYM_DWARF_UNIX_OBJS)

  EH_MECHANISM=-gcc
  THREADSLIB= -lpthread
  GMEM_LIB = gmemlib
  LIBRARY_VERSION := $(LIB_VERSION)
  MISCLIB = -lutil
endif

# x86-64 FreeBSD
ifeq ($(strip $(filter-out %86_64 freebsd%,$(target_cpu) $(target_os))),)
  LIBGNAT_TARGET_PAIRS = \
  a-intnam.ads<libgnarl/a-intnam__freebsd.ads \
  s-inmaop.adb<libgnarl/s-inmaop__posix.adb \
  s-intman.adb<libgnarl/s-intman__posix.adb \
  s-mudido.adb<libgnarl/s-mudido__affinity.adb \
  s-osinte.adb<libgnarl/s-osinte__freebsd.adb \
  s-osinte.ads<libgnarl/s-osinte__freebsd.ads \
  s-osprim.adb<libgnat/s-osprim__posix.adb \
  s-taprop.adb<libgnarl/s-taprop__posix.adb \
  s-taspri.ads<libgnarl/s-taspri__posix.ads \
  s-tpopsp.adb<libgnarl/s-tpopsp__posix.adb \
  $(TRASYM_DWARF_UNIX_PAIRS) \
  $(ATOMICS_TARGET_PAIRS) \
  $(X86_64_TARGET_PAIRS) \
  system.ads<libgnat/system-freebsd.ads

  GNATLIB_SHARED = gnatlib-shared-dual

  EXTRA_GNATRTL_NONTASKING_OBJS += g-sse.o g-ssvety.o
  EXTRA_GNATRTL_NONTASKING_OBJS += $(TRASYM_DWARF_UNIX_OBJS)

  EH_MECHANISM=-gcc
  THREADSLIB= -lpthread
  GMEM_LIB = gmemlib
  LIBRARY_VERSION := $(LIB_VERSION)
  MISCLIB = -lutil
endif

# x86-64 DragonFly
ifeq ($(strip $(filter-out %86_64 dragonfly%,$(target_cpu) $(target_os))),)
  LIBGNAT_TARGET_PAIRS = \
  a-intnam.ads<libgnarl/a-intnam__dragonfly.ads \
  s-inmaop.adb<libgnarl/s-inmaop__posix.adb \
  s-intman.adb<libgnarl/s-intman__posix.adb \
  s-mudido.adb<libgnarl/s-mudido__affinity.adb \
  s-osinte.adb<libgnarl/s-osinte__dragonfly.adb \
  s-osinte.ads<libgnarl/s-osinte__dragonfly.ads \
  s-osprim.adb<libgnat/s-osprim__posix.adb \
  s-taprop.adb<libgnarl/s-taprop__posix.adb \
  s-taspri.ads<libgnarl/s-taspri__posix.ads \
  s-tpopsp.adb<libgnarl/s-tpopsp__posix.adb \
  $(ATOMICS_TARGET_PAIRS) \
  $(X86_64_TARGET_PAIRS) \
  system.ads<libgnat/system-dragonfly-x86_64.ads

  GNATLIB_SHARED = gnatlib-shared-dual

  EXTRA_GNATRTL_NONTASKING_OBJS=g-sse.o g-ssvety.o

  EH_MECHANISM=-gcc
  THREADSLIB= -lpthread
  GMEM_LIB = gmemlib
  LIBRARY_VERSION := $(LIB_VERSION)
  MISCLIB = -lutil
endif

# S390 Linux
ifeq ($(strip $(filter-out s390% linux%,$(target_cpu) $(target_os))),)
  LIBGNAT_TARGET_PAIRS = \
  a-intnam.ads<libgnarl/a-intnam__linux.ads \
  s-inmaop.adb<libgnarl/s-inmaop__posix.adb \
  s-intman.adb<libgnarl/s-intman__posix.adb \
  s-linux.ads<libgnarl/s-linux.ads \
  s-osinte.adb<libgnarl/s-osinte__posix.adb \
  s-osinte.ads<libgnarl/s-osinte__linux.ads \
  s-osprim.adb<libgnat/s-osprim__posix.adb \
  s-taprop.adb<libgnarl/s-taprop__linux.adb \
  s-tasinf.ads<libgnarl/s-tasinf__linux.ads \
  s-tasinf.adb<libgnarl/s-tasinf__linux.adb \
  s-taspri.ads<libgnarl/s-taspri__posix-noaltstack.ads \
  s-tpopsp.adb<libgnarl/s-tpopsp__posix-foreign.adb \
  system.ads<libgnat/system-linux-s390.ads

  TOOLS_TARGET_PAIRS = indepsw.adb<indepsw-gnu.adb

  EXTRA_GNATRTL_TASKING_OBJS=s-linux.o
  EH_MECHANISM=-gcc
  THREADSLIB = -lpthread
  GNATLIB_SHARED = gnatlib-shared-dual
  LIBRARY_VERSION := $(LIB_VERSION)
endif

# HP/PA HP-UX 10
ifeq ($(strip $(filter-out hppa% hp hpux10%,$(target_cpu) $(target_vendor) $(target_os))),)
  LIBGNAT_TARGET_PAIRS = \
  a-excpol.adb<libgnat/a-excpol__abort.adb \
  a-intnam.ads<libgnarl/a-intnam__hpux.ads \
  s-inmaop.adb<libgnarl/s-inmaop__posix.adb \
  s-interr.adb<libgnarl/s-interr__sigaction.adb \
  s-intman.adb<libgnarl/s-intman__posix.adb \
  s-osinte.adb<libgnarl/s-osinte__hpux-dce.adb \
  s-osinte.ads<libgnarl/s-osinte__hpux-dce.ads \
  s-parame.ads<libgnat/s-parame__hpux.ads \
  s-osprim.adb<libgnat/s-osprim__posix.adb \
  s-taprop.adb<libgnarl/s-taprop__hpux-dce.adb \
  s-taspri.ads<libgnarl/s-taspri__hpux-dce.ads \
  s-tpopsp.adb<libgnarl/s-tpopsp__posix.adb \
  system.ads<libgnat/system-hpux.ads

  EH_MECHANISM=-gcc
endif

# HP/PA HP-UX 11
ifeq ($(strip $(filter-out hppa% hp hpux11%,$(target_cpu) $(target_vendor) $(target_os))),)
  LIBGNAT_TARGET_PAIRS = \
  a-intnam.ads<libgnarl/a-intnam__hpux.ads \
  s-inmaop.adb<libgnarl/s-inmaop__posix.adb \
  s-intman.adb<libgnarl/s-intman__posix.adb \
  s-osinte.adb<libgnarl/s-osinte__posix.adb \
  s-osinte.ads<libgnarl/s-osinte__hpux.ads \
  s-parame.ads<libgnat/s-parame__hpux.ads \
  s-osprim.adb<libgnat/s-osprim__posix.adb \
  s-traceb.adb<libgnat/s-traceb__hpux.adb \
  s-taprop.adb<libgnarl/s-taprop__posix.adb \
  s-taspri.ads<libgnarl/s-taspri__posix.ads \
  s-tpopsp.adb<libgnarl/s-tpopsp__posix-foreign.adb \
  system.ads<libgnat/system-hpux.ads

  EH_MECHANISM=-gcc
  TGT_LIB = /usr/lib/libcl.a
  THREADSLIB = -lpthread
  GMEM_LIB = gmemlib
  soext = .sl
  SO_OPTS = -Wl,+h,
  GNATLIB_SHARED = gnatlib-shared-dual
  LIBRARY_VERSION := $(LIB_VERSION)
endif

# IBM AIX
ifeq ($(strip $(filter-out ibm aix%,$(target_vendor) $(target_os))),)
  LIBGNAT_TARGET_PAIRS = \
  a-intnam.ads<libgnarl/a-intnam__aix.ads \
  s-inmaop.adb<libgnarl/s-inmaop__posix.adb \
  s-intman.adb<libgnarl/s-intman__posix.adb \
  s-osinte.adb<libgnarl/s-osinte__aix.adb \
  s-osinte.ads<libgnarl/s-osinte__aix.ads \
  s-osprim.adb<libgnat/s-osprim__posix.adb \
  s-taprop.adb<libgnarl/s-taprop__posix.adb \
  s-taspri.ads<libgnarl/s-taspri__posix.ads \
  s-tpopsp.adb<libgnarl/s-tpopsp__posix.adb \
  $(TRASYM_DWARF_UNIX_PAIRS) \
  $(ATOMICS_TARGET_PAIRS) \
  $(ATOMICS_BUILTINS_TARGET_PAIRS) \
  system.ads<libgnat/system-aix.ads

  ifeq ($(findstring ppc64, \
	  $(shell $(GCC_FOR_TARGET) $(GNATLIBCFLAGS) \
		   -print-multi-os-directory)), \
	ppc64)
    TOOLS_TARGET_PAIRS = indepsw.adb<indepsw-aix.adb
  else
    TOOLS_TARGET_PAIRS = indepsw.adb<indepsw-gnu.adb
  endif

  EXTRA_GNATRTL_NONTASKING_OBJS += $(TRASYM_DWARF_UNIX_OBJS)

  THREADSLIB = -lpthreads
  EH_MECHANISM=-gcc

  GMEM_LIB = gmemlib
endif

# RTEMS
ifeq ($(strip $(filter-out rtems%,$(target_os))),)
  LIBGNAT_TARGET_PAIRS = \
  system.ads<libgnat/system-rtems.ads \
  a-intnam.ads<libgnarl/a-intnam__rtems.ads \
  s-inmaop.adb<libgnarl/s-inmaop__posix.adb \
  s-intman.adb<libgnarl/s-intman__posix.adb \
  s-osinte.adb<libgnarl/s-osinte__rtems.adb \
  s-osinte.ads<libgnarl/s-osinte__rtems.ads \
  s-osprim.adb<libgnat/s-osprim__rtems.adb \
  s-parame.adb<libgnat/s-parame__rtems.adb \
  s-taprop.adb<libgnarl/s-taprop__posix.adb \
  s-taspri.ads<libgnarl/s-taspri__posix.ads \
  s-tpopsp.adb<libgnarl/s-tpopsp__tls.adb \
  s-stchop.adb<libgnat/s-stchop__rtems.adb \
  s-interr.adb<libgnarl/s-interr__hwint.adb
  ifeq ($(strip $(filter-out arm%, $(target_cpu))),)
    EH_MECHANISM=-arm
  else
    EH_MECHANISM=-gcc
  endif
endif

# PikeOS
<<<<<<< HEAD
ifeq ($(strip $(filter-out powerpc% %86 sysgo pikeos,$(target_cpu) $(target_vendor) $(target_os)))),)
  TOOLS_TARGET_PAIRS=indepsw.adb<indepsw-gnu.adb
=======
ifeq ($(strip $(filter-out powerpc% ppc% %86 sysgo pikeos,$(target_cpu) $(target_vendor) $(target_os)))),)
  TOOLS_TARGET_PAIRS=\
  mlib-tgt-specific.adb<mlib-tgt-specific-xi.adb \
  indepsw.adb<indepsw-gnu.adb
>>>>>>> 366cf7ed
endif

# *-elf, *-eabi, or *-eabispe
ifeq ($(strip $(filter-out elf eabi eabispe,$(target_os))),)
  TOOLS_TARGET_PAIRS=indepsw.adb<indepsw-gnu.adb
endif

ifeq ($(strip $(filter-out %djgpp,$(target_os))),)
  GNATRTL_SOCKETS_OBJS =

  LIBGNAT_TARGET_PAIRS = \
	a-intnam.ads<libgnarl/a-intnam__dummy.ads \
	s-inmaop.adb<libgnarl/s-inmaop__dummy.adb \
	s-intman.adb<libgnarl/s-intman__dummy.adb \
	s-osinte.ads<libgnarl/s-osinte__dummy.ads \
	s-osprim.adb<libgnat/s-osprim__unix.adb \
	s-taprop.adb<libgnarl/s-taprop__dummy.adb \
	s-taspri.ads<libgnarl/s-taspri__dummy.ads \
	system.ads<libgnat/system-djgpp.ads \
	$(DUMMY_SOCKETS_TARGET_PAIRS)

  EH_MECHANISM=-gcc
endif

# Cygwin/Mingw32
ifeq ($(strip $(filter-out cygwin% mingw32% pe,$(target_os))),)
  # Cygwin provides a full Posix environment, and so we use the default
  # versions of s-memory and g-socthi rather than the Windows-specific
  # MinGW versions.  Ideally we would use all the default versions for
  # Cygwin and none of the MinGW versions, but for historical reasons
  # the Cygwin port has always been a CygMing frankenhybrid and it is
  # a long-term project to disentangle them.
  ifeq ($(strip $(filter-out cygwin%,$(target_os))),)
    LIBGNAT_TARGET_PAIRS = \
    s-memory.adb<libgnat/s-memory.adb \
    g-socthi.ads<libgnat/g-socthi.ads \
    g-socthi.adb<libgnat/g-socthi.adb
  else
    LIBGNAT_TARGET_PAIRS = \
    s-memory.adb<libgnat/s-memory__mingw.adb \
    g-socthi.ads<libgnat/g-socthi__mingw.ads \
    g-socthi.adb<libgnat/g-socthi__mingw.adb
  endif
  LIBGNAT_TARGET_PAIRS += \
  a-dirval.adb<libgnat/a-dirval__mingw.adb \
  a-excpol.adb<libgnat/a-excpol__abort.adb \
  s-gloloc.adb<libgnat/s-gloloc__mingw.adb \
  s-inmaop.adb<libgnarl/s-inmaop__dummy.adb \
  s-taspri.ads<libgnarl/s-taspri__mingw.ads \
  s-tasinf.adb<libgnarl/s-tasinf__mingw.adb \
  s-tasinf.ads<libgnarl/s-tasinf__mingw.ads \
  g-stsifd.adb<libgnat/g-stsifd__sockets.adb \
  g-soliop.ads<libgnat/g-soliop__mingw.ads \
  $(ATOMICS_TARGET_PAIRS) \
  system.ads<libgnat/system-mingw.ads

  LIBGNAT_TARGET_PAIRS += \
  a-exetim.adb<libgnarl/a-exetim__mingw.adb \
  a-exetim.ads<libgnarl/a-exetim__mingw.ads \
  a-intnam.ads<libgnarl/a-intnam__mingw.ads \
  g-sercom.adb<libgnat/g-sercom__mingw.adb \
  $(TRASYM_DWARF_MINGW_PAIRS) \
  s-tsmona.adb<libgnat/s-tsmona__mingw.adb \
  s-interr.adb<libgnarl/s-interr__sigaction.adb \
  s-intman.adb<libgnarl/s-intman__mingw.adb \
  s-mudido.adb<libgnarl/s-mudido__affinity.adb \
  s-osinte.ads<libgnarl/s-osinte__mingw.ads \
  s-osprim.adb<libgnat/s-osprim__mingw.adb \
  s-taprop.adb<libgnarl/s-taprop__mingw.adb

  ifeq ($(strip $(filter-out x86_64%,$(target_cpu))),)
    ifeq ($(strip $(MULTISUBDIR)),/32)
      LIBGNAT_TARGET_PAIRS += $(X86_TARGET_PAIRS)
      SO_OPTS= -m32 -Wl,-soname,
    else
      LIBGNAT_TARGET_PAIRS += $(X86_64_TARGET_PAIRS)
      SO_OPTS = -m64 -Wl,-soname,
    endif
  else
    ifeq ($(strip $(MULTISUBDIR)),/64)
      LIBGNAT_TARGET_PAIRS += $(X86_64_TARGET_PAIRS)
      SO_OPTS = -m64 -Wl,-soname,
    else
      LIBGNAT_TARGET_PAIRS += $(X86_TARGET_PAIRS)
      SO_OPTS = -m32 -Wl,-soname,
    endif
  endif

  EXTRA_GNATRTL_NONTASKING_OBJS += \
    s-win32.o s-winext.o g-regist.o g-sse.o g-ssvety.o
  EXTRA_GNATRTL_NONTASKING_OBJS += $(TRASYM_DWARF_MINGW_OBJS)
  EXTRA_GNATRTL_TASKING_OBJS = a-exetim.o
  EXTRA_LIBGNAT_SRCS+=mingw32.h
  MISCLIB = -lws2_32

  # ??? This will be replaced by gnatlib-shared-dual-win32 when GNAT
  # auto-import support for array/record will be done.
  GNATLIB_SHARED = gnatlib-shared-win32

  EH_MECHANISM=-gcc

  TOOLS_TARGET_PAIRS=indepsw.adb<indepsw-gnu.adb

  GMEM_LIB = gmemlib
  EXTRA_GNATTOOLS = ../../gnatdll$(exeext)
  EXTRA_GNATMAKE_OBJS = mdll.o mdll-utl.o mdll-fil.o
  soext = .dll
  LIBRARY_VERSION := $(LIB_VERSION)
endif

# Mips Linux
ifeq ($(strip $(filter-out mips% linux%,$(target_cpu) $(target_os))),)
  LIBGNAT_TARGET_PAIRS = \
  a-intnam.ads<libgnarl/a-intnam__linux.ads \
  s-inmaop.adb<libgnarl/s-inmaop__posix.adb \
  s-intman.adb<libgnarl/s-intman__posix.adb \
  s-linux.ads<libgnarl/s-linux__mips.ads \
  s-osinte.adb<libgnarl/s-osinte__posix.adb \
  s-osinte.ads<libgnarl/s-osinte__linux.ads \
  s-osprim.adb<libgnat/s-osprim__posix.adb \
  s-taprop.adb<libgnarl/s-taprop__linux.adb \
  s-tasinf.ads<libgnarl/s-tasinf__linux.ads \
  s-tasinf.adb<libgnarl/s-tasinf__linux.adb \
  s-taspri.ads<libgnarl/s-taspri__posix-noaltstack.ads \
  s-tpopsp.adb<libgnarl/s-tpopsp__posix-foreign.adb \
  g-sercom.adb<libgnat/g-sercom__linux.adb \
  system.ads<libgnat/system-linux-mips.ads

  TOOLS_TARGET_PAIRS = indepsw.adb<indepsw-gnu.adb

  EXTRA_GNATRTL_TASKING_OBJS=s-linux.o
  EH_MECHANISM=-gcc
  THREADSLIB = -lpthread
  GNATLIB_SHARED = gnatlib-shared-dual
  GMEM_LIB = gmemlib
  LIBRARY_VERSION := $(LIB_VERSION)
endif

# PowerPC and e500v2 Linux
ifeq ($(strip $(filter-out powerpc% ppc% linux%,$(target_cpu) $(target_os))),)
  LIBGNAT_TARGET_PAIRS_COMMON = \
  a-exetim.adb<libgnarl/a-exetim__posix.adb \
  a-exetim.ads<libgnarl/a-exetim__default.ads \
  a-intnam.ads<libgnarl/a-intnam__linux.ads \
  a-synbar.adb<libgnarl/a-synbar__posix.adb \
  a-synbar.ads<libgnarl/a-synbar__posix.ads \
  s-inmaop.adb<libgnarl/s-inmaop__posix.adb \
  s-intman.adb<libgnarl/s-intman__posix.adb \
  s-linux.ads<libgnarl/s-linux.ads \
  s-osinte.adb<libgnarl/s-osinte__posix.adb \
  s-tpopsp.adb<libgnarl/s-tpopsp__tls.adb \
  g-sercom.adb<libgnat/g-sercom__linux.adb \
  $(TRASYM_DWARF_UNIX_PAIRS) \
  s-tsmona.adb<libgnat/s-tsmona__linux.adb \
  $(ATOMICS_TARGET_PAIRS) \
  $(ATOMICS_BUILTINS_TARGET_PAIRS) \
  system.ads<libgnat/system-linux-ppc.ads

  LIBGNAT_TARGET_PAIRS = \
    $(LIBGNAT_TARGET_PAIRS_COMMON) \
    s-mudido.adb<libgnarl/s-mudido__affinity.adb \
    s-osinte.ads<libgnarl/s-osinte__linux.ads \
    s-osprim.adb<libgnat/s-osprim__posix.adb \
    s-taprop.adb<libgnarl/s-taprop__linux.adb \
    s-tasinf.ads<libgnarl/s-tasinf__linux.ads \
    s-tasinf.adb<libgnarl/s-tasinf__linux.adb \
    s-taspri.ads<libgnarl/s-taspri__posix-noaltstack.ads

  TOOLS_TARGET_PAIRS = indepsw.adb<indepsw-gnu.adb

  EXTRA_GNATRTL_NONTASKING_OBJS += $(TRASYM_DWARF_UNIX_OBJS)
  EXTRA_GNATRTL_TASKING_OBJS=s-linux.o a-exetim.o

  EH_MECHANISM=-gcc
  THREADSLIB = -lpthread -lrt
  GNATLIB_SHARED = gnatlib-shared-dual
  MISCLIB = -ldl
  GMEM_LIB = gmemlib
  LIBRARY_VERSION := $(LIB_VERSION)
endif

# ARM linux, GNU eabi
ifeq ($(strip $(filter-out arm% linux-gnueabi%,$(target_cpu) $(target_os))),)
  LIBGNAT_TARGET_PAIRS = \
  a-intnam.ads<libgnarl/a-intnam__linux.ads \
  s-inmaop.adb<libgnarl/s-inmaop__posix.adb \
  s-intman.adb<libgnarl/s-intman__posix.adb \
  s-linux.ads<libgnarl/s-linux.ads \
  s-osinte.adb<libgnarl/s-osinte__posix.adb \
  s-osinte.ads<libgnarl/s-osinte__linux.ads \
  s-osprim.adb<libgnat/s-osprim__posix.adb \
  s-taprop.adb<libgnarl/s-taprop__linux.adb \
  s-tasinf.ads<libgnarl/s-tasinf__linux.ads \
  s-tasinf.adb<libgnarl/s-tasinf__linux.adb \
  s-taspri.ads<libgnarl/s-taspri__posix-noaltstack.ads \
  s-tpopsp.adb<libgnarl/s-tpopsp__posix-foreign.adb \
  $(ATOMICS_TARGET_PAIRS) \
  $(ATOMICS_BUILTINS_TARGET_PAIRS) \
  system.ads<libgnat/system-linux-arm.ads

  ifeq ($(strip $(filter-out arm%b,$(target_cpu))),)
    EH_MECHANISM=
  else
    EH_MECHANISM=-arm
  endif

  TOOLS_TARGET_PAIRS = indepsw.adb<indepsw-gnu.adb

  EXTRA_GNATRTL_TASKING_OBJS=s-linux.o
  THREADSLIB = -lpthread
  GNATLIB_SHARED = gnatlib-shared-dual
  GMEM_LIB = gmemlib
  LIBRARY_VERSION := $(LIB_VERSION)
endif

# AArch64 Linux
ifeq ($(strip $(filter-out aarch64% linux%,$(target_cpu) $(target_os))),)
  LIBGNAT_TARGET_PAIRS = \
  a-exetim.adb<libgnarl/a-exetim__posix.adb \
  a-exetim.ads<libgnarl/a-exetim__default.ads \
  a-intnam.ads<libgnarl/a-intnam__linux.ads \
  a-synbar.adb<libgnarl/a-synbar__posix.adb \
  a-synbar.ads<libgnarl/a-synbar__posix.ads \
  s-inmaop.adb<libgnarl/s-inmaop__posix.adb \
  s-intman.adb<libgnarl/s-intman__posix.adb \
  s-linux.ads<libgnarl/s-linux.ads \
  s-mudido.adb<libgnarl/s-mudido__affinity.adb \
  s-osinte.ads<libgnarl/s-osinte__linux.ads \
  s-osinte.adb<libgnarl/s-osinte__posix.adb \
  s-osprim.adb<libgnat/s-osprim__posix.adb \
  s-taprop.adb<libgnarl/s-taprop__linux.adb \
  s-tasinf.ads<libgnarl/s-tasinf__linux.ads \
  s-tasinf.adb<libgnarl/s-tasinf__linux.adb \
  s-tpopsp.adb<libgnarl/s-tpopsp__tls.adb \
  s-taspri.ads<libgnarl/s-taspri__posix.ads \
  g-sercom.adb<libgnat/g-sercom__linux.adb \
  $(ATOMICS_TARGET_PAIRS) \
  $(ATOMICS_BUILTINS_TARGET_PAIRS) \
  system.ads<libgnat/system-linux-arm.ads

  TOOLS_TARGET_PAIRS = indepsw.adb<indepsw-gnu.adb

  EXTRA_GNATRTL_TASKING_OBJS=s-linux.o a-exetim.o
  EH_MECHANISM=-gcc
  THREADSLIB=-lpthread -lrt
  GNATLIB_SHARED=gnatlib-shared-dual
  GMEM_LIB = gmemlib
  LIBRARY_VERSION := $(LIB_VERSION)
endif

# Sparc Linux
ifeq ($(strip $(filter-out sparc% linux%,$(target_cpu) $(target_os))),)
  LIBGNAT_TARGET_PAIRS = \
  a-intnam.ads<libgnarl/a-intnam__linux.ads \
  s-inmaop.adb<libgnarl/s-inmaop__posix.adb \
  s-intman.adb<libgnarl/s-intman__posix.adb \
  s-linux.ads<libgnarl/s-linux__sparc.ads \
  s-osinte.adb<libgnarl/s-osinte__posix.adb \
  s-osinte.ads<libgnarl/s-osinte__linux.ads \
  s-osprim.adb<libgnat/s-osprim__posix.adb \
  s-taprop.adb<libgnarl/s-taprop__linux.adb \
  s-tasinf.ads<libgnarl/s-tasinf__linux.ads \
  s-tasinf.adb<libgnarl/s-tasinf__linux.adb \
  s-taspri.ads<libgnarl/s-taspri__posix-noaltstack.ads \
  s-tpopsp.adb<libgnarl/s-tpopsp__tls.adb \
  system.ads<libgnat/system-linux-sparc.ads

  TOOLS_TARGET_PAIRS = indepsw.adb<indepsw-gnu.adb

  EXTRA_GNATRTL_TASKING_OBJS=s-linux.o
  EH_MECHANISM=-gcc
  THREADSLIB = -lpthread
  GNATLIB_SHARED = gnatlib-shared-dual
  GMEM_LIB = gmemlib
  LIBRARY_VERSION := $(LIB_VERSION)
endif

# HP/PA Linux
ifeq ($(strip $(filter-out hppa% linux%,$(target_cpu) $(target_os))),)
  LIBGNAT_TARGET_PAIRS = \
  a-intnam.ads<libgnarl/a-intnam__linux.ads \
  s-inmaop.adb<libgnarl/s-inmaop__posix.adb \
  s-intman.adb<libgnarl/s-intman__posix.adb \
  s-linux.ads<libgnarl/s-linux__hppa.ads \
  s-osinte.adb<libgnarl/s-osinte__posix.adb \
  s-osinte.ads<libgnarl/s-osinte__linux.ads \
  s-osprim.adb<libgnat/s-osprim__posix.adb \
  s-taprop.adb<libgnarl/s-taprop__linux.adb \
  s-tasinf.ads<libgnarl/s-tasinf__linux.ads \
  s-tasinf.adb<libgnarl/s-tasinf__linux.adb \
  s-taspri.ads<libgnarl/s-taspri__posix-noaltstack.ads \
  s-tpopsp.adb<libgnarl/s-tpopsp__posix-foreign.adb \
  system.ads<libgnat/system-linux-hppa.ads

  TOOLS_TARGET_PAIRS = indepsw.adb<indepsw-gnu.adb

  EXTRA_GNATRTL_TASKING_OBJS=s-linux.o
  EH_MECHANISM=-gcc
  THREADSLIB = -lpthread
  GNATLIB_SHARED = gnatlib-shared-dual
  GMEM_LIB = gmemlib
  LIBRARY_VERSION := $(LIB_VERSION)
endif

# M68K Linux
ifeq ($(strip $(filter-out m68k% linux%,$(target_cpu) $(target_os))),)
  LIBGNAT_TARGET_PAIRS = \
  a-intnam.ads<libgnarl/a-intnam__linux.ads \
  s-inmaop.adb<libgnarl/s-inmaop__posix.adb \
  s-intman.adb<libgnarl/s-intman__posix.adb \
  s-linux.ads<libgnarl/s-linux.ads \
  s-osinte.adb<libgnarl/s-osinte__posix.adb \
  s-osinte.ads<libgnarl/s-osinte__linux.ads \
  s-osprim.adb<libgnat/s-osprim__posix.adb \
  s-taprop.adb<libgnarl/s-taprop__linux.adb \
  s-tasinf.ads<libgnarl/s-tasinf__linux.ads \
  s-tasinf.adb<libgnarl/s-tasinf__linux.adb \
  s-taspri.ads<libgnarl/s-taspri__posix.ads \
  s-tpopsp.adb<libgnarl/s-tpopsp__posix-foreign.adb \
  system.ads<libgnat/system-linux-m68k.ads

  TOOLS_TARGET_PAIRS = indepsw.adb<indepsw-gnu.adb

  EXTRA_GNATRTL_TASKING_OBJS=s-linux.o
  EH_MECHANISM=-gcc
  THREADSLIB = -lpthread
  GNATLIB_SHARED = gnatlib-shared-dual
  GMEM_LIB = gmemlib
  LIBRARY_VERSION := $(LIB_VERSION)
endif

# SH4 Linux
ifeq ($(strip $(filter-out sh4% linux%,$(target_cpu) $(target_os))),)
  LIBGNAT_TARGET_PAIRS = \
  a-intnam.ads<libgnarl/a-intnam__linux.ads \
  s-inmaop.adb<libgnarl/s-inmaop__posix.adb \
  s-intman.adb<libgnarl/s-intman__posix.adb \
  s-linux.ads<libgnarl/s-linux.ads \
  s-osinte.adb<libgnarl/s-osinte__posix.adb \
  s-osinte.ads<libgnarl/s-osinte__linux.ads \
  s-osprim.adb<libgnat/s-osprim__posix.adb \
  s-taprop.adb<libgnarl/s-taprop__linux.adb \
  s-tasinf.ads<libgnarl/s-tasinf__linux.ads \
  s-tasinf.adb<libgnarl/s-tasinf__linux.adb \
  s-taspri.ads<libgnarl/s-taspri__posix-noaltstack.ads \
  s-tpopsp.adb<libgnarl/s-tpopsp__posix-foreign.adb \
  system.ads<libgnat/system-linux-sh4.ads

  TOOLS_TARGET_PAIRS = indepsw.adb<indepsw-linux.adb

  EXTRA_GNATRTL_TASKING_OBJS=s-linux.o
  EH_MECHANISM=-gcc
  MISCLIB=
  THREADSLIB = -lpthread
  GNATLIB_SHARED = gnatlib-shared-dual
  GMEM_LIB = gmemlib
  LIBRARY_VERSION := $(LIB_VERSION)
endif

# IA64 Linux
ifeq ($(strip $(filter-out %ia64 linux%,$(target_cpu) $(target_os))),)
  LIBGNAT_TARGET_PAIRS = \
  a-exetim.adb<libgnarl/a-exetim__posix.adb \
  a-exetim.ads<libgnarl/a-exetim__default.ads \
  a-intnam.ads<libgnarl/a-intnam__linux.ads \
  a-numaux.ads<libgnat/a-numaux__libc-x86.ads \
  a-synbar.adb<libgnarl/a-synbar__posix.adb \
  a-synbar.ads<libgnarl/a-synbar__posix.ads \
  s-inmaop.adb<libgnarl/s-inmaop__posix.adb \
  s-intman.adb<libgnarl/s-intman__posix.adb \
  s-linux.ads<libgnarl/s-linux.ads \
  s-mudido.adb<libgnarl/s-mudido__affinity.adb \
  s-osinte.ads<libgnarl/s-osinte__linux.ads \
  s-osinte.adb<libgnarl/s-osinte__posix.adb \
  s-osprim.adb<libgnat/s-osprim__posix.adb \
  s-taprop.adb<libgnarl/s-taprop__linux.adb \
  s-tasinf.ads<libgnarl/s-tasinf__linux.ads \
  s-tasinf.adb<libgnarl/s-tasinf__linux.adb \
  s-tpopsp.adb<libgnarl/s-tpopsp__tls.adb \
  s-taspri.ads<libgnarl/s-taspri__posix-noaltstack.ads \
  g-sercom.adb<libgnat/g-sercom__linux.adb \
  $(TRASYM_DWARF_UNIX_PAIRS) \
  s-tsmona.adb<libgnat/s-tsmona__linux.adb \
  $(ATOMICS_TARGET_PAIRS) \
  $(ATOMICS_BUILTINS_TARGET_PAIRS) \
  system.ads<libgnat/system-linux-ia64.ads

  TOOLS_TARGET_PAIRS = indepsw.adb<indepsw-gnu.adb

  EXTRA_GNATRTL_NONTASKING_OBJS += $(TRASYM_DWARF_UNIX_OBJS)
  EXTRA_GNATRTL_TASKING_OBJS=s-linux.o a-exetim.o
  EH_MECHANISM=-gcc
  THREADSLIB=-lpthread -lrt
  GNATLIB_SHARED=gnatlib-shared-dual
  MISCLIB = -ldl
  GMEM_LIB = gmemlib
  LIBRARY_VERSION := $(LIB_VERSION)
endif

# IA64 HP-UX
ifeq ($(strip $(filter-out ia64% hp hpux%,$(target_cpu) $(target_vendor) $(target_os))),)
  LIBGNAT_TARGET_PAIRS = \
  a-intnam.ads<libgnarl/a-intnam__hpux.ads \
  s-inmaop.adb<libgnarl/s-inmaop__posix.adb \
  s-intman.adb<libgnarl/s-intman__posix.adb \
  s-osinte.adb<libgnarl/s-osinte__posix.adb \
  s-osinte.ads<libgnarl/s-osinte__hpux.ads \
  s-osprim.adb<libgnat/s-osprim__posix.adb \
  s-taprop.adb<libgnarl/s-taprop__posix.adb \
  s-taspri.ads<libgnarl/s-taspri__posix.ads \
  s-tpopsp.adb<libgnarl/s-tpopsp__posix-foreign.adb \
  $(TRASYM_DWARF_UNIX_PAIRS) \
  $(ATOMICS_TARGET_PAIRS) \
  $(ATOMICS_BUILTINS_TARGET_PAIRS) \
  system.ads<libgnat/system-hpux-ia64.ads

  EXTRA_GNATRTL_NONTASKING_OBJS += $(TRASYM_DWARF_UNIX_OBJS)

  MISCLIB=
  EH_MECHANISM=-gcc
  THREADSLIB=-lpthread
  GNATLIB_SHARED=gnatlib-shared-dual
  GMEM_LIB = gmemlib
  soext = .so
  SO_OPTS = -Wl,+h,
  LIBRARY_VERSION := $(LIB_VERSION)
endif

# Alpha Linux
ifeq ($(strip $(filter-out alpha% linux%,$(target_cpu) $(target_os))),)
  LIBGNAT_TARGET_PAIRS = \
  a-intnam.ads<libgnarl/a-intnam__linux.ads \
  s-inmaop.adb<libgnarl/s-inmaop__posix.adb \
  s-intman.adb<libgnarl/s-intman__posix.adb \
  s-linux.ads<libgnarl/s-linux__alpha.ads \
  s-osinte.ads<libgnarl/s-osinte__linux.ads \
  s-osinte.adb<libgnarl/s-osinte__posix.adb \
  s-osprim.adb<libgnat/s-osprim__posix.adb \
  s-taprop.adb<libgnarl/s-taprop__linux.adb \
  s-tasinf.ads<libgnarl/s-tasinf__linux.ads \
  s-tasinf.adb<libgnarl/s-tasinf__linux.adb \
  s-tpopsp.adb<libgnarl/s-tpopsp__posix-foreign.adb \
  s-taspri.ads<libgnarl/s-taspri__posix-noaltstack.ads \
  $(ATOMICS_TARGET_PAIRS) \
  $(ATOMICS_BUILTINS_TARGET_PAIRS) \
  system.ads<libgnat/system-linux-alpha.ads

  TOOLS_TARGET_PAIRS = indepsw.adb<indepsw-gnu.adb

  EXTRA_GNATRTL_TASKING_OBJS=s-linux.o
  EH_MECHANISM=-gcc
  MISCLIB=
  THREADSLIB=-lpthread
  GNATLIB_SHARED=gnatlib-shared-dual
  LIBRARY_VERSION := $(LIB_VERSION)
endif

# x86-64 Linux
ifeq ($(strip $(filter-out %x86_64 linux%,$(target_cpu) $(target_os))),)
  LIBGNAT_TARGET_PAIRS = \
  a-exetim.adb<libgnarl/a-exetim__posix.adb \
  a-exetim.ads<libgnarl/a-exetim__default.ads \
  a-intnam.ads<libgnarl/a-intnam__linux.ads \
  a-synbar.adb<libgnarl/a-synbar__posix.adb \
  a-synbar.ads<libgnarl/a-synbar__posix.ads \
  s-inmaop.adb<libgnarl/s-inmaop__posix.adb \
  s-intman.adb<libgnarl/s-intman__posix.adb \
  s-linux.ads<libgnarl/s-linux.ads \
  s-mudido.adb<libgnarl/s-mudido__affinity.adb \
  s-osinte.ads<libgnarl/s-osinte__linux.ads \
  s-osinte.adb<libgnarl/s-osinte__posix.adb \
  s-osprim.adb<libgnat/s-osprim__posix.adb \
  s-taprop.adb<libgnarl/s-taprop__linux.adb \
  s-tasinf.ads<libgnarl/s-tasinf__linux.ads \
  s-tasinf.adb<libgnarl/s-tasinf__linux.adb \
  s-tpopsp.adb<libgnarl/s-tpopsp__tls.adb \
  s-taspri.ads<libgnarl/s-taspri__posix.ads \
  g-sercom.adb<libgnat/g-sercom__linux.adb \
  $(TRASYM_DWARF_UNIX_PAIRS) \
  s-tsmona.adb<libgnat/s-tsmona__linux.adb \
  $(ATOMICS_TARGET_PAIRS) \
  $(X86_64_TARGET_PAIRS) \
  system.ads<libgnat/system-linux-x86.ads

  TOOLS_TARGET_PAIRS = indepsw.adb<indepsw-gnu.adb

  EXTRA_GNATRTL_NONTASKING_OBJS += g-sse.o g-ssvety.o
  EXTRA_GNATRTL_NONTASKING_OBJS += $(TRASYM_DWARF_UNIX_OBJS)
  EXTRA_GNATRTL_TASKING_OBJS=s-linux.o a-exetim.o

  EH_MECHANISM=-gcc
  THREADSLIB=-lpthread -lrt
  MISCLIB = -ldl
  GNATLIB_SHARED=gnatlib-shared-dual
  GMEM_LIB = gmemlib
  LIBRARY_VERSION := $(LIB_VERSION)
endif

ifeq ($(strip $(filter-out %x32 linux%,$(target_cpu) $(target_os))),)
  LIBGNAT_TARGET_PAIRS = \
  a-exetim.adb<libgnarl/a-exetim__posix.adb \
  a-exetim.ads<libgnarl/a-exetim__default.ads \
  a-intnam.ads<libgnarl/a-intnam__linux.ads \
  a-synbar.adb<libgnarl/a-synbar__posix.adb \
  a-synbar.ads<libgnarl/a-synbar__posix.ads \
  s-inmaop.adb<libgnarl/s-inmaop__posix.adb \
  s-intman.adb<libgnarl/s-intman__posix.adb \
  s-linux.ads<libgnarl/s-linux__x32.ads \
  s-mudido.adb<libgnarl/s-mudido__affinity.adb \
  s-osinte.ads<libgnarl/s-osinte__linux.ads \
  s-osinte.adb<libgnarl/s-osinte__x32.adb \
  s-osprim.adb<libgnat/s-osprim__x32.adb \
  s-taprop.adb<libgnarl/s-taprop__linux.adb \
  s-tasinf.ads<libgnarl/s-tasinf__linux.ads \
  s-tasinf.adb<libgnarl/s-tasinf__linux.adb \
  s-tpopsp.adb<libgnarl/s-tpopsp__tls.adb \
  s-taspri.ads<libgnarl/s-taspri__posix.ads \
  g-sercom.adb<libgnat/g-sercom__linux.adb \
  $(ATOMICS_TARGET_PAIRS) \
  $(X86_64_TARGET_PAIRS) \
  system.ads<libgnat/system-linux-x86.ads

  TOOLS_TARGET_PAIRS = indepsw.adb<indepsw-gnu.adb

  EXTRA_GNATRTL_NONTASKING_OBJS=g-sse.o g-ssvety.o
  EXTRA_GNATRTL_TASKING_OBJS=s-linux.o a-exetim.o
  EH_MECHANISM=-gcc
  THREADSLIB=-lpthread -lrt
  GNATLIB_SHARED=gnatlib-shared-dual
  GMEM_LIB = gmemlib
  LIBRARY_VERSION := $(LIB_VERSION)
endif

# Darwin (Mac OS X)
ifeq ($(strip $(filter-out darwin%,$(target_os))),)
  SO_OPTS = -shared-libgcc
  LIBGNAT_TARGET_PAIRS = \
    a-intnam.ads<libgnarl/a-intnam__darwin.ads \
    s-inmaop.adb<libgnarl/s-inmaop__posix.adb \
    s-osinte.adb<libgnarl/s-osinte__darwin.adb \
    s-osinte.ads<libgnarl/s-osinte__darwin.ads \
    s-taprop.adb<libgnarl/s-taprop__posix.adb \
    s-taspri.ads<libgnarl/s-taspri__posix.ads \
    g-sercom.adb<libgnat/g-sercom__linux.adb \
    s-tpopsp.adb<libgnarl/s-tpopsp__posix-foreign.adb

  ifeq ($(strip $(filter-out %86,$(target_cpu))),)
    LIBGNAT_TARGET_PAIRS += \
      s-intman.adb<libgnarl/s-intman__susv3.adb \
      s-osprim.adb<libgnat/s-osprim__darwin.adb \
      $(ATOMICS_TARGET_PAIRS) \
      system.ads<libgnat/system-darwin-x86.ads

    ifeq ($(strip $(MULTISUBDIR)),/x86_64)
      SO_OPTS += -m64
      LIBGNAT_TARGET_PAIRS += $(X86_64_TARGET_PAIRS)
    else
      LIBGNAT_TARGET_PAIRS += $(X86_TARGET_PAIRS)
    endif

    EXTRA_GNATRTL_NONTASKING_OBJS=g-sse.o g-ssvety.o
  endif

  ifeq ($(strip $(filter-out %x86_64,$(target_cpu))),)
    LIBGNAT_TARGET_PAIRS += \
      s-intman.adb<libgnarl/s-intman__susv3.adb \
      s-osprim.adb<libgnat/s-osprim__darwin.adb \
      a-exetim.ads<libgnarl/a-exetim__default.ads \
      a-exetim.adb<libgnarl/a-exetim__darwin.adb \
      $(ATOMICS_TARGET_PAIRS) \
      system.ads<libgnat/system-darwin-x86.ads

    ifeq ($(strip $(MULTISUBDIR)),/i386)
      SO_OPTS += -m32
      LIBGNAT_TARGET_PAIRS += $(X86_TARGET_PAIRS)
    else
      LIBGNAT_TARGET_PAIRS += $(X86_64_TARGET_PAIRS)
    endif

    EXTRA_GNATRTL_NONTASKING_OBJS=g-sse.o g-ssvety.o
    EXTRA_GNATRTL_TASKING_OBJS=a-exetim.o
  endif

  ifeq ($(strip $(filter-out powerpc% ppc%,$(target_cpu))),)
    LIBGNAT_TARGET_PAIRS += \
      s-intman.adb<libgnarl/s-intman__posix.adb \
      s-osprim.adb<libgnat/s-osprim__posix.adb \
      a-numaux.ads<libgnat/a-numaux__darwin.ads \
      a-numaux.adb<libgnat/a-numaux__darwin.adb \
      $(ATOMICS_TARGET_PAIRS) \
      $(ATOMICS_BUILTINS_TARGET_PAIRS) \
      system.ads<libgnat/system-darwin-ppc.ads

    ifeq ($(strip $(MULTISUBDIR)),/ppc64)
        SO_OPTS += -m64
    endif
  endif

  ifeq ($(strip $(filter-out arm,$(target_cpu))),)
    LIBGNAT_TARGET_PAIRS += \
      s-intman.adb<libgnarl/s-intman__susv3.adb \
      s-osprim.adb<libgnat/s-osprim__darwin.adb \
      $(ATOMICS_TARGET_PAIRS) \
      $(ATOMICS_BUILTINS_TARGET_PAIRS)

    LIBGNAT_TARGET_PAIRS += \
      system.ads<libgnat/system-darwin-arm.ads
  endif

  ifeq ($(strip $(filter-out arm64 aarch64,$(target_cpu))),)
    LIBGNAT_TARGET_PAIRS += \
      s-intman.adb<libgnarl/s-intman__susv3.adb \
      s-osprim.adb<libgnat/s-osprim__darwin.adb \
      $(ATOMICS_TARGET_PAIRS) \
      $(ATOMICS_BUILTINS_TARGET_PAIRS)

    EXTRA_LIBGNAT_OBJS+=sigtramp-ios.o
    EXTRA_LIBGNAT_SRCS+=sigtramp.h
    LIBGNAT_TARGET_PAIRS += \
      system.ads<libgnat/system-darwin-arm.ads
  endif

  TOOLS_TARGET_PAIRS = indepsw.adb<indepsw-darwin.adb

  EH_MECHANISM=-gcc
  GNATLIB_SHARED = gnatlib-shared-darwin
  GMEM_LIB = gmemlib
  LIBRARY_VERSION := $(LIB_VERSION)
  soext = .dylib
  GCC_LINK_FLAGS=-static-libstdc++
endif

ifeq ($(EH_MECHANISM),-gcc)
  LIBGNAT_TARGET_PAIRS += \
    s-excmac.ads<libgnat/s-excmac__gcc.ads \
    s-excmac.adb<libgnat/s-excmac__gcc.adb
  EXTRA_LIBGNAT_OBJS+=raise-gcc.o
  EXTRA_GNATRTL_NONTASKING_OBJS+=g-cppexc.o s-excmac.o
endif

ifeq ($(EH_MECHANISM),-arm)
  LIBGNAT_TARGET_PAIRS += \
    s-excmac.ads<libgnat/s-excmac__arm.ads \
    s-excmac.adb<libgnat/s-excmac__arm.adb
  EXTRA_LIBGNAT_OBJS+=raise-gcc.o
  EXTRA_GNATRTL_NONTASKING_OBJS+=g-cppexc.o s-excmac.o
endif

# Configuration of host tools

# Under linux, host tools need to be linked with -ldl

ifeq ($(strip $(filter-out linux%,$(host_os))),)
   TOOLS1_LIBS=-ldl
endif

# LIBGNAT_SRCS is the list of all C files (including headers) of the runtime
# library.  LIBGNAT_OBJS is the list of object files for libgnat.
# thread.c is special as put into GNATRTL_TASKING_OBJS by Makefile.rtl
LIBGNAT_OBJS = adadecode.o adaint.o argv.o aux-io.o 			\
  cal.o cio.o cstreams.o ctrl_c.o					\
  env.o errno.o exit.o expect.o final.o rtfinal.o rtinit.o		\
  init.o initialize.o locales.o mkdir.o					\
  raise.o seh_init.o socket.o sysdep.o					\
  targext.o terminals.o tracebak.o 					\
  $(EXTRA_LIBGNAT_OBJS)

# NOTE ??? - when the -I option for compiling Ada code is made to work,
#  the library installation will change and there will be a
#  GNAT_RTL_SRCS.  Right now we count on being able to build GNATRTL_OBJS
#  from ADA_INCLUDE_SRCS.

LIBGNAT_SRCS = $(patsubst %.o,%.c,$(LIBGNAT_OBJS))			\
  adadecode.h adaint.h env.h gsocket.h raise.h standard.ads.h		\
  tb-gcc.c libgnarl/thread.c $(EXTRA_LIBGNAT_SRCS)

# GNATRTL_NONTASKING_OBJS and GNATRTL_TASKING_OBJS can be found in
# the following include file:

include $(fsrcdir)/ada/Makefile.rtl

# memtrack.o is special as not put into libgnat.
GNATRTL_OBJS = $(GNATRTL_NONTASKING_OBJS) $(GNATRTL_TASKING_OBJS) \
  memtrack.o

# Run time source files
# Note that libgnat contains a significant number of files. In orde to avoid
# command line length limitations the source regexp has been split for that
# directory.
ADA_INCLUDE_SRCS =\
 libgnat/ada.ads libgnat/calendar.ads libgnat/directio.ads libgnat/gnat.ads libgnat/interfac.ads libgnat/ioexcept.ads \
 libgnat/machcode.ads libgnat/text_io.ads libgnat/unchconv.ads libgnat/unchdeal.ads \
 libgnat/sequenio.ads libgnat/system.ads libgnat/memtrack.adb \
 libgnat/a-[a-o]*.adb libgnat/a-[a-o]*.ads \
 libgnat/a-[p-z]*.adb libgnat/a-[p-z]*.ads \
 libgnat/g-[a-o]*.adb libgnat/g-[a-o]*.ads \
 libgnat/g-[p-z]*.adb libgnat/g-[p-z]*.ads \
 libgnat/s-[a-o]*.adb libgnat/s-[a-o]*.ads \
 libgnat/s-[p-z]*.adb libgnat/s-[p-z]*.ads \
 libgnat/i-[a-o]*.adb libgnat/i-[a-o]*.ads \
 libgnat/i-[p-z]*.adb libgnat/i-[p-z]*.ads \
 libgnarl/[agis]-[a-z]*.ad[sb]

# Files that are in ADA_INCLUDE_SRCS but not in all configurations.
# They will be removed from the run time if not used.
ADA_EXCLUDE_SRCS =\
  g-allein.ads g-alleve.adb g-alleve.ads g-altcon.adb g-altcon.ads \
  g-altive.ads g-alveop.adb g-alveop.ads g-alvety.ads g-alvevi.ads \
  g-intpri.ads g-regist.adb g-regist.ads g-sse.ads    g-ssvety.ads \
  i-vxinco.adb i-vxinco.ads i-vxwoio.adb i-vxwoio.ads i-vxwork.ads \
  s-bb.ads     s-bbbosu.ads s-bbcaco.ads s-bbcppr.ads s-bbexti.adb \
  s-bbexti.ads s-bbinte.adb s-bbinte.ads s-bbprot.adb s-bbprot.ads \
  s-bbsle3.ads s-bbsuer.ads s-bbsule.ads s-bbthqu.adb s-bbthqu.ads \
  s-bbthre.adb s-bbthre.ads s-bbtiev.adb s-bbtiev.ads s-bbtime.adb \
  s-bbtime.ads s-bcprmu.adb s-bcprmu.ads s-btstch.adb s-btstch.ads \
  s-gcc.adb    s-gcc.ads    s-gccdiv.adb s-gccdiv.ads \
  s-gccshi.adb s-gccshi.ads \
  s-init.ads   s-init.adb   s-linux.ads  s-macres.ads \
  s-memcom.adb s-memcom.ads s-memmov.adb s-memmov.ads s-memset.adb \
  s-memset.ads s-mufalo.adb s-mufalo.ads s-musplo.adb s-musplo.ads \
  s-sam4.ads   s-sopco3.adb s-sopco3.ads s-sopco4.adb s-sopco4.ads \
  s-sopco5.adb s-sopco5.ads s-stchop.ads s-stchop.adb s-stm32.ads \
  s-strcom.adb s-strcom.ads s-thread.ads \
  s-vxwext.adb s-vxwext.ads \
  s-win32.ads  s-winext.ads

# ADA_EXCLUDE_SRCS without the sources used by the target
ADA_EXCLUDE_FILES=$(filter-out \
  $(patsubst %$(objext),%.ads,$(GNATRTL_OBJS)) \
  $(patsubst %$(objext),%.adb,$(GNATRTL_OBJS)), \
  $(ADA_EXCLUDE_SRCS))

LIBGNAT=../$(RTSDIR)/libgnat.a

TOOLS_FLAGS_TO_PASS=		\
	"CC=$(CC)" 		\
	"CFLAGS=$(CFLAGS)"	\
	"LDFLAGS=$(LDFLAGS)"	\
	"ADAFLAGS=$(ADAFLAGS)"	\
	"INCLUDES=$(INCLUDES_FOR_SUBDIR)"\
	"ADA_INCLUDES=$(ADA_INCLUDES) $(ADA_INCLUDES_FOR_SUBDIR)"\
	"libsubdir=$(libsubdir)"	\
	"exeext=$(exeext)"	\
	"fsrcdir=$(fsrcdir)"	\
	"srcdir=$(fsrcdir)"	\
	"TOOLS_LIBS=$(TOOLS_LIBS) $(TGT_LIB)"	\
	"GNATMAKE=$(GNATMAKE)"	\
	"GNATLINK=$(GNATLINK)"	\
	"GNATBIND=$(GNATBIND)"

GCC_LINK=$(CXX) $(GCC_LINK_FLAGS) $(LDFLAGS)

# Build directory for the tools. Let's copy the target-dependent
# sources using the same mechanism as for gnatlib. The other sources are
# accessed using the vpath directive below

../stamp-tools:
	-$(RM) tools/*
	-$(RMDIR) tools
	-$(MKDIR) tools
	-(cd tools; $(LN_S) ../sdefault.adb ../snames.ads ../snames.adb .)
	-$(foreach PAIR,$(TOOLS_TARGET_PAIRS), \
	          $(RM) tools/$(word 1,$(subst <, ,$(PAIR)));\
	          $(LN_S) $(fsrcpfx)ada/$(word 2,$(subst <, ,$(PAIR))) \
	                tools/$(word 1,$(subst <, ,$(PAIR)));)
	touch ../stamp-tools

# when compiling the tools, the runtime has to be first on the path so that
# it hides the runtime files lying with the rest of the sources
ifeq ($(TOOLSCASE),native)
  vpath %.ads ../$(RTSDIR) ../
  vpath %.adb ../$(RTSDIR) ../
  vpath %.c   ../$(RTSDIR) ../
  vpath %.h   ../$(RTSDIR) ../
endif

# in the cross tools case, everything is compiled with the native
# gnatmake/link. Therefore only -I needs to be modified in ADA_INCLUDES
ifeq ($(TOOLSCASE),cross)
  vpath %.ads ../
  vpath %.adb ../
  vpath %.c   ../
  vpath %.h   ../
endif

# gnatmake/link tools cannot always be built with gnatmake/link for bootstrap
# reasons: gnatmake should be built with a recent compiler, a recent compiler
# may not generate ALI files compatible with an old gnatmake so it is important
# to be able to build gnatmake without a version of gnatmake around. Once
# everything has been compiled once, gnatmake can be recompiled with itself
# (see target gnattools1-re)
gnattools1: ../stamp-tools ../stamp-gnatlib-$(RTSDIR)
	$(MAKE) -C tools -f ../Makefile $(TOOLS_FLAGS_TO_PASS) \
	  TOOLSCASE=native \
	  ../../gnatmake$(exeext) ../../gnatlink$(exeext)

# gnatmake/link can be built with recent gnatmake/link if they are available.
# This is especially convenient for building cross tools or for rebuilding
# the tools when the original bootstrap has already be done.
gnattools1-re: ../stamp-tools
	$(MAKE) -C tools -f ../Makefile $(TOOLS_FLAGS_TO_PASS) \
	  TOOLSCASE=cross INCLUDES="" gnatmake-re gnatlink-re

# these tools are built with gnatmake & are common to native and cross
gnattools2: ../stamp-tools
	$(MAKE) -C tools -f ../Makefile $(TOOLS_FLAGS_TO_PASS) \
	  TOOLSCASE=native common-tools $(EXTRA_GNATTOOLS)

# those tools are only built for the cross version
gnattools4: ../stamp-tools
ifeq ($(ENABLE_VXADDR2LINE),true)
	$(MAKE) -C tools -f ../Makefile $(TOOLS_FLAGS_TO_PASS) \
	  TOOLSCASE=cross top_buildir=../../.. \
	  ../../vxaddr2line$(exeext)
endif

common-tools: ../stamp-tools
	$(GNATMAKE) -j0 -c -b $(ADA_INCLUDES) \
	  --GNATBIND="$(GNATBIND)" --GCC="$(CC) $(ALL_ADAFLAGS)" \
	  gnatchop gnatcmd gnatkr gnatls gnatprep gnatxref gnatfind gnatname \
	  gnatclean -bargs $(ADA_INCLUDES) $(GNATBIND_FLAGS)
	$(GNATLINK) -v gnatcmd -o ../../gnat$(exeext) \
	  --GCC="$(CC) $(ADA_INCLUDES)" --LINK="$(GCC_LINK)" $(TOOLS_LIBS)
	$(GNATLINK) -v gnatchop -o ../../gnatchop$(exeext) \
	  --GCC="$(CC) $(ADA_INCLUDES)" --LINK="$(GCC_LINK)" $(TOOLS_LIBS)
	$(GNATLINK) -v gnatkr -o ../../gnatkr$(exeext) \
	  --GCC="$(CC) $(ADA_INCLUDES)" --LINK="$(GCC_LINK)" $(TOOLS_LIBS)
	$(GNATLINK) -v gnatls -o ../../gnatls$(exeext) \
	  --GCC="$(CC) $(ADA_INCLUDES)" --LINK="$(GCC_LINK)" $(TOOLS_LIBS)
	$(GNATLINK) -v gnatprep -o ../../gnatprep$(exeext) \
	  --GCC="$(CC) $(ADA_INCLUDES)" --LINK="$(GCC_LINK)" $(TOOLS_LIBS)
	$(GNATLINK) -v gnatxref -o ../../gnatxref$(exeext) \
	  --GCC="$(CC) $(ADA_INCLUDES)" --LINK="$(GCC_LINK)" $(TOOLS_LIBS)
	$(GNATLINK) -v gnatfind -o ../../gnatfind$(exeext) \
	  --GCC="$(CC) $(ADA_INCLUDES)" --LINK="$(GCC_LINK)" $(TOOLS_LIBS)
	$(GNATLINK) -v gnatname -o ../../gnatname$(exeext) \
	  --GCC="$(CC) $(ADA_INCLUDES)" --LINK="$(GCC_LINK)" $(TOOLS_LIBS)
	$(GNATLINK) -v gnatclean -o ../../gnatclean$(exeext) \
	  --GCC="$(CC) $(ADA_INCLUDES)" --LINK="$(GCC_LINK)" $(TOOLS_LIBS)

../../gnatdll$(exeext): ../stamp-tools
	$(GNATMAKE) -c $(ADA_INCLUDES) gnatdll --GCC="$(CC) $(ALL_ADAFLAGS)"
	$(GNATBIND) $(ADA_INCLUDES) $(GNATBIND_FLAGS) gnatdll
	$(GNATLINK) -v gnatdll -o $@ \
	  --GCC="$(CC) $(ADA_INCLUDES)" --LINK="$(GCC_LINK)" $(TOOLS_LIBS)

../../vxaddr2line$(exeext): ../stamp-tools
	$(GNATMAKE) -c  $(ADA_INCLUDES) vxaddr2line --GCC="$(CC) $(ALL_ADAFLAGS)"
	$(GNATBIND) $(ADA_INCLUDES) $(GNATBIND_FLAGS) vxaddr2line
	$(GNATLINK) -v vxaddr2line -o $@ \
	  --GCC="$(CC) $(ADA_INCLUDES)" --LINK="$(GCC_LINK)" ../targext.o $(CLIB)

gnatmake-re: ../stamp-tools
	$(GNATMAKE) -j0 $(ADA_INCLUDES) -u sdefault --GCC="$(CC) $(MOST_ADA_FLAGS)"
	$(GNATMAKE) -j0 -c $(ADA_INCLUDES) gnatmake --GCC="$(CC) $(ALL_ADAFLAGS)"
	$(GNATBIND) $(ADA_INCLUDES) $(GNATBIND_FLAGS) gnatmake
	$(GNATLINK) -v gnatmake -o ../../gnatmake$(exeext) \
	  --GCC="$(CC) $(ADA_INCLUDES)" --LINK="$(GCC_LINK)" $(TOOLS_LIBS)

# Note the use of the "mv" command in order to allow gnatlink to be linked with
# with the former version of gnatlink itself which cannot override itself.
# gnatlink-re cannot be run at the same time as gnatmake-re, hence the
# dependency
gnatlink-re: ../stamp-tools gnatmake-re
	$(GNATMAKE) -j0 -c $(ADA_INCLUDES) gnatlink --GCC="$(CC) $(ALL_ADAFLAGS)"
	$(GNATBIND) $(ADA_INCLUDES) $(GNATBIND_FLAGS) gnatlink
	$(GNATLINK) -v gnatlink -o ../../gnatlinknew$(exeext) \
	  --GCC="$(CC) $(ADA_INCLUDES)" --LINK="$(GCC_LINK)" $(TOOLS_LIBS)
	$(MV)  ../../gnatlinknew$(exeext)  ../../gnatlink$(exeext)

# Needs to be built with CC=gcc
# Since the RTL should be built with the latest compiler, remove the
#  stamp target in the parent directory whenever gnat1 is rebuilt

# Likewise for the tools
../../gnatmake$(exeext): b_gnatm.o $(GNATMAKE_OBJS)
	+$(GCC_LINK) $(ALL_CFLAGS) -o $@ b_gnatm.o $(GNATMAKE_OBJS) $(TOOLS_LIBS) $(TOOLS1_LIBS)

../../gnatlink$(exeext): b_gnatl.o $(GNATLINK_OBJS)
	+$(GCC_LINK) $(ALL_CFLAGS) -o $@ b_gnatl.o $(GNATLINK_OBJS) $(TOOLS_LIBS) $(TOOLS1_LIBS)

../stamp-gnatlib-$(RTSDIR):
	@if [ ! -f stamp-gnatlib-$(RTSDIR) ] ; \
	then \
	  $(ECHO) You must first build the GNAT library: make gnatlib; \
	  false; \
	else \
	  true; \
	fi

install-gcc-specs:
#	Install all the requested GCC spec files.

	for f in $(GCC_SPEC_FILES); do \
	    $(INSTALL_DATA_DATE) $(srcdir)/ada/$$f $(libsubdir)/; \
	done

install-gnatlib: ../stamp-gnatlib-$(RTSDIR) install-gcc-specs
	$(RMDIR) $(DESTDIR)$(ADA_RTL_OBJ_DIR)
	$(RMDIR) $(DESTDIR)$(ADA_INCLUDE_DIR)
	-$(MKDIR) $(DESTDIR)$(ADA_RTL_OBJ_DIR)
	-$(MKDIR) $(DESTDIR)$(ADA_INCLUDE_DIR)
	for file in $(RTSDIR)/*.ali; do \
	    $(INSTALL_DATA_DATE) $$file $(DESTDIR)$(ADA_RTL_OBJ_DIR); \
	done
	-cd $(RTSDIR); for file in *$(arext);do \
	    $(INSTALL_DATA) $$file $(DESTDIR)$(ADA_RTL_OBJ_DIR); \
	    $(RANLIB_FOR_TARGET) $(DESTDIR)$(ADA_RTL_OBJ_DIR)/$$file; \
	done
	-$(foreach file, $(EXTRA_ADALIB_OBJS), \
	    $(INSTALL_DATA_DATE) $(RTSDIR)/$(file) $(DESTDIR)$(ADA_RTL_OBJ_DIR) && \
	) true
#     Install the shared libraries, if any, using $(INSTALL) instead
#     of $(INSTALL_DATA). The latter may force a mode inappropriate
#     for shared libraries on some targets, e.g. on HP-UX where the x
#     permission is required.
#     Also install the .dSYM directories if they exist (these directories
#     contain the debug information for the shared libraries on darwin)
	for file in gnat gnarl; do \
	   if [ -f $(RTSDIR)/lib$${file}$(hyphen)$(LIBRARY_VERSION)$(soext) ]; then \
	      $(INSTALL) $(RTSDIR)/lib$${file}$(hyphen)$(LIBRARY_VERSION)$(soext) \
			 $(DESTDIR)$(ADA_RTL_OBJ_DIR); \
	   fi; \
	   if [ -f $(RTSDIR)/lib$${file}$(soext) ]; then \
	      $(LN_S) lib$${file}$(hyphen)$(LIBRARY_VERSION)$(soext) \
	      $(DESTDIR)$(ADA_RTL_OBJ_DIR)/lib$${file}$(soext); \
	   fi; \
	   if [ -d $(RTSDIR)/lib$${file}$(hyphen)$(LIBRARY_VERSION)$(soext).dSYM ]; then \
	      $(CP) -r $(RTSDIR)/lib$${file}$(hyphen)$(LIBRARY_VERSION)$(soext).dSYM \
	        $(DESTDIR)$(ADA_RTL_OBJ_DIR); \
	   fi; \
	done
# This copy must be done preserving the date on the original file.
	for file in $(RTSDIR)/*.ad[sb]*; do \
	    $(INSTALL_DATA_DATE) $$file $(DESTDIR)$(ADA_INCLUDE_DIR); \
	done
	cd $(DESTDIR)$(ADA_INCLUDE_DIR); $(CHMOD) a-wx *.adb
	cd $(DESTDIR)$(ADA_INCLUDE_DIR); $(CHMOD) a-wx *.ads

../stamp-gnatlib2-$(RTSDIR):
	$(RM) $(RTSDIR)/s-*.ali
	$(RM) $(RTSDIR)/s-*$(objext)
	$(RM) $(RTSDIR)/a-*.ali
	$(RM) $(RTSDIR)/a-*$(objext)
	$(RM) $(RTSDIR)/*.ali
	$(RM) $(RTSDIR)/*$(objext)
	$(RM) $(RTSDIR)/*$(arext)
	$(RM) $(RTSDIR)/*$(soext)
	touch ../stamp-gnatlib2-$(RTSDIR)
	$(RM) ../stamp-gnatlib-$(RTSDIR)

../stamp-gnatlib1-$(RTSDIR): Makefile ../stamp-gnatlib2-$(RTSDIR)
	$(RMDIR) $(RTSDIR)
	$(MKDIR) $(RTSDIR)
	$(CHMOD) u+w $(RTSDIR)
# Copy target independent sources
	$(foreach f,$(ADA_INCLUDE_SRCS) $(LIBGNAT_SRCS), \
	  $(LN_S) $(fsrcpfx)ada/$(f) $(RTSDIR) ;) true
# Remove files not used
	$(RM) $(patsubst %,$(RTSDIR)/%,$(ADA_EXCLUDE_FILES))
# Remove files to be replaced by target dependent sources
	$(RM) $(foreach PAIR,$(LIBGNAT_TARGET_PAIRS), \
	                $(RTSDIR)/$(word 1,$(subst <, ,$(PAIR))))
	for f in $(RTSDIR)/*-*__*.ads $(RTSDIR)/*-*__*.adb; do \
	  case "$$f" in \
	    $(RTSDIR)/s-stratt__*) ;; \
	    *) $(RM) $$f ;; \
	  esac; \
	done
# Copy new target dependent sources
	$(foreach PAIR,$(LIBGNAT_TARGET_PAIRS), \
	          $(LN_S) $(fsrcpfx)ada/$(word 2,$(subst <, ,$(PAIR))) \
	                $(RTSDIR)/$(word 1,$(subst <, ,$(PAIR)));)
# Copy tsystem.h
	$(CP) $(srcdir)/tsystem.h $(RTSDIR)
	$(RM) ../stamp-gnatlib-$(RTSDIR)
	touch ../stamp-gnatlib1-$(RTSDIR)

# GCC_FOR_TARGET has paths relative to the gcc directory, so we need to adjust
# for running it from ada/rts

OSCONS_CC=$(subst ./xgcc,../../xgcc,$(subst -B./, -B../../,$(GCC_FOR_TARGET)))

# The main ada source directory must be on the include path for #include "..."
# because s-oscons-tmplt.c requires adaint.h, gsocket.h, and any file included
# by these headers. However note that we must use -iquote, not -I, so that
# ada/types.h does not conflict with a same-named system header (VxWorks
# has a <types.h> header).

OSCONS_CPP=$(OSCONS_CC) $(GNATLIBCFLAGS) $(GNATLIBCFLAGS_FOR_C) -E -C \
  -DTARGET=\"$(target)\" -iquote $(fsrcpfx)ada $(fsrcpfx)ada/s-oscons-tmplt.c > s-oscons-tmplt.i
OSCONS_EXTRACT=$(OSCONS_CC) -S s-oscons-tmplt.i

# Note: if you need to build with a non-GNU compiler, you could adapt the
# following definitions (written for VMS DEC-C)
#OSCONS_CPP=../../../$(DECC) -E /comment=as_is -DNATIVE \
#             -DTARGET='""$(target)""' -I$(OSCONS_SRCDIR) s-oscons-tmplt.c
#
#OSCONS_EXTRACT=../../../$(DECC) -DNATIVE \
#                 -DTARGET='""$(target)""' -I$(OSCONS_SRCDIR) s-oscons-tmplt.c ; \
#  ld -o s-oscons-tmplt.exe s-oscons-tmplt.obj; \
#  ./s-oscons-tmplt.exe > s-oscons-tmplt.s

./bldtools/oscons/xoscons: xoscons.adb xutil.ads xutil.adb
	-$(MKDIR) ./bldtools/oscons
	$(RM) $(addprefix ./bldtools/oscons/,$(notdir $^))
	$(CP) $^ ./bldtools/oscons
	(cd ./bldtools/oscons ; gnatmake -q xoscons)

$(RTSDIR)/s-oscons.ads: ../stamp-gnatlib1-$(RTSDIR) s-oscons-tmplt.c gsocket.h ./bldtools/oscons/xoscons
	$(RM) $(RTSDIR)/s-oscons-tmplt.i $(RTSDIR)/s-oscons-tmplt.s
	(cd $(RTSDIR) ; \
	    $(OSCONS_CPP) ; \
	    $(OSCONS_EXTRACT) ; \
	    ../bldtools/oscons/xoscons s-oscons)

gnatlib: ../stamp-gnatlib1-$(RTSDIR) ../stamp-gnatlib2-$(RTSDIR) $(RTSDIR)/s-oscons.ads
	test -f $(RTSDIR)/s-oscons.ads || exit 1
# C files
	$(MAKE) -C $(RTSDIR) \
		CC="`echo \"$(GCC_FOR_TARGET)\" \
		| sed -e 's,\./xgcc,../../xgcc,' -e 's,-B\./,-B../../,'`" \
	        INCLUDES="$(INCLUDES_FOR_SUBDIR) -I./../.." \
                CFLAGS="$(GNATLIBCFLAGS_FOR_C)" \
	        FORCE_DEBUG_ADAFLAGS="$(FORCE_DEBUG_ADAFLAGS)" \
		srcdir=$(fsrcdir) \
	        -f ../Makefile $(LIBGNAT_OBJS) $(EXTRA_ADALIB_OBJS)
# Ada files
	$(MAKE) -C $(RTSDIR) \
		CC="`echo \"$(GCC_FOR_TARGET)\" \
		| sed -e 's,\./xgcc,../../xgcc,' -e 's,-B\./,-B../../,'`" \
	        ADA_INCLUDES="" \
                CFLAGS="$(GNATLIBCFLAGS)" \
	        ADAFLAGS="$(GNATLIBFLAGS)" \
	        FORCE_DEBUG_ADAFLAGS="$(FORCE_DEBUG_ADAFLAGS)" \
		srcdir=$(fsrcdir) \
	        -f ../Makefile $(GNATRTL_OBJS)
	$(RM) $(RTSDIR)/libgnat$(arext) $(RTSDIR)/libgnarl$(arext)
	$(AR_FOR_TARGET) $(AR_FLAGS) $(RTSDIR)/libgnat$(arext) \
	   $(addprefix $(RTSDIR)/,$(GNATRTL_NONTASKING_OBJS) $(LIBGNAT_OBJS))
	$(RANLIB_FOR_TARGET) $(RTSDIR)/libgnat$(arext)
	$(AR_FOR_TARGET) $(AR_FLAGS) $(RTSDIR)/libgnarl$(arext) \
	   $(addprefix $(RTSDIR)/,$(GNATRTL_TASKING_OBJS))
	$(RANLIB_FOR_TARGET) $(RTSDIR)/libgnarl$(arext)
        ifeq ($(GMEM_LIB),gmemlib)
		$(AR_FOR_TARGET) $(AR_FLAGS) $(RTSDIR)/libgmem$(arext) \
		  $(RTSDIR)/memtrack.o
		$(RANLIB_FOR_TARGET) $(RTSDIR)/libgmem$(arext)
        endif
	$(CHMOD) a-wx $(RTSDIR)/*.ali
	touch ../stamp-gnatlib-$(RTSDIR)

# Warning: this target assumes that LIBRARY_VERSION has been set correctly.
gnatlib-shared-default:
	$(MAKE) $(FLAGS_TO_PASS) \
             GNATLIBFLAGS="$(GNATLIBFLAGS)" \
	     GNATLIBCFLAGS="$(GNATLIBCFLAGS) $(PICFLAG_FOR_TARGET)" \
	     GNATLIBCFLAGS_FOR_C="$(GNATLIBCFLAGS_FOR_C) $(PICFLAG_FOR_TARGET)" \
	     MULTISUBDIR="$(MULTISUBDIR)" \
	     THREAD_KIND="$(THREAD_KIND)" \
             gnatlib
	$(RM) $(RTSDIR)/libgna*$(soext)
	cd $(RTSDIR); `echo "$(GCC_FOR_TARGET)" \
                | sed -e 's,\./xgcc,../../xgcc,' -e 's,-B\./,-B../../,'` -shared $(GNATLIBCFLAGS) \
		$(PICFLAG_FOR_TARGET) \
		-o libgnat$(hyphen)$(LIBRARY_VERSION)$(soext) \
		$(GNATRTL_NONTASKING_OBJS) $(LIBGNAT_OBJS) \
		$(SO_OPTS)libgnat$(hyphen)$(LIBRARY_VERSION)$(soext) \
		$(MISCLIB) -lm
	cd $(RTSDIR); `echo "$(GCC_FOR_TARGET)" \
                | sed -e 's,\./xgcc,../../xgcc,' -e 's,-B\./,-B../../,'` -shared $(GNATLIBCFLAGS) \
		$(PICFLAG_FOR_TARGET) \
		-o libgnarl$(hyphen)$(LIBRARY_VERSION)$(soext) \
		$(GNATRTL_TASKING_OBJS) \
		$(SO_OPTS)libgnarl$(hyphen)$(LIBRARY_VERSION)$(soext) \
		$(THREADSLIB)
	cd $(RTSDIR); $(LN_S) libgnat$(hyphen)$(LIBRARY_VERSION)$(soext) \
		libgnat$(soext)
	cd $(RTSDIR); $(LN_S) libgnarl$(hyphen)$(LIBRARY_VERSION)$(soext) \
		libgnarl$(soext)

	# Create static libgnat and libgnarl compiled with -fPIC
	$(RM) $(RTSDIR)/libgnat_pic$(arext) $(RTSDIR)/libgnarl_pic$(arext)
	$(AR_FOR_TARGET) $(AR_FLAGS) $(RTSDIR)/libgnat_pic$(arext) \
	   $(addprefix $(RTSDIR)/,$(GNATRTL_NONTASKING_OBJS) $(LIBGNAT_OBJS))
	$(RANLIB_FOR_TARGET) $(RTSDIR)/libgnat_pic$(arext)
	$(AR_FOR_TARGET) $(AR_FLAGS) $(RTSDIR)/libgnarl_pic$(arext) \
	   $(addprefix $(RTSDIR)/,$(GNATRTL_TASKING_OBJS))
	$(RANLIB_FOR_TARGET) $(RTSDIR)/libgnarl_pic$(arext)


gnatlib-shared-dual:
	$(MAKE) $(FLAGS_TO_PASS) \
             GNATLIBFLAGS="$(GNATLIBFLAGS)" \
	     GNATLIBCFLAGS="$(GNATLIBCFLAGS)" \
	     GNATLIBCFLAGS_FOR_C="$(GNATLIBCFLAGS_FOR_C)" \
	     MULTISUBDIR="$(MULTISUBDIR)" \
	     THREAD_KIND="$(THREAD_KIND)" \
             gnatlib-shared-default
	$(MV) $(RTSDIR)/libgna*$(soext) .
	$(MV) $(RTSDIR)/libgnat_pic$(arext) .
	$(MV) $(RTSDIR)/libgnarl_pic$(arext) .
	$(RM) ../stamp-gnatlib2-$(RTSDIR)
	$(MAKE) $(FLAGS_TO_PASS) \
             GNATLIBFLAGS="$(GNATLIBFLAGS)" \
	     GNATLIBCFLAGS="$(GNATLIBCFLAGS)" \
	     GNATLIBCFLAGS_FOR_C="$(GNATLIBCFLAGS_FOR_C)" \
	     MULTISUBDIR="$(MULTISUBDIR)" \
	     THREAD_KIND="$(THREAD_KIND)" \
             gnatlib
	$(MV) libgna*$(soext) $(RTSDIR)
	$(MV) libgnat_pic$(arext) $(RTSDIR)
	$(MV) libgnarl_pic$(arext) $(RTSDIR)

gnatlib-shared-dual-win32:
	$(MAKE) $(FLAGS_TO_PASS) \
             GNATLIBFLAGS="$(GNATLIBFLAGS)" \
	     GNATLIBCFLAGS="$(GNATLIBCFLAGS)" \
	     GNATLIBCFLAGS_FOR_C="$(GNATLIBCFLAGS_FOR_C)" \
	     PICFLAG_FOR_TARGET="$(PICFLAG_FOR_TARGET)" \
	     MULTISUBDIR="$(MULTISUBDIR)" \
	     THREAD_KIND="$(THREAD_KIND)" \
             gnatlib-shared-win32
	$(MV) $(RTSDIR)/libgna*$(soext) .
	$(RM) ../stamp-gnatlib2-$(RTSDIR)
	$(MAKE) $(FLAGS_TO_PASS) \
             GNATLIBFLAGS="$(GNATLIBFLAGS)" \
	     GNATLIBCFLAGS="$(GNATLIBCFLAGS)" \
	     GNATLIBCFLAGS_FOR_C="$(GNATLIBCFLAGS_FOR_C)" \
	     MULTISUBDIR="$(MULTISUBDIR)" \
	     THREAD_KIND="$(THREAD_KIND)" \
             gnatlib
	$(MV) libgna*$(soext) $(RTSDIR)

# ??? we need to add the option to support auto-import of arrays/records to
# the GNATLIBFLAGS when this will be supported by GNAT. At this point we will
# use the gnatlib-shared-dual-win32 target to build the GNAT runtimes on
# Windows.
gnatlib-shared-win32:
	$(MAKE) $(FLAGS_TO_PASS) \
             GNATLIBFLAGS="$(GNATLIBFLAGS)" \
	     GNATLIBCFLAGS="$(GNATLIBCFLAGS) $(PICFLAG_FOR_TARGET)" \
	     GNATLIBCFLAGS_FOR_C="$(GNATLIBCFLAGS_FOR_C) $(PICFLAG_FOR_TARGET)" \
	     MULTISUBDIR="$(MULTISUBDIR)" \
	     THREAD_KIND="$(THREAD_KIND)" \
             gnatlib
	$(RM) $(RTSDIR)/libgna*$(soext)
	$(CP) $(RTSDIR)/libgnat$(arext) $(RTSDIR)/libgnat_pic$(arext)
	$(CP) $(RTSDIR)/libgnarl$(arext) $(RTSDIR)/libgnarl_pic$(arext)
	cd $(RTSDIR); `echo "$(GCC_FOR_TARGET)" \
                | sed -e 's,\./xgcc,../../xgcc,' -e 's,-B\./,-B../../,'` -shared -shared-libgcc \
		$(PICFLAG_FOR_TARGET) \
		-o libgnat$(hyphen)$(LIBRARY_VERSION)$(soext) \
		$(GNATRTL_NONTASKING_OBJS) $(LIBGNAT_OBJS) \
		$(SO_OPTS)libgnat$(hyphen)$(LIBRARY_VERSION)$(soext) $(MISCLIB)
	cd $(RTSDIR); `echo "$(GCC_FOR_TARGET)" \
                | sed -e 's,\./xgcc,../../xgcc,' -e 's,-B\./,-B../../,'` -shared -shared-libgcc \
		$(PICFLAG_FOR_TARGET) \
		-o libgnarl$(hyphen)$(LIBRARY_VERSION)$(soext) \
		$(GNATRTL_TASKING_OBJS) \
		$(SO_OPTS)libgnarl$(hyphen)$(LIBRARY_VERSION)$(soext) \
		$(THREADSLIB) -Wl,libgnat$(hyphen)$(LIBRARY_VERSION)$(soext)

gnatlib-shared-darwin:
	$(MAKE) $(FLAGS_TO_PASS) \
	     GNATLIBFLAGS="$(GNATLIBFLAGS)" \
	     GNATLIBCFLAGS="$(GNATLIBCFLAGS) $(PICFLAG_FOR_TARGET)" \
	     GNATLIBCFLAGS_FOR_C="$(GNATLIBCFLAGS_FOR_C) $(PICFLAG_FOR_TARGET) -fno-common" \
	     MULTISUBDIR="$(MULTISUBDIR)" \
	     THREAD_KIND="$(THREAD_KIND)" \
	     gnatlib
	$(RM) $(RTSDIR)/libgnat$(soext) $(RTSDIR)/libgnarl$(soext)
	$(CP) $(RTSDIR)/libgnat$(arext) $(RTSDIR)/libgnat_pic$(arext)
	$(CP) $(RTSDIR)/libgnarl$(arext) $(RTSDIR)/libgnarl_pic$(arext)
	cd $(RTSDIR); `echo "$(GCC_FOR_TARGET)" \
                | sed -e 's,\./xgcc,../../xgcc,' -e 's,-B\./,-B../../,'` -dynamiclib $(PICFLAG_FOR_TARGET) \
		-o libgnat$(hyphen)$(LIBRARY_VERSION)$(soext) \
		$(GNATRTL_NONTASKING_OBJS) $(LIBGNAT_OBJS) \
		$(SO_OPTS) \
		-Wl,-install_name,@rpath/libgnat$(hyphen)$(LIBRARY_VERSION)$(soext) \
		$(MISCLIB)
	cd $(RTSDIR); `echo "$(GCC_FOR_TARGET)" \
                | sed -e 's,\./xgcc,../../xgcc,' -e 's,-B\./,-B../../,'` -dynamiclib $(PICFLAG_FOR_TARGET) \
		-o libgnarl$(hyphen)$(LIBRARY_VERSION)$(soext) \
		$(GNATRTL_TASKING_OBJS) \
		$(SO_OPTS) \
		-Wl,-install_name,@rpath/libgnarl$(hyphen)$(LIBRARY_VERSION)$(soext) \
		$(THREADSLIB) -Wl,libgnat$(hyphen)$(LIBRARY_VERSION)$(soext)
	cd $(RTSDIR); $(LN_S) libgnat$(hyphen)$(LIBRARY_VERSION)$(soext) \
		libgnat$(soext)
	cd $(RTSDIR); $(LN_S) libgnarl$(hyphen)$(LIBRARY_VERSION)$(soext) \
		libgnarl$(soext)
	cd $(RTSDIR); dsymutil libgnat$(hyphen)$(LIBRARY_VERSION)$(soext)
	cd $(RTSDIR); dsymutil libgnarl$(hyphen)$(LIBRARY_VERSION)$(soext)

gnatlib-shared:
	$(MAKE) $(FLAGS_TO_PASS) \
             GNATLIBFLAGS="$(GNATLIBFLAGS)" \
	     GNATLIBCFLAGS="$(GNATLIBCFLAGS)" \
	     GNATLIBCFLAGS_FOR_C="$(GNATLIBCFLAGS_FOR_C)" \
	     MULTISUBDIR="$(MULTISUBDIR)" \
	     THREAD_KIND="$(THREAD_KIND)" \
	     PICFLAG_FOR_TARGET="$(PICFLAG_FOR_TARGET)" \
             $(GNATLIB_SHARED)

# When building a SJLJ runtime for VxWorks, we need to ensure that the extra
# linker options needed for ZCX are not passed to prevent the inclusion of
# useless objects and potential troubles from the presence of extra symbols
# and references in some configurations.  The inhibition is performed by
# commenting the pragma instead of deleting the line, as the latter might
# result in getting multiple blank lines, hence possible style check errors.
gnatlib-sjlj:
	$(MAKE) $(FLAGS_TO_PASS) EH_MECHANISM="" \
	THREAD_KIND="$(THREAD_KIND)" ../stamp-gnatlib1-$(RTSDIR)
	sed \
	  -e 's/Frontend_Exceptions.*/Frontend_Exceptions       : constant Boolean := True;/' \
	  -e 's/ZCX_By_Default.*/ZCX_By_Default            : constant Boolean := False;/' \
	  -e 's/\(pragma Linker.*crtbe.*\)/--  \1/' \
	  $(RTSDIR)/system.ads > $(RTSDIR)/s.ads
	$(MV) $(RTSDIR)/s.ads $(RTSDIR)/system.ads
	$(MAKE) $(FLAGS_TO_PASS) \
	     EH_MECHANISM="" \
	     GNATLIBFLAGS="$(GNATLIBFLAGS)" \
	     GNATLIBCFLAGS="$(GNATLIBCFLAGS)" \
	     GNATLIBCFLAGS_FOR_C="$(GNATLIBCFLAGS_FOR_C)" \
	     FORCE_DEBUG_ADAFLAGS="$(FORCE_DEBUG_ADAFLAGS)" \
	     MULTISUBDIR="$(MULTISUBDIR)" \
	     THREAD_KIND="$(THREAD_KIND)" \
	     PICFLAG_FOR_TARGET="$(PICFLAG_FOR_TARGET)" gnatlib

gnatlib-zcx:
	$(MAKE) $(FLAGS_TO_PASS) EH_MECHANISM="-gcc" \
	  THREAD_KIND="$(THREAD_KIND)" ../stamp-gnatlib1-$(RTSDIR)
	sed \
	  -e 's/Frontend_Exceptions.*/Frontend_Exceptions       : constant Boolean := False;/' \
	  -e 's/ZCX_By_Default.*/ZCX_By_Default            : constant Boolean := True;/' \
	  $(RTSDIR)/system.ads > $(RTSDIR)/s.ads
	$(MV) $(RTSDIR)/s.ads $(RTSDIR)/system.ads
	$(MAKE) $(FLAGS_TO_PASS) \
	     EH_MECHANISM="-gcc" \
	     GNATLIBFLAGS="$(GNATLIBFLAGS)" \
	     GNATLIBCFLAGS="$(GNATLIBCFLAGS)" \
	     GNATLIBCFLAGS_FOR_C="$(GNATLIBCFLAGS_FOR_C)" \
	     FORCE_DEBUG_ADAFLAGS="$(FORCE_DEBUG_ADAFLAGS)" \
	     MULTISUBDIR="$(MULTISUBDIR)" \
	     THREAD_KIND="$(THREAD_KIND)" \
	     PICFLAG_FOR_TARGET="$(PICFLAG_FOR_TARGET)" gnatlib

# Compiling object files from source files.

# Note that dependencies on obstack.h are not written
# because that file is not part of GCC.
# Dependencies on gvarargs.h are not written
# because all that file does, when not compiling with GCC,
# is include the system varargs.h.

b_gnatl.adb : $(GNATLINK_OBJS)
	$(GNATBIND) $(ADA_INCLUDES) -o b_gnatl.adb gnatlink.ali

b_gnatl.o : b_gnatl.adb
	$(CC) -c $(ALL_ADAFLAGS) $(ADA_INCLUDES) -gnatws -gnatyN \
	    $< $(OUTPUT_OPTION)

b_gnatm.adb : $(GNATMAKE_OBJS)
	$(GNATBIND) $(ADA_INCLUDES) -o b_gnatm.adb gnatmake.ali

b_gnatm.o : b_gnatm.adb
	$(CC) -c $(ALL_ADAFLAGS) $(ADA_INCLUDES) -gnatws -gnatyN \
	    $< $(OUTPUT_OPTION)

ADA_INCLUDE_DIR = $(libsubdir)/adainclude
ADA_RTL_OBJ_DIR = $(libsubdir)/adalib

# Special flags

# force no sibling call optimization on s-traceb.o so the number of stack
# frames to be skipped when computing a call chain is not modified by
# optimization. We don't want inlining, either.

s-traceb.o  : s-traceb.adb s-traceb.ads
	$(CC) -c $(ALL_ADAFLAGS) $(FORCE_DEBUG_ADAFLAGS) $(NO_INLINE_ADAFLAGS) \
	      $(NO_SIBLING_ADAFLAGS) $(ADA_INCLUDES) $< $(OUTPUT_OPTION)

# compile s-tasdeb.o without optimization and with debug info so that it is
# always possible to set conditional breakpoints on tasks.

s-tasdeb.o  : s-tasdeb.adb s-tasdeb.ads
	$(CC) -c $(ALL_ADAFLAGS) $(FORCE_DEBUG_ADAFLAGS) -O0 $(ADA_INCLUDES) \
	      $< $(OUTPUT_OPTION)

# force no function reordering on a-except.o because of the exclusion bounds
# mechanism (see the source file for more detailed information).
# force debugging information on a-except.o so that it is always
# possible to set conditional breakpoints on exceptions.
# use -O1 otherwise gdb isn't able to get a full backtrace on mips targets.

a-except.o  : a-except.adb a-except.ads
	$(CC) -c $(ALL_ADAFLAGS) $(FORCE_DEBUG_ADAFLAGS) $(NO_INLINE_ADAFLAGS) \
	      $(NO_REORDER_ADAFLAGS) -O1 $(ADA_INCLUDES) $< $(OUTPUT_OPTION)

# compile s-excdeb.o without optimization and with debug info to let the
# debugger set breakpoints and inspect subprogram parameters on exception
# related events.

s-excdeb.o  : s-excdeb.adb s-excdeb.ads s-except.ads
	$(CC) -c $(ALL_ADAFLAGS) $(FORCE_DEBUG_ADAFLAGS) -O0 $(ADA_INCLUDES) \
	      $< $(OUTPUT_OPTION)

# force debugging information on s-assert.o so that it is always
# possible to set breakpoint on assert failures.

s-assert.o  : s-assert.adb s-assert.ads
	$(CC) -c $(ALL_ADAFLAGS) $(FORCE_DEBUG_ADAFLAGS) $(ADA_INCLUDES) \
	      $< $(OUTPUT_OPTION)

# force debugging information on a-tags.o so that the debugger can find
# the description of Ada.Tags.Type_Specific_Data.

a-tags.o  : a-tags.adb a-tags.ads
	$(CC) -c $(ALL_ADAFLAGS) $(FORCE_DEBUG_ADAFLAGS) $(ADA_INCLUDES) \
	      $< $(OUTPUT_OPTION)

# force no sibling call optimization on s-memory.o to avoid turning the
# tail recursion in Alloc into a loop that confuses branch prediction.

s-memory.o  : s-memory.adb s-memory.ads
	$(CC) -c $(ALL_ADAFLAGS) $(NO_SIBLING_ADAFLAGS) $(ADA_INCLUDES) \
	      $< $(OUTPUT_OPTION)

# need to keep the frame pointer in tracebak.o to pop the stack properly on
# some targets.

tracebak.o  : tracebak.c tb-gcc.c
	$(COMPILER) -c $(ALL_COMPILERFLAGS) $(ADA_CFLAGS) $(ALL_CPPFLAGS) \
	      $(INCLUDES) $(NO_OMIT_ADAFLAGS) $< $(OUTPUT_OPTION)

adadecode.o : adadecode.c adadecode.h
aux-io.o  : aux-io.c
argv.o    : argv.c
cal.o     : cal.c
deftarg.o : deftarg.c
errno.o   : errno.c
exit.o    : adaint.h exit.c
expect.o  : expect.c
final.o   : final.c
rtfinal.o : rtfinal.c
rtinit.o  : rtinit.c
locales.o : locales.c
mkdir.o   : mkdir.c
socket.o  : socket.c gsocket.h
sysdep.o  : sysdep.c
raise.o   : raise.c raise.h
sigtramp-armdroid.o      : sigtramp-armdroid.c sigtramp.h
sigtramp-armvxworks.o    : sigtramp-armvxworks.c sigtramp.h
sigtramp-ios.o           : sigtramp-ios.c sigtramp.h
sigtramp-vxworks.o       : sigtramp-vxworks.c $(VX_SIGTRAMP_EXTRA_SRCS)
sigtramp-vxworks-vxsim.o : sigtramp-vxworks-vxsim.c $(VX_SIGTRAMP_EXTRA_SRCS)
terminals.o : terminals.c
vx_stack_info.o : vx_stack_info.c

raise-gcc.o : raise-gcc.c raise.h
	$(COMPILER) -c $(ALL_COMPILERFLAGS) $(ADA_CFLAGS) \
		-iquote $(srcdir) -iquote $(ftop_srcdir)/libgcc \
		$(ALL_CPPFLAGS) $(INCLUDES) $< $(OUTPUT_OPTION)

cio.o     : cio.c
	$(COMPILER) -c $(ALL_COMPILERFLAGS) $(ADA_CFLAGS) \
	         $(ALL_CPPFLAGS) $(INCLUDES) $< $(OUTPUT_OPTION)

init.o    : init.c adaint.h raise.h
	$(COMPILER) -c $(ALL_COMPILERFLAGS) $(ADA_CFLAGS) \
	         $(ALL_CPPFLAGS) $(INCLUDES) $< $(OUTPUT_OPTION)

vx_crtbegin.o : vx_crtbegin.c vx_crtbegin.inc
	$(COMPILER) -c $(ALL_COMPILERFLAGS) $(ADA_CFLAGS) \
		 -iquote $(srcdir) -iquote $(ftop_srcdir)/libgcc \
	         $(ALL_CPPFLAGS) $(INCLUDES) $< $(OUTPUT_OPTION)

vx_crtbegin_auto.o : vx_crtbegin_auto.c vx_crtbegin.inc
	$(COMPILER) -c $(ALL_COMPILERFLAGS) $(ADA_CFLAGS) \
		 -iquote $(srcdir) -iquote $(ftop_srcdir)/libgcc \
	         $(ALL_CPPFLAGS) $(INCLUDES) $< $(OUTPUT_OPTION)

vx_crtend.o : vx_crtend.c
	$(COMPILER) -c $(ALL_COMPILERFLAGS) $(ADA_CFLAGS) \
		 -iquote $(srcdir) -iquote $(ftop_srcdir)/libgcc \
	         $(ALL_CPPFLAGS) $(INCLUDES) $< $(OUTPUT_OPTION)

init-vxsim.o : init-vxsim.c
	$(COMPILER) -c $(ALL_COMPILERFLAGS) $(ADA_CFLAGS) \
	         $(ALL_CPPFLAGS) $(INCLUDES) $< $(OUTPUT_OPTION)

initialize.o : initialize.c raise.h
	$(COMPILER) -c $(ALL_COMPILERFLAGS) $(ADA_CFLAGS) \
	         $(ALL_CPPFLAGS) $(INCLUDES) $< $(OUTPUT_OPTION)

link.o : link.c
	$(COMPILER) -c $(ALL_COMPILERFLAGS) $(ADA_CFLAGS) \
		$(ALL_CPPFLAGS) $(INCLUDES_FOR_SUBDIR) \
		$< $(OUTPUT_OPTION)

targext.o : targext.c
	$(COMPILER) -c $(ALL_COMPILERFLAGS) $(ADA_CFLAGS) \
		-iquote $(srcdir) \
		$(ALL_CPPFLAGS) $(INCLUDES_FOR_SUBDIR) \
		$< $(OUTPUT_OPTION)

# In GNU Make, ignore whether `stage*' exists.
.PHONY: stage1 stage2 stage3 stage4 clean realclean TAGS bootstrap
.PHONY: risky-stage1 risky-stage2 risky-stage3 risky-stage4

force:<|MERGE_RESOLUTION|>--- conflicted
+++ resolved
@@ -485,11 +485,7 @@
 # If what's left is null then it's a match.
 
 # PowerPC and e500v2 VxWorks
-<<<<<<< HEAD
-ifeq ($(strip $(filter-out powerpc% wrs vxworks vxworksspe vxworks7 vxworks7spe,$(target_cpu) $(target_vendor) $(target_os))),)
-=======
-ifeq ($(strip $(filter-out powerpc% ppc% wrs vxworks vxworks7,$(target_cpu) $(target_vendor) $(target_os))),)
->>>>>>> 366cf7ed
+ifeq ($(strip $(filter-out powerpc% ppc% wrs vxworks vxworksspe vxworks7 vxworks7spe,$(target_cpu) $(target_vendor) $(target_os))),)
 
   ifeq ($(strip $(filter-out e500%, $(target_alias))),)
      ARCH_STR=e500
@@ -498,7 +494,7 @@
      # generating s-oscons.ads.
      target=$(target_alias)
   else
-     ifeq ($(strip $(filter-out powerpc64, $(target_cpu))),)
+     ifeq ($(strip $(filter-out powerpc64 ppc64, $(target_cpu))),)
         ARCH_STR=ppc64
      else
         ARCH_STR=ppc
@@ -607,245 +603,12 @@
   EXTRA_LIBGNAT_SRCS+=vx_crtbegin.inc
   GCC_SPEC_FILES+=vxworks-gnat-crtbe-link.spec
 
-<<<<<<< HEAD
   ifeq ($(strip $(filter-out vxworks7%, $(target_os))),)
-    ifeq ($(strip $(filter-out powerpc64, $(target_cpu))),)
+    ifeq ($(strip $(filter-out powerpc64 ppc64, $(target_cpu))),)
       GCC_SPEC_FILES+=vxworks7-ppc64-rtp-base-link.spec
     else
       GCC_SPEC_FILES+=vxworks7-rtp-base-link.spec
     endif
-=======
-  GCC_SPEC_FILES+=vxworks-$(ARCH_STR)-link.spec
-endif
-
-# PowerPC and e500v2 VxWorks 653
-ifeq ($(strip $(filter-out powerpc% ppc% wrs vxworksae,$(target_cpu) $(target_vendor) $(target_os))),)
-
-  ifeq ($(strip $(filter-out e500%, $(target_alias))),)
-     ARCH_STR=e500
-  else
-     ARCH_STR=ppc
-  endif
-
-  # target pairs for vthreads runtime
-  LIBGNAT_TARGET_PAIRS = \
-  a-elchha.adb<a-elchha-vxworks-ppc-full.adb \
-  a-intnam.ads<a-intnam-vxworks.ads \
-  a-numaux.ads<a-numaux-vxworks.ads \
-  g-io.adb<g-io-vxworks-ppc-cert.adb \
-  s-inmaop.adb<s-inmaop-vxworks.adb \
-  s-interr.adb<s-interr-vxworks.adb \
-  s-intman.ads<s-intman-vxworks.ads \
-  s-intman.adb<s-intman-vxworks.adb \
-  s-osinte.adb<s-osinte-vxworks.adb \
-  s-osinte.ads<s-osinte-vxworks.ads \
-  s-osprim.adb<s-osprim-vxworks.adb \
-  s-parame.ads<s-parame-ae653.ads \
-  s-parame.adb<s-parame-vxworks.adb \
-  s-taprop.adb<s-taprop-vxworks.adb \
-  s-tasinf.ads<s-tasinf-vxworks.ads \
-  s-taspri.ads<s-taspri-vxworks.ads \
-  s-tpopsp.adb<s-tpopsp-vxworks.adb \
-  s-vxwext.adb<s-vxwext-noints.adb \
-  s-vxwext.ads<s-vxwext-vthreads.ads \
-  s-vxwork.ads<s-vxwork-ppc.ads \
-  system.ads<system-vxworks-$(ARCH_STR)-vthread.ads \
-  $(ATOMICS_TARGET_PAIRS) \
-  $(ATOMICS_BUILTINS_TARGET_PAIRS)
-
-  EH_MECHANISM=-gcc
-
-  TOOLS_TARGET_PAIRS=\
-  mlib-tgt-specific.adb<mlib-tgt-specific-vxworks.adb \
-  indepsw.adb<indepsw-gnu.adb
-
-  EXTRA_GNATRTL_NONTASKING_OBJS=i-vxwork.o i-vxwoio.o
-  EXTRA_GNATRTL_TASKING_OBJS=s-vxwork.o s-vxwext.o
-
-  EXTRA_LIBGNAT_OBJS+=sigtramp-vxworks.o
-  EXTRA_LIBGNAT_SRCS+=$(VX_SIGTRAMP_EXTRA_SRCS)
-
-  # Extra pairs for the vthreads runtime
-  ifeq ($(strip $(filter-out vthreads,$(THREAD_KIND))),)
-    LIBGNAT_TARGET_PAIRS += \
-    s-thread.adb<s-thread-ae653.adb \
-    s-osvers.ads<s-osvers-vxworks-653.ads \
-    $(DUMMY_SOCKETS_TARGET_PAIRS)
-
-    GNATRTL_SOCKETS_OBJS =
-    EXTRA_GNATRTL_NONTASKING_OBJS += s-thread.o s-osvers.o
-  else
-    LIBGNAT_TARGET_PAIRS += \
-    g-socthi.ads<g-socthi-vxworks.ads \
-    g-socthi.adb<g-socthi-vxworks.adb \
-    g-stsifd.adb<g-stsifd-sockets.adb
-  endif
-
-  ifeq ($(strip $(filter-out yes,$(TRACE))),)
-    LIBGNAT_TARGET_PAIRS += \
-    s-traces.adb<s-traces-default.adb \
-    s-trafor.adb<s-trafor-default.adb \
-    s-trafor.ads<s-trafor-default.ads \
-    s-tratas.adb<s-tratas-default.adb \
-    s-tfsetr.adb<s-tfsetr-vxworks.adb
-  endif
-endif
-
-# PowerPC and e500v2 VxWorks MILS
-ifeq ($(strip $(filter-out powerpc% ppc% wrs vxworksmils,$(target_cpu) $(target_vendor) $(target_os))),)
-  # target pairs for vthreads runtime
-  LIBGNAT_TARGET_PAIRS = \
-  a-elchha.adb<a-elchha-vx6-raven-cert.adb \
-  a-intnam.ads<a-intnam-vxworks.ads \
-  a-numaux.ads<a-numaux-vxworks.ads \
-  g-io.adb<g-io-vxworks-ppc-cert.adb \
-  s-inmaop.adb<s-inmaop-vxworks.adb \
-  s-interr.adb<s-interr-vxworks.adb \
-  s-intman.ads<s-intman-vxworks.ads \
-  s-intman.adb<s-intman-vxworks.adb \
-  s-osinte.adb<s-osinte-vxworks.adb \
-  s-osinte.ads<s-osinte-vxworks.ads \
-  s-osprim.adb<s-osprim-vxworks.adb \
-  s-osvers.ads<s-osvers-vxworks-mils.ads \
-  s-parame.ads<s-parame-ae653.ads \
-  s-parame.adb<s-parame-vxworks.adb \
-  s-stchop.adb<s-stchop-vxworks.adb \
-  s-stchop.ads<s-stchop-limit.ads \
-  s-taprop.adb<s-taprop-vxworks.adb \
-  s-tasinf.ads<s-tasinf-vxworks.ads \
-  s-taspri.ads<s-taspri-vxworks.ads \
-  s-thread.adb<s-thread-ae653.adb \
-  s-tpopsp.adb<s-tpopsp-vxworks.adb \
-  s-vxwork.ads<s-vxwork-ppc.ads \
-  system.ads<system-vxworks-ppc-mils.ads \
-  $(ATOMICS_TARGET_PAIRS) \
-  $(ATOMICS_BUILTINS_TARGET_PAIRS) \
-  $(DUMMY_SOCKETS_TARGET_PAIRS)
-
-  TOOLS_TARGET_PAIRS=\
-  mlib-tgt-specific.adb<mlib-tgt-specific-vxworks.adb \
-  indepsw.adb<indepsw-gnu.adb
-
-  EXTRA_GNATRTL_NONTASKING_OBJS=i-vxwork.o i-vxwoio.o s-thread.o s-osvers.o
-  EXTRA_GNATRTL_TASKING_OBJS=s-vxwork.o s-vxwext.o
-
-  EXTRA_LIBGNAT_OBJS+=vx_stack_info.o
-
-  EXTRA_LIBGNAT_OBJS+=sigtramp-vxworks.o
-  EXTRA_LIBGNAT_SRCS+=$(VX_SIGTRAMP_EXTRA_SRCS)
-
-  GNATRTL_SOCKETS_OBJS =
-
-  ifeq ($(strip $(filter-out yes,$(TRACE))),)
-    LIBGNAT_TARGET_PAIRS += \
-    s-traces.adb<s-traces-default.adb \
-    s-trafor.adb<s-trafor-default.adb \
-    s-trafor.ads<s-trafor-default.ads \
-    s-tratas.adb<s-tratas-default.adb \
-    s-tfsetr.adb<s-tfsetr-vxworks.adb
-  endif
-endif
-
-# VxWorksae / VxWorks 653 for x86 (vxsim) - ?? VxWorks mils not implemented
-ifeq ($(strip $(filter-out %86 wrs vxworksae,$(target_cpu) $(target_vendor) $(target_os))),)
-  # target pairs for kernel + vthreads runtime
-  LIBGNAT_TARGET_PAIRS = \
-  a-elchha.adb<a-elchha-vxworks-ppc-full.adb \
-  a-intnam.ads<a-intnam-vxworks.ads \
-  a-numaux.ads<a-numaux-vxworks.ads \
-  g-io.adb<g-io-vxworks-ppc-cert.adb \
-  s-inmaop.adb<s-inmaop-vxworks.adb \
-  s-interr.adb<s-interr-vxworks.adb \
-  s-intman.ads<s-intman-vxworks.ads \
-  s-intman.adb<s-intman-vxworks.adb \
-  s-osinte.adb<s-osinte-vxworks.adb \
-  s-osinte.ads<s-osinte-vxworks.ads \
-  s-osprim.adb<s-osprim-vxworks.adb \
-  s-parame.ads<s-parame-ae653.ads \
-  s-parame.adb<s-parame-vxworks.adb \
-  s-taprop.adb<s-taprop-vxworks.adb \
-  s-tasinf.ads<s-tasinf-vxworks.ads \
-  s-taspri.ads<s-taspri-vxworks.ads \
-  s-tpopsp.adb<s-tpopsp-vxworks.adb \
-  s-vxwext.adb<s-vxwext-noints.adb \
-  s-vxwext.ads<s-vxwext-vthreads.ads \
-  s-vxwork.ads<s-vxwork-x86.ads \
-  system.ads<system-vxworks-x86-vthread.ads \
-  $(ATOMICS_TARGET_PAIRS) \
-  $(ATOMICS_BUILTINS_TARGET_PAIRS)
-
-  EH_MECHANISM=-gcc
-
-  TOOLS_TARGET_PAIRS=\
-  mlib-tgt-specific.adb<mlib-tgt-specific-vxworks.adb \
-  indepsw.adb<indepsw-gnu.adb
-
-  EXTRA_GNATRTL_NONTASKING_OBJS=i-vxwork.o i-vxwoio.o s-thread.o
-  EXTRA_GNATRTL_TASKING_OBJS=s-vxwork.o s-vxwext.o
-
-  EXTRA_LIBGNAT_OBJS+=vx_stack_info.o
-  GNATRTL_SOCKETS_OBJS =
-
-  # Extra pairs for the vthreads runtime
-  ifeq ($(strip $(filter-out vthreads,$(THREAD_KIND))),)
-    LIBGNAT_TARGET_PAIRS += \
-    s-thread.adb<s-thread-ae653.adb \
-    s-osvers.ads<s-osvers-vxworks-653.ads \
-    $(DUMMY_SOCKETS_TARGET_PAIRS)
-
-    GNATRTL_SOCKETS_OBJS =
-    EXTRA_GNATRTL_NONTASKING_OBJS += s-thread.o s-osvers.o
-  else
-    LIBGNAT_TARGET_PAIRS += \
-    g-socthi.ads<g-socthi-vxworks.ads \
-    g-socthi.adb<g-socthi-vxworks.adb \
-    g-stsifd.adb<g-stsifd-sockets.adb
-  endif
-
-  ifeq ($(strip $(filter-out yes,$(TRACE))),)
-    LIBGNAT_TARGET_PAIRS += \
-    s-traces.adb<s-traces-default.adb \
-    s-trafor.adb<s-trafor-default.adb \
-    s-trafor.ads<s-trafor-default.ads \
-    s-tratas.adb<s-tratas-default.adb \
-    s-tfsetr.adb<s-tfsetr-vxworks.adb
-  endif
-endif
-
-# Sparc VxWorks
-ifeq ($(strip $(filter-out sparc% wrs vx%,$(target_cpu) $(target_vendor) $(target_os))),)
-  LIBGNAT_TARGET_PAIRS = \
-  a-intnam.ads<a-intnam-vxworks.ads \
-  a-numaux.ads<a-numaux-vxworks.ads \
-  s-inmaop.adb<s-inmaop-vxworks.adb \
-  s-interr.adb<s-interr-vxworks.adb \
-  s-intman.ads<s-intman-vxworks.ads \
-  s-intman.adb<s-intman-vxworks.adb \
-  s-osinte.adb<s-osinte-vxworks.adb \
-  s-osinte.ads<s-osinte-vxworks.ads \
-  s-osprim.adb<s-osprim-vxworks.adb \
-  s-parame.ads<s-parame-vxworks.ads \
-  s-parame.adb<s-parame-vxworks.adb \
-  s-stchop.ads<s-stchop-limit.ads \
-  s-stchop.adb<s-stchop-vxworks.adb \
-  s-taprop.adb<s-taprop-vxworks.adb \
-  s-tasinf.ads<s-tasinf-vxworks.ads \
-  s-taspri.ads<s-taspri-vxworks.ads \
-  s-tpopsp.adb<s-tpopsp-vxworks.adb \
-  g-socthi.ads<g-socthi-vxworks.ads \
-  g-socthi.adb<g-socthi-vxworks.adb \
-  g-stsifd.adb<g-stsifd-sockets.adb
-
-  TOOLS_TARGET_PAIRS=\
-  mlib-tgt-specific.adb<mlib-tgt-specific-vxworks.adb \
-  indepsw.adb<indepsw-gnu.adb
-
-  ifeq ($(strip $(filter-out sparc64 sparcv9, $(target_cpu))),)
-    # 64-bits
-    LIBGNAT_TARGET_PAIRS += \
-    s-vxwork.ads<s-vxwork-sparcv9.ads \
-    system.ads<system-vxworks-sparcv9.ads
->>>>>>> 366cf7ed
   else
     GCC_SPEC_FILES+=vxworks-$(ARCH_STR)-link.spec
     GCC_SPEC_FILES+=vxworks-cert-$(ARCH_STR)-link.spec
@@ -1629,15 +1392,8 @@
 endif
 
 # PikeOS
-<<<<<<< HEAD
-ifeq ($(strip $(filter-out powerpc% %86 sysgo pikeos,$(target_cpu) $(target_vendor) $(target_os)))),)
+ifeq ($(strip $(filter-out powerpc% ppc% %86 sysgo pikeos,$(target_cpu) $(target_vendor) $(target_os)))),)
   TOOLS_TARGET_PAIRS=indepsw.adb<indepsw-gnu.adb
-=======
-ifeq ($(strip $(filter-out powerpc% ppc% %86 sysgo pikeos,$(target_cpu) $(target_vendor) $(target_os)))),)
-  TOOLS_TARGET_PAIRS=\
-  mlib-tgt-specific.adb<mlib-tgt-specific-xi.adb \
-  indepsw.adb<indepsw-gnu.adb
->>>>>>> 366cf7ed
 endif
 
 # *-elf, *-eabi, or *-eabispe

/****************************************************************************
 *                                                                          *
 *                         GNAT COMPILER COMPONENTS                         *
 *                                                                          *
 *                                U T I L S                                 *
 *                                                                          *
 *                          C Implementation File                           *
 *                                                                          *
 *          Copyright (C) 1992-2009, Free Software Foundation, Inc.         *
 *                                                                          *
 * GNAT is free software;  you can  redistribute it  and/or modify it under *
 * terms of the  GNU General Public License as published  by the Free Soft- *
 * ware  Foundation;  either version 3,  or (at your option) any later ver- *
 * sion.  GNAT is distributed in the hope that it will be useful, but WITH- *
 * OUT ANY WARRANTY;  without even the  implied warranty of MERCHANTABILITY *
 * or FITNESS FOR A PARTICULAR PURPOSE.  See the GNU General Public License *
 * for  more details.  You should have received a copy of the GNU General   *
 * Public License along with GCC; see the file COPYING3.  If not see        *
 * <http://www.gnu.org/licenses/>.                                          *
 *                                                                          *
 * GNAT was originally developed  by the GNAT team at  New York University. *
 * Extensive contributions were provided by Ada Core Technologies Inc.      *
 *                                                                          *
 ****************************************************************************/

/* We have attribute handlers using C specific format specifiers in warning
   messages.  Make sure they are properly recognized.  */
#define GCC_DIAG_STYLE __gcc_cdiag__

#include "config.h"
#include "system.h"
#include "coretypes.h"
#include "tm.h"
#include "tree.h"
#include "flags.h"
#include "toplev.h"
#include "rtl.h"
#include "output.h"
#include "ggc.h"
#include "debug.h"
#include "convert.h"
#include "target.h"
#include "function.h"
#include "langhooks.h"
#include "pointer-set.h"
#include "cgraph.h"
#include "tree-dump.h"
#include "tree-inline.h"
#include "tree-iterator.h"
#include "gimple.h"
<<<<<<< HEAD
#include "tree-dump.h"
#include "pointer-set.h"
#include "langhooks.h"
#include "rtl.h"
=======
>>>>>>> 42a9ba1d

#include "ada.h"
#include "types.h"
#include "atree.h"
#include "elists.h"
#include "namet.h"
#include "nlists.h"
#include "stringt.h"
#include "uintp.h"
#include "fe.h"
#include "sinfo.h"
#include "einfo.h"
#include "ada-tree.h"
#include "gigi.h"

#ifndef MAX_FIXED_MODE_SIZE
#define MAX_FIXED_MODE_SIZE GET_MODE_BITSIZE (DImode)
#endif

#ifndef MAX_BITS_PER_WORD
#define MAX_BITS_PER_WORD  BITS_PER_WORD
#endif

/* If nonzero, pretend we are allocating at global level.  */
int force_global;

/* The default alignment of "double" floating-point types, i.e. floating
   point types whose size is equal to 64 bits, or 0 if this alignment is
   not specifically capped.  */
int double_float_alignment;

/* The default alignment of "double" or larger scalar types, i.e. scalar
   types whose size is greater or equal to 64 bits, or 0 if this alignment
   is not specifically capped.  */
int double_scalar_alignment;

/* Tree nodes for the various types and decls we create.  */
tree gnat_std_decls[(int) ADT_LAST];

/* Functions to call for each of the possible raise reasons.  */
tree gnat_raise_decls[(int) LAST_REASON_CODE + 1];

/* Forward declarations for handlers of attributes.  */
static tree handle_const_attribute (tree *, tree, tree, int, bool *);
static tree handle_nothrow_attribute (tree *, tree, tree, int, bool *);
static tree handle_pure_attribute (tree *, tree, tree, int, bool *);
static tree handle_novops_attribute (tree *, tree, tree, int, bool *);
static tree handle_nonnull_attribute (tree *, tree, tree, int, bool *);
static tree handle_sentinel_attribute (tree *, tree, tree, int, bool *);
static tree handle_noreturn_attribute (tree *, tree, tree, int, bool *);
static tree handle_malloc_attribute (tree *, tree, tree, int, bool *);
static tree handle_type_generic_attribute (tree *, tree, tree, int, bool *);
static tree handle_vector_size_attribute (tree *, tree, tree, int, bool *);

/* Fake handler for attributes we don't properly support, typically because
   they'd require dragging a lot of the common-c front-end circuitry.  */
static tree fake_attribute_handler      (tree *, tree, tree, int, bool *);

/* Table of machine-independent internal attributes for Ada.  We support
   this minimal set of attributes to accommodate the needs of builtins.  */
const struct attribute_spec gnat_internal_attribute_table[] =
{
  /* { name, min_len, max_len, decl_req, type_req, fn_type_req, handler } */
  { "const",        0, 0,  true,  false, false, handle_const_attribute   },
  { "nothrow",      0, 0,  true,  false, false, handle_nothrow_attribute },
  { "pure",         0, 0,  true,  false, false, handle_pure_attribute },
  { "no vops",      0, 0,  true,  false, false, handle_novops_attribute },
  { "nonnull",      0, -1, false, true,  true,  handle_nonnull_attribute },
  { "sentinel",     0, 1,  false, true,  true,  handle_sentinel_attribute },
  { "noreturn",     0, 0,  true,  false, false, handle_noreturn_attribute },
  { "malloc",       0, 0,  true,  false, false, handle_malloc_attribute },
  { "type generic", 0, 0,  false, true, true, handle_type_generic_attribute },

  { "vector_size",  1, 1,  false, true, false,  handle_vector_size_attribute },
  { "may_alias",    0, 0, false, true, false, NULL },

  /* ??? format and format_arg are heavy and not supported, which actually
     prevents support for stdio builtins, which we however declare as part
     of the common builtins.def contents.  */
  { "format",     3, 3,  false, true,  true,  fake_attribute_handler },
  { "format_arg", 1, 1,  false, true,  true,  fake_attribute_handler },

  { NULL,         0, 0, false, false, false, NULL }
};

/* Associates a GNAT tree node to a GCC tree node. It is used in
   `save_gnu_tree', `get_gnu_tree' and `present_gnu_tree'. See documentation
   of `save_gnu_tree' for more info.  */
static GTY((length ("max_gnat_nodes"))) tree *associate_gnat_to_gnu;

#define GET_GNU_TREE(GNAT_ENTITY)	\
  associate_gnat_to_gnu[(GNAT_ENTITY) - First_Node_Id]

#define SET_GNU_TREE(GNAT_ENTITY,VAL)	\
  associate_gnat_to_gnu[(GNAT_ENTITY) - First_Node_Id] = (VAL)

#define PRESENT_GNU_TREE(GNAT_ENTITY)	\
  (associate_gnat_to_gnu[(GNAT_ENTITY) - First_Node_Id] != NULL_TREE)

/* Associates a GNAT entity to a GCC tree node used as a dummy, if any.  */
static GTY((length ("max_gnat_nodes"))) tree *dummy_node_table;

#define GET_DUMMY_NODE(GNAT_ENTITY)	\
  dummy_node_table[(GNAT_ENTITY) - First_Node_Id]

#define SET_DUMMY_NODE(GNAT_ENTITY,VAL)	\
  dummy_node_table[(GNAT_ENTITY) - First_Node_Id] = (VAL)

#define PRESENT_DUMMY_NODE(GNAT_ENTITY)	\
  (dummy_node_table[(GNAT_ENTITY) - First_Node_Id] != NULL_TREE)

/* This variable keeps a table for types for each precision so that we only
   allocate each of them once. Signed and unsigned types are kept separate.

   Note that these types are only used when fold-const requests something
   special.  Perhaps we should NOT share these types; we'll see how it
   goes later.  */
static GTY(()) tree signed_and_unsigned_types[2 * MAX_BITS_PER_WORD + 1][2];

/* Likewise for float types, but record these by mode.  */
static GTY(()) tree float_types[NUM_MACHINE_MODES];

/* For each binding contour we allocate a binding_level structure to indicate
   the binding depth.  */

struct GTY((chain_next ("%h.chain"))) gnat_binding_level {
  /* The binding level containing this one (the enclosing binding level). */
  struct gnat_binding_level *chain;
  /* The BLOCK node for this level.  */
  tree block;
  /* If nonzero, the setjmp buffer that needs to be updated for any
     variable-sized definition within this context.  */
  tree jmpbuf_decl;
};

/* The binding level currently in effect.  */
static GTY(()) struct gnat_binding_level *current_binding_level;

/* A chain of gnat_binding_level structures awaiting reuse.  */
static GTY((deletable)) struct gnat_binding_level *free_binding_level;

/* An array of global declarations.  */
static GTY(()) VEC(tree,gc) *global_decls;

/* An array of builtin function declarations.  */
static GTY(()) VEC(tree,gc) *builtin_decls;

/* An array of global renaming pointers.  */
static GTY(()) VEC(tree,gc) *global_renaming_pointers;

/* A chain of unused BLOCK nodes. */
static GTY((deletable)) tree free_block_chain;

static tree merge_sizes (tree, tree, tree, bool, bool);
static tree compute_related_constant (tree, tree);
static tree split_plus (tree, tree *);
static tree float_type_for_precision (int, enum machine_mode);
static tree convert_to_fat_pointer (tree, tree);
static tree convert_to_thin_pointer (tree, tree);
static tree make_descriptor_field (const char *,tree, tree, tree);
static bool potential_alignment_gap (tree, tree, tree);

/* Initialize the association of GNAT nodes to GCC trees.  */

void
init_gnat_to_gnu (void)
{
  associate_gnat_to_gnu
    = (tree *) ggc_alloc_cleared (max_gnat_nodes * sizeof (tree));
}

/* GNAT_ENTITY is a GNAT tree node for an entity.   GNU_DECL is the GCC tree
   which is to be associated with GNAT_ENTITY. Such GCC tree node is always
   a ..._DECL node.  If NO_CHECK is true, the latter check is suppressed.

   If GNU_DECL is zero, a previous association is to be reset.  */

void
save_gnu_tree (Entity_Id gnat_entity, tree gnu_decl, bool no_check)
{
  /* Check that GNAT_ENTITY is not already defined and that it is being set
     to something which is a decl.  Raise gigi 401 if not.  Usually, this
     means GNAT_ENTITY is defined twice, but occasionally is due to some
     Gigi problem.  */
  gcc_assert (!(gnu_decl
		&& (PRESENT_GNU_TREE (gnat_entity)
		    || (!no_check && !DECL_P (gnu_decl)))));

  SET_GNU_TREE (gnat_entity, gnu_decl);
}

/* GNAT_ENTITY is a GNAT tree node for a defining identifier.
   Return the ..._DECL node that was associated with it.  If there is no tree
   node associated with GNAT_ENTITY, abort.

   In some cases, such as delayed elaboration or expressions that need to
   be elaborated only once, GNAT_ENTITY is really not an entity.  */

tree
get_gnu_tree (Entity_Id gnat_entity)
{
  gcc_assert (PRESENT_GNU_TREE (gnat_entity));
  return GET_GNU_TREE (gnat_entity);
}

/* Return nonzero if a GCC tree has been associated with GNAT_ENTITY.  */

bool
present_gnu_tree (Entity_Id gnat_entity)
{
  return PRESENT_GNU_TREE (gnat_entity);
}

/* Initialize the association of GNAT nodes to GCC trees as dummies.  */

void
init_dummy_type (void)
{
  dummy_node_table
    = (tree *) ggc_alloc_cleared (max_gnat_nodes * sizeof (tree));
}

/* Make a dummy type corresponding to GNAT_TYPE.  */

tree
make_dummy_type (Entity_Id gnat_type)
{
  Entity_Id gnat_underlying = Gigi_Equivalent_Type (gnat_type);
  tree gnu_type;

  /* If there is an equivalent type, get its underlying type.  */
  if (Present (gnat_underlying))
    gnat_underlying = Underlying_Type (gnat_underlying);

  /* If there was no equivalent type (can only happen when just annotating
     types) or underlying type, go back to the original type.  */
  if (No (gnat_underlying))
    gnat_underlying = gnat_type;

  /* If it there already a dummy type, use that one.  Else make one.  */
  if (PRESENT_DUMMY_NODE (gnat_underlying))
    return GET_DUMMY_NODE (gnat_underlying);

  /* If this is a record, make a RECORD_TYPE or UNION_TYPE; else make
     an ENUMERAL_TYPE.  */
  gnu_type = make_node (Is_Record_Type (gnat_underlying)
			? tree_code_for_record_type (gnat_underlying)
			: ENUMERAL_TYPE);
  TYPE_NAME (gnu_type) = get_entity_name (gnat_type);
  TYPE_DUMMY_P (gnu_type) = 1;
  TYPE_STUB_DECL (gnu_type)
    = create_type_stub_decl (TYPE_NAME (gnu_type), gnu_type);
  if (AGGREGATE_TYPE_P (gnu_type))
    TYPE_BY_REFERENCE_P (gnu_type) = Is_By_Reference_Type (gnat_type);

  SET_DUMMY_NODE (gnat_underlying, gnu_type);

  return gnu_type;
}

/* Return nonzero if we are currently in the global binding level.  */

int
global_bindings_p (void)
{
  return ((force_global || !current_function_decl) ? -1 : 0);
}

/* Enter a new binding level. */

void
gnat_pushlevel (void)
{
  struct gnat_binding_level *newlevel = NULL;

  /* Reuse a struct for this binding level, if there is one.  */
  if (free_binding_level)
    {
      newlevel = free_binding_level;
      free_binding_level = free_binding_level->chain;
    }
  else
    newlevel
      = (struct gnat_binding_level *)
	ggc_alloc (sizeof (struct gnat_binding_level));

  /* Use a free BLOCK, if any; otherwise, allocate one.  */
  if (free_block_chain)
    {
      newlevel->block = free_block_chain;
      free_block_chain = BLOCK_CHAIN (free_block_chain);
      BLOCK_CHAIN (newlevel->block) = NULL_TREE;
    }
  else
    newlevel->block = make_node (BLOCK);

  /* Point the BLOCK we just made to its parent.  */
  if (current_binding_level)
    BLOCK_SUPERCONTEXT (newlevel->block) = current_binding_level->block;

  BLOCK_VARS (newlevel->block) = BLOCK_SUBBLOCKS (newlevel->block) = NULL_TREE;
  TREE_USED (newlevel->block) = 1;

  /* Add this level to the front of the chain (stack) of levels that are
     active.  */
  newlevel->chain = current_binding_level;
  newlevel->jmpbuf_decl = NULL_TREE;
  current_binding_level = newlevel;
}

/* Set SUPERCONTEXT of the BLOCK for the current binding level to FNDECL
   and point FNDECL to this BLOCK.  */

void
set_current_block_context (tree fndecl)
{
  BLOCK_SUPERCONTEXT (current_binding_level->block) = fndecl;
  DECL_INITIAL (fndecl) = current_binding_level->block;
}

/* Set the jmpbuf_decl for the current binding level to DECL.  */

void
set_block_jmpbuf_decl (tree decl)
{
  current_binding_level->jmpbuf_decl = decl;
}

/* Get the jmpbuf_decl, if any, for the current binding level.  */

tree
get_block_jmpbuf_decl (void)
{
  return current_binding_level->jmpbuf_decl;
}

/* Exit a binding level. Set any BLOCK into the current code group.  */

void
gnat_poplevel (void)
{
  struct gnat_binding_level *level = current_binding_level;
  tree block = level->block;

  BLOCK_VARS (block) = nreverse (BLOCK_VARS (block));
  BLOCK_SUBBLOCKS (block) = nreverse (BLOCK_SUBBLOCKS (block));

  /* If this is a function-level BLOCK don't do anything.  Otherwise, if there
     are no variables free the block and merge its subblocks into those of its
     parent block. Otherwise, add it to the list of its parent.  */
  if (TREE_CODE (BLOCK_SUPERCONTEXT (block)) == FUNCTION_DECL)
    ;
  else if (BLOCK_VARS (block) == NULL_TREE)
    {
      BLOCK_SUBBLOCKS (level->chain->block)
	= chainon (BLOCK_SUBBLOCKS (block),
		   BLOCK_SUBBLOCKS (level->chain->block));
      BLOCK_CHAIN (block) = free_block_chain;
      free_block_chain = block;
    }
  else
    {
      BLOCK_CHAIN (block) = BLOCK_SUBBLOCKS (level->chain->block);
      BLOCK_SUBBLOCKS (level->chain->block) = block;
      TREE_USED (block) = 1;
      set_block_for_group (block);
    }

  /* Free this binding structure.  */
  current_binding_level = level->chain;
  level->chain = free_binding_level;
  free_binding_level = level;
}


/* Records a ..._DECL node DECL as belonging to the current lexical scope
   and uses GNAT_NODE for location information and propagating flags.  */

void
gnat_pushdecl (tree decl, Node_Id gnat_node)
{
  /* If this decl is public external or at toplevel, there is no context.
     But PARM_DECLs always go in the level of its function.  */
  if (TREE_CODE (decl) != PARM_DECL
      && ((DECL_EXTERNAL (decl) && TREE_PUBLIC (decl))
	  || global_bindings_p ()))
    DECL_CONTEXT (decl) = 0;
  else
    {
      DECL_CONTEXT (decl) = current_function_decl;

      /* Functions imported in another function are not really nested.  */
      if (TREE_CODE (decl) == FUNCTION_DECL && TREE_PUBLIC (decl))
	DECL_NO_STATIC_CHAIN (decl) = 1;
    }

  TREE_NO_WARNING (decl) = (gnat_node == Empty || Warnings_Off (gnat_node));

  /* Set the location of DECL and emit a declaration for it.  */
  if (Present (gnat_node))
    Sloc_to_locus (Sloc (gnat_node), &DECL_SOURCE_LOCATION (decl));
  add_decl_expr (decl, gnat_node);

  /* Put the declaration on the list.  The list of declarations is in reverse
     order.  The list will be reversed later.  Put global variables in the
     globals list and builtin functions in a dedicated list to speed up
     further lookups.  Don't put TYPE_DECLs for UNCONSTRAINED_ARRAY_TYPE into
     the list, as they will cause trouble with the debugger and aren't needed
     anyway.  */
  if (TREE_CODE (decl) != TYPE_DECL
      || TREE_CODE (TREE_TYPE (decl)) != UNCONSTRAINED_ARRAY_TYPE)
    {
      if (global_bindings_p ())
	{
	  VEC_safe_push (tree, gc, global_decls, decl);

	  if (TREE_CODE (decl) == FUNCTION_DECL && DECL_BUILT_IN (decl))
	    VEC_safe_push (tree, gc, builtin_decls, decl);
	}
      else
	{
	  TREE_CHAIN (decl) = BLOCK_VARS (current_binding_level->block);
	  BLOCK_VARS (current_binding_level->block) = decl;
	}
    }

  /* For the declaration of a type, set its name if it either is not already
     set or if the previous type name was not derived from a source name.
     We'd rather have the type named with a real name and all the pointer
     types to the same object have the same POINTER_TYPE node.  Code in the
     equivalent function of c-decl.c makes a copy of the type node here, but
     that may cause us trouble with incomplete types.  We make an exception
     for fat pointer types because the compiler automatically builds them
     for unconstrained array types and the debugger uses them to represent
     both these and pointers to these.  */
  if (TREE_CODE (decl) == TYPE_DECL && DECL_NAME (decl))
    {
      tree t = TREE_TYPE (decl);

      if (!(TYPE_NAME (t) && TREE_CODE (TYPE_NAME (t)) == TYPE_DECL))
	;
      else if (TYPE_FAT_POINTER_P (t))
	{
	  tree tt = build_variant_type_copy (t);
	  TYPE_NAME (tt) = decl;
	  TREE_USED (tt) = TREE_USED (t);
	  TREE_TYPE (decl) = tt;
	  DECL_ORIGINAL_TYPE (decl) = t;
	  t = NULL_TREE;
	}
      else if (DECL_ARTIFICIAL (TYPE_NAME (t)) && !DECL_ARTIFICIAL (decl))
	;
      else
	t = NULL_TREE;

      /* Propagate the name to all the variants.  This is needed for
	 the type qualifiers machinery to work properly.  */
      if (t)
	for (t = TYPE_MAIN_VARIANT (t); t; t = TYPE_NEXT_VARIANT (t))
	  TYPE_NAME (t) = decl;
    }
}

/* Do little here.  Set up the standard declarations later after the
   front end has been run.  */

void
gnat_init_decl_processing (void)
{
  /* Make the binding_level structure for global names.  */
  current_function_decl = 0;
  current_binding_level = 0;
  free_binding_level = 0;
  gnat_pushlevel ();

  build_common_tree_nodes (true, true);

  /* In Ada, we use a signed type for SIZETYPE.  Use the signed type
     corresponding to the width of Pmode.  In most cases when ptr_mode
     and Pmode differ, C will use the width of ptr_mode for SIZETYPE.
     But we get far better code using the width of Pmode.  */
  size_type_node = gnat_type_for_mode (Pmode, 0);
  set_sizetype (size_type_node);

  /* In Ada, we use an unsigned 8-bit type for the default boolean type.  */
  boolean_type_node = make_unsigned_type (8);
  TREE_SET_CODE (boolean_type_node, BOOLEAN_TYPE);
  SET_TYPE_RM_MAX_VALUE (boolean_type_node,
			 build_int_cst (boolean_type_node, 1));
  SET_TYPE_RM_SIZE (boolean_type_node, bitsize_int (1));

  build_common_tree_nodes_2 (0);
  boolean_true_node = TYPE_MAX_VALUE (boolean_type_node);

  ptr_void_type_node = build_pointer_type (void_type_node);
}

/* Record TYPE as a builtin type for Ada.  NAME is the name of the type.  */

void
record_builtin_type (const char *name, tree type)
{
<<<<<<< HEAD
  tree type_decl = build_decl (TYPE_DECL, get_identifier (name), type);
=======
  tree type_decl = build_decl (input_location,
			       TYPE_DECL, get_identifier (name), type);
>>>>>>> 42a9ba1d

  gnat_pushdecl (type_decl, Empty);

  if (debug_hooks->type_decl)
    debug_hooks->type_decl (type_decl, false);
}

/* Given a record type RECORD_TYPE and a chain of FIELD_DECL nodes FIELDLIST,
   finish constructing the record or union type.  If REP_LEVEL is zero, this
   record has no representation clause and so will be entirely laid out here.
   If REP_LEVEL is one, this record has a representation clause and has been
   laid out already; only set the sizes and alignment.  If REP_LEVEL is two,
   this record is derived from a parent record and thus inherits its layout;
   only make a pass on the fields to finalize them.  If DO_NOT_FINALIZE is
   true, the record type is expected to be modified afterwards so it will
   not be sent to the back-end for finalization.  */

void
finish_record_type (tree record_type, tree fieldlist, int rep_level,
		    bool do_not_finalize)
{
  enum tree_code code = TREE_CODE (record_type);
  tree name = TYPE_NAME (record_type);
  tree ada_size = bitsize_zero_node;
  tree size = bitsize_zero_node;
  bool had_size = TYPE_SIZE (record_type) != 0;
  bool had_size_unit = TYPE_SIZE_UNIT (record_type) != 0;
  bool had_align = TYPE_ALIGN (record_type) != 0;
  tree field;

  TYPE_FIELDS (record_type) = fieldlist;

  /* Always attach the TYPE_STUB_DECL for a record type.  It is required to
     generate debug info and have a parallel type.  */
  if (name && TREE_CODE (name) == TYPE_DECL)
    name = DECL_NAME (name);
  TYPE_STUB_DECL (record_type) = create_type_stub_decl (name, record_type);

  /* Globally initialize the record first.  If this is a rep'ed record,
     that just means some initializations; otherwise, layout the record.  */
  if (rep_level > 0)
    {
      TYPE_ALIGN (record_type) = MAX (BITS_PER_UNIT, TYPE_ALIGN (record_type));
      SET_TYPE_MODE (record_type, BLKmode);

      if (!had_size_unit)
	TYPE_SIZE_UNIT (record_type) = size_zero_node;
      if (!had_size)
	TYPE_SIZE (record_type) = bitsize_zero_node;

      /* For all-repped records with a size specified, lay the QUAL_UNION_TYPE
	 out just like a UNION_TYPE, since the size will be fixed.  */
      else if (code == QUAL_UNION_TYPE)
	code = UNION_TYPE;
    }
  else
    {
      /* Ensure there isn't a size already set.  There can be in an error
	 case where there is a rep clause but all fields have errors and
	 no longer have a position.  */
      TYPE_SIZE (record_type) = 0;
      layout_type (record_type);
    }

  /* At this point, the position and size of each field is known.  It was
     either set before entry by a rep clause, or by laying out the type above.

     We now run a pass over the fields (in reverse order for QUAL_UNION_TYPEs)
     to compute the Ada size; the GCC size and alignment (for rep'ed records
     that are not padding types); and the mode (for rep'ed records).  We also
     clear the DECL_BIT_FIELD indication for the cases we know have not been
     handled yet, and adjust DECL_NONADDRESSABLE_P accordingly.  */

  if (code == QUAL_UNION_TYPE)
    fieldlist = nreverse (fieldlist);

  for (field = fieldlist; field; field = TREE_CHAIN (field))
    {
      tree type = TREE_TYPE (field);
      tree pos = bit_position (field);
      tree this_size = DECL_SIZE (field);
      tree this_ada_size;

      if ((TREE_CODE (type) == RECORD_TYPE
	   || TREE_CODE (type) == UNION_TYPE
	   || TREE_CODE (type) == QUAL_UNION_TYPE)
	  && !TYPE_IS_FAT_POINTER_P (type)
	  && !TYPE_CONTAINS_TEMPLATE_P (type)
	  && TYPE_ADA_SIZE (type))
	this_ada_size = TYPE_ADA_SIZE (type);
      else
	this_ada_size = this_size;

      /* Clear DECL_BIT_FIELD for the cases layout_decl does not handle.  */
      if (DECL_BIT_FIELD (field)
	  && operand_equal_p (this_size, TYPE_SIZE (type), 0))
	{
	  unsigned int align = TYPE_ALIGN (type);

	  /* In the general case, type alignment is required.  */
	  if (value_factor_p (pos, align))
	    {
	      /* The enclosing record type must be sufficiently aligned.
		 Otherwise, if no alignment was specified for it and it
		 has been laid out already, bump its alignment to the
		 desired one if this is compatible with its size.  */
	      if (TYPE_ALIGN (record_type) >= align)
		{
		  DECL_ALIGN (field) = MAX (DECL_ALIGN (field), align);
		  DECL_BIT_FIELD (field) = 0;
		}
	      else if (!had_align
		       && rep_level == 0
		       && value_factor_p (TYPE_SIZE (record_type), align))
		{
		  TYPE_ALIGN (record_type) = align;
		  DECL_ALIGN (field) = MAX (DECL_ALIGN (field), align);
		  DECL_BIT_FIELD (field) = 0;
		}
	    }

	  /* In the non-strict alignment case, only byte alignment is.  */
	  if (!STRICT_ALIGNMENT
	      && DECL_BIT_FIELD (field)
	      && value_factor_p (pos, BITS_PER_UNIT))
	    DECL_BIT_FIELD (field) = 0;
	}

      /* If we still have DECL_BIT_FIELD set at this point, we know that the
	 field is technically not addressable.  Except that it can actually
	 be addressed if it is BLKmode and happens to be properly aligned.  */
      if (DECL_BIT_FIELD (field)
	  && !(DECL_MODE (field) == BLKmode
	       && value_factor_p (pos, BITS_PER_UNIT)))
	DECL_NONADDRESSABLE_P (field) = 1;

      /* A type must be as aligned as its most aligned field that is not
	 a bit-field.  But this is already enforced by layout_type.  */
      if (rep_level > 0 && !DECL_BIT_FIELD (field))
	TYPE_ALIGN (record_type)
	  = MAX (TYPE_ALIGN (record_type), DECL_ALIGN (field));

      switch (code)
	{
	case UNION_TYPE:
	  ada_size = size_binop (MAX_EXPR, ada_size, this_ada_size);
	  size = size_binop (MAX_EXPR, size, this_size);
	  break;

	case QUAL_UNION_TYPE:
	  ada_size
	    = fold_build3 (COND_EXPR, bitsizetype, DECL_QUALIFIER (field),
			   this_ada_size, ada_size);
	  size = fold_build3 (COND_EXPR, bitsizetype, DECL_QUALIFIER (field),
			      this_size, size);
	  break;

	case RECORD_TYPE:
	  /* Since we know here that all fields are sorted in order of
	     increasing bit position, the size of the record is one
	     higher than the ending bit of the last field processed
	     unless we have a rep clause, since in that case we might
	     have a field outside a QUAL_UNION_TYPE that has a higher ending
	     position.  So use a MAX in that case.  Also, if this field is a
	     QUAL_UNION_TYPE, we need to take into account the previous size in
	     the case of empty variants.  */
	  ada_size
	    = merge_sizes (ada_size, pos, this_ada_size,
			   TREE_CODE (type) == QUAL_UNION_TYPE, rep_level > 0);
	  size
	    = merge_sizes (size, pos, this_size,
			   TREE_CODE (type) == QUAL_UNION_TYPE, rep_level > 0);
	  break;

	default:
	  gcc_unreachable ();
	}
    }

  if (code == QUAL_UNION_TYPE)
    nreverse (fieldlist);

  /* If the type is discriminated, it can be used to access all its
     constrained subtypes, so force structural equality checks.  */
  if (CONTAINS_PLACEHOLDER_P (size))
    SET_TYPE_STRUCTURAL_EQUALITY (record_type);

  if (rep_level < 2)
    {
      /* If this is a padding record, we never want to make the size smaller
	 than what was specified in it, if any.  */
      if (TREE_CODE (record_type) == RECORD_TYPE
	  && TYPE_IS_PADDING_P (record_type) && TYPE_SIZE (record_type))
	size = TYPE_SIZE (record_type);

      /* Now set any of the values we've just computed that apply.  */
      if (!TYPE_IS_FAT_POINTER_P (record_type)
	  && !TYPE_CONTAINS_TEMPLATE_P (record_type))
	SET_TYPE_ADA_SIZE (record_type, ada_size);

      if (rep_level > 0)
	{
	  tree size_unit = had_size_unit
			   ? TYPE_SIZE_UNIT (record_type)
			   : convert (sizetype,
				      size_binop (CEIL_DIV_EXPR, size,
						  bitsize_unit_node));
	  unsigned int align = TYPE_ALIGN (record_type);

	  TYPE_SIZE (record_type) = variable_size (round_up (size, align));
	  TYPE_SIZE_UNIT (record_type)
	    = variable_size (round_up (size_unit, align / BITS_PER_UNIT));

	  compute_record_mode (record_type);
	}
    }

  if (!do_not_finalize)
    rest_of_record_type_compilation (record_type);
}

/* Wrap up compilation of RECORD_TYPE, i.e. most notably output all
   the debug information associated with it.  It need not be invoked
   directly in most cases since finish_record_type takes care of doing
   so, unless explicitly requested not to through DO_NOT_FINALIZE.  */

void
rest_of_record_type_compilation (tree record_type)
{
  tree fieldlist = TYPE_FIELDS (record_type);
  tree field;
  enum tree_code code = TREE_CODE (record_type);
  bool var_size = false;

  for (field = fieldlist; field; field = TREE_CHAIN (field))
    {
      /* We need to make an XVE/XVU record if any field has variable size,
	 whether or not the record does.  For example, if we have a union,
	 it may be that all fields, rounded up to the alignment, have the
	 same size, in which case we'll use that size.  But the debug
	 output routines (except Dwarf2) won't be able to output the fields,
	 so we need to make the special record.  */
      if (TREE_CODE (DECL_SIZE (field)) != INTEGER_CST
	  /* If a field has a non-constant qualifier, the record will have
	     variable size too.  */
	  || (code == QUAL_UNION_TYPE
	      && TREE_CODE (DECL_QUALIFIER (field)) != INTEGER_CST))
	{
	  var_size = true;
	  break;
	}
    }

  /* If this record is of variable size, rename it so that the
     debugger knows it is and make a new, parallel, record
     that tells the debugger how the record is laid out.  See
     exp_dbug.ads.  But don't do this for records that are padding
     since they confuse GDB.  */
  if (var_size
      && !(TREE_CODE (record_type) == RECORD_TYPE
	   && TYPE_IS_PADDING_P (record_type)))
    {
      tree new_record_type
	= make_node (TREE_CODE (record_type) == QUAL_UNION_TYPE
		     ? UNION_TYPE : TREE_CODE (record_type));
      tree orig_name = TYPE_NAME (record_type), new_name;
      tree last_pos = bitsize_zero_node;
      tree old_field, prev_old_field = NULL_TREE;

      if (TREE_CODE (orig_name) == TYPE_DECL)
	orig_name = DECL_NAME (orig_name);

      new_name
	= concat_name (orig_name, TREE_CODE (record_type) == QUAL_UNION_TYPE
				  ? "XVU" : "XVE");
      TYPE_NAME (new_record_type) = new_name;
      TYPE_ALIGN (new_record_type) = BIGGEST_ALIGNMENT;
      TYPE_STUB_DECL (new_record_type)
<<<<<<< HEAD
	= create_type_stub_decl (new_id, new_record_type);
=======
	= create_type_stub_decl (new_name, new_record_type);
>>>>>>> 42a9ba1d
      DECL_IGNORED_P (TYPE_STUB_DECL (new_record_type))
	= DECL_IGNORED_P (TYPE_STUB_DECL (record_type));
      TYPE_SIZE (new_record_type) = size_int (TYPE_ALIGN (record_type));
      TYPE_SIZE_UNIT (new_record_type)
	= size_int (TYPE_ALIGN (record_type) / BITS_PER_UNIT);

      add_parallel_type (TYPE_STUB_DECL (record_type), new_record_type);

      /* Now scan all the fields, replacing each field with a new
	 field corresponding to the new encoding.  */
      for (old_field = TYPE_FIELDS (record_type); old_field;
	   old_field = TREE_CHAIN (old_field))
	{
	  tree field_type = TREE_TYPE (old_field);
	  tree field_name = DECL_NAME (old_field);
	  tree new_field;
	  tree curpos = bit_position (old_field);
	  bool var = false;
	  unsigned int align = 0;
	  tree pos;

	  /* See how the position was modified from the last position.

	  There are two basic cases we support: a value was added
	  to the last position or the last position was rounded to
	  a boundary and they something was added.  Check for the
	  first case first.  If not, see if there is any evidence
	  of rounding.  If so, round the last position and try
	  again.

	  If this is a union, the position can be taken as zero. */

	  /* Some computations depend on the shape of the position expression,
	     so strip conversions to make sure it's exposed.  */
	  curpos = remove_conversions (curpos, true);

	  if (TREE_CODE (new_record_type) == UNION_TYPE)
	    pos = bitsize_zero_node, align = 0;
	  else
	    pos = compute_related_constant (curpos, last_pos);

	  if (!pos && TREE_CODE (curpos) == MULT_EXPR
	      && host_integerp (TREE_OPERAND (curpos, 1), 1))
	    {
	      tree offset = TREE_OPERAND (curpos, 0);
	      align = tree_low_cst (TREE_OPERAND (curpos, 1), 1);

	      /* An offset which is a bitwise AND with a negative power of 2
		 means an alignment corresponding to this power of 2.  */
	      offset = remove_conversions (offset, true);
	      if (TREE_CODE (offset) == BIT_AND_EXPR
		  && host_integerp (TREE_OPERAND (offset, 1), 0)
		  && tree_int_cst_sgn (TREE_OPERAND (offset, 1)) < 0)
		{
		  unsigned int pow
		    = - tree_low_cst (TREE_OPERAND (offset, 1), 0);
		  if (exact_log2 (pow) > 0)
		    align *= pow;
		}

	      pos = compute_related_constant (curpos,
					      round_up (last_pos, align));
	    }
	  else if (!pos && TREE_CODE (curpos) == PLUS_EXPR
		   && TREE_CODE (TREE_OPERAND (curpos, 1)) == INTEGER_CST
		   && TREE_CODE (TREE_OPERAND (curpos, 0)) == MULT_EXPR
		   && host_integerp (TREE_OPERAND
				     (TREE_OPERAND (curpos, 0), 1),
				     1))
	    {
	      align
		= tree_low_cst
		(TREE_OPERAND (TREE_OPERAND (curpos, 0), 1), 1);
	      pos = compute_related_constant (curpos,
					      round_up (last_pos, align));
	    }
	  else if (potential_alignment_gap (prev_old_field, old_field,
					    pos))
	    {
	      align = TYPE_ALIGN (field_type);
	      pos = compute_related_constant (curpos,
					      round_up (last_pos, align));
	    }

	  /* If we can't compute a position, set it to zero.

	  ??? We really should abort here, but it's too much work
	  to get this correct for all cases.  */

	  if (!pos)
	    pos = bitsize_zero_node;

	  /* See if this type is variable-sized and make a pointer type
	     and indicate the indirection if so.  Beware that the debug
	     back-end may adjust the position computed above according
	     to the alignment of the field type, i.e. the pointer type
	     in this case, if we don't preventively counter that.  */
	  if (TREE_CODE (DECL_SIZE (old_field)) != INTEGER_CST)
	    {
	      field_type = build_pointer_type (field_type);
	      if (align != 0 && TYPE_ALIGN (field_type) > align)
		{
		  field_type = copy_node (field_type);
		  TYPE_ALIGN (field_type) = align;
		}
	      var = true;
	    }

	  /* Make a new field name, if necessary.  */
	  if (var || align != 0)
	    {
	      char suffix[16];

	      if (align != 0)
		sprintf (suffix, "XV%c%u", var ? 'L' : 'A',
			 align / BITS_PER_UNIT);
	      else
		strcpy (suffix, "XVL");

	      field_name = concat_name (field_name, suffix);
	    }

	  new_field = create_field_decl (field_name, field_type,
					 new_record_type, 0,
					 DECL_SIZE (old_field), pos, 0);
	  TREE_CHAIN (new_field) = TYPE_FIELDS (new_record_type);
	  TYPE_FIELDS (new_record_type) = new_field;

	  /* If old_field is a QUAL_UNION_TYPE, take its size as being
	     zero.  The only time it's not the last field of the record
	     is when there are other components at fixed positions after
	     it (meaning there was a rep clause for every field) and we
	     want to be able to encode them.  */
	  last_pos = size_binop (PLUS_EXPR, bit_position (old_field),
				 (TREE_CODE (TREE_TYPE (old_field))
				  == QUAL_UNION_TYPE)
				 ? bitsize_zero_node
				 : DECL_SIZE (old_field));
	  prev_old_field = old_field;
	}

      TYPE_FIELDS (new_record_type)
	= nreverse (TYPE_FIELDS (new_record_type));

      rest_of_type_decl_compilation (TYPE_STUB_DECL (new_record_type));
    }

  rest_of_type_decl_compilation (TYPE_STUB_DECL (record_type));
}

/* Append PARALLEL_TYPE on the chain of parallel types for decl.  */

void
add_parallel_type (tree decl, tree parallel_type)
{
  tree d = decl;

  while (DECL_PARALLEL_TYPE (d))
    d = TYPE_STUB_DECL (DECL_PARALLEL_TYPE (d));

  SET_DECL_PARALLEL_TYPE (d, parallel_type);
}

/* Return the parallel type associated to a type, if any.  */

tree
get_parallel_type (tree type)
{
  if (TYPE_STUB_DECL (type))
    return DECL_PARALLEL_TYPE (TYPE_STUB_DECL (type));
  else
    return NULL_TREE;
}

/* Utility function of above to merge LAST_SIZE, the previous size of a record
   with FIRST_BIT and SIZE that describe a field.  SPECIAL is true if this
   represents a QUAL_UNION_TYPE in which case we must look for COND_EXPRs and
   replace a value of zero with the old size.  If HAS_REP is true, we take the
   MAX of the end position of this field with LAST_SIZE.  In all other cases,
   we use FIRST_BIT plus SIZE.  Return an expression for the size.  */

static tree
merge_sizes (tree last_size, tree first_bit, tree size, bool special,
	     bool has_rep)
{
  tree type = TREE_TYPE (last_size);
  tree new_size;

  if (!special || TREE_CODE (size) != COND_EXPR)
    {
      new_size = size_binop (PLUS_EXPR, first_bit, size);
      if (has_rep)
	new_size = size_binop (MAX_EXPR, last_size, new_size);
    }

  else
    new_size = fold_build3 (COND_EXPR, type, TREE_OPERAND (size, 0),
			    integer_zerop (TREE_OPERAND (size, 1))
			    ? last_size : merge_sizes (last_size, first_bit,
						       TREE_OPERAND (size, 1),
						       1, has_rep),
			    integer_zerop (TREE_OPERAND (size, 2))
			    ? last_size : merge_sizes (last_size, first_bit,
						       TREE_OPERAND (size, 2),
						       1, has_rep));

  /* We don't need any NON_VALUE_EXPRs and they can confuse us (especially
     when fed through substitute_in_expr) into thinking that a constant
     size is not constant.  */
  while (TREE_CODE (new_size) == NON_LVALUE_EXPR)
    new_size = TREE_OPERAND (new_size, 0);

  return new_size;
}

/* Utility function of above to see if OP0 and OP1, both of SIZETYPE, are
   related by the addition of a constant.  Return that constant if so.  */

static tree
compute_related_constant (tree op0, tree op1)
{
  tree op0_var, op1_var;
  tree op0_con = split_plus (op0, &op0_var);
  tree op1_con = split_plus (op1, &op1_var);
  tree result = size_binop (MINUS_EXPR, op0_con, op1_con);

  if (operand_equal_p (op0_var, op1_var, 0))
    return result;
  else if (operand_equal_p (op0, size_binop (PLUS_EXPR, op1_var, result), 0))
    return result;
  else
    return 0;
}

/* Utility function of above to split a tree OP which may be a sum, into a
   constant part, which is returned, and a variable part, which is stored
   in *PVAR.  *PVAR may be bitsize_zero_node.  All operations must be of
   bitsizetype.  */

static tree
split_plus (tree in, tree *pvar)
{
  /* Strip NOPS in order to ease the tree traversal and maximize the
     potential for constant or plus/minus discovery. We need to be careful
     to always return and set *pvar to bitsizetype trees, but it's worth
     the effort.  */
  STRIP_NOPS (in);

  *pvar = convert (bitsizetype, in);

  if (TREE_CODE (in) == INTEGER_CST)
    {
      *pvar = bitsize_zero_node;
      return convert (bitsizetype, in);
    }
  else if (TREE_CODE (in) == PLUS_EXPR || TREE_CODE (in) == MINUS_EXPR)
    {
      tree lhs_var, rhs_var;
      tree lhs_con = split_plus (TREE_OPERAND (in, 0), &lhs_var);
      tree rhs_con = split_plus (TREE_OPERAND (in, 1), &rhs_var);

      if (lhs_var == TREE_OPERAND (in, 0)
	  && rhs_var == TREE_OPERAND (in, 1))
	return bitsize_zero_node;

      *pvar = size_binop (TREE_CODE (in), lhs_var, rhs_var);
      return size_binop (TREE_CODE (in), lhs_con, rhs_con);
    }
  else
    return bitsize_zero_node;
}

/* Return a FUNCTION_TYPE node. RETURN_TYPE is the type returned by the
   subprogram. If it is void_type_node, then we are dealing with a procedure,
   otherwise we are dealing with a function. PARAM_DECL_LIST is a list of
   PARM_DECL nodes that are the subprogram arguments.  CICO_LIST is the
   copy-in/copy-out list to be stored into TYPE_CICO_LIST.
   RETURNS_UNCONSTRAINED is true if the function returns an unconstrained
   object.  RETURNS_BY_REF is true if the function returns by reference.
   RETURNS_BY_TARGET_PTR is true if the function is to be passed (as its
   first parameter) the address of the place to copy its result.  */

tree
create_subprog_type (tree return_type, tree param_decl_list, tree cico_list,
                     bool returns_unconstrained, bool returns_by_ref,
                     bool returns_by_target_ptr)
{
  /* A chain of TREE_LIST nodes whose TREE_VALUEs are the data type nodes of
     the subprogram formal parameters. This list is generated by traversing the
     input list of PARM_DECL nodes.  */
  tree param_type_list = NULL;
  tree param_decl;
  tree type;

  for (param_decl = param_decl_list; param_decl;
       param_decl = TREE_CHAIN (param_decl))
    param_type_list = tree_cons (NULL_TREE, TREE_TYPE (param_decl),
				 param_type_list);

  /* The list of the function parameter types has to be terminated by the void
     type to signal to the back-end that we are not dealing with a variable
     parameter subprogram, but that the subprogram has a fixed number of
     parameters.  */
  param_type_list = tree_cons (NULL_TREE, void_type_node, param_type_list);

  /* The list of argument types has been created in reverse
     so nreverse it.   */
  param_type_list = nreverse (param_type_list);

  type = build_function_type (return_type, param_type_list);

  /* TYPE may have been shared since GCC hashes types.  If it has a CICO_LIST
     or the new type should, make a copy of TYPE.  Likewise for
     RETURNS_UNCONSTRAINED and RETURNS_BY_REF.  */
  if (TYPE_CI_CO_LIST (type) || cico_list
      || TYPE_RETURNS_UNCONSTRAINED_P (type) != returns_unconstrained
      || TYPE_RETURNS_BY_REF_P (type) != returns_by_ref
      || TYPE_RETURNS_BY_TARGET_PTR_P (type) != returns_by_target_ptr)
    type = copy_type (type);

  TYPE_CI_CO_LIST (type) = cico_list;
  TYPE_RETURNS_UNCONSTRAINED_P (type) = returns_unconstrained;
  TYPE_RETURNS_BY_REF_P (type) = returns_by_ref;
  TYPE_RETURNS_BY_TARGET_PTR_P (type) = returns_by_target_ptr;
  return type;
}

/* Return a copy of TYPE but safe to modify in any way.  */

tree
copy_type (tree type)
{
  tree new_type = copy_node (type);

  /* copy_node clears this field instead of copying it, because it is
     aliased with TREE_CHAIN.  */
  TYPE_STUB_DECL (new_type) = TYPE_STUB_DECL (type);

  TYPE_POINTER_TO (new_type) = 0;
  TYPE_REFERENCE_TO (new_type) = 0;
  TYPE_MAIN_VARIANT (new_type) = new_type;
  TYPE_NEXT_VARIANT (new_type) = 0;

  return new_type;
}

/* Return a subtype of sizetype with range MIN to MAX and whose
   TYPE_INDEX_TYPE is INDEX.  GNAT_NODE is used for the position
   of the associated TYPE_DECL.  */

tree
create_index_type (tree min, tree max, tree index, Node_Id gnat_node)
{
  /* First build a type for the desired range.  */
  tree type = build_index_2_type (min, max);

  /* If this type has the TYPE_INDEX_TYPE we want, return it.  */
  if (TYPE_INDEX_TYPE (type) == index)
    return type;

  /* Otherwise, if TYPE_INDEX_TYPE is set, make a copy.  Note that we have
     no way of sharing these types, but that's only a small hole.  */
  if (TYPE_INDEX_TYPE (type))
    type = copy_type (type);

  SET_TYPE_INDEX_TYPE (type, index);
  create_type_decl (NULL_TREE, type, NULL, true, false, gnat_node);

  return type;
}

/* Return a subtype of TYPE with range MIN to MAX.  If TYPE is NULL,
   sizetype is used.  */

tree
create_range_type (tree type, tree min, tree max)
{
  tree range_type;

  if (type == NULL_TREE)
    type = sizetype;

  /* First build a type with the base range.  */
  range_type
    = build_range_type (type, TYPE_MIN_VALUE (type), TYPE_MAX_VALUE (type));

  min = convert (type, min);
  max = convert (type, max);

  /* If this type has the TYPE_RM_{MIN,MAX}_VALUE we want, return it.  */
  if (TYPE_RM_MIN_VALUE (range_type)
      && TYPE_RM_MAX_VALUE (range_type)
      && operand_equal_p (TYPE_RM_MIN_VALUE (range_type), min, 0)
      && operand_equal_p (TYPE_RM_MAX_VALUE (range_type), max, 0))
    return range_type;

  /* Otherwise, if TYPE_RM_{MIN,MAX}_VALUE is set, make a copy.  */
  if (TYPE_RM_MIN_VALUE (range_type) || TYPE_RM_MAX_VALUE (range_type))
    range_type = copy_type (range_type);

  /* Then set the actual range.  */
  SET_TYPE_RM_MIN_VALUE (range_type, min);
  SET_TYPE_RM_MAX_VALUE (range_type, max);

  return range_type;
}

/* Return a TYPE_DECL node suitable for the TYPE_STUB_DECL field of a type.
   TYPE_NAME gives the name of the type and TYPE is a ..._TYPE node giving
   its data type.  */

tree
create_type_stub_decl (tree type_name, tree type)
{
  /* Using a named TYPE_DECL ensures that a type name marker is emitted in
     STABS while setting DECL_ARTIFICIAL ensures that no DW_TAG_typedef is
     emitted in DWARF.  */
<<<<<<< HEAD
  tree type_decl = build_decl (TYPE_DECL, type_name, type);
=======
  tree type_decl = build_decl (input_location,
			       TYPE_DECL, type_name, type);
>>>>>>> 42a9ba1d
  DECL_ARTIFICIAL (type_decl) = 1;
  return type_decl;
}

/* Return a TYPE_DECL node.  TYPE_NAME gives the name of the type and TYPE
   is a ..._TYPE node giving its data type.  ARTIFICIAL_P is true if this
   is a declaration that was generated by the compiler.  DEBUG_INFO_P is
   true if we need to write debug information about this type.  GNAT_NODE
   is used for the position of the decl.  */

tree
create_type_decl (tree type_name, tree type, struct attrib *attr_list,
		  bool artificial_p, bool debug_info_p, Node_Id gnat_node)
{
  enum tree_code code = TREE_CODE (type);
  bool named = TYPE_NAME (type) && TREE_CODE (TYPE_NAME (type)) == TYPE_DECL;
  tree type_decl;

  /* Only the builtin TYPE_STUB_DECL should be used for dummy types.  */
  gcc_assert (!TYPE_IS_DUMMY_P (type));

  /* If the type hasn't been named yet, we're naming it; preserve an existing
     TYPE_STUB_DECL that has been attached to it for some purpose.  */
  if (!named && TYPE_STUB_DECL (type))
    {
      type_decl = TYPE_STUB_DECL (type);
      DECL_NAME (type_decl) = type_name;
    }
  else
<<<<<<< HEAD
    type_decl = build_decl (TYPE_DECL, type_name, type);
=======
    type_decl = build_decl (input_location,
			    TYPE_DECL, type_name, type);
>>>>>>> 42a9ba1d

  DECL_ARTIFICIAL (type_decl) = artificial_p;
  gnat_pushdecl (type_decl, gnat_node);
  process_attributes (type_decl, attr_list);

  /* If we're naming the type, equate the TYPE_STUB_DECL to the name.
     This causes the name to be also viewed as a "tag" by the debug
     back-end, with the advantage that no DW_TAG_typedef is emitted
     for artificial "tagged" types in DWARF.  */
  if (!named)
    TYPE_STUB_DECL (type) = type_decl;

  /* Pass the type declaration to the debug back-end unless this is an
<<<<<<< HEAD
     UNCONSTRAINED_ARRAY_TYPE that the back-end does not support, an
     ENUMERAL_TYPE or RECORD_TYPE which are handled separately, or a
     type for which debugging information was not requested.  */
=======
     UNCONSTRAINED_ARRAY_TYPE that the back-end does not support, or a
     type for which debugging information was not requested, or else an
     ENUMERAL_TYPE or RECORD_TYPE (except for fat pointers) which are
     handled separately.  And do not pass dummy types either.  */
>>>>>>> 42a9ba1d
  if (code == UNCONSTRAINED_ARRAY_TYPE || !debug_info_p)
    DECL_IGNORED_P (type_decl) = 1;
  else if (code != ENUMERAL_TYPE
	   && (code != RECORD_TYPE || TYPE_IS_FAT_POINTER_P (type))
	   && !((code == POINTER_TYPE || code == REFERENCE_TYPE)
		&& TYPE_IS_DUMMY_P (TREE_TYPE (type)))
	   && !(code == RECORD_TYPE
		&& TYPE_IS_DUMMY_P
		   (TREE_TYPE (TREE_TYPE (TYPE_FIELDS (type))))))
    rest_of_type_decl_compilation (type_decl);

  return type_decl;
}

/* Return a VAR_DECL or CONST_DECL node.

   VAR_NAME gives the name of the variable.  ASM_NAME is its assembler name
   (if provided).  TYPE is its data type (a GCC ..._TYPE node).  VAR_INIT is
   the GCC tree for an optional initial expression; NULL_TREE if none.

   CONST_FLAG is true if this variable is constant, in which case we might
   return a CONST_DECL node unless CONST_DECL_ALLOWED_P is false.

   PUBLIC_FLAG is true if this is for a reference to a public entity or for a
   definition to be made visible outside of the current compilation unit, for
   instance variable definitions in a package specification.

   EXTERN_FLAG is true when processing an external variable declaration (as
   opposed to a definition: no storage is to be allocated for the variable).

   STATIC_FLAG is only relevant when not at top level.  In that case
   it indicates whether to always allocate storage to the variable.

   GNAT_NODE is used for the position of the decl.  */

tree
create_var_decl_1 (tree var_name, tree asm_name, tree type, tree var_init,
		   bool const_flag, bool public_flag, bool extern_flag,
		   bool static_flag, bool const_decl_allowed_p,
		   struct attrib *attr_list, Node_Id gnat_node)
{
  bool init_const
    = (var_init != 0
       && gnat_types_compatible_p (type, TREE_TYPE (var_init))
       && (global_bindings_p () || static_flag
	   ? initializer_constant_valid_p (var_init, TREE_TYPE (var_init)) != 0
	   : TREE_CONSTANT (var_init)));

  /* Whether we will make TREE_CONSTANT the DECL we produce here, in which
     case the initializer may be used in-lieu of the DECL node (as done in
     Identifier_to_gnu).  This is useful to prevent the need of elaboration
     code when an identifier for which such a decl is made is in turn used as
     an initializer.  We used to rely on CONST vs VAR_DECL for this purpose,
     but extra constraints apply to this choice (see below) and are not
     relevant to the distinction we wish to make. */
  bool constant_p = const_flag && init_const;

  /* The actual DECL node.  CONST_DECL was initially intended for enumerals
     and may be used for scalars in general but not for aggregates.  */
  tree var_decl
    = build_decl (input_location,
		  (constant_p && const_decl_allowed_p
		   && !AGGREGATE_TYPE_P (type)) ? CONST_DECL : VAR_DECL,
		  var_name, type);

  /* If this is external, throw away any initializations (they will be done
     elsewhere) unless this is a constant for which we would like to remain
     able to get the initializer.  If we are defining a global here, leave a
     constant initialization and save any variable elaborations for the
     elaboration routine.  If we are just annotating types, throw away the
     initialization if it isn't a constant.  */
  if ((extern_flag && !constant_p)
      || (type_annotate_only && var_init && !TREE_CONSTANT (var_init)))
    var_init = NULL_TREE;

  /* At the global level, an initializer requiring code to be generated
     produces elaboration statements.  Check that such statements are allowed,
     that is, not violating a No_Elaboration_Code restriction.  */
  if (global_bindings_p () && var_init != 0 && ! init_const)
    Check_Elaboration_Code_Allowed (gnat_node);

  /* Ada doesn't feature Fortran-like COMMON variables so we shouldn't
     try to fiddle with DECL_COMMON.  However, on platforms that don't
     support global BSS sections, uninitialized global variables would
     go in DATA instead, thus increasing the size of the executable.  */
  if (!flag_no_common
      && TREE_CODE (var_decl) == VAR_DECL
      && !have_global_bss_p ())
    DECL_COMMON (var_decl) = 1;
  DECL_INITIAL  (var_decl) = var_init;
  TREE_READONLY (var_decl) = const_flag;
  DECL_EXTERNAL (var_decl) = extern_flag;
  TREE_PUBLIC   (var_decl) = public_flag || extern_flag;
  TREE_CONSTANT (var_decl) = constant_p;
  TREE_THIS_VOLATILE (var_decl) = TREE_SIDE_EFFECTS (var_decl)
    = TYPE_VOLATILE (type);

  /* If it's public and not external, always allocate storage for it.
     At the global binding level we need to allocate static storage for the
     variable if and only if it's not external. If we are not at the top level
     we allocate automatic storage unless requested not to.  */
  TREE_STATIC (var_decl)
    = !extern_flag && (public_flag || static_flag || global_bindings_p ());

  /* For an external constant whose initializer is not absolute, do not emit
     debug info.  In DWARF this would mean a global relocation in a read-only
     section which runs afoul of the PE-COFF runtime relocation mechanism.  */
  if (extern_flag
      && constant_p
      && initializer_constant_valid_p (var_init, TREE_TYPE (var_init))
	   != null_pointer_node)
    DECL_IGNORED_P (var_decl) = 1;

  if (asm_name && VAR_OR_FUNCTION_DECL_P (var_decl))
    SET_DECL_ASSEMBLER_NAME (var_decl, asm_name);

  process_attributes (var_decl, attr_list);

  /* Add this decl to the current binding level.  */
  gnat_pushdecl (var_decl, gnat_node);

  if (TREE_SIDE_EFFECTS (var_decl))
    TREE_ADDRESSABLE (var_decl) = 1;

  if (TREE_CODE (var_decl) != CONST_DECL)
    {
      if (global_bindings_p ())
	rest_of_decl_compilation (var_decl, true, 0);
    }
  else
    expand_decl (var_decl);

  return var_decl;
}

/* Return true if TYPE, an aggregate type, contains (or is) an array.  */

static bool
aggregate_type_contains_array_p (tree type)
{
  switch (TREE_CODE (type))
    {
    case RECORD_TYPE:
    case UNION_TYPE:
    case QUAL_UNION_TYPE:
      {
	tree field;
	for (field = TYPE_FIELDS (type); field; field = TREE_CHAIN (field))
	  if (AGGREGATE_TYPE_P (TREE_TYPE (field))
	      && aggregate_type_contains_array_p (TREE_TYPE (field)))
	    return true;
	return false;
      }

    case ARRAY_TYPE:
      return true;

    default:
      gcc_unreachable ();
    }
}

/* Return a FIELD_DECL node.  FIELD_NAME the field name, FIELD_TYPE is its
   type, and RECORD_TYPE is the type of the parent.  PACKED is nonzero if
   this field is in a record type with a "pragma pack".  If SIZE is nonzero
   it is the specified size for this field.  If POS is nonzero, it is the bit
   position.  If ADDRESSABLE is nonzero, it means we are allowed to take
   the address of this field for aliasing purposes. If it is negative, we
   should not make a bitfield, which is used by make_aligning_type.   */

tree
create_field_decl (tree field_name, tree field_type, tree record_type,
                   int packed, tree size, tree pos, int addressable)
{
  tree field_decl = build_decl (input_location,
				FIELD_DECL, field_name, field_type);

  DECL_CONTEXT (field_decl) = record_type;
  TREE_READONLY (field_decl) = TYPE_READONLY (field_type);

  /* If FIELD_TYPE is BLKmode, we must ensure this is aligned to at least a
     byte boundary since GCC cannot handle less-aligned BLKmode bitfields.
     Likewise for an aggregate without specified position that contains an
     array, because in this case slices of variable length of this array
     must be handled by GCC and variable-sized objects need to be aligned
     to at least a byte boundary.  */
  if (packed && (TYPE_MODE (field_type) == BLKmode
		 || (!pos
		     && AGGREGATE_TYPE_P (field_type)
		     && aggregate_type_contains_array_p (field_type))))
    DECL_ALIGN (field_decl) = BITS_PER_UNIT;

  /* If a size is specified, use it.  Otherwise, if the record type is packed
     compute a size to use, which may differ from the object's natural size.
     We always set a size in this case to trigger the checks for bitfield
     creation below, which is typically required when no position has been
     specified.  */
  if (size)
    size = convert (bitsizetype, size);
  else if (packed == 1)
    {
      size = rm_size (field_type);

      /* For a constant size larger than MAX_FIXED_MODE_SIZE, round up to
         byte.  */
      if (TREE_CODE (size) == INTEGER_CST
          && compare_tree_int (size, MAX_FIXED_MODE_SIZE) > 0)
        size = round_up (size, BITS_PER_UNIT);
    }

  /* If we may, according to ADDRESSABLE, make a bitfield if a size is
     specified for two reasons: first if the size differs from the natural
     size.  Second, if the alignment is insufficient.  There are a number of
     ways the latter can be true.

     We never make a bitfield if the type of the field has a nonconstant size,
     because no such entity requiring bitfield operations should reach here.

     We do *preventively* make a bitfield when there might be the need for it
     but we don't have all the necessary information to decide, as is the case
     of a field with no specified position in a packed record.

     We also don't look at STRICT_ALIGNMENT here, and rely on later processing
     in layout_decl or finish_record_type to clear the bit_field indication if
     it is in fact not needed.  */
  if (addressable >= 0
      && size
      && TREE_CODE (size) == INTEGER_CST
      && TREE_CODE (TYPE_SIZE (field_type)) == INTEGER_CST
      && (!tree_int_cst_equal (size, TYPE_SIZE (field_type))
	  || (pos && !value_factor_p (pos, TYPE_ALIGN (field_type)))
	  || packed
	  || (TYPE_ALIGN (record_type) != 0
	      && TYPE_ALIGN (record_type) < TYPE_ALIGN (field_type))))
    {
      DECL_BIT_FIELD (field_decl) = 1;
      DECL_SIZE (field_decl) = size;
      if (!packed && !pos)
	{
	  if (TYPE_ALIGN (record_type) != 0
	      && TYPE_ALIGN (record_type) < TYPE_ALIGN (field_type))
	    DECL_ALIGN (field_decl) = TYPE_ALIGN (record_type);
	  else
	    DECL_ALIGN (field_decl) = TYPE_ALIGN (field_type);
	}
    }

  DECL_PACKED (field_decl) = pos ? DECL_BIT_FIELD (field_decl) : packed;

  /* Bump the alignment if need be, either for bitfield/packing purposes or
     to satisfy the type requirements if no such consideration applies.  When
     we get the alignment from the type, indicate if this is from an explicit
     user request, which prevents stor-layout from lowering it later on.  */
  {
    unsigned int bit_align
      = (DECL_BIT_FIELD (field_decl) ? 1
	 : packed && TYPE_MODE (field_type) != BLKmode ? BITS_PER_UNIT : 0);

    if (bit_align > DECL_ALIGN (field_decl))
      DECL_ALIGN (field_decl) = bit_align;
    else if (!bit_align && TYPE_ALIGN (field_type) > DECL_ALIGN (field_decl))
      {
	DECL_ALIGN (field_decl) = TYPE_ALIGN (field_type);
	DECL_USER_ALIGN (field_decl) = TYPE_USER_ALIGN (field_type);
      }
  }

  if (pos)
    {
      /* We need to pass in the alignment the DECL is known to have.
	 This is the lowest-order bit set in POS, but no more than
	 the alignment of the record, if one is specified.  Note
	 that an alignment of 0 is taken as infinite.  */
      unsigned int known_align;

      if (host_integerp (pos, 1))
	known_align = tree_low_cst (pos, 1) & - tree_low_cst (pos, 1);
      else
	known_align = BITS_PER_UNIT;

      if (TYPE_ALIGN (record_type)
	  && (known_align == 0 || known_align > TYPE_ALIGN (record_type)))
	known_align = TYPE_ALIGN (record_type);

      layout_decl (field_decl, known_align);
      SET_DECL_OFFSET_ALIGN (field_decl,
			     host_integerp (pos, 1) ? BIGGEST_ALIGNMENT
			     : BITS_PER_UNIT);
      pos_from_bit (&DECL_FIELD_OFFSET (field_decl),
		    &DECL_FIELD_BIT_OFFSET (field_decl),
		    DECL_OFFSET_ALIGN (field_decl), pos);
    }

  /* In addition to what our caller says, claim the field is addressable if we
     know that its type is not suitable.

     The field may also be "technically" nonaddressable, meaning that even if
     we attempt to take the field's address we will actually get the address
     of a copy.  This is the case for true bitfields, but the DECL_BIT_FIELD
     value we have at this point is not accurate enough, so we don't account
     for this here and let finish_record_type decide.  */
  if (!addressable && !type_for_nonaliased_component_p (field_type))
    addressable = 1;

  DECL_NONADDRESSABLE_P (field_decl) = !addressable;

  return field_decl;
}

/* Return a PARM_DECL node.  PARAM_NAME is the name of the parameter and
   PARAM_TYPE is its type.  READONLY is true if the parameter is readonly
   (either an In parameter or an address of a pass-by-ref parameter).  */

tree
create_param_decl (tree param_name, tree param_type, bool readonly)
{
  tree param_decl = build_decl (input_location,
				PARM_DECL, param_name, param_type);

  /* Honor TARGET_PROMOTE_PROTOTYPES like the C compiler, as not doing so
     can lead to various ABI violations.  */
  if (targetm.calls.promote_prototypes (NULL_TREE)
      && INTEGRAL_TYPE_P (param_type)
      && TYPE_PRECISION (param_type) < TYPE_PRECISION (integer_type_node))
    {
      /* We have to be careful about biased types here.  Make a subtype
	 of integer_type_node with the proper biasing.  */
      if (TREE_CODE (param_type) == INTEGER_TYPE
	  && TYPE_BIASED_REPRESENTATION_P (param_type))
	{
	  tree subtype
	    = make_unsigned_type (TYPE_PRECISION (integer_type_node));
	  TREE_TYPE (subtype) = integer_type_node;
	  TYPE_BIASED_REPRESENTATION_P (subtype) = 1;
	  SET_TYPE_RM_MIN_VALUE (subtype, TYPE_MIN_VALUE (param_type));
	  SET_TYPE_RM_MAX_VALUE (subtype, TYPE_MAX_VALUE (param_type));
	  param_type = subtype;
	}
      else
	param_type = integer_type_node;
    }

  DECL_ARG_TYPE (param_decl) = param_type;
  TREE_READONLY (param_decl) = readonly;
  return param_decl;
}

/* Given a DECL and ATTR_LIST, process the listed attributes.  */

void
process_attributes (tree decl, struct attrib *attr_list)
{
  for (; attr_list; attr_list = attr_list->next)
    switch (attr_list->type)
      {
      case ATTR_MACHINE_ATTRIBUTE:
	decl_attributes (&decl, tree_cons (attr_list->name, attr_list->args,
					   NULL_TREE),
			 ATTR_FLAG_TYPE_IN_PLACE);
	break;

      case ATTR_LINK_ALIAS:
        if (! DECL_EXTERNAL (decl))
	  {
	    TREE_STATIC (decl) = 1;
	    assemble_alias (decl, attr_list->name);
	  }
	break;

      case ATTR_WEAK_EXTERNAL:
	if (SUPPORTS_WEAK)
	  declare_weak (decl);
	else
	  post_error ("?weak declarations not supported on this target",
		      attr_list->error_point);
	break;

      case ATTR_LINK_SECTION:
	if (targetm.have_named_sections)
	  {
	    DECL_SECTION_NAME (decl)
	      = build_string (IDENTIFIER_LENGTH (attr_list->name),
			      IDENTIFIER_POINTER (attr_list->name));
	    DECL_COMMON (decl) = 0;
	  }
	else
	  post_error ("?section attributes are not supported for this target",
		      attr_list->error_point);
	break;

      case ATTR_LINK_CONSTRUCTOR:
	DECL_STATIC_CONSTRUCTOR (decl) = 1;
	TREE_USED (decl) = 1;
	break;

      case ATTR_LINK_DESTRUCTOR:
	DECL_STATIC_DESTRUCTOR (decl) = 1;
	TREE_USED (decl) = 1;
	break;

      case ATTR_THREAD_LOCAL_STORAGE:
	DECL_TLS_MODEL (decl) = decl_default_tls_model (decl);
	DECL_COMMON (decl) = 0;
	break;
      }
}

/* Record DECL as a global renaming pointer.  */

void
record_global_renaming_pointer (tree decl)
{
  gcc_assert (DECL_RENAMED_OBJECT (decl));
  VEC_safe_push (tree, gc, global_renaming_pointers, decl);
}

/* Invalidate the global renaming pointers.   */

void
invalidate_global_renaming_pointers (void)
{
  unsigned int i;
  tree iter;

  for (i = 0; VEC_iterate(tree, global_renaming_pointers, i, iter); i++)
    SET_DECL_RENAMED_OBJECT (iter, NULL_TREE);

  VEC_free (tree, gc, global_renaming_pointers);
}

/* Return true if VALUE is a known to be a multiple of FACTOR, which must be
   a power of 2. */

bool
value_factor_p (tree value, HOST_WIDE_INT factor)
{
  if (host_integerp (value, 1))
    return tree_low_cst (value, 1) % factor == 0;

  if (TREE_CODE (value) == MULT_EXPR)
    return (value_factor_p (TREE_OPERAND (value, 0), factor)
            || value_factor_p (TREE_OPERAND (value, 1), factor));

  return false;
}

/* Given 2 consecutive field decls PREV_FIELD and CURR_FIELD, return true
   unless we can prove these 2 fields are laid out in such a way that no gap
   exist between the end of PREV_FIELD and the beginning of CURR_FIELD.  OFFSET
   is the distance in bits between the end of PREV_FIELD and the starting
   position of CURR_FIELD. It is ignored if null. */

static bool
potential_alignment_gap (tree prev_field, tree curr_field, tree offset)
{
  /* If this is the first field of the record, there cannot be any gap */
  if (!prev_field)
    return false;

  /* If the previous field is a union type, then return False: The only
     time when such a field is not the last field of the record is when
     there are other components at fixed positions after it (meaning there
     was a rep clause for every field), in which case we don't want the
     alignment constraint to override them. */
  if (TREE_CODE (TREE_TYPE (prev_field)) == QUAL_UNION_TYPE)
    return false;

  /* If the distance between the end of prev_field and the beginning of
     curr_field is constant, then there is a gap if the value of this
     constant is not null. */
  if (offset && host_integerp (offset, 1))
    return !integer_zerop (offset);

  /* If the size and position of the previous field are constant,
     then check the sum of this size and position. There will be a gap
     iff it is not multiple of the current field alignment. */
  if (host_integerp (DECL_SIZE (prev_field), 1)
      && host_integerp (bit_position (prev_field), 1))
    return ((tree_low_cst (bit_position (prev_field), 1)
	     + tree_low_cst (DECL_SIZE (prev_field), 1))
	    % DECL_ALIGN (curr_field) != 0);

  /* If both the position and size of the previous field are multiples
     of the current field alignment, there cannot be any gap. */
  if (value_factor_p (bit_position (prev_field), DECL_ALIGN (curr_field))
      && value_factor_p (DECL_SIZE (prev_field), DECL_ALIGN (curr_field)))
    return false;

  /* Fallback, return that there may be a potential gap */
  return true;
}

/* Returns a LABEL_DECL node for LABEL_NAME.  */

tree
create_label_decl (tree label_name)
{
  tree label_decl = build_decl (input_location,
				LABEL_DECL, label_name, void_type_node);

  DECL_CONTEXT (label_decl)     = current_function_decl;
  DECL_MODE (label_decl)        = VOIDmode;
  DECL_SOURCE_LOCATION (label_decl) = input_location;

  return label_decl;
}

/* Returns a FUNCTION_DECL node.  SUBPROG_NAME is the name of the subprogram,
   ASM_NAME is its assembler name, SUBPROG_TYPE is its type (a FUNCTION_TYPE
   node), PARAM_DECL_LIST is the list of the subprogram arguments (a list of
   PARM_DECL nodes chained through the TREE_CHAIN field).

   INLINE_FLAG, PUBLIC_FLAG, EXTERN_FLAG, and ATTR_LIST are used to set the
   appropriate fields in the FUNCTION_DECL.  GNAT_NODE gives the location.  */

tree
create_subprog_decl (tree subprog_name, tree asm_name,
                     tree subprog_type, tree param_decl_list, bool inline_flag,
		     bool public_flag, bool extern_flag,
                     struct attrib *attr_list, Node_Id gnat_node)
{
  tree return_type  = TREE_TYPE (subprog_type);
  tree subprog_decl = build_decl (input_location,
				  FUNCTION_DECL, subprog_name, subprog_type);

  /* If this is a non-inline function nested inside an inlined external
     function, we cannot honor both requests without cloning the nested
     function in the current unit since it is private to the other unit.
     We could inline the nested function as well but it's probably better
     to err on the side of too little inlining.  */
  if (!inline_flag
      && current_function_decl
      && DECL_DECLARED_INLINE_P (current_function_decl)
      && DECL_EXTERNAL (current_function_decl))
    DECL_DECLARED_INLINE_P (current_function_decl) = 0;

  DECL_EXTERNAL (subprog_decl)  = extern_flag;
  TREE_PUBLIC (subprog_decl)    = public_flag;
  TREE_STATIC (subprog_decl)	= 1;
  TREE_READONLY (subprog_decl)  = TYPE_READONLY (subprog_type);
  TREE_THIS_VOLATILE (subprog_decl) = TYPE_VOLATILE (subprog_type);
  TREE_SIDE_EFFECTS (subprog_decl) = TYPE_VOLATILE (subprog_type);
  DECL_DECLARED_INLINE_P (subprog_decl) = inline_flag;
  DECL_ARGUMENTS (subprog_decl) = param_decl_list;
  DECL_RESULT (subprog_decl)    = build_decl (input_location,
					      RESULT_DECL, 0, return_type);
  DECL_ARTIFICIAL (DECL_RESULT (subprog_decl)) = 1;
  DECL_IGNORED_P (DECL_RESULT (subprog_decl)) = 1;

  /* TREE_ADDRESSABLE is set on the result type to request the use of the
     target by-reference return mechanism.  This is not supported all the
     way down to RTL expansion with GCC 4, which ICEs on temporary creation
     attempts with such a type and expects DECL_BY_REFERENCE to be set on
     the RESULT_DECL instead - see gnat_genericize for more details.  */
  if (TREE_ADDRESSABLE (TREE_TYPE (DECL_RESULT (subprog_decl))))
    {
      tree result_decl = DECL_RESULT (subprog_decl);

      TREE_ADDRESSABLE (TREE_TYPE (result_decl)) = 0;
      DECL_BY_REFERENCE (result_decl) = 1;
    }

  if (asm_name)
    {
      SET_DECL_ASSEMBLER_NAME (subprog_decl, asm_name);

      /* The expand_main_function circuitry expects "main_identifier_node" to
	 designate the DECL_NAME of the 'main' entry point, in turn expected
	 to be declared as the "main" function literally by default.  Ada
	 program entry points are typically declared with a different name
	 within the binder generated file, exported as 'main' to satisfy the
	 system expectations.  Redirect main_identifier_node in this case.  */
      if (asm_name == main_identifier_node)
	main_identifier_node = DECL_NAME (subprog_decl);
    }

  process_attributes (subprog_decl, attr_list);

  /* Add this decl to the current binding level.  */
  gnat_pushdecl (subprog_decl, gnat_node);

  /* Output the assembler code and/or RTL for the declaration.  */
  rest_of_decl_compilation (subprog_decl, global_bindings_p (), 0);

  return subprog_decl;
}

/* Set up the framework for generating code for SUBPROG_DECL, a subprogram
   body.  This routine needs to be invoked before processing the declarations
   appearing in the subprogram.  */

void
begin_subprog_body (tree subprog_decl)
{
  tree param_decl;

  current_function_decl = subprog_decl;
  announce_function (subprog_decl);

  /* Enter a new binding level and show that all the parameters belong to
     this function.  */
  gnat_pushlevel ();
  for (param_decl = DECL_ARGUMENTS (subprog_decl); param_decl;
       param_decl = TREE_CHAIN (param_decl))
    DECL_CONTEXT (param_decl) = subprog_decl;

  make_decl_rtl (subprog_decl);

  /* We handle pending sizes via the elaboration of types, so we don't need to
     save them.  This causes them to be marked as part of the outer function
     and then discarded.  */
  get_pending_sizes ();
}


/* Helper for the genericization callback.  Return a dereference of VAL
   if it is of a reference type.  */

static tree
convert_from_reference (tree val)
{
  tree value_type, ref;

  if (TREE_CODE (TREE_TYPE (val)) != REFERENCE_TYPE)
    return val;

  value_type =  TREE_TYPE (TREE_TYPE (val));
  ref = build1 (INDIRECT_REF, value_type, val);

  /* See if what we reference is CONST or VOLATILE, which requires
     looking into array types to get to the component type.  */

  while (TREE_CODE (value_type) == ARRAY_TYPE)
    value_type = TREE_TYPE (value_type);

  TREE_READONLY (ref)
    = (TYPE_QUALS (value_type) & TYPE_QUAL_CONST);
  TREE_THIS_VOLATILE (ref)
    = (TYPE_QUALS (value_type) & TYPE_QUAL_VOLATILE);

  TREE_SIDE_EFFECTS (ref)
    = (TREE_THIS_VOLATILE (ref) || TREE_SIDE_EFFECTS (val));

  return ref;
}

/* Helper for the genericization callback.  Returns true if T denotes
   a RESULT_DECL with DECL_BY_REFERENCE set.  */

static inline bool
is_byref_result (tree t)
{
  return (TREE_CODE (t) == RESULT_DECL && DECL_BY_REFERENCE (t));
}


/* Tree walking callback for gnat_genericize. Currently ...

   o Adjust references to the function's DECL_RESULT if it is marked
     DECL_BY_REFERENCE and so has had its type turned into a reference
     type at the end of the function compilation.  */

static tree
gnat_genericize_r (tree *stmt_p, int *walk_subtrees, void *data)
{
  /* This implementation is modeled after what the C++ front-end is
     doing, basis of the downstream passes behavior.  */

  tree stmt = *stmt_p;
  struct pointer_set_t *p_set = (struct pointer_set_t*) data;

  /* If we have a direct mention of the result decl, dereference.  */
  if (is_byref_result (stmt))
    {
      *stmt_p = convert_from_reference (stmt);
      *walk_subtrees = 0;
      return NULL;
    }

  /* Otherwise, no need to walk the same tree twice.  */
  if (pointer_set_contains (p_set, stmt))
    {
      *walk_subtrees = 0;
      return NULL_TREE;
    }

  /* If we are taking the address of what now is a reference, just get the
     reference value.  */
  if (TREE_CODE (stmt) == ADDR_EXPR
      && is_byref_result (TREE_OPERAND (stmt, 0)))
    {
      *stmt_p = convert (TREE_TYPE (stmt), TREE_OPERAND (stmt, 0));
      *walk_subtrees = 0;
    }

  /* Don't dereference an by-reference RESULT_DECL inside a RETURN_EXPR.  */
  else if (TREE_CODE (stmt) == RETURN_EXPR
           && TREE_OPERAND (stmt, 0)
	   && is_byref_result (TREE_OPERAND (stmt, 0)))
    *walk_subtrees = 0;

  /* Don't look inside trees that cannot embed references of interest.  */
  else if (IS_TYPE_OR_DECL_P (stmt))
    *walk_subtrees = 0;

  pointer_set_insert (p_set, *stmt_p);

  return NULL;
}

/* Perform lowering of Ada trees to GENERIC. In particular:

   o Turn a DECL_BY_REFERENCE RESULT_DECL into a real by-reference decl
     and adjust all the references to this decl accordingly.  */

static void
gnat_genericize (tree fndecl)
{
  /* Prior to GCC 4, an explicit By_Reference result mechanism for a function
     was handled by simply setting TREE_ADDRESSABLE on the result type.
     Everything required to actually pass by invisible ref using the target
     mechanism (e.g. extra parameter) was handled at RTL expansion time.

     This doesn't work with GCC 4 any more for several reasons.  First, the
     gimplification process might need the creation of temporaries of this
     type, and the gimplifier ICEs on such attempts.  Second, the middle-end
     now relies on a different attribute for such cases (DECL_BY_REFERENCE on
     RESULT/PARM_DECLs), and expects the user invisible by-reference-ness to
     be explicitly accounted for by the front-end in the function body.

     We achieve the complete transformation in two steps:

     1/ create_subprog_decl performs early attribute tweaks: it clears
        TREE_ADDRESSABLE from the result type and sets DECL_BY_REFERENCE on
        the result decl.  The former ensures that the bit isn't set in the GCC
        tree saved for the function, so prevents ICEs on temporary creation.
        The latter we use here to trigger the rest of the processing.

     2/ This function performs the type transformation on the result decl
        and adjusts all the references to this decl from the function body
	accordingly.

     Clearing TREE_ADDRESSABLE from the type differs from the C++ front-end
     strategy, which escapes the gimplifier temporary creation issues by
     creating it's own temporaries using TARGET_EXPR nodes.  Our way relies
     on simple specific support code in aggregate_value_p to look at the
     target function result decl explicitly.  */

  struct pointer_set_t *p_set;
  tree decl_result = DECL_RESULT (fndecl);

  if (!DECL_BY_REFERENCE (decl_result))
    return;

  /* Make the DECL_RESULT explicitly by-reference and adjust all the
     occurrences in the function body using the common tree-walking facility.
     We want to see every occurrence of the result decl to adjust the
     referencing tree, so need to use our own pointer set to control which
     trees should be visited again or not.  */

  p_set = pointer_set_create ();

  TREE_TYPE (decl_result) = build_reference_type (TREE_TYPE (decl_result));
  TREE_ADDRESSABLE (decl_result) = 0;
  relayout_decl (decl_result);

  walk_tree (&DECL_SAVED_TREE (fndecl), gnat_genericize_r, p_set, NULL);

  pointer_set_destroy (p_set);
}

/* Finish the definition of the current subprogram BODY and finalize it.  */

void
end_subprog_body (tree body)
{
  tree fndecl = current_function_decl;

  /* Mark the BLOCK for this level as being for this function and pop the
     level.  Since the vars in it are the parameters, clear them.  */
  BLOCK_VARS (current_binding_level->block) = 0;
  BLOCK_SUPERCONTEXT (current_binding_level->block) = fndecl;
  DECL_INITIAL (fndecl) = current_binding_level->block;
  gnat_poplevel ();

  /* We handle pending sizes via the elaboration of types, so we don't
     need to save them.  */
  get_pending_sizes ();

  /* Mark the RESULT_DECL as being in this subprogram. */
  DECL_CONTEXT (DECL_RESULT (fndecl)) = fndecl;

  DECL_SAVED_TREE (fndecl) = body;

  current_function_decl = DECL_CONTEXT (fndecl);
  set_cfun (NULL);

  /* We cannot track the location of errors past this point.  */
  error_gnat_node = Empty;

  /* If we're only annotating types, don't actually compile this function.  */
  if (type_annotate_only)
    return;

  /* Perform the required pre-gimplification transformations on the tree.  */
  gnat_genericize (fndecl);

  /* Dump functions before gimplification.  */
  dump_function (TDI_original, fndecl);

  /* ??? This special handling of nested functions is probably obsolete.  */
  if (!DECL_CONTEXT (fndecl))
    cgraph_finalize_function (fndecl, false);
  else
    /* Register this function with cgraph just far enough to get it
       added to our parent's nested function list.  */
    (void) cgraph_node (fndecl);
}

<<<<<<< HEAD
/* Convert FNDECL's code to GIMPLE and handle any nested functions.  */

static void
gnat_gimplify_function (tree fndecl)
{
  struct cgraph_node *cgn;

  dump_function (TDI_original, fndecl);
  gimplify_function_tree (fndecl);
  dump_function (TDI_generic, fndecl);

  /* Convert all nested functions to GIMPLE now.  We do things in this order
     so that items like VLA sizes are expanded properly in the context of the
     correct function.  */
  cgn = cgraph_node (fndecl);
  for (cgn = cgn->nested; cgn; cgn = cgn->next_nested)
    gnat_gimplify_function (cgn->decl);
}

=======
>>>>>>> 42a9ba1d
tree
gnat_builtin_function (tree decl)
{
  gnat_pushdecl (decl, Empty);
  return decl;
}

/* Return an integer type with the number of bits of precision given by
   PRECISION.  UNSIGNEDP is nonzero if the type is unsigned; otherwise
   it is a signed type.  */

tree
gnat_type_for_size (unsigned precision, int unsignedp)
{
  tree t;
  char type_name[20];

  if (precision <= 2 * MAX_BITS_PER_WORD
      && signed_and_unsigned_types[precision][unsignedp])
    return signed_and_unsigned_types[precision][unsignedp];

 if (unsignedp)
    t = make_unsigned_type (precision);
  else
    t = make_signed_type (precision);

  if (precision <= 2 * MAX_BITS_PER_WORD)
    signed_and_unsigned_types[precision][unsignedp] = t;

  if (!TYPE_NAME (t))
    {
      sprintf (type_name, "%sSIGNED_%d", unsignedp ? "UN" : "", precision);
      TYPE_NAME (t) = get_identifier (type_name);
    }

  return t;
}

/* Likewise for floating-point types.  */

static tree
float_type_for_precision (int precision, enum machine_mode mode)
{
  tree t;
  char type_name[20];

  if (float_types[(int) mode])
    return float_types[(int) mode];

  float_types[(int) mode] = t = make_node (REAL_TYPE);
  TYPE_PRECISION (t) = precision;
  layout_type (t);

  gcc_assert (TYPE_MODE (t) == mode);
  if (!TYPE_NAME (t))
    {
      sprintf (type_name, "FLOAT_%d", precision);
      TYPE_NAME (t) = get_identifier (type_name);
    }

  return t;
}

/* Return a data type that has machine mode MODE.  UNSIGNEDP selects
   an unsigned type; otherwise a signed type is returned.  */

tree
gnat_type_for_mode (enum machine_mode mode, int unsignedp)
{
  if (mode == BLKmode)
    return NULL_TREE;
  else if (mode == VOIDmode)
    return void_type_node;
  else if (COMPLEX_MODE_P (mode))
    return NULL_TREE;
  else if (SCALAR_FLOAT_MODE_P (mode))
    return float_type_for_precision (GET_MODE_PRECISION (mode), mode);
  else if (SCALAR_INT_MODE_P (mode))
    return gnat_type_for_size (GET_MODE_BITSIZE (mode), unsignedp);
  else
    return NULL_TREE;
}

/* Return the unsigned version of a TYPE_NODE, a scalar type.  */

tree
gnat_unsigned_type (tree type_node)
{
  tree type = gnat_type_for_size (TYPE_PRECISION (type_node), 1);

  if (TREE_CODE (type_node) == INTEGER_TYPE && TYPE_MODULAR_P (type_node))
    {
      type = copy_node (type);
      TREE_TYPE (type) = type_node;
    }
  else if (TREE_TYPE (type_node)
	   && TREE_CODE (TREE_TYPE (type_node)) == INTEGER_TYPE
	   && TYPE_MODULAR_P (TREE_TYPE (type_node)))
    {
      type = copy_node (type);
      TREE_TYPE (type) = TREE_TYPE (type_node);
    }

  return type;
}

/* Return the signed version of a TYPE_NODE, a scalar type.  */

tree
gnat_signed_type (tree type_node)
{
  tree type = gnat_type_for_size (TYPE_PRECISION (type_node), 0);

  if (TREE_CODE (type_node) == INTEGER_TYPE && TYPE_MODULAR_P (type_node))
    {
      type = copy_node (type);
      TREE_TYPE (type) = type_node;
    }
  else if (TREE_TYPE (type_node)
	   && TREE_CODE (TREE_TYPE (type_node)) == INTEGER_TYPE
	   && TYPE_MODULAR_P (TREE_TYPE (type_node)))
    {
      type = copy_node (type);
      TREE_TYPE (type) = TREE_TYPE (type_node);
    }

  return type;
}

/* Return 1 if the types T1 and T2 are compatible, i.e. if they can be
   transparently converted to each other.  */

int
gnat_types_compatible_p (tree t1, tree t2)
{
  enum tree_code code;

  /* This is the default criterion.  */
  if (TYPE_MAIN_VARIANT (t1) == TYPE_MAIN_VARIANT (t2))
    return 1;

  /* We only check structural equivalence here.  */
  if ((code = TREE_CODE (t1)) != TREE_CODE (t2))
    return 0;

  /* Array types are also compatible if they are constrained and have
     the same component type and the same domain.  */
  if (code == ARRAY_TYPE
      && TREE_TYPE (t1) == TREE_TYPE (t2)
      && (TYPE_DOMAIN (t1) == TYPE_DOMAIN (t2)
	  || (TYPE_DOMAIN (t1)
<<<<<<< HEAD
	      && TYPE_DOMAIN (t2)      
=======
	      && TYPE_DOMAIN (t2)
>>>>>>> 42a9ba1d
	      && tree_int_cst_equal (TYPE_MIN_VALUE (TYPE_DOMAIN (t1)),
				     TYPE_MIN_VALUE (TYPE_DOMAIN (t2)))
	      && tree_int_cst_equal (TYPE_MAX_VALUE (TYPE_DOMAIN (t1)),
				     TYPE_MAX_VALUE (TYPE_DOMAIN (t2))))))
    return 1;

  /* Padding record types are also compatible if they pad the same
     type and have the same constant size.  */
  if (code == RECORD_TYPE
      && TYPE_IS_PADDING_P (t1) && TYPE_IS_PADDING_P (t2)
      && TREE_TYPE (TYPE_FIELDS (t1)) == TREE_TYPE (TYPE_FIELDS (t2))
      && tree_int_cst_equal (TYPE_SIZE (t1), TYPE_SIZE (t2)))
    return 1;

  return 0;
}

/* EXP is an expression for the size of an object.  If this size contains
   discriminant references, replace them with the maximum (if MAX_P) or
   minimum (if !MAX_P) possible value of the discriminant.  */

tree
max_size (tree exp, bool max_p)
{
  enum tree_code code = TREE_CODE (exp);
  tree type = TREE_TYPE (exp);

  switch (TREE_CODE_CLASS (code))
    {
    case tcc_declaration:
    case tcc_constant:
      return exp;

    case tcc_vl_exp:
      if (code == CALL_EXPR)
	{
	  tree t, *argarray;
	  int n, i;

	  t = maybe_inline_call_in_expr (exp);
	  if (t)
	    return max_size (t, max_p);

	  n = call_expr_nargs (exp);
	  gcc_assert (n > 0);
	  argarray = (tree *) alloca (n * sizeof (tree));
	  for (i = 0; i < n; i++)
	    argarray[i] = max_size (CALL_EXPR_ARG (exp, i), max_p);
	  return build_call_array (type, CALL_EXPR_FN (exp), n, argarray);
	}
      break;

    case tcc_reference:
      /* If this contains a PLACEHOLDER_EXPR, it is the thing we want to
	 modify.  Otherwise, we treat it like a variable.  */
      if (!CONTAINS_PLACEHOLDER_P (exp))
	return exp;

      type = TREE_TYPE (TREE_OPERAND (exp, 1));
      return
	max_size (max_p ? TYPE_MAX_VALUE (type) : TYPE_MIN_VALUE (type), true);

    case tcc_comparison:
      return max_p ? size_one_node : size_zero_node;

    case tcc_unary:
    case tcc_binary:
    case tcc_expression:
      switch (TREE_CODE_LENGTH (code))
	{
	case 1:
	  if (code == NON_LVALUE_EXPR)
	    return max_size (TREE_OPERAND (exp, 0), max_p);
	  else
	    return
	      fold_build1 (code, type,
			   max_size (TREE_OPERAND (exp, 0),
				     code == NEGATE_EXPR ? !max_p : max_p));

	case 2:
	  if (code == COMPOUND_EXPR)
	    return max_size (TREE_OPERAND (exp, 1), max_p);

	  /* Calculate "(A ? B : C) - D" as "A ? B - D : C - D" which
	     may provide a tighter bound on max_size.  */
	  if (code == MINUS_EXPR
	      && TREE_CODE (TREE_OPERAND (exp, 0)) == COND_EXPR)
	    {
	      tree lhs = fold_build2 (MINUS_EXPR, type,
				      TREE_OPERAND (TREE_OPERAND (exp, 0), 1),
				      TREE_OPERAND (exp, 1));
	      tree rhs = fold_build2 (MINUS_EXPR, type,
				      TREE_OPERAND (TREE_OPERAND (exp, 0), 2),
				      TREE_OPERAND (exp, 1));
	      return fold_build2 (max_p ? MAX_EXPR : MIN_EXPR, type,
				  max_size (lhs, max_p),
				  max_size (rhs, max_p));
	    }

	  {
	    tree lhs = max_size (TREE_OPERAND (exp, 0), max_p);
	    tree rhs = max_size (TREE_OPERAND (exp, 1),
				 code == MINUS_EXPR ? !max_p : max_p);

	    /* Special-case wanting the maximum value of a MIN_EXPR.
	       In that case, if one side overflows, return the other.
	       sizetype is signed, but we know sizes are non-negative.
	       Likewise, handle a MINUS_EXPR or PLUS_EXPR with the LHS
	       overflowing or the maximum possible value and the RHS
	       a variable.  */
	    if (max_p
		&& code == MIN_EXPR
		&& TREE_CODE (rhs) == INTEGER_CST
		&& TREE_OVERFLOW (rhs))
	      return lhs;
	    else if (max_p
		     && code == MIN_EXPR
		     && TREE_CODE (lhs) == INTEGER_CST
		     && TREE_OVERFLOW (lhs))
	      return rhs;
	    else if ((code == MINUS_EXPR || code == PLUS_EXPR)
		     && ((TREE_CODE (lhs) == INTEGER_CST
			  && TREE_OVERFLOW (lhs))
			 || operand_equal_p (lhs, TYPE_MAX_VALUE (type), 0))
		     && !TREE_CONSTANT (rhs))
	      return lhs;
	    else
	      return fold_build2 (code, type, lhs, rhs);
	  }

	case 3:
	  if (code == SAVE_EXPR)
	    return exp;
	  else if (code == COND_EXPR)
	    return fold_build2 (max_p ? MAX_EXPR : MIN_EXPR, type,
				max_size (TREE_OPERAND (exp, 1), max_p),
				max_size (TREE_OPERAND (exp, 2), max_p));
	}

      /* Other tree classes cannot happen.  */
    default:
      break;
    }

  gcc_unreachable ();
}

/* Build a template of type TEMPLATE_TYPE from the array bounds of ARRAY_TYPE.
   EXPR is an expression that we can use to locate any PLACEHOLDER_EXPRs.
   Return a constructor for the template.  */

tree
build_template (tree template_type, tree array_type, tree expr)
{
  tree template_elts = NULL_TREE;
  tree bound_list = NULL_TREE;
  tree field;

  while (TREE_CODE (array_type) == RECORD_TYPE
	 && (TYPE_IS_PADDING_P (array_type)
	     || TYPE_JUSTIFIED_MODULAR_P (array_type)))
    array_type = TREE_TYPE (TYPE_FIELDS (array_type));

  if (TREE_CODE (array_type) == ARRAY_TYPE
      || (TREE_CODE (array_type) == INTEGER_TYPE
	  && TYPE_HAS_ACTUAL_BOUNDS_P (array_type)))
    bound_list = TYPE_ACTUAL_BOUNDS (array_type);

  /* First make the list for a CONSTRUCTOR for the template.  Go down the
     field list of the template instead of the type chain because this
     array might be an Ada array of arrays and we can't tell where the
     nested arrays stop being the underlying object.  */

  for (field = TYPE_FIELDS (template_type); field;
       (bound_list
	? (bound_list = TREE_CHAIN (bound_list))
	: (array_type = TREE_TYPE (array_type))),
       field = TREE_CHAIN (TREE_CHAIN (field)))
    {
      tree bounds, min, max;

      /* If we have a bound list, get the bounds from there.  Likewise
	 for an ARRAY_TYPE.  Otherwise, if expr is a PARM_DECL with
	 DECL_BY_COMPONENT_PTR_P, use the bounds of the field in the template.
	 This will give us a maximum range.  */
      if (bound_list)
	bounds = TREE_VALUE (bound_list);
      else if (TREE_CODE (array_type) == ARRAY_TYPE)
	bounds = TYPE_INDEX_TYPE (TYPE_DOMAIN (array_type));
      else if (expr && TREE_CODE (expr) == PARM_DECL
	       && DECL_BY_COMPONENT_PTR_P (expr))
	bounds = TREE_TYPE (field);
      else
	gcc_unreachable ();

      min = convert (TREE_TYPE (field), TYPE_MIN_VALUE (bounds));
      max = convert (TREE_TYPE (TREE_CHAIN (field)), TYPE_MAX_VALUE (bounds));

      /* If either MIN or MAX involve a PLACEHOLDER_EXPR, we must
	 substitute it from OBJECT.  */
      min = SUBSTITUTE_PLACEHOLDER_IN_EXPR (min, expr);
      max = SUBSTITUTE_PLACEHOLDER_IN_EXPR (max, expr);

      template_elts = tree_cons (TREE_CHAIN (field), max,
				 tree_cons (field, min, template_elts));
    }

  return gnat_build_constructor (template_type, nreverse (template_elts));
}

/* Build a 32bit VMS descriptor from a Mechanism_Type, which must specify
   a descriptor type, and the GCC type of an object.  Each FIELD_DECL
   in the type contains in its DECL_INITIAL the expression to use when
   a constructor is made for the type.  GNAT_ENTITY is an entity used
   to print out an error message if the mechanism cannot be applied to
   an object of that type and also for the name.  */

tree
build_vms_descriptor32 (tree type, Mechanism_Type mech, Entity_Id gnat_entity)
{
  tree record_type = make_node (RECORD_TYPE);
  tree pointer32_type;
  tree field_list = 0;
  int klass;
  int dtype = 0;
  tree inner_type;
  int ndim;
  int i;
  tree *idx_arr;
  tree tem;

  /* If TYPE is an unconstrained array, use the underlying array type.  */
  if (TREE_CODE (type) == UNCONSTRAINED_ARRAY_TYPE)
    type = TREE_TYPE (TREE_TYPE (TYPE_FIELDS (TREE_TYPE (type))));

  /* If this is an array, compute the number of dimensions in the array,
     get the index types, and point to the inner type.  */
  if (TREE_CODE (type) != ARRAY_TYPE)
    ndim = 0;
  else
    for (ndim = 1, inner_type = type;
	 TREE_CODE (TREE_TYPE (inner_type)) == ARRAY_TYPE
	 && TYPE_MULTI_ARRAY_P (TREE_TYPE (inner_type));
	 ndim++, inner_type = TREE_TYPE (inner_type))
      ;

  idx_arr = (tree *) alloca (ndim * sizeof (tree));

  if (mech != By_Descriptor_NCA && mech != By_Short_Descriptor_NCA
      && TREE_CODE (type) == ARRAY_TYPE && TYPE_CONVENTION_FORTRAN_P (type))
    for (i = ndim - 1, inner_type = type;
	 i >= 0;
	 i--, inner_type = TREE_TYPE (inner_type))
      idx_arr[i] = TYPE_DOMAIN (inner_type);
  else
    for (i = 0, inner_type = type;
	 i < ndim;
	 i++, inner_type = TREE_TYPE (inner_type))
      idx_arr[i] = TYPE_DOMAIN (inner_type);

  /* Now get the DTYPE value.  */
  switch (TREE_CODE (type))
    {
    case INTEGER_TYPE:
    case ENUMERAL_TYPE:
    case BOOLEAN_TYPE:
      if (TYPE_VAX_FLOATING_POINT_P (type))
	switch (tree_low_cst (TYPE_DIGITS_VALUE (type), 1))
	  {
	  case 6:
	    dtype = 10;
	    break;
	  case 9:
	    dtype = 11;
	    break;
	  case 15:
	    dtype = 27;
	    break;
	  }
      else
	switch (GET_MODE_BITSIZE (TYPE_MODE (type)))
	  {
	  case 8:
	    dtype = TYPE_UNSIGNED (type) ? 2 : 6;
	    break;
	  case 16:
	    dtype = TYPE_UNSIGNED (type) ? 3 : 7;
	    break;
	  case 32:
	    dtype = TYPE_UNSIGNED (type) ? 4 : 8;
	    break;
	  case 64:
	    dtype = TYPE_UNSIGNED (type) ? 5 : 9;
	    break;
	  case 128:
	    dtype = TYPE_UNSIGNED (type) ? 25 : 26;
	    break;
	  }
      break;

    case REAL_TYPE:
      dtype = GET_MODE_BITSIZE (TYPE_MODE (type)) == 32 ? 52 : 53;
      break;

    case COMPLEX_TYPE:
      if (TREE_CODE (TREE_TYPE (type)) == INTEGER_TYPE
	  && TYPE_VAX_FLOATING_POINT_P (type))
	switch (tree_low_cst (TYPE_DIGITS_VALUE (type), 1))
	  {
	  case 6:
	    dtype = 12;
	    break;
	  case 9:
	    dtype = 13;
	    break;
	  case 15:
	    dtype = 29;
	  }
      else
	dtype = GET_MODE_BITSIZE (TYPE_MODE (TREE_TYPE (type))) == 32 ? 54: 55;
      break;

    case ARRAY_TYPE:
      dtype = 14;
      break;

    default:
      break;
    }

  /* Get the CLASS value.  */
  switch (mech)
    {
    case By_Descriptor_A:
    case By_Short_Descriptor_A:
      klass = 4;
      break;
    case By_Descriptor_NCA:
    case By_Short_Descriptor_NCA:
      klass = 10;
      break;
    case By_Descriptor_SB:
    case By_Short_Descriptor_SB:
      klass = 15;
      break;
    case By_Descriptor:
    case By_Short_Descriptor:
    case By_Descriptor_S:
    case By_Short_Descriptor_S:
    default:
      klass = 1;
      break;
    }

  /* Make the type for a descriptor for VMS.  The first four fields
     are the same for all types.  */

  field_list
    = chainon (field_list,
	       make_descriptor_field
	       ("LENGTH", gnat_type_for_size (16, 1), record_type,
		size_in_bytes ((mech == By_Descriptor_A ||
                                mech == By_Short_Descriptor_A)
                               ? inner_type : type)));

  field_list = chainon (field_list,
			make_descriptor_field ("DTYPE",
					       gnat_type_for_size (8, 1),
					       record_type, size_int (dtype)));
  field_list = chainon (field_list,
			make_descriptor_field ("CLASS",
					       gnat_type_for_size (8, 1),
					       record_type, size_int (klass)));

  /* Of course this will crash at run-time if the address space is not
     within the low 32 bits, but there is nothing else we can do.  */
  pointer32_type = build_pointer_type_for_mode (type, SImode, false);

  field_list
    = chainon (field_list,
	       make_descriptor_field
	       ("POINTER", pointer32_type, record_type,
		build_unary_op (ADDR_EXPR,
				pointer32_type,
				build0 (PLACEHOLDER_EXPR, type))));

  switch (mech)
    {
    case By_Descriptor:
    case By_Short_Descriptor:
    case By_Descriptor_S:
    case By_Short_Descriptor_S:
      break;

    case By_Descriptor_SB:
    case By_Short_Descriptor_SB:
      field_list
	= chainon (field_list,
		   make_descriptor_field
		   ("SB_L1", gnat_type_for_size (32, 1), record_type,
		    TREE_CODE (type) == ARRAY_TYPE
		    ? TYPE_MIN_VALUE (TYPE_DOMAIN (type)) : size_zero_node));
      field_list
	= chainon (field_list,
		   make_descriptor_field
		   ("SB_U1", gnat_type_for_size (32, 1), record_type,
		    TREE_CODE (type) == ARRAY_TYPE
		    ? TYPE_MAX_VALUE (TYPE_DOMAIN (type)) : size_zero_node));
      break;

    case By_Descriptor_A:
    case By_Short_Descriptor_A:
    case By_Descriptor_NCA:
    case By_Short_Descriptor_NCA:
      field_list = chainon (field_list,
			    make_descriptor_field ("SCALE",
						   gnat_type_for_size (8, 1),
						   record_type,
						   size_zero_node));

      field_list = chainon (field_list,
			    make_descriptor_field ("DIGITS",
						   gnat_type_for_size (8, 1),
						   record_type,
						   size_zero_node));

      field_list
	= chainon (field_list,
		   make_descriptor_field
		   ("AFLAGS", gnat_type_for_size (8, 1), record_type,
		    size_int ((mech == By_Descriptor_NCA ||
                              mech == By_Short_Descriptor_NCA)
			      ? 0
			      /* Set FL_COLUMN, FL_COEFF, and FL_BOUNDS.  */
			      : (TREE_CODE (type) == ARRAY_TYPE
				 && TYPE_CONVENTION_FORTRAN_P (type)
				 ? 224 : 192))));

      field_list = chainon (field_list,
			    make_descriptor_field ("DIMCT",
						   gnat_type_for_size (8, 1),
						   record_type,
						   size_int (ndim)));

      field_list = chainon (field_list,
			    make_descriptor_field ("ARSIZE",
						   gnat_type_for_size (32, 1),
						   record_type,
						   size_in_bytes (type)));

      /* Now build a pointer to the 0,0,0... element.  */
      tem = build0 (PLACEHOLDER_EXPR, type);
      for (i = 0, inner_type = type; i < ndim;
	   i++, inner_type = TREE_TYPE (inner_type))
	tem = build4 (ARRAY_REF, TREE_TYPE (inner_type), tem,
		      convert (TYPE_DOMAIN (inner_type), size_zero_node),
		      NULL_TREE, NULL_TREE);

      field_list
	= chainon (field_list,
		   make_descriptor_field
		   ("A0",
		    build_pointer_type_for_mode (inner_type, SImode, false),
		    record_type,
		    build1 (ADDR_EXPR,
			    build_pointer_type_for_mode (inner_type, SImode,
							 false),
			    tem)));

      /* Next come the addressing coefficients.  */
      tem = size_one_node;
      for (i = 0; i < ndim; i++)
	{
	  char fname[3];
	  tree idx_length
	    = size_binop (MULT_EXPR, tem,
			  size_binop (PLUS_EXPR,
				      size_binop (MINUS_EXPR,
						  TYPE_MAX_VALUE (idx_arr[i]),
						  TYPE_MIN_VALUE (idx_arr[i])),
				      size_int (1)));

	  fname[0] = ((mech == By_Descriptor_NCA ||
                       mech == By_Short_Descriptor_NCA) ? 'S' : 'M');
	  fname[1] = '0' + i, fname[2] = 0;
	  field_list
	    = chainon (field_list,
		       make_descriptor_field (fname,
					      gnat_type_for_size (32, 1),
					      record_type, idx_length));

	  if (mech == By_Descriptor_NCA || mech == By_Short_Descriptor_NCA)
	    tem = idx_length;
	}

      /* Finally here are the bounds.  */
      for (i = 0; i < ndim; i++)
	{
	  char fname[3];

	  fname[0] = 'L', fname[1] = '0' + i, fname[2] = 0;
	  field_list
	    = chainon (field_list,
		       make_descriptor_field
		       (fname, gnat_type_for_size (32, 1), record_type,
			TYPE_MIN_VALUE (idx_arr[i])));

	  fname[0] = 'U';
	  field_list
	    = chainon (field_list,
		       make_descriptor_field
		       (fname, gnat_type_for_size (32, 1), record_type,
			TYPE_MAX_VALUE (idx_arr[i])));
	}
      break;

    default:
      post_error ("unsupported descriptor type for &", gnat_entity);
    }

  TYPE_NAME (record_type) = create_concat_name (gnat_entity, "DESC");
  finish_record_type (record_type, field_list, 0, true);
  return record_type;
}

/* Build a 64bit VMS descriptor from a Mechanism_Type, which must specify
   a descriptor type, and the GCC type of an object.  Each FIELD_DECL
   in the type contains in its DECL_INITIAL the expression to use when
   a constructor is made for the type.  GNAT_ENTITY is an entity used
   to print out an error message if the mechanism cannot be applied to
   an object of that type and also for the name.  */

tree
build_vms_descriptor (tree type, Mechanism_Type mech, Entity_Id gnat_entity)
{
  tree record64_type = make_node (RECORD_TYPE);
  tree pointer64_type;
  tree field_list64 = 0;
  int klass;
  int dtype = 0;
  tree inner_type;
  int ndim;
  int i;
  tree *idx_arr;
  tree tem;

  /* If TYPE is an unconstrained array, use the underlying array type.  */
  if (TREE_CODE (type) == UNCONSTRAINED_ARRAY_TYPE)
    type = TREE_TYPE (TREE_TYPE (TYPE_FIELDS (TREE_TYPE (type))));

  /* If this is an array, compute the number of dimensions in the array,
     get the index types, and point to the inner type.  */
  if (TREE_CODE (type) != ARRAY_TYPE)
    ndim = 0;
  else
    for (ndim = 1, inner_type = type;
	 TREE_CODE (TREE_TYPE (inner_type)) == ARRAY_TYPE
	 && TYPE_MULTI_ARRAY_P (TREE_TYPE (inner_type));
	 ndim++, inner_type = TREE_TYPE (inner_type))
      ;

  idx_arr = (tree *) alloca (ndim * sizeof (tree));

  if (mech != By_Descriptor_NCA
      && TREE_CODE (type) == ARRAY_TYPE && TYPE_CONVENTION_FORTRAN_P (type))
    for (i = ndim - 1, inner_type = type;
	 i >= 0;
	 i--, inner_type = TREE_TYPE (inner_type))
      idx_arr[i] = TYPE_DOMAIN (inner_type);
  else
    for (i = 0, inner_type = type;
	 i < ndim;
	 i++, inner_type = TREE_TYPE (inner_type))
      idx_arr[i] = TYPE_DOMAIN (inner_type);

  /* Now get the DTYPE value.  */
  switch (TREE_CODE (type))
    {
    case INTEGER_TYPE:
    case ENUMERAL_TYPE:
    case BOOLEAN_TYPE:
      if (TYPE_VAX_FLOATING_POINT_P (type))
	switch (tree_low_cst (TYPE_DIGITS_VALUE (type), 1))
	  {
	  case 6:
	    dtype = 10;
	    break;
	  case 9:
	    dtype = 11;
	    break;
	  case 15:
	    dtype = 27;
	    break;
	  }
      else
	switch (GET_MODE_BITSIZE (TYPE_MODE (type)))
	  {
	  case 8:
	    dtype = TYPE_UNSIGNED (type) ? 2 : 6;
	    break;
	  case 16:
	    dtype = TYPE_UNSIGNED (type) ? 3 : 7;
	    break;
	  case 32:
	    dtype = TYPE_UNSIGNED (type) ? 4 : 8;
	    break;
	  case 64:
	    dtype = TYPE_UNSIGNED (type) ? 5 : 9;
	    break;
	  case 128:
	    dtype = TYPE_UNSIGNED (type) ? 25 : 26;
	    break;
	  }
      break;

    case REAL_TYPE:
      dtype = GET_MODE_BITSIZE (TYPE_MODE (type)) == 32 ? 52 : 53;
      break;

    case COMPLEX_TYPE:
      if (TREE_CODE (TREE_TYPE (type)) == INTEGER_TYPE
	  && TYPE_VAX_FLOATING_POINT_P (type))
	switch (tree_low_cst (TYPE_DIGITS_VALUE (type), 1))
	  {
	  case 6:
	    dtype = 12;
	    break;
	  case 9:
	    dtype = 13;
	    break;
	  case 15:
	    dtype = 29;
	  }
      else
	dtype = GET_MODE_BITSIZE (TYPE_MODE (TREE_TYPE (type))) == 32 ? 54: 55;
      break;

    case ARRAY_TYPE:
      dtype = 14;
      break;

    default:
      break;
    }

  /* Get the CLASS value.  */
  switch (mech)
    {
    case By_Descriptor_A:
      klass = 4;
      break;
    case By_Descriptor_NCA:
      klass = 10;
      break;
    case By_Descriptor_SB:
      klass = 15;
      break;
    case By_Descriptor:
    case By_Descriptor_S:
    default:
      klass = 1;
      break;
    }

  /* Make the type for a 64bit descriptor for VMS.  The first six fields
     are the same for all types.  */

  field_list64 = chainon (field_list64,
			make_descriptor_field ("MBO",
                                               gnat_type_for_size (16, 1),
                                               record64_type, size_int (1)));

  field_list64 = chainon (field_list64,
			make_descriptor_field ("DTYPE",
					       gnat_type_for_size (8, 1),
					       record64_type, size_int (dtype)));
  field_list64 = chainon (field_list64,
			make_descriptor_field ("CLASS",
					       gnat_type_for_size (8, 1),
					       record64_type, size_int (klass)));

  field_list64 = chainon (field_list64,
			make_descriptor_field ("MBMO",
                                               gnat_type_for_size (32, 1),
                                               record64_type, ssize_int (-1)));

  field_list64
    = chainon (field_list64,
	       make_descriptor_field
	       ("LENGTH", gnat_type_for_size (64, 1), record64_type,
		size_in_bytes (mech == By_Descriptor_A ? inner_type : type)));

  pointer64_type = build_pointer_type_for_mode (type, DImode, false);

  field_list64
    = chainon (field_list64,
	       make_descriptor_field
	       ("POINTER", pointer64_type, record64_type,
		build_unary_op (ADDR_EXPR,
				pointer64_type,
				build0 (PLACEHOLDER_EXPR, type))));

  switch (mech)
    {
    case By_Descriptor:
    case By_Descriptor_S:
      break;

    case By_Descriptor_SB:
      field_list64
	= chainon (field_list64,
		   make_descriptor_field
		   ("SB_L1", gnat_type_for_size (64, 1), record64_type,
		    TREE_CODE (type) == ARRAY_TYPE
		    ? TYPE_MIN_VALUE (TYPE_DOMAIN (type)) : size_zero_node));
      field_list64
	= chainon (field_list64,
		   make_descriptor_field
		   ("SB_U1", gnat_type_for_size (64, 1), record64_type,
		    TREE_CODE (type) == ARRAY_TYPE
		    ? TYPE_MAX_VALUE (TYPE_DOMAIN (type)) : size_zero_node));
      break;

    case By_Descriptor_A:
    case By_Descriptor_NCA:
      field_list64 = chainon (field_list64,
			    make_descriptor_field ("SCALE",
						   gnat_type_for_size (8, 1),
						   record64_type,
						   size_zero_node));

      field_list64 = chainon (field_list64,
			    make_descriptor_field ("DIGITS",
						   gnat_type_for_size (8, 1),
						   record64_type,
						   size_zero_node));

      field_list64
	= chainon (field_list64,
		   make_descriptor_field
		   ("AFLAGS", gnat_type_for_size (8, 1), record64_type,
		    size_int (mech == By_Descriptor_NCA
			      ? 0
			      /* Set FL_COLUMN, FL_COEFF, and FL_BOUNDS.  */
			      : (TREE_CODE (type) == ARRAY_TYPE
				 && TYPE_CONVENTION_FORTRAN_P (type)
				 ? 224 : 192))));

      field_list64 = chainon (field_list64,
			    make_descriptor_field ("DIMCT",
						   gnat_type_for_size (8, 1),
						   record64_type,
						   size_int (ndim)));

      field_list64 = chainon (field_list64,
			    make_descriptor_field ("MBZ",
						   gnat_type_for_size (32, 1),
						   record64_type,
						   size_int (0)));
      field_list64 = chainon (field_list64,
			    make_descriptor_field ("ARSIZE",
						   gnat_type_for_size (64, 1),
						   record64_type,
						   size_in_bytes (type)));

      /* Now build a pointer to the 0,0,0... element.  */
      tem = build0 (PLACEHOLDER_EXPR, type);
      for (i = 0, inner_type = type; i < ndim;
	   i++, inner_type = TREE_TYPE (inner_type))
	tem = build4 (ARRAY_REF, TREE_TYPE (inner_type), tem,
		      convert (TYPE_DOMAIN (inner_type), size_zero_node),
		      NULL_TREE, NULL_TREE);

      field_list64
	= chainon (field_list64,
		   make_descriptor_field
		   ("A0",
		    build_pointer_type_for_mode (inner_type, DImode, false),
		    record64_type,
		    build1 (ADDR_EXPR,
			    build_pointer_type_for_mode (inner_type, DImode,
							 false),
			    tem)));

      /* Next come the addressing coefficients.  */
      tem = size_one_node;
      for (i = 0; i < ndim; i++)
	{
	  char fname[3];
	  tree idx_length
	    = size_binop (MULT_EXPR, tem,
			  size_binop (PLUS_EXPR,
				      size_binop (MINUS_EXPR,
						  TYPE_MAX_VALUE (idx_arr[i]),
						  TYPE_MIN_VALUE (idx_arr[i])),
				      size_int (1)));

	  fname[0] = (mech == By_Descriptor_NCA ? 'S' : 'M');
	  fname[1] = '0' + i, fname[2] = 0;
	  field_list64
	    = chainon (field_list64,
		       make_descriptor_field (fname,
					      gnat_type_for_size (64, 1),
					      record64_type, idx_length));

	  if (mech == By_Descriptor_NCA)
	    tem = idx_length;
	}

      /* Finally here are the bounds.  */
      for (i = 0; i < ndim; i++)
	{
	  char fname[3];

	  fname[0] = 'L', fname[1] = '0' + i, fname[2] = 0;
	  field_list64
	    = chainon (field_list64,
		       make_descriptor_field
		       (fname, gnat_type_for_size (64, 1), record64_type,
			TYPE_MIN_VALUE (idx_arr[i])));

	  fname[0] = 'U';
	  field_list64
	    = chainon (field_list64,
		       make_descriptor_field
		       (fname, gnat_type_for_size (64, 1), record64_type,
			TYPE_MAX_VALUE (idx_arr[i])));
	}
      break;

    default:
      post_error ("unsupported descriptor type for &", gnat_entity);
    }

  TYPE_NAME (record64_type) = create_concat_name (gnat_entity, "DESC64");
  finish_record_type (record64_type, field_list64, 0, true);
  return record64_type;
}

/* Utility routine for above code to make a field.  */

static tree
make_descriptor_field (const char *name, tree type,
		       tree rec_type, tree initial)
{
  tree field
    = create_field_decl (get_identifier (name), type, rec_type, 0, 0, 0, 0);

  DECL_INITIAL (field) = initial;
  return field;
}

/* Convert GNU_EXPR, a pointer to a 64bit VMS descriptor, to GNU_TYPE, a
   regular pointer or fat pointer type.  GNAT_SUBPROG is the subprogram to
   which the VMS descriptor is passed.  */

static tree
convert_vms_descriptor64 (tree gnu_type, tree gnu_expr, Entity_Id gnat_subprog)
{
  tree desc_type = TREE_TYPE (TREE_TYPE (gnu_expr));
  tree desc = build1 (INDIRECT_REF, desc_type, gnu_expr);
  /* The CLASS field is the 3rd field in the descriptor.  */
  tree klass = TREE_CHAIN (TREE_CHAIN (TYPE_FIELDS (desc_type)));
  /* The POINTER field is the 6th field in the descriptor.  */
  tree pointer64 = TREE_CHAIN (TREE_CHAIN (TREE_CHAIN (klass)));

  /* Retrieve the value of the POINTER field.  */
  tree gnu_expr64
    = build3 (COMPONENT_REF, TREE_TYPE (pointer64), desc, pointer64, NULL_TREE);

  if (POINTER_TYPE_P (gnu_type))
    return convert (gnu_type, gnu_expr64);

  else if (TYPE_FAT_POINTER_P (gnu_type))
    {
      tree p_array_type = TREE_TYPE (TYPE_FIELDS (gnu_type));
      tree p_bounds_type = TREE_TYPE (TREE_CHAIN (TYPE_FIELDS (gnu_type)));
      tree template_type = TREE_TYPE (p_bounds_type);
      tree min_field = TYPE_FIELDS (template_type);
      tree max_field = TREE_CHAIN (TYPE_FIELDS (template_type));
      tree template_tree, template_addr, aflags, dimct, t, u;
      /* See the head comment of build_vms_descriptor.  */
      int iklass = TREE_INT_CST_LOW (DECL_INITIAL (klass));
      tree lfield, ufield;

      /* Convert POINTER to the type of the P_ARRAY field.  */
      gnu_expr64 = convert (p_array_type, gnu_expr64);

      switch (iklass)
	{
	case 1:  /* Class S  */
	case 15: /* Class SB */
	  /* Build {1, LENGTH} template; LENGTH64 is the 5th field.  */
	  t = TREE_CHAIN (TREE_CHAIN (klass));
	  t = build3 (COMPONENT_REF, TREE_TYPE (t), desc, t, NULL_TREE);
	  t = tree_cons (min_field,
			 convert (TREE_TYPE (min_field), integer_one_node),
			 tree_cons (max_field,
				    convert (TREE_TYPE (max_field), t),
				    NULL_TREE));
	  template_tree = gnat_build_constructor (template_type, t);
	  template_addr = build_unary_op (ADDR_EXPR, NULL_TREE, template_tree);

	  /* For class S, we are done.  */
	  if (iklass == 1)
	    break;

	  /* Test that we really have a SB descriptor, like DEC Ada.  */
	  t = build3 (COMPONENT_REF, TREE_TYPE (klass), desc, klass, NULL);
	  u = convert (TREE_TYPE (klass), DECL_INITIAL (klass));
	  u = build_binary_op (EQ_EXPR, integer_type_node, t, u);
	  /* If so, there is already a template in the descriptor and
	     it is located right after the POINTER field.  The fields are
             64bits so they must be repacked. */
	  t = TREE_CHAIN (pointer64);
          lfield = build3 (COMPONENT_REF, TREE_TYPE (t), desc, t, NULL_TREE);
          lfield = convert (TREE_TYPE (TYPE_FIELDS (template_type)), lfield);

	  t = TREE_CHAIN (t);
          ufield = build3 (COMPONENT_REF, TREE_TYPE (t), desc, t, NULL_TREE);
          ufield = convert
           (TREE_TYPE (TREE_CHAIN (TYPE_FIELDS (template_type))), ufield);

	  /* Build the template in the form of a constructor. */
	  t = tree_cons (TYPE_FIELDS (template_type), lfield,
			 tree_cons (TREE_CHAIN (TYPE_FIELDS (template_type)),
                                    ufield, NULL_TREE));
	  template_tree = gnat_build_constructor (template_type, t);

	  /* Otherwise use the {1, LENGTH} template we build above.  */
	  template_addr = build3 (COND_EXPR, p_bounds_type, u,
				  build_unary_op (ADDR_EXPR, p_bounds_type,
				 		 template_tree),
				  template_addr);
	  break;

	case 4:  /* Class A */
	  /* The AFLAGS field is the 3rd field after the pointer in the
             descriptor.  */
	  t = TREE_CHAIN (TREE_CHAIN (TREE_CHAIN (pointer64)));
	  aflags = build3 (COMPONENT_REF, TREE_TYPE (t), desc, t, NULL_TREE);
	  /* The DIMCT field is the next field in the descriptor after
             aflags.  */
	  t = TREE_CHAIN (t);
	  dimct = build3 (COMPONENT_REF, TREE_TYPE (t), desc, t, NULL_TREE);
	  /* Raise CONSTRAINT_ERROR if either more than 1 dimension
	     or FL_COEFF or FL_BOUNDS not set.  */
	  u = build_int_cst (TREE_TYPE (aflags), 192);
	  u = build_binary_op (TRUTH_OR_EXPR, integer_type_node,
			       build_binary_op (NE_EXPR, integer_type_node,
						dimct,
						convert (TREE_TYPE (dimct),
							 size_one_node)),
			       build_binary_op (NE_EXPR, integer_type_node,
						build2 (BIT_AND_EXPR,
							TREE_TYPE (aflags),
							aflags, u),
						u));
	  /* There is already a template in the descriptor and it is located
             in block 3.  The fields are 64bits so they must be repacked. */
	  t = TREE_CHAIN (TREE_CHAIN (TREE_CHAIN (TREE_CHAIN (TREE_CHAIN
              (t)))));
          lfield = build3 (COMPONENT_REF, TREE_TYPE (t), desc, t, NULL_TREE);
          lfield = convert (TREE_TYPE (TYPE_FIELDS (template_type)), lfield);

	  t = TREE_CHAIN (t);
          ufield = build3 (COMPONENT_REF, TREE_TYPE (t), desc, t, NULL_TREE);
          ufield = convert
           (TREE_TYPE (TREE_CHAIN (TYPE_FIELDS (template_type))), ufield);

	  /* Build the template in the form of a constructor. */
	  t = tree_cons (TYPE_FIELDS (template_type), lfield,
			 tree_cons (TREE_CHAIN (TYPE_FIELDS (template_type)),
                                    ufield, NULL_TREE));
	  template_tree = gnat_build_constructor (template_type, t);
	  template_tree = build3 (COND_EXPR, p_bounds_type, u,
			    build_call_raise (CE_Length_Check_Failed, Empty,
					      N_Raise_Constraint_Error),
			    template_tree);
	  template_addr
	    = build_unary_op (ADDR_EXPR, p_bounds_type, template_tree);
	  break;

	case 10: /* Class NCA */
	default:
	  post_error ("unsupported descriptor type for &", gnat_subprog);
	  template_addr = integer_zero_node;
	  break;
	}

      /* Build the fat pointer in the form of a constructor.  */
      t = tree_cons (TYPE_FIELDS (gnu_type), gnu_expr64,
		     tree_cons (TREE_CHAIN (TYPE_FIELDS (gnu_type)),
				template_addr, NULL_TREE));
      return gnat_build_constructor (gnu_type, t);
    }

  else
    gcc_unreachable ();
}

/* Convert GNU_EXPR, a pointer to a 32bit VMS descriptor, to GNU_TYPE, a
   regular pointer or fat pointer type.  GNAT_SUBPROG is the subprogram to
   which the VMS descriptor is passed.  */

static tree
convert_vms_descriptor32 (tree gnu_type, tree gnu_expr, Entity_Id gnat_subprog)
{
  tree desc_type = TREE_TYPE (TREE_TYPE (gnu_expr));
  tree desc = build1 (INDIRECT_REF, desc_type, gnu_expr);
  /* The CLASS field is the 3rd field in the descriptor.  */
  tree klass = TREE_CHAIN (TREE_CHAIN (TYPE_FIELDS (desc_type)));
  /* The POINTER field is the 4th field in the descriptor.  */
  tree pointer = TREE_CHAIN (klass);

  /* Retrieve the value of the POINTER field.  */
  tree gnu_expr32
    = build3 (COMPONENT_REF, TREE_TYPE (pointer), desc, pointer, NULL_TREE);

  if (POINTER_TYPE_P (gnu_type))
    return convert (gnu_type, gnu_expr32);

  else if (TYPE_FAT_POINTER_P (gnu_type))
    {
      tree p_array_type = TREE_TYPE (TYPE_FIELDS (gnu_type));
      tree p_bounds_type = TREE_TYPE (TREE_CHAIN (TYPE_FIELDS (gnu_type)));
      tree template_type = TREE_TYPE (p_bounds_type);
      tree min_field = TYPE_FIELDS (template_type);
      tree max_field = TREE_CHAIN (TYPE_FIELDS (template_type));
      tree template_tree, template_addr, aflags, dimct, t, u;
      /* See the head comment of build_vms_descriptor.  */
      int iklass = TREE_INT_CST_LOW (DECL_INITIAL (klass));

      /* Convert POINTER to the type of the P_ARRAY field.  */
      gnu_expr32 = convert (p_array_type, gnu_expr32);

      switch (iklass)
	{
	case 1:  /* Class S  */
	case 15: /* Class SB */
	  /* Build {1, LENGTH} template; LENGTH is the 1st field.  */
	  t = TYPE_FIELDS (desc_type);
	  t = build3 (COMPONENT_REF, TREE_TYPE (t), desc, t, NULL_TREE);
	  t = tree_cons (min_field,
			 convert (TREE_TYPE (min_field), integer_one_node),
			 tree_cons (max_field,
				    convert (TREE_TYPE (max_field), t),
				    NULL_TREE));
	  template_tree = gnat_build_constructor (template_type, t);
	  template_addr = build_unary_op (ADDR_EXPR, NULL_TREE, template_tree);

	  /* For class S, we are done.  */
	  if (iklass == 1)
	    break;

	  /* Test that we really have a SB descriptor, like DEC Ada.  */
	  t = build3 (COMPONENT_REF, TREE_TYPE (klass), desc, klass, NULL);
	  u = convert (TREE_TYPE (klass), DECL_INITIAL (klass));
	  u = build_binary_op (EQ_EXPR, integer_type_node, t, u);
	  /* If so, there is already a template in the descriptor and
	     it is located right after the POINTER field.  */
	  t = TREE_CHAIN (pointer);
	  template_tree
	    = build3 (COMPONENT_REF, TREE_TYPE (t), desc, t, NULL_TREE);
	  /* Otherwise use the {1, LENGTH} template we build above.  */
	  template_addr = build3 (COND_EXPR, p_bounds_type, u,
				  build_unary_op (ADDR_EXPR, p_bounds_type,
				 		 template_tree),
				  template_addr);
	  break;

	case 4:  /* Class A */
	  /* The AFLAGS field is the 7th field in the descriptor.  */
	  t = TREE_CHAIN (TREE_CHAIN (TREE_CHAIN (pointer)));
	  aflags = build3 (COMPONENT_REF, TREE_TYPE (t), desc, t, NULL_TREE);
	  /* The DIMCT field is the 8th field in the descriptor.  */
	  t = TREE_CHAIN (t);
	  dimct = build3 (COMPONENT_REF, TREE_TYPE (t), desc, t, NULL_TREE);
	  /* Raise CONSTRAINT_ERROR if either more than 1 dimension
	     or FL_COEFF or FL_BOUNDS not set.  */
	  u = build_int_cst (TREE_TYPE (aflags), 192);
	  u = build_binary_op (TRUTH_OR_EXPR, integer_type_node,
			       build_binary_op (NE_EXPR, integer_type_node,
						dimct,
						convert (TREE_TYPE (dimct),
							 size_one_node)),
			       build_binary_op (NE_EXPR, integer_type_node,
						build2 (BIT_AND_EXPR,
							TREE_TYPE (aflags),
							aflags, u),
						u));
	  /* There is already a template in the descriptor and it is
	     located at the start of block 3 (12th field).  */
	  t = TREE_CHAIN (TREE_CHAIN (TREE_CHAIN (TREE_CHAIN (t))));
	  template_tree
	    = build3 (COMPONENT_REF, TREE_TYPE (t), desc, t, NULL_TREE);
	  template_tree = build3 (COND_EXPR, p_bounds_type, u,
			    build_call_raise (CE_Length_Check_Failed, Empty,
					      N_Raise_Constraint_Error),
			    template_tree);
	  template_addr
	    = build_unary_op (ADDR_EXPR, p_bounds_type, template_tree);
	  break;

	case 10: /* Class NCA */
	default:
	  post_error ("unsupported descriptor type for &", gnat_subprog);
	  template_addr = integer_zero_node;
	  break;
	}

      /* Build the fat pointer in the form of a constructor.  */
      t = tree_cons (TYPE_FIELDS (gnu_type), gnu_expr32,
		     tree_cons (TREE_CHAIN (TYPE_FIELDS (gnu_type)),
				template_addr, NULL_TREE));

      return gnat_build_constructor (gnu_type, t);
    }

  else
    gcc_unreachable ();
}

/* Convert GNU_EXPR, a pointer to a VMS descriptor, to GNU_TYPE, a regular
   pointer or fat pointer type.  GNU_EXPR_ALT_TYPE is the alternate (32-bit)
   pointer type of GNU_EXPR.  GNAT_SUBPROG is the subprogram to which the
   VMS descriptor is passed.  */

static tree
convert_vms_descriptor (tree gnu_type, tree gnu_expr, tree gnu_expr_alt_type,
			Entity_Id gnat_subprog)
{
  tree desc_type = TREE_TYPE (TREE_TYPE (gnu_expr));
  tree desc = build1 (INDIRECT_REF, desc_type, gnu_expr);
  tree mbo = TYPE_FIELDS (desc_type);
  const char *mbostr = IDENTIFIER_POINTER (DECL_NAME (mbo));
  tree mbmo = TREE_CHAIN (TREE_CHAIN (TREE_CHAIN (mbo)));
  tree is64bit, gnu_expr32, gnu_expr64;

  /* If the field name is not MBO, it must be 32-bit and no alternate.
     Otherwise primary must be 64-bit and alternate 32-bit.  */
  if (strcmp (mbostr, "MBO") != 0)
    return convert_vms_descriptor32 (gnu_type, gnu_expr, gnat_subprog);

  /* Build the test for 64-bit descriptor.  */
  mbo = build3 (COMPONENT_REF, TREE_TYPE (mbo), desc, mbo, NULL_TREE);
  mbmo = build3 (COMPONENT_REF, TREE_TYPE (mbmo), desc, mbmo, NULL_TREE);
  is64bit
    = build_binary_op (TRUTH_ANDIF_EXPR, integer_type_node,
		       build_binary_op (EQ_EXPR, integer_type_node,
					convert (integer_type_node, mbo),
					integer_one_node),
		       build_binary_op (EQ_EXPR, integer_type_node,
					convert (integer_type_node, mbmo),
					integer_minus_one_node));

  /* Build the 2 possible end results.  */
  gnu_expr64 = convert_vms_descriptor64 (gnu_type, gnu_expr, gnat_subprog);
  gnu_expr = fold_convert (gnu_expr_alt_type, gnu_expr);
  gnu_expr32 = convert_vms_descriptor32 (gnu_type, gnu_expr, gnat_subprog);

  return build3 (COND_EXPR, gnu_type, is64bit, gnu_expr64, gnu_expr32);
}

/* Build a stub for the subprogram specified by the GCC tree GNU_SUBPROG
   and the GNAT node GNAT_SUBPROG.  */

void
build_function_stub (tree gnu_subprog, Entity_Id gnat_subprog)
{
  tree gnu_subprog_type, gnu_subprog_addr, gnu_subprog_call;
  tree gnu_stub_param, gnu_param_list, gnu_arg_types, gnu_param;
  tree gnu_stub_decl = DECL_FUNCTION_STUB (gnu_subprog);
  tree gnu_body;

  gnu_subprog_type = TREE_TYPE (gnu_subprog);
  gnu_param_list = NULL_TREE;

  begin_subprog_body (gnu_stub_decl);
  gnat_pushlevel ();

  start_stmt_group ();

  /* Loop over the parameters of the stub and translate any of them
     passed by descriptor into a by reference one.  */
  for (gnu_stub_param = DECL_ARGUMENTS (gnu_stub_decl),
       gnu_arg_types = TYPE_ARG_TYPES (gnu_subprog_type);
       gnu_stub_param;
       gnu_stub_param = TREE_CHAIN (gnu_stub_param),
       gnu_arg_types = TREE_CHAIN (gnu_arg_types))
    {
      if (DECL_BY_DESCRIPTOR_P (gnu_stub_param))
	gnu_param
	  = convert_vms_descriptor (TREE_VALUE (gnu_arg_types),
				    gnu_stub_param,
				    DECL_PARM_ALT_TYPE (gnu_stub_param),
				    gnat_subprog);
      else
	gnu_param = gnu_stub_param;

      gnu_param_list = tree_cons (NULL_TREE, gnu_param, gnu_param_list);
    }

  gnu_body = end_stmt_group ();

  /* Invoke the internal subprogram.  */
  gnu_subprog_addr = build1 (ADDR_EXPR, build_pointer_type (gnu_subprog_type),
			     gnu_subprog);
  gnu_subprog_call = build_call_list (TREE_TYPE (gnu_subprog_type),
				      gnu_subprog_addr,
				      nreverse (gnu_param_list));

  /* Propagate the return value, if any.  */
  if (VOID_TYPE_P (TREE_TYPE (gnu_subprog_type)))
    append_to_statement_list (gnu_subprog_call, &gnu_body);
  else
    append_to_statement_list (build_return_expr (DECL_RESULT (gnu_stub_decl),
						 gnu_subprog_call),
			      &gnu_body);

  gnat_poplevel ();

  allocate_struct_function (gnu_stub_decl, false);
  end_subprog_body (gnu_body);
}

/* Build a type to be used to represent an aliased object whose nominal
   type is an unconstrained array.  This consists of a RECORD_TYPE containing
   a field of TEMPLATE_TYPE and a field of OBJECT_TYPE, which is an
   ARRAY_TYPE.  If ARRAY_TYPE is that of the unconstrained array, this
   is used to represent an arbitrary unconstrained object.  Use NAME
   as the name of the record.  */

tree
build_unc_object_type (tree template_type, tree object_type, tree name)
{
  tree type = make_node (RECORD_TYPE);
  tree template_field = create_field_decl (get_identifier ("BOUNDS"),
					   template_type, type, 0, 0, 0, 1);
  tree array_field = create_field_decl (get_identifier ("ARRAY"), object_type,
					type, 0, 0, 0, 1);

  TYPE_NAME (type) = name;
  TYPE_CONTAINS_TEMPLATE_P (type) = 1;
  finish_record_type (type,
		      chainon (chainon (NULL_TREE, template_field),
			       array_field),
		      0, false);

  return type;
}

/* Same, taking a thin or fat pointer type instead of a template type. */

tree
build_unc_object_type_from_ptr (tree thin_fat_ptr_type, tree object_type,
				tree name)
{
  tree template_type;

  gcc_assert (TYPE_FAT_OR_THIN_POINTER_P (thin_fat_ptr_type));

  template_type
    = (TYPE_FAT_POINTER_P (thin_fat_ptr_type)
       ? TREE_TYPE (TREE_TYPE (TREE_CHAIN (TYPE_FIELDS (thin_fat_ptr_type))))
       : TREE_TYPE (TYPE_FIELDS (TREE_TYPE (thin_fat_ptr_type))));
  return build_unc_object_type (template_type, object_type, name);
}

/* Shift the component offsets within an unconstrained object TYPE to make it
   suitable for use as a designated type for thin pointers.  */

void
shift_unc_components_for_thin_pointers (tree type)
{
  /* Thin pointer values designate the ARRAY data of an unconstrained object,
     allocated past the BOUNDS template.  The designated type is adjusted to
     have ARRAY at position zero and the template at a negative offset, so
     that COMPONENT_REFs on (*thin_ptr) designate the proper location.  */

  tree bounds_field = TYPE_FIELDS (type);
  tree array_field  = TREE_CHAIN (TYPE_FIELDS (type));

  DECL_FIELD_OFFSET (bounds_field)
    = size_binop (MINUS_EXPR, size_zero_node, byte_position (array_field));

  DECL_FIELD_OFFSET (array_field) = size_zero_node;
  DECL_FIELD_BIT_OFFSET (array_field) = bitsize_zero_node;
}

/* Update anything previously pointing to OLD_TYPE to point to NEW_TYPE.
   In the normal case this is just two adjustments, but we have more to
   do if NEW_TYPE is an UNCONSTRAINED_ARRAY_TYPE.  */

void
update_pointer_to (tree old_type, tree new_type)
{
  tree ptr = TYPE_POINTER_TO (old_type);
  tree ref = TYPE_REFERENCE_TO (old_type);
  tree ptr1, ref1;
  tree type;

  /* If this is the main variant, process all the other variants first.  */
  if (TYPE_MAIN_VARIANT (old_type) == old_type)
    for (type = TYPE_NEXT_VARIANT (old_type); type;
	 type = TYPE_NEXT_VARIANT (type))
      update_pointer_to (type, new_type);

  /* If no pointers and no references, we are done.  */
  if (!ptr && !ref)
    return;

  /* Merge the old type qualifiers in the new type.

     Each old variant has qualifiers for specific reasons, and the new
     designated type as well.  Each set of qualifiers represents useful
     information grabbed at some point, and merging the two simply unifies
     these inputs into the final type description.

     Consider for instance a volatile type frozen after an access to constant
     type designating it; after the designated type's freeze, we get here with
     a volatile NEW_TYPE and a dummy OLD_TYPE with a readonly variant, created
     when the access type was processed.  We will make a volatile and readonly
     designated type, because that's what it really is.

     We might also get here for a non-dummy OLD_TYPE variant with different
     qualifiers than those of NEW_TYPE, for instance in some cases of pointers
     to private record type elaboration (see the comments around the call to
     this routine in gnat_to_gnu_entity <E_Access_Type>).  We have to merge
     the qualifiers in those cases too, to avoid accidentally discarding the
     initial set, and will often end up with OLD_TYPE == NEW_TYPE then.  */
  new_type
    = build_qualified_type (new_type,
			    TYPE_QUALS (old_type) | TYPE_QUALS (new_type));

  /* If old type and new type are identical, there is nothing to do.  */
  if (old_type == new_type)
    return;

  /* Otherwise, first handle the simple case.  */
  if (TREE_CODE (new_type) != UNCONSTRAINED_ARRAY_TYPE)
    {
      TYPE_POINTER_TO (new_type) = ptr;
      TYPE_REFERENCE_TO (new_type) = ref;

      for (; ptr; ptr = TYPE_NEXT_PTR_TO (ptr))
	for (ptr1 = TYPE_MAIN_VARIANT (ptr); ptr1;
	     ptr1 = TYPE_NEXT_VARIANT (ptr1))
	  TREE_TYPE (ptr1) = new_type;

      for (; ref; ref = TYPE_NEXT_REF_TO (ref))
	for (ref1 = TYPE_MAIN_VARIANT (ref); ref1;
	     ref1 = TYPE_NEXT_VARIANT (ref1))
	  TREE_TYPE (ref1) = new_type;
    }

  /* Now deal with the unconstrained array case.  In this case the "pointer"
     is actually a RECORD_TYPE where both fields are pointers to dummy nodes.
     Turn them into pointers to the correct types using update_pointer_to.  */
  else if (!TYPE_FAT_POINTER_P (ptr))
    gcc_unreachable ();

  else
    {
      tree new_obj_rec = TYPE_OBJECT_RECORD_TYPE (new_type);
      tree array_field = TYPE_FIELDS (ptr);
      tree bounds_field = TREE_CHAIN (TYPE_FIELDS (ptr));
      tree new_ptr = TYPE_POINTER_TO (new_type);
      tree new_ref;
      tree var;

      /* Make pointers to the dummy template point to the real template.  */
      update_pointer_to
	(TREE_TYPE (TREE_TYPE (bounds_field)),
	 TREE_TYPE (TREE_TYPE (TREE_CHAIN (TYPE_FIELDS (new_ptr)))));

      /* The references to the template bounds present in the array type
	 are made through a PLACEHOLDER_EXPR of type NEW_PTR.  Since we
	 are updating PTR to make it a full replacement for NEW_PTR as
	 pointer to NEW_TYPE, we must rework the PLACEHOLDER_EXPR so as
	 to make it of type PTR.  */
      new_ref = build3 (COMPONENT_REF, TREE_TYPE (bounds_field),
			build0 (PLACEHOLDER_EXPR, ptr),
			bounds_field, NULL_TREE);

      /* Create the new array for the new PLACEHOLDER_EXPR and make pointers
	 to the dummy array point to it.  */
      update_pointer_to
	(TREE_TYPE (TREE_TYPE (array_field)),
	 substitute_in_type (TREE_TYPE (TREE_TYPE (TYPE_FIELDS (new_ptr))),
			     TREE_CHAIN (TYPE_FIELDS (new_ptr)), new_ref));

      /* Make PTR the pointer to NEW_TYPE.  */
      TYPE_POINTER_TO (new_type) = TYPE_REFERENCE_TO (new_type)
	= TREE_TYPE (new_type) = ptr;

      for (var = TYPE_MAIN_VARIANT (ptr); var; var = TYPE_NEXT_VARIANT (var))
	SET_TYPE_UNCONSTRAINED_ARRAY (var, new_type);

      /* Now handle updating the allocation record, what the thin pointer
	 points to.  Update all pointers from the old record into the new
	 one, update the type of the array field, and recompute the size.  */
      update_pointer_to (TYPE_OBJECT_RECORD_TYPE (old_type), new_obj_rec);

      TREE_TYPE (TREE_CHAIN (TYPE_FIELDS (new_obj_rec)))
	= TREE_TYPE (TREE_TYPE (array_field));

      /* The size recomputation needs to account for alignment constraints, so
	 we let layout_type work it out.  This will reset the field offsets to
	 what they would be in a regular record, so we shift them back to what
	 we want them to be for a thin pointer designated type afterwards.  */
      DECL_SIZE (TYPE_FIELDS (new_obj_rec)) = 0;
      DECL_SIZE (TREE_CHAIN (TYPE_FIELDS (new_obj_rec))) = 0;
      TYPE_SIZE (new_obj_rec) = 0;
      layout_type (new_obj_rec);

      shift_unc_components_for_thin_pointers (new_obj_rec);

      /* We are done, at last.  */
      rest_of_record_type_compilation (ptr);
    }
}

/* Convert EXPR, a pointer to a constrained array, into a pointer to an
   unconstrained one.  This involves making or finding a template.  */

static tree
convert_to_fat_pointer (tree type, tree expr)
{
  tree template_type = TREE_TYPE (TREE_TYPE (TREE_CHAIN (TYPE_FIELDS (type))));
  tree p_array_type = TREE_TYPE (TYPE_FIELDS (type));
  tree etype = TREE_TYPE (expr);
  tree template_tree;

  /* If EXPR is null, make a fat pointer that contains null pointers to the
     template and array.  */
  if (integer_zerop (expr))
    return
      gnat_build_constructor
	(type,
	 tree_cons (TYPE_FIELDS (type),
		    convert (p_array_type, expr),
		    tree_cons (TREE_CHAIN (TYPE_FIELDS (type)),
			       convert (build_pointer_type (template_type),
					expr),
			       NULL_TREE)));

  /* If EXPR is a thin pointer, make template and data from the record..  */
  else if (TYPE_THIN_POINTER_P (etype))
    {
      tree fields = TYPE_FIELDS (TREE_TYPE (etype));

      expr = save_expr (expr);
      if (TREE_CODE (expr) == ADDR_EXPR)
	expr = TREE_OPERAND (expr, 0);
      else
	expr = build1 (INDIRECT_REF, TREE_TYPE (etype), expr);

      template_tree = build_component_ref (expr, NULL_TREE, fields, false);
      expr = build_unary_op (ADDR_EXPR, NULL_TREE,
			     build_component_ref (expr, NULL_TREE,
						  TREE_CHAIN (fields), false));
    }

  /* Otherwise, build the constructor for the template.  */
  else
    template_tree = build_template (template_type, TREE_TYPE (etype), expr);

  /* The final result is a constructor for the fat pointer.

     If EXPR is an argument of a foreign convention subprogram, the type it
     points to is directly the component type.  In this case, the expression
     type may not match the corresponding FIELD_DECL type at this point, so we
     call "convert" here to fix that up if necessary.  This type consistency is
     required, for instance because it ensures that possible later folding of
     COMPONENT_REFs against this constructor always yields something of the
     same type as the initial reference.

     Note that the call to "build_template" above is still fine because it
     will only refer to the provided TEMPLATE_TYPE in this case.  */
  return
    gnat_build_constructor
      (type,
       tree_cons (TYPE_FIELDS (type),
		  convert (p_array_type, expr),
		  tree_cons (TREE_CHAIN (TYPE_FIELDS (type)),
			     build_unary_op (ADDR_EXPR, NULL_TREE,
					     template_tree),
			     NULL_TREE)));
}

/* Convert to a thin pointer type, TYPE.  The only thing we know how to convert
   is something that is a fat pointer, so convert to it first if it EXPR
   is not already a fat pointer.  */

static tree
convert_to_thin_pointer (tree type, tree expr)
{
  if (!TYPE_FAT_POINTER_P (TREE_TYPE (expr)))
    expr
      = convert_to_fat_pointer
	(TREE_TYPE (TYPE_UNCONSTRAINED_ARRAY (TREE_TYPE (type))), expr);

  /* We get the pointer to the data and use a NOP_EXPR to make it the
     proper GCC type.  */
  expr = build_component_ref (expr, NULL_TREE, TYPE_FIELDS (TREE_TYPE (expr)),
			      false);
  expr = build1 (NOP_EXPR, type, expr);

  return expr;
}

/* Create an expression whose value is that of EXPR,
   converted to type TYPE.  The TREE_TYPE of the value
   is always TYPE.  This function implements all reasonable
   conversions; callers should filter out those that are
   not permitted by the language being compiled.  */

tree
convert (tree type, tree expr)
{
  enum tree_code code = TREE_CODE (type);
  tree etype = TREE_TYPE (expr);
  enum tree_code ecode = TREE_CODE (etype);

  /* If EXPR is already the right type, we are done.  */
  if (type == etype)
    return expr;

  /* If both input and output have padding and are of variable size, do this
     as an unchecked conversion.  Likewise if one is a mere variant of the
     other, so we avoid a pointless unpad/repad sequence.  */
  else if (code == RECORD_TYPE && ecode == RECORD_TYPE
	   && TYPE_IS_PADDING_P (type) && TYPE_IS_PADDING_P (etype)
	   && (!TREE_CONSTANT (TYPE_SIZE (type))
	       || !TREE_CONSTANT (TYPE_SIZE (etype))
	       || gnat_types_compatible_p (type, etype)
	       || TYPE_NAME (TREE_TYPE (TYPE_FIELDS (type)))
		  == TYPE_NAME (TREE_TYPE (TYPE_FIELDS (etype)))))
    ;

  /* If the output type has padding, convert to the inner type and
     make a constructor to build the record.  */
  else if (code == RECORD_TYPE && TYPE_IS_PADDING_P (type))
    {
      /* If we previously converted from another type and our type is
	 of variable size, remove the conversion to avoid the need for
	 variable-size temporaries.  Likewise for a conversion between
	 original and packable version.  */
      if (TREE_CODE (expr) == VIEW_CONVERT_EXPR
	  && (!TREE_CONSTANT (TYPE_SIZE (type))
	      || (ecode == RECORD_TYPE
		  && TYPE_NAME (etype)
		     == TYPE_NAME (TREE_TYPE (TREE_OPERAND (expr, 0))))))
	expr = TREE_OPERAND (expr, 0);

      /* If we are just removing the padding from expr, convert the original
	 object if we have variable size in order to avoid the need for some
	 variable-size temporaries.  Likewise if the padding is a mere variant
	 of the other, so we avoid a pointless unpad/repad sequence.  */
      if (TREE_CODE (expr) == COMPONENT_REF
	  && TREE_CODE (TREE_TYPE (TREE_OPERAND (expr, 0))) == RECORD_TYPE
	  && TYPE_IS_PADDING_P (TREE_TYPE (TREE_OPERAND (expr, 0)))
	  && (!TREE_CONSTANT (TYPE_SIZE (type))
	      || gnat_types_compatible_p (type,
					  TREE_TYPE (TREE_OPERAND (expr, 0)))
	      || (ecode == RECORD_TYPE
		  && TYPE_NAME (etype)
		     == TYPE_NAME (TREE_TYPE (TYPE_FIELDS (type))))))
	return convert (type, TREE_OPERAND (expr, 0));

      /* If the result type is a padded type with a self-referentially-sized
	 field and the expression type is a record, do this as an
	 unchecked conversion.  */
      else if (TREE_CODE (etype) == RECORD_TYPE
	       && CONTAINS_PLACEHOLDER_P (DECL_SIZE (TYPE_FIELDS (type))))
	return unchecked_convert (type, expr, false);

      else
	return
	  gnat_build_constructor (type,
			     tree_cons (TYPE_FIELDS (type),
					convert (TREE_TYPE
						 (TYPE_FIELDS (type)),
						 expr),
					NULL_TREE));
    }

  /* If the input type has padding, remove it and convert to the output type.
     The conditions ordering is arranged to ensure that the output type is not
     a padding type here, as it is not clear whether the conversion would
     always be correct if this was to happen.  */
  else if (ecode == RECORD_TYPE && TYPE_IS_PADDING_P (etype))
    {
      tree unpadded;

      /* If we have just converted to this padded type, just get the
	 inner expression.  */
      if (TREE_CODE (expr) == CONSTRUCTOR
	  && !VEC_empty (constructor_elt, CONSTRUCTOR_ELTS (expr))
	  && VEC_index (constructor_elt, CONSTRUCTOR_ELTS (expr), 0)->index
	     == TYPE_FIELDS (etype))
	unpadded
	  = VEC_index (constructor_elt, CONSTRUCTOR_ELTS (expr), 0)->value;

      /* Otherwise, build an explicit component reference.  */
      else
	unpadded
	  = build_component_ref (expr, NULL_TREE, TYPE_FIELDS (etype), false);

      return convert (type, unpadded);
    }

  /* If the input is a biased type, adjust first.  */
  if (ecode == INTEGER_TYPE && TYPE_BIASED_REPRESENTATION_P (etype))
    return convert (type, fold_build2 (PLUS_EXPR, TREE_TYPE (etype),
				       fold_convert (TREE_TYPE (etype),
						     expr),
				       TYPE_MIN_VALUE (etype)));

  /* If the input is a justified modular type, we need to extract the actual
     object before converting it to any other type with the exceptions of an
     unconstrained array or of a mere type variant.  It is useful to avoid the
     extraction and conversion in the type variant case because it could end
     up replacing a VAR_DECL expr by a constructor and we might be about the
     take the address of the result.  */
  if (ecode == RECORD_TYPE && TYPE_JUSTIFIED_MODULAR_P (etype)
      && code != UNCONSTRAINED_ARRAY_TYPE
      && TYPE_MAIN_VARIANT (type) != TYPE_MAIN_VARIANT (etype))
    return convert (type, build_component_ref (expr, NULL_TREE,
					       TYPE_FIELDS (etype), false));

  /* If converting to a type that contains a template, convert to the data
     type and then build the template. */
  if (code == RECORD_TYPE && TYPE_CONTAINS_TEMPLATE_P (type))
    {
      tree obj_type = TREE_TYPE (TREE_CHAIN (TYPE_FIELDS (type)));

      /* If the source already has a template, get a reference to the
	 associated array only, as we are going to rebuild a template
	 for the target type anyway.  */
      expr = maybe_unconstrained_array (expr);

      return
	gnat_build_constructor
	  (type,
	   tree_cons (TYPE_FIELDS (type),
		      build_template (TREE_TYPE (TYPE_FIELDS (type)),
				      obj_type, NULL_TREE),
		      tree_cons (TREE_CHAIN (TYPE_FIELDS (type)),
				 convert (obj_type, expr), NULL_TREE)));
    }

  /* There are some special cases of expressions that we process
     specially.  */
  switch (TREE_CODE (expr))
    {
    case ERROR_MARK:
      return expr;

    case NULL_EXPR:
      /* Just set its type here.  For TRANSFORM_EXPR, we will do the actual
	 conversion in gnat_expand_expr.  NULL_EXPR does not represent
	 and actual value, so no conversion is needed.  */
      expr = copy_node (expr);
      TREE_TYPE (expr) = type;
      return expr;

    case STRING_CST:
      /* If we are converting a STRING_CST to another constrained array type,
	 just make a new one in the proper type.  */
      if (code == ecode && AGGREGATE_TYPE_P (etype)
	  && !(TREE_CODE (TYPE_SIZE (etype)) == INTEGER_CST
	       && TREE_CODE (TYPE_SIZE (type)) != INTEGER_CST))
	{
	  expr = copy_node (expr);
	  TREE_TYPE (expr) = type;
	  return expr;
	}
      break;

    case CONSTRUCTOR:
      /* If we are converting a CONSTRUCTOR to a mere variant type, just make
	 a new one in the proper type.  */
      if (code == ecode && gnat_types_compatible_p (type, etype))
	{
	  expr = copy_node (expr);
	  TREE_TYPE (expr) = type;
	  return expr;
	}

      /* Likewise for a conversion between original and packable version, but
	 we have to work harder in order to preserve type consistency.  */
      if (code == ecode
	  && code == RECORD_TYPE
	  && TYPE_NAME (type) == TYPE_NAME (etype))
	{
	  VEC(constructor_elt,gc) *e = CONSTRUCTOR_ELTS (expr);
	  unsigned HOST_WIDE_INT len = VEC_length (constructor_elt, e);
	  VEC(constructor_elt,gc) *v = VEC_alloc (constructor_elt, gc, len);
	  tree efield = TYPE_FIELDS (etype), field = TYPE_FIELDS (type);
	  unsigned HOST_WIDE_INT idx;
	  tree index, value;

	  /* Whether we need to clear TREE_CONSTANT et al. on the output
	     constructor when we convert in place.  */
	  bool clear_constant = false;

	  FOR_EACH_CONSTRUCTOR_ELT(e, idx, index, value)
	    {
	      constructor_elt *elt = VEC_quick_push (constructor_elt, v, NULL);
	      /* We expect only simple constructors.  Otherwise, punt.  */
	      if (!(index == efield || index == DECL_ORIGINAL_FIELD (efield)))
		break;
	      elt->index = field;
	      elt->value = convert (TREE_TYPE (field), value);

	      /* If packing has made this field a bitfield and the input
		 value couldn't be emitted statically any more, we need to
		 clear TREE_CONSTANT on our output.  */
	      if (!clear_constant && TREE_CONSTANT (expr)
		  && !CONSTRUCTOR_BITFIELD_P (efield)
		  && CONSTRUCTOR_BITFIELD_P (field)
		  && !initializer_constant_valid_for_bitfield_p (value))
		clear_constant = true;

	      efield = TREE_CHAIN (efield);
	      field = TREE_CHAIN (field);
	    }

	  /* If we have been able to match and convert all the input fields
	     to their output type, convert in place now.  We'll fallback to a
	     view conversion downstream otherwise.  */
	  if (idx == len)
	    {
	      expr = copy_node (expr);
	      TREE_TYPE (expr) = type;
	      CONSTRUCTOR_ELTS (expr) = v;
	      if (clear_constant)
		TREE_CONSTANT (expr) = TREE_STATIC (expr) = false;
	      return expr;
	    }
	}
      break;

    case UNCONSTRAINED_ARRAY_REF:
      /* Convert this to the type of the inner array by getting the address of
	 the array from the template.  */
      expr = build_unary_op (INDIRECT_REF, NULL_TREE,
			     build_component_ref (TREE_OPERAND (expr, 0),
						  get_identifier ("P_ARRAY"),
						  NULL_TREE, false));
      etype = TREE_TYPE (expr);
      ecode = TREE_CODE (etype);
      break;

    case VIEW_CONVERT_EXPR:
      {
	/* GCC 4.x is very sensitive to type consistency overall, and view
	   conversions thus are very frequent.  Even though just "convert"ing
	   the inner operand to the output type is fine in most cases, it
	   might expose unexpected input/output type mismatches in special
	   circumstances so we avoid such recursive calls when we can.  */
	tree op0 = TREE_OPERAND (expr, 0);

	/* If we are converting back to the original type, we can just
	   lift the input conversion.  This is a common occurrence with
	   switches back-and-forth amongst type variants.  */
	if (type == TREE_TYPE (op0))
	  return op0;

	/* Otherwise, if we're converting between two aggregate types, we
	   might be allowed to substitute the VIEW_CONVERT_EXPR target type
	   in place or to just convert the inner expression.  */
	if (AGGREGATE_TYPE_P (type) && AGGREGATE_TYPE_P (etype))
	  {
	    /* If we are converting between mere variants, we can just
	       substitute the VIEW_CONVERT_EXPR in place.  */
	    if (gnat_types_compatible_p (type, etype))
	      return build1 (VIEW_CONVERT_EXPR, type, op0);

	    /* Otherwise, we may just bypass the input view conversion unless
	       one of the types is a fat pointer,  which is handled by
	       specialized code below which relies on exact type matching.  */
	    else if (!TYPE_FAT_POINTER_P (type) && !TYPE_FAT_POINTER_P (etype))
	      return convert (type, op0);
	  }
      }
      break;

    case INDIRECT_REF:
      /* If both types are record types, just convert the pointer and
	 make a new INDIRECT_REF.

	 ??? Disable this for now since it causes problems with the
	 code in build_binary_op for MODIFY_EXPR which wants to
	 strip off conversions.  But that code really is a mess and
	 we need to do this a much better way some time.  */
      if (0
	  && (TREE_CODE (type) == RECORD_TYPE
	      || TREE_CODE (type) == UNION_TYPE)
	  && (TREE_CODE (etype) == RECORD_TYPE
	      || TREE_CODE (etype) == UNION_TYPE)
	  && !TYPE_FAT_POINTER_P (type) && !TYPE_FAT_POINTER_P (etype))
	return build_unary_op (INDIRECT_REF, NULL_TREE,
			       convert (build_pointer_type (type),
					TREE_OPERAND (expr, 0)));
      break;

    default:
      break;
    }

  /* Check for converting to a pointer to an unconstrained array.  */
  if (TYPE_FAT_POINTER_P (type) && !TYPE_FAT_POINTER_P (etype))
    return convert_to_fat_pointer (type, expr);

  /* If we are converting between two aggregate types that are mere
     variants, just make a VIEW_CONVERT_EXPR.  */
  else if (code == ecode
	   && AGGREGATE_TYPE_P (type)
	   && gnat_types_compatible_p (type, etype))
    return build1 (VIEW_CONVERT_EXPR, type, expr);

  /* In all other cases of related types, make a NOP_EXPR.  */
  else if (TYPE_MAIN_VARIANT (type) == TYPE_MAIN_VARIANT (etype)
	   || (code == INTEGER_CST && ecode == INTEGER_CST
	       && (type == TREE_TYPE (etype) || etype == TREE_TYPE (type))))
    return fold_convert (type, expr);

  switch (code)
    {
    case VOID_TYPE:
      return fold_build1 (CONVERT_EXPR, type, expr);

    case INTEGER_TYPE:
      if (TYPE_HAS_ACTUAL_BOUNDS_P (type)
	  && (ecode == ARRAY_TYPE || ecode == UNCONSTRAINED_ARRAY_TYPE
	      || (ecode == RECORD_TYPE && TYPE_CONTAINS_TEMPLATE_P (etype))))
	return unchecked_convert (type, expr, false);
      else if (TYPE_BIASED_REPRESENTATION_P (type))
	return fold_convert (type,
			     fold_build2 (MINUS_EXPR, TREE_TYPE (type),
					  convert (TREE_TYPE (type), expr),
					  TYPE_MIN_VALUE (type)));

      /* ... fall through ... */

    case ENUMERAL_TYPE:
    case BOOLEAN_TYPE:
      /* If we are converting an additive expression to an integer type
	 with lower precision, be wary of the optimization that can be
	 applied by convert_to_integer.  There are 2 problematic cases:
	   - if the first operand was originally of a biased type,
	     because we could be recursively called to convert it
	     to an intermediate type and thus rematerialize the
	     additive operator endlessly,
	   - if the expression contains a placeholder, because an
	     intermediate conversion that changes the sign could
	     be inserted and thus introduce an artificial overflow
	     at compile time when the placeholder is substituted.  */
      if (code == INTEGER_TYPE
	  && ecode == INTEGER_TYPE
	  && TYPE_PRECISION (type) < TYPE_PRECISION (etype)
	  && (TREE_CODE (expr) == PLUS_EXPR || TREE_CODE (expr) == MINUS_EXPR))
	{
	  tree op0 = get_unwidened (TREE_OPERAND (expr, 0), type);

	  if ((TREE_CODE (TREE_TYPE (op0)) == INTEGER_TYPE
	       && TYPE_BIASED_REPRESENTATION_P (TREE_TYPE (op0)))
	      || CONTAINS_PLACEHOLDER_P (expr))
	    return build1 (NOP_EXPR, type, expr);
	}

      return fold (convert_to_integer (type, expr));

    case POINTER_TYPE:
    case REFERENCE_TYPE:
      /* If converting between two pointers to records denoting
	 both a template and type, adjust if needed to account
	 for any differing offsets, since one might be negative.  */
      if (TYPE_THIN_POINTER_P (etype) && TYPE_THIN_POINTER_P (type))
	{
	  tree bit_diff
	    = size_diffop (bit_position (TYPE_FIELDS (TREE_TYPE (etype))),
			   bit_position (TYPE_FIELDS (TREE_TYPE (type))));
	  tree byte_diff = size_binop (CEIL_DIV_EXPR, bit_diff,
				       sbitsize_int (BITS_PER_UNIT));

	  expr = build1 (NOP_EXPR, type, expr);
	  TREE_CONSTANT (expr) = TREE_CONSTANT (TREE_OPERAND (expr, 0));
	  if (integer_zerop (byte_diff))
	    return expr;

	  return build_binary_op (POINTER_PLUS_EXPR, type, expr,
				  fold (convert (sizetype, byte_diff)));
	}

      /* If converting to a thin pointer, handle specially.  */
      if (TYPE_THIN_POINTER_P (type)
	  && TYPE_UNCONSTRAINED_ARRAY (TREE_TYPE (type)))
	return convert_to_thin_pointer (type, expr);

      /* If converting fat pointer to normal pointer, get the pointer to the
	 array and then convert it.  */
      else if (TYPE_FAT_POINTER_P (etype))
	expr = build_component_ref (expr, get_identifier ("P_ARRAY"),
				    NULL_TREE, false);

      return fold (convert_to_pointer (type, expr));

    case REAL_TYPE:
      return fold (convert_to_real (type, expr));

    case RECORD_TYPE:
      if (TYPE_JUSTIFIED_MODULAR_P (type) && !AGGREGATE_TYPE_P (etype))
	return
	  gnat_build_constructor
	    (type, tree_cons (TYPE_FIELDS (type),
			      convert (TREE_TYPE (TYPE_FIELDS (type)), expr),
			      NULL_TREE));

      /* ... fall through ... */

    case ARRAY_TYPE:
      /* In these cases, assume the front-end has validated the conversion.
	 If the conversion is valid, it will be a bit-wise conversion, so
	 it can be viewed as an unchecked conversion.  */
      return unchecked_convert (type, expr, false);

    case UNION_TYPE:
      /* This is a either a conversion between a tagged type and some
	 subtype, which we have to mark as a UNION_TYPE because of
	 overlapping fields or a conversion of an Unchecked_Union.  */
      return unchecked_convert (type, expr, false);

    case UNCONSTRAINED_ARRAY_TYPE:
      /* If EXPR is a constrained array, take its address, convert it to a
	 fat pointer, and then dereference it.  Likewise if EXPR is a
	 record containing both a template and a constrained array.
	 Note that a record representing a justified modular type
	 always represents a packed constrained array.  */
      if (ecode == ARRAY_TYPE
	  || (ecode == INTEGER_TYPE && TYPE_HAS_ACTUAL_BOUNDS_P (etype))
	  || (ecode == RECORD_TYPE && TYPE_CONTAINS_TEMPLATE_P (etype))
	  || (ecode == RECORD_TYPE && TYPE_JUSTIFIED_MODULAR_P (etype)))
	return
	  build_unary_op
	    (INDIRECT_REF, NULL_TREE,
	     convert_to_fat_pointer (TREE_TYPE (type),
				     build_unary_op (ADDR_EXPR,
						     NULL_TREE, expr)));

      /* Do something very similar for converting one unconstrained
	 array to another.  */
      else if (ecode == UNCONSTRAINED_ARRAY_TYPE)
	return
	  build_unary_op (INDIRECT_REF, NULL_TREE,
			  convert (TREE_TYPE (type),
				   build_unary_op (ADDR_EXPR,
						   NULL_TREE, expr)));
      else
	gcc_unreachable ();

    case COMPLEX_TYPE:
      return fold (convert_to_complex (type, expr));

    default:
      gcc_unreachable ();
    }
}

/* Remove all conversions that are done in EXP.  This includes converting
   from a padded type or to a justified modular type.  If TRUE_ADDRESS
   is true, always return the address of the containing object even if
   the address is not bit-aligned.  */

tree
remove_conversions (tree exp, bool true_address)
{
  switch (TREE_CODE (exp))
    {
    case CONSTRUCTOR:
      if (true_address
	  && TREE_CODE (TREE_TYPE (exp)) == RECORD_TYPE
	  && TYPE_JUSTIFIED_MODULAR_P (TREE_TYPE (exp)))
	return
	  remove_conversions (VEC_index (constructor_elt,
					 CONSTRUCTOR_ELTS (exp), 0)->value,
			      true);
      break;

    case COMPONENT_REF:
      if (TREE_CODE (TREE_TYPE (TREE_OPERAND (exp, 0))) == RECORD_TYPE
	  && TYPE_IS_PADDING_P (TREE_TYPE (TREE_OPERAND (exp, 0))))
	return remove_conversions (TREE_OPERAND (exp, 0), true_address);
      break;

    case VIEW_CONVERT_EXPR:  case NON_LVALUE_EXPR:
    CASE_CONVERT:
      return remove_conversions (TREE_OPERAND (exp, 0), true_address);

    default:
      break;
    }

  return exp;
}

/* If EXP's type is an UNCONSTRAINED_ARRAY_TYPE, return an expression that
   refers to the underlying array.  If its type has TYPE_CONTAINS_TEMPLATE_P,
   likewise return an expression pointing to the underlying array.  */

tree
maybe_unconstrained_array (tree exp)
{
  enum tree_code code = TREE_CODE (exp);
  tree new_exp;

  switch (TREE_CODE (TREE_TYPE (exp)))
    {
    case UNCONSTRAINED_ARRAY_TYPE:
      if (code == UNCONSTRAINED_ARRAY_REF)
	{
	  new_exp
	    = build_unary_op (INDIRECT_REF, NULL_TREE,
			      build_component_ref (TREE_OPERAND (exp, 0),
						   get_identifier ("P_ARRAY"),
						   NULL_TREE, false));
	  TREE_READONLY (new_exp) = TREE_STATIC (new_exp)
	    = TREE_READONLY (exp);
	  return new_exp;
	}

      else if (code == NULL_EXPR)
	return build1 (NULL_EXPR,
		       TREE_TYPE (TREE_TYPE (TYPE_FIELDS
					     (TREE_TYPE (TREE_TYPE (exp))))),
		       TREE_OPERAND (exp, 0));

    case RECORD_TYPE:
      /* If this is a padded type, convert to the unpadded type and see if
	 it contains a template.  */
      if (TYPE_IS_PADDING_P (TREE_TYPE (exp)))
	{
	  new_exp = convert (TREE_TYPE (TYPE_FIELDS (TREE_TYPE (exp))), exp);
	  if (TREE_CODE (TREE_TYPE (new_exp)) == RECORD_TYPE
	      && TYPE_CONTAINS_TEMPLATE_P (TREE_TYPE (new_exp)))
	    return
	      build_component_ref (new_exp, NULL_TREE,
				   TREE_CHAIN
				   (TYPE_FIELDS (TREE_TYPE (new_exp))),
				   0);
	}
      else if (TYPE_CONTAINS_TEMPLATE_P (TREE_TYPE (exp)))
	return
	  build_component_ref (exp, NULL_TREE,
			       TREE_CHAIN (TYPE_FIELDS (TREE_TYPE (exp))), 0);
      break;

    default:
      break;
    }

  return exp;
}

/* Return true if EXPR is an expression that can be folded as an operand
<<<<<<< HEAD
   of a VIEW_CONVERT_EXPR.  See the head comment of unchecked_convert for
   the rationale.  */
=======
   of a VIEW_CONVERT_EXPR.  See ada-tree.h for a complete rationale.  */
>>>>>>> 42a9ba1d

static bool
can_fold_for_view_convert_p (tree expr)
{
  tree t1, t2;

  /* The folder will fold NOP_EXPRs between integral types with the same
     precision (in the middle-end's sense).  We cannot allow it if the
     types don't have the same precision in the Ada sense as well.  */
  if (TREE_CODE (expr) != NOP_EXPR)
    return true;

  t1 = TREE_TYPE (expr);
  t2 = TREE_TYPE (TREE_OPERAND (expr, 0));

  /* Defer to the folder for non-integral conversions.  */
  if (!(INTEGRAL_TYPE_P (t1) && INTEGRAL_TYPE_P (t2)))
    return true;

  /* Only fold conversions that preserve both precisions.  */
  if (TYPE_PRECISION (t1) == TYPE_PRECISION (t2)
      && operand_equal_p (rm_size (t1), rm_size (t2), 0))
    return true;

  return false;
}

/* Return an expression that does an unchecked conversion of EXPR to TYPE.
   If NOTRUNC_P is true, truncation operations should be suppressed.

   Special care is required with (source or target) integral types whose
   precision is not equal to their size, to make sure we fetch or assign
   the value bits whose location might depend on the endianness, e.g.

     Rmsize : constant := 8;
     subtype Int is Integer range 0 .. 2 ** Rmsize - 1;

     type Bit_Array is array (1 .. Rmsize) of Boolean;
     pragma Pack (Bit_Array);

     function To_Bit_Array is new Unchecked_Conversion (Int, Bit_Array);

     Value : Int := 2#1000_0001#;
     Vbits : Bit_Array := To_Bit_Array (Value);

   we expect the 8 bits at Vbits'Address to always contain Value, while
   their original location depends on the endianness, at Value'Address
<<<<<<< HEAD
   on a little-endian architecture but not on a big-endian one.

   ??? There is a problematic discrepancy between what is called precision
   here (and more generally throughout gigi) for integral types and what is
   called precision in the middle-end.  In the former case it's the RM size
   as given by TYPE_RM_SIZE (or rm_size) whereas it's TYPE_PRECISION in the
   latter case, the hitch being that they are not equal when they matter,
   that is when the number of value bits is not equal to the type's size:
   TYPE_RM_SIZE does give the number of value bits but TYPE_PRECISION is set
   to the size.  The sole exception are BOOLEAN_TYPEs for which both are 1.

   The consequence is that gigi must duplicate code bridging the gap between
   the type's size and its precision that exists for TYPE_PRECISION in the
   middle-end, because the latter knows nothing about TYPE_RM_SIZE, and be
   wary of transformations applied in the middle-end based on TYPE_PRECISION
   because this value doesn't reflect the actual precision for Ada.  */
=======
   on a little-endian architecture but not on a big-endian one.  */
>>>>>>> 42a9ba1d

tree
unchecked_convert (tree type, tree expr, bool notrunc_p)
{
  tree etype = TREE_TYPE (expr);

  /* If the expression is already the right type, we are done.  */
  if (etype == type)
    return expr;

  /* If both types types are integral just do a normal conversion.
     Likewise for a conversion to an unconstrained array.  */
  if ((((INTEGRAL_TYPE_P (type)
	 && !(TREE_CODE (type) == INTEGER_TYPE
	      && TYPE_VAX_FLOATING_POINT_P (type)))
	|| (POINTER_TYPE_P (type) && ! TYPE_THIN_POINTER_P (type))
	|| (TREE_CODE (type) == RECORD_TYPE
	    && TYPE_JUSTIFIED_MODULAR_P (type)))
       && ((INTEGRAL_TYPE_P (etype)
	    && !(TREE_CODE (etype) == INTEGER_TYPE
		 && TYPE_VAX_FLOATING_POINT_P (etype)))
	   || (POINTER_TYPE_P (etype) && !TYPE_THIN_POINTER_P (etype))
	   || (TREE_CODE (etype) == RECORD_TYPE
	       && TYPE_JUSTIFIED_MODULAR_P (etype))))
      || TREE_CODE (type) == UNCONSTRAINED_ARRAY_TYPE)
    {
      if (TREE_CODE (etype) == INTEGER_TYPE
	  && TYPE_BIASED_REPRESENTATION_P (etype))
	{
	  tree ntype = copy_type (etype);
	  TYPE_BIASED_REPRESENTATION_P (ntype) = 0;
	  TYPE_MAIN_VARIANT (ntype) = ntype;
	  expr = build1 (NOP_EXPR, ntype, expr);
	}

      if (TREE_CODE (type) == INTEGER_TYPE
	  && TYPE_BIASED_REPRESENTATION_P (type))
	{
	  tree rtype = copy_type (type);
	  TYPE_BIASED_REPRESENTATION_P (rtype) = 0;
	  TYPE_MAIN_VARIANT (rtype) = rtype;
	  expr = convert (rtype, expr);
	  expr = build1 (NOP_EXPR, type, expr);
	}
<<<<<<< HEAD

      /* We have another special case: if we are unchecked converting either
	 a subtype or a type with limited range into a base type, we need to
	 ensure that VRP doesn't propagate range information because this
	 conversion may be done precisely to validate that the object is
	 within the range it is supposed to have.  */
      else if (TREE_CODE (expr) != INTEGER_CST
	       && TREE_CODE (type) == INTEGER_TYPE && !TREE_TYPE (type)
	       && ((TREE_CODE (etype) == INTEGER_TYPE && TREE_TYPE (etype))
		   || TREE_CODE (etype) == ENUMERAL_TYPE
		   || TREE_CODE (etype) == BOOLEAN_TYPE))
	{
	  /* The optimization barrier is a VIEW_CONVERT_EXPR node; moreover,
	     in order not to be deemed an useless type conversion, it must
	     be from subtype to base type.

	     Therefore we first do the bulk of the conversion to a subtype of
	     the final type.  And this conversion must itself not be deemed
	     useless if the source type is not a subtype because, otherwise,
	     the final VIEW_CONVERT_EXPR will be deemed so as well.  That's
	     why we toggle the unsigned flag in this conversion, which is
	     harmless since the final conversion is only a reinterpretation
	     of the bit pattern.

	     ??? This may raise addressability and/or aliasing issues because
	     VIEW_CONVERT_EXPR gets gimplified as an lvalue, thus causing the
	     address of its operand to be taken if it is deemed addressable
	     and not already in GIMPLE form.  */
	  tree rtype
	    = gnat_type_for_mode (TYPE_MODE (type), !TYPE_UNSIGNED (etype));
	  rtype = copy_type (rtype);
	  TYPE_MAIN_VARIANT (rtype) = rtype;
	  TREE_TYPE (rtype) = type;
	  expr = convert (rtype, expr);
	  expr = build1 (VIEW_CONVERT_EXPR, type, expr);
	}

=======
>>>>>>> 42a9ba1d
      else
	expr = convert (type, expr);
    }

  /* If we are converting to an integral type whose precision is not equal
     to its size, first unchecked convert to a record that contains an
     object of the output type.  Then extract the field. */
  else if (INTEGRAL_TYPE_P (type) && TYPE_RM_SIZE (type)
	   && 0 != compare_tree_int (TYPE_RM_SIZE (type),
				     GET_MODE_BITSIZE (TYPE_MODE (type))))
    {
      tree rec_type = make_node (RECORD_TYPE);
      tree field = create_field_decl (get_identifier ("OBJ"), type,
				      rec_type, 1, 0, 0, 0);

      TYPE_FIELDS (rec_type) = field;
      layout_type (rec_type);

      expr = unchecked_convert (rec_type, expr, notrunc_p);
      expr = build_component_ref (expr, NULL_TREE, field, 0);
    }

  /* Similarly if we are converting from an integral type whose precision
     is not equal to its size.  */
  else if (INTEGRAL_TYPE_P (etype) && TYPE_RM_SIZE (etype)
      && 0 != compare_tree_int (TYPE_RM_SIZE (etype),
				GET_MODE_BITSIZE (TYPE_MODE (etype))))
    {
      tree rec_type = make_node (RECORD_TYPE);
      tree field
	= create_field_decl (get_identifier ("OBJ"), etype, rec_type,
			     1, 0, 0, 0);

      TYPE_FIELDS (rec_type) = field;
      layout_type (rec_type);

      expr = gnat_build_constructor (rec_type, build_tree_list (field, expr));
      expr = unchecked_convert (type, expr, notrunc_p);
    }

  /* We have a special case when we are converting between two
     unconstrained array types.  In that case, take the address,
     convert the fat pointer types, and dereference.  */
  else if (TREE_CODE (etype) == UNCONSTRAINED_ARRAY_TYPE
	   && TREE_CODE (type) == UNCONSTRAINED_ARRAY_TYPE)
    expr = build_unary_op (INDIRECT_REF, NULL_TREE,
			   build1 (VIEW_CONVERT_EXPR, TREE_TYPE (type),
				   build_unary_op (ADDR_EXPR, NULL_TREE,
						   expr)));
  else
    {
      expr = maybe_unconstrained_array (expr);
      etype = TREE_TYPE (expr);
      if (can_fold_for_view_convert_p (expr))
	expr = fold_build1 (VIEW_CONVERT_EXPR, type, expr);
      else
	expr = build1 (VIEW_CONVERT_EXPR, type, expr);
    }

  /* If the result is an integral type whose precision is not equal to its
     size, sign- or zero-extend the result.  We need not do this if the input
     is an integral type of the same precision and signedness or if the output
     is a biased type or if both the input and output are unsigned.  */
  if (!notrunc_p
      && INTEGRAL_TYPE_P (type) && TYPE_RM_SIZE (type)
      && !(TREE_CODE (type) == INTEGER_TYPE
	   && TYPE_BIASED_REPRESENTATION_P (type))
      && 0 != compare_tree_int (TYPE_RM_SIZE (type),
				GET_MODE_BITSIZE (TYPE_MODE (type)))
      && !(INTEGRAL_TYPE_P (etype)
	   && TYPE_UNSIGNED (type) == TYPE_UNSIGNED (etype)
	   && operand_equal_p (TYPE_RM_SIZE (type),
			       (TYPE_RM_SIZE (etype) != 0
				? TYPE_RM_SIZE (etype) : TYPE_SIZE (etype)),
			       0))
      && !(TYPE_UNSIGNED (type) && TYPE_UNSIGNED (etype)))
    {
      tree base_type = gnat_type_for_mode (TYPE_MODE (type),
					   TYPE_UNSIGNED (type));
      tree shift_expr
	= convert (base_type,
		   size_binop (MINUS_EXPR,
			       bitsize_int
			       (GET_MODE_BITSIZE (TYPE_MODE (type))),
			       TYPE_RM_SIZE (type)));
      expr
	= convert (type,
		   build_binary_op (RSHIFT_EXPR, base_type,
				    build_binary_op (LSHIFT_EXPR, base_type,
						     convert (base_type, expr),
						     shift_expr),
				    shift_expr));
    }

  /* An unchecked conversion should never raise Constraint_Error.  The code
     below assumes that GCC's conversion routines overflow the same way that
     the underlying hardware does.  This is probably true.  In the rare case
     when it is false, we can rely on the fact that such conversions are
     erroneous anyway.  */
  if (TREE_CODE (expr) == INTEGER_CST)
    TREE_OVERFLOW (expr) = 0;

  /* If the sizes of the types differ and this is an VIEW_CONVERT_EXPR,
     show no longer constant.  */
  if (TREE_CODE (expr) == VIEW_CONVERT_EXPR
      && !operand_equal_p (TYPE_SIZE_UNIT (type), TYPE_SIZE_UNIT (etype),
			   OEP_ONLY_CONST))
    TREE_CONSTANT (expr) = 0;

  return expr;
}

/* Return the appropriate GCC tree code for the specified GNAT_TYPE,
   the latter being a record type as predicated by Is_Record_Type.  */

enum tree_code
tree_code_for_record_type (Entity_Id gnat_type)
{
  Node_Id component_list
    = Component_List (Type_Definition
		      (Declaration_Node
		       (Implementation_Base_Type (gnat_type))));
  Node_Id component;

 /* Make this a UNION_TYPE unless it's either not an Unchecked_Union or
    we have a non-discriminant field outside a variant.  In either case,
    it's a RECORD_TYPE.  */

  if (!Is_Unchecked_Union (gnat_type))
    return RECORD_TYPE;

  for (component = First_Non_Pragma (Component_Items (component_list));
       Present (component);
       component = Next_Non_Pragma (component))
    if (Ekind (Defining_Entity (component)) == E_Component)
      return RECORD_TYPE;

  return UNION_TYPE;
}

/* Return true if GNAT_TYPE is a "double" floating-point type, i.e. whose
   size is equal to 64 bits, or an array of such a type.  Set ALIGN_CLAUSE
   according to the presence of an alignment clause on the type or, if it
   is an array, on the component type.  */

bool
is_double_float_or_array (Entity_Id gnat_type, bool *align_clause)
{
  gnat_type = Underlying_Type (gnat_type);

  *align_clause = Present (Alignment_Clause (gnat_type));

  if (Is_Array_Type (gnat_type))
    {
      gnat_type = Underlying_Type (Component_Type (gnat_type));
      if (Present (Alignment_Clause (gnat_type)))
	*align_clause = true;
    }

  if (!Is_Floating_Point_Type (gnat_type))
    return false;

  if (UI_To_Int (Esize (gnat_type)) != 64)
    return false;

  return true;
}

/* Return true if GNAT_TYPE is a "double" or larger scalar type, i.e. whose
   size is greater or equal to 64 bits, or an array of such a type.  Set
   ALIGN_CLAUSE according to the presence of an alignment clause on the
   type or, if it is an array, on the component type.  */

bool
is_double_scalar_or_array (Entity_Id gnat_type, bool *align_clause)
{
  gnat_type = Underlying_Type (gnat_type);

  *align_clause = Present (Alignment_Clause (gnat_type));

  if (Is_Array_Type (gnat_type))
    {
      gnat_type = Underlying_Type (Component_Type (gnat_type));
      if (Present (Alignment_Clause (gnat_type)))
	*align_clause = true;
    }

  if (!Is_Scalar_Type (gnat_type))
    return false;

  if (UI_To_Int (Esize (gnat_type)) < 64)
    return false;

  return true;
}

/* Return true if GNU_TYPE is suitable as the type of a non-aliased
   component of an aggregate type.  */

bool
type_for_nonaliased_component_p (tree gnu_type)
{
  /* If the type is passed by reference, we may have pointers to the
     component so it cannot be made non-aliased. */
  if (must_pass_by_ref (gnu_type) || default_pass_by_ref (gnu_type))
    return false;

  /* We used to say that any component of aggregate type is aliased
     because the front-end may take 'Reference of it.  The front-end
     has been enhanced in the meantime so as to use a renaming instead
     in most cases, but the back-end can probably take the address of
     such a component too so we go for the conservative stance.

     For instance, we might need the address of any array type, even
     if normally passed by copy, to construct a fat pointer if the
     component is used as an actual for an unconstrained formal.

     Likewise for record types: even if a specific record subtype is
     passed by copy, the parent type might be passed by ref (e.g. if
     it's of variable size) and we might take the address of a child
     component to pass to a parent formal.  We have no way to check
     for such conditions here.  */
  if (AGGREGATE_TYPE_P (gnu_type))
    return false;

  return true;
}

/* Perform final processing on global variables.  */

void
gnat_write_global_declarations (void)
{
  /* Proceed to optimize and emit assembly.
     FIXME: shouldn't be the front end's responsibility to call this.  */
  cgraph_finalize_compilation_unit ();

  /* Emit debug info for all global declarations.  */
  emit_debug_global_declarations (VEC_address (tree, global_decls),
				  VEC_length (tree, global_decls));
}

/* ************************************************************************
 * *                           GCC builtins support                       *
 * ************************************************************************ */

/* The general scheme is fairly simple:

   For each builtin function/type to be declared, gnat_install_builtins calls
   internal facilities which eventually get to gnat_push_decl, which in turn
   tracks the so declared builtin function decls in the 'builtin_decls' global
   datastructure. When an Intrinsic subprogram declaration is processed, we
   search this global datastructure to retrieve the associated BUILT_IN DECL
   node.  */

/* Search the chain of currently available builtin declarations for a node
   corresponding to function NAME (an IDENTIFIER_NODE).  Return the first node
   found, if any, or NULL_TREE otherwise.  */
tree
builtin_decl_for (tree name)
{
  unsigned i;
  tree decl;

  for (i = 0; VEC_iterate(tree, builtin_decls, i, decl); i++)
    if (DECL_NAME (decl) == name)
      return decl;

  return NULL_TREE;
}

/* The code below eventually exposes gnat_install_builtins, which declares
   the builtin types and functions we might need, either internally or as
   user accessible facilities.

   ??? This is a first implementation shot, still in rough shape.  It is
   heavily inspired from the "C" family implementation, with chunks copied
   verbatim from there.

   Two obvious TODO candidates are
   o Use a more efficient name/decl mapping scheme
   o Devise a middle-end infrastructure to avoid having to copy
     pieces between front-ends.  */

/* ----------------------------------------------------------------------- *
 *                         BUILTIN ELEMENTARY TYPES                        *
 * ----------------------------------------------------------------------- */

/* Standard data types to be used in builtin argument declarations.  */

enum c_tree_index
{
    CTI_SIGNED_SIZE_TYPE, /* For format checking only.  */
    CTI_STRING_TYPE,
    CTI_CONST_STRING_TYPE,

    CTI_MAX
};

static tree c_global_trees[CTI_MAX];

#define signed_size_type_node	c_global_trees[CTI_SIGNED_SIZE_TYPE]
#define string_type_node	c_global_trees[CTI_STRING_TYPE]
#define const_string_type_node	c_global_trees[CTI_CONST_STRING_TYPE]

/* ??? In addition some attribute handlers, we currently don't support a
   (small) number of builtin-types, which in turns inhibits support for a
   number of builtin functions.  */
#define wint_type_node    void_type_node
#define intmax_type_node  void_type_node
#define uintmax_type_node void_type_node

/* Build the void_list_node (void_type_node having been created).  */

static tree
build_void_list_node (void)
{
  tree t = build_tree_list (NULL_TREE, void_type_node);
  return t;
}

/* Used to help initialize the builtin-types.def table.  When a type of
   the correct size doesn't exist, use error_mark_node instead of NULL.
   The later results in segfaults even when a decl using the type doesn't
   get invoked.  */

static tree
builtin_type_for_size (int size, bool unsignedp)
{
  tree type = lang_hooks.types.type_for_size (size, unsignedp);
  return type ? type : error_mark_node;
}

/* Build/push the elementary type decls that builtin functions/types
   will need.  */

static void
install_builtin_elementary_types (void)
{
  signed_size_type_node = size_type_node;
  pid_type_node = integer_type_node;
  void_list_node = build_void_list_node ();

  string_type_node = build_pointer_type (char_type_node);
  const_string_type_node
    = build_pointer_type (build_qualified_type
			  (char_type_node, TYPE_QUAL_CONST));
}

/* ----------------------------------------------------------------------- *
 *                          BUILTIN FUNCTION TYPES                         *
 * ----------------------------------------------------------------------- */

/* Now, builtin function types per se.  */

enum c_builtin_type
{
#define DEF_PRIMITIVE_TYPE(NAME, VALUE) NAME,
#define DEF_FUNCTION_TYPE_0(NAME, RETURN) NAME,
#define DEF_FUNCTION_TYPE_1(NAME, RETURN, ARG1) NAME,
#define DEF_FUNCTION_TYPE_2(NAME, RETURN, ARG1, ARG2) NAME,
#define DEF_FUNCTION_TYPE_3(NAME, RETURN, ARG1, ARG2, ARG3) NAME,
#define DEF_FUNCTION_TYPE_4(NAME, RETURN, ARG1, ARG2, ARG3, ARG4) NAME,
#define DEF_FUNCTION_TYPE_5(NAME, RETURN, ARG1, ARG2, ARG3, ARG4, ARG5) NAME,
#define DEF_FUNCTION_TYPE_6(NAME, RETURN, ARG1, ARG2, ARG3, ARG4, ARG5, ARG6) NAME,
#define DEF_FUNCTION_TYPE_7(NAME, RETURN, ARG1, ARG2, ARG3, ARG4, ARG5, ARG6, ARG7) NAME,
#define DEF_FUNCTION_TYPE_VAR_0(NAME, RETURN) NAME,
#define DEF_FUNCTION_TYPE_VAR_1(NAME, RETURN, ARG1) NAME,
#define DEF_FUNCTION_TYPE_VAR_2(NAME, RETURN, ARG1, ARG2) NAME,
#define DEF_FUNCTION_TYPE_VAR_3(NAME, RETURN, ARG1, ARG2, ARG3) NAME,
#define DEF_FUNCTION_TYPE_VAR_4(NAME, RETURN, ARG1, ARG2, ARG3, ARG4) NAME,
#define DEF_FUNCTION_TYPE_VAR_5(NAME, RETURN, ARG1, ARG2, ARG3, ARG4, ARG6) \
  NAME,
#define DEF_POINTER_TYPE(NAME, TYPE) NAME,
#include "builtin-types.def"
#undef DEF_PRIMITIVE_TYPE
#undef DEF_FUNCTION_TYPE_0
#undef DEF_FUNCTION_TYPE_1
#undef DEF_FUNCTION_TYPE_2
#undef DEF_FUNCTION_TYPE_3
#undef DEF_FUNCTION_TYPE_4
#undef DEF_FUNCTION_TYPE_5
#undef DEF_FUNCTION_TYPE_6
#undef DEF_FUNCTION_TYPE_7
#undef DEF_FUNCTION_TYPE_VAR_0
#undef DEF_FUNCTION_TYPE_VAR_1
#undef DEF_FUNCTION_TYPE_VAR_2
#undef DEF_FUNCTION_TYPE_VAR_3
#undef DEF_FUNCTION_TYPE_VAR_4
#undef DEF_FUNCTION_TYPE_VAR_5
#undef DEF_POINTER_TYPE
  BT_LAST
};

typedef enum c_builtin_type builtin_type;

/* A temporary array used in communication with def_fn_type.  */
static GTY(()) tree builtin_types[(int) BT_LAST + 1];

/* A helper function for install_builtin_types.  Build function type
   for DEF with return type RET and N arguments.  If VAR is true, then the
   function should be variadic after those N arguments.

   Takes special care not to ICE if any of the types involved are
   error_mark_node, which indicates that said type is not in fact available
   (see builtin_type_for_size).  In which case the function type as a whole
   should be error_mark_node.  */

static void
def_fn_type (builtin_type def, builtin_type ret, bool var, int n, ...)
{
  tree args = NULL, t;
  va_list list;
  int i;

  va_start (list, n);
  for (i = 0; i < n; ++i)
    {
      builtin_type a = (builtin_type) va_arg (list, int);
      t = builtin_types[a];
      if (t == error_mark_node)
	goto egress;
      args = tree_cons (NULL_TREE, t, args);
    }
  va_end (list);

  args = nreverse (args);
  if (!var)
    args = chainon (args, void_list_node);

  t = builtin_types[ret];
  if (t == error_mark_node)
    goto egress;
  t = build_function_type (t, args);

 egress:
  builtin_types[def] = t;
}

/* Build the builtin function types and install them in the builtin_types
   array for later use in builtin function decls.  */

static void
install_builtin_function_types (void)
{
  tree va_list_ref_type_node;
  tree va_list_arg_type_node;

  if (TREE_CODE (va_list_type_node) == ARRAY_TYPE)
    {
      va_list_arg_type_node = va_list_ref_type_node =
	build_pointer_type (TREE_TYPE (va_list_type_node));
    }
  else
    {
      va_list_arg_type_node = va_list_type_node;
      va_list_ref_type_node = build_reference_type (va_list_type_node);
    }

#define DEF_PRIMITIVE_TYPE(ENUM, VALUE) \
  builtin_types[ENUM] = VALUE;
#define DEF_FUNCTION_TYPE_0(ENUM, RETURN) \
  def_fn_type (ENUM, RETURN, 0, 0);
#define DEF_FUNCTION_TYPE_1(ENUM, RETURN, ARG1) \
  def_fn_type (ENUM, RETURN, 0, 1, ARG1);
#define DEF_FUNCTION_TYPE_2(ENUM, RETURN, ARG1, ARG2) \
  def_fn_type (ENUM, RETURN, 0, 2, ARG1, ARG2);
#define DEF_FUNCTION_TYPE_3(ENUM, RETURN, ARG1, ARG2, ARG3) \
  def_fn_type (ENUM, RETURN, 0, 3, ARG1, ARG2, ARG3);
#define DEF_FUNCTION_TYPE_4(ENUM, RETURN, ARG1, ARG2, ARG3, ARG4) \
  def_fn_type (ENUM, RETURN, 0, 4, ARG1, ARG2, ARG3, ARG4);
#define DEF_FUNCTION_TYPE_5(ENUM, RETURN, ARG1, ARG2, ARG3, ARG4, ARG5)	\
  def_fn_type (ENUM, RETURN, 0, 5, ARG1, ARG2, ARG3, ARG4, ARG5);
#define DEF_FUNCTION_TYPE_6(ENUM, RETURN, ARG1, ARG2, ARG3, ARG4, ARG5, \
			    ARG6)					\
  def_fn_type (ENUM, RETURN, 0, 6, ARG1, ARG2, ARG3, ARG4, ARG5, ARG6);
#define DEF_FUNCTION_TYPE_7(ENUM, RETURN, ARG1, ARG2, ARG3, ARG4, ARG5, \
			    ARG6, ARG7)					\
  def_fn_type (ENUM, RETURN, 0, 7, ARG1, ARG2, ARG3, ARG4, ARG5, ARG6, ARG7);
#define DEF_FUNCTION_TYPE_VAR_0(ENUM, RETURN) \
  def_fn_type (ENUM, RETURN, 1, 0);
#define DEF_FUNCTION_TYPE_VAR_1(ENUM, RETURN, ARG1) \
  def_fn_type (ENUM, RETURN, 1, 1, ARG1);
#define DEF_FUNCTION_TYPE_VAR_2(ENUM, RETURN, ARG1, ARG2) \
  def_fn_type (ENUM, RETURN, 1, 2, ARG1, ARG2);
#define DEF_FUNCTION_TYPE_VAR_3(ENUM, RETURN, ARG1, ARG2, ARG3) \
  def_fn_type (ENUM, RETURN, 1, 3, ARG1, ARG2, ARG3);
#define DEF_FUNCTION_TYPE_VAR_4(ENUM, RETURN, ARG1, ARG2, ARG3, ARG4) \
  def_fn_type (ENUM, RETURN, 1, 4, ARG1, ARG2, ARG3, ARG4);
#define DEF_FUNCTION_TYPE_VAR_5(ENUM, RETURN, ARG1, ARG2, ARG3, ARG4, ARG5) \
  def_fn_type (ENUM, RETURN, 1, 5, ARG1, ARG2, ARG3, ARG4, ARG5);
#define DEF_POINTER_TYPE(ENUM, TYPE) \
  builtin_types[(int) ENUM] = build_pointer_type (builtin_types[(int) TYPE]);

#include "builtin-types.def"

#undef DEF_PRIMITIVE_TYPE
#undef DEF_FUNCTION_TYPE_1
#undef DEF_FUNCTION_TYPE_2
#undef DEF_FUNCTION_TYPE_3
#undef DEF_FUNCTION_TYPE_4
#undef DEF_FUNCTION_TYPE_5
#undef DEF_FUNCTION_TYPE_6
#undef DEF_FUNCTION_TYPE_VAR_0
#undef DEF_FUNCTION_TYPE_VAR_1
#undef DEF_FUNCTION_TYPE_VAR_2
#undef DEF_FUNCTION_TYPE_VAR_3
#undef DEF_FUNCTION_TYPE_VAR_4
#undef DEF_FUNCTION_TYPE_VAR_5
#undef DEF_POINTER_TYPE
  builtin_types[(int) BT_LAST] = NULL_TREE;
}

/* ----------------------------------------------------------------------- *
 *                            BUILTIN ATTRIBUTES                           *
 * ----------------------------------------------------------------------- */

enum built_in_attribute
{
#define DEF_ATTR_NULL_TREE(ENUM) ENUM,
#define DEF_ATTR_INT(ENUM, VALUE) ENUM,
#define DEF_ATTR_IDENT(ENUM, STRING) ENUM,
#define DEF_ATTR_TREE_LIST(ENUM, PURPOSE, VALUE, CHAIN) ENUM,
#include "builtin-attrs.def"
#undef DEF_ATTR_NULL_TREE
#undef DEF_ATTR_INT
#undef DEF_ATTR_IDENT
#undef DEF_ATTR_TREE_LIST
  ATTR_LAST
};

static GTY(()) tree built_in_attributes[(int) ATTR_LAST];

static void
install_builtin_attributes (void)
{
  /* Fill in the built_in_attributes array.  */
#define DEF_ATTR_NULL_TREE(ENUM)				\
  built_in_attributes[(int) ENUM] = NULL_TREE;
#define DEF_ATTR_INT(ENUM, VALUE)				\
  built_in_attributes[(int) ENUM] = build_int_cst (NULL_TREE, VALUE);
#define DEF_ATTR_IDENT(ENUM, STRING)				\
  built_in_attributes[(int) ENUM] = get_identifier (STRING);
#define DEF_ATTR_TREE_LIST(ENUM, PURPOSE, VALUE, CHAIN)	\
  built_in_attributes[(int) ENUM]			\
    = tree_cons (built_in_attributes[(int) PURPOSE],	\
		 built_in_attributes[(int) VALUE],	\
		 built_in_attributes[(int) CHAIN]);
#include "builtin-attrs.def"
#undef DEF_ATTR_NULL_TREE
#undef DEF_ATTR_INT
#undef DEF_ATTR_IDENT
#undef DEF_ATTR_TREE_LIST
}

/* Handle a "const" attribute; arguments as in
   struct attribute_spec.handler.  */

static tree
handle_const_attribute (tree *node, tree ARG_UNUSED (name),
			tree ARG_UNUSED (args), int ARG_UNUSED (flags),
			bool *no_add_attrs)
{
  if (TREE_CODE (*node) == FUNCTION_DECL)
    TREE_READONLY (*node) = 1;
  else
    *no_add_attrs = true;

  return NULL_TREE;
}

/* Handle a "nothrow" attribute; arguments as in
   struct attribute_spec.handler.  */

static tree
handle_nothrow_attribute (tree *node, tree ARG_UNUSED (name),
			  tree ARG_UNUSED (args), int ARG_UNUSED (flags),
			  bool *no_add_attrs)
{
  if (TREE_CODE (*node) == FUNCTION_DECL)
    TREE_NOTHROW (*node) = 1;
  else
    *no_add_attrs = true;

  return NULL_TREE;
}

/* Handle a "pure" attribute; arguments as in
   struct attribute_spec.handler.  */

static tree
handle_pure_attribute (tree *node, tree name, tree ARG_UNUSED (args),
		       int ARG_UNUSED (flags), bool *no_add_attrs)
{
  if (TREE_CODE (*node) == FUNCTION_DECL)
    DECL_PURE_P (*node) = 1;
  /* ??? TODO: Support types.  */
  else
    {
      warning (OPT_Wattributes, "%qE attribute ignored", name);
      *no_add_attrs = true;
    }

  return NULL_TREE;
}

/* Handle a "no vops" attribute; arguments as in
   struct attribute_spec.handler.  */

static tree
handle_novops_attribute (tree *node, tree ARG_UNUSED (name),
			 tree ARG_UNUSED (args), int ARG_UNUSED (flags),
			 bool *ARG_UNUSED (no_add_attrs))
{
  gcc_assert (TREE_CODE (*node) == FUNCTION_DECL);
  DECL_IS_NOVOPS (*node) = 1;
  return NULL_TREE;
}

/* Helper for nonnull attribute handling; fetch the operand number
   from the attribute argument list.  */

static bool
get_nonnull_operand (tree arg_num_expr, unsigned HOST_WIDE_INT *valp)
{
  /* Verify the arg number is a constant.  */
  if (TREE_CODE (arg_num_expr) != INTEGER_CST
      || TREE_INT_CST_HIGH (arg_num_expr) != 0)
    return false;

  *valp = TREE_INT_CST_LOW (arg_num_expr);
  return true;
}

/* Handle the "nonnull" attribute.  */
static tree
handle_nonnull_attribute (tree *node, tree ARG_UNUSED (name),
			  tree args, int ARG_UNUSED (flags),
			  bool *no_add_attrs)
{
  tree type = *node;
  unsigned HOST_WIDE_INT attr_arg_num;

  /* If no arguments are specified, all pointer arguments should be
     non-null.  Verify a full prototype is given so that the arguments
     will have the correct types when we actually check them later.  */
  if (!args)
    {
      if (!TYPE_ARG_TYPES (type))
	{
	  error ("nonnull attribute without arguments on a non-prototype");
	  *no_add_attrs = true;
	}
      return NULL_TREE;
    }

  /* Argument list specified.  Verify that each argument number references
     a pointer argument.  */
  for (attr_arg_num = 1; args; args = TREE_CHAIN (args))
    {
      tree argument;
      unsigned HOST_WIDE_INT arg_num = 0, ck_num;

      if (!get_nonnull_operand (TREE_VALUE (args), &arg_num))
	{
	  error ("nonnull argument has invalid operand number (argument %lu)",
		 (unsigned long) attr_arg_num);
	  *no_add_attrs = true;
	  return NULL_TREE;
	}

      argument = TYPE_ARG_TYPES (type);
      if (argument)
	{
	  for (ck_num = 1; ; ck_num++)
	    {
	      if (!argument || ck_num == arg_num)
		break;
	      argument = TREE_CHAIN (argument);
	    }

	  if (!argument
	      || TREE_CODE (TREE_VALUE (argument)) == VOID_TYPE)
	    {
	      error ("nonnull argument with out-of-range operand number (argument %lu, operand %lu)",
		     (unsigned long) attr_arg_num, (unsigned long) arg_num);
	      *no_add_attrs = true;
	      return NULL_TREE;
	    }

	  if (TREE_CODE (TREE_VALUE (argument)) != POINTER_TYPE)
	    {
	      error ("nonnull argument references non-pointer operand (argument %lu, operand %lu)",
		   (unsigned long) attr_arg_num, (unsigned long) arg_num);
	      *no_add_attrs = true;
	      return NULL_TREE;
	    }
	}
    }

  return NULL_TREE;
}

/* Handle a "sentinel" attribute.  */

static tree
handle_sentinel_attribute (tree *node, tree name, tree args,
			   int ARG_UNUSED (flags), bool *no_add_attrs)
{
  tree params = TYPE_ARG_TYPES (*node);

  if (!params)
    {
      warning (OPT_Wattributes,
	       "%qE attribute requires prototypes with named arguments", name);
      *no_add_attrs = true;
    }
  else
    {
      while (TREE_CHAIN (params))
	params = TREE_CHAIN (params);

      if (VOID_TYPE_P (TREE_VALUE (params)))
        {
	  warning (OPT_Wattributes,
		   "%qE attribute only applies to variadic functions", name);
	  *no_add_attrs = true;
	}
    }

  if (args)
    {
      tree position = TREE_VALUE (args);

      if (TREE_CODE (position) != INTEGER_CST)
        {
	  warning (0, "requested position is not an integer constant");
	  *no_add_attrs = true;
	}
      else
        {
	  if (tree_int_cst_lt (position, integer_zero_node))
	    {
	      warning (0, "requested position is less than zero");
	      *no_add_attrs = true;
	    }
	}
    }

  return NULL_TREE;
}

/* Handle a "noreturn" attribute; arguments as in
   struct attribute_spec.handler.  */

static tree
handle_noreturn_attribute (tree *node, tree name, tree ARG_UNUSED (args),
			   int ARG_UNUSED (flags), bool *no_add_attrs)
{
  tree type = TREE_TYPE (*node);

  /* See FIXME comment in c_common_attribute_table.  */
  if (TREE_CODE (*node) == FUNCTION_DECL)
    TREE_THIS_VOLATILE (*node) = 1;
  else if (TREE_CODE (type) == POINTER_TYPE
	   && TREE_CODE (TREE_TYPE (type)) == FUNCTION_TYPE)
    TREE_TYPE (*node)
      = build_pointer_type
	(build_type_variant (TREE_TYPE (type),
			     TYPE_READONLY (TREE_TYPE (type)), 1));
  else
    {
      warning (OPT_Wattributes, "%qE attribute ignored", name);
      *no_add_attrs = true;
    }

  return NULL_TREE;
}

/* Handle a "malloc" attribute; arguments as in
   struct attribute_spec.handler.  */

static tree
handle_malloc_attribute (tree *node, tree name, tree ARG_UNUSED (args),
			 int ARG_UNUSED (flags), bool *no_add_attrs)
{
  if (TREE_CODE (*node) == FUNCTION_DECL
      && POINTER_TYPE_P (TREE_TYPE (TREE_TYPE (*node))))
    DECL_IS_MALLOC (*node) = 1;
  else
    {
      warning (OPT_Wattributes, "%qE attribute ignored", name);
      *no_add_attrs = true;
    }

  return NULL_TREE;
}

/* Fake handler for attributes we don't properly support.  */

tree
fake_attribute_handler (tree * ARG_UNUSED (node),
			tree ARG_UNUSED (name),
			tree ARG_UNUSED (args),
			int  ARG_UNUSED (flags),
			bool * ARG_UNUSED (no_add_attrs))
{
  return NULL_TREE;
}

/* Handle a "type_generic" attribute.  */

static tree
handle_type_generic_attribute (tree *node, tree ARG_UNUSED (name),
			       tree ARG_UNUSED (args), int ARG_UNUSED (flags),
			       bool * ARG_UNUSED (no_add_attrs))
{
  tree params;

  /* Ensure we have a function type.  */
  gcc_assert (TREE_CODE (*node) == FUNCTION_TYPE);

  params = TYPE_ARG_TYPES (*node);
  while (params && ! VOID_TYPE_P (TREE_VALUE (params)))
    params = TREE_CHAIN (params);

  /* Ensure we have a variadic function.  */
  gcc_assert (!params);

  return NULL_TREE;
}

/* Handle a "vector_size" attribute; arguments as in
   struct attribute_spec.handler.  */

static tree
handle_vector_size_attribute (tree *node, tree name, tree args,
			      int ARG_UNUSED (flags),
			      bool *no_add_attrs)
{
  unsigned HOST_WIDE_INT vecsize, nunits;
  enum machine_mode orig_mode;
  tree type = *node, new_type, size;

  *no_add_attrs = true;

  size = TREE_VALUE (args);

  if (!host_integerp (size, 1))
    {
      warning (OPT_Wattributes, "%qE attribute ignored", name);
      return NULL_TREE;
    }

  /* Get the vector size (in bytes).  */
  vecsize = tree_low_cst (size, 1);

  /* We need to provide for vector pointers, vector arrays, and
     functions returning vectors.  For example:

       __attribute__((vector_size(16))) short *foo;

     In this case, the mode is SI, but the type being modified is
     HI, so we need to look further.  */

  while (POINTER_TYPE_P (type)
	 || TREE_CODE (type) == FUNCTION_TYPE
	 || TREE_CODE (type) == METHOD_TYPE
	 || TREE_CODE (type) == ARRAY_TYPE
	 || TREE_CODE (type) == OFFSET_TYPE)
    type = TREE_TYPE (type);

  /* Get the mode of the type being modified.  */
  orig_mode = TYPE_MODE (type);

  if ((!INTEGRAL_TYPE_P (type)
       && !SCALAR_FLOAT_TYPE_P (type)
       && !FIXED_POINT_TYPE_P (type))
      || (!SCALAR_FLOAT_MODE_P (orig_mode)
	  && GET_MODE_CLASS (orig_mode) != MODE_INT
	  && !ALL_SCALAR_FIXED_POINT_MODE_P (orig_mode))
      || !host_integerp (TYPE_SIZE_UNIT (type), 1)
      || TREE_CODE (type) == BOOLEAN_TYPE)
    {
      error ("invalid vector type for attribute %qE", name);
      return NULL_TREE;
    }

  if (vecsize % tree_low_cst (TYPE_SIZE_UNIT (type), 1))
    {
      error ("vector size not an integral multiple of component size");
      return NULL;
    }

  if (vecsize == 0)
    {
      error ("zero vector size");
      return NULL;
    }

  /* Calculate how many units fit in the vector.  */
  nunits = vecsize / tree_low_cst (TYPE_SIZE_UNIT (type), 1);
  if (nunits & (nunits - 1))
    {
      error ("number of components of the vector not a power of two");
      return NULL_TREE;
    }

  new_type = build_vector_type (type, nunits);

  /* Build back pointers if needed.  */
  *node = lang_hooks.types.reconstruct_complex_type (*node, new_type);

  return NULL_TREE;
}

/* ----------------------------------------------------------------------- *
 *                              BUILTIN FUNCTIONS                          *
 * ----------------------------------------------------------------------- */

/* Worker for DEF_BUILTIN.  Possibly define a builtin function with one or two
   names.  Does not declare a non-__builtin_ function if flag_no_builtin, or
   if nonansi_p and flag_no_nonansi_builtin.  */

static void
def_builtin_1 (enum built_in_function fncode,
	       const char *name,
	       enum built_in_class fnclass,
	       tree fntype, tree libtype,
	       bool both_p, bool fallback_p,
	       bool nonansi_p ATTRIBUTE_UNUSED,
	       tree fnattrs, bool implicit_p)
{
  tree decl;
  const char *libname;

  /* Preserve an already installed decl.  It most likely was setup in advance
     (e.g. as part of the internal builtins) for specific reasons.  */
  if (built_in_decls[(int) fncode] != NULL_TREE)
    return;

  gcc_assert ((!both_p && !fallback_p)
	      || !strncmp (name, "__builtin_",
			   strlen ("__builtin_")));

  libname = name + strlen ("__builtin_");
  decl = add_builtin_function (name, fntype, fncode, fnclass,
			       (fallback_p ? libname : NULL),
			       fnattrs);
  if (both_p)
    /* ??? This is normally further controlled by command-line options
       like -fno-builtin, but we don't have them for Ada.  */
    add_builtin_function (libname, libtype, fncode, fnclass,
			  NULL, fnattrs);

  built_in_decls[(int) fncode] = decl;
  if (implicit_p)
    implicit_built_in_decls[(int) fncode] = decl;
}

static int flag_isoc94 = 0;
static int flag_isoc99 = 0;

/* Install what the common builtins.def offers.  */

static void
install_builtin_functions (void)
{
#define DEF_BUILTIN(ENUM, NAME, CLASS, TYPE, LIBTYPE, BOTH_P, FALLBACK_P, \
		    NONANSI_P, ATTRS, IMPLICIT, COND)			\
  if (NAME && COND)							\
    def_builtin_1 (ENUM, NAME, CLASS,                                   \
                   builtin_types[(int) TYPE],                           \
                   builtin_types[(int) LIBTYPE],                        \
                   BOTH_P, FALLBACK_P, NONANSI_P,                       \
                   built_in_attributes[(int) ATTRS], IMPLICIT);
#include "builtins.def"
#undef DEF_BUILTIN
}

/* ----------------------------------------------------------------------- *
 *                              BUILTIN FUNCTIONS                          *
 * ----------------------------------------------------------------------- */

/* Install the builtin functions we might need.  */

void
gnat_install_builtins (void)
{
  install_builtin_elementary_types ();
  install_builtin_function_types ();
  install_builtin_attributes ();

  /* Install builtins used by generic middle-end pieces first.  Some of these
     know about internal specificities and control attributes accordingly, for
     instance __builtin_alloca vs no-throw and -fstack-check.  We will ignore
     the generic definition from builtins.def.  */
  build_common_builtin_nodes ();

  /* Now, install the target specific builtins, such as the AltiVec family on
     ppc, and the common set as exposed by builtins.def.  */
  targetm.init_builtins ();
  install_builtin_functions ();
}

#include "gt-ada-utils.h"
#include "gtype-ada.h"<|MERGE_RESOLUTION|>--- conflicted
+++ resolved
@@ -48,13 +48,6 @@
 #include "tree-inline.h"
 #include "tree-iterator.h"
 #include "gimple.h"
-<<<<<<< HEAD
-#include "tree-dump.h"
-#include "pointer-set.h"
-#include "langhooks.h"
-#include "rtl.h"
-=======
->>>>>>> 42a9ba1d
 
 #include "ada.h"
 #include "types.h"
@@ -563,12 +556,8 @@
 void
 record_builtin_type (const char *name, tree type)
 {
-<<<<<<< HEAD
-  tree type_decl = build_decl (TYPE_DECL, get_identifier (name), type);
-=======
   tree type_decl = build_decl (input_location,
 			       TYPE_DECL, get_identifier (name), type);
->>>>>>> 42a9ba1d
 
   gnat_pushdecl (type_decl, Empty);
 
@@ -848,11 +837,7 @@
       TYPE_NAME (new_record_type) = new_name;
       TYPE_ALIGN (new_record_type) = BIGGEST_ALIGNMENT;
       TYPE_STUB_DECL (new_record_type)
-<<<<<<< HEAD
-	= create_type_stub_decl (new_id, new_record_type);
-=======
 	= create_type_stub_decl (new_name, new_record_type);
->>>>>>> 42a9ba1d
       DECL_IGNORED_P (TYPE_STUB_DECL (new_record_type))
 	= DECL_IGNORED_P (TYPE_STUB_DECL (record_type));
       TYPE_SIZE (new_record_type) = size_int (TYPE_ALIGN (record_type));
@@ -1274,12 +1259,8 @@
   /* Using a named TYPE_DECL ensures that a type name marker is emitted in
      STABS while setting DECL_ARTIFICIAL ensures that no DW_TAG_typedef is
      emitted in DWARF.  */
-<<<<<<< HEAD
-  tree type_decl = build_decl (TYPE_DECL, type_name, type);
-=======
   tree type_decl = build_decl (input_location,
 			       TYPE_DECL, type_name, type);
->>>>>>> 42a9ba1d
   DECL_ARTIFICIAL (type_decl) = 1;
   return type_decl;
 }
@@ -1309,12 +1290,8 @@
       DECL_NAME (type_decl) = type_name;
     }
   else
-<<<<<<< HEAD
-    type_decl = build_decl (TYPE_DECL, type_name, type);
-=======
     type_decl = build_decl (input_location,
 			    TYPE_DECL, type_name, type);
->>>>>>> 42a9ba1d
 
   DECL_ARTIFICIAL (type_decl) = artificial_p;
   gnat_pushdecl (type_decl, gnat_node);
@@ -1328,16 +1305,10 @@
     TYPE_STUB_DECL (type) = type_decl;
 
   /* Pass the type declaration to the debug back-end unless this is an
-<<<<<<< HEAD
-     UNCONSTRAINED_ARRAY_TYPE that the back-end does not support, an
-     ENUMERAL_TYPE or RECORD_TYPE which are handled separately, or a
-     type for which debugging information was not requested.  */
-=======
      UNCONSTRAINED_ARRAY_TYPE that the back-end does not support, or a
      type for which debugging information was not requested, or else an
      ENUMERAL_TYPE or RECORD_TYPE (except for fat pointers) which are
      handled separately.  And do not pass dummy types either.  */
->>>>>>> 42a9ba1d
   if (code == UNCONSTRAINED_ARRAY_TYPE || !debug_info_p)
     DECL_IGNORED_P (type_decl) = 1;
   else if (code != ENUMERAL_TYPE
@@ -2164,28 +2135,6 @@
     (void) cgraph_node (fndecl);
 }
 
-<<<<<<< HEAD
-/* Convert FNDECL's code to GIMPLE and handle any nested functions.  */
-
-static void
-gnat_gimplify_function (tree fndecl)
-{
-  struct cgraph_node *cgn;
-
-  dump_function (TDI_original, fndecl);
-  gimplify_function_tree (fndecl);
-  dump_function (TDI_generic, fndecl);
-
-  /* Convert all nested functions to GIMPLE now.  We do things in this order
-     so that items like VLA sizes are expanded properly in the context of the
-     correct function.  */
-  cgn = cgraph_node (fndecl);
-  for (cgn = cgn->nested; cgn; cgn = cgn->next_nested)
-    gnat_gimplify_function (cgn->decl);
-}
-
-=======
->>>>>>> 42a9ba1d
 tree
 gnat_builtin_function (tree decl)
 {
@@ -2337,11 +2286,7 @@
       && TREE_TYPE (t1) == TREE_TYPE (t2)
       && (TYPE_DOMAIN (t1) == TYPE_DOMAIN (t2)
 	  || (TYPE_DOMAIN (t1)
-<<<<<<< HEAD
-	      && TYPE_DOMAIN (t2)      
-=======
 	      && TYPE_DOMAIN (t2)
->>>>>>> 42a9ba1d
 	      && tree_int_cst_equal (TYPE_MIN_VALUE (TYPE_DOMAIN (t1)),
 				     TYPE_MIN_VALUE (TYPE_DOMAIN (t2)))
 	      && tree_int_cst_equal (TYPE_MAX_VALUE (TYPE_DOMAIN (t1)),
@@ -4421,12 +4366,7 @@
  
 /* Return true if EXPR is an expression that can be folded as an operand
-<<<<<<< HEAD
-   of a VIEW_CONVERT_EXPR.  See the head comment of unchecked_convert for
-   the rationale.  */
-=======
    of a VIEW_CONVERT_EXPR.  See ada-tree.h for a complete rationale.  */
->>>>>>> 42a9ba1d
 
 static bool
 can_fold_for_view_convert_p (tree expr)
@@ -4474,26 +4414,7 @@
 
    we expect the 8 bits at Vbits'Address to always contain Value, while
    their original location depends on the endianness, at Value'Address
-<<<<<<< HEAD
-   on a little-endian architecture but not on a big-endian one.
-
-   ??? There is a problematic discrepancy between what is called precision
-   here (and more generally throughout gigi) for integral types and what is
-   called precision in the middle-end.  In the former case it's the RM size
-   as given by TYPE_RM_SIZE (or rm_size) whereas it's TYPE_PRECISION in the
-   latter case, the hitch being that they are not equal when they matter,
-   that is when the number of value bits is not equal to the type's size:
-   TYPE_RM_SIZE does give the number of value bits but TYPE_PRECISION is set
-   to the size.  The sole exception are BOOLEAN_TYPEs for which both are 1.
-
-   The consequence is that gigi must duplicate code bridging the gap between
-   the type's size and its precision that exists for TYPE_PRECISION in the
-   middle-end, because the latter knows nothing about TYPE_RM_SIZE, and be
-   wary of transformations applied in the middle-end based on TYPE_PRECISION
-   because this value doesn't reflect the actual precision for Ada.  */
-=======
    on a little-endian architecture but not on a big-endian one.  */
->>>>>>> 42a9ba1d
 
 tree
 unchecked_convert (tree type, tree expr, bool notrunc_p)
@@ -4538,46 +4459,6 @@
 	  expr = convert (rtype, expr);
 	  expr = build1 (NOP_EXPR, type, expr);
 	}
-<<<<<<< HEAD
-
-      /* We have another special case: if we are unchecked converting either
-	 a subtype or a type with limited range into a base type, we need to
-	 ensure that VRP doesn't propagate range information because this
-	 conversion may be done precisely to validate that the object is
-	 within the range it is supposed to have.  */
-      else if (TREE_CODE (expr) != INTEGER_CST
-	       && TREE_CODE (type) == INTEGER_TYPE && !TREE_TYPE (type)
-	       && ((TREE_CODE (etype) == INTEGER_TYPE && TREE_TYPE (etype))
-		   || TREE_CODE (etype) == ENUMERAL_TYPE
-		   || TREE_CODE (etype) == BOOLEAN_TYPE))
-	{
-	  /* The optimization barrier is a VIEW_CONVERT_EXPR node; moreover,
-	     in order not to be deemed an useless type conversion, it must
-	     be from subtype to base type.
-
-	     Therefore we first do the bulk of the conversion to a subtype of
-	     the final type.  And this conversion must itself not be deemed
-	     useless if the source type is not a subtype because, otherwise,
-	     the final VIEW_CONVERT_EXPR will be deemed so as well.  That's
-	     why we toggle the unsigned flag in this conversion, which is
-	     harmless since the final conversion is only a reinterpretation
-	     of the bit pattern.
-
-	     ??? This may raise addressability and/or aliasing issues because
-	     VIEW_CONVERT_EXPR gets gimplified as an lvalue, thus causing the
-	     address of its operand to be taken if it is deemed addressable
-	     and not already in GIMPLE form.  */
-	  tree rtype
-	    = gnat_type_for_mode (TYPE_MODE (type), !TYPE_UNSIGNED (etype));
-	  rtype = copy_type (rtype);
-	  TYPE_MAIN_VARIANT (rtype) = rtype;
-	  TREE_TYPE (rtype) = type;
-	  expr = convert (rtype, expr);
-	  expr = build1 (VIEW_CONVERT_EXPR, type, expr);
-	}
-
-=======
->>>>>>> 42a9ba1d
       else
 	expr = convert (type, expr);
     }

--- conflicted
+++ resolved
@@ -555,13 +555,6 @@
 
   if (verbosity == 2 && !DECL_IS_BUILTIN (decl))
     {
-<<<<<<< HEAD
-      Set_Identifier_Casing (ada_name, (char *) DECL_SOURCE_FILE (decl));
-      return ggc_strdup (Name_Buffer);
-    }
-  else
-    return ada_name;
-=======
       Set_Identifier_Casing (ada_name, DECL_SOURCE_FILE (decl));
       return ggc_strdup (Name_Buffer);
     }
@@ -576,7 +569,6 @@
 {
   gcc_assert (DECL_P (decl));
   return (const char *) IDENTIFIER_POINTER (DECL_NAME (decl));
->>>>>>> 42a9ba1d
 }
 
 /* Do nothing (return the tree node passed).  */

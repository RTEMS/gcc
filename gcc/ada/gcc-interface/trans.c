--- conflicted
+++ resolved
@@ -2587,46 +2587,6 @@
       gnu_result = end_stmt_group ();
     }
 
-<<<<<<< HEAD
-    /* If we are dealing with a return from an Ada procedure with parameters
-       passed by copy-in/copy-out, we need to return a record containing the
-       final values of these parameters.  If the list contains only one entry,
-       return just that entry though.
-
-       For a full description of the copy-in/copy-out parameter mechanism, see
-       the part of the gnat_to_gnu_entity routine dealing with the translation
-       of subprograms.
-
-       We need to make a block that contains the definition of that label and
-       the copying of the return value.  It first contains the function, then
-       the label and copy statement.  */
-  if (TREE_VALUE (gnu_return_label_stack))
-    {
-      tree gnu_retval;
-
-      start_stmt_group ();
-      gnat_pushlevel ();
-      add_stmt (gnu_result);
-      add_stmt (build1 (LABEL_EXPR, void_type_node,
-			TREE_VALUE (gnu_return_label_stack)));
-
-      gnu_cico_list = TYPE_CI_CO_LIST (gnu_subprog_type);
-      if (list_length (gnu_cico_list) == 1)
-	gnu_retval = TREE_VALUE (gnu_cico_list);
-      else
-	gnu_retval = gnat_build_constructor (TREE_TYPE (gnu_subprog_type),
-					     gnu_cico_list);
-
-      add_stmt_with_node (build_return_expr (gnu_result_decl, gnu_retval),
-			  End_Label (Handled_Statement_Sequence (gnat_node)));
-      gnat_poplevel ();
-      gnu_result = end_stmt_group ();
-    }
-
-  pop_stack (&gnu_return_label_stack);
-
-=======
->>>>>>> 6e7f08ad
   /* Set the end location.  */
   Sloc_to_locus
     ((Present (End_Label (Handled_Statement_Sequence (gnat_node)))
@@ -2680,10 +2640,7 @@
   tree gnu_before_list = NULL_TREE;
   tree gnu_after_list = NULL_TREE;
   tree gnu_call;
-<<<<<<< HEAD
-=======
   bool went_into_elab_proc = false;
->>>>>>> 6e7f08ad
 
   gcc_assert (TREE_CODE (gnu_subprog_type) == FUNCTION_TYPE);
 
@@ -2720,8 +2677,6 @@
   else
     gnat_formal = First_Formal_With_Extras (Entity (Name (gnat_node)));
 
-<<<<<<< HEAD
-=======
   /* If we are translating a statement, open a new nesting level that will
      surround it to declare the temporaries created for the call.  */
   if (Nkind (gnat_node) == N_Procedure_Call_Statement || gnu_target)
@@ -2738,7 +2693,6 @@
       went_into_elab_proc = true;
     }
 
->>>>>>> 6e7f08ad
   /* Create the list of the actual parameters as GCC expects it, namely a
      chain of TREE_LIST nodes in which the TREE_VALUE field of each node
      is an expression and the TREE_PURPOSE field is null.  But skip Out
@@ -2788,14 +2742,6 @@
 	  && (gnu_name_type = gnat_to_gnu_type (Etype (gnat_name)))
 	  && !addressable_p (gnu_name, gnu_name_type))
 	{
-<<<<<<< HEAD
-	  tree gnu_copy = gnu_name;
-
-	  /* If the type is by_reference, a copy is not allowed.  */
-	  if (Is_By_Reference_Type (Etype (gnat_formal)))
-	    post_error
-	      ("misaligned actual cannot be passed by reference", gnat_actual);
-=======
 	  tree gnu_orig = gnu_name, gnu_temp, gnu_stmt;
 
 	  /* Do not issue warnings for CONSTRUCTORs since this is not a copy
@@ -2807,7 +2753,6 @@
 	  else if (TREE_ADDRESSABLE (gnu_formal_type))
 	    post_error ("misaligned actual cannot be passed by reference",
 		        gnat_actual);
->>>>>>> 6e7f08ad
 
 	  /* For users of Starlet we issue a warning because the interface
 	     apparently assumes that by-ref parameters outlive the procedure
@@ -2856,13 +2801,6 @@
 					       TREE_TYPE (gnu_name))))
 	    gnu_name = convert (gnu_name_type, gnu_name);
 
-<<<<<<< HEAD
-	  /* Make a SAVE_EXPR to force the creation of a temporary.  Special
-	     code in gnat_gimplify_expr ensures that the same temporary is
-	     used as the object and copied back after the call if needed.  */
-	  gnu_name = build1 (SAVE_EXPR, TREE_TYPE (gnu_name), gnu_name);
-	  TREE_SIDE_EFFECTS (gnu_name) = 1;
-=======
 	  /* Create an explicit temporary holding the copy.  This ensures that
 	     its lifetime is as narrow as possible around a statement.  */
 	  gnu_temp = create_var_decl (create_tmp_var_name ("A"), NULL_TREE,
@@ -2880,7 +2818,6 @@
 	  /* From now on, the real object is the temporary.  */
 	  gnu_name = build2 (COMPOUND_EXPR, TREE_TYPE (gnu_name), gnu_stmt,
 			     gnu_temp);
->>>>>>> 6e7f08ad
 
 	  /* Set up to move the copy back to the original if needed.  */
 	  if (Ekind (gnat_formal) != E_In_Parameter)
@@ -2912,25 +2849,8 @@
 	  = unchecked_convert (gnat_to_gnu_type (Etype (gnat_actual)),
 			       gnu_actual, No_Truncation (gnat_actual));
       else
-<<<<<<< HEAD
-	{
-	  if (Ekind (gnat_formal) != E_Out_Parameter
-	      && Do_Range_Check (gnat_actual))
-	    gnu_actual = emit_range_check (gnu_actual, Etype (gnat_formal),
-					   gnat_actual);
-
-	  /* We may have suppressed a conversion to the Etype of the actual
-	     since the parent is a procedure call.  So put it back here.
-	     ??? We use the reverse order compared to the case above because
-	     of an awkward interaction with the check.  */
-	  if (TREE_CODE (gnu_actual) != SAVE_EXPR)
-	    gnu_actual = convert (gnat_to_gnu_type (Etype (gnat_actual)),
-				  gnu_actual);
-	}
-=======
 	gnu_actual
 	  = convert (gnat_to_gnu_type (Etype (gnat_actual)), gnu_actual);
->>>>>>> 6e7f08ad
 
       /* Make sure that the actual is in range of the formal's type.  */
       if (Ekind (gnat_formal) != E_Out_Parameter
@@ -2949,11 +2869,7 @@
 
       /* If we have not saved a GCC object for the formal, it means it is an
 	 Out parameter not passed by reference and that need not be copied in.
-<<<<<<< HEAD
-	 Otherwise, first see if the PARM_DECL is passed by reference.  */
-=======
 	 Otherwise, first see if the parameter is passed by reference.  */
->>>>>>> 6e7f08ad
       if (gnu_formal
 	  && TREE_CODE (gnu_formal) == PARM_DECL
 	  && DECL_BY_REF_P (gnu_formal))
@@ -3021,11 +2937,8 @@
 	       && TREE_CODE (gnu_formal) == PARM_DECL
 	       && DECL_BY_DESCRIPTOR_P (gnu_formal))
 	{
-<<<<<<< HEAD
-=======
 	  gnu_actual = convert (gnu_formal_type, gnu_actual);
 
->>>>>>> 6e7f08ad
 	  /* If this is 'Null_Parameter, pass a zero descriptor.  */
 	  if ((TREE_CODE (gnu_actual) == INDIRECT_REF
 	       || TREE_CODE (gnu_actual) == UNCONSTRAINED_ARRAY_REF)
@@ -3046,9 +2959,6 @@
 	    gnu_name_list = tree_cons (NULL_TREE, gnu_name, gnu_name_list);
 
 	  if (!(gnu_formal && TREE_CODE (gnu_formal) == PARM_DECL))
-<<<<<<< HEAD
-	    continue;
-=======
 	    {
 	      /* Make sure side-effects are evaluated before the call.  */
 	      if (TREE_SIDE_EFFECTS (gnu_name))
@@ -3057,7 +2967,6 @@
 	    }
 
 	  gnu_actual = convert (gnu_formal_type, gnu_actual);
->>>>>>> 6e7f08ad
 
 	  /* If this is 'Null_Parameter, pass a zero even though we are
 	     dereferencing it.  */
@@ -3079,13 +2988,8 @@
       VEC_safe_push (tree, gc, gnu_actual_vec, gnu_actual);
     }
 
-<<<<<<< HEAD
-  gnu_call = build_call_list (TREE_TYPE (gnu_subprog_type), gnu_subprog_addr,
-			      nreverse (gnu_actual_list));
-=======
   gnu_call = build_call_vec (TREE_TYPE (gnu_subprog_type), gnu_subprog_addr,
                              gnu_actual_vec);
->>>>>>> 6e7f08ad
   set_expr_location_from_node (gnu_call, gnat_node);
 
   /* If it's a function call, the result is the call expression unless a target
@@ -3094,10 +2998,6 @@
   if (Nkind (gnat_node) == N_Function_Call)
     {
       tree gnu_result = gnu_call;
-<<<<<<< HEAD
-      enum tree_code op_code;
-=======
->>>>>>> 6e7f08ad
 
       /* If the function returns an unconstrained array or by direct reference,
 	 we have to dereference the pointer.  */
@@ -3107,18 +3007,6 @@
 
       if (gnu_target)
 	{
-<<<<<<< HEAD
-	  /* ??? If the return type has non-constant size, then force the
-	     return slot optimization as we would not be able to generate
-	     a temporary.  That's what has been done historically.  */
-	  if (TREE_CONSTANT (TYPE_SIZE (TREE_TYPE (gnu_subprog_type))))
-	    op_code = MODIFY_EXPR;
-	  else
-	    op_code = INIT_EXPR;
-
-	  gnu_result
-	    = build_binary_op (op_code, NULL_TREE, gnu_target, gnu_result);
-=======
 	  Node_Id gnat_parent = Parent (gnat_node);
 	  tree gnu_result_type = TREE_TYPE (gnu_subprog_type);
 	  enum tree_code op_code;
@@ -3146,7 +3034,6 @@
 	  add_stmt_with_node (gnu_result, gnat_parent);
 	  gnat_poplevel ();
 	  gnu_result = end_stmt_group ();
->>>>>>> 6e7f08ad
 	}
       else
 	{
@@ -3173,21 +3060,6 @@
 	  tree gnu_temp, gnu_stmt;
 
 	  /* The call sequence must contain one and only one call, even though
-<<<<<<< HEAD
-	     the function is const or pure.  So force a SAVE_EXPR.  */
-	  gnu_call = build1 (SAVE_EXPR, TREE_TYPE (gnu_call), gnu_call);
-	  TREE_SIDE_EFFECTS (gnu_call) = 1;
-	  gnu_name_list = nreverse (gnu_name_list);
-
-	  /* If any of the names had side-effects, ensure they are all
-	     evaluated before the call.  */
-	  for (gnu_name = gnu_name_list;
-	       gnu_name;
-	       gnu_name = TREE_CHAIN (gnu_name))
-	    if (TREE_SIDE_EFFECTS (TREE_VALUE (gnu_name)))
-	      append_to_statement_list (TREE_VALUE (gnu_name),
-					&gnu_before_list);
-=======
 	     the function is pure.  Save the result into a temporary.  */
 	  gnu_temp = create_var_decl (create_tmp_var_name ("R"), NULL_TREE,
 				      TREE_TYPE (gnu_call), NULL_TREE, false,
@@ -3204,7 +3076,6 @@
 	  gnu_call = gnu_temp;
 
 	  gnu_name_list = nreverse (gnu_name_list);
->>>>>>> 6e7f08ad
 	}
 
       if (Nkind (Name (gnat_node)) == N_Explicit_Dereference)
@@ -3234,12 +3105,7 @@
 	      = length == 1
 		? gnu_call
 		: build_component_ref (gnu_call, NULL_TREE,
-<<<<<<< HEAD
-				       TREE_PURPOSE (scalar_return_list),
-				       false);
-=======
 				       TREE_PURPOSE (gnu_cico_list), false);
->>>>>>> 6e7f08ad
 
 	    /* If the actual is a conversion, get the inner expression, which
 	       will be the real destination, and convert the result to the
@@ -3305,13 +3171,9 @@
 
   append_to_statement_list (gnu_after_list, &gnu_before_list);
 
-<<<<<<< HEAD
-  return gnu_before_list;
-=======
   add_stmt (gnu_before_list);
   gnat_poplevel ();
   return end_stmt_group ();
->>>>>>> 6e7f08ad
 }
  
@@ -5060,11 +4922,7 @@
 
 	/* If we have a return label defined, convert this into a branch to
 	   that label.  The return proper will be handled elsewhere.  */
-<<<<<<< HEAD
-	if (TREE_VALUE (gnu_return_label_stack))
-=======
 	if (VEC_last (tree, gnu_return_label_stack))
->>>>>>> 6e7f08ad
 	  {
 	    gnu_result = build1 (GOTO_EXPR, void_type_node,
 				 VEC_last (tree, gnu_return_label_stack));
@@ -7119,11 +6977,7 @@
       gnu_result = gnat_protect_expr (gnu_result);
       gnu_conv = convert (calc_type, gnu_result);
       gnu_comp
-<<<<<<< HEAD
-	= fold_build2 (GE_EXPR, integer_type_node, gnu_result, gnu_zero);
-=======
 	= fold_build2 (GE_EXPR, boolean_type_node, gnu_result, gnu_zero);
->>>>>>> 6e7f08ad
       gnu_add_pred_half
 	= fold_build2 (PLUS_EXPR, calc_type, gnu_conv, gnu_pred_half);
       gnu_subtract_pred_half

/****************************************************************************
 *                                                                          *
 *                         GNAT COMPILER COMPONENTS                         *
 *                                                                          *
 *                                 D E C L                                  *
 *                                                                          *
 *                          C Implementation File                           *
 *                                                                          *
 *          Copyright (C) 1992-2012, Free Software Foundation, Inc.         *
 *                                                                          *
 * GNAT is free software;  you can  redistribute it  and/or modify it under *
 * terms of the  GNU General Public License as published  by the Free Soft- *
 * ware  Foundation;  either version 3,  or (at your option) any later ver- *
 * sion.  GNAT is distributed in the hope that it will be useful, but WITH- *
 * OUT ANY WARRANTY;  without even the  implied warranty of MERCHANTABILITY *
 * or FITNESS FOR A PARTICULAR PURPOSE.  See the GNU General Public License *
 * for  more details.  You should have received a copy of the GNU General   *
 * Public License along with GCC; see the file COPYING3.  If not see        *
 * <http://www.gnu.org/licenses/>.                                          *
 *                                                                          *
 * GNAT was originally developed  by the GNAT team at  New York University. *
 * Extensive contributions were provided by Ada Core Technologies Inc.      *
 *                                                                          *
 ****************************************************************************/

#include "config.h"
#include "system.h"
#include "coretypes.h"
#include "tm.h"
#include "tree.h"
#include "flags.h"
#include "toplev.h"
#include "ggc.h"
#include "target.h"
#include "tree-inline.h"

#include "ada.h"
#include "types.h"
#include "atree.h"
#include "elists.h"
#include "namet.h"
#include "nlists.h"
#include "repinfo.h"
#include "snames.h"
#include "stringt.h"
#include "uintp.h"
#include "fe.h"
#include "sinfo.h"
#include "einfo.h"
#include "ada-tree.h"
#include "gigi.h"

/* "stdcall" and "thiscall" conventions should be processed in a specific way
   on 32-bit x86/Windows only.  The macros below are helpers to avoid having
   to check for a Windows specific attribute throughout this unit.  */

#if TARGET_DLLIMPORT_DECL_ATTRIBUTES
#ifdef TARGET_64BIT
#define Has_Stdcall_Convention(E) \
  (!TARGET_64BIT && Convention (E) == Convention_Stdcall)
#define Has_Thiscall_Convention(E) \
  (!TARGET_64BIT && is_cplusplus_method (E))
#else
#define Has_Stdcall_Convention(E) (Convention (E) == Convention_Stdcall)
#define Has_Thiscall_Convention(E) (is_cplusplus_method (E))
#endif
#else
#define Has_Stdcall_Convention(E) 0
#define Has_Thiscall_Convention(E) 0
#endif

/* Stack realignment is necessary for functions with foreign conventions when
   the ABI doesn't mandate as much as what the compiler assumes - that is, up
   to PREFERRED_STACK_BOUNDARY.

   Such realignment can be requested with a dedicated function type attribute
   on the targets that support it.  We define FOREIGN_FORCE_REALIGN_STACK to
   characterize the situations where the attribute should be set.  We rely on
   compiler configuration settings for 'main' to decide.  */

#ifdef MAIN_STACK_BOUNDARY
#define FOREIGN_FORCE_REALIGN_STACK \
  (MAIN_STACK_BOUNDARY < PREFERRED_STACK_BOUNDARY)
#else
#define FOREIGN_FORCE_REALIGN_STACK 0
#endif

struct incomplete
{
  struct incomplete *next;
  tree old_type;
  Entity_Id full_type;
};

/* These variables are used to defer recursively expanding incomplete types
   while we are processing an array, a record or a subprogram type.  */
static int defer_incomplete_level = 0;
static struct incomplete *defer_incomplete_list;

/* This variable is used to delay expanding From_With_Type types until the
   end of the spec.  */
static struct incomplete *defer_limited_with;

/* These variables are used to defer finalizing types.  The element of the
   list is the TYPE_DECL associated with the type.  */
static int defer_finalize_level = 0;
static VEC (tree,heap) *defer_finalize_list;

typedef struct subst_pair_d {
  tree discriminant;
  tree replacement;
} subst_pair;

DEF_VEC_O(subst_pair);
DEF_VEC_ALLOC_O(subst_pair,heap);

typedef struct variant_desc_d {
  /* The type of the variant.  */
  tree type;

  /* The associated field.  */
  tree field;

  /* The value of the qualifier.  */
  tree qual;

  /* The type of the variant after transformation.  */
  tree new_type;
} variant_desc;

DEF_VEC_O(variant_desc);
DEF_VEC_ALLOC_O(variant_desc,heap);

/* A hash table used to cache the result of annotate_value.  */
static GTY ((if_marked ("tree_int_map_marked_p"),
	     param_is (struct tree_int_map))) htab_t annotate_value_cache;

static bool allocatable_size_p (tree, bool);
static void prepend_one_attribute_to (struct attrib **,
				      enum attr_type, tree, tree, Node_Id);
static void prepend_attributes (Entity_Id, struct attrib **);
static tree elaborate_expression (Node_Id, Entity_Id, tree, bool, bool, bool);
static bool type_has_variable_size (tree);
static tree elaborate_expression_1 (tree, Entity_Id, tree, bool, bool);
static tree elaborate_expression_2 (tree, Entity_Id, tree, bool, bool,
				    unsigned int);
static tree gnat_to_gnu_component_type (Entity_Id, bool, bool);
static tree gnat_to_gnu_param (Entity_Id, Mechanism_Type, Entity_Id, bool,
			       bool *);
static tree gnat_to_gnu_field (Entity_Id, tree, int, bool, bool);
static bool same_discriminant_p (Entity_Id, Entity_Id);
static bool array_type_has_nonaliased_component (tree, Entity_Id);
static bool compile_time_known_address_p (Node_Id);
static bool cannot_be_superflat_p (Node_Id);
static bool constructor_address_p (tree);
static void components_to_record (tree, Node_Id, tree, int, bool, bool, bool,
				  bool, bool, bool, bool, bool, tree, tree *);
static Uint annotate_value (tree);
static void annotate_rep (Entity_Id, tree);
static tree build_position_list (tree, bool, tree, tree, unsigned int, tree);
static VEC(subst_pair,heap) *build_subst_list (Entity_Id, Entity_Id, bool);
static VEC(variant_desc,heap) *build_variant_list (tree,
						   VEC(subst_pair,heap) *,
						   VEC(variant_desc,heap) *);
static tree validate_size (Uint, tree, Entity_Id, enum tree_code, bool, bool);
static void set_rm_size (Uint, tree, Entity_Id);
static unsigned int validate_alignment (Uint, Entity_Id, unsigned int);
static void check_ok_for_atomic (tree, Entity_Id, bool);
static tree create_field_decl_from (tree, tree, tree, tree, tree,
				    VEC(subst_pair,heap) *);
static tree create_rep_part (tree, tree, tree);
static tree get_rep_part (tree);
static tree create_variant_part_from (tree, VEC(variant_desc,heap) *, tree,
				      tree, VEC(subst_pair,heap) *);
static void copy_and_substitute_in_size (tree, tree, VEC(subst_pair,heap) *);
static void rest_of_type_decl_compilation_no_defer (tree);

/* The relevant constituents of a subprogram binding to a GCC builtin.  Used
   to pass around calls performing profile compatibility checks.  */

typedef struct {
  Entity_Id gnat_entity;  /* The Ada subprogram entity.  */
  tree ada_fntype;        /* The corresponding GCC type node.  */
  tree btin_fntype;       /* The GCC builtin function type node.  */
} intrin_binding_t;

static bool intrin_profiles_compatible_p (intrin_binding_t *);

/* Given GNAT_ENTITY, a GNAT defining identifier node, which denotes some Ada
   entity, return the equivalent GCC tree for that entity (a ..._DECL node)
   and associate the ..._DECL node with the input GNAT defining identifier.

   If GNAT_ENTITY is a variable or a constant declaration, GNU_EXPR gives its
   initial value (in GCC tree form).  This is optional for a variable.  For
   a renamed entity, GNU_EXPR gives the object being renamed.

   DEFINITION is nonzero if this call is intended for a definition.  This is
   used for separate compilation where it is necessary to know whether an
   external declaration or a definition must be created if the GCC equivalent
   was not created previously.  The value of 1 is normally used for a nonzero
   DEFINITION, but a value of 2 is used in special circumstances, defined in
   the code.  */

tree
gnat_to_gnu_entity (Entity_Id gnat_entity, tree gnu_expr, int definition)
{
  /* Contains the kind of the input GNAT node.  */
  const Entity_Kind kind = Ekind (gnat_entity);
  /* True if this is a type.  */
  const bool is_type = IN (kind, Type_Kind);
  /* True if debug info is requested for this entity.  */
  const bool debug_info_p = Needs_Debug_Info (gnat_entity);
  /* True if this entity is to be considered as imported.  */
  const bool imported_p
    = (Is_Imported (gnat_entity) && No (Address_Clause (gnat_entity)));
  /* For a type, contains the equivalent GNAT node to be used in gigi.  */
  Entity_Id gnat_equiv_type = Empty;
  /* Temporary used to walk the GNAT tree.  */
  Entity_Id gnat_temp;
  /* Contains the GCC DECL node which is equivalent to the input GNAT node.
     This node will be associated with the GNAT node by calling at the end
     of the `switch' statement.  */
  tree gnu_decl = NULL_TREE;
  /* Contains the GCC type to be used for the GCC node.  */
  tree gnu_type = NULL_TREE;
  /* Contains the GCC size tree to be used for the GCC node.  */
  tree gnu_size = NULL_TREE;
  /* Contains the GCC name to be used for the GCC node.  */
  tree gnu_entity_name;
  /* True if we have already saved gnu_decl as a GNAT association.  */
  bool saved = false;
  /* True if we incremented defer_incomplete_level.  */
  bool this_deferred = false;
  /* True if we incremented force_global.  */
  bool this_global = false;
  /* True if we should check to see if elaborated during processing.  */
  bool maybe_present = false;
  /* True if we made GNU_DECL and its type here.  */
  bool this_made_decl = false;
  /* Size and alignment of the GCC node, if meaningful.  */
  unsigned int esize = 0, align = 0;
  /* Contains the list of attributes directly attached to the entity.  */
  struct attrib *attr_list = NULL;

  /* Since a use of an Itype is a definition, process it as such if it
     is not in a with'ed unit.  */
  if (!definition
      && is_type
      && Is_Itype (gnat_entity)
      && !present_gnu_tree (gnat_entity)
      && In_Extended_Main_Code_Unit (gnat_entity))
    {
      /* Ensure that we are in a subprogram mentioned in the Scope chain of
	 this entity, our current scope is global, or we encountered a task
	 or entry (where we can't currently accurately check scoping).  */
      if (!current_function_decl
	  || DECL_ELABORATION_PROC_P (current_function_decl))
	{
	  process_type (gnat_entity);
	  return get_gnu_tree (gnat_entity);
	}

      for (gnat_temp = Scope (gnat_entity);
	   Present (gnat_temp);
	   gnat_temp = Scope (gnat_temp))
	{
	  if (Is_Type (gnat_temp))
	    gnat_temp = Underlying_Type (gnat_temp);

	  if (Ekind (gnat_temp) == E_Subprogram_Body)
	    gnat_temp
	      = Corresponding_Spec (Parent (Declaration_Node (gnat_temp)));

	  if (IN (Ekind (gnat_temp), Subprogram_Kind)
	      && Present (Protected_Body_Subprogram (gnat_temp)))
	    gnat_temp = Protected_Body_Subprogram (gnat_temp);

	  if (Ekind (gnat_temp) == E_Entry
	      || Ekind (gnat_temp) == E_Entry_Family
	      || Ekind (gnat_temp) == E_Task_Type
	      || (IN (Ekind (gnat_temp), Subprogram_Kind)
		  && present_gnu_tree (gnat_temp)
		  && (current_function_decl
		      == gnat_to_gnu_entity (gnat_temp, NULL_TREE, 0))))
	    {
	      process_type (gnat_entity);
	      return get_gnu_tree (gnat_entity);
	    }
	}

      /* This abort means the Itype has an incorrect scope, i.e. that its
	 scope does not correspond to the subprogram it is declared in.  */
      gcc_unreachable ();
    }

  /* If we've already processed this entity, return what we got last time.
     If we are defining the node, we should not have already processed it.
     In that case, we will abort below when we try to save a new GCC tree
     for this object.  We also need to handle the case of getting a dummy
     type when a Full_View exists.  */
  if ((!definition || (is_type && imported_p))
      && present_gnu_tree (gnat_entity))
    {
      gnu_decl = get_gnu_tree (gnat_entity);

      if (TREE_CODE (gnu_decl) == TYPE_DECL
	  && TYPE_IS_DUMMY_P (TREE_TYPE (gnu_decl))
	  && IN (kind, Incomplete_Or_Private_Kind)
	  && Present (Full_View (gnat_entity)))
	{
	  gnu_decl
	    = gnat_to_gnu_entity (Full_View (gnat_entity), NULL_TREE, 0);
	  save_gnu_tree (gnat_entity, NULL_TREE, false);
	  save_gnu_tree (gnat_entity, gnu_decl, false);
	}

      return gnu_decl;
    }

  /* If this is a numeric or enumeral type, or an access type, a nonzero
     Esize must be specified unless it was specified by the programmer.  */
  gcc_assert (!Unknown_Esize (gnat_entity)
	      || Has_Size_Clause (gnat_entity)
	      || (!IN (kind, Numeric_Kind)
		  && !IN (kind, Enumeration_Kind)
		  && (!IN (kind, Access_Kind)
		      || kind == E_Access_Protected_Subprogram_Type
		      || kind == E_Anonymous_Access_Protected_Subprogram_Type
		      || kind == E_Access_Subtype)));

  /* The RM size must be specified for all discrete and fixed-point types.  */
  gcc_assert (!(IN (kind, Discrete_Or_Fixed_Point_Kind)
		&& Unknown_RM_Size (gnat_entity)));

  /* If we get here, it means we have not yet done anything with this entity.
     If we are not defining it, it must be a type or an entity that is defined
     elsewhere or externally, otherwise we should have defined it already.  */
  gcc_assert (definition
	      || type_annotate_only
	      || is_type
	      || kind == E_Discriminant
	      || kind == E_Component
	      || kind == E_Label
	      || (kind == E_Constant && Present (Full_View (gnat_entity)))
	      || Is_Public (gnat_entity));

  /* Get the name of the entity and set up the line number and filename of
     the original definition for use in any decl we make.  */
  gnu_entity_name = get_entity_name (gnat_entity);
  Sloc_to_locus (Sloc (gnat_entity), &input_location);

  /* For cases when we are not defining (i.e., we are referencing from
     another compilation unit) public entities, show we are at global level
     for the purpose of computing scopes.  Don't do this for components or
     discriminants since the relevant test is whether or not the record is
     being defined.  */
  if (!definition
      && kind != E_Component
      && kind != E_Discriminant
      && Is_Public (gnat_entity)
      && !Is_Statically_Allocated (gnat_entity))
    force_global++, this_global = true;

  /* Handle any attributes directly attached to the entity.  */
  if (Has_Gigi_Rep_Item (gnat_entity))
    prepend_attributes (gnat_entity, &attr_list);

  /* Do some common processing for types.  */
  if (is_type)
    {
      /* Compute the equivalent type to be used in gigi.  */
      gnat_equiv_type = Gigi_Equivalent_Type (gnat_entity);

      /* Machine_Attributes on types are expected to be propagated to
	 subtypes.  The corresponding Gigi_Rep_Items are only attached
	 to the first subtype though, so we handle the propagation here.  */
      if (Base_Type (gnat_entity) != gnat_entity
	  && !Is_First_Subtype (gnat_entity)
	  && Has_Gigi_Rep_Item (First_Subtype (Base_Type (gnat_entity))))
	prepend_attributes (First_Subtype (Base_Type (gnat_entity)),
			    &attr_list);

      /* Compute a default value for the size of an elementary type.  */
      if (Known_Esize (gnat_entity) && Is_Elementary_Type (gnat_entity))
	{
	  unsigned int max_esize;

	  gcc_assert (UI_Is_In_Int_Range (Esize (gnat_entity)));
	  esize = UI_To_Int (Esize (gnat_entity));

	  if (IN (kind, Float_Kind))
	    max_esize = fp_prec_to_size (LONG_DOUBLE_TYPE_SIZE);
	  else if (IN (kind, Access_Kind))
	    max_esize = POINTER_SIZE * 2;
	  else
	    max_esize = LONG_LONG_TYPE_SIZE;

	  if (esize > max_esize)
	   esize = max_esize;
	}
    }

  switch (kind)
    {
    case E_Constant:
      /* If this is a use of a deferred constant without address clause,
	 get its full definition.  */
      if (!definition
	  && No (Address_Clause (gnat_entity))
	  && Present (Full_View (gnat_entity)))
	{
	  gnu_decl
	    = gnat_to_gnu_entity (Full_View (gnat_entity), gnu_expr, 0);
	  saved = true;
	  break;
	}

      /* If we have an external constant that we are not defining, get the
	 expression that is was defined to represent.  We may throw it away
	 later if it is not a constant.  But do not retrieve the expression
	 if it is an allocator because the designated type might be dummy
	 at this point.  */
      if (!definition
	  && !No_Initialization (Declaration_Node (gnat_entity))
	  && Present (Expression (Declaration_Node (gnat_entity)))
	  && Nkind (Expression (Declaration_Node (gnat_entity)))
	     != N_Allocator)
	{
	  bool went_into_elab_proc = false;
	  int save_force_global = force_global;

	  /* The expression may contain N_Expression_With_Actions nodes and
	     thus object declarations from other units.  In this case, even
	     though the expression will eventually be discarded since not a
	     constant, the declarations would be stuck either in the global
	     varpool or in the current scope.  Therefore we force the local
	     context and create a fake scope that we'll zap at the end.  */
	  if (!current_function_decl)
	    {
	      current_function_decl = get_elaboration_procedure ();
	      went_into_elab_proc = true;
	    }
	  force_global = 0;
	  gnat_pushlevel ();

	  gnu_expr = gnat_to_gnu (Expression (Declaration_Node (gnat_entity)));

	  gnat_zaplevel ();
	  force_global = save_force_global;
	  if (went_into_elab_proc)
	    current_function_decl = NULL_TREE;
	}

      /* Ignore deferred constant definitions without address clause since
	 they are processed fully in the front-end.  If No_Initialization
	 is set, this is not a deferred constant but a constant whose value
	 is built manually.  And constants that are renamings are handled
	 like variables.  */
      if (definition
	  && !gnu_expr
	  && No (Address_Clause (gnat_entity))
	  && !No_Initialization (Declaration_Node (gnat_entity))
	  && No (Renamed_Object (gnat_entity)))
	{
	  gnu_decl = error_mark_node;
	  saved = true;
	  break;
	}

      /* Ignore constant definitions already marked with the error node.  See
	 the N_Object_Declaration case of gnat_to_gnu for the rationale.  */
      if (definition
	  && gnu_expr
	  && present_gnu_tree (gnat_entity)
	  && get_gnu_tree (gnat_entity) == error_mark_node)
	{
	  maybe_present = true;
	  break;
	}

      goto object;

    case E_Exception:
      /* We used to special case VMS exceptions here to directly map them to
	 their associated condition code.  Since this code had to be masked
	 dynamically to strip off the severity bits, this caused trouble in
	 the GCC/ZCX case because the "type" pointers we store in the tables
	 have to be static.  We now don't special case here anymore, and let
	 the regular processing take place, which leaves us with a regular
	 exception data object for VMS exceptions too.  The condition code
	 mapping is taken care of by the front end and the bitmasking by the
	 run-time library.  */
      goto object;

    case E_Discriminant:
    case E_Component:
      {
	/* The GNAT record where the component was defined.  */
	Entity_Id gnat_record = Underlying_Type (Scope (gnat_entity));

	/* If the variable is an inherited record component (in the case of
	   extended record types), just return the inherited entity, which
	   must be a FIELD_DECL.  Likewise for discriminants.
	   For discriminants of untagged records which have explicit
	   stored discriminants, return the entity for the corresponding
	   stored discriminant.  Also use Original_Record_Component
	   if the record has a private extension.  */
	if (Present (Original_Record_Component (gnat_entity))
	    && Original_Record_Component (gnat_entity) != gnat_entity)
	  {
	    gnu_decl
	      = gnat_to_gnu_entity (Original_Record_Component (gnat_entity),
				    gnu_expr, definition);
	    saved = true;
	    break;
	  }

	/* If the enclosing record has explicit stored discriminants,
	   then it is an untagged record.  If the Corresponding_Discriminant
	   is not empty then this must be a renamed discriminant and its
	   Original_Record_Component must point to the corresponding explicit
	   stored discriminant (i.e. we should have taken the previous
	   branch).  */
	else if (Present (Corresponding_Discriminant (gnat_entity))
		 && Is_Tagged_Type (gnat_record))
	  {
	    /* A tagged record has no explicit stored discriminants.  */
	    gcc_assert (First_Discriminant (gnat_record)
		       == First_Stored_Discriminant (gnat_record));
	    gnu_decl
	      = gnat_to_gnu_entity (Corresponding_Discriminant (gnat_entity),
				    gnu_expr, definition);
	    saved = true;
	    break;
	  }

	else if (Present (CR_Discriminant (gnat_entity))
		 && type_annotate_only)
	  {
	    gnu_decl = gnat_to_gnu_entity (CR_Discriminant (gnat_entity),
					   gnu_expr, definition);
	    saved = true;
	    break;
	  }

	/* If the enclosing record has explicit stored discriminants, then
	   it is an untagged record.  If the Corresponding_Discriminant
	   is not empty then this must be a renamed discriminant and its
	   Original_Record_Component must point to the corresponding explicit
	   stored discriminant (i.e. we should have taken the first
	   branch).  */
	else if (Present (Corresponding_Discriminant (gnat_entity))
		 && (First_Discriminant (gnat_record)
		     != First_Stored_Discriminant (gnat_record)))
	  gcc_unreachable ();

	/* Otherwise, if we are not defining this and we have no GCC type
	   for the containing record, make one for it.  Then we should
	   have made our own equivalent.  */
	else if (!definition && !present_gnu_tree (gnat_record))
	  {
	    /* ??? If this is in a record whose scope is a protected
	       type and we have an Original_Record_Component, use it.
	       This is a workaround for major problems in protected type
	       handling.  */
	    Entity_Id Scop = Scope (Scope (gnat_entity));
	    if ((Is_Protected_Type (Scop)
		 || (Is_Private_Type (Scop)
		     && Present (Full_View (Scop))
		     && Is_Protected_Type (Full_View (Scop))))
		&& Present (Original_Record_Component (gnat_entity)))
	      {
		gnu_decl
		  = gnat_to_gnu_entity (Original_Record_Component
					(gnat_entity),
					gnu_expr, 0);
		saved = true;
		break;
	      }

	    gnat_to_gnu_entity (Scope (gnat_entity), NULL_TREE, 0);
	    gnu_decl = get_gnu_tree (gnat_entity);
	    saved = true;
	    break;
	  }

	else
	  /* Here we have no GCC type and this is a reference rather than a
	     definition.  This should never happen.  Most likely the cause is
	     reference before declaration in the gnat tree for gnat_entity.  */
	  gcc_unreachable ();
      }

    case E_Loop_Parameter:
    case E_Out_Parameter:
    case E_Variable:

      /* Simple variables, loop variables, Out parameters and exceptions.  */
    object:
      {
	bool const_flag
	  = ((kind == E_Constant || kind == E_Variable)
	     && Is_True_Constant (gnat_entity)
	     && !Treat_As_Volatile (gnat_entity)
	     && (((Nkind (Declaration_Node (gnat_entity))
		   == N_Object_Declaration)
		  && Present (Expression (Declaration_Node (gnat_entity))))
		 || Present (Renamed_Object (gnat_entity))
		 || imported_p));
	bool inner_const_flag = const_flag;
	bool static_p = Is_Statically_Allocated (gnat_entity);
	bool mutable_p = false;
	bool used_by_ref = false;
	tree gnu_ext_name = NULL_TREE;
	tree renamed_obj = NULL_TREE;
	tree gnu_object_size;

	if (Present (Renamed_Object (gnat_entity)) && !definition)
	  {
	    if (kind == E_Exception)
	      gnu_expr = gnat_to_gnu_entity (Renamed_Entity (gnat_entity),
					     NULL_TREE, 0);
	    else
	      gnu_expr = gnat_to_gnu (Renamed_Object (gnat_entity));
	  }

	/* Get the type after elaborating the renamed object.  */
	gnu_type = gnat_to_gnu_type (Etype (gnat_entity));

	/* If this is a standard exception definition, then use the standard
	   exception type.  This is necessary to make sure that imported and
	   exported views of exceptions are properly merged in LTO mode.  */
	if (TREE_CODE (TYPE_NAME (gnu_type)) == TYPE_DECL
	    && DECL_NAME (TYPE_NAME (gnu_type)) == exception_data_name_id)
	  gnu_type = except_type_node;

	/* For a debug renaming declaration, build a debug-only entity.  */
	if (Present (Debug_Renaming_Link (gnat_entity)))
	  {
	    /* Force a non-null value to make sure the symbol is retained.  */
	    tree value = build1 (INDIRECT_REF, gnu_type,
				 build1 (NOP_EXPR,
					 build_pointer_type (gnu_type),
					 integer_minus_one_node));
	    gnu_decl = build_decl (input_location,
				   VAR_DECL, gnu_entity_name, gnu_type);
	    SET_DECL_VALUE_EXPR (gnu_decl, value);
	    DECL_HAS_VALUE_EXPR_P (gnu_decl) = 1;
	    gnat_pushdecl (gnu_decl, gnat_entity);
	    break;
	  }

	/* If this is a loop variable, its type should be the base type.
	   This is because the code for processing a loop determines whether
	   a normal loop end test can be done by comparing the bounds of the
	   loop against those of the base type, which is presumed to be the
	   size used for computation.  But this is not correct when the size
	   of the subtype is smaller than the type.  */
	if (kind == E_Loop_Parameter)
	  gnu_type = get_base_type (gnu_type);

	/* Reject non-renamed objects whose type is an unconstrained array or
	   any object whose type is a dummy type or void.  */
	if ((TREE_CODE (gnu_type) == UNCONSTRAINED_ARRAY_TYPE
	     && No (Renamed_Object (gnat_entity)))
	    || TYPE_IS_DUMMY_P (gnu_type)
	    || TREE_CODE (gnu_type) == VOID_TYPE)
	  {
	    gcc_assert (type_annotate_only);
	    if (this_global)
	      force_global--;
	    return error_mark_node;
	  }

	/* If an alignment is specified, use it if valid.  Note that exceptions
	   are objects but don't have an alignment.  We must do this before we
	   validate the size, since the alignment can affect the size.  */
	if (kind != E_Exception && Known_Alignment (gnat_entity))
	  {
	    gcc_assert (Present (Alignment (gnat_entity)));

	    align = validate_alignment (Alignment (gnat_entity), gnat_entity,
					TYPE_ALIGN (gnu_type));

	    /* No point in changing the type if there is an address clause
	       as the final type of the object will be a reference type.  */
	    if (Present (Address_Clause (gnat_entity)))
	      align = 0;
	    else
	      {
		tree orig_type = gnu_type;

		gnu_type
		  = maybe_pad_type (gnu_type, NULL_TREE, align, gnat_entity,
				    false, false, definition, true);

		/* If a padding record was made, declare it now since it will
		   never be declared otherwise.  This is necessary to ensure
		   that its subtrees are properly marked.  */
		if (gnu_type != orig_type && !DECL_P (TYPE_NAME (gnu_type)))
		  create_type_decl (TYPE_NAME (gnu_type), gnu_type, NULL, true,
				    debug_info_p, gnat_entity);
	      }
	  }

	/* If we are defining the object, see if it has a Size and validate it
	   if so.  If we are not defining the object and a Size clause applies,
	   simply retrieve the value.  We don't want to ignore the clause and
	   it is expected to have been validated already.  Then get the new
	   type, if any.  */
	if (definition)
	  gnu_size = validate_size (Esize (gnat_entity), gnu_type,
				    gnat_entity, VAR_DECL, false,
				    Has_Size_Clause (gnat_entity));
	else if (Has_Size_Clause (gnat_entity))
	  gnu_size = UI_To_gnu (Esize (gnat_entity), bitsizetype);

	if (gnu_size)
	  {
	    gnu_type
	      = make_type_from_size (gnu_type, gnu_size,
				     Has_Biased_Representation (gnat_entity));

	    if (operand_equal_p (TYPE_SIZE (gnu_type), gnu_size, 0))
	      gnu_size = NULL_TREE;
	  }

	/* If this object has self-referential size, it must be a record with
	   a default discriminant.  We are supposed to allocate an object of
	   the maximum size in this case, unless it is a constant with an
	   initializing expression, in which case we can get the size from
	   that.  Note that the resulting size may still be a variable, so
	   this may end up with an indirect allocation.  */
	if (No (Renamed_Object (gnat_entity))
	    && CONTAINS_PLACEHOLDER_P (TYPE_SIZE (gnu_type)))
	  {
	    if (gnu_expr && kind == E_Constant)
	      {
		tree size = TYPE_SIZE (TREE_TYPE (gnu_expr));
		if (CONTAINS_PLACEHOLDER_P (size))
		  {
		    /* If the initializing expression is itself a constant,
		       despite having a nominal type with self-referential
		       size, we can get the size directly from it.  */
		    if (TREE_CODE (gnu_expr) == COMPONENT_REF
			&& TYPE_IS_PADDING_P
			   (TREE_TYPE (TREE_OPERAND (gnu_expr, 0)))
			&& TREE_CODE (TREE_OPERAND (gnu_expr, 0)) == VAR_DECL
			&& (TREE_READONLY (TREE_OPERAND (gnu_expr, 0))
			    || DECL_READONLY_ONCE_ELAB
			       (TREE_OPERAND (gnu_expr, 0))))
		      gnu_size = DECL_SIZE (TREE_OPERAND (gnu_expr, 0));
		    else
		      gnu_size
			= SUBSTITUTE_PLACEHOLDER_IN_EXPR (size, gnu_expr);
		  }
		else
		  gnu_size = size;
	      }
	    /* We may have no GNU_EXPR because No_Initialization is
	       set even though there's an Expression.  */
	    else if (kind == E_Constant
		     && (Nkind (Declaration_Node (gnat_entity))
			 == N_Object_Declaration)
		     && Present (Expression (Declaration_Node (gnat_entity))))
	      gnu_size
		= TYPE_SIZE (gnat_to_gnu_type
			     (Etype
			      (Expression (Declaration_Node (gnat_entity)))));
	    else
	      {
		gnu_size = max_size (TYPE_SIZE (gnu_type), true);
		mutable_p = true;
	      }

	    /* If we are at global level and the size isn't constant, call
	       elaborate_expression_1 to make a variable for it rather than
	       calculating it each time.  */
	    if (global_bindings_p () && !TREE_CONSTANT (gnu_size))
	      gnu_size = elaborate_expression_1 (gnu_size, gnat_entity,
						 get_identifier ("SIZE"),
						 definition, false);
	  }

	/* If the size is zero byte, make it one byte since some linkers have
	   troubles with zero-sized objects.  If the object will have a
	   template, that will make it nonzero so don't bother.  Also avoid
	   doing that for an object renaming or an object with an address
	   clause, as we would lose useful information on the view size
	   (e.g. for null array slices) and we are not allocating the object
	   here anyway.  */
	if (((gnu_size
	      && integer_zerop (gnu_size)
	      && !TREE_OVERFLOW (gnu_size))
	     || (TYPE_SIZE (gnu_type)
		 && integer_zerop (TYPE_SIZE (gnu_type))
		 && !TREE_OVERFLOW (TYPE_SIZE (gnu_type))))
	    && (!Is_Constr_Subt_For_UN_Aliased (Etype (gnat_entity))
		|| !Is_Array_Type (Etype (gnat_entity)))
	    && No (Renamed_Object (gnat_entity))
	    && No (Address_Clause (gnat_entity)))
	  gnu_size = bitsize_unit_node;

	/* If this is an object with no specified size and alignment, and
	   if either it is atomic or we are not optimizing alignment for
	   space and it is composite and not an exception, an Out parameter
	   or a reference to another object, and the size of its type is a
	   constant, set the alignment to the smallest one which is not
	   smaller than the size, with an appropriate cap.  */
	if (!gnu_size && align == 0
	    && (Is_Atomic (gnat_entity)
		|| (!Optimize_Alignment_Space (gnat_entity)
		    && kind != E_Exception
		    && kind != E_Out_Parameter
		    && Is_Composite_Type (Etype (gnat_entity))
		    && !Is_Constr_Subt_For_UN_Aliased (Etype (gnat_entity))
		    && !Is_Exported (gnat_entity)
		    && !imported_p
		    && No (Renamed_Object (gnat_entity))
		    && No (Address_Clause (gnat_entity))))
	    && TREE_CODE (TYPE_SIZE (gnu_type)) == INTEGER_CST)
	  {
	    unsigned int size_cap, align_cap;

	    /* No point in promoting the alignment if this doesn't prevent
	       BLKmode access to the object, in particular block copy, as
	       this will for example disable the NRV optimization for it.
	       No point in jumping through all the hoops needed in order
	       to support BIGGEST_ALIGNMENT if we don't really have to.
	       So we cap to the smallest alignment that corresponds to
	       a known efficient memory access pattern of the target.  */
	    if (Is_Atomic (gnat_entity))
	      {
		size_cap = UINT_MAX;
		align_cap = BIGGEST_ALIGNMENT;
	      }
	    else
	      {
		size_cap = MAX_FIXED_MODE_SIZE;
		align_cap = get_mode_alignment (ptr_mode);
	      }

	    if (!host_integerp (TYPE_SIZE (gnu_type), 1)
		|| compare_tree_int (TYPE_SIZE (gnu_type), size_cap) > 0)
	      align = 0;
	    else if (compare_tree_int (TYPE_SIZE (gnu_type), align_cap) > 0)
	      align = align_cap;
	    else
	      align = ceil_pow2 (tree_low_cst (TYPE_SIZE (gnu_type), 1));

	    /* But make sure not to under-align the object.  */
	    if (align <= TYPE_ALIGN (gnu_type))
	      align = 0;

	    /* And honor the minimum valid atomic alignment, if any.  */
#ifdef MINIMUM_ATOMIC_ALIGNMENT
	    else if (align < MINIMUM_ATOMIC_ALIGNMENT)
	      align = MINIMUM_ATOMIC_ALIGNMENT;
#endif
	  }

	/* If the object is set to have atomic components, find the component
	   type and validate it.

	   ??? Note that we ignore Has_Volatile_Components on objects; it's
	   not at all clear what to do in that case.  */
	if (Has_Atomic_Components (gnat_entity))
	  {
	    tree gnu_inner = (TREE_CODE (gnu_type) == ARRAY_TYPE
			      ? TREE_TYPE (gnu_type) : gnu_type);

	    while (TREE_CODE (gnu_inner) == ARRAY_TYPE
		   && TYPE_MULTI_ARRAY_P (gnu_inner))
	      gnu_inner = TREE_TYPE (gnu_inner);

	    check_ok_for_atomic (gnu_inner, gnat_entity, true);
	  }

	/* Now check if the type of the object allows atomic access.  Note
	   that we must test the type, even if this object has size and
	   alignment to allow such access, because we will be going inside
	   the padded record to assign to the object.  We could fix this by
	   always copying via an intermediate value, but it's not clear it's
	   worth the effort.  */
	if (Is_Atomic (gnat_entity))
	  check_ok_for_atomic (gnu_type, gnat_entity, false);

	/* If this is an aliased object with an unconstrained nominal subtype,
	   make a type that includes the template.  */
	if (Is_Constr_Subt_For_UN_Aliased (Etype (gnat_entity))
	    && Is_Array_Type (Etype (gnat_entity))
	    && !type_annotate_only)
	  {
	    tree gnu_array
	      = gnat_to_gnu_type (Base_Type (Etype (gnat_entity)));
	    gnu_type
	      = build_unc_object_type_from_ptr (TREE_TYPE (gnu_array),
						gnu_type,
						concat_name (gnu_entity_name,
							     "UNC"),
						debug_info_p);
	  }

	/* ??? If this is an object of CW type initialized to a value, try to
	   ensure that the object is sufficient aligned for this value, but
	   without pessimizing the allocation.  This is a kludge necessary
	   because we don't support dynamic alignment.  */
	if (align == 0
	    && Ekind (Etype (gnat_entity)) == E_Class_Wide_Subtype
	    && No (Renamed_Object (gnat_entity))
	    && No (Address_Clause (gnat_entity)))
	  align = get_target_system_allocator_alignment () * BITS_PER_UNIT;

#ifdef MINIMUM_ATOMIC_ALIGNMENT
	/* If the size is a constant and no alignment is specified, force
	   the alignment to be the minimum valid atomic alignment.  The
	   restriction on constant size avoids problems with variable-size
	   temporaries; if the size is variable, there's no issue with
	   atomic access.  Also don't do this for a constant, since it isn't
	   necessary and can interfere with constant replacement.  Finally,
	   do not do it for Out parameters since that creates an
	   size inconsistency with In parameters.  */
	if (align == 0
	    && MINIMUM_ATOMIC_ALIGNMENT > TYPE_ALIGN (gnu_type)
	    && !FLOAT_TYPE_P (gnu_type)
	    && !const_flag && No (Renamed_Object (gnat_entity))
	    && !imported_p && No (Address_Clause (gnat_entity))
	    && kind != E_Out_Parameter
	    && (gnu_size ? TREE_CODE (gnu_size) == INTEGER_CST
		: TREE_CODE (TYPE_SIZE (gnu_type)) == INTEGER_CST))
	  align = MINIMUM_ATOMIC_ALIGNMENT;
#endif

	/* Make a new type with the desired size and alignment, if needed.
	   But do not take into account alignment promotions to compute the
	   size of the object.  */
	gnu_object_size = gnu_size ? gnu_size : TYPE_SIZE (gnu_type);
	if (gnu_size || align > 0)
	  {
	    tree orig_type = gnu_type;

	    gnu_type = maybe_pad_type (gnu_type, gnu_size, align, gnat_entity,
				       false, false, definition, true);

	    /* If a padding record was made, declare it now since it will
	       never be declared otherwise.  This is necessary to ensure
	       that its subtrees are properly marked.  */
	    if (gnu_type != orig_type && !DECL_P (TYPE_NAME (gnu_type)))
	      create_type_decl (TYPE_NAME (gnu_type), gnu_type, NULL, true,
				debug_info_p, gnat_entity);
	  }

	/* If this is a renaming, avoid as much as possible to create a new
	   object.  However, in several cases, creating it is required.
	   This processing needs to be applied to the raw expression so
	   as to make it more likely to rename the underlying object.  */
	if (Present (Renamed_Object (gnat_entity)))
	  {
	    bool create_normal_object = false;

	    /* If the renamed object had padding, strip off the reference
	       to the inner object and reset our type.  */
	    if ((TREE_CODE (gnu_expr) == COMPONENT_REF
		 && TYPE_IS_PADDING_P (TREE_TYPE (TREE_OPERAND (gnu_expr, 0))))
		/* Strip useless conversions around the object.  */
		|| gnat_useless_type_conversion (gnu_expr))
	      {
		gnu_expr = TREE_OPERAND (gnu_expr, 0);
		gnu_type = TREE_TYPE (gnu_expr);
	      }

	    /* Or else, if the renamed object has an unconstrained type with
	       default discriminant, use the padded type.  */
	    else if (TYPE_IS_PADDING_P (TREE_TYPE (gnu_expr))
		     && TREE_TYPE (TYPE_FIELDS (TREE_TYPE (gnu_expr)))
			== gnu_type
		     && CONTAINS_PLACEHOLDER_P (TYPE_SIZE (gnu_type)))
	      gnu_type = TREE_TYPE (gnu_expr);

	    /* Case 1: If this is a constant renaming stemming from a function
	       call, treat it as a normal object whose initial value is what
	       is being renamed.  RM 3.3 says that the result of evaluating a
	       function call is a constant object.  As a consequence, it can
	       be the inner object of a constant renaming.  In this case, the
	       renaming must be fully instantiated, i.e. it cannot be a mere
	       reference to (part of) an existing object.  */
	    if (const_flag)
	      {
	        tree inner_object = gnu_expr;
		while (handled_component_p (inner_object))
		  inner_object = TREE_OPERAND (inner_object, 0);
		if (TREE_CODE (inner_object) == CALL_EXPR)
		  create_normal_object = true;
	      }

	    /* Otherwise, see if we can proceed with a stabilized version of
	       the renamed entity or if we need to make a new object.  */
	    if (!create_normal_object)
	      {
		tree maybe_stable_expr = NULL_TREE;
		bool stable = false;

		/* Case 2: If the renaming entity need not be materialized and
		   the renamed expression is something we can stabilize, use
		   that for the renaming.  At the global level, we can only do
		   this if we know no SAVE_EXPRs need be made, because the
		   expression we return might be used in arbitrary conditional
		   branches so we must force the evaluation of the SAVE_EXPRs
		   immediately and this requires a proper function context.
		   Note that an external constant is at the global level.  */
		if (!Materialize_Entity (gnat_entity)
		    && (!((!definition && kind == E_Constant)
			  || global_bindings_p ())
			|| (staticp (gnu_expr)
			    && !TREE_SIDE_EFFECTS (gnu_expr))))
		  {
		    maybe_stable_expr
		      = gnat_stabilize_reference (gnu_expr, true, &stable);

		    if (stable)
		      {
			/* ??? No DECL_EXPR is created so we need to mark
			   the expression manually lest it is shared.  */
			if ((!definition && kind == E_Constant)
			    || global_bindings_p ())
			  MARK_VISITED (maybe_stable_expr);
			gnu_decl = maybe_stable_expr;
			save_gnu_tree (gnat_entity, gnu_decl, true);
			saved = true;
			annotate_object (gnat_entity, gnu_type, NULL_TREE,
					 false, false);
			/* This assertion will fail if the renamed object
			   isn't aligned enough as to make it possible to
			   honor the alignment set on the renaming.  */
			if (align)
			  {
			    unsigned int renamed_align
			      = DECL_P (gnu_decl)
				? DECL_ALIGN (gnu_decl)
				: TYPE_ALIGN (TREE_TYPE (gnu_decl));
			    gcc_assert (renamed_align >= align);
			  }
			break;
		      }

		    /* The stabilization failed.  Keep maybe_stable_expr
		       untouched here to let the pointer case below know
		       about that failure.  */
		  }

		/* Case 3: If this is a constant renaming and creating a
		   new object is allowed and cheap, treat it as a normal
		   object whose initial value is what is being renamed.  */
		if (const_flag
		    && !Is_Composite_Type
		        (Underlying_Type (Etype (gnat_entity))))
		  ;

		/* Case 4: Make this into a constant pointer to the object we
		   are to rename and attach the object to the pointer if it is
		   something we can stabilize.

		   From the proper scope, attached objects will be referenced
		   directly instead of indirectly via the pointer to avoid
		   subtle aliasing problems with non-addressable entities.
		   They have to be stable because we must not evaluate the
		   variables in the expression every time the renaming is used.
		   The pointer is called a "renaming" pointer in this case.

		   In the rare cases where we cannot stabilize the renamed
		   object, we just make a "bare" pointer, and the renamed
		   entity is always accessed indirectly through it.  */
		else
		  {
		    /* We need to preserve the volatileness of the renamed
		       object through the indirection.  */
		    if (TREE_THIS_VOLATILE (gnu_expr)
			&& !TYPE_VOLATILE (gnu_type))
		      gnu_type
			= build_qualified_type (gnu_type,
						(TYPE_QUALS (gnu_type)
						 | TYPE_QUAL_VOLATILE));
		    gnu_type = build_reference_type (gnu_type);
		    inner_const_flag = TREE_READONLY (gnu_expr);
		    const_flag = true;

		    /* If the previous attempt at stabilizing failed, there
		       is no point in trying again and we reuse the result
		       without attaching it to the pointer.  In this case it
		       will only be used as the initializing expression of
		       the pointer and thus needs no special treatment with
		       regard to multiple evaluations.  */
		    if (maybe_stable_expr)
		      ;

		    /* Otherwise, try to stabilize and attach the expression
		       to the pointer if the stabilization succeeds.

		       Note that this might introduce SAVE_EXPRs and we don't
		       check whether we're at the global level or not.  This
		       is fine since we are building a pointer initializer and
		       neither the pointer nor the initializing expression can
		       be accessed before the pointer elaboration has taken
		       place in a correct program.

		       These SAVE_EXPRs will be evaluated at the right place
		       by either the evaluation of the initializer for the
		       non-global case or the elaboration code for the global
		       case, and will be attached to the elaboration procedure
		       in the latter case.  */
		    else
	 	     {
			maybe_stable_expr
			  = gnat_stabilize_reference (gnu_expr, true, &stable);

			if (stable)
			  renamed_obj = maybe_stable_expr;

			/* Attaching is actually performed downstream, as soon
			   as we have a VAR_DECL for the pointer we make.  */
		      }

		    gnu_expr = build_unary_op (ADDR_EXPR, gnu_type,
					       maybe_stable_expr);

		    gnu_size = NULL_TREE;
		    used_by_ref = true;
		  }
	      }
	  }

	/* Make a volatile version of this object's type if we are to make
	   the object volatile.  We also interpret 13.3(19) conservatively
	   and disallow any optimizations for such a non-constant object.  */
	if ((Treat_As_Volatile (gnat_entity)
	     || (!const_flag
		 && gnu_type != except_type_node
		 && (Is_Exported (gnat_entity)
		     || imported_p
		     || Present (Address_Clause (gnat_entity)))))
	    && !TYPE_VOLATILE (gnu_type))
	  gnu_type = build_qualified_type (gnu_type,
					   (TYPE_QUALS (gnu_type)
					    | TYPE_QUAL_VOLATILE));

	/* If we are defining an aliased object whose nominal subtype is
	   unconstrained, the object is a record that contains both the
	   template and the object.  If there is an initializer, it will
	   have already been converted to the right type, but we need to
	   create the template if there is no initializer.  */
	if (definition
	    && !gnu_expr
	    && TREE_CODE (gnu_type) == RECORD_TYPE
	    && (TYPE_CONTAINS_TEMPLATE_P (gnu_type)
	        /* Beware that padding might have been introduced above.  */
		|| (TYPE_PADDING_P (gnu_type)
		    && TREE_CODE (TREE_TYPE (TYPE_FIELDS (gnu_type)))
		       == RECORD_TYPE
		    && TYPE_CONTAINS_TEMPLATE_P
		       (TREE_TYPE (TYPE_FIELDS (gnu_type))))))
	  {
	    tree template_field
	      = TYPE_PADDING_P (gnu_type)
		? TYPE_FIELDS (TREE_TYPE (TYPE_FIELDS (gnu_type)))
		: TYPE_FIELDS (gnu_type);
	    VEC(constructor_elt,gc) *v = VEC_alloc (constructor_elt, gc, 1);
	    tree t = build_template (TREE_TYPE (template_field),
				     TREE_TYPE (DECL_CHAIN (template_field)),
				     NULL_TREE);
	    CONSTRUCTOR_APPEND_ELT (v, template_field, t);
	    gnu_expr = gnat_build_constructor (gnu_type, v);
	  }

	/* Convert the expression to the type of the object except in the
	   case where the object's type is unconstrained or the object's type
	   is a padded record whose field is of self-referential size.  In
	   the former case, converting will generate unnecessary evaluations
	   of the CONSTRUCTOR to compute the size and in the latter case, we
	   want to only copy the actual data.  Also don't convert to a record
	   type with a variant part from a record type without one, to keep
	   the object simpler.  */
	if (gnu_expr
	    && TREE_CODE (gnu_type) != UNCONSTRAINED_ARRAY_TYPE
	    && !CONTAINS_PLACEHOLDER_P (TYPE_SIZE (gnu_type))
	    && !(TYPE_IS_PADDING_P (gnu_type)
		 && CONTAINS_PLACEHOLDER_P
		    (TYPE_SIZE (TREE_TYPE (TYPE_FIELDS (gnu_type)))))
	    && !(TREE_CODE (gnu_type) == RECORD_TYPE
		 && TREE_CODE (TREE_TYPE (gnu_expr)) == RECORD_TYPE
		 && get_variant_part (gnu_type) != NULL_TREE
		 && get_variant_part (TREE_TYPE (gnu_expr)) == NULL_TREE))
	  gnu_expr = convert (gnu_type, gnu_expr);

	/* If this is a pointer that doesn't have an initializing expression,
	   initialize it to NULL, unless the object is imported.  */
	if (definition
	    && (POINTER_TYPE_P (gnu_type) || TYPE_IS_FAT_POINTER_P (gnu_type))
	    && !gnu_expr
	    && !Is_Imported (gnat_entity))
	  gnu_expr = integer_zero_node;

	/* If we are defining the object and it has an Address clause, we must
	   either get the address expression from the saved GCC tree for the
	   object if it has a Freeze node, or elaborate the address expression
	   here since the front-end has guaranteed that the elaboration has no
	   effects in this case.  */
	if (definition && Present (Address_Clause (gnat_entity)))
	  {
	    Node_Id gnat_expr = Expression (Address_Clause (gnat_entity));
	    tree gnu_address
	      = present_gnu_tree (gnat_entity)
		? get_gnu_tree (gnat_entity) : gnat_to_gnu (gnat_expr);

	    save_gnu_tree (gnat_entity, NULL_TREE, false);

	    /* Ignore the size.  It's either meaningless or was handled
	       above.  */
	    gnu_size = NULL_TREE;
	    /* Convert the type of the object to a reference type that can
	       alias everything as per 13.3(19).  */
	    gnu_type
	      = build_reference_type_for_mode (gnu_type, ptr_mode, true);
	    gnu_address = convert (gnu_type, gnu_address);
	    used_by_ref = true;
	    const_flag
	      = !Is_Public (gnat_entity)
		|| compile_time_known_address_p (gnat_expr);

	    /* If this is a deferred constant, the initializer is attached to
	       the full view.  */
	    if (kind == E_Constant && Present (Full_View (gnat_entity)))
	      gnu_expr
		= gnat_to_gnu
		    (Expression (Declaration_Node (Full_View (gnat_entity))));

	    /* If we don't have an initializing expression for the underlying
	       variable, the initializing expression for the pointer is the
	       specified address.  Otherwise, we have to make a COMPOUND_EXPR
	       to assign both the address and the initial value.  */
	    if (!gnu_expr)
	      gnu_expr = gnu_address;
	    else
	      gnu_expr
		= build2 (COMPOUND_EXPR, gnu_type,
			  build_binary_op
			  (MODIFY_EXPR, NULL_TREE,
			   build_unary_op (INDIRECT_REF, NULL_TREE,
					   gnu_address),
			   gnu_expr),
			  gnu_address);
	  }

	/* If it has an address clause and we are not defining it, mark it
	   as an indirect object.  Likewise for Stdcall objects that are
	   imported.  */
	if ((!definition && Present (Address_Clause (gnat_entity)))
	    || (Is_Imported (gnat_entity)
		&& Has_Stdcall_Convention (gnat_entity)))
	  {
	    /* Convert the type of the object to a reference type that can
	       alias everything as per 13.3(19).  */
	    gnu_type
	      = build_reference_type_for_mode (gnu_type, ptr_mode, true);
	    gnu_size = NULL_TREE;

	    /* No point in taking the address of an initializing expression
	       that isn't going to be used.  */
	    gnu_expr = NULL_TREE;

	    /* If it has an address clause whose value is known at compile
	       time, make the object a CONST_DECL.  This will avoid a
	       useless dereference.  */
	    if (Present (Address_Clause (gnat_entity)))
	      {
		Node_Id gnat_address
		  = Expression (Address_Clause (gnat_entity));

		if (compile_time_known_address_p (gnat_address))
		  {
		    gnu_expr = gnat_to_gnu (gnat_address);
		    const_flag = true;
		  }
	      }

	    used_by_ref = true;
	  }

	/* If we are at top level and this object is of variable size,
	   make the actual type a hidden pointer to the real type and
	   make the initializer be a memory allocation and initialization.
	   Likewise for objects we aren't defining (presumed to be
	   external references from other packages), but there we do
	   not set up an initialization.

	   If the object's size overflows, make an allocator too, so that
	   Storage_Error gets raised.  Note that we will never free
	   such memory, so we presume it never will get allocated.  */
	if (!allocatable_size_p (TYPE_SIZE_UNIT (gnu_type),
				 global_bindings_p ()
				 || !definition
				 || static_p)
	    || (gnu_size
		&& !allocatable_size_p (convert (sizetype,
						 size_binop
						 (CEIL_DIV_EXPR, gnu_size,
						  bitsize_unit_node)),
					global_bindings_p ()
					|| !definition
					|| static_p)))
	  {
	    gnu_type = build_reference_type (gnu_type);
	    gnu_size = NULL_TREE;
	    used_by_ref = true;

	    /* In case this was a aliased object whose nominal subtype is
	       unconstrained, the pointer above will be a thin pointer and
	       build_allocator will automatically make the template.

	       If we have a template initializer only (that we made above),
	       pretend there is none and rely on what build_allocator creates
	       again anyway.  Otherwise (if we have a full initializer), get
	       the data part and feed that to build_allocator.

	       If we are elaborating a mutable object, tell build_allocator to
	       ignore a possibly simpler size from the initializer, if any, as
	       we must allocate the maximum possible size in this case.  */
	    if (definition && !imported_p)
	      {
		tree gnu_alloc_type = TREE_TYPE (gnu_type);

		if (TREE_CODE (gnu_alloc_type) == RECORD_TYPE
		    && TYPE_CONTAINS_TEMPLATE_P (gnu_alloc_type))
		  {
		    gnu_alloc_type
		      = TREE_TYPE (DECL_CHAIN (TYPE_FIELDS (gnu_alloc_type)));

		    if (TREE_CODE (gnu_expr) == CONSTRUCTOR
			&& 1 == VEC_length (constructor_elt,
					    CONSTRUCTOR_ELTS (gnu_expr)))
		      gnu_expr = 0;
		    else
		      gnu_expr
			= build_component_ref
			    (gnu_expr, NULL_TREE,
			     DECL_CHAIN (TYPE_FIELDS (TREE_TYPE (gnu_expr))),
			     false);
		  }

		if (TREE_CODE (TYPE_SIZE_UNIT (gnu_alloc_type)) == INTEGER_CST
		    && TREE_OVERFLOW (TYPE_SIZE_UNIT (gnu_alloc_type)))
		  post_error ("?`Storage_Error` will be raised at run time!",
			      gnat_entity);

		gnu_expr
		  = build_allocator (gnu_alloc_type, gnu_expr, gnu_type,
				     Empty, Empty, gnat_entity, mutable_p);
		const_flag = true;
	      }
	    else
	      {
		gnu_expr = NULL_TREE;
		const_flag = false;
	      }
	  }

	/* If this object would go into the stack and has an alignment larger
	   than the largest stack alignment the back-end can honor, resort to
	   a variable of "aligning type".  */
	if (!global_bindings_p () && !static_p && definition
	    && !imported_p && TYPE_ALIGN (gnu_type) > BIGGEST_ALIGNMENT)
	  {
	    /* Create the new variable.  No need for extra room before the
	       aligned field as this is in automatic storage.  */
	    tree gnu_new_type
	      = make_aligning_type (gnu_type, TYPE_ALIGN (gnu_type),
				    TYPE_SIZE_UNIT (gnu_type),
				    BIGGEST_ALIGNMENT, 0);
	    tree gnu_new_var
	      = create_var_decl (create_concat_name (gnat_entity, "ALIGN"),
				 NULL_TREE, gnu_new_type, NULL_TREE, false,
				 false, false, false, NULL, gnat_entity);

	    /* Initialize the aligned field if we have an initializer.  */
	    if (gnu_expr)
	      add_stmt_with_node
		(build_binary_op (MODIFY_EXPR, NULL_TREE,
				  build_component_ref
				  (gnu_new_var, NULL_TREE,
				   TYPE_FIELDS (gnu_new_type), false),
				  gnu_expr),
		 gnat_entity);

	    /* And setup this entity as a reference to the aligned field.  */
	    gnu_type = build_reference_type (gnu_type);
	    gnu_expr
	      = build_unary_op
		(ADDR_EXPR, gnu_type,
		 build_component_ref (gnu_new_var, NULL_TREE,
				      TYPE_FIELDS (gnu_new_type), false));

	    gnu_size = NULL_TREE;
	    used_by_ref = true;
	    const_flag = true;
	  }

	/* If this is an aliased object with an unconstrained nominal subtype,
	   we make its type a thin reference, i.e. the reference counterpart
	   of a thin pointer, so that it points to the array part.  This is
	   aimed at making it easier for the debugger to decode the object.
	   Note that we have to do that this late because of the couple of
	   allocation adjustments that might be made just above.  */
	if (Is_Constr_Subt_For_UN_Aliased (Etype (gnat_entity))
	    && Is_Array_Type (Etype (gnat_entity))
	    && !type_annotate_only)
	  {
	    tree gnu_array
	      = gnat_to_gnu_type (Base_Type (Etype (gnat_entity)));

	    /* In case the object with the template has already been allocated
	       just above, we have nothing to do here.  */
	    if (!TYPE_IS_THIN_POINTER_P (gnu_type))
	      {
	        gnu_size = NULL_TREE;
		used_by_ref = true;

		if (definition && !imported_p)
		  {
		    tree gnu_unc_var
		      = create_var_decl (concat_name (gnu_entity_name, "UNC"),
					 NULL_TREE, gnu_type, gnu_expr,
					 const_flag, Is_Public (gnat_entity),
					 false, static_p, NULL, gnat_entity);
		    gnu_expr
		      = build_unary_op (ADDR_EXPR, NULL_TREE, gnu_unc_var);
		    TREE_CONSTANT (gnu_expr) = 1;
		    const_flag = true;
		  }
		else
		  {
		    gnu_expr = NULL_TREE;
		    const_flag = false;
		  }
	      }

	    gnu_type
	      = build_reference_type (TYPE_OBJECT_RECORD_TYPE (gnu_array));
	  }

	if (const_flag)
	  gnu_type = build_qualified_type (gnu_type, (TYPE_QUALS (gnu_type)
						      | TYPE_QUAL_CONST));

	/* Convert the expression to the type of the object except in the
	   case where the object's type is unconstrained or the object's type
	   is a padded record whose field is of self-referential size.  In
	   the former case, converting will generate unnecessary evaluations
	   of the CONSTRUCTOR to compute the size and in the latter case, we
	   want to only copy the actual data.  Also don't convert to a record
	   type with a variant part from a record type without one, to keep
	   the object simpler.  */
	if (gnu_expr
	    && TREE_CODE (gnu_type) != UNCONSTRAINED_ARRAY_TYPE
	    && !CONTAINS_PLACEHOLDER_P (TYPE_SIZE (gnu_type))
	    && !(TYPE_IS_PADDING_P (gnu_type)
		 && CONTAINS_PLACEHOLDER_P
		    (TYPE_SIZE (TREE_TYPE (TYPE_FIELDS (gnu_type)))))
	    && !(TREE_CODE (gnu_type) == RECORD_TYPE
		 && TREE_CODE (TREE_TYPE (gnu_expr)) == RECORD_TYPE
		 && get_variant_part (gnu_type) != NULL_TREE
		 && get_variant_part (TREE_TYPE (gnu_expr)) == NULL_TREE))
	  gnu_expr = convert (gnu_type, gnu_expr);

	/* If this name is external or there was a name specified, use it,
	   unless this is a VMS exception object since this would conflict
	   with the symbol we need to export in addition.  Don't use the
	   Interface_Name if there is an address clause (see CD30005).  */
	if (!Is_VMS_Exception (gnat_entity)
	    && ((Present (Interface_Name (gnat_entity))
		 && No (Address_Clause (gnat_entity)))
		|| (Is_Public (gnat_entity)
		    && (!Is_Imported (gnat_entity)
			|| Is_Exported (gnat_entity)))))
	  gnu_ext_name = create_concat_name (gnat_entity, NULL);

	/* If this is an aggregate constant initialized to a constant, force it
	   to be statically allocated.  This saves an initialization copy.  */
	if (!static_p
	    && const_flag
	    && gnu_expr && TREE_CONSTANT (gnu_expr)
	    && AGGREGATE_TYPE_P (gnu_type)
	    && host_integerp (TYPE_SIZE_UNIT (gnu_type), 1)
	    && !(TYPE_IS_PADDING_P (gnu_type)
		 && !host_integerp (TYPE_SIZE_UNIT
				    (TREE_TYPE (TYPE_FIELDS (gnu_type))), 1)))
	  static_p = true;

	/* Now create the variable or the constant and set various flags.  */
	gnu_decl
	  = create_var_decl (gnu_entity_name, gnu_ext_name, gnu_type,
			     gnu_expr, const_flag, Is_Public (gnat_entity),
			     imported_p || !definition, static_p, attr_list,
			     gnat_entity);
	DECL_BY_REF_P (gnu_decl) = used_by_ref;
	DECL_POINTS_TO_READONLY_P (gnu_decl) = used_by_ref && inner_const_flag;
	DECL_CAN_NEVER_BE_NULL_P (gnu_decl) = Can_Never_Be_Null (gnat_entity);

	/* If we are defining an Out parameter and optimization isn't enabled,
	   create a fake PARM_DECL for debugging purposes and make it point to
	   the VAR_DECL.  Suppress debug info for the latter but make sure it
	   will live on the stack so that it can be accessed from within the
	   debugger through the PARM_DECL.  */
	if (kind == E_Out_Parameter
	    && definition
	    && debug_info_p
	    && !optimize
	    && !flag_generate_lto)
	  {
	    tree param = create_param_decl (gnu_entity_name, gnu_type, false);
	    gnat_pushdecl (param, gnat_entity);
	    SET_DECL_VALUE_EXPR (param, gnu_decl);
	    DECL_HAS_VALUE_EXPR_P (param) = 1;
	    DECL_IGNORED_P (gnu_decl) = 1;
	    TREE_ADDRESSABLE (gnu_decl) = 1;
	  }

	/* If this is a loop parameter, set the corresponding flag.  */
	else if (kind == E_Loop_Parameter)
	  DECL_LOOP_PARM_P (gnu_decl) = 1;

	/* If this is a renaming pointer, attach the renamed object to it and
	   register it if we are at the global level.  Note that an external
	   constant is at the global level.  */
	else if (TREE_CODE (gnu_decl) == VAR_DECL && renamed_obj)
	  {
	    SET_DECL_RENAMED_OBJECT (gnu_decl, renamed_obj);
	    if ((!definition && kind == E_Constant) || global_bindings_p ())
	      {
		DECL_RENAMING_GLOBAL_P (gnu_decl) = 1;
		record_global_renaming_pointer (gnu_decl);
	      }
	  }

	/* If this is a constant and we are defining it or it generates a real
	   symbol at the object level and we are referencing it, we may want
	   or need to have a true variable to represent it:
	     - if optimization isn't enabled, for debugging purposes,
	     - if the constant is public and not overlaid on something else,
	     - if its address is taken,
	     - if either itself or its type is aliased.  */
	if (TREE_CODE (gnu_decl) == CONST_DECL
	    && (definition || Sloc (gnat_entity) > Standard_Location)
	    && ((!optimize && debug_info_p)
		|| (Is_Public (gnat_entity)
		    && No (Address_Clause (gnat_entity)))
		|| Address_Taken (gnat_entity)
		|| Is_Aliased (gnat_entity)
		|| Is_Aliased (Etype (gnat_entity))))
	  {
	    tree gnu_corr_var
	      = create_true_var_decl (gnu_entity_name, gnu_ext_name, gnu_type,
				      gnu_expr, true, Is_Public (gnat_entity),
				      !definition, static_p, attr_list,
				      gnat_entity);

	    SET_DECL_CONST_CORRESPONDING_VAR (gnu_decl, gnu_corr_var);

	    /* As debugging information will be generated for the variable,
	       do not generate debugging information for the constant.  */
	    if (debug_info_p)
	      DECL_IGNORED_P (gnu_decl) = 1;
	    else
	      DECL_IGNORED_P (gnu_corr_var) = 1;
	  }

	/* If this is a constant, even if we don't need a true variable, we
	   may need to avoid returning the initializer in every case.  That
	   can happen for the address of a (constant) constructor because,
	   upon dereferencing it, the constructor will be reinjected in the
	   tree, which may not be valid in every case; see lvalue_required_p
	   for more details.  */
	if (TREE_CODE (gnu_decl) == CONST_DECL)
	  DECL_CONST_ADDRESS_P (gnu_decl) = constructor_address_p (gnu_expr);

	/* If this object is declared in a block that contains a block with an
	   exception handler, and we aren't using the GCC exception mechanism,
	   we must force this variable in memory in order to avoid an invalid
	   optimization.  */
	if (Exception_Mechanism != Back_End_Exceptions
	    && Has_Nested_Block_With_Handler (Scope (gnat_entity)))
	  TREE_ADDRESSABLE (gnu_decl) = 1;

	/* If we are defining an object with variable size or an object with
	   fixed size that will be dynamically allocated, and we are using the
	   setjmp/longjmp exception mechanism, update the setjmp buffer.  */
	if (definition
	    && Exception_Mechanism == Setjmp_Longjmp
	    && get_block_jmpbuf_decl ()
	    && DECL_SIZE_UNIT (gnu_decl)
	    && (TREE_CODE (DECL_SIZE_UNIT (gnu_decl)) != INTEGER_CST
		|| (flag_stack_check == GENERIC_STACK_CHECK
		    && compare_tree_int (DECL_SIZE_UNIT (gnu_decl),
					 STACK_CHECK_MAX_VAR_SIZE) > 0)))
	  add_stmt_with_node (build_call_n_expr
			      (update_setjmp_buf_decl, 1,
			       build_unary_op (ADDR_EXPR, NULL_TREE,
					       get_block_jmpbuf_decl ())),
			      gnat_entity);

	/* Back-annotate Esize and Alignment of the object if not already
	   known.  Note that we pick the values of the type, not those of
	   the object, to shield ourselves from low-level platform-dependent
	   adjustments like alignment promotion.  This is both consistent with
	   all the treatment above, where alignment and size are set on the
	   type of the object and not on the object directly, and makes it
	   possible to support all confirming representation clauses.  */
	annotate_object (gnat_entity, TREE_TYPE (gnu_decl), gnu_object_size,
			 used_by_ref, false);
      }
      break;

    case E_Void:
      /* Return a TYPE_DECL for "void" that we previously made.  */
      gnu_decl = TYPE_NAME (void_type_node);
      break;

    case E_Enumeration_Type:
      /* A special case: for the types Character and Wide_Character in
	 Standard, we do not list all the literals.  So if the literals
	 are not specified, make this an unsigned type.  */
      if (No (First_Literal (gnat_entity)))
	{
	  gnu_type = make_unsigned_type (esize);
	  TYPE_NAME (gnu_type) = gnu_entity_name;

	  /* Set TYPE_STRING_FLAG for Character and Wide_Character types.
	     This is needed by the DWARF-2 back-end to distinguish between
	     unsigned integer types and character types.  */
	  TYPE_STRING_FLAG (gnu_type) = 1;
	  break;
	}

      {
	/* We have a list of enumeral constants in First_Literal.  We make a
	   CONST_DECL for each one and build into GNU_LITERAL_LIST the list to
	   be placed into TYPE_FIELDS.  Each node in the list is a TREE_LIST
	   whose TREE_VALUE is the literal name and whose TREE_PURPOSE is the
	   value of the literal.  But when we have a regular boolean type, we
	   simplify this a little by using a BOOLEAN_TYPE.  */
	bool is_boolean = Is_Boolean_Type (gnat_entity)
			  && !Has_Non_Standard_Rep (gnat_entity);
	tree gnu_literal_list = NULL_TREE;
	Entity_Id gnat_literal;

	if (Is_Unsigned_Type (gnat_entity))
	  gnu_type = make_unsigned_type (esize);
	else
	  gnu_type = make_signed_type (esize);

	TREE_SET_CODE (gnu_type, is_boolean ? BOOLEAN_TYPE : ENUMERAL_TYPE);

	for (gnat_literal = First_Literal (gnat_entity);
	     Present (gnat_literal);
	     gnat_literal = Next_Literal (gnat_literal))
	  {
	    tree gnu_value
	      = UI_To_gnu (Enumeration_Rep (gnat_literal), gnu_type);
	    tree gnu_literal
	      = create_var_decl (get_entity_name (gnat_literal), NULL_TREE,
				 gnu_type, gnu_value, true, false, false,
				 false, NULL, gnat_literal);
	    /* Do not generate debug info for individual enumerators.  */
	    DECL_IGNORED_P (gnu_literal) = 1;
	    save_gnu_tree (gnat_literal, gnu_literal, false);
	    gnu_literal_list = tree_cons (DECL_NAME (gnu_literal),
					  gnu_value, gnu_literal_list);
	  }

	if (!is_boolean)
	  TYPE_VALUES (gnu_type) = nreverse (gnu_literal_list);

	/* Note that the bounds are updated at the end of this function
	   to avoid an infinite recursion since they refer to the type.  */
      }
      goto discrete_type;

    case E_Signed_Integer_Type:
    case E_Ordinary_Fixed_Point_Type:
    case E_Decimal_Fixed_Point_Type:
      /* For integer types, just make a signed type the appropriate number
	 of bits.  */
      gnu_type = make_signed_type (esize);
      goto discrete_type;

    case E_Modular_Integer_Type:
      {
	/* For modular types, make the unsigned type of the proper number
	   of bits and then set up the modulus, if required.  */
	tree gnu_modulus, gnu_high = NULL_TREE;

	/* Packed array types are supposed to be subtypes only.  */
	gcc_assert (!Is_Packed_Array_Type (gnat_entity));

	gnu_type = make_unsigned_type (esize);

	/* Get the modulus in this type.  If it overflows, assume it is because
	   it is equal to 2**Esize.  Note that there is no overflow checking
	   done on unsigned type, so we detect the overflow by looking for
	   a modulus of zero, which is otherwise invalid.  */
	gnu_modulus = UI_To_gnu (Modulus (gnat_entity), gnu_type);

	if (!integer_zerop (gnu_modulus))
	  {
	    TYPE_MODULAR_P (gnu_type) = 1;
	    SET_TYPE_MODULUS (gnu_type, gnu_modulus);
	    gnu_high = fold_build2 (MINUS_EXPR, gnu_type, gnu_modulus,
				    convert (gnu_type, integer_one_node));
	  }

	/* If the upper bound is not maximal, make an extra subtype.  */
	if (gnu_high
	    && !tree_int_cst_equal (gnu_high, TYPE_MAX_VALUE (gnu_type)))
	  {
	    tree gnu_subtype = make_unsigned_type (esize);
	    SET_TYPE_RM_MAX_VALUE (gnu_subtype, gnu_high);
	    TREE_TYPE (gnu_subtype) = gnu_type;
	    TYPE_EXTRA_SUBTYPE_P (gnu_subtype) = 1;
	    TYPE_NAME (gnu_type) = create_concat_name (gnat_entity, "UMT");
	    gnu_type = gnu_subtype;
	  }
      }
      goto discrete_type;

    case E_Signed_Integer_Subtype:
    case E_Enumeration_Subtype:
    case E_Modular_Integer_Subtype:
    case E_Ordinary_Fixed_Point_Subtype:
    case E_Decimal_Fixed_Point_Subtype:

      /* For integral subtypes, we make a new INTEGER_TYPE.  Note that we do
	 not want to call create_range_type since we would like each subtype
	 node to be distinct.  ??? Historically this was in preparation for
	 when memory aliasing is implemented, but that's obsolete now given
	 the call to relate_alias_sets below.

	 The TREE_TYPE field of the INTEGER_TYPE points to the base type;
	 this fact is used by the arithmetic conversion functions.

	 We elaborate the Ancestor_Subtype if it is not in the current unit
	 and one of our bounds is non-static.  We do this to ensure consistent
	 naming in the case where several subtypes share the same bounds, by
	 elaborating the first such subtype first, thus using its name.  */

      if (!definition
	  && Present (Ancestor_Subtype (gnat_entity))
	  && !In_Extended_Main_Code_Unit (Ancestor_Subtype (gnat_entity))
	  && (!Compile_Time_Known_Value (Type_Low_Bound (gnat_entity))
	      || !Compile_Time_Known_Value (Type_High_Bound (gnat_entity))))
	gnat_to_gnu_entity (Ancestor_Subtype (gnat_entity), gnu_expr, 0);

      /* Set the precision to the Esize except for bit-packed arrays.  */
      if (Is_Packed_Array_Type (gnat_entity)
	  && Is_Bit_Packed_Array (Original_Array_Type (gnat_entity)))
	esize = UI_To_Int (RM_Size (gnat_entity));

      /* This should be an unsigned type if the base type is unsigned or
	 if the lower bound is constant and non-negative or if the type
	 is biased.  */
      if (Is_Unsigned_Type (Etype (gnat_entity))
	  || Is_Unsigned_Type (gnat_entity)
	  || Has_Biased_Representation (gnat_entity))
	gnu_type = make_unsigned_type (esize);
      else
	gnu_type = make_signed_type (esize);
      TREE_TYPE (gnu_type) = get_unpadded_type (Etype (gnat_entity));

      SET_TYPE_RM_MIN_VALUE
	(gnu_type,
	 convert (TREE_TYPE (gnu_type),
		  elaborate_expression (Type_Low_Bound (gnat_entity),
					gnat_entity, get_identifier ("L"),
					definition, true,
					Needs_Debug_Info (gnat_entity))));

      SET_TYPE_RM_MAX_VALUE
	(gnu_type,
	 convert (TREE_TYPE (gnu_type),
		  elaborate_expression (Type_High_Bound (gnat_entity),
					gnat_entity, get_identifier ("U"),
					definition, true,
					Needs_Debug_Info (gnat_entity))));

      /* One of the above calls might have caused us to be elaborated,
	 so don't blow up if so.  */
      if (present_gnu_tree (gnat_entity))
	{
	  maybe_present = true;
	  break;
	}

      TYPE_BIASED_REPRESENTATION_P (gnu_type)
	= Has_Biased_Representation (gnat_entity);

      /* Attach the TYPE_STUB_DECL in case we have a parallel type.  */
      TYPE_STUB_DECL (gnu_type)
	= create_type_stub_decl (gnu_entity_name, gnu_type);

      /* Inherit our alias set from what we're a subtype of.  Subtypes
	 are not different types and a pointer can designate any instance
	 within a subtype hierarchy.  */
      relate_alias_sets (gnu_type, TREE_TYPE (gnu_type), ALIAS_SET_COPY);

      /* For a packed array, make the original array type a parallel type.  */
      if (debug_info_p
	  && Is_Packed_Array_Type (gnat_entity)
	  && present_gnu_tree (Original_Array_Type (gnat_entity)))
	add_parallel_type (gnu_type,
			   gnat_to_gnu_type
			   (Original_Array_Type (gnat_entity)));

    discrete_type:

      /* We have to handle clauses that under-align the type specially.  */
      if ((Present (Alignment_Clause (gnat_entity))
	   || (Is_Packed_Array_Type (gnat_entity)
	       && Present
		  (Alignment_Clause (Original_Array_Type (gnat_entity)))))
	  && UI_Is_In_Int_Range (Alignment (gnat_entity)))
	{
	  align = UI_To_Int (Alignment (gnat_entity)) * BITS_PER_UNIT;
	  if (align >= TYPE_ALIGN (gnu_type))
	    align = 0;
	}

      /* If the type we are dealing with represents a bit-packed array,
	 we need to have the bits left justified on big-endian targets
	 and right justified on little-endian targets.  We also need to
	 ensure that when the value is read (e.g. for comparison of two
	 such values), we only get the good bits, since the unused bits
	 are uninitialized.  Both goals are accomplished by wrapping up
	 the modular type in an enclosing record type.  */
      if (Is_Packed_Array_Type (gnat_entity)
	  && Is_Bit_Packed_Array (Original_Array_Type (gnat_entity)))
	{
	  tree gnu_field_type, gnu_field;

	  /* Set the RM size before wrapping up the original type.  */
	  SET_TYPE_RM_SIZE (gnu_type,
			    UI_To_gnu (RM_Size (gnat_entity), bitsizetype));
	  TYPE_PACKED_ARRAY_TYPE_P (gnu_type) = 1;

	  /* Create a stripped-down declaration, mainly for debugging.  */
	  create_type_decl (gnu_entity_name, gnu_type, NULL, true,
			    debug_info_p, gnat_entity);

	  /* Now save it and build the enclosing record type.  */
	  gnu_field_type = gnu_type;

	  gnu_type = make_node (RECORD_TYPE);
	  TYPE_NAME (gnu_type) = create_concat_name (gnat_entity, "JM");
	  TYPE_PACKED (gnu_type) = 1;
	  TYPE_SIZE (gnu_type) = TYPE_SIZE (gnu_field_type);
	  TYPE_SIZE_UNIT (gnu_type) = TYPE_SIZE_UNIT (gnu_field_type);
	  SET_TYPE_ADA_SIZE (gnu_type, TYPE_RM_SIZE (gnu_field_type));

	  /* Propagate the alignment of the modular type to the record type,
	     unless there is an alignment clause that under-aligns the type.
	     This means that bit-packed arrays are given "ceil" alignment for
	     their size by default, which may seem counter-intuitive but makes
	     it possible to overlay them on modular types easily.  */
	  TYPE_ALIGN (gnu_type)
	    = align > 0 ? align : TYPE_ALIGN (gnu_field_type);

	  relate_alias_sets (gnu_type, gnu_field_type, ALIAS_SET_COPY);

	  /* Don't declare the field as addressable since we won't be taking
	     its address and this would prevent create_field_decl from making
	     a bitfield.  */
	  gnu_field
	    = create_field_decl (get_identifier ("OBJECT"), gnu_field_type,
				 gnu_type, NULL_TREE, bitsize_zero_node, 1, 0);

	  /* Do not emit debug info until after the parallel type is added.  */
	  finish_record_type (gnu_type, gnu_field, 2, false);
	  compute_record_mode (gnu_type);
	  TYPE_JUSTIFIED_MODULAR_P (gnu_type) = 1;

	  if (debug_info_p)
	    {
	      /* Make the original array type a parallel type.  */
	      if (present_gnu_tree (Original_Array_Type (gnat_entity)))
		add_parallel_type (gnu_type,
				   gnat_to_gnu_type
				   (Original_Array_Type (gnat_entity)));

	      rest_of_record_type_compilation (gnu_type);
	    }
	}

      /* If the type we are dealing with has got a smaller alignment than the
	 natural one, we need to wrap it up in a record type and under-align
	 the latter.  We reuse the padding machinery for this purpose.  */
      else if (align > 0)
	{
	  tree gnu_field_type, gnu_field;

	  /* Set the RM size before wrapping up the type.  */
	  SET_TYPE_RM_SIZE (gnu_type,
			    UI_To_gnu (RM_Size (gnat_entity), bitsizetype));

	  /* Create a stripped-down declaration, mainly for debugging.  */
	  create_type_decl (gnu_entity_name, gnu_type, NULL, true,
			    debug_info_p, gnat_entity);

	  /* Now save it and build the enclosing record type.  */
	  gnu_field_type = gnu_type;

	  gnu_type = make_node (RECORD_TYPE);
	  TYPE_NAME (gnu_type) = create_concat_name (gnat_entity, "PAD");
	  TYPE_PACKED (gnu_type) = 1;
	  TYPE_SIZE (gnu_type) = TYPE_SIZE (gnu_field_type);
	  TYPE_SIZE_UNIT (gnu_type) = TYPE_SIZE_UNIT (gnu_field_type);
	  SET_TYPE_ADA_SIZE (gnu_type, TYPE_RM_SIZE (gnu_field_type));
	  TYPE_ALIGN (gnu_type) = align;
	  relate_alias_sets (gnu_type, gnu_field_type, ALIAS_SET_COPY);

	  /* Don't declare the field as addressable since we won't be taking
	     its address and this would prevent create_field_decl from making
	     a bitfield.  */
	  gnu_field
	    = create_field_decl (get_identifier ("F"), gnu_field_type,
				 gnu_type, NULL_TREE, bitsize_zero_node, 1, 0);

	  finish_record_type (gnu_type, gnu_field, 2, debug_info_p);
	  compute_record_mode (gnu_type);
	  TYPE_PADDING_P (gnu_type) = 1;
	}

      break;

    case E_Floating_Point_Type:
      /* If this is a VAX floating-point type, use an integer of the proper
	 size.  All the operations will be handled with ASM statements.  */
      if (Vax_Float (gnat_entity))
	{
	  gnu_type = make_signed_type (esize);
	  TYPE_VAX_FLOATING_POINT_P (gnu_type) = 1;
	  SET_TYPE_DIGITS_VALUE (gnu_type,
				 UI_To_gnu (Digits_Value (gnat_entity),
					    sizetype));
	  break;
	}

      /* The type of the Low and High bounds can be our type if this is
	 a type from Standard, so set them at the end of the function.  */
      gnu_type = make_node (REAL_TYPE);
      TYPE_PRECISION (gnu_type) = fp_size_to_prec (esize);
      layout_type (gnu_type);
      break;

    case E_Floating_Point_Subtype:
      if (Vax_Float (gnat_entity))
	{
	  gnu_type = gnat_to_gnu_type (Etype (gnat_entity));
	  break;
	}

      {
	if (!definition
	    && Present (Ancestor_Subtype (gnat_entity))
	    && !In_Extended_Main_Code_Unit (Ancestor_Subtype (gnat_entity))
	    && (!Compile_Time_Known_Value (Type_Low_Bound (gnat_entity))
		|| !Compile_Time_Known_Value (Type_High_Bound (gnat_entity))))
	  gnat_to_gnu_entity (Ancestor_Subtype (gnat_entity),
			      gnu_expr, 0);

	gnu_type = make_node (REAL_TYPE);
	TREE_TYPE (gnu_type) = get_unpadded_type (Etype (gnat_entity));
	TYPE_PRECISION (gnu_type) = fp_size_to_prec (esize);
	TYPE_GCC_MIN_VALUE (gnu_type)
	  = TYPE_GCC_MIN_VALUE (TREE_TYPE (gnu_type));
	TYPE_GCC_MAX_VALUE (gnu_type)
	  = TYPE_GCC_MAX_VALUE (TREE_TYPE (gnu_type));
	layout_type (gnu_type);

	SET_TYPE_RM_MIN_VALUE
	  (gnu_type,
	   convert (TREE_TYPE (gnu_type),
		    elaborate_expression (Type_Low_Bound (gnat_entity),
					  gnat_entity, get_identifier ("L"),
					  definition, true,
					  Needs_Debug_Info (gnat_entity))));

	SET_TYPE_RM_MAX_VALUE
	  (gnu_type,
	   convert (TREE_TYPE (gnu_type),
		    elaborate_expression (Type_High_Bound (gnat_entity),
					  gnat_entity, get_identifier ("U"),
					  definition, true,
					  Needs_Debug_Info (gnat_entity))));

	/* One of the above calls might have caused us to be elaborated,
	   so don't blow up if so.  */
	if (present_gnu_tree (gnat_entity))
	  {
	    maybe_present = true;
	    break;
	  }

	/* Inherit our alias set from what we're a subtype of, as for
	   integer subtypes.  */
	relate_alias_sets (gnu_type, TREE_TYPE (gnu_type), ALIAS_SET_COPY);
      }
    break;

      /* Array and String Types and Subtypes

	 Unconstrained array types are represented by E_Array_Type and
	 constrained array types are represented by E_Array_Subtype.  There
	 are no actual objects of an unconstrained array type; all we have
	 are pointers to that type.

	 The following fields are defined on array types and subtypes:

		Component_Type     Component type of the array.
		Number_Dimensions  Number of dimensions (an int).
		First_Index	   Type of first index.  */

    case E_String_Type:
    case E_Array_Type:
      {
	const bool convention_fortran_p
	  = (Convention (gnat_entity) == Convention_Fortran);
	const int ndim = Number_Dimensions (gnat_entity);
	tree gnu_template_type;
	tree gnu_ptr_template;
	tree gnu_template_reference, gnu_template_fields, gnu_fat_type;
	tree *gnu_index_types = XALLOCAVEC (tree, ndim);
	tree *gnu_temp_fields = XALLOCAVEC (tree, ndim);
	tree gnu_max_size = size_one_node, gnu_max_size_unit, tem, t;
	Entity_Id gnat_index, gnat_name;
	int index;
	tree comp_type;

	/* Create the type for the component now, as it simplifies breaking
	   type reference loops.  */
	comp_type
	  = gnat_to_gnu_component_type (gnat_entity, definition, debug_info_p);
	if (present_gnu_tree (gnat_entity))
	  {
	    /* As a side effect, the type may have been translated.  */
	    maybe_present = true;
	    break;
	  }

	/* We complete an existing dummy fat pointer type in place.  This both
	   avoids further complex adjustments in update_pointer_to and yields
	   better debugging information in DWARF by leveraging the support for
	   incomplete declarations of "tagged" types in the DWARF back-end.  */
	gnu_type = get_dummy_type (gnat_entity);
	if (gnu_type && TYPE_POINTER_TO (gnu_type))
	  {
	    gnu_fat_type = TYPE_MAIN_VARIANT (TYPE_POINTER_TO (gnu_type));
	    TYPE_NAME (gnu_fat_type) = NULL_TREE;
	    /* Save the contents of the dummy type for update_pointer_to.  */
	    TYPE_POINTER_TO (gnu_type) = copy_type (gnu_fat_type);
	    gnu_ptr_template =
	      TREE_TYPE (TREE_CHAIN (TYPE_FIELDS (gnu_fat_type)));
	    gnu_template_type = TREE_TYPE (gnu_ptr_template);
	  }
	else
	  {
	    gnu_fat_type = make_node (RECORD_TYPE);
	    gnu_template_type = make_node (RECORD_TYPE);
	    gnu_ptr_template = build_pointer_type (gnu_template_type);
	  }

	/* Make a node for the array.  If we are not defining the array
	   suppress expanding incomplete types.  */
	gnu_type = make_node (UNCONSTRAINED_ARRAY_TYPE);

	if (!definition)
	  {
	    defer_incomplete_level++;
	    this_deferred = true;
	  }

	/* Build the fat pointer type.  Use a "void *" object instead of
	   a pointer to the array type since we don't have the array type
	   yet (it will reference the fat pointer via the bounds).  */
	tem
	  = create_field_decl (get_identifier ("P_ARRAY"), ptr_void_type_node,
			       gnu_fat_type, NULL_TREE, NULL_TREE, 0, 0);
	DECL_CHAIN (tem)
	  = create_field_decl (get_identifier ("P_BOUNDS"), gnu_ptr_template,
			       gnu_fat_type, NULL_TREE, NULL_TREE, 0, 0);

	if (COMPLETE_TYPE_P (gnu_fat_type))
	  {
	    /* We are going to lay it out again so reset the alias set.  */
	    alias_set_type alias_set = TYPE_ALIAS_SET (gnu_fat_type);
	    TYPE_ALIAS_SET (gnu_fat_type) = -1;
	    finish_fat_pointer_type (gnu_fat_type, tem);
	    TYPE_ALIAS_SET (gnu_fat_type) = alias_set;
	    for (t = gnu_fat_type; t; t = TYPE_NEXT_VARIANT (t))
	      {
		TYPE_FIELDS (t) = tem;
		SET_TYPE_UNCONSTRAINED_ARRAY (t, gnu_type);
	      }
	  }
	else
	  {
	    finish_fat_pointer_type (gnu_fat_type, tem);
	    SET_TYPE_UNCONSTRAINED_ARRAY (gnu_fat_type, gnu_type);
	  }

	/* Build a reference to the template from a PLACEHOLDER_EXPR that
	   is the fat pointer.  This will be used to access the individual
	   fields once we build them.  */
	tem = build3 (COMPONENT_REF, gnu_ptr_template,
		      build0 (PLACEHOLDER_EXPR, gnu_fat_type),
		      DECL_CHAIN (TYPE_FIELDS (gnu_fat_type)), NULL_TREE);
	gnu_template_reference
	  = build_unary_op (INDIRECT_REF, gnu_template_type, tem);
	TREE_READONLY (gnu_template_reference) = 1;
	TREE_THIS_NOTRAP (gnu_template_reference) = 1;

	/* Now create the GCC type for each index and add the fields for that
	   index to the template.  */
	for (index = (convention_fortran_p ? ndim - 1 : 0),
	     gnat_index = First_Index (gnat_entity);
	     0 <= index && index < ndim;
	     index += (convention_fortran_p ? - 1 : 1),
	     gnat_index = Next_Index (gnat_index))
	  {
	    char field_name[16];
	    tree gnu_index_base_type
	      = get_unpadded_type (Base_Type (Etype (gnat_index)));
	    tree gnu_lb_field, gnu_hb_field, gnu_orig_min, gnu_orig_max;
	    tree gnu_min, gnu_max, gnu_high;

	    /* Make the FIELD_DECLs for the low and high bounds of this
	       type and then make extractions of these fields from the
	       template.  */
	    sprintf (field_name, "LB%d", index);
	    gnu_lb_field = create_field_decl (get_identifier (field_name),
					      gnu_index_base_type,
					      gnu_template_type, NULL_TREE,
					      NULL_TREE, 0, 0);
	    Sloc_to_locus (Sloc (gnat_entity),
			   &DECL_SOURCE_LOCATION (gnu_lb_field));

	    field_name[0] = 'U';
	    gnu_hb_field = create_field_decl (get_identifier (field_name),
					      gnu_index_base_type,
					      gnu_template_type, NULL_TREE,
					      NULL_TREE, 0, 0);
	    Sloc_to_locus (Sloc (gnat_entity),
			   &DECL_SOURCE_LOCATION (gnu_hb_field));

	    gnu_temp_fields[index] = chainon (gnu_lb_field, gnu_hb_field);

	    /* We can't use build_component_ref here since the template type
	       isn't complete yet.  */
	    gnu_orig_min = build3 (COMPONENT_REF, gnu_index_base_type,
				   gnu_template_reference, gnu_lb_field,
				   NULL_TREE);
	    gnu_orig_max = build3 (COMPONENT_REF, gnu_index_base_type,
				   gnu_template_reference, gnu_hb_field,
				   NULL_TREE);
	    TREE_READONLY (gnu_orig_min) = TREE_READONLY (gnu_orig_max) = 1;

	    gnu_min = convert (sizetype, gnu_orig_min);
	    gnu_max = convert (sizetype, gnu_orig_max);

	    /* Compute the size of this dimension.  See the E_Array_Subtype
	       case below for the rationale.  */
	    gnu_high
	      = build3 (COND_EXPR, sizetype,
			build2 (GE_EXPR, boolean_type_node,
				gnu_orig_max, gnu_orig_min),
			gnu_max,
			size_binop (MINUS_EXPR, gnu_min, size_one_node));

	    /* Make a range type with the new range in the Ada base type.
	       Then make an index type with the size range in sizetype.  */
	    gnu_index_types[index]
	      = create_index_type (gnu_min, gnu_high,
				   create_range_type (gnu_index_base_type,
						      gnu_orig_min,
						      gnu_orig_max),
				   gnat_entity);

	    /* Update the maximum size of the array in elements.  */
	    if (gnu_max_size)
	      {
		tree gnu_index_type = get_unpadded_type (Etype (gnat_index));
		tree gnu_min
		  = convert (sizetype, TYPE_MIN_VALUE (gnu_index_type));
		tree gnu_max
		  = convert (sizetype, TYPE_MAX_VALUE (gnu_index_type));
		tree gnu_this_max
		  = size_binop (MAX_EXPR,
				size_binop (PLUS_EXPR, size_one_node,
					    size_binop (MINUS_EXPR,
							gnu_max, gnu_min)),
				size_zero_node);

		if (TREE_CODE (gnu_this_max) == INTEGER_CST
		    && TREE_OVERFLOW (gnu_this_max))
		  gnu_max_size = NULL_TREE;
		else
		  gnu_max_size
		    = size_binop (MULT_EXPR, gnu_max_size, gnu_this_max);
	      }

	    TYPE_NAME (gnu_index_types[index])
	      = create_concat_name (gnat_entity, field_name);
	  }

	/* Install all the fields into the template.  */
	TYPE_NAME (gnu_template_type)
	  = create_concat_name (gnat_entity, "XUB");
	gnu_template_fields = NULL_TREE;
	for (index = 0; index < ndim; index++)
	  gnu_template_fields
	    = chainon (gnu_template_fields, gnu_temp_fields[index]);
	finish_record_type (gnu_template_type, gnu_template_fields, 0,
			    debug_info_p);
	TYPE_READONLY (gnu_template_type) = 1;

	/* If Component_Size is not already specified, annotate it with the
	   size of the component.  */
	if (Unknown_Component_Size (gnat_entity))
	  Set_Component_Size (gnat_entity,
                              annotate_value (TYPE_SIZE (comp_type)));

	/* Compute the maximum size of the array in units and bits.  */
	if (gnu_max_size)
	  {
	    gnu_max_size_unit = size_binop (MULT_EXPR, gnu_max_size,
					    TYPE_SIZE_UNIT (comp_type));
	    gnu_max_size = size_binop (MULT_EXPR,
				       convert (bitsizetype, gnu_max_size),
				       TYPE_SIZE (comp_type));
	  }
	else
	  gnu_max_size_unit = NULL_TREE;

	/* Now build the array type.  */
        tem = comp_type;
	for (index = ndim - 1; index >= 0; index--)
	  {
	    tem = build_nonshared_array_type (tem, gnu_index_types[index]);
	    TYPE_MULTI_ARRAY_P (tem) = (index > 0);
	    if (array_type_has_nonaliased_component (tem, gnat_entity))
	      TYPE_NONALIASED_COMPONENT (tem) = 1;

	    /* If it is passed by reference, force BLKmode to ensure that
	       objects of this type will always be put in memory.  */
	    if (TYPE_MODE (tem) != BLKmode
		&& Is_By_Reference_Type (gnat_entity))
	      SET_TYPE_MODE (tem, BLKmode);
	  }

	/* If an alignment is specified, use it if valid.  But ignore it
	   for the original type of packed array types.  If the alignment
	   was requested with an explicit alignment clause, state so.  */
	if (No (Packed_Array_Type (gnat_entity))
	    && Known_Alignment (gnat_entity))
	  {
	    TYPE_ALIGN (tem)
	      = validate_alignment (Alignment (gnat_entity), gnat_entity,
				    TYPE_ALIGN (tem));
	    if (Present (Alignment_Clause (gnat_entity)))
	      TYPE_USER_ALIGN (tem) = 1;
	  }

	TYPE_CONVENTION_FORTRAN_P (tem) = convention_fortran_p;

	/* Adjust the type of the pointer-to-array field of the fat pointer
	   and record the aliasing relationships if necessary.  */
	TREE_TYPE (TYPE_FIELDS (gnu_fat_type)) = build_pointer_type (tem);
	if (TYPE_ALIAS_SET_KNOWN_P (gnu_fat_type))
	  record_component_aliases (gnu_fat_type);

	/* The result type is an UNCONSTRAINED_ARRAY_TYPE that indicates the
	   corresponding fat pointer.  */
	TREE_TYPE (gnu_type) = gnu_fat_type;
	TYPE_POINTER_TO (gnu_type) = gnu_fat_type;
	TYPE_REFERENCE_TO (gnu_type) = gnu_fat_type;
	SET_TYPE_MODE (gnu_type, BLKmode);
	TYPE_ALIGN (gnu_type) = TYPE_ALIGN (tem);

	/* If the maximum size doesn't overflow, use it.  */
	if (gnu_max_size
	    && TREE_CODE (gnu_max_size) == INTEGER_CST
	    && !TREE_OVERFLOW (gnu_max_size)
	    && TREE_CODE (gnu_max_size_unit) == INTEGER_CST
	    && !TREE_OVERFLOW (gnu_max_size_unit))
	  {
	    TYPE_SIZE (tem) = size_binop (MIN_EXPR, gnu_max_size,
					  TYPE_SIZE (tem));
	    TYPE_SIZE_UNIT (tem) = size_binop (MIN_EXPR, gnu_max_size_unit,
					       TYPE_SIZE_UNIT (tem));
	  }

	create_type_decl (create_concat_name (gnat_entity, "XUA"),
			  tem, NULL, !Comes_From_Source (gnat_entity),
			  debug_info_p, gnat_entity);

	/* Give the fat pointer type a name.  If this is a packed type, tell
	   the debugger how to interpret the underlying bits.  */
	if (Present (Packed_Array_Type (gnat_entity)))
	  gnat_name = Packed_Array_Type (gnat_entity);
	else
	  gnat_name = gnat_entity;
	create_type_decl (create_concat_name (gnat_name, "XUP"),
			  gnu_fat_type, NULL, !Comes_From_Source (gnat_entity),
			  debug_info_p, gnat_entity);

	/* Create the type to be designated by thin pointers: a record type for
	   the array and its template.  We used to shift the fields to have the
	   template at a negative offset, but this was somewhat of a kludge; we
	   now shift thin pointer values explicitly but only those which have a
	   TYPE_UNCONSTRAINED_ARRAY attached to the designated RECORD_TYPE.  */
	tem = build_unc_object_type (gnu_template_type, tem,
				     create_concat_name (gnat_name, "XUT"),
				     debug_info_p);

	SET_TYPE_UNCONSTRAINED_ARRAY (tem, gnu_type);
	TYPE_OBJECT_RECORD_TYPE (gnu_type) = tem;
      }
      break;

    case E_String_Subtype:
    case E_Array_Subtype:

      /* This is the actual data type for array variables.  Multidimensional
	 arrays are implemented as arrays of arrays.  Note that arrays which
	 have sparse enumeration subtypes as index components create sparse
	 arrays, which is obviously space inefficient but so much easier to
	 code for now.

	 Also note that the subtype never refers to the unconstrained array
	 type, which is somewhat at variance with Ada semantics.

	 First check to see if this is simply a renaming of the array type.
	 If so, the result is the array type.  */

      gnu_type = gnat_to_gnu_type (Etype (gnat_entity));
      if (!Is_Constrained (gnat_entity))
	;
      else
	{
	  Entity_Id gnat_index, gnat_base_index;
	  const bool convention_fortran_p
	    = (Convention (gnat_entity) == Convention_Fortran);
	  const int ndim = Number_Dimensions (gnat_entity);
	  tree gnu_base_type = gnu_type;
	  tree *gnu_index_types = XALLOCAVEC (tree, ndim);
	  tree gnu_max_size = size_one_node, gnu_max_size_unit;
	  bool need_index_type_struct = false;
	  int index;

	  /* First create the GCC type for each index and find out whether
	     special types are needed for debugging information.  */
	  for (index = (convention_fortran_p ? ndim - 1 : 0),
	       gnat_index = First_Index (gnat_entity),
	       gnat_base_index
		 = First_Index (Implementation_Base_Type (gnat_entity));
	       0 <= index && index < ndim;
	       index += (convention_fortran_p ? - 1 : 1),
	       gnat_index = Next_Index (gnat_index),
	       gnat_base_index = Next_Index (gnat_base_index))
	    {
	      tree gnu_index_type = get_unpadded_type (Etype (gnat_index));
	      tree gnu_orig_min = TYPE_MIN_VALUE (gnu_index_type);
	      tree gnu_orig_max = TYPE_MAX_VALUE (gnu_index_type);
	      tree gnu_min = convert (sizetype, gnu_orig_min);
	      tree gnu_max = convert (sizetype, gnu_orig_max);
	      tree gnu_base_index_type
		= get_unpadded_type (Etype (gnat_base_index));
	      tree gnu_base_orig_min = TYPE_MIN_VALUE (gnu_base_index_type);
	      tree gnu_base_orig_max = TYPE_MAX_VALUE (gnu_base_index_type);
	      tree gnu_high;

	      /* See if the base array type is already flat.  If it is, we
		 are probably compiling an ACATS test but it will cause the
		 code below to malfunction if we don't handle it specially.  */
	      if (TREE_CODE (gnu_base_orig_min) == INTEGER_CST
		  && TREE_CODE (gnu_base_orig_max) == INTEGER_CST
		  && tree_int_cst_lt (gnu_base_orig_max, gnu_base_orig_min))
		{
		  gnu_min = size_one_node;
		  gnu_max = size_zero_node;
		  gnu_high = gnu_max;
		}

	      /* Similarly, if one of the values overflows in sizetype and the
		 range is null, use 1..0 for the sizetype bounds.  */
	      else if (TREE_CODE (gnu_min) == INTEGER_CST
		       && TREE_CODE (gnu_max) == INTEGER_CST
		       && (TREE_OVERFLOW (gnu_min) || TREE_OVERFLOW (gnu_max))
		       && tree_int_cst_lt (gnu_orig_max, gnu_orig_min))
		{
		  gnu_min = size_one_node;
		  gnu_max = size_zero_node;
		  gnu_high = gnu_max;
		}

	      /* If the minimum and maximum values both overflow in sizetype,
		 but the difference in the original type does not overflow in
		 sizetype, ignore the overflow indication.  */
	      else if (TREE_CODE (gnu_min) == INTEGER_CST
		       && TREE_CODE (gnu_max) == INTEGER_CST
		       && TREE_OVERFLOW (gnu_min) && TREE_OVERFLOW (gnu_max)
		       && !TREE_OVERFLOW
			   (convert (sizetype,
				     fold_build2 (MINUS_EXPR, gnu_index_type,
						  gnu_orig_max,
						  gnu_orig_min))))
		{
		  TREE_OVERFLOW (gnu_min) = 0;
		  TREE_OVERFLOW (gnu_max) = 0;
		  gnu_high = gnu_max;
		}

	      /* Compute the size of this dimension in the general case.  We
		 need to provide GCC with an upper bound to use but have to
		 deal with the "superflat" case.  There are three ways to do
		 this.  If we can prove that the array can never be superflat,
		 we can just use the high bound of the index type.  */
	      else if ((Nkind (gnat_index) == N_Range
		        && cannot_be_superflat_p (gnat_index))
		       /* Packed Array Types are never superflat.  */
		       || Is_Packed_Array_Type (gnat_entity))
		gnu_high = gnu_max;

	      /* Otherwise, if the high bound is constant but the low bound is
		 not, we use the expression (hb >= lb) ? lb : hb + 1 for the
		 lower bound.  Note that the comparison must be done in the
		 original type to avoid any overflow during the conversion.  */
	      else if (TREE_CODE (gnu_max) == INTEGER_CST
		       && TREE_CODE (gnu_min) != INTEGER_CST)
		{
		  gnu_high = gnu_max;
		  gnu_min
		    = build_cond_expr (sizetype,
				       build_binary_op (GE_EXPR,
							boolean_type_node,
							gnu_orig_max,
							gnu_orig_min),
				       gnu_min,
				       size_binop (PLUS_EXPR, gnu_max,
						   size_one_node));
		}

	      /* Finally we use (hb >= lb) ? hb : lb - 1 for the upper bound
		 in all the other cases.  Note that, here as well as above,
		 the condition used in the comparison must be equivalent to
		 the condition (length != 0).  This is relied upon in order
		 to optimize array comparisons in compare_arrays.  */
	      else
		gnu_high
		  = build_cond_expr (sizetype,
				     build_binary_op (GE_EXPR,
						      boolean_type_node,
						      gnu_orig_max,
						      gnu_orig_min),
				     gnu_max,
				     size_binop (MINUS_EXPR, gnu_min,
						 size_one_node));

	      /* Reuse the index type for the range type.  Then make an index
		 type with the size range in sizetype.  */
	      gnu_index_types[index]
		= create_index_type (gnu_min, gnu_high, gnu_index_type,
				     gnat_entity);

	      /* Update the maximum size of the array in elements.  Here we
		 see if any constraint on the index type of the base type
		 can be used in the case of self-referential bound on the
		 index type of the subtype.  We look for a non-"infinite"
		 and non-self-referential bound from any type involved and
		 handle each bound separately.  */
	      if (gnu_max_size)
		{
		  tree gnu_base_min = convert (sizetype, gnu_base_orig_min);
		  tree gnu_base_max = convert (sizetype, gnu_base_orig_max);
		  tree gnu_base_index_base_type
		    = get_base_type (gnu_base_index_type);
		  tree gnu_base_base_min
		    = convert (sizetype,
			       TYPE_MIN_VALUE (gnu_base_index_base_type));
		  tree gnu_base_base_max
		    = convert (sizetype,
			       TYPE_MAX_VALUE (gnu_base_index_base_type));

		  if (!CONTAINS_PLACEHOLDER_P (gnu_min)
		      || !(TREE_CODE (gnu_base_min) == INTEGER_CST
			   && !TREE_OVERFLOW (gnu_base_min)))
		    gnu_base_min = gnu_min;

		  if (!CONTAINS_PLACEHOLDER_P (gnu_max)
		      || !(TREE_CODE (gnu_base_max) == INTEGER_CST
			   && !TREE_OVERFLOW (gnu_base_max)))
		    gnu_base_max = gnu_max;

		  if ((TREE_CODE (gnu_base_min) == INTEGER_CST
		       && TREE_OVERFLOW (gnu_base_min))
		      || operand_equal_p (gnu_base_min, gnu_base_base_min, 0)
		      || (TREE_CODE (gnu_base_max) == INTEGER_CST
			  && TREE_OVERFLOW (gnu_base_max))
		      || operand_equal_p (gnu_base_max, gnu_base_base_max, 0))
		    gnu_max_size = NULL_TREE;
		  else
		    {
		      tree gnu_this_max
			= size_binop (MAX_EXPR,
				      size_binop (PLUS_EXPR, size_one_node,
						  size_binop (MINUS_EXPR,
							      gnu_base_max,
							      gnu_base_min)),
				      size_zero_node);

		      if (TREE_CODE (gnu_this_max) == INTEGER_CST
			  && TREE_OVERFLOW (gnu_this_max))
			gnu_max_size = NULL_TREE;
		      else
			gnu_max_size
			  = size_binop (MULT_EXPR, gnu_max_size, gnu_this_max);
		    }
		}

	      /* We need special types for debugging information to point to
		 the index types if they have variable bounds, are not integer
		 types, are biased or are wider than sizetype.  */
	      if (!integer_onep (gnu_orig_min)
		  || TREE_CODE (gnu_orig_max) != INTEGER_CST
		  || TREE_CODE (gnu_index_type) != INTEGER_TYPE
		  || (TREE_TYPE (gnu_index_type)
		      && TREE_CODE (TREE_TYPE (gnu_index_type))
			 != INTEGER_TYPE)
		  || TYPE_BIASED_REPRESENTATION_P (gnu_index_type)
		  || compare_tree_int (rm_size (gnu_index_type),
				       TYPE_PRECISION (sizetype)) > 0)
		need_index_type_struct = true;
	    }

	  /* Then flatten: create the array of arrays.  For an array type
	     used to implement a packed array, get the component type from
	     the original array type since the representation clauses that
	     can affect it are on the latter.  */
	  if (Is_Packed_Array_Type (gnat_entity)
	      && !Is_Bit_Packed_Array (Original_Array_Type (gnat_entity)))
	    {
	      gnu_type = gnat_to_gnu_type (Original_Array_Type (gnat_entity));
	      for (index = ndim - 1; index >= 0; index--)
		gnu_type = TREE_TYPE (gnu_type);

	      /* One of the above calls might have caused us to be elaborated,
		 so don't blow up if so.  */
	      if (present_gnu_tree (gnat_entity))
		{
		  maybe_present = true;
		  break;
		}
	    }
	  else
	    {
	      gnu_type = gnat_to_gnu_component_type (gnat_entity, definition,
						     debug_info_p);

	      /* One of the above calls might have caused us to be elaborated,
		 so don't blow up if so.  */
	      if (present_gnu_tree (gnat_entity))
		{
		  maybe_present = true;
		  break;
		}
	    }

	  /* Compute the maximum size of the array in units and bits.  */
	  if (gnu_max_size)
	    {
	      gnu_max_size_unit = size_binop (MULT_EXPR, gnu_max_size,
					      TYPE_SIZE_UNIT (gnu_type));
	      gnu_max_size = size_binop (MULT_EXPR,
					 convert (bitsizetype, gnu_max_size),
					 TYPE_SIZE (gnu_type));
	    }
	  else
	    gnu_max_size_unit = NULL_TREE;

	  /* Now build the array type.  */
	  for (index = ndim - 1; index >= 0; index --)
	    {
	      gnu_type = build_nonshared_array_type (gnu_type,
						     gnu_index_types[index]);
	      TYPE_MULTI_ARRAY_P (gnu_type) = (index > 0);
	      if (array_type_has_nonaliased_component (gnu_type, gnat_entity))
		TYPE_NONALIASED_COMPONENT (gnu_type) = 1;

	      /* See the E_Array_Type case for the rationale.  */
	      if (TYPE_MODE (gnu_type) != BLKmode
		  && Is_By_Reference_Type (gnat_entity))
		SET_TYPE_MODE (gnu_type, BLKmode);
	    }

	  /* Attach the TYPE_STUB_DECL in case we have a parallel type.  */
	  TYPE_STUB_DECL (gnu_type)
	    = create_type_stub_decl (gnu_entity_name, gnu_type);

	  /* If we are at file level and this is a multi-dimensional array,
	     we need to make a variable corresponding to the stride of the
	     inner dimensions.   */
	  if (global_bindings_p () && ndim > 1)
	    {
	      tree gnu_st_name = get_identifier ("ST");
	      tree gnu_arr_type;

	      for (gnu_arr_type = TREE_TYPE (gnu_type);
		   TREE_CODE (gnu_arr_type) == ARRAY_TYPE;
		   gnu_arr_type = TREE_TYPE (gnu_arr_type),
		   gnu_st_name = concat_name (gnu_st_name, "ST"))
		{
		  tree eltype = TREE_TYPE (gnu_arr_type);

		  TYPE_SIZE (gnu_arr_type)
		    = elaborate_expression_1 (TYPE_SIZE (gnu_arr_type),
					      gnat_entity, gnu_st_name,
					      definition, false);

		  /* ??? For now, store the size as a multiple of the
		     alignment of the element type in bytes so that we
		     can see the alignment from the tree.  */
		  TYPE_SIZE_UNIT (gnu_arr_type)
		    = elaborate_expression_2 (TYPE_SIZE_UNIT (gnu_arr_type),
					      gnat_entity,
					      concat_name (gnu_st_name, "A_U"),
					      definition, false,
					      TYPE_ALIGN (eltype));

		  /* ??? create_type_decl is not invoked on the inner types so
		     the MULT_EXPR node built above will never be marked.  */
		  MARK_VISITED (TYPE_SIZE_UNIT (gnu_arr_type));
		}
	    }

	  /* If we need to write out a record type giving the names of the
	     bounds for debugging purposes, do it now and make the record
	     type a parallel type.  This is not needed for a packed array
	     since the bounds are conveyed by the original array type.  */
	  if (need_index_type_struct
	      && debug_info_p
	      && !Is_Packed_Array_Type (gnat_entity))
	    {
	      tree gnu_bound_rec = make_node (RECORD_TYPE);
	      tree gnu_field_list = NULL_TREE;
	      tree gnu_field;

	      TYPE_NAME (gnu_bound_rec)
		= create_concat_name (gnat_entity, "XA");

	      for (index = ndim - 1; index >= 0; index--)
		{
		  tree gnu_index = TYPE_INDEX_TYPE (gnu_index_types[index]);
		  tree gnu_index_name = TYPE_NAME (gnu_index);

		  if (TREE_CODE (gnu_index_name) == TYPE_DECL)
		    gnu_index_name = DECL_NAME (gnu_index_name);

		  /* Make sure to reference the types themselves, and not just
		     their names, as the debugger may fall back on them.  */
		  gnu_field = create_field_decl (gnu_index_name, gnu_index,
						 gnu_bound_rec, NULL_TREE,
						 NULL_TREE, 0, 0);
		  DECL_CHAIN (gnu_field) = gnu_field_list;
		  gnu_field_list = gnu_field;
		}

	      finish_record_type (gnu_bound_rec, gnu_field_list, 0, true);
	      add_parallel_type (gnu_type, gnu_bound_rec);
	    }

	  /* If this is a packed array type, make the original array type a
	     parallel type.  Otherwise, do it for the base array type if it
	     isn't artificial to make sure it is kept in the debug info.  */
	  if (debug_info_p)
	    {
	      if (Is_Packed_Array_Type (gnat_entity)
		  && present_gnu_tree (Original_Array_Type (gnat_entity)))
		add_parallel_type (gnu_type,
				   gnat_to_gnu_type
				   (Original_Array_Type (gnat_entity)));
	      else
		{
		  tree gnu_base_decl
		    = gnat_to_gnu_entity (Etype (gnat_entity), NULL_TREE, 0);
		  if (!DECL_ARTIFICIAL (gnu_base_decl))
		    add_parallel_type (gnu_type,
				       TREE_TYPE (TREE_TYPE (gnu_base_decl)));
		}
	    }

	  TYPE_CONVENTION_FORTRAN_P (gnu_type) = convention_fortran_p;
	  TYPE_PACKED_ARRAY_TYPE_P (gnu_type)
	    = (Is_Packed_Array_Type (gnat_entity)
	       && Is_Bit_Packed_Array (Original_Array_Type (gnat_entity)));

	  /* If the size is self-referential and the maximum size doesn't
	     overflow, use it.  */
	  if (CONTAINS_PLACEHOLDER_P (TYPE_SIZE (gnu_type))
	      && gnu_max_size
	      && !(TREE_CODE (gnu_max_size) == INTEGER_CST
		   && TREE_OVERFLOW (gnu_max_size))
	      && !(TREE_CODE (gnu_max_size_unit) == INTEGER_CST
		   && TREE_OVERFLOW (gnu_max_size_unit)))
	    {
	      TYPE_SIZE (gnu_type) = size_binop (MIN_EXPR, gnu_max_size,
						 TYPE_SIZE (gnu_type));
	      TYPE_SIZE_UNIT (gnu_type)
		= size_binop (MIN_EXPR, gnu_max_size_unit,
			      TYPE_SIZE_UNIT (gnu_type));
	    }

	  /* Set our alias set to that of our base type.  This gives all
	     array subtypes the same alias set.  */
	  relate_alias_sets (gnu_type, gnu_base_type, ALIAS_SET_COPY);

	  /* If this is a packed type, make this type the same as the packed
	     array type, but do some adjusting in the type first.  */
	  if (Present (Packed_Array_Type (gnat_entity)))
	    {
	      Entity_Id gnat_index;
	      tree gnu_inner;

	      /* First finish the type we had been making so that we output
		 debugging information for it.  */
	      if (Treat_As_Volatile (gnat_entity))
		gnu_type
		  = build_qualified_type (gnu_type,
					  TYPE_QUALS (gnu_type)
					  | TYPE_QUAL_VOLATILE);

	      /* Make it artificial only if the base type was artificial too.
		 That's sort of "morally" true and will make it possible for
		 the debugger to look it up by name in DWARF, which is needed
		 in order to decode the packed array type.  */
	      gnu_decl
		= create_type_decl (gnu_entity_name, gnu_type, attr_list,
				    !Comes_From_Source (Etype (gnat_entity))
				    && !Comes_From_Source (gnat_entity),
				    debug_info_p, gnat_entity);

	      /* Save it as our equivalent in case the call below elaborates
		 this type again.  */
	      save_gnu_tree (gnat_entity, gnu_decl, false);

	      gnu_decl = gnat_to_gnu_entity (Packed_Array_Type (gnat_entity),
					     NULL_TREE, 0);
	      this_made_decl = true;
	      gnu_type = TREE_TYPE (gnu_decl);
	      save_gnu_tree (gnat_entity, NULL_TREE, false);

	      gnu_inner = gnu_type;
	      while (TREE_CODE (gnu_inner) == RECORD_TYPE
		     && (TYPE_JUSTIFIED_MODULAR_P (gnu_inner)
			 || TYPE_PADDING_P (gnu_inner)))
		gnu_inner = TREE_TYPE (TYPE_FIELDS (gnu_inner));

	      /* We need to attach the index type to the type we just made so
		 that the actual bounds can later be put into a template.  */
	      if ((TREE_CODE (gnu_inner) == ARRAY_TYPE
		   && !TYPE_ACTUAL_BOUNDS (gnu_inner))
		  || (TREE_CODE (gnu_inner) == INTEGER_TYPE
		      && !TYPE_HAS_ACTUAL_BOUNDS_P (gnu_inner)))
		{
		  if (TREE_CODE (gnu_inner) == INTEGER_TYPE)
		    {
		      /* The TYPE_ACTUAL_BOUNDS field is overloaded with the
			 TYPE_MODULUS for modular types so we make an extra
			 subtype if necessary.  */
		      if (TYPE_MODULAR_P (gnu_inner))
			{
			  tree gnu_subtype
			    = make_unsigned_type (TYPE_PRECISION (gnu_inner));
			  TREE_TYPE (gnu_subtype) = gnu_inner;
			  TYPE_EXTRA_SUBTYPE_P (gnu_subtype) = 1;
			  SET_TYPE_RM_MIN_VALUE (gnu_subtype,
						 TYPE_MIN_VALUE (gnu_inner));
			  SET_TYPE_RM_MAX_VALUE (gnu_subtype,
						 TYPE_MAX_VALUE (gnu_inner));
			  gnu_inner = gnu_subtype;
			}

		      TYPE_HAS_ACTUAL_BOUNDS_P (gnu_inner) = 1;

#ifdef ENABLE_CHECKING
		      /* Check for other cases of overloading.  */
		      gcc_assert (!TYPE_ACTUAL_BOUNDS (gnu_inner));
#endif
		    }

		  for (gnat_index = First_Index (gnat_entity);
		       Present (gnat_index);
		       gnat_index = Next_Index (gnat_index))
		    SET_TYPE_ACTUAL_BOUNDS
		      (gnu_inner,
		       tree_cons (NULL_TREE,
				  get_unpadded_type (Etype (gnat_index)),
				  TYPE_ACTUAL_BOUNDS (gnu_inner)));

		  if (Convention (gnat_entity) != Convention_Fortran)
		    SET_TYPE_ACTUAL_BOUNDS
		      (gnu_inner, nreverse (TYPE_ACTUAL_BOUNDS (gnu_inner)));

		  if (TREE_CODE (gnu_type) == RECORD_TYPE
		      && TYPE_JUSTIFIED_MODULAR_P (gnu_type))
		    TREE_TYPE (TYPE_FIELDS (gnu_type)) = gnu_inner;
		}
	    }

	  else
	    /* Abort if packed array with no Packed_Array_Type field set.  */
	    gcc_assert (!Is_Packed (gnat_entity));
	}
      break;

    case E_String_Literal_Subtype:
      /* Create the type for a string literal.  */
      {
	Entity_Id gnat_full_type
	  = (IN (Ekind (Etype (gnat_entity)), Private_Kind)
	     && Present (Full_View (Etype (gnat_entity)))
	     ? Full_View (Etype (gnat_entity)) : Etype (gnat_entity));
	tree gnu_string_type = get_unpadded_type (gnat_full_type);
	tree gnu_string_array_type
	  = TREE_TYPE (TREE_TYPE (TYPE_FIELDS (TREE_TYPE (gnu_string_type))));
	tree gnu_string_index_type
	  = get_base_type (TREE_TYPE (TYPE_INDEX_TYPE
				      (TYPE_DOMAIN (gnu_string_array_type))));
	tree gnu_lower_bound
	  = convert (gnu_string_index_type,
		     gnat_to_gnu (String_Literal_Low_Bound (gnat_entity)));
	tree gnu_length
	  = UI_To_gnu (String_Literal_Length (gnat_entity),
		       gnu_string_index_type);
	tree gnu_upper_bound
	  = build_binary_op (PLUS_EXPR, gnu_string_index_type,
			     gnu_lower_bound,
			     int_const_binop (MINUS_EXPR, gnu_length,
					      integer_one_node));
	tree gnu_index_type
	  = create_index_type (convert (sizetype, gnu_lower_bound),
			       convert (sizetype, gnu_upper_bound),
			       create_range_type (gnu_string_index_type,
						  gnu_lower_bound,
						  gnu_upper_bound),
			       gnat_entity);

	gnu_type
	  = build_nonshared_array_type (gnat_to_gnu_type
					(Component_Type (gnat_entity)),
					gnu_index_type);
	if (array_type_has_nonaliased_component (gnu_type, gnat_entity))
	  TYPE_NONALIASED_COMPONENT (gnu_type) = 1;
	relate_alias_sets (gnu_type, gnu_string_type, ALIAS_SET_COPY);
      }
      break;

    /* Record Types and Subtypes

       The following fields are defined on record types:

		Has_Discriminants	True if the record has discriminants
		First_Discriminant      Points to head of list of discriminants
		First_Entity		Points to head of list of fields
		Is_Tagged_Type		True if the record is tagged

       Implementation of Ada records and discriminated records:

       A record type definition is transformed into the equivalent of a C
       struct definition.  The fields that are the discriminants which are
       found in the Full_Type_Declaration node and the elements of the
       Component_List found in the Record_Type_Definition node.  The
       Component_List can be a recursive structure since each Variant of
       the Variant_Part of the Component_List has a Component_List.

       Processing of a record type definition comprises starting the list of
       field declarations here from the discriminants and the calling the
       function components_to_record to add the rest of the fields from the
       component list and return the gnu type node.  The function
       components_to_record will call itself recursively as it traverses
       the tree.  */

    case E_Record_Type:
      if (Has_Complex_Representation (gnat_entity))
	{
	  gnu_type
	    = build_complex_type
	      (get_unpadded_type
	       (Etype (Defining_Entity
		       (First (Component_Items
			       (Component_List
				(Type_Definition
				 (Declaration_Node (gnat_entity)))))))));

	  break;
	}

      {
	Node_Id full_definition = Declaration_Node (gnat_entity);
	Node_Id record_definition = Type_Definition (full_definition);
	Entity_Id gnat_field;
	tree gnu_field, gnu_field_list = NULL_TREE, gnu_get_parent;
	/* Set PACKED in keeping with gnat_to_gnu_field.  */
	int packed
	  = Is_Packed (gnat_entity)
	    ? 1
	    : Component_Alignment (gnat_entity) == Calign_Storage_Unit
	      ? -1
	      : (Known_Alignment (gnat_entity)
		 || (Strict_Alignment (gnat_entity)
		     && Known_RM_Size (gnat_entity)))
		? -2
		: 0;
	bool has_discr = Has_Discriminants (gnat_entity);
	bool has_rep = Has_Specified_Layout (gnat_entity);
	bool all_rep = has_rep;
	bool is_extension
	  = (Is_Tagged_Type (gnat_entity)
	     && Nkind (record_definition) == N_Derived_Type_Definition);
	bool is_unchecked_union = Is_Unchecked_Union (gnat_entity);

	/* See if all fields have a rep clause.  Stop when we find one
	   that doesn't.  */
	if (all_rep)
	  for (gnat_field = First_Entity (gnat_entity);
	       Present (gnat_field);
	       gnat_field = Next_Entity (gnat_field))
	    if ((Ekind (gnat_field) == E_Component
		 || Ekind (gnat_field) == E_Discriminant)
		&& No (Component_Clause (gnat_field)))
	      {
		all_rep = false;
		break;
	      }

	/* If this is a record extension, go a level further to find the
	   record definition.  Also, verify we have a Parent_Subtype.  */
	if (is_extension)
	  {
	    if (!type_annotate_only
		|| Present (Record_Extension_Part (record_definition)))
	      record_definition = Record_Extension_Part (record_definition);

	    gcc_assert (type_annotate_only
			|| Present (Parent_Subtype (gnat_entity)));
	  }

	/* Make a node for the record.  If we are not defining the record,
	   suppress expanding incomplete types.  */
	gnu_type = make_node (tree_code_for_record_type (gnat_entity));
	TYPE_NAME (gnu_type) = gnu_entity_name;
	TYPE_PACKED (gnu_type) = (packed != 0) || has_rep;

	if (!definition)
	  {
	    defer_incomplete_level++;
	    this_deferred = true;
	  }

	/* If both a size and rep clause was specified, put the size in
	   the record type now so that it can get the proper mode.  */
	if (has_rep && Known_RM_Size (gnat_entity))
	  TYPE_SIZE (gnu_type)
	    = UI_To_gnu (RM_Size (gnat_entity), bitsizetype);

	/* Always set the alignment here so that it can be used to
	   set the mode, if it is making the alignment stricter.  If
	   it is invalid, it will be checked again below.  If this is to
	   be Atomic, choose a default alignment of a word unless we know
	   the size and it's smaller.  */
	if (Known_Alignment (gnat_entity))
	  TYPE_ALIGN (gnu_type)
	    = validate_alignment (Alignment (gnat_entity), gnat_entity, 0);
	else if (Is_Atomic (gnat_entity) && Known_Esize (gnat_entity))
	  {
	    unsigned int size = UI_To_Int (Esize (gnat_entity));
	    TYPE_ALIGN (gnu_type)
	      = size >= BITS_PER_WORD ? BITS_PER_WORD : ceil_pow2 (size);
	  }
	/* If a type needs strict alignment, the minimum size will be the
	   type size instead of the RM size (see validate_size).  Cap the
	   alignment, lest it causes this type size to become too large.  */
	else if (Strict_Alignment (gnat_entity) && Known_RM_Size (gnat_entity))
	  {
	    unsigned int raw_size = UI_To_Int (RM_Size (gnat_entity));
	    unsigned int raw_align = raw_size & -raw_size;
	    if (raw_align < BIGGEST_ALIGNMENT)
	      TYPE_ALIGN (gnu_type) = raw_align;
	  }
	else
	  TYPE_ALIGN (gnu_type) = 0;

	/* If we have a Parent_Subtype, make a field for the parent.  If
	   this record has rep clauses, force the position to zero.  */
	if (Present (Parent_Subtype (gnat_entity)))
	  {
	    Entity_Id gnat_parent = Parent_Subtype (gnat_entity);
	    tree gnu_dummy_parent_type = make_node (RECORD_TYPE);
	    tree gnu_parent;

	    /* A major complexity here is that the parent subtype will
	       reference our discriminants in its Discriminant_Constraint
	       list.  But those must reference the parent component of this
	       record which is of the parent subtype we have not built yet!
	       To break the circle we first build a dummy COMPONENT_REF which
	       represents the "get to the parent" operation and initialize
	       each of those discriminants to a COMPONENT_REF of the above
	       dummy parent referencing the corresponding discriminant of the
	       base type of the parent subtype.  */
	    gnu_get_parent = build3 (COMPONENT_REF, gnu_dummy_parent_type,
				     build0 (PLACEHOLDER_EXPR, gnu_type),
				     build_decl (input_location,
						 FIELD_DECL, NULL_TREE,
						 gnu_dummy_parent_type),
				     NULL_TREE);

	    if (has_discr)
	      for (gnat_field = First_Stored_Discriminant (gnat_entity);
		   Present (gnat_field);
		   gnat_field = Next_Stored_Discriminant (gnat_field))
		if (Present (Corresponding_Discriminant (gnat_field)))
		  {
		    tree gnu_field
		      = gnat_to_gnu_field_decl (Corresponding_Discriminant
						(gnat_field));
		    save_gnu_tree
		      (gnat_field,
		       build3 (COMPONENT_REF, TREE_TYPE (gnu_field),
			       gnu_get_parent, gnu_field, NULL_TREE),
		       true);
		  }

	    /* Then we build the parent subtype.  If it has discriminants but
	       the type itself has unknown discriminants, this means that it
	       doesn't contain information about how the discriminants are
	       derived from those of the ancestor type, so it cannot be used
	       directly.  Instead it is built by cloning the parent subtype
	       of the underlying record view of the type, for which the above
	       derivation of discriminants has been made explicit.  */
	    if (Has_Discriminants (gnat_parent)
		&& Has_Unknown_Discriminants (gnat_entity))
	      {
		Entity_Id gnat_uview = Underlying_Record_View (gnat_entity);

		/* If we are defining the type, the underlying record
		   view must already have been elaborated at this point.
		   Otherwise do it now as its parent subtype cannot be
		   technically elaborated on its own.  */
		if (definition)
		  gcc_assert (present_gnu_tree (gnat_uview));
		else
		  gnat_to_gnu_entity (gnat_uview, NULL_TREE, 0);

		gnu_parent = gnat_to_gnu_type (Parent_Subtype (gnat_uview));

		/* Substitute the "get to the parent" of the type for that
		   of its underlying record view in the cloned type.  */
		for (gnat_field = First_Stored_Discriminant (gnat_uview);
		     Present (gnat_field);
		     gnat_field = Next_Stored_Discriminant (gnat_field))
		  if (Present (Corresponding_Discriminant (gnat_field)))
		    {
		      tree gnu_field = gnat_to_gnu_field_decl (gnat_field);
		      tree gnu_ref
			= build3 (COMPONENT_REF, TREE_TYPE (gnu_field),
				  gnu_get_parent, gnu_field, NULL_TREE);
		      gnu_parent
			= substitute_in_type (gnu_parent, gnu_field, gnu_ref);
		    }
	      }
	    else
	      gnu_parent = gnat_to_gnu_type (gnat_parent);

	    /* Finally we fix up both kinds of twisted COMPONENT_REF we have
	       initially built.  The discriminants must reference the fields
	       of the parent subtype and not those of its base type for the
	       placeholder machinery to properly work.  */
	    if (has_discr)
	      {
		/* The actual parent subtype is the full view.  */
		if (IN (Ekind (gnat_parent), Private_Kind))
		  {
		    if (Present (Full_View (gnat_parent)))
		      gnat_parent = Full_View (gnat_parent);
		    else
		      gnat_parent = Underlying_Full_View (gnat_parent);
		  }

		for (gnat_field = First_Stored_Discriminant (gnat_entity);
		     Present (gnat_field);
		     gnat_field = Next_Stored_Discriminant (gnat_field))
		  if (Present (Corresponding_Discriminant (gnat_field)))
		    {
		      Entity_Id field = Empty;
		      for (field = First_Stored_Discriminant (gnat_parent);
			   Present (field);
			   field = Next_Stored_Discriminant (field))
			if (same_discriminant_p (gnat_field, field))
			  break;
		      gcc_assert (Present (field));
		      TREE_OPERAND (get_gnu_tree (gnat_field), 1)
			= gnat_to_gnu_field_decl (field);
		    }
	      }

	    /* The "get to the parent" COMPONENT_REF must be given its
	       proper type...  */
	    TREE_TYPE (gnu_get_parent) = gnu_parent;

	    /* ...and reference the _Parent field of this record.  */
	    gnu_field
	      = create_field_decl (parent_name_id,
				   gnu_parent, gnu_type,
				   has_rep
				   ? TYPE_SIZE (gnu_parent) : NULL_TREE,
				   has_rep
				   ? bitsize_zero_node : NULL_TREE,
				   0, 1);
	    DECL_INTERNAL_P (gnu_field) = 1;
	    TREE_OPERAND (gnu_get_parent, 1) = gnu_field;
	    TYPE_FIELDS (gnu_type) = gnu_field;
	  }

	/* Make the fields for the discriminants and put them into the record
	   unless it's an Unchecked_Union.  */
	if (has_discr)
	  for (gnat_field = First_Stored_Discriminant (gnat_entity);
	       Present (gnat_field);
	       gnat_field = Next_Stored_Discriminant (gnat_field))
	    {
	      /* If this is a record extension and this discriminant is the
		 renaming of another discriminant, we've handled it above.  */
	      if (Present (Parent_Subtype (gnat_entity))
		  && Present (Corresponding_Discriminant (gnat_field)))
		continue;

	      gnu_field
		= gnat_to_gnu_field (gnat_field, gnu_type, packed, definition,
				     debug_info_p);

	      /* Make an expression using a PLACEHOLDER_EXPR from the
		 FIELD_DECL node just created and link that with the
		 corresponding GNAT defining identifier.  */
	      save_gnu_tree (gnat_field,
			     build3 (COMPONENT_REF, TREE_TYPE (gnu_field),
				     build0 (PLACEHOLDER_EXPR, gnu_type),
				     gnu_field, NULL_TREE),
			     true);

	      if (!is_unchecked_union)
		{
		  DECL_CHAIN (gnu_field) = gnu_field_list;
		  gnu_field_list = gnu_field;
		}
	    }

	/* Add the fields into the record type and finish it up.  */
	components_to_record (gnu_type, Component_List (record_definition),
			      gnu_field_list, packed, definition, false,
			      all_rep, is_unchecked_union,
			      !Comes_From_Source (gnat_entity), debug_info_p,
			      false, OK_To_Reorder_Components (gnat_entity),
			      all_rep ? NULL_TREE : bitsize_zero_node, NULL);

	/* If it is passed by reference, force BLKmode to ensure that objects
	   of this type will always be put in memory.  */
	if (TYPE_MODE (gnu_type) != BLKmode
	    && Is_By_Reference_Type (gnat_entity))
	  SET_TYPE_MODE (gnu_type, BLKmode);

	/* We used to remove the associations of the discriminants and _Parent
	   for validity checking but we may need them if there's a Freeze_Node
	   for a subtype used in this record.  */
	TYPE_VOLATILE (gnu_type) = Treat_As_Volatile (gnat_entity);

	/* Fill in locations of fields.  */
	annotate_rep (gnat_entity, gnu_type);

	/* If there are any entities in the chain corresponding to components
	   that we did not elaborate, ensure we elaborate their types if they
	   are Itypes.  */
	for (gnat_temp = First_Entity (gnat_entity);
	     Present (gnat_temp);
	     gnat_temp = Next_Entity (gnat_temp))
	  if ((Ekind (gnat_temp) == E_Component
	       || Ekind (gnat_temp) == E_Discriminant)
	      && Is_Itype (Etype (gnat_temp))
	      && !present_gnu_tree (gnat_temp))
	    gnat_to_gnu_entity (Etype (gnat_temp), NULL_TREE, 0);

	/* If this is a record type associated with an exception definition,
	   equate its fields to those of the standard exception type.  This
	   will make it possible to convert between them.  */
	if (gnu_entity_name == exception_data_name_id)
	  {
	    tree gnu_std_field;
	    for (gnu_field = TYPE_FIELDS (gnu_type),
		 gnu_std_field = TYPE_FIELDS (except_type_node);
		 gnu_field;
		 gnu_field = DECL_CHAIN (gnu_field),
		 gnu_std_field = DECL_CHAIN (gnu_std_field))
	      SET_DECL_ORIGINAL_FIELD_TO_FIELD (gnu_field, gnu_std_field);
	    gcc_assert (!gnu_std_field);
	  }
      }
      break;

    case E_Class_Wide_Subtype:
      /* If an equivalent type is present, that is what we should use.
	 Otherwise, fall through to handle this like a record subtype
	 since it may have constraints.  */
      if (gnat_equiv_type != gnat_entity)
	{
	  gnu_decl = gnat_to_gnu_entity (gnat_equiv_type, NULL_TREE, 0);
	  maybe_present = true;
	  break;
	}

      /* ... fall through ... */

    case E_Record_Subtype:
      /* If Cloned_Subtype is Present it means this record subtype has
	 identical layout to that type or subtype and we should use
	 that GCC type for this one.  The front end guarantees that
	 the component list is shared.  */
      if (Present (Cloned_Subtype (gnat_entity)))
	{
	  gnu_decl = gnat_to_gnu_entity (Cloned_Subtype (gnat_entity),
					 NULL_TREE, 0);
	  maybe_present = true;
	  break;
	}

      /* Otherwise, first ensure the base type is elaborated.  Then, if we are
	 changing the type, make a new type with each field having the type of
	 the field in the new subtype but the position computed by transforming
	 every discriminant reference according to the constraints.  We don't
	 see any difference between private and non-private type here since
	 derivations from types should have been deferred until the completion
	 of the private type.  */
      else
	{
	  Entity_Id gnat_base_type = Implementation_Base_Type (gnat_entity);
	  tree gnu_base_type;

	  if (!definition)
	    {
	      defer_incomplete_level++;
	      this_deferred = true;
	    }

	  gnu_base_type = gnat_to_gnu_type (gnat_base_type);

	  if (present_gnu_tree (gnat_entity))
	    {
	      maybe_present = true;
	      break;
	    }

	  /* If this is a record subtype associated with a dispatch table,
	     strip the suffix.  This is necessary to make sure 2 different
	     subtypes associated with the imported and exported views of a
	     dispatch table are properly merged in LTO mode.  */
	  if (Is_Dispatch_Table_Entity (gnat_entity))
	    {
	      char *p;
	      Get_Encoded_Name (gnat_entity);
	      p = strchr (Name_Buffer, '_');
	      gcc_assert (p);
	      strcpy (p+2, "dtS");
	      gnu_entity_name = get_identifier (Name_Buffer);
	    }

	  /* When the subtype has discriminants and these discriminants affect
	     the initial shape it has inherited, factor them in.  But for an
	     Unchecked_Union (it must be an Itype), just return the type.
	     We can't just test Is_Constrained because private subtypes without
	     discriminants of types with discriminants with default expressions
	     are Is_Constrained but aren't constrained!  */
	  if (IN (Ekind (gnat_base_type), Record_Kind)
	      && !Is_Unchecked_Union (gnat_base_type)
	      && !Is_For_Access_Subtype (gnat_entity)
	      && Is_Constrained (gnat_entity)
	      && Has_Discriminants (gnat_entity)
	      && Present (Discriminant_Constraint (gnat_entity))
	      && Stored_Constraint (gnat_entity) != No_Elist)
	    {
	      VEC(subst_pair,heap) *gnu_subst_list
		= build_subst_list (gnat_entity, gnat_base_type, definition);
	      tree gnu_unpad_base_type, gnu_rep_part, gnu_variant_part, t;
	      tree gnu_pos_list, gnu_field_list = NULL_TREE;
	      bool selected_variant = false;
	      Entity_Id gnat_field;
	      VEC(variant_desc,heap) *gnu_variant_list;

	      gnu_type = make_node (RECORD_TYPE);
	      TYPE_NAME (gnu_type) = gnu_entity_name;
	      TYPE_PACKED (gnu_type) = TYPE_PACKED (gnu_base_type);

	      /* Set the size, alignment and alias set of the new type to
		 match that of the old one, doing required substitutions.  */
	      copy_and_substitute_in_size (gnu_type, gnu_base_type,
					   gnu_subst_list);

	      if (TYPE_IS_PADDING_P (gnu_base_type))
		gnu_unpad_base_type = TREE_TYPE (TYPE_FIELDS (gnu_base_type));
	      else
		gnu_unpad_base_type = gnu_base_type;

	      /* Look for a variant part in the base type.  */
	      gnu_variant_part = get_variant_part (gnu_unpad_base_type);

	      /* If there is a variant part, we must compute whether the
		 constraints statically select a particular variant.  If
		 so, we simply drop the qualified union and flatten the
		 list of fields.  Otherwise we'll build a new qualified
		 union for the variants that are still relevant.  */
	      if (gnu_variant_part)
		{
		  variant_desc *v;
		  unsigned int i;

		  gnu_variant_list
		    = build_variant_list (TREE_TYPE (gnu_variant_part),
					  gnu_subst_list, NULL);

		  /* If all the qualifiers are unconditionally true, the
		     innermost variant is statically selected.  */
		  selected_variant = true;
		  FOR_EACH_VEC_ELT (variant_desc, gnu_variant_list, i, v)
		    if (!integer_onep (v->qual))
		      {
			selected_variant = false;
			break;
		      }

		  /* Otherwise, create the new variants.  */
		  if (!selected_variant)
		    FOR_EACH_VEC_ELT (variant_desc, gnu_variant_list, i, v)
		      {
			tree old_variant = v->type;
			tree new_variant = make_node (RECORD_TYPE);
			tree suffix
			  = concat_name (DECL_NAME (gnu_variant_part),
					 IDENTIFIER_POINTER
					 (DECL_NAME (v->field)));
			TYPE_NAME (new_variant)
			  = concat_name (TYPE_NAME (gnu_type),
					 IDENTIFIER_POINTER (suffix));
			copy_and_substitute_in_size (new_variant, old_variant,
						     gnu_subst_list);
			v->new_type = new_variant;
		      }
		}
	      else
		{
		  gnu_variant_list = NULL;
		  selected_variant = false;
		}

	      gnu_pos_list
		= build_position_list (gnu_unpad_base_type,
				       gnu_variant_list && !selected_variant,
				       size_zero_node, bitsize_zero_node,
				       BIGGEST_ALIGNMENT, NULL_TREE);

	      for (gnat_field = First_Entity (gnat_entity);
		   Present (gnat_field);
		   gnat_field = Next_Entity (gnat_field))
		if ((Ekind (gnat_field) == E_Component
		     || Ekind (gnat_field) == E_Discriminant)
		    && !(Present (Corresponding_Discriminant (gnat_field))
			 && Is_Tagged_Type (gnat_base_type))
		    && Underlying_Type (Scope (Original_Record_Component
					       (gnat_field)))
		       == gnat_base_type)
		  {
		    Name_Id gnat_name = Chars (gnat_field);
		    Entity_Id gnat_old_field
		      = Original_Record_Component (gnat_field);
		    tree gnu_old_field
		      = gnat_to_gnu_field_decl (gnat_old_field);
		    tree gnu_context = DECL_CONTEXT (gnu_old_field);
		    tree gnu_field, gnu_field_type, gnu_size;
		    tree gnu_cont_type, gnu_last = NULL_TREE;

		    /* If the type is the same, retrieve the GCC type from the
		       old field to take into account possible adjustments.  */
		    if (Etype (gnat_field) == Etype (gnat_old_field))
		      gnu_field_type = TREE_TYPE (gnu_old_field);
		    else
		      gnu_field_type = gnat_to_gnu_type (Etype (gnat_field));

		    /* If there was a component clause, the field types must be
		       the same for the type and subtype, so copy the data from
		       the old field to avoid recomputation here.  Also if the
		       field is justified modular and the optimization in
		       gnat_to_gnu_field was applied.  */
		    if (Present (Component_Clause (gnat_old_field))
			|| (TREE_CODE (gnu_field_type) == RECORD_TYPE
			    && TYPE_JUSTIFIED_MODULAR_P (gnu_field_type)
			    && TREE_TYPE (TYPE_FIELDS (gnu_field_type))
			       == TREE_TYPE (gnu_old_field)))
		      {
			gnu_size = DECL_SIZE (gnu_old_field);
			gnu_field_type = TREE_TYPE (gnu_old_field);
		      }

		    /* If the old field was packed and of constant size, we
		       have to get the old size here, as it might differ from
		       what the Etype conveys and the latter might overlap
		       onto the following field.  Try to arrange the type for
		       possible better packing along the way.  */
		    else if (DECL_PACKED (gnu_old_field)
			     && TREE_CODE (DECL_SIZE (gnu_old_field))
			        == INTEGER_CST)
		      {
			gnu_size = DECL_SIZE (gnu_old_field);
			if (RECORD_OR_UNION_TYPE_P (gnu_field_type)
			    && !TYPE_FAT_POINTER_P (gnu_field_type)
			    && host_integerp (TYPE_SIZE (gnu_field_type), 1))
			  gnu_field_type
			    = make_packable_type (gnu_field_type, true);
		      }

		    else
		      gnu_size = TYPE_SIZE (gnu_field_type);

		    /* If the context of the old field is the base type or its
		       REP part (if any), put the field directly in the new
		       type; otherwise look up the context in the variant list
		       and put the field either in the new type if there is a
		       selected variant or in one of the new variants.  */
		    if (gnu_context == gnu_unpad_base_type
		        || ((gnu_rep_part = get_rep_part (gnu_unpad_base_type))
			    && gnu_context == TREE_TYPE (gnu_rep_part)))
		      gnu_cont_type = gnu_type;
		    else
		      {
			variant_desc *v;
			unsigned int i;

			t = NULL_TREE;
<<<<<<< HEAD
			FOR_EACH_VEC_ELT_REVERSE (variant_desc,
						  gnu_variant_list, ix, v)
=======
			FOR_EACH_VEC_ELT (variant_desc, gnu_variant_list, i, v)
>>>>>>> 747e4b8f
			  if (gnu_context == v->type
			      || ((gnu_rep_part = get_rep_part (v->type))
				  && gnu_context == TREE_TYPE (gnu_rep_part)))
			    {
			      t = v->type;
			      break;
			    }
			if (t)
			  {
			    if (selected_variant)
			      gnu_cont_type = gnu_type;
			    else
			      gnu_cont_type = v->new_type;
			  }
			else
			  /* The front-end may pass us "ghost" components if
			     it fails to recognize that a constrained subtype
			     is statically constrained.  Discard them.  */
			  continue;
		      }

		    /* Now create the new field modeled on the old one.  */
		    gnu_field
		      = create_field_decl_from (gnu_old_field, gnu_field_type,
						gnu_cont_type, gnu_size,
						gnu_pos_list, gnu_subst_list);

		    /* Put it in one of the new variants directly.  */
		    if (gnu_cont_type != gnu_type)
		      {
			DECL_CHAIN (gnu_field) = TYPE_FIELDS (gnu_cont_type);
			TYPE_FIELDS (gnu_cont_type) = gnu_field;
		      }

		    /* To match the layout crafted in components_to_record,
		       if this is the _Tag or _Parent field, put it before
		       any other fields.  */
		    else if (gnat_name == Name_uTag
			     || gnat_name == Name_uParent)
		      gnu_field_list = chainon (gnu_field_list, gnu_field);

		    /* Similarly, if this is the _Controller field, put
		       it before the other fields except for the _Tag or
		       _Parent field.  */
		    else if (gnat_name == Name_uController && gnu_last)
		      {
			DECL_CHAIN (gnu_field) = DECL_CHAIN (gnu_last);
			DECL_CHAIN (gnu_last) = gnu_field;
		      }

		    /* Otherwise, if this is a regular field, put it after
		       the other fields.  */
		    else
		      {
			DECL_CHAIN (gnu_field) = gnu_field_list;
			gnu_field_list = gnu_field;
			if (!gnu_last)
			  gnu_last = gnu_field;
		      }

		    save_gnu_tree (gnat_field, gnu_field, false);
		  }

	      /* If there is a variant list and no selected variant, we need
		 to create the nest of variant parts from the old nest.  */
	      if (gnu_variant_list && !selected_variant)
		{
		  tree new_variant_part
		    = create_variant_part_from (gnu_variant_part,
						gnu_variant_list, gnu_type,
						gnu_pos_list, gnu_subst_list);
		  DECL_CHAIN (new_variant_part) = gnu_field_list;
		  gnu_field_list = new_variant_part;
		}

	      /* Now go through the entities again looking for Itypes that
		 we have not elaborated but should (e.g., Etypes of fields
		 that have Original_Components).  */
	      for (gnat_field = First_Entity (gnat_entity);
		   Present (gnat_field); gnat_field = Next_Entity (gnat_field))
		if ((Ekind (gnat_field) == E_Discriminant
		     || Ekind (gnat_field) == E_Component)
		    && !present_gnu_tree (Etype (gnat_field)))
		  gnat_to_gnu_entity (Etype (gnat_field), NULL_TREE, 0);

	      /* Do not emit debug info for the type yet since we're going to
		 modify it below.  */
	      finish_record_type (gnu_type, nreverse (gnu_field_list), 2,
				  false);
	      compute_record_mode (gnu_type);

	      /* See the E_Record_Type case for the rationale.  */
	      if (TYPE_MODE (gnu_type) != BLKmode
		  && Is_By_Reference_Type (gnat_entity))
		SET_TYPE_MODE (gnu_type, BLKmode);

	      TYPE_VOLATILE (gnu_type) = Treat_As_Volatile (gnat_entity);

	      /* Fill in locations of fields.  */
	      annotate_rep (gnat_entity, gnu_type);

	      /* If debugging information is being written for the type, write
		 a record that shows what we are a subtype of and also make a
		 variable that indicates our size, if still variable.  */
	      if (debug_info_p)
		{
		  tree gnu_subtype_marker = make_node (RECORD_TYPE);
		  tree gnu_unpad_base_name = TYPE_NAME (gnu_unpad_base_type);
		  tree gnu_size_unit = TYPE_SIZE_UNIT (gnu_type);

		  if (TREE_CODE (gnu_unpad_base_name) == TYPE_DECL)
		    gnu_unpad_base_name = DECL_NAME (gnu_unpad_base_name);

		  TYPE_NAME (gnu_subtype_marker)
		    = create_concat_name (gnat_entity, "XVS");
		  finish_record_type (gnu_subtype_marker,
				      create_field_decl (gnu_unpad_base_name,
							 build_reference_type
							 (gnu_unpad_base_type),
							 gnu_subtype_marker,
							 NULL_TREE, NULL_TREE,
							 0, 0),
				      0, true);

		  add_parallel_type (gnu_type, gnu_subtype_marker);

		  if (definition
		      && TREE_CODE (gnu_size_unit) != INTEGER_CST
		      && !CONTAINS_PLACEHOLDER_P (gnu_size_unit))
		    TYPE_SIZE_UNIT (gnu_subtype_marker)
		      = create_var_decl (create_concat_name (gnat_entity,
							     "XVZ"),
					 NULL_TREE, sizetype, gnu_size_unit,
					 false, false, false, false, NULL,
					 gnat_entity);
		}

	      VEC_free (variant_desc, heap, gnu_variant_list);
	      VEC_free (subst_pair, heap, gnu_subst_list);

	      /* Now we can finalize it.  */
	      rest_of_record_type_compilation (gnu_type);
	    }

	  /* Otherwise, go down all the components in the new type and make
	     them equivalent to those in the base type.  */
	  else
	    {
	      gnu_type = gnu_base_type;

	      for (gnat_temp = First_Entity (gnat_entity);
		   Present (gnat_temp);
		   gnat_temp = Next_Entity (gnat_temp))
		if ((Ekind (gnat_temp) == E_Discriminant
		     && !Is_Unchecked_Union (gnat_base_type))
		    || Ekind (gnat_temp) == E_Component)
		  save_gnu_tree (gnat_temp,
				 gnat_to_gnu_field_decl
				 (Original_Record_Component (gnat_temp)),
				 false);
	    }
	}
      break;

    case E_Access_Subprogram_Type:
      /* Use the special descriptor type for dispatch tables if needed,
	 that is to say for the Prim_Ptr of a-tags.ads and its clones.
	 Note that we are only required to do so for static tables in
	 order to be compatible with the C++ ABI, but Ada 2005 allows
	 to extend library level tagged types at the local level so
	 we do it in the non-static case as well.  */
      if (TARGET_VTABLE_USES_DESCRIPTORS
	  && Is_Dispatch_Table_Entity (gnat_entity))
	{
	    gnu_type = fdesc_type_node;
	    gnu_size = TYPE_SIZE (gnu_type);
	    break;
	}

      /* ... fall through ... */

    case E_Anonymous_Access_Subprogram_Type:
      /* If we are not defining this entity, and we have incomplete
	 entities being processed above us, make a dummy type and
	 fill it in later.  */
      if (!definition && defer_incomplete_level != 0)
	{
	  struct incomplete *p = XNEW (struct incomplete);

	  gnu_type
	    = build_pointer_type
	      (make_dummy_type (Directly_Designated_Type (gnat_entity)));
	  gnu_decl = create_type_decl (gnu_entity_name, gnu_type, attr_list,
				       !Comes_From_Source (gnat_entity),
				       debug_info_p, gnat_entity);
	  this_made_decl = true;
	  gnu_type = TREE_TYPE (gnu_decl);
	  save_gnu_tree (gnat_entity, gnu_decl, false);
	  saved = true;

	  p->old_type = TREE_TYPE (gnu_type);
	  p->full_type = Directly_Designated_Type (gnat_entity);
	  p->next = defer_incomplete_list;
	  defer_incomplete_list = p;
	  break;
	}

      /* ... fall through ... */

    case E_Allocator_Type:
    case E_Access_Type:
    case E_Access_Attribute_Type:
    case E_Anonymous_Access_Type:
    case E_General_Access_Type:
      {
	/* The designated type and its equivalent type for gigi.  */
	Entity_Id gnat_desig_type = Directly_Designated_Type (gnat_entity);
	Entity_Id gnat_desig_equiv = Gigi_Equivalent_Type (gnat_desig_type);
	/* Whether it comes from a limited with.  */
	bool is_from_limited_with
	  = (IN (Ekind (gnat_desig_equiv), Incomplete_Kind)
	     && From_With_Type (gnat_desig_equiv));
	/* The "full view" of the designated type.  If this is an incomplete
	   entity from a limited with, treat its non-limited view as the full
	   view.  Otherwise, if this is an incomplete or private type, use the
	   full view.  In the former case, we might point to a private type,
	   in which case, we need its full view.  Also, we want to look at the
	   actual type used for the representation, so this takes a total of
	   three steps.  */
	Entity_Id gnat_desig_full_direct_first
	  = (is_from_limited_with
	     ? Non_Limited_View (gnat_desig_equiv)
	     : (IN (Ekind (gnat_desig_equiv), Incomplete_Or_Private_Kind)
		? Full_View (gnat_desig_equiv) : Empty));
	Entity_Id gnat_desig_full_direct
	  = ((is_from_limited_with
	      && Present (gnat_desig_full_direct_first)
	      && IN (Ekind (gnat_desig_full_direct_first), Private_Kind))
	     ? Full_View (gnat_desig_full_direct_first)
	     : gnat_desig_full_direct_first);
	Entity_Id gnat_desig_full
	  = Gigi_Equivalent_Type (gnat_desig_full_direct);
	/* The type actually used to represent the designated type, either
	   gnat_desig_full or gnat_desig_equiv.  */
	Entity_Id gnat_desig_rep;
	/* True if this is a pointer to an unconstrained array.  */
	bool is_unconstrained_array;
	/* We want to know if we'll be seeing the freeze node for any
	   incomplete type we may be pointing to.  */
	bool in_main_unit
	  = (Present (gnat_desig_full)
	     ? In_Extended_Main_Code_Unit (gnat_desig_full)
	     : In_Extended_Main_Code_Unit (gnat_desig_type));
	/* True if we make a dummy type here.  */
	bool made_dummy = false;
	/* The mode to be used for the pointer type.  */
	enum machine_mode p_mode = mode_for_size (esize, MODE_INT, 0);
	/* The GCC type used for the designated type.  */
	tree gnu_desig_type = NULL_TREE;

	if (!targetm.valid_pointer_mode (p_mode))
	  p_mode = ptr_mode;

	/* If either the designated type or its full view is an unconstrained
	   array subtype, replace it with the type it's a subtype of.  This
	   avoids problems with multiple copies of unconstrained array types.
	   Likewise, if the designated type is a subtype of an incomplete
	   record type, use the parent type to avoid order of elaboration
	   issues.  This can lose some code efficiency, but there is no
	   alternative.  */
	if (Ekind (gnat_desig_equiv) == E_Array_Subtype
	    && !Is_Constrained (gnat_desig_equiv))
	  gnat_desig_equiv = Etype (gnat_desig_equiv);
	if (Present (gnat_desig_full)
	    && ((Ekind (gnat_desig_full) == E_Array_Subtype
		 && !Is_Constrained (gnat_desig_full))
		|| (Ekind (gnat_desig_full) == E_Record_Subtype
		    && Ekind (Etype (gnat_desig_full)) == E_Record_Type)))
	  gnat_desig_full = Etype (gnat_desig_full);

	/* Set the type that's actually the representation of the designated
	   type and also flag whether we have a unconstrained array.  */
	gnat_desig_rep
	  = Present (gnat_desig_full) ? gnat_desig_full : gnat_desig_equiv;
	is_unconstrained_array
	  = Is_Array_Type (gnat_desig_rep) && !Is_Constrained (gnat_desig_rep);

	/* If we are pointing to an incomplete type whose completion is an
	   unconstrained array, make dummy fat and thin pointer types to it.
	   Likewise if the type itself is dummy or an unconstrained array.  */
	if (is_unconstrained_array
	    && (Present (gnat_desig_full)
		|| (present_gnu_tree (gnat_desig_equiv)
		    && TYPE_IS_DUMMY_P
		       (TREE_TYPE (get_gnu_tree (gnat_desig_equiv))))
		|| (!in_main_unit
		    && defer_incomplete_level != 0
		    && !present_gnu_tree (gnat_desig_equiv))
		|| (in_main_unit
		    && is_from_limited_with
		    && Present (Freeze_Node (gnat_desig_equiv)))))
	  {
	    if (present_gnu_tree (gnat_desig_rep))
	      gnu_desig_type = TREE_TYPE (get_gnu_tree (gnat_desig_rep));
	    else
	      {
		gnu_desig_type = make_dummy_type (gnat_desig_rep);
		made_dummy = true;
	      }

	    /* If the call above got something that has a pointer, the pointer
	       is our type.  This could have happened either because the type
	       was elaborated or because somebody else executed the code.  */
	    if (!TYPE_POINTER_TO (gnu_desig_type))
	      build_dummy_unc_pointer_types (gnat_desig_equiv, gnu_desig_type);
	    gnu_type = TYPE_POINTER_TO (gnu_desig_type);
	  }

	/* If we already know what the full type is, use it.  */
	else if (Present (gnat_desig_full)
		 && present_gnu_tree (gnat_desig_full))
	  gnu_desig_type = TREE_TYPE (get_gnu_tree (gnat_desig_full));

	/* Get the type of the thing we are to point to and build a pointer to
	   it.  If it is a reference to an incomplete or private type with a
	   full view that is a record, make a dummy type node and get the
	   actual type later when we have verified it is safe.  */
	else if ((!in_main_unit
		  && !present_gnu_tree (gnat_desig_equiv)
		  && Present (gnat_desig_full)
		  && !present_gnu_tree (gnat_desig_full)
		  && Is_Record_Type (gnat_desig_full))
		 /* Likewise if we are pointing to a record or array and we are
		    to defer elaborating incomplete types.  We do this as this
		    access type may be the full view of a private type.  Note
		    that the unconstrained array case is handled above.  */
		 || ((!in_main_unit || imported_p)
		     && defer_incomplete_level != 0
		     && !present_gnu_tree (gnat_desig_equiv)
		     && (Is_Record_Type (gnat_desig_rep)
			 || Is_Array_Type (gnat_desig_rep)))
		 /* If this is a reference from a limited_with type back to our
		    main unit and there's a freeze node for it, either we have
		    already processed the declaration and made the dummy type,
		    in which case we just reuse the latter, or we have not yet,
		    in which case we make the dummy type and it will be reused
		    when the declaration is finally processed.  In both cases,
		    the pointer eventually created below will be automatically
		    adjusted when the freeze node is processed.  Note that the
		    unconstrained array case is handled above.  */
		 ||  (in_main_unit
		      && is_from_limited_with
		      && Present (Freeze_Node (gnat_desig_rep))))
	  {
	    gnu_desig_type = make_dummy_type (gnat_desig_equiv);
	    made_dummy = true;
	  }

	/* Otherwise handle the case of a pointer to itself.  */
	else if (gnat_desig_equiv == gnat_entity)
	  {
	    gnu_type
	      = build_pointer_type_for_mode (void_type_node, p_mode,
					     No_Strict_Aliasing (gnat_entity));
	    TREE_TYPE (gnu_type) = TYPE_POINTER_TO (gnu_type) = gnu_type;
	  }

	/* If expansion is disabled, the equivalent type of a concurrent type
	   is absent, so build a dummy pointer type.  */
	else if (type_annotate_only && No (gnat_desig_equiv))
	  gnu_type = ptr_void_type_node;

	/* Finally, handle the default case where we can just elaborate our
	   designated type.  */
	else
	  gnu_desig_type = gnat_to_gnu_type (gnat_desig_equiv);

	/* It is possible that a call to gnat_to_gnu_type above resolved our
	   type.  If so, just return it.  */
	if (present_gnu_tree (gnat_entity))
	  {
	    maybe_present = true;
	    break;
	  }

	/* If we haven't done it yet, build the pointer type the usual way.  */
	if (!gnu_type)
	  {
	    /* Modify the designated type if we are pointing only to constant
	       objects, but don't do it for unconstrained arrays.  */
	    if (Is_Access_Constant (gnat_entity)
		&& TREE_CODE (gnu_desig_type) != UNCONSTRAINED_ARRAY_TYPE)
	      {
		gnu_desig_type
		  = build_qualified_type
		    (gnu_desig_type,
		     TYPE_QUALS (gnu_desig_type) | TYPE_QUAL_CONST);

		/* Some extra processing is required if we are building a
		   pointer to an incomplete type (in the GCC sense).  We might
		   have such a type if we just made a dummy, or directly out
		   of the call to gnat_to_gnu_type above if we are processing
		   an access type for a record component designating the
		   record type itself.  */
		if (TYPE_MODE (gnu_desig_type) == VOIDmode)
		  {
		    /* We must ensure that the pointer to variant we make will
		       be processed by update_pointer_to when the initial type
		       is completed.  Pretend we made a dummy and let further
		       processing act as usual.  */
		    made_dummy = true;

		    /* We must ensure that update_pointer_to will not retrieve
		       the dummy variant when building a properly qualified
		       version of the complete type.  We take advantage of the
		       fact that get_qualified_type is requiring TYPE_NAMEs to
		       match to influence build_qualified_type and then also
		       update_pointer_to here.  */
		    TYPE_NAME (gnu_desig_type)
		      = create_concat_name (gnat_desig_type, "INCOMPLETE_CST");
		  }
	      }

	    gnu_type
	      = build_pointer_type_for_mode (gnu_desig_type, p_mode,
					     No_Strict_Aliasing (gnat_entity));
	  }

	/* If we are not defining this object and we have made a dummy pointer,
	   save our current definition, evaluate the actual type, and replace
	   the tentative type we made with the actual one.  If we are to defer
	   actually looking up the actual type, make an entry in the deferred
	   list.  If this is from a limited with, we may have to defer to the
	   end of the current unit.  */
	if ((!in_main_unit || is_from_limited_with) && made_dummy)
	  {
	    tree gnu_old_desig_type;

	    if (TYPE_IS_FAT_POINTER_P (gnu_type))
	      {
		gnu_old_desig_type = TYPE_UNCONSTRAINED_ARRAY (gnu_type);
		if (esize == POINTER_SIZE)
		  gnu_type = build_pointer_type
			     (TYPE_OBJECT_RECORD_TYPE (gnu_old_desig_type));
	      }
	    else
	      gnu_old_desig_type = TREE_TYPE (gnu_type);

	    gnu_decl = create_type_decl (gnu_entity_name, gnu_type, attr_list,
					 !Comes_From_Source (gnat_entity),
					 debug_info_p, gnat_entity);
	    this_made_decl = true;
	    gnu_type = TREE_TYPE (gnu_decl);
	    save_gnu_tree (gnat_entity, gnu_decl, false);
	    saved = true;

	    /* Note that the call to gnat_to_gnu_type on gnat_desig_equiv might
	       update gnu_old_desig_type directly, in which case it will not be
	       a dummy type any more when we get into update_pointer_to.

	       This can happen e.g. when the designated type is a record type,
	       because their elaboration starts with an initial node from
	       make_dummy_type, which may be the same node as the one we got.

	       Besides, variants of this non-dummy type might have been created
	       along the way.  update_pointer_to is expected to properly take
	       care of those situations.  */
	    if (defer_incomplete_level == 0 && !is_from_limited_with)
	      {
		defer_finalize_level++;
		update_pointer_to (TYPE_MAIN_VARIANT (gnu_old_desig_type),
				   gnat_to_gnu_type (gnat_desig_equiv));
		defer_finalize_level--;
	      }
	    else
	      {
		struct incomplete *p = XNEW (struct incomplete);
		struct incomplete **head
		  = (is_from_limited_with
		     ? &defer_limited_with : &defer_incomplete_list);
		p->old_type = gnu_old_desig_type;
		p->full_type = gnat_desig_equiv;
		p->next = *head;
		*head = p;
	      }
	  }
      }
      break;

    case E_Access_Protected_Subprogram_Type:
    case E_Anonymous_Access_Protected_Subprogram_Type:
      if (type_annotate_only && No (gnat_equiv_type))
	gnu_type = ptr_void_type_node;
      else
	{
	  /* The run-time representation is the equivalent type.  */
	  gnu_type = gnat_to_gnu_type (gnat_equiv_type);
	  maybe_present = true;
	}

      if (Is_Itype (Directly_Designated_Type (gnat_entity))
	  && !present_gnu_tree (Directly_Designated_Type (gnat_entity))
	  && No (Freeze_Node (Directly_Designated_Type (gnat_entity)))
	  && !Is_Record_Type (Scope (Directly_Designated_Type (gnat_entity))))
	gnat_to_gnu_entity (Directly_Designated_Type (gnat_entity),
			    NULL_TREE, 0);

      break;

    case E_Access_Subtype:

      /* We treat this as identical to its base type; any constraint is
	 meaningful only to the front-end.

	 The designated type must be elaborated as well, if it does
	 not have its own freeze node.  Designated (sub)types created
	 for constrained components of records with discriminants are
	 not frozen by the front-end and thus not elaborated by gigi,
	 because their use may appear before the base type is frozen,
	 and because it is not clear that they are needed anywhere in
	 gigi.  With the current model, there is no correct place where
	 they could be elaborated.  */

      gnu_type = gnat_to_gnu_type (Etype (gnat_entity));
      if (Is_Itype (Directly_Designated_Type (gnat_entity))
	  && !present_gnu_tree (Directly_Designated_Type (gnat_entity))
	  && Is_Frozen (Directly_Designated_Type (gnat_entity))
	  && No (Freeze_Node (Directly_Designated_Type (gnat_entity))))
	{
	  /* If we are not defining this entity, and we have incomplete
	     entities being processed above us, make a dummy type and
	     elaborate it later.  */
	  if (!definition && defer_incomplete_level != 0)
	    {
	      struct incomplete *p = XNEW (struct incomplete);

	      p->old_type
		= make_dummy_type (Directly_Designated_Type (gnat_entity));
	      p->full_type = Directly_Designated_Type (gnat_entity);
	      p->next = defer_incomplete_list;
	      defer_incomplete_list = p;
	    }
	  else if (!IN (Ekind (Base_Type
			       (Directly_Designated_Type (gnat_entity))),
		        Incomplete_Or_Private_Kind))
	    gnat_to_gnu_entity (Directly_Designated_Type (gnat_entity),
				NULL_TREE, 0);
	}

      maybe_present = true;
      break;

    /* Subprogram Entities

       The following access functions are defined for subprograms:

		Etype       	Return type or Standard_Void_Type.
		First_Formal	The first formal parameter.
		Is_Imported     Indicates that the subprogram has appeared in
				an INTERFACE or IMPORT pragma.  For now we
				assume that the external language is C.
		Is_Exported     Likewise but for an EXPORT pragma.
		Is_Inlined      True if the subprogram is to be inlined.

       Each parameter is first checked by calling must_pass_by_ref on its
       type to determine if it is passed by reference.  For parameters which
       are copied in, if they are Ada In Out or Out parameters, their return
       value becomes part of a record which becomes the return type of the
       function (C function - note that this applies only to Ada procedures
       so there is no Ada return type).  Additional code to store back the
       parameters will be generated on the caller side.  This transformation
       is done here, not in the front-end.

       The intended result of the transformation can be seen from the
       equivalent source rewritings that follow:

						struct temp {int a,b};
       procedure P (A,B: In Out ...) is		temp P (int A,B)
       begin					{
	 ..					  ..
       end P;					  return {A,B};
						}

						temp t;
       P(X,Y);					t = P(X,Y);
						X = t.a , Y = t.b;

       For subprogram types we need to perform mainly the same conversions to
       GCC form that are needed for procedures and function declarations.  The
       only difference is that at the end, we make a type declaration instead
       of a function declaration.  */

    case E_Subprogram_Type:
    case E_Function:
    case E_Procedure:
      {
	/* The type returned by a function or else Standard_Void_Type for a
	   procedure.  */
	Entity_Id gnat_return_type = Etype (gnat_entity);
	tree gnu_return_type;
	/* The first GCC parameter declaration (a PARM_DECL node).  The
	   PARM_DECL nodes are chained through the DECL_CHAIN field, so this
	   actually is the head of this parameter list.  */
	tree gnu_param_list = NULL_TREE;
	/* Likewise for the stub associated with an exported procedure.  */
	tree gnu_stub_param_list = NULL_TREE;
	/* Non-null for subprograms containing parameters passed by copy-in
	   copy-out (Ada In Out or Out parameters not passed by reference),
	   in which case it is the list of nodes used to specify the values
	   of the In Out/Out parameters that are returned as a record upon
	   procedure return.  The TREE_PURPOSE of an element of this list is
	   a field of the record and the TREE_VALUE is the PARM_DECL
	   corresponding to that field.  This list will be saved in the
	   TYPE_CI_CO_LIST field of the FUNCTION_TYPE node we create.  */
	tree gnu_cico_list = NULL_TREE;
	/* List of fields in return type of procedure with copy-in copy-out
	   parameters.  */
	tree gnu_field_list = NULL_TREE;
	/* If an import pragma asks to map this subprogram to a GCC builtin,
	   this is the builtin DECL node.  */
	tree gnu_builtin_decl = NULL_TREE;
	/* For the stub associated with an exported procedure.  */
	tree gnu_stub_type = NULL_TREE, gnu_stub_name = NULL_TREE;
	tree gnu_ext_name = create_concat_name (gnat_entity, NULL);
	Entity_Id gnat_param;
	bool inline_flag = Is_Inlined (gnat_entity);
	bool public_flag = Is_Public (gnat_entity) || imported_p;
	bool extern_flag
	  = (Is_Public (gnat_entity) && !definition) || imported_p;
	bool artificial_flag = !Comes_From_Source (gnat_entity);
       /* The semantics of "pure" in Ada essentially matches that of "const"
          in the back-end.  In particular, both properties are orthogonal to
          the "nothrow" property if the EH circuitry is explicit in the
          internal representation of the back-end.  If we are to completely
          hide the EH circuitry from it, we need to declare that calls to pure
          Ada subprograms that can throw have side effects since they can
          trigger an "abnormal" transfer of control flow; thus they can be
          neither "const" nor "pure" in the back-end sense.  */
	bool const_flag
	  = (Exception_Mechanism == Back_End_Exceptions
	     && Is_Pure (gnat_entity));
	bool volatile_flag = No_Return (gnat_entity);
	bool return_by_direct_ref_p = false;
	bool return_by_invisi_ref_p = false;
	bool return_unconstrained_p = false;
	bool has_stub = false;
	int parmnum;

	/* A parameter may refer to this type, so defer completion of any
	   incomplete types.  */
	if (kind == E_Subprogram_Type && !definition)
	  {
	    defer_incomplete_level++;
	    this_deferred = true;
	  }

	/* If the subprogram has an alias, it is probably inherited, so
	   we can use the original one.  If the original "subprogram"
	   is actually an enumeration literal, it may be the first use
	   of its type, so we must elaborate that type now.  */
	if (Present (Alias (gnat_entity)))
	  {
	    if (Ekind (Alias (gnat_entity)) == E_Enumeration_Literal)
	      gnat_to_gnu_entity (Etype (Alias (gnat_entity)), NULL_TREE, 0);

	    gnu_decl = gnat_to_gnu_entity (Alias (gnat_entity), gnu_expr, 0);

	    /* Elaborate any Itypes in the parameters of this entity.  */
	    for (gnat_temp = First_Formal_With_Extras (gnat_entity);
		 Present (gnat_temp);
		 gnat_temp = Next_Formal_With_Extras (gnat_temp))
	      if (Is_Itype (Etype (gnat_temp)))
		gnat_to_gnu_entity (Etype (gnat_temp), NULL_TREE, 0);

	    break;
	  }

	/* If this subprogram is expectedly bound to a GCC builtin, fetch the
	   corresponding DECL node.  Proper generation of calls later on need
	   proper parameter associations so we don't "break;" here.  */
	if (Convention (gnat_entity) == Convention_Intrinsic
	    && Present (Interface_Name (gnat_entity)))
	  {
	    gnu_builtin_decl = builtin_decl_for (gnu_ext_name);

	    /* Inability to find the builtin decl most often indicates a
	       genuine mistake, but imports of unregistered intrinsics are
	       sometimes issued on purpose to allow hooking in alternate
	       bodies.  We post a warning conditioned on Wshadow in this case,
	       to let developers be notified on demand without risking false
	       positives with common default sets of options.  */

	    if (gnu_builtin_decl == NULL_TREE && warn_shadow)
	      post_error ("?gcc intrinsic not found for&!", gnat_entity);
	  }

	/* ??? What if we don't find the builtin node above ? warn ? err ?
	   In the current state we neither warn nor err, and calls will just
	   be handled as for regular subprograms.  */

	/* Look into the return type and get its associated GCC tree.  If it
	   is not void, compute various flags for the subprogram type.  */
	if (Ekind (gnat_return_type) == E_Void)
	  gnu_return_type = void_type_node;
	else
	  {
	    /* Ada 2012 (AI05-0151): Incomplete types coming from a limited
	       context may now appear in parameter and result profiles.  If
	       we are only annotating types, break circularities here.  */
	    if (type_annotate_only
		&& IN (Ekind (gnat_return_type), Incomplete_Kind)
	        && From_With_Type (gnat_return_type)
		&& In_Extended_Main_Code_Unit
		   (Non_Limited_View (gnat_return_type))
		&& !present_gnu_tree (Non_Limited_View (gnat_return_type)))
	      gnu_return_type = ptr_void_type_node;
	    else
	      gnu_return_type = gnat_to_gnu_type (gnat_return_type);

	    /* If this function returns by reference, make the actual return
	       type the pointer type and make a note of that.  */
	    if (Returns_By_Ref (gnat_entity))
	      {
		gnu_return_type = build_pointer_type (gnu_return_type);
		return_by_direct_ref_p = true;
	      }

	    /* If we are supposed to return an unconstrained array type, make
	       the actual return type the fat pointer type.  */
	    else if (TREE_CODE (gnu_return_type) == UNCONSTRAINED_ARRAY_TYPE)
	      {
		gnu_return_type = TREE_TYPE (gnu_return_type);
		return_unconstrained_p = true;
	      }

	    /* Likewise, if the return type requires a transient scope, the
	       return value will be allocated on the secondary stack so the
	       actual return type is the pointer type.  */
	    else if (Requires_Transient_Scope (gnat_return_type))
	      {
		gnu_return_type = build_pointer_type (gnu_return_type);
		return_unconstrained_p = true;
	      }

	    /* If the Mechanism is By_Reference, ensure this function uses the
	       target's by-invisible-reference mechanism, which may not be the
	       same as above (e.g. it might be passing an extra parameter).  */
	    else if (kind == E_Function
		     && Mechanism (gnat_entity) == By_Reference)
	      return_by_invisi_ref_p = true;

	    /* Likewise, if the return type is itself By_Reference.  */
	    else if (TYPE_IS_BY_REFERENCE_P (gnu_return_type))
	      return_by_invisi_ref_p = true;

	    /* If the type is a padded type and the underlying type would not
	       be passed by reference or the function has a foreign convention,
	       return the underlying type.  */
	    else if (TYPE_IS_PADDING_P (gnu_return_type)
		     && (!default_pass_by_ref
			  (TREE_TYPE (TYPE_FIELDS (gnu_return_type)))
			 || Has_Foreign_Convention (gnat_entity)))
	      gnu_return_type = TREE_TYPE (TYPE_FIELDS (gnu_return_type));

	    /* If the return type is unconstrained, that means it must have a
	       maximum size.  Use the padded type as the effective return type.
	       And ensure the function uses the target's by-invisible-reference
	       mechanism to avoid copying too much data when it returns.  */
	    if (CONTAINS_PLACEHOLDER_P (TYPE_SIZE (gnu_return_type)))
	      {
		tree orig_type = gnu_return_type;

		gnu_return_type
		  = maybe_pad_type (gnu_return_type,
				    max_size (TYPE_SIZE (gnu_return_type),
					      true),
				    0, gnat_entity, false, false, false, true);

		/* Declare it now since it will never be declared otherwise.
		   This is necessary to ensure that its subtrees are properly
		   marked.  */
		if (gnu_return_type != orig_type
		    && !DECL_P (TYPE_NAME (gnu_return_type)))
		  create_type_decl (TYPE_NAME (gnu_return_type),
				    gnu_return_type, NULL, true,
				    debug_info_p, gnat_entity);

		return_by_invisi_ref_p = true;
	      }

	    /* If the return type has a size that overflows, we cannot have
	       a function that returns that type.  This usage doesn't make
	       sense anyway, so give an error here.  */
	    if (TYPE_SIZE_UNIT (gnu_return_type)
		&& TREE_CONSTANT (TYPE_SIZE_UNIT (gnu_return_type))
		&& TREE_OVERFLOW (TYPE_SIZE_UNIT (gnu_return_type)))
	      {
		post_error ("cannot return type whose size overflows",
			    gnat_entity);
		gnu_return_type = copy_node (gnu_return_type);
		TYPE_SIZE (gnu_return_type) = bitsize_zero_node;
		TYPE_SIZE_UNIT (gnu_return_type) = size_zero_node;
		TYPE_MAIN_VARIANT (gnu_return_type) = gnu_return_type;
		TYPE_NEXT_VARIANT (gnu_return_type) = NULL_TREE;
	      }
	  }

	/* Loop over the parameters and get their associated GCC tree.  While
	   doing this, build a copy-in copy-out structure if we need one.  */
	for (gnat_param = First_Formal_With_Extras (gnat_entity), parmnum = 0;
	     Present (gnat_param);
	     gnat_param = Next_Formal_With_Extras (gnat_param), parmnum++)
	  {
	    Entity_Id gnat_param_type = Etype (gnat_param);
	    tree gnu_param_name = get_entity_name (gnat_param);
	    tree gnu_param_type, gnu_param, gnu_field;
	    Mechanism_Type mech = Mechanism (gnat_param);
  	    bool copy_in_copy_out = false, fake_param_type;

	    /* Ada 2012 (AI05-0151): Incomplete types coming from a limited
	       context may now appear in parameter and result profiles.  If
	       we are only annotating types, break circularities here.  */
	    if (type_annotate_only
		&& IN (Ekind (gnat_param_type), Incomplete_Kind)
	        && From_With_Type (Etype (gnat_param_type))
		&& In_Extended_Main_Code_Unit
		   (Non_Limited_View (gnat_param_type))
		&& !present_gnu_tree (Non_Limited_View (gnat_param_type)))
	      {
		gnu_param_type = ptr_void_type_node;
		fake_param_type = true;
	      }
	    else
	      {
		gnu_param_type = gnat_to_gnu_type (gnat_param_type);
		fake_param_type = false;
	      }

	    /* Builtins are expanded inline and there is no real call sequence
	       involved.  So the type expected by the underlying expander is
	       always the type of each argument "as is".  */
	    if (gnu_builtin_decl)
	      mech = By_Copy;
	    /* Handle the first parameter of a valued procedure specially.  */
	    else if (Is_Valued_Procedure (gnat_entity) && parmnum == 0)
	      mech = By_Copy_Return;
	    /* Otherwise, see if a Mechanism was supplied that forced this
	       parameter to be passed one way or another.  */
	    else if (mech == Default
		     || mech == By_Copy || mech == By_Reference)
	      ;
	    else if (By_Descriptor_Last <= mech && mech <= By_Descriptor)
	      mech = By_Descriptor;

	    else if (By_Short_Descriptor_Last <= mech &&
                     mech <= By_Short_Descriptor)
	      mech = By_Short_Descriptor;

	    else if (mech > 0)
	      {
		if (TREE_CODE (gnu_param_type) == UNCONSTRAINED_ARRAY_TYPE
		    || TREE_CODE (TYPE_SIZE (gnu_param_type)) != INTEGER_CST
		    || 0 < compare_tree_int (TYPE_SIZE (gnu_param_type),
					     mech))
		  mech = By_Reference;
		else
		  mech = By_Copy;
	      }
	    else
	      {
		post_error ("unsupported mechanism for&", gnat_param);
		mech = Default;
	      }

	    /* Do not call gnat_to_gnu_param for a fake parameter type since
	       it will try to use the real type again.  */
	    if (fake_param_type)
	      {
		if (Ekind (gnat_param) == E_Out_Parameter)
		  gnu_param = NULL_TREE;
		else
		  {
		    gnu_param
		      = create_param_decl (gnu_param_name, gnu_param_type,
					   false);
		    Set_Mechanism (gnat_param,
				   mech == Default ? By_Copy : mech);
		    if (Ekind (gnat_param) == E_In_Out_Parameter)
		      copy_in_copy_out = true;
		  }
	      }
	    else
	      gnu_param
		= gnat_to_gnu_param (gnat_param, mech, gnat_entity,
				     Has_Foreign_Convention (gnat_entity),
				     &copy_in_copy_out);

	    /* We are returned either a PARM_DECL or a type if no parameter
	       needs to be passed; in either case, adjust the type.  */
	    if (DECL_P (gnu_param))
	      gnu_param_type = TREE_TYPE (gnu_param);
	    else
	      {
		gnu_param_type = gnu_param;
		gnu_param = NULL_TREE;
	      }

	    /* The failure of this assertion will very likely come from an
	       order of elaboration issue for the type of the parameter.  */
	    gcc_assert (kind == E_Subprogram_Type
			|| !TYPE_IS_DUMMY_P (gnu_param_type)
			|| type_annotate_only);

	    if (gnu_param)
	      {
		/* If it's an exported subprogram, we build a parameter list
		   in parallel, in case we need to emit a stub for it.  */
		if (Is_Exported (gnat_entity))
		  {
		    gnu_stub_param_list
		      = chainon (gnu_param, gnu_stub_param_list);
		    /* Change By_Descriptor parameter to By_Reference for
		       the internal version of an exported subprogram.  */
		    if (mech == By_Descriptor || mech == By_Short_Descriptor)
		      {
			gnu_param
			  = gnat_to_gnu_param (gnat_param, By_Reference,
					       gnat_entity, false,
					       &copy_in_copy_out);
			has_stub = true;
		      }
		    else
		      gnu_param = copy_node (gnu_param);
		  }

		gnu_param_list = chainon (gnu_param, gnu_param_list);
		Sloc_to_locus (Sloc (gnat_param),
			       &DECL_SOURCE_LOCATION (gnu_param));
		save_gnu_tree (gnat_param, gnu_param, false);

		/* If a parameter is a pointer, this function may modify
		   memory through it and thus shouldn't be considered
		   a const function.  Also, the memory may be modified
		   between two calls, so they can't be CSE'ed.  The latter
		   case also handles by-ref parameters.  */
		if (POINTER_TYPE_P (gnu_param_type)
		    || TYPE_IS_FAT_POINTER_P (gnu_param_type))
		  const_flag = false;
	      }

	    if (copy_in_copy_out)
	      {
		if (!gnu_cico_list)
		  {
		    tree gnu_new_ret_type = make_node (RECORD_TYPE);

		    /* If this is a function, we also need a field for the
		       return value to be placed.  */
		    if (TREE_CODE (gnu_return_type) != VOID_TYPE)
		      {
			gnu_field
			  = create_field_decl (get_identifier ("RETVAL"),
					       gnu_return_type,
					       gnu_new_ret_type, NULL_TREE,
					       NULL_TREE, 0, 0);
			Sloc_to_locus (Sloc (gnat_entity),
				       &DECL_SOURCE_LOCATION (gnu_field));
			gnu_field_list = gnu_field;
			gnu_cico_list
			  = tree_cons (gnu_field, void_type_node, NULL_TREE);
		      }

		    gnu_return_type = gnu_new_ret_type;
		    TYPE_NAME (gnu_return_type) = get_identifier ("RETURN");
		    /* Set a default alignment to speed up accesses.  But we
		       shouldn't increase the size of the structure too much,
		       lest it doesn't fit in return registers anymore.  */
		    TYPE_ALIGN (gnu_return_type)
		      = get_mode_alignment (ptr_mode);
		  }

		gnu_field
		  = create_field_decl (gnu_param_name, gnu_param_type,
				       gnu_return_type, NULL_TREE, NULL_TREE,
				       0, 0);
		Sloc_to_locus (Sloc (gnat_param),
			       &DECL_SOURCE_LOCATION (gnu_field));
		DECL_CHAIN (gnu_field) = gnu_field_list;
		gnu_field_list = gnu_field;
		gnu_cico_list
		  = tree_cons (gnu_field, gnu_param, gnu_cico_list);
	      }
	  }

	if (gnu_cico_list)
	  {
	    /* If we have a CICO list but it has only one entry, we convert
	       this function into a function that returns this object.  */
	    if (list_length (gnu_cico_list) == 1)
	      gnu_return_type = TREE_TYPE (TREE_PURPOSE (gnu_cico_list));

	    /* Do not finalize the return type if the subprogram is stubbed
	       since structures are incomplete for the back-end.  */
	    else if (Convention (gnat_entity) != Convention_Stubbed)
	      {
		finish_record_type (gnu_return_type, nreverse (gnu_field_list),
				    0, false);

	        /* Try to promote the mode of the return type if it is passed
		   in registers, again to speed up accesses.  */
		if (TYPE_MODE (gnu_return_type) == BLKmode
		    && !targetm.calls.return_in_memory (gnu_return_type,
							NULL_TREE))
		  {
		    unsigned int size
		      = TREE_INT_CST_LOW (TYPE_SIZE (gnu_return_type));
		    unsigned int i = BITS_PER_UNIT;
		    enum machine_mode mode;

		    while (i < size)
		      i <<= 1;
		    mode = mode_for_size (i, MODE_INT, 0);
		    if (mode != BLKmode)
		      {
			SET_TYPE_MODE (gnu_return_type, mode);
			TYPE_ALIGN (gnu_return_type)
			  = GET_MODE_ALIGNMENT (mode);
			TYPE_SIZE (gnu_return_type)
			  = bitsize_int (GET_MODE_BITSIZE (mode));
			TYPE_SIZE_UNIT (gnu_return_type)
			  = size_int (GET_MODE_SIZE (mode));
		      }
		  }

	        if (debug_info_p)
		  rest_of_record_type_compilation (gnu_return_type);
	      }
	  }

	if (Has_Stdcall_Convention (gnat_entity))
	  prepend_one_attribute_to
	    (&attr_list, ATTR_MACHINE_ATTRIBUTE,
	     get_identifier ("stdcall"), NULL_TREE,
	     gnat_entity);
	else if (Has_Thiscall_Convention (gnat_entity))
	  prepend_one_attribute_to
	    (&attr_list, ATTR_MACHINE_ATTRIBUTE,
	     get_identifier ("thiscall"), NULL_TREE,
	     gnat_entity);

	/* If we should request stack realignment for a foreign convention
	   subprogram, do so.  Note that this applies to task entry points in
	   particular.  */
	if (FOREIGN_FORCE_REALIGN_STACK
	    && Has_Foreign_Convention (gnat_entity))
	  prepend_one_attribute_to
	    (&attr_list, ATTR_MACHINE_ATTRIBUTE,
	     get_identifier ("force_align_arg_pointer"), NULL_TREE,
	     gnat_entity);

	/* The lists have been built in reverse.  */
	gnu_param_list = nreverse (gnu_param_list);
	if (has_stub)
	  gnu_stub_param_list = nreverse (gnu_stub_param_list);
	gnu_cico_list = nreverse (gnu_cico_list);

	if (kind == E_Function)
	  Set_Mechanism (gnat_entity, return_unconstrained_p
				      || return_by_direct_ref_p
				      || return_by_invisi_ref_p
				      ? By_Reference : By_Copy);
	gnu_type
	  = create_subprog_type (gnu_return_type, gnu_param_list,
				 gnu_cico_list, return_unconstrained_p,
				 return_by_direct_ref_p,
				 return_by_invisi_ref_p);

	if (has_stub)
	  gnu_stub_type
	    = create_subprog_type (gnu_return_type, gnu_stub_param_list,
				   gnu_cico_list, return_unconstrained_p,
				   return_by_direct_ref_p,
				   return_by_invisi_ref_p);

	/* A subprogram (something that doesn't return anything) shouldn't
	   be considered const since there would be no reason for such a
	   subprogram.  Note that procedures with Out (or In Out) parameters
	   have already been converted into a function with a return type.  */
	if (TREE_CODE (gnu_return_type) == VOID_TYPE)
	  const_flag = false;

	gnu_type
	  = build_qualified_type (gnu_type,
				  TYPE_QUALS (gnu_type)
				  | (TYPE_QUAL_CONST * const_flag)
				  | (TYPE_QUAL_VOLATILE * volatile_flag));

	if (has_stub)
	  gnu_stub_type
	    = build_qualified_type (gnu_stub_type,
				    TYPE_QUALS (gnu_stub_type)
				    | (TYPE_QUAL_CONST * const_flag)
				    | (TYPE_QUAL_VOLATILE * volatile_flag));

	/* If we have a builtin decl for that function, use it.  Check if the
	   profiles are compatible and warn if they are not.  The checker is
	   expected to post extra diagnostics in this case.  */
	if (gnu_builtin_decl)
	  {
	    intrin_binding_t inb;

	    inb.gnat_entity = gnat_entity;
	    inb.ada_fntype = gnu_type;
	    inb.btin_fntype = TREE_TYPE (gnu_builtin_decl);

	    if (!intrin_profiles_compatible_p (&inb))
	      post_error
		("?profile of& doesn''t match the builtin it binds!",
		 gnat_entity);

	    gnu_decl = gnu_builtin_decl;
	    gnu_type = TREE_TYPE (gnu_builtin_decl);
	    break;
	  }

	/* If there was no specified Interface_Name and the external and
	   internal names of the subprogram are the same, only use the
	   internal name to allow disambiguation of nested subprograms.  */
	if (No (Interface_Name (gnat_entity))
	    && gnu_ext_name == gnu_entity_name)
	  gnu_ext_name = NULL_TREE;

	/* If we are defining the subprogram and it has an Address clause
	   we must get the address expression from the saved GCC tree for the
	   subprogram if it has a Freeze_Node.  Otherwise, we elaborate
	   the address expression here since the front-end has guaranteed
	   in that case that the elaboration has no effects.  If there is
	   an Address clause and we are not defining the object, just
	   make it a constant.  */
	if (Present (Address_Clause (gnat_entity)))
	  {
	    tree gnu_address = NULL_TREE;

	    if (definition)
	      gnu_address
		= (present_gnu_tree (gnat_entity)
		   ? get_gnu_tree (gnat_entity)
		   : gnat_to_gnu (Expression (Address_Clause (gnat_entity))));

	    save_gnu_tree (gnat_entity, NULL_TREE, false);

	    /* Convert the type of the object to a reference type that can
	       alias everything as per 13.3(19).  */
	    gnu_type
	      = build_reference_type_for_mode (gnu_type, ptr_mode, true);
	    if (gnu_address)
	      gnu_address = convert (gnu_type, gnu_address);

	    gnu_decl
	      = create_var_decl (gnu_entity_name, gnu_ext_name, gnu_type,
				 gnu_address, false, Is_Public (gnat_entity),
				 extern_flag, false, NULL, gnat_entity);
	    DECL_BY_REF_P (gnu_decl) = 1;
	  }

	else if (kind == E_Subprogram_Type)
	  gnu_decl
	    = create_type_decl (gnu_entity_name, gnu_type, attr_list,
				artificial_flag, debug_info_p, gnat_entity);
	else
	  {
	    if (has_stub)
	      {
		gnu_stub_name = gnu_ext_name;
		gnu_ext_name = create_concat_name (gnat_entity, "internal");
		public_flag = false;
 		artificial_flag = true;
	      }

	    gnu_decl
	      = create_subprog_decl (gnu_entity_name, gnu_ext_name, gnu_type,
				     gnu_param_list, inline_flag, public_flag,
				     extern_flag, artificial_flag, attr_list,
				     gnat_entity);
	    if (has_stub)
	      {
		tree gnu_stub_decl
		  = create_subprog_decl (gnu_entity_name, gnu_stub_name,
					 gnu_stub_type, gnu_stub_param_list,
					 inline_flag, true, extern_flag,
					 false, attr_list, gnat_entity);
		SET_DECL_FUNCTION_STUB (gnu_decl, gnu_stub_decl);
	      }

	    /* This is unrelated to the stub built right above.  */
	    DECL_STUBBED_P (gnu_decl)
	      = Convention (gnat_entity) == Convention_Stubbed;
	  }
      }
      break;

    case E_Incomplete_Type:
    case E_Incomplete_Subtype:
    case E_Private_Type:
    case E_Private_Subtype:
    case E_Limited_Private_Type:
    case E_Limited_Private_Subtype:
    case E_Record_Type_With_Private:
    case E_Record_Subtype_With_Private:
      {
	/* Get the "full view" of this entity.  If this is an incomplete
	   entity from a limited with, treat its non-limited view as the
	   full view.  Otherwise, use either the full view or the underlying
	   full view, whichever is present.  This is used in all the tests
	   below.  */
	Entity_Id full_view
	  = (IN (kind, Incomplete_Kind) && From_With_Type (gnat_entity))
	    ? Non_Limited_View (gnat_entity)
	    : Present (Full_View (gnat_entity))
	      ? Full_View (gnat_entity)
	      : Underlying_Full_View (gnat_entity);

	/* If this is an incomplete type with no full view, it must be a Taft
	   Amendment type, in which case we return a dummy type.  Otherwise,
	   just get the type from its Etype.  */
	if (No (full_view))
	  {
	    if (kind == E_Incomplete_Type)
	      {
		gnu_type = make_dummy_type (gnat_entity);
		gnu_decl = TYPE_STUB_DECL (gnu_type);
	      }
	    else
	      {
		gnu_decl = gnat_to_gnu_entity (Etype (gnat_entity),
					       NULL_TREE, 0);
		maybe_present = true;
	      }
	    break;
	  }

	/* If we already made a type for the full view, reuse it.  */
	else if (present_gnu_tree (full_view))
	  {
	    gnu_decl = get_gnu_tree (full_view);
	    break;
	  }

	/* Otherwise, if we are not defining the type now, get the type
	   from the full view.  But always get the type from the full view
	   for define on use types, since otherwise we won't see them!  */
	else if (!definition
		 || (Is_Itype (full_view)
		   && No (Freeze_Node (gnat_entity)))
		 || (Is_Itype (gnat_entity)
		   && No (Freeze_Node (full_view))))
	  {
	    gnu_decl = gnat_to_gnu_entity (full_view, NULL_TREE, 0);
	    maybe_present = true;
	    break;
	  }

	/* For incomplete types, make a dummy type entry which will be
	   replaced later.  Save it as the full declaration's type so
	   we can do any needed updates when we see it.  */
	gnu_type = make_dummy_type (gnat_entity);
	gnu_decl = TYPE_STUB_DECL (gnu_type);
	if (Has_Completion_In_Body (gnat_entity))
	  DECL_TAFT_TYPE_P (gnu_decl) = 1;
	save_gnu_tree (full_view, gnu_decl, 0);
	break;
      }

    case E_Class_Wide_Type:
      /* Class-wide types are always transformed into their root type.  */
      gnu_decl = gnat_to_gnu_entity (gnat_equiv_type, NULL_TREE, 0);
      maybe_present = true;
      break;

    case E_Task_Type:
    case E_Task_Subtype:
    case E_Protected_Type:
    case E_Protected_Subtype:
      /* Concurrent types are always transformed into their record type.  */
      if (type_annotate_only && No (gnat_equiv_type))
	gnu_type = void_type_node;
      else
	gnu_decl = gnat_to_gnu_entity (gnat_equiv_type, NULL_TREE, 0);
      maybe_present = true;
      break;

    case E_Label:
      gnu_decl = create_label_decl (gnu_entity_name, gnat_entity);
      break;

    case E_Block:
    case E_Loop:
      /* Nothing at all to do here, so just return an ERROR_MARK and claim
	 we've already saved it, so we don't try to.  */
      gnu_decl = error_mark_node;
      saved = true;
      break;

    default:
      gcc_unreachable ();
    }

  /* If we had a case where we evaluated another type and it might have
     defined this one, handle it here.  */
  if (maybe_present && present_gnu_tree (gnat_entity))
    {
      gnu_decl = get_gnu_tree (gnat_entity);
      saved = true;
    }

  /* If we are processing a type and there is either no decl for it or
     we just made one, do some common processing for the type, such as
     handling alignment and possible padding.  */
  if (is_type && (!gnu_decl || this_made_decl))
    {
      /* Tell the middle-end that objects of tagged types are guaranteed to
	 be properly aligned.  This is necessary because conversions to the
	 class-wide type are translated into conversions to the root type,
	 which can be less aligned than some of its derived types.  */
      if (Is_Tagged_Type (gnat_entity)
	  || Is_Class_Wide_Equivalent_Type (gnat_entity))
	TYPE_ALIGN_OK (gnu_type) = 1;

      /* Record whether the type is passed by reference.  */
      if (!VOID_TYPE_P (gnu_type) && Is_By_Reference_Type (gnat_entity))
	TYPE_BY_REFERENCE_P (gnu_type) = 1;

      /* ??? Don't set the size for a String_Literal since it is either
	 confirming or we don't handle it properly (if the low bound is
	 non-constant).  */
      if (!gnu_size && kind != E_String_Literal_Subtype)
	{
	  Uint gnat_size = Known_Esize (gnat_entity)
			   ? Esize (gnat_entity) : RM_Size (gnat_entity);
	  gnu_size
	    = validate_size (gnat_size, gnu_type, gnat_entity, TYPE_DECL,
			     false, Has_Size_Clause (gnat_entity));
	}

      /* If a size was specified, see if we can make a new type of that size
	 by rearranging the type, for example from a fat to a thin pointer.  */
      if (gnu_size)
	{
	  gnu_type
	    = make_type_from_size (gnu_type, gnu_size,
				   Has_Biased_Representation (gnat_entity));

	  if (operand_equal_p (TYPE_SIZE (gnu_type), gnu_size, 0)
	      && operand_equal_p (rm_size (gnu_type), gnu_size, 0))
	    gnu_size = NULL_TREE;
	}

      /* If the alignment hasn't already been processed and this is
	 not an unconstrained array, see if an alignment is specified.
	 If not, we pick a default alignment for atomic objects.  */
      if (align != 0 || TREE_CODE (gnu_type) == UNCONSTRAINED_ARRAY_TYPE)
	;
      else if (Known_Alignment (gnat_entity))
	{
	  align = validate_alignment (Alignment (gnat_entity), gnat_entity,
				      TYPE_ALIGN (gnu_type));

	  /* Warn on suspiciously large alignments.  This should catch
	     errors about the (alignment,byte)/(size,bit) discrepancy.  */
	  if (align > BIGGEST_ALIGNMENT && Has_Alignment_Clause (gnat_entity))
	    {
	      tree size;

	      /* If a size was specified, take it into account.  Otherwise
		 use the RM size for records or unions as the type size has
		 already been adjusted to the alignment.  */
	      if (gnu_size)
		size = gnu_size;
	      else if (RECORD_OR_UNION_TYPE_P (gnu_type)
		       && !TYPE_FAT_POINTER_P (gnu_type))
		size = rm_size (gnu_type);
	      else
	        size = TYPE_SIZE (gnu_type);

	      /* Consider an alignment as suspicious if the alignment/size
		 ratio is greater or equal to the byte/bit ratio.  */
	      if (host_integerp (size, 1)
		  && align >= TREE_INT_CST_LOW (size) * BITS_PER_UNIT)
		post_error_ne ("?suspiciously large alignment specified for&",
			       Expression (Alignment_Clause (gnat_entity)),
			       gnat_entity);
	    }
	}
      else if (Is_Atomic (gnat_entity) && !gnu_size
	       && host_integerp (TYPE_SIZE (gnu_type), 1)
	       && integer_pow2p (TYPE_SIZE (gnu_type)))
	align = MIN (BIGGEST_ALIGNMENT,
		     tree_low_cst (TYPE_SIZE (gnu_type), 1));
      else if (Is_Atomic (gnat_entity) && gnu_size
	       && host_integerp (gnu_size, 1)
	       && integer_pow2p (gnu_size))
	align = MIN (BIGGEST_ALIGNMENT, tree_low_cst (gnu_size, 1));

      /* See if we need to pad the type.  If we did, and made a record,
	 the name of the new type may be changed.  So get it back for
	 us when we make the new TYPE_DECL below.  */
      if (gnu_size || align > 0)
	gnu_type = maybe_pad_type (gnu_type, gnu_size, align, gnat_entity,
				   false, !gnu_decl, definition, false);

      if (TYPE_IS_PADDING_P (gnu_type))
	{
	  gnu_entity_name = TYPE_NAME (gnu_type);
	  if (TREE_CODE (gnu_entity_name) == TYPE_DECL)
	    gnu_entity_name = DECL_NAME (gnu_entity_name);
	}

      /* Now set the RM size of the type.  We cannot do it before padding
	 because we need to accept arbitrary RM sizes on integral types.  */
      set_rm_size (RM_Size (gnat_entity), gnu_type, gnat_entity);

      /* If we are at global level, GCC will have applied variable_size to
	 the type, but that won't have done anything.  So, if it's not
	 a constant or self-referential, call elaborate_expression_1 to
	 make a variable for the size rather than calculating it each time.
	 Handle both the RM size and the actual size.  */
      if (global_bindings_p ()
	  && TYPE_SIZE (gnu_type)
	  && !TREE_CONSTANT (TYPE_SIZE (gnu_type))
	  && !CONTAINS_PLACEHOLDER_P (TYPE_SIZE (gnu_type)))
	{
	  tree size = TYPE_SIZE (gnu_type);

	  TYPE_SIZE (gnu_type)
	    = elaborate_expression_1 (size, gnat_entity,
				      get_identifier ("SIZE"),
				      definition, false);

	  /* ??? For now, store the size as a multiple of the alignment in
	     bytes so that we can see the alignment from the tree.  */
	  TYPE_SIZE_UNIT (gnu_type)
	    = elaborate_expression_2 (TYPE_SIZE_UNIT (gnu_type), gnat_entity,
				      get_identifier ("SIZE_A_UNIT"),
				      definition, false,
				      TYPE_ALIGN (gnu_type));

	  /* ??? gnu_type may come from an existing type so the MULT_EXPR node
	     may not be marked by the call to create_type_decl below.  */
	  MARK_VISITED (TYPE_SIZE_UNIT (gnu_type));

	  if (TREE_CODE (gnu_type) == RECORD_TYPE)
	    {
	      tree variant_part = get_variant_part (gnu_type);
	      tree ada_size = TYPE_ADA_SIZE (gnu_type);

	      if (variant_part)
		{
		  tree union_type = TREE_TYPE (variant_part);
		  tree offset = DECL_FIELD_OFFSET (variant_part);

		  /* If the position of the variant part is constant, subtract
		     it from the size of the type of the parent to get the new
		     size.  This manual CSE reduces the data size.  */
		  if (TREE_CODE (offset) == INTEGER_CST)
		    {
		      tree bitpos = DECL_FIELD_BIT_OFFSET (variant_part);
		      TYPE_SIZE (union_type)
			= size_binop (MINUS_EXPR, TYPE_SIZE (gnu_type),
				      bit_from_pos (offset, bitpos));
		      TYPE_SIZE_UNIT (union_type)
			= size_binop (MINUS_EXPR, TYPE_SIZE_UNIT (gnu_type),
				      byte_from_pos (offset, bitpos));
		    }
		  else
		    {
		      TYPE_SIZE (union_type)
			= elaborate_expression_1 (TYPE_SIZE (union_type),
						  gnat_entity,
						  get_identifier ("VSIZE"),
						  definition, false);

		      /* ??? For now, store the size as a multiple of the
			 alignment in bytes so that we can see the alignment
			 from the tree.  */
		      TYPE_SIZE_UNIT (union_type)
			= elaborate_expression_2 (TYPE_SIZE_UNIT (union_type),
						  gnat_entity,
						  get_identifier
						  ("VSIZE_A_UNIT"),
						  definition, false,
						  TYPE_ALIGN (union_type));

		      /* ??? For now, store the offset as a multiple of the
			 alignment in bytes so that we can see the alignment
			 from the tree.  */
		      DECL_FIELD_OFFSET (variant_part)
			= elaborate_expression_2 (offset,
						  gnat_entity,
						  get_identifier ("VOFFSET"),
						  definition, false,
						  DECL_OFFSET_ALIGN
						  (variant_part));
		    }

		  DECL_SIZE (variant_part) = TYPE_SIZE (union_type);
		  DECL_SIZE_UNIT (variant_part) = TYPE_SIZE_UNIT (union_type);
		}

	      if (operand_equal_p (ada_size, size, 0))
		ada_size = TYPE_SIZE (gnu_type);
	      else
		ada_size
		  = elaborate_expression_1 (ada_size, gnat_entity,
					    get_identifier ("RM_SIZE"),
					    definition, false);
	      SET_TYPE_ADA_SIZE (gnu_type, ada_size);
	    }
	}

      /* If this is a record type or subtype, call elaborate_expression_1 on
	 any field position.  Do this for both global and local types.
	 Skip any fields that we haven't made trees for to avoid problems with
	 class wide types.  */
      if (IN (kind, Record_Kind))
	for (gnat_temp = First_Entity (gnat_entity); Present (gnat_temp);
	     gnat_temp = Next_Entity (gnat_temp))
	  if (Ekind (gnat_temp) == E_Component && present_gnu_tree (gnat_temp))
	    {
	      tree gnu_field = get_gnu_tree (gnat_temp);

	      /* ??? For now, store the offset as a multiple of the alignment
		 in bytes so that we can see the alignment from the tree.  */
	      if (!CONTAINS_PLACEHOLDER_P (DECL_FIELD_OFFSET (gnu_field)))
		{
		  DECL_FIELD_OFFSET (gnu_field)
		    = elaborate_expression_2 (DECL_FIELD_OFFSET (gnu_field),
					      gnat_temp,
					      get_identifier ("OFFSET"),
					      definition, false,
					      DECL_OFFSET_ALIGN (gnu_field));

		  /* ??? The context of gnu_field is not necessarily gnu_type
		     so the MULT_EXPR node built above may not be marked by
		     the call to create_type_decl below.  */
		  if (global_bindings_p ())
		    MARK_VISITED (DECL_FIELD_OFFSET (gnu_field));
		}
	    }

      if (Treat_As_Volatile (gnat_entity))
	gnu_type
	  = build_qualified_type (gnu_type,
				  TYPE_QUALS (gnu_type) | TYPE_QUAL_VOLATILE);

      if (Is_Atomic (gnat_entity))
	check_ok_for_atomic (gnu_type, gnat_entity, false);

      if (Present (Alignment_Clause (gnat_entity)))
	TYPE_USER_ALIGN (gnu_type) = 1;

      if (Universal_Aliasing (gnat_entity))
	TYPE_UNIVERSAL_ALIASING_P (TYPE_MAIN_VARIANT (gnu_type)) = 1;

      if (!gnu_decl)
	gnu_decl = create_type_decl (gnu_entity_name, gnu_type, attr_list,
				     !Comes_From_Source (gnat_entity),
				     debug_info_p, gnat_entity);
      else
	{
	  TREE_TYPE (gnu_decl) = gnu_type;
	  TYPE_STUB_DECL (gnu_type) = gnu_decl;
	}
    }

  if (is_type && !TYPE_IS_DUMMY_P (TREE_TYPE (gnu_decl)))
    {
      gnu_type = TREE_TYPE (gnu_decl);

      /* If this is a derived type, relate its alias set to that of its parent
	 to avoid troubles when a call to an inherited primitive is inlined in
	 a context where a derived object is accessed.  The inlined code works
	 on the parent view so the resulting code may access the same object
	 using both the parent and the derived alias sets, which thus have to
	 conflict.  As the same issue arises with component references, the
	 parent alias set also has to conflict with composite types enclosing
	 derived components.  For instance, if we have:

	    type D is new T;
	    type R is record
	       Component : D;
	    end record;

	 we want T to conflict with both D and R, in addition to R being a
	 superset of D by record/component construction.

	 One way to achieve this is to perform an alias set copy from the
	 parent to the derived type.  This is not quite appropriate, though,
	 as we don't want separate derived types to conflict with each other:

	    type I1 is new Integer;
	    type I2 is new Integer;

	 We want I1 and I2 to both conflict with Integer but we do not want
	 I1 to conflict with I2, and an alias set copy on derivation would
	 have that effect.

	 The option chosen is to make the alias set of the derived type a
	 superset of that of its parent type.  It trivially fulfills the
	 simple requirement for the Integer derivation example above, and
	 the component case as well by superset transitivity:

		   superset      superset
		R ----------> D ----------> T

	 However, for composite types, conversions between derived types are
	 translated into VIEW_CONVERT_EXPRs so a sequence like:

	    type Comp1 is new Comp;
	    type Comp2 is new Comp;
	    procedure Proc (C : Comp1);

	    C : Comp2;
	    Proc (Comp1 (C));

	 is translated into:

	    C : Comp2;
	    Proc ((Comp1 &) &VIEW_CONVERT_EXPR <Comp1> (C));

	 and gimplified into:

	    C : Comp2;
	    Comp1 *C.0;
	    C.0 = (Comp1 *) &C;
	    Proc (C.0);

	 i.e. generates code involving type punning.  Therefore, Comp1 needs
	 to conflict with Comp2 and an alias set copy is required.

	 The language rules ensure the parent type is already frozen here.  */
      if (Is_Derived_Type (gnat_entity))
	{
	  tree gnu_parent_type = gnat_to_gnu_type (Etype (gnat_entity));
	  relate_alias_sets (gnu_type, gnu_parent_type,
			     Is_Composite_Type (gnat_entity)
			     ? ALIAS_SET_COPY : ALIAS_SET_SUPERSET);
	}

      /* Back-annotate the Alignment of the type if not already in the
	 tree.  Likewise for sizes.  */
      if (Unknown_Alignment (gnat_entity))
	{
	  unsigned int double_align, align;
	  bool is_capped_double, align_clause;

	  /* If the default alignment of "double" or larger scalar types is
	     specifically capped and this is not an array with an alignment
	     clause on the component type, return the cap.  */
	  if ((double_align = double_float_alignment) > 0)
	    is_capped_double
	      = is_double_float_or_array (gnat_entity, &align_clause);
	  else if ((double_align = double_scalar_alignment) > 0)
	    is_capped_double
	      = is_double_scalar_or_array (gnat_entity, &align_clause);
	  else
	    is_capped_double = align_clause = false;

	  if (is_capped_double && !align_clause)
	    align = double_align;
	  else
	    align = TYPE_ALIGN (gnu_type) / BITS_PER_UNIT;

	  Set_Alignment (gnat_entity, UI_From_Int (align));
	}

      if (Unknown_Esize (gnat_entity) && TYPE_SIZE (gnu_type))
	{
	  tree gnu_size = TYPE_SIZE (gnu_type);

	  /* If the size is self-referential, annotate the maximum value.  */
	  if (CONTAINS_PLACEHOLDER_P (gnu_size))
	    gnu_size = max_size (gnu_size, true);

	  /* If we are just annotating types and the type is tagged, the tag
	     and the parent components are not generated by the front-end so
	     sizes must be adjusted if there is no representation clause.  */
	  if (type_annotate_only
	      && Is_Tagged_Type (gnat_entity)
	      && !VOID_TYPE_P (gnu_type)
	      && (!TYPE_FIELDS (gnu_type)
		  || integer_zerop (bit_position (TYPE_FIELDS (gnu_type)))))
	    {
	      tree pointer_size = bitsize_int (POINTER_SIZE), offset;
	      Uint uint_size;

	      if (Is_Derived_Type (gnat_entity))
		{
		  Entity_Id gnat_parent = Etype (Base_Type (gnat_entity));
		  offset = UI_To_gnu (Esize (gnat_parent), bitsizetype);
		  Set_Alignment (gnat_entity, Alignment (gnat_parent));
		}
	      else
		offset = pointer_size;

	      if (TYPE_FIELDS (gnu_type))
		offset
		  = round_up (offset, DECL_ALIGN (TYPE_FIELDS (gnu_type)));

	      gnu_size = size_binop (PLUS_EXPR, gnu_size, offset);
	      gnu_size = round_up (gnu_size, POINTER_SIZE);
	      uint_size = annotate_value (gnu_size);
	      Set_Esize (gnat_entity, uint_size);
	      Set_RM_Size (gnat_entity, uint_size);
	    }
	  else
	    Set_Esize (gnat_entity, annotate_value (gnu_size));
	}

      if (Unknown_RM_Size (gnat_entity) && rm_size (gnu_type))
	Set_RM_Size (gnat_entity, annotate_value (rm_size (gnu_type)));
    }

  /* If we really have a ..._DECL node, set a couple of flags on it.  But we
     cannot do so if we are reusing the ..._DECL node made for an alias or a
     renamed object as the predicates don't apply to it but to GNAT_ENTITY.  */
  if (DECL_P (gnu_decl)
      && !Present (Alias (gnat_entity))
      && !(Present (Renamed_Object (gnat_entity)) && saved))
    {
      if (!Comes_From_Source (gnat_entity))
	DECL_ARTIFICIAL (gnu_decl) = 1;

      if (!debug_info_p)
	DECL_IGNORED_P (gnu_decl) = 1;
    }

  /* If we haven't already, associate the ..._DECL node that we just made with
     the input GNAT entity node.  */
  if (!saved)
    save_gnu_tree (gnat_entity, gnu_decl, false);

  /* If this is an enumeration or floating-point type, we were not able to set
     the bounds since they refer to the type.  These are always static.  */
  if ((kind == E_Enumeration_Type && Present (First_Literal (gnat_entity)))
      || (kind == E_Floating_Point_Type && !Vax_Float (gnat_entity)))
    {
      tree gnu_scalar_type = gnu_type;
      tree gnu_low_bound, gnu_high_bound;

      /* If this is a padded type, we need to use the underlying type.  */
      if (TYPE_IS_PADDING_P (gnu_scalar_type))
	gnu_scalar_type = TREE_TYPE (TYPE_FIELDS (gnu_scalar_type));

      /* If this is a floating point type and we haven't set a floating
	 point type yet, use this in the evaluation of the bounds.  */
      if (!longest_float_type_node && kind == E_Floating_Point_Type)
	longest_float_type_node = gnu_scalar_type;

      gnu_low_bound = gnat_to_gnu (Type_Low_Bound (gnat_entity));
      gnu_high_bound = gnat_to_gnu (Type_High_Bound (gnat_entity));

      if (kind == E_Enumeration_Type)
	{
	  /* Enumeration types have specific RM bounds.  */
	  SET_TYPE_RM_MIN_VALUE (gnu_scalar_type, gnu_low_bound);
	  SET_TYPE_RM_MAX_VALUE (gnu_scalar_type, gnu_high_bound);

	  /* Write full debugging information.  */
	  rest_of_type_decl_compilation (gnu_decl);
	}

      else
	{
	  /* Floating-point types don't have specific RM bounds.  */
	  TYPE_GCC_MIN_VALUE (gnu_scalar_type) = gnu_low_bound;
	  TYPE_GCC_MAX_VALUE (gnu_scalar_type) = gnu_high_bound;
	}
    }

  /* If we deferred processing of incomplete types, re-enable it.  If there
     were no other disables and we have deferred types to process, do so.  */
  if (this_deferred
      && --defer_incomplete_level == 0
      && defer_incomplete_list)
    {
      struct incomplete *p, *next;

      /* We are back to level 0 for the deferring of incomplete types.
	 But processing these incomplete types below may itself require
	 deferring, so preserve what we have and restart from scratch.  */
      p = defer_incomplete_list;
      defer_incomplete_list = NULL;

      /* For finalization, however, all types must be complete so we
	 cannot do the same because deferred incomplete types may end up
	 referencing each other.  Process them all recursively first.  */
      defer_finalize_level++;

      for (; p; p = next)
	{
	  next = p->next;

	  if (p->old_type)
	    update_pointer_to (TYPE_MAIN_VARIANT (p->old_type),
			       gnat_to_gnu_type (p->full_type));
	  free (p);
	}

      defer_finalize_level--;
    }

  /* If all the deferred incomplete types have been processed, we can proceed
     with the finalization of the deferred types.  */
  if (defer_incomplete_level == 0
      && defer_finalize_level == 0
      && defer_finalize_list)
    {
      unsigned int i;
      tree t;

      FOR_EACH_VEC_ELT (tree, defer_finalize_list, i, t)
	rest_of_type_decl_compilation_no_defer (t);

      VEC_free (tree, heap, defer_finalize_list);
    }

  /* If we are not defining this type, see if it's on one of the lists of
     incomplete types.  If so, handle the list entry now.  */
  if (is_type && !definition)
    {
      struct incomplete *p;

      for (p = defer_incomplete_list; p; p = p->next)
	if (p->old_type && p->full_type == gnat_entity)
	  {
	    update_pointer_to (TYPE_MAIN_VARIANT (p->old_type),
			       TREE_TYPE (gnu_decl));
	    p->old_type = NULL_TREE;
	  }

      for (p = defer_limited_with; p; p = p->next)
	if (p->old_type && Non_Limited_View (p->full_type) == gnat_entity)
	  {
	    update_pointer_to (TYPE_MAIN_VARIANT (p->old_type),
			       TREE_TYPE (gnu_decl));
	    p->old_type = NULL_TREE;
	  }
    }

  if (this_global)
    force_global--;

  /* If this is a packed array type whose original array type is itself
     an Itype without freeze node, make sure the latter is processed.  */
  if (Is_Packed_Array_Type (gnat_entity)
      && Is_Itype (Original_Array_Type (gnat_entity))
      && No (Freeze_Node (Original_Array_Type (gnat_entity)))
      && !present_gnu_tree (Original_Array_Type (gnat_entity)))
    gnat_to_gnu_entity (Original_Array_Type (gnat_entity), NULL_TREE, 0);

  return gnu_decl;
}

/* Similar, but if the returned value is a COMPONENT_REF, return the
   FIELD_DECL.  */

tree
gnat_to_gnu_field_decl (Entity_Id gnat_entity)
{
  tree gnu_field = gnat_to_gnu_entity (gnat_entity, NULL_TREE, 0);

  if (TREE_CODE (gnu_field) == COMPONENT_REF)
    gnu_field = TREE_OPERAND (gnu_field, 1);

  return gnu_field;
}

/* Similar, but GNAT_ENTITY is assumed to refer to a GNAT type.  Return
   the GCC type corresponding to that entity.  */

tree
gnat_to_gnu_type (Entity_Id gnat_entity)
{
  tree gnu_decl;

  /* The back end never attempts to annotate generic types.  */
  if (Is_Generic_Type (gnat_entity) && type_annotate_only)
     return void_type_node;

  gnu_decl = gnat_to_gnu_entity (gnat_entity, NULL_TREE, 0);
  gcc_assert (TREE_CODE (gnu_decl) == TYPE_DECL);

  return TREE_TYPE (gnu_decl);
}

/* Similar, but GNAT_ENTITY is assumed to refer to a GNAT type.  Return
   the unpadded version of the GCC type corresponding to that entity.  */

tree
get_unpadded_type (Entity_Id gnat_entity)
{
  tree type = gnat_to_gnu_type (gnat_entity);

  if (TYPE_IS_PADDING_P (type))
    type = TREE_TYPE (TYPE_FIELDS (type));

  return type;
}

/* Return the DECL associated with the public subprogram GNAT_ENTITY but whose
   type has been changed to that of the parameterless procedure, except if an
   alias is already present, in which case it is returned instead.  */

tree
get_minimal_subprog_decl (Entity_Id gnat_entity)
{
  tree gnu_entity_name, gnu_ext_name;
  struct attrib *attr_list = NULL;

  /* See the E_Function/E_Procedure case of gnat_to_gnu_entity for the model
     of the handling applied here.  */

  while (Present (Alias (gnat_entity)))
    {
      gnat_entity = Alias (gnat_entity);
      if (present_gnu_tree (gnat_entity))
	return get_gnu_tree (gnat_entity);
    }

  gnu_entity_name = get_entity_name (gnat_entity);
  gnu_ext_name = create_concat_name (gnat_entity, NULL);

  if (Has_Stdcall_Convention (gnat_entity))
    prepend_one_attribute_to (&attr_list, ATTR_MACHINE_ATTRIBUTE,
			      get_identifier ("stdcall"), NULL_TREE,
			      gnat_entity);
  else if (Has_Thiscall_Convention (gnat_entity))
    prepend_one_attribute_to (&attr_list, ATTR_MACHINE_ATTRIBUTE,
			      get_identifier ("thiscall"), NULL_TREE,
			      gnat_entity);

  if (No (Interface_Name (gnat_entity)) && gnu_ext_name == gnu_entity_name)
    gnu_ext_name = NULL_TREE;

  return
    create_subprog_decl (gnu_entity_name, gnu_ext_name, void_ftype, NULL_TREE,
			 false, true, true, true, attr_list, gnat_entity);
}

/* Wrap up compilation of DECL, a TYPE_DECL, possibly deferring it.
   Every TYPE_DECL generated for a type definition must be passed
   to this function once everything else has been done for it.  */

void
rest_of_type_decl_compilation (tree decl)
{
  /* We need to defer finalizing the type if incomplete types
     are being deferred or if they are being processed.  */
  if (defer_incomplete_level != 0 || defer_finalize_level != 0)
    VEC_safe_push (tree, heap, defer_finalize_list, decl);
  else
    rest_of_type_decl_compilation_no_defer (decl);
}

/* Same as above but without deferring the compilation.  This
   function should not be invoked directly on a TYPE_DECL.  */

static void
rest_of_type_decl_compilation_no_defer (tree decl)
{
  const int toplev = global_bindings_p ();
  tree t = TREE_TYPE (decl);

  rest_of_decl_compilation (decl, toplev, 0);

  /* Now process all the variants.  This is needed for STABS.  */
  for (t = TYPE_MAIN_VARIANT (t); t; t = TYPE_NEXT_VARIANT (t))
    {
      if (t == TREE_TYPE (decl))
	continue;

      if (!TYPE_STUB_DECL (t))
	TYPE_STUB_DECL (t) = create_type_stub_decl (DECL_NAME (decl), t);

      rest_of_type_compilation (t, toplev);
    }
}

/* Return whether the E_Subprogram_Type/E_Function/E_Procedure GNAT_ENTITY is
   a C++ imported method or equivalent.

   We use the predicate on 32-bit x86/Windows to find out whether we need to
   use the "thiscall" calling convention for GNAT_ENTITY.  This convention is
   used for C++ methods (functions with METHOD_TYPE) by the back-end.  */

bool
is_cplusplus_method (Entity_Id gnat_entity)
{
  if (Convention (gnat_entity) != Convention_CPP)
    return False;

  /* This is the main case: C++ method imported as a primitive operation.  */
  if (Is_Dispatching_Operation (gnat_entity))
    return True;

  /* A thunk needs to be handled like its associated primitive operation.  */
  if (Is_Subprogram (gnat_entity) && Is_Thunk (gnat_entity))
    return True;

  /* C++ classes with no virtual functions can be imported as limited
     record types, but we need to return true for the constructors.  */
  if (Is_Constructor (gnat_entity))
    return True;

  /* This is set on the E_Subprogram_Type built for a dispatching call.  */
  if (Is_Dispatch_Table_Entity (gnat_entity))
    return True;

  return False;
}

/* Return whether the E_Subprogram_Type/E_Function/E_Procedure GNAT_ENTITY is
   a C++ imported method or equivalent.

   We use the predicate on 32-bit x86/Windows to find out whether we need to
   use the "thiscall" calling convention for GNAT_ENTITY.  This convention is
   used for C++ methods (functions with METHOD_TYPE) by the back-end.  */

bool
is_cplusplus_method (Entity_Id gnat_entity)
{
  if (Convention (gnat_entity) != Convention_CPP)
    return False;

  /* This is the main case: C++ method imported as a primitive operation.  */
  if (Is_Dispatching_Operation (gnat_entity))
    return True;

  /* A thunk needs to be handled like its associated primitive operation.  */
  if (Is_Subprogram (gnat_entity) && Is_Thunk (gnat_entity))
    return True;

  /* C++ classes with no virtual functions can be imported as limited
     record types, but we need to return true for the constructors.  */
  if (Is_Constructor (gnat_entity))
    return True;

  /* This is set on the E_Subprogram_Type built for a dispatching call.  */
  if (Is_Dispatch_Table_Entity (gnat_entity))
    return True;

  return False;
}

/* Finalize the processing of From_With_Type incomplete types.  */

void
finalize_from_with_types (void)
{
  struct incomplete *p, *next;

  p = defer_limited_with;
  defer_limited_with = NULL;

  for (; p; p = next)
    {
      next = p->next;

      if (p->old_type)
	update_pointer_to (TYPE_MAIN_VARIANT (p->old_type),
			   gnat_to_gnu_type (p->full_type));
      free (p);
    }
}

/* Return the equivalent type to be used for GNAT_ENTITY, if it's a
   kind of type (such E_Task_Type) that has a different type which Gigi
   uses for its representation.  If the type does not have a special type
   for its representation, return GNAT_ENTITY.  If a type is supposed to
   exist, but does not, abort unless annotating types, in which case
   return Empty.  If GNAT_ENTITY is Empty, return Empty.  */

Entity_Id
Gigi_Equivalent_Type (Entity_Id gnat_entity)
{
  Entity_Id gnat_equiv = gnat_entity;

  if (No (gnat_entity))
    return gnat_entity;

  switch (Ekind (gnat_entity))
    {
    case E_Class_Wide_Subtype:
      if (Present (Equivalent_Type (gnat_entity)))
	gnat_equiv = Equivalent_Type (gnat_entity);
      break;

    case E_Access_Protected_Subprogram_Type:
    case E_Anonymous_Access_Protected_Subprogram_Type:
      gnat_equiv = Equivalent_Type (gnat_entity);
      break;

    case E_Class_Wide_Type:
      gnat_equiv = Root_Type (gnat_entity);
      break;

    case E_Task_Type:
    case E_Task_Subtype:
    case E_Protected_Type:
    case E_Protected_Subtype:
      gnat_equiv = Corresponding_Record_Type (gnat_entity);
      break;

    default:
      break;
    }

  gcc_assert (Present (gnat_equiv) || type_annotate_only);

  return gnat_equiv;
}

/* Return a GCC tree for a type corresponding to the component type of the
   array type or subtype GNAT_ARRAY.  DEFINITION is true if this component
   is for an array being defined.  DEBUG_INFO_P is true if we need to write
   debug information for other types that we may create in the process.  */

static tree
gnat_to_gnu_component_type (Entity_Id gnat_array, bool definition,
			    bool debug_info_p)
{
  const Entity_Id gnat_type = Component_Type (gnat_array);
  tree gnu_type = gnat_to_gnu_type (gnat_type);
  tree gnu_comp_size;

  /* Try to get a smaller form of the component if needed.  */
  if ((Is_Packed (gnat_array)
       || Has_Component_Size_Clause (gnat_array))
      && !Is_Bit_Packed_Array (gnat_array)
      && !Has_Aliased_Components (gnat_array)
      && !Strict_Alignment (gnat_type)
      && RECORD_OR_UNION_TYPE_P (gnu_type)
      && !TYPE_FAT_POINTER_P (gnu_type)
      && host_integerp (TYPE_SIZE (gnu_type), 1))
    gnu_type = make_packable_type (gnu_type, false);

  if (Has_Atomic_Components (gnat_array))
    check_ok_for_atomic (gnu_type, gnat_array, true);

  /* Get and validate any specified Component_Size.  */
  gnu_comp_size
    = validate_size (Component_Size (gnat_array), gnu_type, gnat_array,
		     Is_Bit_Packed_Array (gnat_array) ? TYPE_DECL : VAR_DECL,
		     true, Has_Component_Size_Clause (gnat_array));

  /* If the array has aliased components and the component size can be zero,
     force at least unit size to ensure that the components have distinct
     addresses.  */
  if (!gnu_comp_size
      && Has_Aliased_Components (gnat_array)
      && (integer_zerop (TYPE_SIZE (gnu_type))
	  || (TREE_CODE (gnu_type) == ARRAY_TYPE
	      && !TREE_CONSTANT (TYPE_SIZE (gnu_type)))))
    gnu_comp_size
      = size_binop (MAX_EXPR, TYPE_SIZE (gnu_type), bitsize_unit_node);

  /* If the component type is a RECORD_TYPE that has a self-referential size,
     then use the maximum size for the component size.  */
  if (!gnu_comp_size
      && TREE_CODE (gnu_type) == RECORD_TYPE
      && CONTAINS_PLACEHOLDER_P (TYPE_SIZE (gnu_type)))
    gnu_comp_size = max_size (TYPE_SIZE (gnu_type), true);

  /* Honor the component size.  This is not needed for bit-packed arrays.  */
  if (gnu_comp_size && !Is_Bit_Packed_Array (gnat_array))
    {
      tree orig_type = gnu_type;
      unsigned int max_align;

      /* If an alignment is specified, use it as a cap on the component type
	 so that it can be honored for the whole type.  But ignore it for the
	 original type of packed array types.  */
      if (No (Packed_Array_Type (gnat_array)) && Known_Alignment (gnat_array))
	max_align = validate_alignment (Alignment (gnat_array), gnat_array, 0);
      else
	max_align = 0;

      gnu_type = make_type_from_size (gnu_type, gnu_comp_size, false);
      if (max_align > 0 && TYPE_ALIGN (gnu_type) > max_align)
	gnu_type = orig_type;
      else
	orig_type = gnu_type;

      gnu_type = maybe_pad_type (gnu_type, gnu_comp_size, 0, gnat_array,
				 true, false, definition, true);

      /* If a padding record was made, declare it now since it will never be
	 declared otherwise.  This is necessary to ensure that its subtrees
	 are properly marked.  */
      if (gnu_type != orig_type && !DECL_P (TYPE_NAME (gnu_type)))
	create_type_decl (TYPE_NAME (gnu_type), gnu_type, NULL, true,
			  debug_info_p, gnat_array);
    }

  if (Has_Volatile_Components (gnat_array))
    gnu_type
      = build_qualified_type (gnu_type,
			      TYPE_QUALS (gnu_type) | TYPE_QUAL_VOLATILE);

  return gnu_type;
}

/* Return a GCC tree for a parameter corresponding to GNAT_PARAM and
   using MECH as its passing mechanism, to be placed in the parameter
   list built for GNAT_SUBPROG.  Assume a foreign convention for the
   latter if FOREIGN is true.  Also set CICO to true if the parameter
   must use the copy-in copy-out implementation mechanism.

   The returned tree is a PARM_DECL, except for those cases where no
   parameter needs to be actually passed to the subprogram; the type
   of this "shadow" parameter is then returned instead.  */

static tree
gnat_to_gnu_param (Entity_Id gnat_param, Mechanism_Type mech,
		   Entity_Id gnat_subprog, bool foreign, bool *cico)
{
  tree gnu_param_name = get_entity_name (gnat_param);
  tree gnu_param_type = gnat_to_gnu_type (Etype (gnat_param));
  tree gnu_param_type_alt = NULL_TREE;
  bool in_param = (Ekind (gnat_param) == E_In_Parameter);
  /* The parameter can be indirectly modified if its address is taken.  */
  bool ro_param = in_param && !Address_Taken (gnat_param);
  bool by_return = false, by_component_ptr = false;
  bool by_ref = false, by_double_ref = false;
  tree gnu_param;

  /* Copy-return is used only for the first parameter of a valued procedure.
     It's a copy mechanism for which a parameter is never allocated.  */
  if (mech == By_Copy_Return)
    {
      gcc_assert (Ekind (gnat_param) == E_Out_Parameter);
      mech = By_Copy;
      by_return = true;
    }

  /* If this is either a foreign function or if the underlying type won't
     be passed by reference, strip off possible padding type.  */
  if (TYPE_IS_PADDING_P (gnu_param_type))
    {
      tree unpadded_type = TREE_TYPE (TYPE_FIELDS (gnu_param_type));

      if (mech == By_Reference
	  || foreign
	  || (!must_pass_by_ref (unpadded_type)
	      && (mech == By_Copy || !default_pass_by_ref (unpadded_type))))
	gnu_param_type = unpadded_type;
    }

  /* If this is a read-only parameter, make a variant of the type that is
     read-only.  ??? However, if this is an unconstrained array, that type
     can be very complex, so skip it for now.  Likewise for any other
     self-referential type.  */
  if (ro_param
      && TREE_CODE (gnu_param_type) != UNCONSTRAINED_ARRAY_TYPE
      && !CONTAINS_PLACEHOLDER_P (TYPE_SIZE (gnu_param_type)))
    gnu_param_type = build_qualified_type (gnu_param_type,
					   (TYPE_QUALS (gnu_param_type)
					    | TYPE_QUAL_CONST));

  /* For foreign conventions, pass arrays as pointers to the element type.
     First check for unconstrained array and get the underlying array.  */
  if (foreign && TREE_CODE (gnu_param_type) == UNCONSTRAINED_ARRAY_TYPE)
    gnu_param_type
      = TREE_TYPE (TREE_TYPE (TYPE_FIELDS (TREE_TYPE (gnu_param_type))));

  /* For GCC builtins, pass Address integer types as (void *)  */
  if (Convention (gnat_subprog) == Convention_Intrinsic
      && Present (Interface_Name (gnat_subprog))
      && Is_Descendent_Of_Address (Etype (gnat_param)))
    gnu_param_type = ptr_void_type_node;

  /* VMS descriptors are themselves passed by reference.  */
  if (mech == By_Short_Descriptor ||
      (mech == By_Descriptor && TARGET_ABI_OPEN_VMS && !flag_vms_malloc64))
    gnu_param_type
      = build_pointer_type (build_vms_descriptor32 (gnu_param_type,
						    Mechanism (gnat_param),
						    gnat_subprog));
  else if (mech == By_Descriptor)
    {
      /* Build both a 32-bit and 64-bit descriptor, one of which will be
	 chosen in fill_vms_descriptor.  */
      gnu_param_type_alt
        = build_pointer_type (build_vms_descriptor32 (gnu_param_type,
						      Mechanism (gnat_param),
						      gnat_subprog));
      gnu_param_type
        = build_pointer_type (build_vms_descriptor (gnu_param_type,
						    Mechanism (gnat_param),
						    gnat_subprog));
    }

  /* Arrays are passed as pointers to element type for foreign conventions.  */
  else if (foreign
	   && mech != By_Copy
	   && TREE_CODE (gnu_param_type) == ARRAY_TYPE)
    {
      /* Strip off any multi-dimensional entries, then strip
	 off the last array to get the component type.  */
      while (TREE_CODE (TREE_TYPE (gnu_param_type)) == ARRAY_TYPE
	     && TYPE_MULTI_ARRAY_P (TREE_TYPE (gnu_param_type)))
	gnu_param_type = TREE_TYPE (gnu_param_type);

      by_component_ptr = true;
      gnu_param_type = TREE_TYPE (gnu_param_type);

      if (ro_param)
	gnu_param_type = build_qualified_type (gnu_param_type,
					       (TYPE_QUALS (gnu_param_type)
						| TYPE_QUAL_CONST));

      gnu_param_type = build_pointer_type (gnu_param_type);
    }

  /* Fat pointers are passed as thin pointers for foreign conventions.  */
  else if (foreign && TYPE_IS_FAT_POINTER_P (gnu_param_type))
    gnu_param_type
      = make_type_from_size (gnu_param_type, size_int (POINTER_SIZE), 0);

  /* If we must pass or were requested to pass by reference, do so.
     If we were requested to pass by copy, do so.
     Otherwise, for foreign conventions, pass In Out or Out parameters
     or aggregates by reference.  For COBOL and Fortran, pass all
     integer and FP types that way too.  For Convention Ada, use
     the standard Ada default.  */
  else if (must_pass_by_ref (gnu_param_type)
	   || mech == By_Reference
	   || (mech != By_Copy
	       && ((foreign
		    && (!in_param || AGGREGATE_TYPE_P (gnu_param_type)))
		   || (foreign
		       && (Convention (gnat_subprog) == Convention_Fortran
			   || Convention (gnat_subprog) == Convention_COBOL)
		       && (INTEGRAL_TYPE_P (gnu_param_type)
			   || FLOAT_TYPE_P (gnu_param_type)))
		   || (!foreign
		       && default_pass_by_ref (gnu_param_type)))))
    {
      /* We take advantage of 6.2(12) by considering that references built for
	 parameters whose type isn't by-ref and for which the mechanism hasn't
	 been forced to by-ref are restrict-qualified in the C sense.  */
      bool restrict_p
	= !TYPE_IS_BY_REFERENCE_P (gnu_param_type) && mech != By_Reference;
      gnu_param_type = build_reference_type (gnu_param_type);
      if (restrict_p)
	gnu_param_type
	  = build_qualified_type (gnu_param_type, TYPE_QUAL_RESTRICT);
      by_ref = true;

      /* In some ABIs, e.g. SPARC 32-bit, fat pointer types are themselves
	 passed by reference.  Pass them by explicit reference, this will
	 generate more debuggable code at -O0.  */
      if (TYPE_IS_FAT_POINTER_P (gnu_param_type)
	  && targetm.calls.pass_by_reference (pack_cumulative_args (NULL),
					      TYPE_MODE (gnu_param_type),
					      gnu_param_type,
					      true))
	{
	   gnu_param_type = build_reference_type (gnu_param_type);
	   by_double_ref = true;
	}
    }

  /* Pass In Out or Out parameters using copy-in copy-out mechanism.  */
  else if (!in_param)
    *cico = true;

  if (mech == By_Copy && (by_ref || by_component_ptr))
    post_error ("?cannot pass & by copy", gnat_param);

  /* If this is an Out parameter that isn't passed by reference and isn't
     a pointer or aggregate, we don't make a PARM_DECL for it.  Instead,
     it will be a VAR_DECL created when we process the procedure, so just
     return its type.  For the special parameter of a valued procedure,
     never pass it in.

     An exception is made to cover the RM-6.4.1 rule requiring "by copy"
     Out parameters with discriminants or implicit initial values to be
     handled like In Out parameters.  These type are normally built as
     aggregates, hence passed by reference, except for some packed arrays
     which end up encoded in special integer types.

     The exception we need to make is then for packed arrays of records
     with discriminants or implicit initial values.  We have no light/easy
     way to check for the latter case, so we merely check for packed arrays
     of records.  This may lead to useless copy-in operations, but in very
     rare cases only, as these would be exceptions in a set of already
     exceptional situations.  */
  if (Ekind (gnat_param) == E_Out_Parameter
      && !by_ref
      && (by_return
	  || (mech != By_Descriptor
              && mech != By_Short_Descriptor
	      && !POINTER_TYPE_P (gnu_param_type)
	      && !AGGREGATE_TYPE_P (gnu_param_type)))
      && !(Is_Array_Type (Etype (gnat_param))
	   && Is_Packed (Etype (gnat_param))
	   && Is_Composite_Type (Component_Type (Etype (gnat_param)))))
    return gnu_param_type;

  gnu_param = create_param_decl (gnu_param_name, gnu_param_type,
				 ro_param || by_ref || by_component_ptr);
  DECL_BY_REF_P (gnu_param) = by_ref;
  DECL_BY_DOUBLE_REF_P (gnu_param) = by_double_ref;
  DECL_BY_COMPONENT_PTR_P (gnu_param) = by_component_ptr;
  DECL_BY_DESCRIPTOR_P (gnu_param) = (mech == By_Descriptor ||
                                      mech == By_Short_Descriptor);
  /* Note that, in case of a parameter passed by double reference, the
     DECL_POINTS_TO_READONLY_P flag is meant for the second reference.
     The first reference always points to read-only, as it points to
     the second reference, i.e. the reference to the actual parameter.  */
  DECL_POINTS_TO_READONLY_P (gnu_param)
    = (ro_param && (by_ref || by_component_ptr));
  DECL_CAN_NEVER_BE_NULL_P (gnu_param) = Can_Never_Be_Null (gnat_param);

  /* Save the alternate descriptor type, if any.  */
  if (gnu_param_type_alt)
    SET_DECL_PARM_ALT_TYPE (gnu_param, gnu_param_type_alt);

  /* If no Mechanism was specified, indicate what we're using, then
     back-annotate it.  */
  if (mech == Default)
    mech = (by_ref || by_component_ptr) ? By_Reference : By_Copy;

  Set_Mechanism (gnat_param, mech);
  return gnu_param;
}

/* Return true if DISCR1 and DISCR2 represent the same discriminant.  */

static bool
same_discriminant_p (Entity_Id discr1, Entity_Id discr2)
{
  while (Present (Corresponding_Discriminant (discr1)))
    discr1 = Corresponding_Discriminant (discr1);

  while (Present (Corresponding_Discriminant (discr2)))
    discr2 = Corresponding_Discriminant (discr2);

  return
    Original_Record_Component (discr1) == Original_Record_Component (discr2);
}

/* Return true if the array type GNU_TYPE, which represents a dimension of
   GNAT_TYPE, has a non-aliased component in the back-end sense.  */

static bool
array_type_has_nonaliased_component (tree gnu_type, Entity_Id gnat_type)
{
  /* If the array type is not the innermost dimension of the GNAT type,
     then it has a non-aliased component.  */
  if (TREE_CODE (TREE_TYPE (gnu_type)) == ARRAY_TYPE
      && TYPE_MULTI_ARRAY_P (TREE_TYPE (gnu_type)))
    return true;

  /* If the array type has an aliased component in the front-end sense,
     then it also has an aliased component in the back-end sense.  */
  if (Has_Aliased_Components (gnat_type))
    return false;

  /* If this is a derived type, then it has a non-aliased component if
     and only if its parent type also has one.  */
  if (Is_Derived_Type (gnat_type))
    {
      tree gnu_parent_type = gnat_to_gnu_type (Etype (gnat_type));
      int index;
      if (TREE_CODE (gnu_parent_type) == UNCONSTRAINED_ARRAY_TYPE)
	gnu_parent_type
	  = TREE_TYPE (TREE_TYPE (TYPE_FIELDS (TREE_TYPE (gnu_parent_type))));
      for (index = Number_Dimensions (gnat_type) - 1; index > 0; index--)
	gnu_parent_type = TREE_TYPE (gnu_parent_type);
      return TYPE_NONALIASED_COMPONENT (gnu_parent_type);
    }

  /* Otherwise, rely exclusively on properties of the element type.  */
  return type_for_nonaliased_component_p (TREE_TYPE (gnu_type));
}

/* Return true if GNAT_ADDRESS is a value known at compile-time.  */

static bool
compile_time_known_address_p (Node_Id gnat_address)
{
  /* Catch System'To_Address.  */
  if (Nkind (gnat_address) == N_Unchecked_Type_Conversion)
    gnat_address = Expression (gnat_address);

  return Compile_Time_Known_Value (gnat_address);
}

/* Return true if GNAT_RANGE, a N_Range node, cannot be superflat, i.e. if the
   inequality HB >= LB-1 is true.  LB and HB are the low and high bounds.  */

static bool
cannot_be_superflat_p (Node_Id gnat_range)
{
  Node_Id gnat_lb = Low_Bound (gnat_range), gnat_hb = High_Bound (gnat_range);
  Node_Id scalar_range;
  tree gnu_lb, gnu_hb, gnu_lb_minus_one;

  /* If the low bound is not constant, try to find an upper bound.  */
  while (Nkind (gnat_lb) != N_Integer_Literal
	 && (Ekind (Etype (gnat_lb)) == E_Signed_Integer_Subtype
	     || Ekind (Etype (gnat_lb)) == E_Modular_Integer_Subtype)
	 && (scalar_range = Scalar_Range (Etype (gnat_lb)))
	 && (Nkind (scalar_range) == N_Signed_Integer_Type_Definition
	     || Nkind (scalar_range) == N_Range))
    gnat_lb = High_Bound (scalar_range);

  /* If the high bound is not constant, try to find a lower bound.  */
  while (Nkind (gnat_hb) != N_Integer_Literal
	 && (Ekind (Etype (gnat_hb)) == E_Signed_Integer_Subtype
	     || Ekind (Etype (gnat_hb)) == E_Modular_Integer_Subtype)
	 && (scalar_range = Scalar_Range (Etype (gnat_hb)))
	 && (Nkind (scalar_range) == N_Signed_Integer_Type_Definition
	     || Nkind (scalar_range) == N_Range))
    gnat_hb = Low_Bound (scalar_range);

  /* If we have failed to find constant bounds, punt.  */
  if (Nkind (gnat_lb) != N_Integer_Literal
      || Nkind (gnat_hb) != N_Integer_Literal)
    return false;

  /* We need at least a signed 64-bit type to catch most cases.  */
  gnu_lb = UI_To_gnu (Intval (gnat_lb), sbitsizetype);
  gnu_hb = UI_To_gnu (Intval (gnat_hb), sbitsizetype);
  if (TREE_OVERFLOW (gnu_lb) || TREE_OVERFLOW (gnu_hb))
    return false;

  /* If the low bound is the smallest integer, nothing can be smaller.  */
  gnu_lb_minus_one = size_binop (MINUS_EXPR, gnu_lb, sbitsize_one_node);
  if (TREE_OVERFLOW (gnu_lb_minus_one))
    return true;

  return !tree_int_cst_lt (gnu_hb, gnu_lb_minus_one);
}

/* Return true if GNU_EXPR is (essentially) the address of a CONSTRUCTOR.  */

static bool
constructor_address_p (tree gnu_expr)
{
  while (TREE_CODE (gnu_expr) == NOP_EXPR
	 || TREE_CODE (gnu_expr) == CONVERT_EXPR
	 || TREE_CODE (gnu_expr) == NON_LVALUE_EXPR)
    gnu_expr = TREE_OPERAND (gnu_expr, 0);

  return (TREE_CODE (gnu_expr) == ADDR_EXPR
	  && TREE_CODE (TREE_OPERAND (gnu_expr, 0)) == CONSTRUCTOR);
}

/* Given GNAT_ENTITY, elaborate all expressions that are required to
   be elaborated at the point of its definition, but do nothing else.  */

void
elaborate_entity (Entity_Id gnat_entity)
{
  switch (Ekind (gnat_entity))
    {
    case E_Signed_Integer_Subtype:
    case E_Modular_Integer_Subtype:
    case E_Enumeration_Subtype:
    case E_Ordinary_Fixed_Point_Subtype:
    case E_Decimal_Fixed_Point_Subtype:
    case E_Floating_Point_Subtype:
      {
	Node_Id gnat_lb = Type_Low_Bound (gnat_entity);
	Node_Id gnat_hb = Type_High_Bound (gnat_entity);

	/* ??? Tests to avoid Constraint_Error in static expressions
	   are needed until after the front stops generating bogus
	   conversions on bounds of real types.  */
	if (!Raises_Constraint_Error (gnat_lb))
	  elaborate_expression (gnat_lb, gnat_entity, get_identifier ("L"),
				true, false, Needs_Debug_Info (gnat_entity));
	if (!Raises_Constraint_Error (gnat_hb))
	  elaborate_expression (gnat_hb, gnat_entity, get_identifier ("U"),
				true, false, Needs_Debug_Info (gnat_entity));
      break;
      }

    case E_Record_Type:
      {
	Node_Id full_definition = Declaration_Node (gnat_entity);
	Node_Id record_definition = Type_Definition (full_definition);

	/* If this is a record extension, go a level further to find the
	   record definition.  */
	if (Nkind (record_definition) == N_Derived_Type_Definition)
	  record_definition = Record_Extension_Part (record_definition);
      }
      break;

    case E_Record_Subtype:
    case E_Private_Subtype:
    case E_Limited_Private_Subtype:
    case E_Record_Subtype_With_Private:
      if (Is_Constrained (gnat_entity)
	  && Has_Discriminants (gnat_entity)
	  && Present (Discriminant_Constraint (gnat_entity)))
	{
	  Node_Id gnat_discriminant_expr;
	  Entity_Id gnat_field;

	  for (gnat_field
	       = First_Discriminant (Implementation_Base_Type (gnat_entity)),
	       gnat_discriminant_expr
	       = First_Elmt (Discriminant_Constraint (gnat_entity));
	       Present (gnat_field);
	       gnat_field = Next_Discriminant (gnat_field),
	       gnat_discriminant_expr = Next_Elmt (gnat_discriminant_expr))
	    /* ??? For now, ignore access discriminants.  */
	    if (!Is_Access_Type (Etype (Node (gnat_discriminant_expr))))
	      elaborate_expression (Node (gnat_discriminant_expr),
				    gnat_entity, get_entity_name (gnat_field),
				    true, false, false);
	}
      break;

    }
}

/* Return true if the size in units represented by GNU_SIZE can be handled by
   an allocation.  If STATIC_P is true, consider only what can be done with a
   static allocation.  */

static bool
allocatable_size_p (tree gnu_size, bool static_p)
{
  /* We can allocate a fixed size if it hasn't overflowed and can be handled
     (efficiently) on the host.  */
  if (TREE_CODE (gnu_size) == INTEGER_CST)
    return !TREE_OVERFLOW (gnu_size) && host_integerp (gnu_size, 1);

  /* We can allocate a variable size if this isn't a static allocation.  */
  else
    return !static_p;
}

/* Prepend to ATTR_LIST an entry for an attribute with provided TYPE,
   NAME, ARGS and ERROR_POINT.  */

static void
prepend_one_attribute_to (struct attrib ** attr_list,
			  enum attr_type attr_type,
			  tree attr_name,
			  tree attr_args,
			  Node_Id attr_error_point)
{
  struct attrib * attr = (struct attrib *) xmalloc (sizeof (struct attrib));

  attr->type = attr_type;
  attr->name = attr_name;
  attr->args = attr_args;
  attr->error_point = attr_error_point;

  attr->next = *attr_list;
  *attr_list = attr;
}

/* Prepend to ATTR_LIST the list of attributes for GNAT_ENTITY, if any.  */

static void
prepend_attributes (Entity_Id gnat_entity, struct attrib ** attr_list)
{
  Node_Id gnat_temp;

  /* Attributes are stored as Representation Item pragmas.  */

  for (gnat_temp = First_Rep_Item (gnat_entity); Present (gnat_temp);
       gnat_temp = Next_Rep_Item (gnat_temp))
    if (Nkind (gnat_temp) == N_Pragma)
      {
	tree gnu_arg0 = NULL_TREE, gnu_arg1 = NULL_TREE;
	Node_Id gnat_assoc = Pragma_Argument_Associations (gnat_temp);
	enum attr_type etype;

	/* Map the kind of pragma at hand.  Skip if this is not one
	   we know how to handle.  */

	switch (Get_Pragma_Id (Chars (Pragma_Identifier (gnat_temp))))
	  {
	  case Pragma_Machine_Attribute:
	    etype = ATTR_MACHINE_ATTRIBUTE;
	    break;

	  case Pragma_Linker_Alias:
	    etype = ATTR_LINK_ALIAS;
	    break;

	  case Pragma_Linker_Section:
	    etype = ATTR_LINK_SECTION;
	    break;

	  case Pragma_Linker_Constructor:
	    etype = ATTR_LINK_CONSTRUCTOR;
	    break;

	  case Pragma_Linker_Destructor:
	    etype = ATTR_LINK_DESTRUCTOR;
	    break;

	  case Pragma_Weak_External:
	    etype = ATTR_WEAK_EXTERNAL;
	    break;

	  case Pragma_Thread_Local_Storage:
	    etype = ATTR_THREAD_LOCAL_STORAGE;
	    break;

	  default:
	    continue;
	  }

	/* See what arguments we have and turn them into GCC trees for
	   attribute handlers.  These expect identifier for strings.  We
	   handle at most two arguments, static expressions only.  */

	if (Present (gnat_assoc) && Present (First (gnat_assoc)))
	  {
	    Node_Id gnat_arg0 = Next (First (gnat_assoc));
	    Node_Id gnat_arg1 = Empty;

	    if (Present (gnat_arg0)
		&& Is_Static_Expression (Expression (gnat_arg0)))
	      {
		gnu_arg0 = gnat_to_gnu (Expression (gnat_arg0));

		if (TREE_CODE (gnu_arg0) == STRING_CST)
		  gnu_arg0 = get_identifier (TREE_STRING_POINTER (gnu_arg0));

		gnat_arg1 = Next (gnat_arg0);
	      }

	    if (Present (gnat_arg1)
		&& Is_Static_Expression (Expression (gnat_arg1)))
	      {
		gnu_arg1 = gnat_to_gnu (Expression (gnat_arg1));

		if (TREE_CODE (gnu_arg1) == STRING_CST)
		  gnu_arg1 = get_identifier (TREE_STRING_POINTER (gnu_arg1));
	      }
	  }

	/* Prepend to the list now.  Make a list of the argument we might
	   have, as GCC expects it.  */
	prepend_one_attribute_to
	  (attr_list,
	   etype, gnu_arg0,
	   (gnu_arg1 != NULL_TREE)
	   ? build_tree_list (NULL_TREE, gnu_arg1) : NULL_TREE,
	   Present (Next (First (gnat_assoc)))
	   ? Expression (Next (First (gnat_assoc))) : gnat_temp);
      }
}

/* Given a GNAT tree GNAT_EXPR, for an expression which is a value within a
   type definition (either a bound or a discriminant value) for GNAT_ENTITY,
   return the GCC tree to use for that expression.  GNU_NAME is the suffix
   to use if a variable needs to be created and DEFINITION is true if this
   is a definition of GNAT_ENTITY.  If NEED_VALUE is true, we need a result;
   otherwise, we are just elaborating the expression for side-effects.  If
   NEED_DEBUG is true, we need a variable for debugging purposes even if it
   isn't needed for code generation.  */

static tree
elaborate_expression (Node_Id gnat_expr, Entity_Id gnat_entity, tree gnu_name,
		      bool definition, bool need_value, bool need_debug)
{
  tree gnu_expr;

  /* If we already elaborated this expression (e.g. it was involved
     in the definition of a private type), use the old value.  */
  if (present_gnu_tree (gnat_expr))
    return get_gnu_tree (gnat_expr);

  /* If we don't need a value and this is static or a discriminant,
     we don't need to do anything.  */
  if (!need_value
      && (Is_OK_Static_Expression (gnat_expr)
	  || (Nkind (gnat_expr) == N_Identifier
	      && Ekind (Entity (gnat_expr)) == E_Discriminant)))
    return NULL_TREE;

  /* If it's a static expression, we don't need a variable for debugging.  */
  if (need_debug && Is_OK_Static_Expression (gnat_expr))
    need_debug = false;

  /* Otherwise, convert this tree to its GCC equivalent and elaborate it.  */
  gnu_expr = elaborate_expression_1 (gnat_to_gnu (gnat_expr), gnat_entity,
				     gnu_name, definition, need_debug);

  /* Save the expression in case we try to elaborate this entity again.  Since
     it's not a DECL, don't check it.  Don't save if it's a discriminant.  */
  if (!CONTAINS_PLACEHOLDER_P (gnu_expr))
    save_gnu_tree (gnat_expr, gnu_expr, true);

  return need_value ? gnu_expr : error_mark_node;
}

/* Similar, but take a GNU expression and always return a result.  */

static tree
elaborate_expression_1 (tree gnu_expr, Entity_Id gnat_entity, tree gnu_name,
			bool definition, bool need_debug)
{
  const bool expr_public_p = Is_Public (gnat_entity);
  const bool expr_global_p = expr_public_p || global_bindings_p ();
  bool expr_variable_p, use_variable;

  /* In most cases, we won't see a naked FIELD_DECL because a discriminant
     reference will have been replaced with a COMPONENT_REF when the type
     is being elaborated.  However, there are some cases involving child
     types where we will.  So convert it to a COMPONENT_REF.  We hope it
     will be at the highest level of the expression in these cases.  */
  if (TREE_CODE (gnu_expr) == FIELD_DECL)
    gnu_expr = build3 (COMPONENT_REF, TREE_TYPE (gnu_expr),
		       build0 (PLACEHOLDER_EXPR, DECL_CONTEXT (gnu_expr)),
		       gnu_expr, NULL_TREE);

  /* If GNU_EXPR contains a placeholder, just return it.  We rely on the fact
     that an expression cannot contain both a discriminant and a variable.  */
  if (CONTAINS_PLACEHOLDER_P (gnu_expr))
    return gnu_expr;

  /* If GNU_EXPR is neither a constant nor based on a read-only variable, make
     a variable that is initialized to contain the expression when the package
     containing the definition is elaborated.  If this entity is defined at top
     level, replace the expression by the variable; otherwise use a SAVE_EXPR
     if this is necessary.  */
  if (CONSTANT_CLASS_P (gnu_expr))
    expr_variable_p = false;
  else
    {
      /* Skip any conversions and simple arithmetics to see if the expression
	 is based on a read-only variable.
	 ??? This really should remain read-only, but we have to think about
	 the typing of the tree here.  */
      tree inner
	= skip_simple_arithmetic (remove_conversions (gnu_expr, true));

      if (handled_component_p (inner))
	{
	  HOST_WIDE_INT bitsize, bitpos;
	  tree offset;
	  enum machine_mode mode;
	  int unsignedp, volatilep;

	  inner = get_inner_reference (inner, &bitsize, &bitpos, &offset,
				       &mode, &unsignedp, &volatilep, false);
	  /* If the offset is variable, err on the side of caution.  */
	  if (offset)
	    inner = NULL_TREE;
	}

      expr_variable_p
	= !(inner
	    && TREE_CODE (inner) == VAR_DECL
	    && (TREE_READONLY (inner) || DECL_READONLY_ONCE_ELAB (inner)));
    }

  /* We only need to use the variable if we are in a global context since GCC
     can do the right thing in the local case.  However, when not optimizing,
     use it for bounds of loop iteration scheme to avoid code duplication.  */
  use_variable = expr_variable_p
		 && (expr_global_p
		     || (!optimize
		         && definition
			 && Is_Itype (gnat_entity)
			 && Nkind (Associated_Node_For_Itype (gnat_entity))
			    == N_Loop_Parameter_Specification));

  /* Now create it, possibly only for debugging purposes.  */
  if (use_variable || need_debug)
    {
      tree gnu_decl
	= create_var_decl_1
	  (create_concat_name (gnat_entity, IDENTIFIER_POINTER (gnu_name)),
	   NULL_TREE, TREE_TYPE (gnu_expr), gnu_expr, true, expr_public_p,
	   !definition, expr_global_p, !need_debug, NULL, gnat_entity);

      if (use_variable)
	return gnu_decl;
    }

  return expr_variable_p ? gnat_save_expr (gnu_expr) : gnu_expr;
}

/* Similar, but take an alignment factor and make it explicit in the tree.  */

static tree
elaborate_expression_2 (tree gnu_expr, Entity_Id gnat_entity, tree gnu_name,
			bool definition, bool need_debug, unsigned int align)
{
  tree unit_align = size_int (align / BITS_PER_UNIT);
  return
    size_binop (MULT_EXPR,
		elaborate_expression_1 (size_binop (EXACT_DIV_EXPR,
						    gnu_expr,
						    unit_align),
					gnat_entity, gnu_name, definition,
					need_debug),
		unit_align);
}

/* Given a GNU tree and a GNAT list of choices, generate an expression to test
   the value passed against the list of choices.  */

tree
choices_to_gnu (tree operand, Node_Id choices)
{
  Node_Id choice;
  Node_Id gnat_temp;
  tree result = boolean_false_node;
  tree this_test, low = 0, high = 0, single = 0;

  for (choice = First (choices); Present (choice); choice = Next (choice))
    {
      switch (Nkind (choice))
	{
	case N_Range:
	  low = gnat_to_gnu (Low_Bound (choice));
	  high = gnat_to_gnu (High_Bound (choice));

	  this_test
	    = build_binary_op (TRUTH_ANDIF_EXPR, boolean_type_node,
			       build_binary_op (GE_EXPR, boolean_type_node,
						operand, low),
			       build_binary_op (LE_EXPR, boolean_type_node,
						operand, high));

	  break;

	case N_Subtype_Indication:
	  gnat_temp = Range_Expression (Constraint (choice));
	  low = gnat_to_gnu (Low_Bound (gnat_temp));
	  high = gnat_to_gnu (High_Bound (gnat_temp));

	  this_test
	    = build_binary_op (TRUTH_ANDIF_EXPR, boolean_type_node,
			       build_binary_op (GE_EXPR, boolean_type_node,
						operand, low),
			       build_binary_op (LE_EXPR, boolean_type_node,
						operand, high));
	  break;

	case N_Identifier:
	case N_Expanded_Name:
	  /* This represents either a subtype range, an enumeration
	     literal, or a constant  Ekind says which.  If an enumeration
	     literal or constant, fall through to the next case.  */
	  if (Ekind (Entity (choice)) != E_Enumeration_Literal
	      && Ekind (Entity (choice)) != E_Constant)
	    {
	      tree type = gnat_to_gnu_type (Entity (choice));

	      low = TYPE_MIN_VALUE (type);
	      high = TYPE_MAX_VALUE (type);

	      this_test
		= build_binary_op (TRUTH_ANDIF_EXPR, boolean_type_node,
				   build_binary_op (GE_EXPR, boolean_type_node,
						    operand, low),
				   build_binary_op (LE_EXPR, boolean_type_node,
						    operand, high));
	      break;
	    }

	  /* ... fall through ... */

	case N_Character_Literal:
	case N_Integer_Literal:
	  single = gnat_to_gnu (choice);
	  this_test = build_binary_op (EQ_EXPR, boolean_type_node, operand,
				       single);
	  break;

	case N_Others_Choice:
	  this_test = boolean_true_node;
	  break;

	default:
	  gcc_unreachable ();
	}

      result = build_binary_op (TRUTH_ORIF_EXPR, boolean_type_node, result,
				this_test);
    }

  return result;
}

/* Adjust PACKED setting as passed to gnat_to_gnu_field for a field of
   type FIELD_TYPE to be placed in RECORD_TYPE.  Return the result.  */

static int
adjust_packed (tree field_type, tree record_type, int packed)
{
  /* If the field contains an item of variable size, we cannot pack it
     because we cannot create temporaries of non-fixed size in case
     we need to take the address of the field.  See addressable_p and
     the notes on the addressability issues for further details.  */
  if (type_has_variable_size (field_type))
    return 0;

  /* If the alignment of the record is specified and the field type
     is over-aligned, request Storage_Unit alignment for the field.  */
  if (packed == -2)
    {
      if (TYPE_ALIGN (field_type) > TYPE_ALIGN (record_type))
	return -1;
      else
	return 0;
    }

  return packed;
}

/* Return a GCC tree for a field corresponding to GNAT_FIELD to be
   placed in GNU_RECORD_TYPE.

   PACKED is 1 if the enclosing record is packed, -1 if the enclosing
   record has Component_Alignment of Storage_Unit, -2 if the enclosing
   record has a specified alignment.

   DEFINITION is true if this field is for a record being defined.

   DEBUG_INFO_P is true if we need to write debug information for types
   that we may create in the process.  */

static tree
gnat_to_gnu_field (Entity_Id gnat_field, tree gnu_record_type, int packed,
		   bool definition, bool debug_info_p)
{
  const Entity_Id gnat_field_type = Etype (gnat_field);
  tree gnu_field_type = gnat_to_gnu_type (gnat_field_type);
  tree gnu_field_id = get_entity_name (gnat_field);
  tree gnu_field, gnu_size, gnu_pos;
  bool is_volatile
    = (Treat_As_Volatile (gnat_field) || Treat_As_Volatile (gnat_field_type));
  bool needs_strict_alignment
    = (is_volatile
       || Is_Aliased (gnat_field)
       || Strict_Alignment (gnat_field_type));

  /* If this field requires strict alignment, we cannot pack it because
     it would very likely be under-aligned in the record.  */
  if (needs_strict_alignment)
    packed = 0;
  else
    packed = adjust_packed (gnu_field_type, gnu_record_type, packed);

  /* If a size is specified, use it.  Otherwise, if the record type is packed,
     use the official RM size.  See "Handling of Type'Size Values" in Einfo
     for further details.  */
  if (Known_Esize (gnat_field))
    gnu_size = validate_size (Esize (gnat_field), gnu_field_type,
			      gnat_field, FIELD_DECL, false, true);
  else if (packed == 1)
    gnu_size = validate_size (RM_Size (gnat_field_type), gnu_field_type,
			      gnat_field, FIELD_DECL, false, true);
  else
    gnu_size = NULL_TREE;

  /* If we have a specified size that is smaller than that of the field's type,
     or a position is specified, and the field's type is a record that doesn't
     require strict alignment, see if we can get either an integral mode form
     of the type or a smaller form.  If we can, show a size was specified for
     the field if there wasn't one already, so we know to make this a bitfield
     and avoid making things wider.

     Changing to an integral mode form is useful when the record is packed as
     we can then place the field at a non-byte-aligned position and so achieve
     tighter packing.  This is in addition required if the field shares a byte
     with another field and the front-end lets the back-end handle the access
     to the field, because GCC cannot handle non-byte-aligned BLKmode fields.

     Changing to a smaller form is required if the specified size is smaller
     than that of the field's type and the type contains sub-fields that are
     padded, in order to avoid generating accesses to these sub-fields that
     are wider than the field.

     We avoid the transformation if it is not required or potentially useful,
     as it might entail an increase of the field's alignment and have ripple
     effects on the outer record type.  A typical case is a field known to be
     byte-aligned and not to share a byte with another field.  */
  if (!needs_strict_alignment
      && RECORD_OR_UNION_TYPE_P (gnu_field_type)
      && !TYPE_FAT_POINTER_P (gnu_field_type)
      && host_integerp (TYPE_SIZE (gnu_field_type), 1)
      && (packed == 1
	  || (gnu_size
	      && (tree_int_cst_lt (gnu_size, TYPE_SIZE (gnu_field_type))
		  || (Present (Component_Clause (gnat_field))
		      && !(UI_To_Int (Component_Bit_Offset (gnat_field))
			   % BITS_PER_UNIT == 0
			   && value_factor_p (gnu_size, BITS_PER_UNIT)))))))
    {
      tree gnu_packable_type = make_packable_type (gnu_field_type, true);
      if (gnu_packable_type != gnu_field_type)
	{
	  gnu_field_type = gnu_packable_type;
	  if (!gnu_size)
	    gnu_size = rm_size (gnu_field_type);
	}
    }

  if (Is_Atomic (gnat_field))
    check_ok_for_atomic (gnu_field_type, gnat_field, false);

  if (Present (Component_Clause (gnat_field)))
    {
      Entity_Id gnat_parent
	= Parent_Subtype (Underlying_Type (Scope (gnat_field)));

      gnu_pos = UI_To_gnu (Component_Bit_Offset (gnat_field), bitsizetype);
      gnu_size = validate_size (Esize (gnat_field), gnu_field_type,
				gnat_field, FIELD_DECL, false, true);

      /* Ensure the position does not overlap with the parent subtype, if there
	 is one.  This test is omitted if the parent of the tagged type has a
	 full rep clause since, in this case, component clauses are allowed to
	 overlay the space allocated for the parent type and the front-end has
	 checked that there are no overlapping components.  */
      if (Present (gnat_parent) && !Is_Fully_Repped_Tagged_Type (gnat_parent))
	{
	  tree gnu_parent = gnat_to_gnu_type (gnat_parent);

	  if (TREE_CODE (TYPE_SIZE (gnu_parent)) == INTEGER_CST
	      && tree_int_cst_lt (gnu_pos, TYPE_SIZE (gnu_parent)))
	    {
	      post_error_ne_tree
		("offset of& must be beyond parent{, minimum allowed is ^}",
		 First_Bit (Component_Clause (gnat_field)), gnat_field,
		 TYPE_SIZE_UNIT (gnu_parent));
	    }
	}

      /* If this field needs strict alignment, check that the record is
	 sufficiently aligned and that position and size are consistent
	 with the alignment.  But don't do it if we are just annotating
	 types and the field's type is tagged, since tagged types aren't
	 fully laid out in this mode.  */
      if (needs_strict_alignment
	  && !(type_annotate_only && Is_Tagged_Type (gnat_field_type)))
	{
	  TYPE_ALIGN (gnu_record_type)
	    = MAX (TYPE_ALIGN (gnu_record_type), TYPE_ALIGN (gnu_field_type));

	  if (gnu_size
	      && !operand_equal_p (gnu_size, TYPE_SIZE (gnu_field_type), 0))
	    {
	      if (Is_Atomic (gnat_field) || Is_Atomic (gnat_field_type))
		post_error_ne_tree
		  ("atomic field& must be natural size of type{ (^)}",
		   Last_Bit (Component_Clause (gnat_field)), gnat_field,
		   TYPE_SIZE (gnu_field_type));

	      else if (Is_Aliased (gnat_field))
		post_error_ne_tree
		  ("size of aliased field& must be ^ bits",
		   Last_Bit (Component_Clause (gnat_field)), gnat_field,
		   TYPE_SIZE (gnu_field_type));

	      else if (Strict_Alignment (gnat_field_type))
		post_error_ne_tree
		  ("size of & with aliased or tagged components not ^ bits",
		   Last_Bit (Component_Clause (gnat_field)), gnat_field,
		   TYPE_SIZE (gnu_field_type));

	      gnu_size = NULL_TREE;
	    }

	  if (!integer_zerop (size_binop
			      (TRUNC_MOD_EXPR, gnu_pos,
			       bitsize_int (TYPE_ALIGN (gnu_field_type)))))
	    {
	      if (is_volatile)
		post_error_ne_num
		  ("position of volatile field& must be multiple of ^ bits",
		   First_Bit (Component_Clause (gnat_field)), gnat_field,
		   TYPE_ALIGN (gnu_field_type));

	      else if (Is_Aliased (gnat_field))
		post_error_ne_num
		  ("position of aliased field& must be multiple of ^ bits",
		   First_Bit (Component_Clause (gnat_field)), gnat_field,
		   TYPE_ALIGN (gnu_field_type));

	      else if (Strict_Alignment (gnat_field_type))
		post_error_ne
		  ("position of & is not compatible with alignment required "
		   "by its components",
		    First_Bit (Component_Clause (gnat_field)), gnat_field);

	      else
		gcc_unreachable ();

	      gnu_pos = NULL_TREE;
	    }
	}
    }

  /* If the record has rep clauses and this is the tag field, make a rep
     clause for it as well.  */
  else if (Has_Specified_Layout (Scope (gnat_field))
	   && Chars (gnat_field) == Name_uTag)
    {
      gnu_pos = bitsize_zero_node;
      gnu_size = TYPE_SIZE (gnu_field_type);
    }

  else
    {
      gnu_pos = NULL_TREE;

      /* If we are packing the record and the field is BLKmode, round the
	 size up to a byte boundary.  */
      if (packed && TYPE_MODE (gnu_field_type) == BLKmode && gnu_size)
	gnu_size = round_up (gnu_size, BITS_PER_UNIT);
    }

  /* We need to make the size the maximum for the type if it is
     self-referential and an unconstrained type.  In that case, we can't
     pack the field since we can't make a copy to align it.  */
  if (TREE_CODE (gnu_field_type) == RECORD_TYPE
      && !gnu_size
      && CONTAINS_PLACEHOLDER_P (TYPE_SIZE (gnu_field_type))
      && !Is_Constrained (Underlying_Type (gnat_field_type)))
    {
      gnu_size = max_size (TYPE_SIZE (gnu_field_type), true);
      packed = 0;
    }

  /* If a size is specified, adjust the field's type to it.  */
  if (gnu_size)
    {
      tree orig_field_type;

      /* If the field's type is justified modular, we would need to remove
	 the wrapper to (better) meet the layout requirements.  However we
	 can do so only if the field is not aliased to preserve the unique
	 layout and if the prescribed size is not greater than that of the
	 packed array to preserve the justification.  */
      if (!needs_strict_alignment
	  && TREE_CODE (gnu_field_type) == RECORD_TYPE
	  && TYPE_JUSTIFIED_MODULAR_P (gnu_field_type)
	  && tree_int_cst_compare (gnu_size, TYPE_ADA_SIZE (gnu_field_type))
	       <= 0)
	gnu_field_type = TREE_TYPE (TYPE_FIELDS (gnu_field_type));

      gnu_field_type
	= make_type_from_size (gnu_field_type, gnu_size,
			       Has_Biased_Representation (gnat_field));

      orig_field_type = gnu_field_type;
      gnu_field_type = maybe_pad_type (gnu_field_type, gnu_size, 0, gnat_field,
				       false, false, definition, true);

      /* If a padding record was made, declare it now since it will never be
	 declared otherwise.  This is necessary to ensure that its subtrees
	 are properly marked.  */
      if (gnu_field_type != orig_field_type
	  && !DECL_P (TYPE_NAME (gnu_field_type)))
	create_type_decl (TYPE_NAME (gnu_field_type), gnu_field_type, NULL,
			  true, debug_info_p, gnat_field);
    }

  /* Otherwise (or if there was an error), don't specify a position.  */
  else
    gnu_pos = NULL_TREE;

  gcc_assert (TREE_CODE (gnu_field_type) != RECORD_TYPE
	      || !TYPE_CONTAINS_TEMPLATE_P (gnu_field_type));

  /* Now create the decl for the field.  */
  gnu_field
    = create_field_decl (gnu_field_id, gnu_field_type, gnu_record_type,
			 gnu_size, gnu_pos, packed, Is_Aliased (gnat_field));
  Sloc_to_locus (Sloc (gnat_field), &DECL_SOURCE_LOCATION (gnu_field));
  DECL_ALIASED_P (gnu_field) = Is_Aliased (gnat_field);
  TREE_THIS_VOLATILE (gnu_field) = TREE_SIDE_EFFECTS (gnu_field) = is_volatile;

  if (Ekind (gnat_field) == E_Discriminant)
    DECL_DISCRIMINANT_NUMBER (gnu_field)
      = UI_To_gnu (Discriminant_Number (gnat_field), sizetype);

  return gnu_field;
}

/* Return true if TYPE is a type with variable size or a padding type with a
   field of variable size or a record that has a field with such a type.  */

static bool
type_has_variable_size (tree type)
{
  tree field;

  if (!TREE_CONSTANT (TYPE_SIZE (type)))
    return true;

  if (TYPE_IS_PADDING_P (type)
      && !TREE_CONSTANT (DECL_SIZE (TYPE_FIELDS (type))))
    return true;

  if (!RECORD_OR_UNION_TYPE_P (type))
    return false;

  for (field = TYPE_FIELDS (type); field; field = DECL_CHAIN (field))
    if (type_has_variable_size (TREE_TYPE (field)))
      return true;

  return false;
}

/* Return true if FIELD is an artificial field.  */

static bool
field_is_artificial (tree field)
{
  /* These fields are generated by the front-end proper.  */
  if (IDENTIFIER_POINTER (DECL_NAME (field)) [0] == '_')
    return true;

  /* These fields are generated by gigi.  */
  if (DECL_INTERNAL_P (field))
    return true;

  return false;
}

/* Return true if FIELD is a non-artificial aliased field.  */

static bool
field_is_aliased (tree field)
{
  if (field_is_artificial (field))
    return false;

  return DECL_ALIASED_P (field);
}

/* Return true if FIELD is a non-artificial field with self-referential
   size.  */

static bool
field_has_self_size (tree field)
{
  if (field_is_artificial (field))
    return false;

  if (DECL_SIZE (field) && TREE_CODE (DECL_SIZE (field)) == INTEGER_CST)
    return false;

  return CONTAINS_PLACEHOLDER_P (TYPE_SIZE (TREE_TYPE (field)));
}

/* Return true if FIELD is a non-artificial field with variable size.  */

static bool
field_has_variable_size (tree field)
{
  if (field_is_artificial (field))
    return false;

  if (DECL_SIZE (field) && TREE_CODE (DECL_SIZE (field)) == INTEGER_CST)
    return false;

  return TREE_CODE (TYPE_SIZE (TREE_TYPE (field))) != INTEGER_CST;
}

/* qsort comparer for the bit positions of two record components.  */

static int
compare_field_bitpos (const PTR rt1, const PTR rt2)
{
  const_tree const field1 = * (const_tree const *) rt1;
  const_tree const field2 = * (const_tree const *) rt2;
  const int ret
    = tree_int_cst_compare (bit_position (field1), bit_position (field2));

  return ret ? ret : (int) (DECL_UID (field1) - DECL_UID (field2));
}

/* Translate and chain the GNAT_COMPONENT_LIST to the GNU_FIELD_LIST, set
   the result as the field list of GNU_RECORD_TYPE and finish it up.  When
   called from gnat_to_gnu_entity during the processing of a record type
   definition, the GCC node for the parent, if any, will be the single field
   of GNU_RECORD_TYPE and the GCC nodes for the discriminants will be on the
   GNU_FIELD_LIST.  The other calls to this function are recursive calls for
   the component list of a variant and, in this case, GNU_FIELD_LIST is empty.

   PACKED is 1 if this is for a packed record, -1 if this is for a record
   with Component_Alignment of Storage_Unit, -2 if this is for a record
   with a specified alignment.

   DEFINITION is true if we are defining this record type.

   CANCEL_ALIGNMENT is true if the alignment should be zeroed before laying
   out the record.  This means the alignment only serves to force fields to
   be bitfields, but not to require the record to be that aligned.  This is
   used for variants.

   ALL_REP is true if a rep clause is present for all the fields.

   UNCHECKED_UNION is true if we are building this type for a record with a
   Pragma Unchecked_Union.

   ARTIFICIAL is true if this is a type that was generated by the compiler.

   DEBUG_INFO is true if we need to write debug information about the type.

   MAYBE_UNUSED is true if this type may be unused in the end; this doesn't
   mean that its contents may be unused as well, only the container itself.

   REORDER is true if we are permitted to reorder components of this type.

   FIRST_FREE_POS, if nonzero, is the first (lowest) free field position in
   the outer record type down to this variant level.  It is nonzero only if
   all the fields down to this level have a rep clause and ALL_REP is false.

   P_GNU_REP_LIST, if nonzero, is a pointer to a list to which each field
   with a rep clause is to be added; in this case, that is all that should
   be done with such fields.  */

static void
components_to_record (tree gnu_record_type, Node_Id gnat_component_list,
		      tree gnu_field_list, int packed, bool definition,
		      bool cancel_alignment, bool all_rep,
		      bool unchecked_union, bool artificial,
		      bool debug_info, bool maybe_unused, bool reorder,
		      tree first_free_pos, tree *p_gnu_rep_list)
{
  bool all_rep_and_size = all_rep && TYPE_SIZE (gnu_record_type);
  bool layout_with_rep = false;
  bool has_self_field = false;
  bool has_aliased_after_self_field = false;
  Node_Id component_decl, variant_part;
  tree gnu_field, gnu_next, gnu_last;
  tree gnu_rep_part = NULL_TREE;
  tree gnu_variant_part = NULL_TREE;
  tree gnu_rep_list = NULL_TREE;
  tree gnu_var_list = NULL_TREE;
  tree gnu_self_list = NULL_TREE;

  /* For each component referenced in a component declaration create a GCC
     field and add it to the list, skipping pragmas in the GNAT list.  */
  gnu_last = tree_last (gnu_field_list);
  if (Present (Component_Items (gnat_component_list)))
    for (component_decl
	   = First_Non_Pragma (Component_Items (gnat_component_list));
	 Present (component_decl);
	 component_decl = Next_Non_Pragma (component_decl))
      {
	Entity_Id gnat_field = Defining_Entity (component_decl);
	Name_Id gnat_name = Chars (gnat_field);

	/* If present, the _Parent field must have been created as the single
	   field of the record type.  Put it before any other fields.  */
	if (gnat_name == Name_uParent)
	  {
	    gnu_field = TYPE_FIELDS (gnu_record_type);
	    gnu_field_list = chainon (gnu_field_list, gnu_field);
	  }
	else
	  {
	    gnu_field = gnat_to_gnu_field (gnat_field, gnu_record_type, packed,
					   definition, debug_info);

	    /* If this is the _Tag field, put it before any other fields.  */
	    if (gnat_name == Name_uTag)
	      gnu_field_list = chainon (gnu_field_list, gnu_field);

	    /* If this is the _Controller field, put it before the other
	       fields except for the _Tag or _Parent field.  */
	    else if (gnat_name == Name_uController && gnu_last)
	      {
		DECL_CHAIN (gnu_field) = DECL_CHAIN (gnu_last);
		DECL_CHAIN (gnu_last) = gnu_field;
	      }

	    /* If this is a regular field, put it after the other fields.  */
	    else
	      {
		DECL_CHAIN (gnu_field) = gnu_field_list;
		gnu_field_list = gnu_field;
		if (!gnu_last)
		  gnu_last = gnu_field;

		/* And record information for the final layout.  */
		if (field_has_self_size (gnu_field))
		  has_self_field = true;
		else if (has_self_field && field_is_aliased (gnu_field))
		  has_aliased_after_self_field = true;
	      }
	  }

	save_gnu_tree (gnat_field, gnu_field, false);
      }

  /* At the end of the component list there may be a variant part.  */
  variant_part = Variant_Part (gnat_component_list);

  /* We create a QUAL_UNION_TYPE for the variant part since the variants are
     mutually exclusive and should go in the same memory.  To do this we need
     to treat each variant as a record whose elements are created from the
     component list for the variant.  So here we create the records from the
     lists for the variants and put them all into the QUAL_UNION_TYPE.
     If this is an Unchecked_Union, we make a UNION_TYPE instead or
     use GNU_RECORD_TYPE if there are no fields so far.  */
  if (Present (variant_part))
    {
      Node_Id gnat_discr = Name (variant_part), variant;
      tree gnu_discr = gnat_to_gnu (gnat_discr);
      tree gnu_name = TYPE_NAME (gnu_record_type);
      tree gnu_var_name
	= concat_name (get_identifier (Get_Name_String (Chars (gnat_discr))),
		       "XVN");
      tree gnu_union_type, gnu_union_name;
      tree this_first_free_pos, gnu_variant_list = NULL_TREE;

      if (TREE_CODE (gnu_name) == TYPE_DECL)
	gnu_name = DECL_NAME (gnu_name);

      gnu_union_name
	= concat_name (gnu_name, IDENTIFIER_POINTER (gnu_var_name));

      /* Reuse the enclosing union if this is an Unchecked_Union whose fields
	 are all in the variant part, to match the layout of C unions.  There
	 is an associated check below.  */
      if (TREE_CODE (gnu_record_type) == UNION_TYPE)
	gnu_union_type = gnu_record_type;
      else
	{
	  gnu_union_type
	    = make_node (unchecked_union ? UNION_TYPE : QUAL_UNION_TYPE);

	  TYPE_NAME (gnu_union_type) = gnu_union_name;
	  TYPE_ALIGN (gnu_union_type) = 0;
	  TYPE_PACKED (gnu_union_type) = TYPE_PACKED (gnu_record_type);
	}

      /* If all the fields down to this level have a rep clause, find out
	 whether all the fields at this level also have one.  If so, then
	 compute the new first free position to be passed downward.  */
      this_first_free_pos = first_free_pos;
      if (this_first_free_pos)
	{
	  for (gnu_field = gnu_field_list;
	       gnu_field;
	       gnu_field = DECL_CHAIN (gnu_field))
	    if (DECL_FIELD_OFFSET (gnu_field))
	      {
		tree pos = bit_position (gnu_field);
		if (!tree_int_cst_lt (pos, this_first_free_pos))
		  this_first_free_pos
		    = size_binop (PLUS_EXPR, pos, DECL_SIZE (gnu_field));
	      }
	    else
	      {
		this_first_free_pos = NULL_TREE;
		break;
	      }
	}

      for (variant = First_Non_Pragma (Variants (variant_part));
	   Present (variant);
	   variant = Next_Non_Pragma (variant))
	{
	  tree gnu_variant_type = make_node (RECORD_TYPE);
	  tree gnu_inner_name;
	  tree gnu_qual;

	  Get_Variant_Encoding (variant);
	  gnu_inner_name = get_identifier_with_length (Name_Buffer, Name_Len);
	  TYPE_NAME (gnu_variant_type)
	    = concat_name (gnu_union_name,
			   IDENTIFIER_POINTER (gnu_inner_name));

	  /* Set the alignment of the inner type in case we need to make
	     inner objects into bitfields, but then clear it out so the
	     record actually gets only the alignment required.  */
	  TYPE_ALIGN (gnu_variant_type) = TYPE_ALIGN (gnu_record_type);
	  TYPE_PACKED (gnu_variant_type) = TYPE_PACKED (gnu_record_type);

	  /* Similarly, if the outer record has a size specified and all
	     the fields have a rep clause, we can propagate the size.  */
	  if (all_rep_and_size)
	    {
	      TYPE_SIZE (gnu_variant_type) = TYPE_SIZE (gnu_record_type);
	      TYPE_SIZE_UNIT (gnu_variant_type)
		= TYPE_SIZE_UNIT (gnu_record_type);
	    }

	  /* Add the fields into the record type for the variant.  Note that
	     we aren't sure to really use it at this point, see below.  */
	  components_to_record (gnu_variant_type, Component_List (variant),
				NULL_TREE, packed, definition,
				!all_rep_and_size, all_rep, unchecked_union,
				true, debug_info, true, reorder,
				this_first_free_pos,
				all_rep || this_first_free_pos
				? NULL : &gnu_rep_list);

	  gnu_qual = choices_to_gnu (gnu_discr, Discrete_Choices (variant));
	  Set_Present_Expr (variant, annotate_value (gnu_qual));

	  /* If this is an Unchecked_Union whose fields are all in the variant
	     part and we have a single field with no representation clause or
	     placed at offset zero, use the field directly to match the layout
	     of C unions.  */
	  if (TREE_CODE (gnu_record_type) == UNION_TYPE
	      && (gnu_field = TYPE_FIELDS (gnu_variant_type)) != NULL_TREE
	      && !DECL_CHAIN (gnu_field)
	      && (!DECL_FIELD_OFFSET (gnu_field)
		  || integer_zerop (bit_position (gnu_field))))
	    DECL_CONTEXT (gnu_field) = gnu_union_type;
	  else
	    {
	      /* Deal with packedness like in gnat_to_gnu_field.  */
	      int field_packed
		= adjust_packed (gnu_variant_type, gnu_record_type, packed);

	      /* Finalize the record type now.  We used to throw away
		 empty records but we no longer do that because we need
		 them to generate complete debug info for the variant;
		 otherwise, the union type definition will be lacking
		 the fields associated with these empty variants.  */
	      rest_of_record_type_compilation (gnu_variant_type);
	      create_type_decl (TYPE_NAME (gnu_variant_type), gnu_variant_type,
				NULL, true, debug_info, gnat_component_list);

	      gnu_field
		= create_field_decl (gnu_inner_name, gnu_variant_type,
				     gnu_union_type,
				     all_rep_and_size
				     ? TYPE_SIZE (gnu_variant_type) : 0,
				     all_rep_and_size
				     ? bitsize_zero_node : 0,
				     field_packed, 0);

	      DECL_INTERNAL_P (gnu_field) = 1;

	      if (!unchecked_union)
		DECL_QUALIFIER (gnu_field) = gnu_qual;
	    }

	  DECL_CHAIN (gnu_field) = gnu_variant_list;
	  gnu_variant_list = gnu_field;
	}

      /* Only make the QUAL_UNION_TYPE if there are non-empty variants.  */
      if (gnu_variant_list)
	{
	  int union_field_packed;

	  if (all_rep_and_size)
	    {
	      TYPE_SIZE (gnu_union_type) = TYPE_SIZE (gnu_record_type);
	      TYPE_SIZE_UNIT (gnu_union_type)
		= TYPE_SIZE_UNIT (gnu_record_type);
	    }

	  finish_record_type (gnu_union_type, nreverse (gnu_variant_list),
			      all_rep_and_size ? 1 : 0, debug_info);

	  /* If GNU_UNION_TYPE is our record type, it means we must have an
	     Unchecked_Union with no fields.  Verify that and, if so, just
	     return.  */
	  if (gnu_union_type == gnu_record_type)
	    {
	      gcc_assert (unchecked_union
			  && !gnu_field_list
			  && !gnu_rep_list);
	      return;
	    }

	  create_type_decl (TYPE_NAME (gnu_union_type), gnu_union_type,
			    NULL, true, debug_info, gnat_component_list);

	  /* Deal with packedness like in gnat_to_gnu_field.  */
	  union_field_packed
	    = adjust_packed (gnu_union_type, gnu_record_type, packed);

	  gnu_variant_part
	    = create_field_decl (gnu_var_name, gnu_union_type, gnu_record_type,
				 all_rep ? TYPE_SIZE (gnu_union_type) : 0,
				 all_rep || this_first_free_pos
				 ? bitsize_zero_node : 0,
				 union_field_packed, 0);

	  DECL_INTERNAL_P (gnu_variant_part) = 1;
	}
    }

  /* From now on, a zero FIRST_FREE_POS is totally useless.  */
  if (first_free_pos && integer_zerop (first_free_pos))
    first_free_pos = NULL_TREE;

  /* Scan GNU_FIELD_LIST and see if any fields have rep clauses and, if we are
     permitted to reorder components, self-referential sizes or variable sizes.
     If they do, pull them out and put them onto the appropriate list.  We have
     to do this in a separate pass since we want to handle the discriminants
     but can't play with them until we've used them in debugging data above.

     ??? If we reorder them, debugging information will be wrong but there is
     nothing that can be done about this at the moment.  */
  gnu_last = NULL_TREE;

#define MOVE_FROM_FIELD_LIST_TO(LIST)	\
  do {					\
    if (gnu_last)			\
      DECL_CHAIN (gnu_last) = gnu_next;	\
    else				\
      gnu_field_list = gnu_next;	\
					\
    DECL_CHAIN (gnu_field) = (LIST);	\
    (LIST) = gnu_field;			\
  } while (0)

  for (gnu_field = gnu_field_list; gnu_field; gnu_field = gnu_next)
    {
      gnu_next = DECL_CHAIN (gnu_field);

      if (DECL_FIELD_OFFSET (gnu_field))
	{
	  MOVE_FROM_FIELD_LIST_TO (gnu_rep_list);
	  continue;
	}

      if ((reorder || has_aliased_after_self_field)
	  && field_has_self_size (gnu_field))
	{
	  MOVE_FROM_FIELD_LIST_TO (gnu_self_list);
	  continue;
	}

      if (reorder && field_has_variable_size (gnu_field))
	{
	  MOVE_FROM_FIELD_LIST_TO (gnu_var_list);
	  continue;
	}

      gnu_last = gnu_field;
    }

#undef MOVE_FROM_FIELD_LIST_TO

  /* If permitted, we reorder the fields as follows:

       1) all fixed length fields,
       2) all fields whose length doesn't depend on discriminants,
       3) all fields whose length depends on discriminants,
       4) the variant part,

     within the record and within each variant recursively.  */
  if (reorder)
    gnu_field_list
      = chainon (nreverse (gnu_self_list),
		 chainon (nreverse (gnu_var_list), gnu_field_list));

  /* Otherwise, if there is an aliased field placed after a field whose length
     depends on discriminants, we put all the fields of the latter sort, last.
     We need to do this in case an object of this record type is mutable.  */
  else if (has_aliased_after_self_field)
    gnu_field_list = chainon (nreverse (gnu_self_list), gnu_field_list);

  /* If P_REP_LIST is nonzero, this means that we are asked to move the fields
     in our REP list to the previous level because this level needs them in
     order to do a correct layout, i.e. avoid having overlapping fields.  */
  if (p_gnu_rep_list && gnu_rep_list)
    *p_gnu_rep_list = chainon (*p_gnu_rep_list, gnu_rep_list);

  /* Otherwise, sort the fields by bit position and put them into their own
     record, before the others, if we also have fields without rep clause.  */
  else if (gnu_rep_list)
    {
      tree gnu_rep_type
	= (gnu_field_list ? make_node (RECORD_TYPE) : gnu_record_type);
      int i, len = list_length (gnu_rep_list);
      tree *gnu_arr = XALLOCAVEC (tree, len);

      for (gnu_field = gnu_rep_list, i = 0;
	   gnu_field;
	   gnu_field = DECL_CHAIN (gnu_field), i++)
	gnu_arr[i] = gnu_field;

      qsort (gnu_arr, len, sizeof (tree), compare_field_bitpos);

      /* Put the fields in the list in order of increasing position, which
	 means we start from the end.  */
      gnu_rep_list = NULL_TREE;
      for (i = len - 1; i >= 0; i--)
	{
	  DECL_CHAIN (gnu_arr[i]) = gnu_rep_list;
	  gnu_rep_list = gnu_arr[i];
	  DECL_CONTEXT (gnu_arr[i]) = gnu_rep_type;
	}

      if (gnu_field_list)
	{
	  finish_record_type (gnu_rep_type, gnu_rep_list, 1, debug_info);

	  /* If FIRST_FREE_POS is nonzero, we need to ensure that the fields
	     without rep clause are laid out starting from this position.
	     Therefore, we force it as a minimal size on the REP part.  */
	  gnu_rep_part
	    = create_rep_part (gnu_rep_type, gnu_record_type, first_free_pos);
	}
      else
	{
	  layout_with_rep = true;
	  gnu_field_list = nreverse (gnu_rep_list);
	}
    }

  /* If FIRST_FREE_POS is nonzero, we need to ensure that the fields without
     rep clause are laid out starting from this position.  Therefore, if we
     have not already done so, we create a fake REP part with this size.  */
  if (first_free_pos && !layout_with_rep && !gnu_rep_part)
    {
      tree gnu_rep_type = make_node (RECORD_TYPE);
      finish_record_type (gnu_rep_type, NULL_TREE, 0, debug_info);
      gnu_rep_part
	= create_rep_part (gnu_rep_type, gnu_record_type, first_free_pos);
    }

  /* Now chain the REP part at the end of the reversed field list.  */
  if (gnu_rep_part)
    gnu_field_list = chainon (gnu_field_list, gnu_rep_part);

  /* And the variant part at the beginning.  */
  if (gnu_variant_part)
    {
      DECL_CHAIN (gnu_variant_part) = gnu_field_list;
      gnu_field_list = gnu_variant_part;
    }

  if (cancel_alignment)
    TYPE_ALIGN (gnu_record_type) = 0;

  finish_record_type (gnu_record_type, nreverse (gnu_field_list),
		      layout_with_rep ? 1 : 0, false);
  TYPE_ARTIFICIAL (gnu_record_type) = artificial;
  if (debug_info && !maybe_unused)
    rest_of_record_type_compilation (gnu_record_type);
}

/* Given GNU_SIZE, a GCC tree representing a size, return a Uint to be
   placed into an Esize, Component_Bit_Offset, or Component_Size value
   in the GNAT tree.  */

static Uint
annotate_value (tree gnu_size)
{
  TCode tcode;
  Node_Ref_Or_Val ops[3], ret;
  struct tree_int_map in;
  int i;

  /* See if we've already saved the value for this node.  */
  if (EXPR_P (gnu_size))
    {
      struct tree_int_map *e;

      if (!annotate_value_cache)
        annotate_value_cache = htab_create_ggc (512, tree_int_map_hash,
					        tree_int_map_eq, 0);
      in.base.from = gnu_size;
      e = (struct tree_int_map *)
	    htab_find (annotate_value_cache, &in);

      if (e)
	return (Node_Ref_Or_Val) e->to;
    }
  else
    in.base.from = NULL_TREE;

  /* If we do not return inside this switch, TCODE will be set to the
     code to use for a Create_Node operand and LEN (set above) will be
     the number of recursive calls for us to make.  */

  switch (TREE_CODE (gnu_size))
    {
    case INTEGER_CST:
      if (TREE_OVERFLOW (gnu_size))
	return No_Uint;

      /* This may come from a conversion from some smaller type, so ensure
	 this is in bitsizetype.  */
      gnu_size = convert (bitsizetype, gnu_size);

      /* For a negative value, build NEGATE_EXPR of the opposite.  Such values
	 appear in expressions containing aligning patterns.  Note that, since
	 sizetype is sign-extended but nonetheless unsigned, we don't directly
	 use tree_int_cst_sgn.  */
      if (TREE_INT_CST_HIGH (gnu_size) < 0)
	{
	  tree op_size = fold_build1 (NEGATE_EXPR, bitsizetype, gnu_size);
	  return annotate_value (build1 (NEGATE_EXPR, bitsizetype, op_size));
	}

      return UI_From_gnu (gnu_size);

    case COMPONENT_REF:
      /* The only case we handle here is a simple discriminant reference.  */
      if (TREE_CODE (TREE_OPERAND (gnu_size, 0)) == PLACEHOLDER_EXPR
	  && TREE_CODE (TREE_OPERAND (gnu_size, 1)) == FIELD_DECL
	  && DECL_DISCRIMINANT_NUMBER (TREE_OPERAND (gnu_size, 1)))
	return Create_Node (Discrim_Val,
			    annotate_value (DECL_DISCRIMINANT_NUMBER
					    (TREE_OPERAND (gnu_size, 1))),
			    No_Uint, No_Uint);
      else
	return No_Uint;

    CASE_CONVERT:   case NON_LVALUE_EXPR:
      return annotate_value (TREE_OPERAND (gnu_size, 0));

      /* Now just list the operations we handle.  */
    case COND_EXPR:		tcode = Cond_Expr; break;
    case PLUS_EXPR:		tcode = Plus_Expr; break;
    case MINUS_EXPR:		tcode = Minus_Expr; break;
    case MULT_EXPR:		tcode = Mult_Expr; break;
    case TRUNC_DIV_EXPR:	tcode = Trunc_Div_Expr; break;
    case CEIL_DIV_EXPR:		tcode = Ceil_Div_Expr; break;
    case FLOOR_DIV_EXPR:	tcode = Floor_Div_Expr; break;
    case TRUNC_MOD_EXPR:	tcode = Trunc_Mod_Expr; break;
    case CEIL_MOD_EXPR:		tcode = Ceil_Mod_Expr; break;
    case FLOOR_MOD_EXPR:	tcode = Floor_Mod_Expr; break;
    case EXACT_DIV_EXPR:	tcode = Exact_Div_Expr; break;
    case NEGATE_EXPR:		tcode = Negate_Expr; break;
    case MIN_EXPR:		tcode = Min_Expr; break;
    case MAX_EXPR:		tcode = Max_Expr; break;
    case ABS_EXPR:		tcode = Abs_Expr; break;
    case TRUTH_ANDIF_EXPR:	tcode = Truth_Andif_Expr; break;
    case TRUTH_ORIF_EXPR:	tcode = Truth_Orif_Expr; break;
    case TRUTH_AND_EXPR:	tcode = Truth_And_Expr; break;
    case TRUTH_OR_EXPR:		tcode = Truth_Or_Expr; break;
    case TRUTH_XOR_EXPR:	tcode = Truth_Xor_Expr; break;
    case TRUTH_NOT_EXPR:	tcode = Truth_Not_Expr; break;
    case BIT_AND_EXPR:		tcode = Bit_And_Expr; break;
    case LT_EXPR:		tcode = Lt_Expr; break;
    case LE_EXPR:		tcode = Le_Expr; break;
    case GT_EXPR:		tcode = Gt_Expr; break;
    case GE_EXPR:		tcode = Ge_Expr; break;
    case EQ_EXPR:		tcode = Eq_Expr; break;
    case NE_EXPR:		tcode = Ne_Expr; break;

    case CALL_EXPR:
      {
	tree t = maybe_inline_call_in_expr (gnu_size);
	if (t)
	  return annotate_value (t);
      }

      /* Fall through... */

    default:
      return No_Uint;
    }

  /* Now get each of the operands that's relevant for this code.  If any
     cannot be expressed as a repinfo node, say we can't.  */
  for (i = 0; i < 3; i++)
    ops[i] = No_Uint;

  for (i = 0; i < TREE_CODE_LENGTH (TREE_CODE (gnu_size)); i++)
    {
      ops[i] = annotate_value (TREE_OPERAND (gnu_size, i));
      if (ops[i] == No_Uint)
	return No_Uint;
    }

  ret = Create_Node (tcode, ops[0], ops[1], ops[2]);

  /* Save the result in the cache.  */
  if (in.base.from)
    {
      struct tree_int_map **h;
      /* We can't assume the hash table data hasn't moved since the
	 initial look up, so we have to search again.  Allocating and
	 inserting an entry at that point would be an alternative, but
	 then we'd better discard the entry if we decided not to cache
	 it.  */
      h = (struct tree_int_map **)
	    htab_find_slot (annotate_value_cache, &in, INSERT);
      gcc_assert (!*h);
      *h = ggc_alloc_tree_int_map ();
      (*h)->base.from = gnu_size;
      (*h)->to = ret;
    }

  return ret;
}

/* Given GNAT_ENTITY, an object (constant, variable, parameter, exception)
   and GNU_TYPE, its corresponding GCC type, set Esize and Alignment to the
   size and alignment used by Gigi.  Prefer SIZE over TYPE_SIZE if non-null.
   BY_REF is true if the object is used by reference and BY_DOUBLE_REF is
   true if the object is used by double reference.  */

void
annotate_object (Entity_Id gnat_entity, tree gnu_type, tree size, bool by_ref,
		 bool by_double_ref)
{
  if (by_ref)
    {
      if (by_double_ref)
	gnu_type = TREE_TYPE (gnu_type);

      if (TYPE_IS_FAT_POINTER_P (gnu_type))
	gnu_type = TYPE_UNCONSTRAINED_ARRAY (gnu_type);
      else
	gnu_type = TREE_TYPE (gnu_type);
    }

  if (Unknown_Esize (gnat_entity))
    {
      if (TREE_CODE (gnu_type) == RECORD_TYPE
	  && TYPE_CONTAINS_TEMPLATE_P (gnu_type))
	size = TYPE_SIZE (TREE_TYPE (DECL_CHAIN (TYPE_FIELDS (gnu_type))));
      else if (!size)
	size = TYPE_SIZE (gnu_type);

      if (size)
	Set_Esize (gnat_entity, annotate_value (size));
    }

  if (Unknown_Alignment (gnat_entity))
    Set_Alignment (gnat_entity,
		   UI_From_Int (TYPE_ALIGN (gnu_type) / BITS_PER_UNIT));
}

/* Return first element of field list whose TREE_PURPOSE is the same as ELEM.
   Return NULL_TREE if there is no such element in the list.  */

static tree
purpose_member_field (const_tree elem, tree list)
{
  while (list)
    {
      tree field = TREE_PURPOSE (list);
      if (SAME_FIELD_P (field, elem))
	return list;
      list = TREE_CHAIN (list);
    }
  return NULL_TREE;
}

/* Given GNAT_ENTITY, a record type, and GNU_TYPE, its corresponding GCC type,
   set Component_Bit_Offset and Esize of the components to the position and
   size used by Gigi.  */

static void
annotate_rep (Entity_Id gnat_entity, tree gnu_type)
{
  Entity_Id gnat_field;
  tree gnu_list;

  /* We operate by first making a list of all fields and their position (we
     can get the size easily) and then update all the sizes in the tree.  */
  gnu_list
    = build_position_list (gnu_type, false, size_zero_node, bitsize_zero_node,
			   BIGGEST_ALIGNMENT, NULL_TREE);

  for (gnat_field = First_Entity (gnat_entity);
       Present (gnat_field);
       gnat_field = Next_Entity (gnat_field))
    if (Ekind (gnat_field) == E_Component
	|| (Ekind (gnat_field) == E_Discriminant
	    && !Is_Unchecked_Union (Scope (gnat_field))))
      {
	tree t = purpose_member_field (gnat_to_gnu_field_decl (gnat_field),
				       gnu_list);
	if (t)
	  {
	    tree parent_offset;

	    /* If we are just annotating types and the type is tagged, the tag
	       and the parent components are not generated by the front-end so
	       we need to add the appropriate offset to each component without
	       representation clause.  */
	    if (type_annotate_only
		&& Is_Tagged_Type (gnat_entity)
		&& No (Component_Clause (gnat_field)))
	      {
		/* For a component appearing in the current extension, the
		   offset is the size of the parent.  */
		if (Is_Derived_Type (gnat_entity)
		    && Original_Record_Component (gnat_field) == gnat_field)
		  parent_offset
		    = UI_To_gnu (Esize (Etype (Base_Type (gnat_entity))),
				 bitsizetype);
		else
		  parent_offset = bitsize_int (POINTER_SIZE);

		if (TYPE_FIELDS (gnu_type))
		  parent_offset
		    = round_up (parent_offset,
				DECL_ALIGN (TYPE_FIELDS (gnu_type)));
	      }
	    else
	      parent_offset = bitsize_zero_node;

	    Set_Component_Bit_Offset
	      (gnat_field,
	       annotate_value
		 (size_binop (PLUS_EXPR,
			      bit_from_pos (TREE_VEC_ELT (TREE_VALUE (t), 0),
					    TREE_VEC_ELT (TREE_VALUE (t), 2)),
			      parent_offset)));

	    Set_Esize (gnat_field,
		       annotate_value (DECL_SIZE (TREE_PURPOSE (t))));
	  }
	else if (Is_Tagged_Type (gnat_entity) && Is_Derived_Type (gnat_entity))
	  {
	    /* If there is no entry, this is an inherited component whose
	       position is the same as in the parent type.  */
	    Set_Component_Bit_Offset
	      (gnat_field,
	       Component_Bit_Offset (Original_Record_Component (gnat_field)));

	    Set_Esize (gnat_field,
		       Esize (Original_Record_Component (gnat_field)));
	  }
      }
}

/* Scan all fields in GNU_TYPE and return a TREE_LIST where TREE_PURPOSE is
   the FIELD_DECL and TREE_VALUE a TREE_VEC containing the byte position, the
   value to be placed into DECL_OFFSET_ALIGN and the bit position.  The list
   of fields is flattened, except for variant parts if DO_NOT_FLATTEN_VARIANT
   is set to true.  GNU_POS is to be added to the position, GNU_BITPOS to the
   bit position, OFFSET_ALIGN is the present offset alignment.  GNU_LIST is a
   pre-existing list to be chained to the newly created entries.  */

static tree
build_position_list (tree gnu_type, bool do_not_flatten_variant, tree gnu_pos,
		     tree gnu_bitpos, unsigned int offset_align, tree gnu_list)
{
  tree gnu_field;

  for (gnu_field = TYPE_FIELDS (gnu_type);
       gnu_field;
       gnu_field = DECL_CHAIN (gnu_field))
    {
      tree gnu_our_bitpos = size_binop (PLUS_EXPR, gnu_bitpos,
					DECL_FIELD_BIT_OFFSET (gnu_field));
      tree gnu_our_offset = size_binop (PLUS_EXPR, gnu_pos,
					DECL_FIELD_OFFSET (gnu_field));
      unsigned int our_offset_align
	= MIN (offset_align, DECL_OFFSET_ALIGN (gnu_field));
      tree v = make_tree_vec (3);

      TREE_VEC_ELT (v, 0) = gnu_our_offset;
      TREE_VEC_ELT (v, 1) = size_int (our_offset_align);
      TREE_VEC_ELT (v, 2) = gnu_our_bitpos;
      gnu_list = tree_cons (gnu_field, v, gnu_list);

      /* Recurse on internal fields, flattening the nested fields except for
	 those in the variant part, if requested.  */
      if (DECL_INTERNAL_P (gnu_field))
	{
	  tree gnu_field_type = TREE_TYPE (gnu_field);
	  if (do_not_flatten_variant
	      && TREE_CODE (gnu_field_type) == QUAL_UNION_TYPE)
	    gnu_list
	      = build_position_list (gnu_field_type, do_not_flatten_variant,
				     size_zero_node, bitsize_zero_node,
				     BIGGEST_ALIGNMENT, gnu_list);
	  else
	    gnu_list
	      = build_position_list (gnu_field_type, do_not_flatten_variant,
				     gnu_our_offset, gnu_our_bitpos,
				     our_offset_align, gnu_list);
	}
    }

  return gnu_list;
}

/* Return a list describing the substitutions needed to reflect the
   discriminant substitutions from GNAT_TYPE to GNAT_SUBTYPE.  They can
   be in any order.  The values in an element of the list are in the form
   of operands to SUBSTITUTE_IN_EXPR.  DEFINITION is true if this is for
   a definition of GNAT_SUBTYPE.  */

static VEC(subst_pair,heap) *
build_subst_list (Entity_Id gnat_subtype, Entity_Id gnat_type, bool definition)
{
  VEC(subst_pair,heap) *gnu_list = NULL;
  Entity_Id gnat_discrim;
  Node_Id gnat_value;

  for (gnat_discrim = First_Stored_Discriminant (gnat_type),
       gnat_value = First_Elmt (Stored_Constraint (gnat_subtype));
       Present (gnat_discrim);
       gnat_discrim = Next_Stored_Discriminant (gnat_discrim),
       gnat_value = Next_Elmt (gnat_value))
    /* Ignore access discriminants.  */
    if (!Is_Access_Type (Etype (Node (gnat_value))))
      {
	tree gnu_field = gnat_to_gnu_field_decl (gnat_discrim);
	tree replacement = convert (TREE_TYPE (gnu_field),
				    elaborate_expression
				    (Node (gnat_value), gnat_subtype,
				     get_entity_name (gnat_discrim),
				     definition, true, false));
	subst_pair s = {gnu_field, replacement};
	VEC_safe_push (subst_pair, heap, gnu_list, s);
      }

  return gnu_list;
}

/* Scan all fields in QUAL_UNION_TYPE and return a list describing the
   variants of QUAL_UNION_TYPE that are still relevant after applying
   the substitutions described in SUBST_LIST.  GNU_LIST is a pre-existing
   list to be prepended to the newly created entries.  */

static VEC(variant_desc,heap) *
build_variant_list (tree qual_union_type, VEC(subst_pair,heap) *subst_list,
		    VEC(variant_desc,heap) *gnu_list)
{
  tree gnu_field;

  for (gnu_field = TYPE_FIELDS (qual_union_type);
       gnu_field;
       gnu_field = DECL_CHAIN (gnu_field))
    {
      tree qual = DECL_QUALIFIER (gnu_field);
      unsigned int i;
      subst_pair *s;

      FOR_EACH_VEC_ELT (subst_pair, subst_list, i, s)
	qual = SUBSTITUTE_IN_EXPR (qual, s->discriminant, s->replacement);

      /* If the new qualifier is not unconditionally false, its variant may
	 still be accessed.  */
      if (!integer_zerop (qual))
	{
	  tree variant_type = TREE_TYPE (gnu_field), variant_subpart;
	  variant_desc v = {variant_type, gnu_field, qual, NULL_TREE};

<<<<<<< HEAD
	  v = VEC_safe_push (variant_desc, heap, variant_list, NULL);
	  v->type = variant_type;
	  v->field = gnu_field;
	  v->qual = qual;
	  v->new_type = NULL_TREE;
=======
	  VEC_safe_push (variant_desc, heap, gnu_list, v);
>>>>>>> 747e4b8f

	  /* Recurse on the variant subpart of the variant, if any.  */
	  variant_subpart = get_variant_part (variant_type);
	  if (variant_subpart)
	    gnu_list = build_variant_list (TREE_TYPE (variant_subpart),
					   subst_list, gnu_list);

	  /* If the new qualifier is unconditionally true, the subsequent
	     variants cannot be accessed.  */
	  if (integer_onep (qual))
	    break;
	}
    }

  return gnu_list;
}

/* UINT_SIZE is a Uint giving the specified size for an object of GNU_TYPE
   corresponding to GNAT_OBJECT.  If the size is valid, return an INTEGER_CST
   corresponding to its value.  Otherwise, return NULL_TREE.  KIND is set to
   VAR_DECL if we are specifying the size of an object, TYPE_DECL for the
   size of a type, and FIELD_DECL for the size of a field.  COMPONENT_P is
   true if we are being called to process the Component_Size of GNAT_OBJECT;
   this is used only for error messages.  ZERO_OK is true if a size of zero
   is permitted; if ZERO_OK is false, it means that a size of zero should be
   treated as an unspecified size.  */

static tree
validate_size (Uint uint_size, tree gnu_type, Entity_Id gnat_object,
	       enum tree_code kind, bool component_p, bool zero_ok)
{
  Node_Id gnat_error_node;
  tree type_size, size;

  /* Return 0 if no size was specified.  */
  if (uint_size == No_Uint)
    return NULL_TREE;

  /* Ignore a negative size since that corresponds to our back-annotation.  */
  if (UI_Lt (uint_size, Uint_0))
    return NULL_TREE;

  /* Find the node to use for error messages.  */
  if ((Ekind (gnat_object) == E_Component
       || Ekind (gnat_object) == E_Discriminant)
      && Present (Component_Clause (gnat_object)))
    gnat_error_node = Last_Bit (Component_Clause (gnat_object));
  else if (Present (Size_Clause (gnat_object)))
    gnat_error_node = Expression (Size_Clause (gnat_object));
  else
    gnat_error_node = gnat_object;

  /* Get the size as an INTEGER_CST.  Issue an error if a size was specified
     but cannot be represented in bitsizetype.  */
  size = UI_To_gnu (uint_size, bitsizetype);
  if (TREE_OVERFLOW (size))
    {
      if (component_p)
	post_error_ne ("component size for& is too large", gnat_error_node,
		       gnat_object);
      else
	post_error_ne ("size for& is too large", gnat_error_node,
		       gnat_object);
      return NULL_TREE;
    }

  /* Ignore a zero size if it is not permitted.  */
  if (!zero_ok && integer_zerop (size))
    return NULL_TREE;

  /* The size of objects is always a multiple of a byte.  */
  if (kind == VAR_DECL
      && !integer_zerop (size_binop (TRUNC_MOD_EXPR, size, bitsize_unit_node)))
    {
      if (component_p)
	post_error_ne ("component size for& is not a multiple of Storage_Unit",
		       gnat_error_node, gnat_object);
      else
	post_error_ne ("size for& is not a multiple of Storage_Unit",
		       gnat_error_node, gnat_object);
      return NULL_TREE;
    }

  /* If this is an integral type or a packed array type, the front-end has
     already verified the size, so we need not do it here (which would mean
     checking against the bounds).  However, if this is an aliased object,
     it may not be smaller than the type of the object.  */
  if ((INTEGRAL_TYPE_P (gnu_type) || TYPE_IS_PACKED_ARRAY_TYPE_P (gnu_type))
      && !(kind == VAR_DECL && Is_Aliased (gnat_object)))
    return size;

  /* If the object is a record that contains a template, add the size of the
     template to the specified size.  */
  if (TREE_CODE (gnu_type) == RECORD_TYPE
      && TYPE_CONTAINS_TEMPLATE_P (gnu_type))
    size = size_binop (PLUS_EXPR, DECL_SIZE (TYPE_FIELDS (gnu_type)), size);

  if (kind == VAR_DECL
      /* If a type needs strict alignment, a component of this type in
	 a packed record cannot be packed and thus uses the type size.  */
      || (kind == TYPE_DECL && Strict_Alignment (gnat_object)))
    type_size = TYPE_SIZE (gnu_type);
  else
    type_size = rm_size (gnu_type);

  /* Modify the size of a discriminated type to be the maximum size.  */
  if (type_size && CONTAINS_PLACEHOLDER_P (type_size))
    type_size = max_size (type_size, true);

  /* If this is an access type or a fat pointer, the minimum size is that given
     by the smallest integral mode that's valid for pointers.  */
  if (TREE_CODE (gnu_type) == POINTER_TYPE || TYPE_IS_FAT_POINTER_P (gnu_type))
    {
      enum machine_mode p_mode = GET_CLASS_NARROWEST_MODE (MODE_INT);
      while (!targetm.valid_pointer_mode (p_mode))
	p_mode = GET_MODE_WIDER_MODE (p_mode);
      type_size = bitsize_int (GET_MODE_BITSIZE (p_mode));
    }

  /* Issue an error either if the default size of the object isn't a constant
     or if the new size is smaller than it.  */
  if (TREE_CODE (type_size) != INTEGER_CST
      || TREE_OVERFLOW (type_size)
      || tree_int_cst_lt (size, type_size))
    {
      if (component_p)
	post_error_ne_tree
	  ("component size for& too small{, minimum allowed is ^}",
	   gnat_error_node, gnat_object, type_size);
      else
	post_error_ne_tree
	  ("size for& too small{, minimum allowed is ^}",
	   gnat_error_node, gnat_object, type_size);
      return NULL_TREE;
    }

  return size;
}

/* Similarly, but both validate and process a value of RM size.  This routine
   is only called for types.  */

static void
set_rm_size (Uint uint_size, tree gnu_type, Entity_Id gnat_entity)
{
  Node_Id gnat_attr_node;
  tree old_size, size;

  /* Do nothing if no size was specified.  */
  if (uint_size == No_Uint)
    return;

  /* Ignore a negative size since that corresponds to our back-annotation.  */
  if (UI_Lt (uint_size, Uint_0))
    return;

  /* Only issue an error if a Value_Size clause was explicitly given.
     Otherwise, we'd be duplicating an error on the Size clause.  */
  gnat_attr_node
    = Get_Attribute_Definition_Clause (gnat_entity, Attr_Value_Size);

  /* Get the size as an INTEGER_CST.  Issue an error if a size was specified
     but cannot be represented in bitsizetype.  */
  size = UI_To_gnu (uint_size, bitsizetype);
  if (TREE_OVERFLOW (size))
    {
      if (Present (gnat_attr_node))
	post_error_ne ("Value_Size for& is too large", gnat_attr_node,
		       gnat_entity);
      return;
    }

  /* Ignore a zero size unless a Value_Size clause exists, or a size clause
     exists, or this is an integer type, in which case the front-end will
     have always set it.  */
  if (No (gnat_attr_node)
      && integer_zerop (size)
      && !Has_Size_Clause (gnat_entity)
      && !Is_Discrete_Or_Fixed_Point_Type (gnat_entity))
    return;

  old_size = rm_size (gnu_type);

  /* If the old size is self-referential, get the maximum size.  */
  if (CONTAINS_PLACEHOLDER_P (old_size))
    old_size = max_size (old_size, true);

  /* Issue an error either if the old size of the object isn't a constant or
     if the new size is smaller than it.  The front-end has already verified
     this for scalar and packed array types.  */
  if (TREE_CODE (old_size) != INTEGER_CST
      || TREE_OVERFLOW (old_size)
      || (AGGREGATE_TYPE_P (gnu_type)
	  && !(TREE_CODE (gnu_type) == ARRAY_TYPE
	       && TYPE_PACKED_ARRAY_TYPE_P (gnu_type))
	  && !(TYPE_IS_PADDING_P (gnu_type)
	       && TREE_CODE (TREE_TYPE (TYPE_FIELDS (gnu_type))) == ARRAY_TYPE
	       && TYPE_PACKED_ARRAY_TYPE_P
		  (TREE_TYPE (TYPE_FIELDS (gnu_type))))
	  && tree_int_cst_lt (size, old_size)))
    {
      if (Present (gnat_attr_node))
	post_error_ne_tree
	  ("Value_Size for& too small{, minimum allowed is ^}",
	   gnat_attr_node, gnat_entity, old_size);
      return;
    }

  /* Otherwise, set the RM size proper for integral types...  */
  if ((TREE_CODE (gnu_type) == INTEGER_TYPE
       && Is_Discrete_Or_Fixed_Point_Type (gnat_entity))
      || (TREE_CODE (gnu_type) == ENUMERAL_TYPE
	  || TREE_CODE (gnu_type) == BOOLEAN_TYPE))
    SET_TYPE_RM_SIZE (gnu_type, size);

  /* ...or the Ada size for record and union types.  */
  else if (RECORD_OR_UNION_TYPE_P (gnu_type)
	   && !TYPE_FAT_POINTER_P (gnu_type))
    SET_TYPE_ADA_SIZE (gnu_type, size);
}

/* ALIGNMENT is a Uint giving the alignment specified for GNAT_ENTITY,
   a type or object whose present alignment is ALIGN.  If this alignment is
   valid, return it.  Otherwise, give an error and return ALIGN.  */

static unsigned int
validate_alignment (Uint alignment, Entity_Id gnat_entity, unsigned int align)
{
  unsigned int max_allowed_alignment = get_target_maximum_allowed_alignment ();
  unsigned int new_align;
  Node_Id gnat_error_node;

  /* Don't worry about checking alignment if alignment was not specified
     by the source program and we already posted an error for this entity.  */
  if (Error_Posted (gnat_entity) && !Has_Alignment_Clause (gnat_entity))
    return align;

  /* Post the error on the alignment clause if any.  Note, for the implicit
     base type of an array type, the alignment clause is on the first
     subtype.  */
  if (Present (Alignment_Clause (gnat_entity)))
    gnat_error_node = Expression (Alignment_Clause (gnat_entity));

  else if (Is_Itype (gnat_entity)
           && Is_Array_Type (gnat_entity)
           && Etype (gnat_entity) == gnat_entity
           && Present (Alignment_Clause (First_Subtype (gnat_entity))))
    gnat_error_node =
      Expression (Alignment_Clause (First_Subtype (gnat_entity)));

  else
    gnat_error_node = gnat_entity;

  /* Within GCC, an alignment is an integer, so we must make sure a value is
     specified that fits in that range.  Also, there is an upper bound to
     alignments we can support/allow.  */
  if (!UI_Is_In_Int_Range (alignment)
      || ((new_align = UI_To_Int (alignment)) > max_allowed_alignment))
    post_error_ne_num ("largest supported alignment for& is ^",
		       gnat_error_node, gnat_entity, max_allowed_alignment);
  else if (!(Present (Alignment_Clause (gnat_entity))
	     && From_At_Mod (Alignment_Clause (gnat_entity)))
	   && new_align * BITS_PER_UNIT < align)
    {
      unsigned int double_align;
      bool is_capped_double, align_clause;

      /* If the default alignment of "double" or larger scalar types is
	 specifically capped and the new alignment is above the cap, do
	 not post an error and change the alignment only if there is an
	 alignment clause; this makes it possible to have the associated
	 GCC type overaligned by default for performance reasons.  */
      if ((double_align = double_float_alignment) > 0)
	{
	  Entity_Id gnat_type
	    = Is_Type (gnat_entity) ? gnat_entity : Etype (gnat_entity);
	  is_capped_double
	    = is_double_float_or_array (gnat_type, &align_clause);
	}
      else if ((double_align = double_scalar_alignment) > 0)
	{
	  Entity_Id gnat_type
	    = Is_Type (gnat_entity) ? gnat_entity : Etype (gnat_entity);
	  is_capped_double
	    = is_double_scalar_or_array (gnat_type, &align_clause);
	}
      else
	is_capped_double = align_clause = false;

      if (is_capped_double && new_align >= double_align)
	{
	  if (align_clause)
	    align = new_align * BITS_PER_UNIT;
	}
      else
	{
	  if (is_capped_double)
	    align = double_align * BITS_PER_UNIT;

	  post_error_ne_num ("alignment for& must be at least ^",
			     gnat_error_node, gnat_entity,
			     align / BITS_PER_UNIT);
	}
    }
  else
    {
      new_align = (new_align > 0 ? new_align * BITS_PER_UNIT : 1);
      if (new_align > align)
	align = new_align;
    }

  return align;
}

/* Verify that OBJECT, a type or decl, is something we can implement
   atomically.  If not, give an error for GNAT_ENTITY.  COMP_P is true
   if we require atomic components.  */

static void
check_ok_for_atomic (tree object, Entity_Id gnat_entity, bool comp_p)
{
  Node_Id gnat_error_point = gnat_entity;
  Node_Id gnat_node;
  enum machine_mode mode;
  unsigned int align;
  tree size;

  /* There are three case of what OBJECT can be.  It can be a type, in which
     case we take the size, alignment and mode from the type.  It can be a
     declaration that was indirect, in which case the relevant values are
     that of the type being pointed to, or it can be a normal declaration,
     in which case the values are of the decl.  The code below assumes that
     OBJECT is either a type or a decl.  */
  if (TYPE_P (object))
    {
      /* If this is an anonymous base type, nothing to check.  Error will be
	 reported on the source type.  */
      if (!Comes_From_Source (gnat_entity))
	return;

      mode = TYPE_MODE (object);
      align = TYPE_ALIGN (object);
      size = TYPE_SIZE (object);
    }
  else if (DECL_BY_REF_P (object))
    {
      mode = TYPE_MODE (TREE_TYPE (TREE_TYPE (object)));
      align = TYPE_ALIGN (TREE_TYPE (TREE_TYPE (object)));
      size = TYPE_SIZE (TREE_TYPE (TREE_TYPE (object)));
    }
  else
    {
      mode = DECL_MODE (object);
      align = DECL_ALIGN (object);
      size = DECL_SIZE (object);
    }

  /* Consider all floating-point types atomic and any types that that are
     represented by integers no wider than a machine word.  */
  if (GET_MODE_CLASS (mode) == MODE_FLOAT
      || ((GET_MODE_CLASS (mode) == MODE_INT
	   || GET_MODE_CLASS (mode) == MODE_PARTIAL_INT)
	  && GET_MODE_BITSIZE (mode) <= BITS_PER_WORD))
    return;

  /* For the moment, also allow anything that has an alignment equal
     to its size and which is smaller than a word.  */
  if (size && TREE_CODE (size) == INTEGER_CST
      && compare_tree_int (size, align) == 0
      && align <= BITS_PER_WORD)
    return;

  for (gnat_node = First_Rep_Item (gnat_entity); Present (gnat_node);
       gnat_node = Next_Rep_Item (gnat_node))
    {
      if (!comp_p && Nkind (gnat_node) == N_Pragma
	  && (Get_Pragma_Id (Chars (Pragma_Identifier (gnat_node)))
              == Pragma_Atomic))
	gnat_error_point = First (Pragma_Argument_Associations (gnat_node));
      else if (comp_p && Nkind (gnat_node) == N_Pragma
	       && (Get_Pragma_Id (Chars (Pragma_Identifier (gnat_node)))
		   == Pragma_Atomic_Components))
	gnat_error_point = First (Pragma_Argument_Associations (gnat_node));
    }

  if (comp_p)
    post_error_ne ("atomic access to component of & cannot be guaranteed",
		   gnat_error_point, gnat_entity);
  else
    post_error_ne ("atomic access to & cannot be guaranteed",
		   gnat_error_point, gnat_entity);
}


/* Helper for the intrin compatibility checks family.  Evaluate whether
   two types are definitely incompatible.  */

static bool
intrin_types_incompatible_p (tree t1, tree t2)
{
  enum tree_code code;

  if (TYPE_MAIN_VARIANT (t1) == TYPE_MAIN_VARIANT (t2))
    return false;

  if (TYPE_MODE (t1) != TYPE_MODE (t2))
    return true;

  if (TREE_CODE (t1) != TREE_CODE (t2))
    return true;

  code = TREE_CODE (t1);

  switch (code)
    {
    case INTEGER_TYPE:
    case REAL_TYPE:
      return TYPE_PRECISION (t1) != TYPE_PRECISION (t2);

    case POINTER_TYPE:
    case REFERENCE_TYPE:
      /* Assume designated types are ok.  We'd need to account for char * and
	 void * variants to do better, which could rapidly get messy and isn't
	 clearly worth the effort.  */
      return false;

    default:
      break;
    }

  return false;
}

/* Helper for intrin_profiles_compatible_p, to perform compatibility checks
   on the Ada/builtin argument lists for the INB binding.  */

static bool
intrin_arglists_compatible_p (intrin_binding_t * inb)
{
  function_args_iterator ada_iter, btin_iter;

  function_args_iter_init (&ada_iter, inb->ada_fntype);
  function_args_iter_init (&btin_iter, inb->btin_fntype);

  /* Sequence position of the last argument we checked.  */
  int argpos = 0;

  while (1)
    {
      tree ada_type = function_args_iter_cond (&ada_iter);
      tree btin_type = function_args_iter_cond (&btin_iter);

      /* If we've exhausted both lists simultaneously, we're done.  */
      if (ada_type == NULL_TREE && btin_type == NULL_TREE)
	break;

      /* If one list is shorter than the other, they fail to match.  */
      if (ada_type == NULL_TREE || btin_type == NULL_TREE)
	return false;

      /* If we're done with the Ada args and not with the internal builtin
	 args, or the other way around, complain.  */
      if (ada_type == void_type_node
	  && btin_type != void_type_node)
	{
	  post_error ("?Ada arguments list too short!", inb->gnat_entity);
	  return false;
	}

      if (btin_type == void_type_node
	  && ada_type != void_type_node)
	{
	  post_error_ne_num ("?Ada arguments list too long ('> ^)!",
			     inb->gnat_entity, inb->gnat_entity, argpos);
	  return false;
	}

      /* Otherwise, check that types match for the current argument.  */
      argpos ++;
      if (intrin_types_incompatible_p (ada_type, btin_type))
	{
	  post_error_ne_num ("?intrinsic binding type mismatch on argument ^!",
			     inb->gnat_entity, inb->gnat_entity, argpos);
	  return false;
	}


      function_args_iter_next (&ada_iter);
      function_args_iter_next (&btin_iter);
    }

  return true;
}

/* Helper for intrin_profiles_compatible_p, to perform compatibility checks
   on the Ada/builtin return values for the INB binding.  */

static bool
intrin_return_compatible_p (intrin_binding_t * inb)
{
  tree ada_return_type = TREE_TYPE (inb->ada_fntype);
  tree btin_return_type = TREE_TYPE (inb->btin_fntype);

  /* Accept function imported as procedure, common and convenient.  */
  if (VOID_TYPE_P (ada_return_type)
      && !VOID_TYPE_P (btin_return_type))
    return true;

  /* If return type is Address (integer type), map it to void *.  */
  if (Is_Descendent_Of_Address (Etype (inb->gnat_entity)))
    ada_return_type = ptr_void_type_node;

  /* Check return types compatibility otherwise.  Note that this
     handles void/void as well.  */
  if (intrin_types_incompatible_p (btin_return_type, ada_return_type))
    {
      post_error ("?intrinsic binding type mismatch on return value!",
		  inb->gnat_entity);
      return false;
    }

  return true;
}

/* Check and return whether the Ada and gcc builtin profiles bound by INB are
   compatible.  Issue relevant warnings when they are not.

   This is intended as a light check to diagnose the most obvious cases, not
   as a full fledged type compatibility predicate.  It is the programmer's
   responsibility to ensure correctness of the Ada declarations in Imports,
   especially when binding straight to a compiler internal.  */

static bool
intrin_profiles_compatible_p (intrin_binding_t * inb)
{
  /* Check compatibility on return values and argument lists, each responsible
     for posting warnings as appropriate.  Ensure use of the proper sloc for
     this purpose.  */

  bool arglists_compatible_p, return_compatible_p;
  location_t saved_location = input_location;

  Sloc_to_locus (Sloc (inb->gnat_entity), &input_location);

  return_compatible_p = intrin_return_compatible_p (inb);
  arglists_compatible_p = intrin_arglists_compatible_p (inb);

  input_location = saved_location;

  return return_compatible_p && arglists_compatible_p;
}

/* Return a FIELD_DECL node modeled on OLD_FIELD.  FIELD_TYPE is its type
   and RECORD_TYPE is the type of the parent.  If SIZE is nonzero, it is the
   specified size for this field.  POS_LIST is a position list describing
   the layout of OLD_FIELD and SUBST_LIST a substitution list to be applied
   to this layout.  */

static tree
create_field_decl_from (tree old_field, tree field_type, tree record_type,
			tree size, tree pos_list,
			VEC(subst_pair,heap) *subst_list)
{
  tree t = TREE_VALUE (purpose_member (old_field, pos_list));
  tree pos = TREE_VEC_ELT (t, 0), bitpos = TREE_VEC_ELT (t, 2);
  unsigned int offset_align = tree_low_cst (TREE_VEC_ELT (t, 1), 1);
  tree new_pos, new_field;
  unsigned int i;
  subst_pair *s;

  if (CONTAINS_PLACEHOLDER_P (pos))
    FOR_EACH_VEC_ELT (subst_pair, subst_list, i, s)
      pos = SUBSTITUTE_IN_EXPR (pos, s->discriminant, s->replacement);

  /* If the position is now a constant, we can set it as the position of the
     field when we make it.  Otherwise, we need to deal with it specially.  */
  if (TREE_CONSTANT (pos))
    new_pos = bit_from_pos (pos, bitpos);
  else
    new_pos = NULL_TREE;

  new_field
    = create_field_decl (DECL_NAME (old_field), field_type, record_type,
			 size, new_pos, DECL_PACKED (old_field),
			 !DECL_NONADDRESSABLE_P (old_field));

  if (!new_pos)
    {
      normalize_offset (&pos, &bitpos, offset_align);
      DECL_FIELD_OFFSET (new_field) = pos;
      DECL_FIELD_BIT_OFFSET (new_field) = bitpos;
      SET_DECL_OFFSET_ALIGN (new_field, offset_align);
      DECL_SIZE (new_field) = size;
      DECL_SIZE_UNIT (new_field)
	= convert (sizetype,
		   size_binop (CEIL_DIV_EXPR, size, bitsize_unit_node));
      layout_decl (new_field, DECL_OFFSET_ALIGN (new_field));
    }

  DECL_INTERNAL_P (new_field) = DECL_INTERNAL_P (old_field);
  SET_DECL_ORIGINAL_FIELD_TO_FIELD (new_field, old_field);
  DECL_DISCRIMINANT_NUMBER (new_field) = DECL_DISCRIMINANT_NUMBER (old_field);
  TREE_THIS_VOLATILE (new_field) = TREE_THIS_VOLATILE (old_field);

  return new_field;
}

/* Create the REP part of RECORD_TYPE with REP_TYPE.  If MIN_SIZE is nonzero,
   it is the minimal size the REP_PART must have.  */

static tree
create_rep_part (tree rep_type, tree record_type, tree min_size)
{
  tree field;

  if (min_size && !tree_int_cst_lt (TYPE_SIZE (rep_type), min_size))
    min_size = NULL_TREE;

  field = create_field_decl (get_identifier ("REP"), rep_type, record_type,
			     min_size, bitsize_zero_node, 0, 1);
  DECL_INTERNAL_P (field) = 1;

  return field;
}

/* Return the REP part of RECORD_TYPE, if any.  Otherwise return NULL.  */

static tree
get_rep_part (tree record_type)
{
  tree field = TYPE_FIELDS (record_type);

  /* The REP part is the first field, internal, another record, and its name
     starts with an 'R'.  */
  if (field
      && DECL_INTERNAL_P (field)
      && TREE_CODE (TREE_TYPE (field)) == RECORD_TYPE
      && IDENTIFIER_POINTER (DECL_NAME (field)) [0] == 'R')
    return field;

  return NULL_TREE;
}

/* Return the variant part of RECORD_TYPE, if any.  Otherwise return NULL.  */

tree
get_variant_part (tree record_type)
{
  tree field;

  /* The variant part is the only internal field that is a qualified union.  */
  for (field = TYPE_FIELDS (record_type); field; field = DECL_CHAIN (field))
    if (DECL_INTERNAL_P (field)
	&& TREE_CODE (TREE_TYPE (field)) == QUAL_UNION_TYPE)
      return field;

  return NULL_TREE;
}

/* Return a new variant part modeled on OLD_VARIANT_PART.  VARIANT_LIST is
   the list of variants to be used and RECORD_TYPE is the type of the parent.
   POS_LIST is a position list describing the layout of fields present in
   OLD_VARIANT_PART and SUBST_LIST a substitution list to be applied to this
   layout.  */

static tree
create_variant_part_from (tree old_variant_part,
			  VEC(variant_desc,heap) *variant_list,
			  tree record_type, tree pos_list,
			  VEC(subst_pair,heap) *subst_list)
{
  tree offset = DECL_FIELD_OFFSET (old_variant_part);
  tree old_union_type = TREE_TYPE (old_variant_part);
  tree new_union_type, new_variant_part;
  tree union_field_list = NULL_TREE;
  variant_desc *v;
  unsigned int i;

  /* First create the type of the variant part from that of the old one.  */
  new_union_type = make_node (QUAL_UNION_TYPE);
  TYPE_NAME (new_union_type)
    = concat_name (TYPE_NAME (record_type),
		   IDENTIFIER_POINTER (DECL_NAME (old_variant_part)));

  /* If the position of the variant part is constant, subtract it from the
     size of the type of the parent to get the new size.  This manual CSE
     reduces the code size when not optimizing.  */
  if (TREE_CODE (offset) == INTEGER_CST)
    {
      tree bitpos = DECL_FIELD_BIT_OFFSET (old_variant_part);
      tree first_bit = bit_from_pos (offset, bitpos);
      TYPE_SIZE (new_union_type)
	= size_binop (MINUS_EXPR, TYPE_SIZE (record_type), first_bit);
      TYPE_SIZE_UNIT (new_union_type)
	= size_binop (MINUS_EXPR, TYPE_SIZE_UNIT (record_type),
		      byte_from_pos (offset, bitpos));
      SET_TYPE_ADA_SIZE (new_union_type,
			 size_binop (MINUS_EXPR, TYPE_ADA_SIZE (record_type),
 				     first_bit));
      TYPE_ALIGN (new_union_type) = TYPE_ALIGN (old_union_type);
      relate_alias_sets (new_union_type, old_union_type, ALIAS_SET_COPY);
    }
  else
    copy_and_substitute_in_size (new_union_type, old_union_type, subst_list);

  /* Now finish up the new variants and populate the union type.  */
  FOR_EACH_VEC_ELT_REVERSE (variant_desc, variant_list, i, v)
    {
      tree old_field = v->field, new_field;
      tree old_variant, old_variant_subpart, new_variant, field_list;

      /* Skip variants that don't belong to this nesting level.  */
      if (DECL_CONTEXT (old_field) != old_union_type)
	continue;

      /* Retrieve the list of fields already added to the new variant.  */
      new_variant = v->new_type;
      field_list = TYPE_FIELDS (new_variant);

      /* If the old variant had a variant subpart, we need to create a new
	 variant subpart and add it to the field list.  */
      old_variant = v->type;
      old_variant_subpart = get_variant_part (old_variant);
      if (old_variant_subpart)
	{
	  tree new_variant_subpart
	    = create_variant_part_from (old_variant_subpart, variant_list,
					new_variant, pos_list, subst_list);
	  DECL_CHAIN (new_variant_subpart) = field_list;
	  field_list = new_variant_subpart;
	}

      /* Finish up the new variant and create the field.  No need for debug
	 info thanks to the XVS type.  */
      finish_record_type (new_variant, nreverse (field_list), 2, false);
      compute_record_mode (new_variant);
      create_type_decl (TYPE_NAME (new_variant), new_variant, NULL,
			true, false, Empty);

      new_field
	= create_field_decl_from (old_field, new_variant, new_union_type,
				  TYPE_SIZE (new_variant),
				  pos_list, subst_list);
      DECL_QUALIFIER (new_field) = v->qual;
      DECL_INTERNAL_P (new_field) = 1;
      DECL_CHAIN (new_field) = union_field_list;
      union_field_list = new_field;
    }

  /* Finish up the union type and create the variant part.  No need for debug
     info thanks to the XVS type.  Note that we don't reverse the field list
     because VARIANT_LIST has been traversed in reverse order.  */
  finish_record_type (new_union_type, union_field_list, 2, false);
  compute_record_mode (new_union_type);
  create_type_decl (TYPE_NAME (new_union_type), new_union_type, NULL,
		    true, false, Empty);

  new_variant_part
    = create_field_decl_from (old_variant_part, new_union_type, record_type,
			      TYPE_SIZE (new_union_type),
			      pos_list, subst_list);
  DECL_INTERNAL_P (new_variant_part) = 1;

  /* With multiple discriminants it is possible for an inner variant to be
     statically selected while outer ones are not; in this case, the list
     of fields of the inner variant is not flattened and we end up with a
     qualified union with a single member.  Drop the useless container.  */
  if (!DECL_CHAIN (union_field_list))
    {
      DECL_CONTEXT (union_field_list) = record_type;
      DECL_FIELD_OFFSET (union_field_list)
	= DECL_FIELD_OFFSET (new_variant_part);
      DECL_FIELD_BIT_OFFSET (union_field_list)
	= DECL_FIELD_BIT_OFFSET (new_variant_part);
      SET_DECL_OFFSET_ALIGN (union_field_list,
			     DECL_OFFSET_ALIGN (new_variant_part));
      new_variant_part = union_field_list;
    }

  return new_variant_part;
}

/* Copy the size (and alignment and alias set) from OLD_TYPE to NEW_TYPE,
   which are both RECORD_TYPE, after applying the substitutions described
   in SUBST_LIST.  */

static void
copy_and_substitute_in_size (tree new_type, tree old_type,
			     VEC(subst_pair,heap) *subst_list)
{
  unsigned int i;
  subst_pair *s;

  TYPE_SIZE (new_type) = TYPE_SIZE (old_type);
  TYPE_SIZE_UNIT (new_type) = TYPE_SIZE_UNIT (old_type);
  SET_TYPE_ADA_SIZE (new_type, TYPE_ADA_SIZE (old_type));
  TYPE_ALIGN (new_type) = TYPE_ALIGN (old_type);
  relate_alias_sets (new_type, old_type, ALIAS_SET_COPY);

  if (CONTAINS_PLACEHOLDER_P (TYPE_SIZE (new_type)))
    FOR_EACH_VEC_ELT (subst_pair, subst_list, i, s)
      TYPE_SIZE (new_type)
	= SUBSTITUTE_IN_EXPR (TYPE_SIZE (new_type),
			      s->discriminant, s->replacement);

  if (CONTAINS_PLACEHOLDER_P (TYPE_SIZE_UNIT (new_type)))
    FOR_EACH_VEC_ELT (subst_pair, subst_list, i, s)
      TYPE_SIZE_UNIT (new_type)
	= SUBSTITUTE_IN_EXPR (TYPE_SIZE_UNIT (new_type),
			      s->discriminant, s->replacement);

  if (CONTAINS_PLACEHOLDER_P (TYPE_ADA_SIZE (new_type)))
    FOR_EACH_VEC_ELT (subst_pair, subst_list, i, s)
      SET_TYPE_ADA_SIZE
	(new_type, SUBSTITUTE_IN_EXPR (TYPE_ADA_SIZE (new_type),
				       s->discriminant, s->replacement));

  /* Finalize the size.  */
  TYPE_SIZE (new_type) = variable_size (TYPE_SIZE (new_type));
  TYPE_SIZE_UNIT (new_type) = variable_size (TYPE_SIZE_UNIT (new_type));
}

/* Given a type T, a FIELD_DECL F, and a replacement value R, return a
   type with all size expressions that contain F in a PLACEHOLDER_EXPR
   updated by replacing F with R.

   The function doesn't update the layout of the type, i.e. it assumes
   that the substitution is purely formal.  That's why the replacement
   value R must itself contain a PLACEHOLDER_EXPR.  */

tree
substitute_in_type (tree t, tree f, tree r)
{
  tree nt;

  gcc_assert (CONTAINS_PLACEHOLDER_P (r));

  switch (TREE_CODE (t))
    {
    case INTEGER_TYPE:
    case ENUMERAL_TYPE:
    case BOOLEAN_TYPE:
    case REAL_TYPE:

      /* First the domain types of arrays.  */
      if (CONTAINS_PLACEHOLDER_P (TYPE_GCC_MIN_VALUE (t))
	  || CONTAINS_PLACEHOLDER_P (TYPE_GCC_MAX_VALUE (t)))
	{
	  tree low = SUBSTITUTE_IN_EXPR (TYPE_GCC_MIN_VALUE (t), f, r);
	  tree high = SUBSTITUTE_IN_EXPR (TYPE_GCC_MAX_VALUE (t), f, r);

	  if (low == TYPE_GCC_MIN_VALUE (t) && high == TYPE_GCC_MAX_VALUE (t))
	    return t;

	  nt = copy_type (t);
	  TYPE_GCC_MIN_VALUE (nt) = low;
	  TYPE_GCC_MAX_VALUE (nt) = high;

	  if (TREE_CODE (t) == INTEGER_TYPE && TYPE_INDEX_TYPE (t))
	    SET_TYPE_INDEX_TYPE
	      (nt, substitute_in_type (TYPE_INDEX_TYPE (t), f, r));

	  return nt;
	}

      /* Then the subtypes.  */
      if (CONTAINS_PLACEHOLDER_P (TYPE_RM_MIN_VALUE (t))
	  || CONTAINS_PLACEHOLDER_P (TYPE_RM_MAX_VALUE (t)))
	{
	  tree low = SUBSTITUTE_IN_EXPR (TYPE_RM_MIN_VALUE (t), f, r);
	  tree high = SUBSTITUTE_IN_EXPR (TYPE_RM_MAX_VALUE (t), f, r);

	  if (low == TYPE_RM_MIN_VALUE (t) && high == TYPE_RM_MAX_VALUE (t))
	    return t;

	  nt = copy_type (t);
	  SET_TYPE_RM_MIN_VALUE (nt, low);
	  SET_TYPE_RM_MAX_VALUE (nt, high);

	  return nt;
	}

      return t;

    case COMPLEX_TYPE:
      nt = substitute_in_type (TREE_TYPE (t), f, r);
      if (nt == TREE_TYPE (t))
	return t;

      return build_complex_type (nt);

    case FUNCTION_TYPE:
      /* These should never show up here.  */
      gcc_unreachable ();

    case ARRAY_TYPE:
      {
	tree component = substitute_in_type (TREE_TYPE (t), f, r);
	tree domain = substitute_in_type (TYPE_DOMAIN (t), f, r);

	if (component == TREE_TYPE (t) && domain == TYPE_DOMAIN (t))
	  return t;

	nt = build_nonshared_array_type (component, domain);
	TYPE_ALIGN (nt) = TYPE_ALIGN (t);
	TYPE_USER_ALIGN (nt) = TYPE_USER_ALIGN (t);
	SET_TYPE_MODE (nt, TYPE_MODE (t));
	TYPE_SIZE (nt) = SUBSTITUTE_IN_EXPR (TYPE_SIZE (t), f, r);
	TYPE_SIZE_UNIT (nt) = SUBSTITUTE_IN_EXPR (TYPE_SIZE_UNIT (t), f, r);
	TYPE_NONALIASED_COMPONENT (nt) = TYPE_NONALIASED_COMPONENT (t);
	TYPE_MULTI_ARRAY_P (nt) = TYPE_MULTI_ARRAY_P (t);
	TYPE_CONVENTION_FORTRAN_P (nt) = TYPE_CONVENTION_FORTRAN_P (t);
	return nt;
      }

    case RECORD_TYPE:
    case UNION_TYPE:
    case QUAL_UNION_TYPE:
      {
	bool changed_field = false;
	tree field;

	/* Start out with no fields, make new fields, and chain them
	   in.  If we haven't actually changed the type of any field,
	   discard everything we've done and return the old type.  */
	nt = copy_type (t);
	TYPE_FIELDS (nt) = NULL_TREE;

	for (field = TYPE_FIELDS (t); field; field = DECL_CHAIN (field))
	  {
	    tree new_field = copy_node (field), new_n;

	    new_n = substitute_in_type (TREE_TYPE (field), f, r);
	    if (new_n != TREE_TYPE (field))
	      {
		TREE_TYPE (new_field) = new_n;
		changed_field = true;
	      }

	    new_n = SUBSTITUTE_IN_EXPR (DECL_FIELD_OFFSET (field), f, r);
	    if (new_n != DECL_FIELD_OFFSET (field))
	      {
		DECL_FIELD_OFFSET (new_field) = new_n;
		changed_field = true;
	      }

	    /* Do the substitution inside the qualifier, if any.  */
	    if (TREE_CODE (t) == QUAL_UNION_TYPE)
	      {
		new_n = SUBSTITUTE_IN_EXPR (DECL_QUALIFIER (field), f, r);
		if (new_n != DECL_QUALIFIER (field))
		  {
		    DECL_QUALIFIER (new_field) = new_n;
		    changed_field = true;
		  }
	      }

	    DECL_CONTEXT (new_field) = nt;
	    SET_DECL_ORIGINAL_FIELD_TO_FIELD (new_field, field);

	    DECL_CHAIN (new_field) = TYPE_FIELDS (nt);
	    TYPE_FIELDS (nt) = new_field;
	  }

	if (!changed_field)
	  return t;

	TYPE_FIELDS (nt) = nreverse (TYPE_FIELDS (nt));
	TYPE_SIZE (nt) = SUBSTITUTE_IN_EXPR (TYPE_SIZE (t), f, r);
	TYPE_SIZE_UNIT (nt) = SUBSTITUTE_IN_EXPR (TYPE_SIZE_UNIT (t), f, r);
	SET_TYPE_ADA_SIZE (nt, SUBSTITUTE_IN_EXPR (TYPE_ADA_SIZE (t), f, r));
	return nt;
      }

    default:
      return t;
    }
}

/* Return the RM size of GNU_TYPE.  This is the actual number of bits
   needed to represent the object.  */

tree
rm_size (tree gnu_type)
{
  /* For integral types, we store the RM size explicitly.  */
  if (INTEGRAL_TYPE_P (gnu_type) && TYPE_RM_SIZE (gnu_type))
    return TYPE_RM_SIZE (gnu_type);

  /* Return the RM size of the actual data plus the size of the template.  */
  if (TREE_CODE (gnu_type) == RECORD_TYPE
      && TYPE_CONTAINS_TEMPLATE_P (gnu_type))
    return
      size_binop (PLUS_EXPR,
		  rm_size (TREE_TYPE (DECL_CHAIN (TYPE_FIELDS (gnu_type)))),
		  DECL_SIZE (TYPE_FIELDS (gnu_type)));

  /* For record or union types, we store the size explicitly.  */
  if (RECORD_OR_UNION_TYPE_P (gnu_type)
      && !TYPE_FAT_POINTER_P (gnu_type)
      && TYPE_ADA_SIZE (gnu_type))
    return TYPE_ADA_SIZE (gnu_type);

  /* For other types, this is just the size.  */
  return TYPE_SIZE (gnu_type);
}

/* Return the name to be used for GNAT_ENTITY.  If a type, create a
   fully-qualified name, possibly with type information encoding.
   Otherwise, return the name.  */

tree
get_entity_name (Entity_Id gnat_entity)
{
  Get_Encoded_Name (gnat_entity);
  return get_identifier_with_length (Name_Buffer, Name_Len);
}

/* Return an identifier representing the external name to be used for
   GNAT_ENTITY.  If SUFFIX is specified, the name is followed by "___"
   and the specified suffix.  */

tree
create_concat_name (Entity_Id gnat_entity, const char *suffix)
{
  Entity_Kind kind = Ekind (gnat_entity);

  if (suffix)
    {
      String_Template temp = {1, (int) strlen (suffix)};
      Fat_Pointer fp = {suffix, &temp};
      Get_External_Name_With_Suffix (gnat_entity, fp);
    }
  else
    Get_External_Name (gnat_entity, 0);

  /* A variable using the Stdcall convention lives in a DLL.  We adjust
     its name to use the jump table, the _imp__NAME contains the address
     for the NAME variable.  */
  if ((kind == E_Variable || kind == E_Constant)
      && Has_Stdcall_Convention (gnat_entity))
    {
      const int len = 6 + Name_Len;
      char *new_name = (char *) alloca (len + 1);
      strcpy (new_name, "_imp__");
      strcat (new_name, Name_Buffer);
      return get_identifier_with_length (new_name, len);
    }

  return get_identifier_with_length (Name_Buffer, Name_Len);
}

/* Given GNU_NAME, an IDENTIFIER_NODE containing a name and SUFFIX, a
   string, return a new IDENTIFIER_NODE that is the concatenation of
   the name followed by "___" and the specified suffix.  */

tree
concat_name (tree gnu_name, const char *suffix)
{
  const int len = IDENTIFIER_LENGTH (gnu_name) + 3 + strlen (suffix);
  char *new_name = (char *) alloca (len + 1);
  strcpy (new_name, IDENTIFIER_POINTER (gnu_name));
  strcat (new_name, "___");
  strcat (new_name, suffix);
  return get_identifier_with_length (new_name, len);
}

#include "gt-ada-decl.h"<|MERGE_RESOLUTION|>--- conflicted
+++ resolved
@@ -100,11 +100,6 @@
 /* This variable is used to delay expanding From_With_Type types until the
    end of the spec.  */
 static struct incomplete *defer_limited_with;
-
-/* These variables are used to defer finalizing types.  The element of the
-   list is the TYPE_DECL associated with the type.  */
-static int defer_finalize_level = 0;
-static VEC (tree,heap) *defer_finalize_list;
 
 typedef struct subst_pair_d {
   tree discriminant;
@@ -173,7 +168,6 @@
 static tree create_variant_part_from (tree, VEC(variant_desc,heap) *, tree,
 				      tree, VEC(subst_pair,heap) *);
 static void copy_and_substitute_in_size (tree, tree, VEC(subst_pair,heap) *);
-static void rest_of_type_decl_compilation_no_defer (tree);
 
 /* The relevant constituents of a subprogram binding to a GCC builtin.  Used
    to pass around calls performing profile compatibility checks.  */
@@ -3456,12 +3450,7 @@
 			unsigned int i;
 
 			t = NULL_TREE;
-<<<<<<< HEAD
-			FOR_EACH_VEC_ELT_REVERSE (variant_desc,
-						  gnu_variant_list, ix, v)
-=======
 			FOR_EACH_VEC_ELT (variant_desc, gnu_variant_list, i, v)
->>>>>>> 747e4b8f
 			  if (gnu_context == v->type
 			      || ((gnu_rep_part = get_rep_part (v->type))
 				  && gnu_context == TREE_TYPE (gnu_rep_part)))
@@ -3931,10 +3920,8 @@
 	       care of those situations.  */
 	    if (defer_incomplete_level == 0 && !is_from_limited_with)
 	      {
-		defer_finalize_level++;
 		update_pointer_to (TYPE_MAIN_VARIANT (gnu_old_desig_type),
 				   gnat_to_gnu_type (gnat_desig_equiv));
-		defer_finalize_level--;
 	      }
 	    else
 	      {
@@ -5185,9 +5172,11 @@
     }
 
   /* If we really have a ..._DECL node, set a couple of flags on it.  But we
-     cannot do so if we are reusing the ..._DECL node made for an alias or a
-     renamed object as the predicates don't apply to it but to GNAT_ENTITY.  */
+     cannot do so if we are reusing the ..._DECL node made for an equivalent
+     type or an alias or a renamed object as the predicates don't apply to it
+     but to GNAT_ENTITY.  */
   if (DECL_P (gnu_decl)
+      && !(is_type && gnat_equiv_type != gnat_entity)
       && !Present (Alias (gnat_entity))
       && !(Present (Renamed_Object (gnat_entity)) && saved))
     {
@@ -5228,11 +5217,7 @@
 	  /* Enumeration types have specific RM bounds.  */
 	  SET_TYPE_RM_MIN_VALUE (gnu_scalar_type, gnu_low_bound);
 	  SET_TYPE_RM_MAX_VALUE (gnu_scalar_type, gnu_high_bound);
-
-	  /* Write full debugging information.  */
-	  rest_of_type_decl_compilation (gnu_decl);
 	}
-
       else
 	{
 	  /* Floating-point types don't have specific RM bounds.  */
@@ -5255,11 +5240,6 @@
       p = defer_incomplete_list;
       defer_incomplete_list = NULL;
 
-      /* For finalization, however, all types must be complete so we
-	 cannot do the same because deferred incomplete types may end up
-	 referencing each other.  Process them all recursively first.  */
-      defer_finalize_level++;
-
       for (; p; p = next)
 	{
 	  next = p->next;
@@ -5269,23 +5249,6 @@
 			       gnat_to_gnu_type (p->full_type));
 	  free (p);
 	}
-
-      defer_finalize_level--;
-    }
-
-  /* If all the deferred incomplete types have been processed, we can proceed
-     with the finalization of the deferred types.  */
-  if (defer_incomplete_level == 0
-      && defer_finalize_level == 0
-      && defer_finalize_list)
-    {
-      unsigned int i;
-      tree t;
-
-      FOR_EACH_VEC_ELT (tree, defer_finalize_list, i, t)
-	rest_of_type_decl_compilation_no_defer (t);
-
-      VEC_free (tree, heap, defer_finalize_list);
     }
 
   /* If we are not defining this type, see if it's on one of the lists of
@@ -5409,79 +5372,6 @@
   return
     create_subprog_decl (gnu_entity_name, gnu_ext_name, void_ftype, NULL_TREE,
 			 false, true, true, true, attr_list, gnat_entity);
-}
--
-/* Wrap up compilation of DECL, a TYPE_DECL, possibly deferring it.
-   Every TYPE_DECL generated for a type definition must be passed
-   to this function once everything else has been done for it.  */
-
-void
-rest_of_type_decl_compilation (tree decl)
-{
-  /* We need to defer finalizing the type if incomplete types
-     are being deferred or if they are being processed.  */
-  if (defer_incomplete_level != 0 || defer_finalize_level != 0)
-    VEC_safe_push (tree, heap, defer_finalize_list, decl);
-  else
-    rest_of_type_decl_compilation_no_defer (decl);
-}
-
-/* Same as above but without deferring the compilation.  This
-   function should not be invoked directly on a TYPE_DECL.  */
-
-static void
-rest_of_type_decl_compilation_no_defer (tree decl)
-{
-  const int toplev = global_bindings_p ();
-  tree t = TREE_TYPE (decl);
-
-  rest_of_decl_compilation (decl, toplev, 0);
-
-  /* Now process all the variants.  This is needed for STABS.  */
-  for (t = TYPE_MAIN_VARIANT (t); t; t = TYPE_NEXT_VARIANT (t))
-    {
-      if (t == TREE_TYPE (decl))
-	continue;
-
-      if (!TYPE_STUB_DECL (t))
-	TYPE_STUB_DECL (t) = create_type_stub_decl (DECL_NAME (decl), t);
-
-      rest_of_type_compilation (t, toplev);
-    }
-}
-
-/* Return whether the E_Subprogram_Type/E_Function/E_Procedure GNAT_ENTITY is
-   a C++ imported method or equivalent.
-
-   We use the predicate on 32-bit x86/Windows to find out whether we need to
-   use the "thiscall" calling convention for GNAT_ENTITY.  This convention is
-   used for C++ methods (functions with METHOD_TYPE) by the back-end.  */
-
-bool
-is_cplusplus_method (Entity_Id gnat_entity)
-{
-  if (Convention (gnat_entity) != Convention_CPP)
-    return False;
-
-  /* This is the main case: C++ method imported as a primitive operation.  */
-  if (Is_Dispatching_Operation (gnat_entity))
-    return True;
-
-  /* A thunk needs to be handled like its associated primitive operation.  */
-  if (Is_Subprogram (gnat_entity) && Is_Thunk (gnat_entity))
-    return True;
-
-  /* C++ classes with no virtual functions can be imported as limited
-     record types, but we need to return true for the constructors.  */
-  if (Is_Constructor (gnat_entity))
-    return True;
-
-  /* This is set on the E_Subprogram_Type built for a dispatching call.  */
-  if (Is_Dispatch_Table_Entity (gnat_entity))
-    return True;
-
-  return False;
 }
 
 /* Return whether the E_Subprogram_Type/E_Function/E_Procedure GNAT_ENTITY is
@@ -7729,15 +7619,7 @@
 	  tree variant_type = TREE_TYPE (gnu_field), variant_subpart;
 	  variant_desc v = {variant_type, gnu_field, qual, NULL_TREE};
 
-<<<<<<< HEAD
-	  v = VEC_safe_push (variant_desc, heap, variant_list, NULL);
-	  v->type = variant_type;
-	  v->field = gnu_field;
-	  v->qual = qual;
-	  v->new_type = NULL_TREE;
-=======
 	  VEC_safe_push (variant_desc, heap, gnu_list, v);
->>>>>>> 747e4b8f
 
 	  /* Recurse on the variant subpart of the variant, if any.  */
 	  variant_subpart = get_variant_part (variant_type);

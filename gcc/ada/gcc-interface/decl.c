--- conflicted
+++ resolved
@@ -6186,13 +6186,8 @@
 	{
 	  HOST_WIDE_INT bitsize, bitpos;
 	  tree offset;
-<<<<<<< HEAD
-	  enum machine_mode mode;
+	  machine_mode mode;
 	  int unsignedp, reversep, volatilep;
-=======
-	  machine_mode mode;
-	  int unsignedp, volatilep;
->>>>>>> 701cade1
 
 	  inner
 	    = get_inner_reference (inner, &bitsize, &bitpos, &offset, &mode,

--- conflicted
+++ resolved
@@ -6,11 +6,7 @@
 --                                                                          --
 --                                 S p e c                                  --
 --                                                                          --
-<<<<<<< HEAD
---          Copyright (C) 1992-2006, Free Software Foundation, Inc.         --
-=======
 --          Copyright (C) 1992-2007, Free Software Foundation, Inc.         --
->>>>>>> 751ff693
 --                                                                          --
 -- GNAT is free software;  you can  redistribute it  and/or modify it under --
 -- terms of the  GNU General Public License as published  by the Free Soft- --
@@ -19,14 +15,8 @@
 -- OUT ANY WARRANTY;  without even the  implied warranty of MERCHANTABILITY --
 -- or FITNESS FOR A PARTICULAR PURPOSE.  See the GNU General Public License --
 -- for  more details.  You should have  received  a copy of the GNU General --
-<<<<<<< HEAD
--- Public License  distributed with GNAT;  see file COPYING.  If not, write --
--- to  the  Free Software Foundation,  51  Franklin  Street,  Fifth  Floor, --
--- Boston, MA 02110-1301, USA.                                              --
-=======
 -- Public License  distributed with GNAT; see file COPYING3.  If not, go to --
 -- http://www.gnu.org/licenses for a complete copy of the license.          --
->>>>>>> 751ff693
 --                                                                          --
 -- GNAT was originally developed  by the GNAT team at  New York University. --
 -- Extensive contributions were provided by Ada Core Technologies Inc.      --
@@ -273,15 +263,9 @@
       --  Indicates presence of PU parameter for a package having pragma Pure
 
       Dynamic_Elab : Boolean;
-<<<<<<< HEAD
-      --  Set to True if the unit was compiled with dynamic elaboration
-      --  checks (i.e. either -gnatE or pragma Elaboration_Checks (RM)
-      --  was used to compile the unit).
-=======
       --  Set to True if the unit was compiled with dynamic elaboration checks
       --  (i.e. either -gnatE or pragma Elaboration_Checks (RM) was used to
       --  compile the unit).
->>>>>>> 751ff693
 
       Elaborate_Body : Boolean;
       --  Indicates presence of EB parameter for a package which has a pragma
@@ -491,13 +475,10 @@
    --  This variable records the cumulative contributions of R lines in all
    --  ali files, showing whether a restriction pragma exists anywhere, and
    --  accumulating the aggregate knowledge of violations.
-<<<<<<< HEAD
-=======
 
    Stack_Check_Switch_Set : Boolean := False;
    --  Set to True if at least one ALI file contains '-fstack-check' in its
    --  argument list.
->>>>>>> 751ff693
 
    Static_Elaboration_Model_Used : Boolean := False;
    --  Set to False by Initialize_ALI. Set to True if any ALI file for a
@@ -862,11 +843,7 @@
       --  reference for the entity name.
 
       Oref_File_Num : Sdep_Id;
-<<<<<<< HEAD
-      --  This field is set to No_Sdep_Id is the entity doesn't override any
-=======
       --  This field is set to No_Sdep_Id if the entity doesn't override any
->>>>>>> 751ff693
       --  other entity, or to the dependency reference for the overriden
       --  entity.
 

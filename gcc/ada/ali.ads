--- conflicted
+++ resolved
@@ -6,11 +6,7 @@
 --                                                                          --
 --                                 S p e c                                  --
 --                                                                          --
-<<<<<<< HEAD
---          Copyright (C) 1992-2009, Free Software Foundation, Inc.         --
-=======
 --          Copyright (C) 1992-2010, Free Software Foundation, Inc.         --
->>>>>>> 03d20231
 --                                                                          --
 -- GNAT is free software;  you can  redistribute it  and/or modify it under --
 -- terms of the  GNU General Public License as published  by the Free Soft- --
@@ -847,11 +843,7 @@
       --  Column number of definition
 
       Visibility : Visibility_Kind;
-<<<<<<< HEAD
-      --  Visiblity of entity
-=======
       --  Visibility of entity
->>>>>>> 03d20231
 
       Entity : Name_Id;
       --  Name of entity

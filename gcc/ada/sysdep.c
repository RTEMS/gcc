/****************************************************************************
 *                                                                          *
 *                         GNAT COMPILER COMPONENTS                         *
 *                                                                          *
 *                                S Y S D E P                               *
 *                                                                          *
 *                          C Implementation File                           *
 *                                                                          *
 *         Copyright (C) 1992-2010, Free Software Foundation, Inc.          *
 *                                                                          *
 * GNAT is free software;  you can  redistribute it  and/or modify it under *
 * terms of the  GNU General Public License as published  by the Free Soft- *
 * ware  Foundation;  either version 3,  or (at your option) any later ver- *
 * sion.  GNAT is distributed in the hope that it will be useful, but WITH- *
 * OUT ANY WARRANTY;  without even the  implied warranty of MERCHANTABILITY *
 * or FITNESS FOR A PARTICULAR PURPOSE.                                     *
 *                                                                          *
 * As a special exception under Section 7 of GPL version 3, you are granted *
 * additional permissions described in the GCC Runtime Library Exception,   *
 * version 3.1, as published by the Free Software Foundation.               *
 *                                                                          *
 * You should have received a copy of the GNU General Public License and    *
 * a copy of the GCC Runtime Library Exception along with this program;     *
 * see the files COPYING3 and COPYING.RUNTIME respectively.  If not, see    *
 * <http://www.gnu.org/licenses/>.                                          *
 *                                                                          *
 * GNAT was originally developed  by the GNAT team at  New York University. *
 * Extensive contributions were provided by Ada Core Technologies Inc.      *
 *                                                                          *
 ****************************************************************************/

/* This file contains system dependent symbols that are referenced in the
   GNAT Run Time Library */

#ifdef __vxworks
#include "ioLib.h"
#if ! defined (VTHREADS)
#include "dosFsLib.h"
#endif
#if ! defined (__RTP__) && (! defined (VTHREADS) || defined (__VXWORKSMILS__))
# include "nfsLib.h"
#endif
#include "selectLib.h"
#include "vxWorks.h"
#endif

#ifdef IN_RTS
#define POSIX
#include "tconfig.h"
#include "tsystem.h"
#include <fcntl.h>
#include <sys/stat.h>
#ifdef VMS
#include <unixio.h>
#endif
#else
#include "config.h"
#include "system.h"
#endif

#include <time.h>
#include <errno.h>

#if defined (sun) && defined (__SVR4) && !defined (__vxworks)
/* The declaration is present in <time.h> but conditionalized
   on a couple of macros we don't define.  */
extern struct tm *localtime_r(const time_t *, struct tm *);
#endif

#include "adaint.h"

/*
   mode_read_text
   open text file for reading
   rt for DOS and Windows NT, r for Unix

   mode_write_text
   truncate to zero length or create text file for writing
   wt for DOS and Windows NT, w for Unix

   mode_append_text
   append; open or create text file for writing at end-of-file
   at for DOS and Windows NT, a for Unix

   mode_read_binary
   open binary file for reading
   rb for DOS and Windows NT, r for Unix

   mode_write_binary
   truncate to zero length or create binary file for writing
   wb for DOS and Windows NT, w for Unix

   mode_append_binary
   append; open or create binary file for writing at end-of-file
   ab for DOS and Windows NT, a for Unix

   mode_read_text_plus
   open text file for update (reading and writing)
   r+t for DOS and Windows NT, r+ for Unix

   mode_write_text_plus
   truncate to zero length or create text file for update
   w+t for DOS and Windows NT, w+ for Unix

   mode_append_text_plus
   append; open or create text file for update, writing at end-of-file
   a+t for DOS and Windows NT, a+ for Unix

   mode_read_binary_plus
   open binary file for update (reading and writing)
   r+b for DOS and Windows NT, r+ for Unix

   mode_write_binary_plus
   truncate to zero length or create binary file for update
   w+b for DOS and Windows NT, w+ for Unix

   mode_append_binary_plus
   append; open or create binary file for update, writing at end-of-file
   a+b for DOS and Windows NT, a+ for Unix

   Notes:

   (1) Opening a file with read mode fails if the file does not exist or
   cannot be read.

   (2) Opening a file with append mode causes all subsequent writes to the
   file to be forced to the then current end-of-file, regardless of
   intervening calls to the fseek function.

   (3) When a file is opened with update mode, both input and output may be
   performed on the associated stream.  However, output may not be directly
   followed by input without an intervening call to the fflush function or
   to a file positioning function (fseek, fsetpos, or rewind), and input
   may not be directly followed by output without an intervening call to a
   file positioning function, unless the input operation encounters
   end-of-file.

   The other target dependent declarations here are for the two functions
   __gnat_set_binary_mode and __gnat_set_text_mode:

      void __gnat_set_binary_mode (int handle);
      void __gnat_set_text_mode   (int handle);

   These functions have no effect in Unix (or similar systems where there is
   no distinction between binary and text files), but in DOS (and similar
   systems where text mode does CR/LF translation), these functions allow
   the mode of the stream with the given handle (fileno can be used to get
   the handle of a stream) to be changed dynamically. The returned result
   is 0 if no error occurs and -1 if an error occurs.

   Finally there is a boolean (character) variable

      char __gnat_text_translation_required;

   which is zero (false) in Unix mode, and one (true) in DOS mode, with a
   true value indicating that text translation is required on text files
   and that fopen supports the trailing t and b modifiers.

*/

#if defined(WINNT)
static const char *mode_read_text = "rt";
static const char *mode_write_text = "wt";
static const char *mode_append_text = "at";
static const char *mode_read_binary = "rb";
static const char *mode_write_binary = "wb";
static const char *mode_append_binary = "ab";
static const char *mode_read_text_plus = "r+t";
static const char *mode_write_text_plus = "w+t";
static const char *mode_append_text_plus = "a+t";
static const char *mode_read_binary_plus = "r+b";
static const char *mode_write_binary_plus = "w+b";
static const char *mode_append_binary_plus = "a+b";
const char __gnat_text_translation_required = 1;

void
__gnat_set_binary_mode (int handle)
{
  _setmode (handle, O_BINARY);
}

void
__gnat_set_text_mode (int handle)
{
  _setmode (handle, O_TEXT);
}

#ifdef __MINGW32__
#include <windows.h>

/* Return the name of the tty.   Under windows there is no name for
   the tty, so this function, if connected to a tty, returns the generic name
   "console".  */

char *
__gnat_ttyname (int filedes)
{
  if (isatty (filedes))
    return "console";
  else
    return NULL;
}

/* This function is needed to fix a bug under Win95/98. Under these platforms
   doing :
                ch1 = getch();
		ch2 = fgetc (stdin);

   will put the same character into ch1 and ch2. It seem that the character
   read by getch() is not correctly removed from the buffer. Even a
   fflush(stdin) does not fix the bug. This bug does not appear under Window
   NT. So we have two version of this routine below one for 95/98 and one for
   NT/2000 version of Windows. There is also a special routine (winflushinit)
   that will be called only the first time to check which version of Windows
   we are running running on to set the right routine to use.

   This problem occurs when using Text_IO.Get_Line after Text_IO.Get_Immediate
   for example.

   Calling FlushConsoleInputBuffer just after getch() fix the bug under
   95/98. */

#ifdef RTX

static void winflush_nt (void);

/* winflush_function will do nothing since we only have problems with Windows
   95/98 which are not supported by RTX. */

static void (*winflush_function) (void) = winflush_nt;

static void
winflush_nt (void)
{
  /* Does nothing as there is no problem under NT.  */
}

#else /* !RTX */

static void winflush_init (void);

static void winflush_95 (void);

static void winflush_nt (void);

int __gnat_is_windows_xp (void);

/* winflusfunction is set first to the winflushinit function which will check
   the OS version 95/98 or NT/2000 */

static void (*winflush_function) (void) = winflush_init;

/* This function does the runtime check of the OS version and then sets
   winflush_function to the appropriate function and then call it. */

static void
winflush_init (void)
{
  DWORD dwVersion = GetVersion();

  if (dwVersion < 0x80000000)                /* Windows NT/2000 */
    winflush_function = winflush_nt;
  else                                       /* Windows 95/98   */
    winflush_function = winflush_95;

  (*winflush_function)();      /* Perform the 'flush' */

}

static void
winflush_95 (void)
{
  FlushConsoleInputBuffer (GetStdHandle (STD_INPUT_HANDLE));
}

static void
winflush_nt (void)
{
  /* Does nothing as there is no problem under NT.  */
}

int
__gnat_is_windows_xp (void)
{
  static int is_win_xp=0, is_win_xp_checked=0;

  if (!is_win_xp_checked)
    {
      OSVERSIONINFO version;

      is_win_xp_checked = 1;

      memset (&version, 0, sizeof (version));
      version.dwOSVersionInfoSize = sizeof (version);

      is_win_xp = GetVersionEx (&version)
        && version.dwPlatformId == VER_PLATFORM_WIN32_NT
        && (version.dwMajorVersion > 5
            || (version.dwMajorVersion == 5 && version.dwMinorVersion >= 1));
    }
  return is_win_xp;
}

#endif /* !RTX */

/* Get the bounds of the stack.  The stack pointer is supposed to be
   initialized to BASE when a thread is created and the stack can be extended
   to LIMIT before reaching a guard page.
   Note: for the main thread, the system automatically extend the stack, so
   LIMIT is only the current limit.  */

void
__gnat_get_stack_bounds (void **base, void **limit)
{
  NT_TIB *tib;

  /* We know that the first field of the TEB is the TIB.  */
  tib = (NT_TIB *)NtCurrentTeb ();

  *base = tib->StackBase;
  *limit = tib->StackLimit;
}

#endif /* !__MINGW32__ */

#else

static const char *mode_read_text = "r";
static const char *mode_write_text = "w";
static const char *mode_append_text = "a";
static const char *mode_read_binary = "r";
static const char *mode_write_binary = "w";
static const char *mode_append_binary = "a";
static const char *mode_read_text_plus = "r+";
static const char *mode_write_text_plus = "w+";
static const char *mode_append_text_plus = "a+";
static const char *mode_read_binary_plus = "r+";
static const char *mode_write_binary_plus = "w+";
static const char *mode_append_binary_plus = "a+";
const char __gnat_text_translation_required = 0;

/* These functions do nothing in non-DOS systems. */

void
__gnat_set_binary_mode (int handle ATTRIBUTE_UNUSED)
{
}

void
__gnat_set_text_mode (int handle ATTRIBUTE_UNUSED)
{
}
char *
__gnat_ttyname (int filedes)
{
#if defined (__vxworks) || defined (__nucleus)
  return "";
#else
  extern char *ttyname (int);

  return ttyname (filedes);
#endif /* defined (__vxworks) || defined (__nucleus) */
}
#endif

#if defined (linux) || defined (sun) || defined (sgi) \
  || (defined (__osf__) && ! defined (__alpha_vxworks)) || defined (WINNT) \
  || defined (__MACHTEN__) || defined (__hpux__) || defined (_AIX) \
  || (defined (__svr4__) && defined (i386)) || defined (__Lynx__) \
  || defined (__CYGWIN__) || defined (__FreeBSD__) || defined (__OpenBSD__) \
  || defined (__GLIBC__) || defined (__APPLE__)

#ifdef __MINGW32__
#if OLD_MINGW
#include <termios.h>
#else
#include <conio.h>  /* for getch(), kbhit() */
#endif
#else
#include <termios.h>
#endif

#else
#if defined (VMS)
extern char *decc$ga_stdscr;
static int initted = 0;
#endif
#endif

/* Implements the common processing for getc_immediate and
   getc_immediate_nowait. */

extern void getc_immediate (FILE *, int *, int *);
extern void getc_immediate_nowait (FILE *, int *, int *, int *);
extern void getc_immediate_common (FILE *, int *, int *, int *, int);

/* Called by Get_Immediate (Foo); */

void
getc_immediate (FILE *stream, int *ch, int *end_of_file)
{
  int avail;

  getc_immediate_common (stream, ch, end_of_file, &avail, 1);
}

/* Called by Get_Immediate (Foo, Available); */

void
getc_immediate_nowait (FILE *stream, int *ch, int *end_of_file, int *avail)
{
  getc_immediate_common (stream, ch, end_of_file, avail, 0);
}

/* Called by getc_immediate () and getc_immediate_nowait () */

void
getc_immediate_common (FILE *stream,
                       int *ch,
                       int *end_of_file,
                       int *avail,
                       int waiting)
{
#if defined (linux) || defined (sun) || defined (sgi) \
    || (defined (__osf__) && ! defined (__alpha_vxworks)) \
    || defined (__CYGWIN32__) || defined (__MACHTEN__) || defined (__hpux__) \
    || defined (_AIX) || (defined (__svr4__) && defined (i386)) \
    || defined (__Lynx__) || defined (__FreeBSD__) || defined (__OpenBSD__) \
    || defined (__GLIBC__) || defined (__APPLE__)
  char c;
  int nread;
  int good_one = 0;
  int eof_ch = 4; /* Ctrl-D */
  int fd = fileno (stream);
  struct termios otermios_rec, termios_rec;

  if (isatty (fd))
    {
      tcgetattr (fd, &termios_rec);
      memcpy (&otermios_rec, &termios_rec, sizeof (struct termios));

      /* Set RAW mode, with no echo */
      termios_rec.c_lflag = termios_rec.c_lflag & ~ICANON & ~ECHO;

#if defined(linux) || defined (sun) || defined (sgi) \
    || defined (__osf__) || defined (__MACHTEN__) || defined (__hpux__) \
    || defined (_AIX) || (defined (__svr4__) && defined (i386)) \
    || defined (__Lynx__) || defined (__FreeBSD__) || defined (__OpenBSD__) \
    || defined (__GLIBC__) || defined (__APPLE__)
      eof_ch = termios_rec.c_cc[VEOF];

      /* If waiting (i.e. Get_Immediate (Char)), set MIN = 1 and wait for
         a character forever. This doesn't seem to effect Ctrl-Z or
         Ctrl-C processing.
         If not waiting (i.e. Get_Immediate (Char, Available)),
         don't wait for anything but timeout immediately. */
      termios_rec.c_cc[VMIN] = waiting;
      termios_rec.c_cc[VTIME] = 0;
#endif
      tcsetattr (fd, TCSANOW, &termios_rec);

      while (! good_one)
        {
          /* Read is used here instead of fread, because fread doesn't
             work on Solaris5 and Sunos4 in this situation.  Maybe because we
             are mixing calls that use file descriptors and streams. */
          nread = read (fd, &c, 1);
          if (nread > 0)
            {
              /* On Unix terminals, Ctrl-D (EOT) is an End of File. */
              if (c == eof_ch)
                {
                  *avail = 0;
                  *end_of_file = 1;
                  good_one = 1;
                }

              /* Everything else is ok */
              else if (c != eof_ch)
                {
                  *avail = 1;
                  *end_of_file = 0;
                  good_one = 1;
                }
            }

          else if (! waiting)
            {
              *avail = 0;
              *end_of_file = 0;
              good_one = 1;
            }
          else
	    good_one = 0;
        }

      tcsetattr (fd, TCSANOW, &otermios_rec);
      *ch = c;
    }

  else
#elif defined (VMS)
  int fd = fileno (stream);

  if (isatty (fd))
    {
      if (initted == 0)
	{
	  decc$bsd_initscr ();
	  initted = 1;
	}

      decc$bsd_cbreak ();
      *ch = decc$bsd_wgetch (decc$ga_stdscr);

      if (*ch == 4)
	*end_of_file = 1;
      else
	*end_of_file = 0;

      *avail = 1;
      decc$bsd_nocbreak ();
    }
  else
#elif defined (__MINGW32__)
  int fd = fileno (stream);
  int char_waiting;
  int eot_ch = 4; /* Ctrl-D */

  if (isatty (fd))
    {
      if (waiting)
	{
	  *ch = getch ();
	  (*winflush_function) ();

	  if (*ch == eot_ch)
	    *end_of_file = 1;
	  else
	    *end_of_file = 0;

	  *avail = 1;
	}
      else /* ! waiting */
	{
	  char_waiting = kbhit();

	  if (char_waiting == 1)
	    {
	      *avail = 1;
	      *ch = getch ();
	      (*winflush_function) ();

	      if (*ch == eot_ch)
		*end_of_file = 1;
	      else
		*end_of_file = 0;
	    }
	  else
	    {
	      *avail = 0;
	      *end_of_file = 0;
	    }
	}
    }
  else
#elif defined (__vxworks)
  /* Bit masks of file descriptors to read from.  */
  struct fd_set readFds;
  /* Timeout before select returns if nothing can be read.  */
  struct timeval timeOut;
  char c;
  int fd = fileno (stream);
  int nread;
  int option;
  int readable;
  int status;
  int width;

  if (isatty (fd))
    {
      /* If we do not want to wait, we have to set up fd in RAW mode. This
	 should be done outside this function as setting fd in RAW mode under
	 vxWorks flushes the buffer of fd. If the RAW mode was set here, the
	 buffer would be empty and we would always return that no character
	 is available */
      if (! waiting)
	{
	  /* Initialization of timeOut for its use with select.  */
	  timeOut.tv_sec  = 0;
	  timeOut.tv_usec = 0;

	  /* Initialization of readFds for its use with select;
	     FD is the only file descriptor to be monitored */
	  FD_ZERO (&readFds);
	  FD_SET (fd, &readFds);
	  width = 2;

	  /* We do all this processing to emulate a non blocking read.  */
	  readable = select (width, &readFds, NULL, NULL, &timeOut);
	  if (readable == ERROR)
	    *avail = -1, *end_of_file = -1;
	  /* No character available in input.  */
	  else if (readable == 0)
	    *avail = 0, *end_of_file = 0;
	  else
	    {
	      nread = read (fd, &c, 1);
	      if (nread > 0)
		*avail = 1, *end_of_file = 0;
	      /* End Of File. */
	      else if (nread == 0)
		*avail = 0, *end_of_file = 1;
	      /* Error.  */
	      else
		*avail = -1, *end_of_file = -1;
	    }
	}

      /* We have to wait until we get a character */
      else
	{
	  *avail = -1;
	  *end_of_file = -1;

	  /* Save the current mode of FD.  */
	  option = ioctl (fd, FIOGETOPTIONS, 0);

	  /* Set FD in RAW mode.  */
	  status = ioctl (fd, FIOSETOPTIONS, OPT_RAW);
	  if (status != -1)
	    {
	      nread = read (fd, &c, 1);
	      if (nread > 0)
		*avail = 1, *end_of_file = 0;
	      /* End of file.  */
	      else if (nread == 0)
		*avail = 0, *end_of_file = 1;
	      /* Else there is an ERROR.  */
	    }

	  /* Revert FD to its previous mode. */
	  status = ioctl (fd, FIOSETOPTIONS, option);
	}

      *ch = c;
    }
  else
#endif
    {
      /* If we're not on a terminal, then we don't need any fancy processing.
	 Also this is the only thing that's left if we're not on one of the
	 supported systems; which means that for non supported systems,
         get_immediate may wait for a carriage return on terminals. */
      *ch = fgetc (stream);
      if (feof (stream))
        {
          *end_of_file = 1;
          *avail = 0;
        }
      else
        {
          *end_of_file = 0;
          *avail = 1;
        }
    }
}

/* The following definitions are provided in NT to support Windows based
   Ada programs.  */

#ifdef WINNT
#include <windows.h>

/* Provide functions to echo the values passed to WinMain (windows bindings
   will want to import these).  We use the same names as the routines used
   by AdaMagic for compatibility.  */

char *rts_get_hInstance (void);
char *rts_get_hPrevInstance (void);
char *rts_get_lpCommandLine (void);
int   rts_get_nShowCmd (void);

char *
rts_get_hInstance (void)
{
  return (char *)GetModuleHandleA (0);
}

char *
rts_get_hPrevInstance (void)
{
  return 0;
}

char *
rts_get_lpCommandLine (void)
{
  return GetCommandLineA ();
}

int
rts_get_nShowCmd (void)
{
  return 1;
}

#endif /* WINNT */
#ifdef VMS

/* This gets around a problem with using the old threads library on VMS 7.0. */

extern long get_gmtoff (void);

long
get_gmtoff (void)
{
  time_t t;
  struct tm *ts;

  t = time ((time_t) 0);
  ts = localtime (&t);
  return ts->tm_gmtoff;
}
#endif

/* This value is returned as the time zone offset when a valid value
   cannot be determined. It is simply a bizarre value that will never
   occur. It is 3 days plus 73 seconds (offset is in seconds). */

long __gnat_invalid_tzoff = 259273;

/* Definition of __gnat_localtime_r used by a-calend.adb */

#if defined (__MINGW32__)

#ifdef CERT

/* For the Cert run times on native Windows we use dummy functions
   for locking and unlocking tasks since we do not support multiple
   threads on this configuration (Cert run time on native Windows). */

void dummy (void) {}

void (*Lock_Task) ()   = &dummy;
void (*Unlock_Task) () = &dummy;

#else

#define Lock_Task system__soft_links__lock_task
extern void (*Lock_Task) (void);

#define Unlock_Task system__soft_links__unlock_task
extern void (*Unlock_Task) (void);

#endif

/* Reentrant localtime for Windows. */

extern void
__gnat_localtime_tzoff (const time_t *, long *);

static const unsigned long long w32_epoch_offset = 11644473600ULL;
void
__gnat_localtime_tzoff (const time_t *timer, long *off)
{
  union
  {
    FILETIME ft_time;
    unsigned long long ull_time;
  } utc_time, local_time;

  SYSTEMTIME utc_sys_time, local_sys_time;
  TIME_ZONE_INFORMATION tzi;

  BOOL  status = 1;
  DWORD tzi_status;

  (*Lock_Task) ();

#ifdef RTX

  tzi_status = GetTimeZoneInformation (&tzi);
  *off = tzi.Bias;
  if (tzi_status == TIME_ZONE_ID_STANDARD)
     /* The system is operating in the range covered by the StandardDate
        member. */
     *off = *off + tzi.StandardBias;
  else if (tzi_status == TIME_ZONE_ID_DAYLIGHT)
     /* The system is operating in the range covered by the DaylightDate
        member. */
     *off = *off + tzi.DaylightBias;
  *off = *off * -60;

#else

  /* First convert unix time_t structure to windows FILETIME format.  */
  utc_time.ull_time = ((unsigned long long) *timer + w32_epoch_offset)
                      * 10000000ULL;

  tzi_status = GetTimeZoneInformation (&tzi);

  /* If GetTimeZoneInformation does not return a value between 0 and 2 then
     it means that we were not able to retrieve timezone informations.
     Note that we cannot use here FileTimeToLocalFileTime as Windows will use
     in always in this case the current timezone setting. As suggested on
     MSDN we use the following three system calls to get the right information.
     Note also that starting with Windows Vista new functions are provided to
     get timezone settings that depend on the year. We cannot use them as we
     still support Windows XP and Windows 2003.  */
  status = (tzi_status >= 0 && tzi_status <= 2)
     && FileTimeToSystemTime (&utc_time.ft_time, &utc_sys_time)
     && SystemTimeToTzSpecificLocalTime (&tzi, &utc_sys_time, &local_sys_time)
     && SystemTimeToFileTime (&local_sys_time, &local_time.ft_time);

  if (!status)
     /* An error occurs so return invalid_tzoff.  */
     *off = __gnat_invalid_tzoff;
  else
     if (local_time.ull_time > utc_time.ull_time)
        *off = (long) ((local_time.ull_time - utc_time.ull_time) / 10000000ULL);
     else
        *off = - (long) ((utc_time.ull_time - local_time.ull_time) / 10000000ULL);

#endif

  (*Unlock_Task) ();
}

#else

/* On Lynx, all time values are treated in GMT */

#if defined (__Lynx__)

/* As of LynxOS 3.1.0a patch level 040, LynuxWorks changes the
   prototype to the C library function localtime_r from the POSIX.4
   Draft 9 to the POSIX 1.c version. Before this change the following
   spec is required. Only use when ___THREADS_POSIX4ad4__ is defined,
   the Lynx convention when building against the legacy API. */

extern void
__gnat_localtime_tzoff (const time_t *, long *);

void
__gnat_localtime_tzoff (const time_t *timer, long *off)
{
  *off = 0;
}

#else

<<<<<<< HEAD
/* VMS does not need __gnat_locatime_tzoff */

#if defined (VMS)

/* Other targets except Lynx, VMS and Windows provide a standard locatime_r */
=======
/* VMS does not need __gnat_localtime_tzoff */

#if defined (VMS)

/* Other targets except Lynx, VMS and Windows provide a standard localtime_r */
>>>>>>> 03d20231

#else

#define Lock_Task system__soft_links__lock_task
extern void (*Lock_Task) (void);
<<<<<<< HEAD

#define Unlock_Task system__soft_links__unlock_task
extern void (*Unlock_Task) (void);

=======

#define Unlock_Task system__soft_links__unlock_task
extern void (*Unlock_Task) (void);

>>>>>>> 03d20231
extern void
__gnat_localtime_tzoff (const time_t *, long *);

void
__gnat_localtime_tzoff (const time_t *timer, long *off)
{
  struct tm tp;

/* AIX, HPUX, SGI Irix, Sun Solaris */
#if defined (_AIX) || defined (__hpux__) || defined (sgi) || defined (sun)
{
  (*Lock_Task) ();

  localtime_r (timer, &tp);
  *off = (long) -timezone;

  (*Unlock_Task) ();

  /* Correct the offset if Daylight Saving Time is in effect */

  if (tp.tm_isdst > 0)
    *off = *off + 3600;
}

/* VxWorks */
#elif defined (__vxworks)
#include <stdlib.h>
{
  (*Lock_Task) ();

  localtime_r (timer, &tp);

  /* Try to read the environment variable TIMEZONE. The variable may not have
     been initialize, in that case return an offset of zero (0) for UTC. */

  char *tz_str = getenv ("TIMEZONE");

  if ((tz_str == NULL) || (*tz_str == '\0'))
    *off = 0;
  else
  {
    char *tz_start, *tz_end;

    /* The format of the data contained in TIMEZONE is N::U:S:E where N is the
       name of the time zone, U are the minutes difference from UTC, S is the
       start of DST in mmddhh and E is the end of DST in mmddhh. Extracting
       the value of U involves setting two pointers, one at the beginning and
       one at the end of the value. The end pointer is then set to null in
       order to delimit a string slice for atol to process. */

    tz_start = index (tz_str, ':') + 2;
    tz_end = index (tz_start, ':');
    tz_end = '\0';

    /* The Ada layer expects an offset in seconds. Note that we must reverse
       the sign of the result since west is positive and east is negative on
       VxWorks targets. */

    *off = -atol (tz_start) * 60;

    /* Correct the offset if Daylight Saving Time is in effect */

    if (tp.tm_isdst > 0)
      *off = *off + 3600;
  }

  (*Unlock_Task) ();
}

/* Darwin, Free BSD, Linux, Tru64, where component tm_gmtoff is present in
   struct tm */

#elif defined (__APPLE__) || defined (__FreeBSD__) || defined (linux) ||\
     (defined (__alpha__) && defined (__osf__)) || defined (__GLIBC__)
{
  localtime_r (timer, &tp);
  *off = tp.tm_gmtoff;
}

/* Default: treat all time values in GMT */

#else
  *off = 0;

#endif
}

#endif
#endif
#endif

#ifdef __vxworks

#include <taskLib.h>

/* __gnat_get_task_options is used by s-taprop.adb only for VxWorks. This
   function returns the options to be set when creating a new task. It fetches
   the options assigned to the current task (parent), so offering some user
   level control over the options for a task hierarchy. It forces VX_FP_TASK
   because it is almost always required. On processors with the SPE
   category, VX_SPE_TASK is needed to enable the SPE. */
extern int __gnat_get_task_options (void);

int
__gnat_get_task_options (void)
{
  int options;

  /* Get the options for the task creator */
  taskOptionsGet (taskIdSelf (), &options);

  /* Force VX_FP_TASK because it is almost always required */
  options |= VX_FP_TASK;
<<<<<<< HEAD
#if defined (__SPE__)
=======
#if defined (__SPE__) && (! defined (__VXWORKSMILS__))
>>>>>>> 03d20231
  options |= VX_SPE_TASK;
#endif

  /* Mask those bits that are not under user control */
#ifdef VX_USR_TASK_OPTIONS
  return options & VX_USR_TASK_OPTIONS;
#else
  return options;
#endif
}

#endif

int
__gnat_is_file_not_found_error (int errno_val) {
   switch (errno_val) {
      case ENOENT:
#ifdef __vxworks
      /* In the case of VxWorks, we also have to take into account various
       * filesystem-specific variants of this error.
       */
#if ! defined (VTHREADS)
      case S_dosFsLib_FILE_NOT_FOUND:
#endif
#if ! defined (__RTP__) && (! defined (VTHREADS) || defined (__VXWORKSMILS__))
      case S_nfsLib_NFSERR_NOENT:
#endif
#endif
         return 1;

      default:
         return 0;
   }
}<|MERGE_RESOLUTION|>--- conflicted
+++ resolved
@@ -851,35 +851,20 @@
 
 #else
 
-<<<<<<< HEAD
-/* VMS does not need __gnat_locatime_tzoff */
+/* VMS does not need __gnat_localtime_tzoff */
 
 #if defined (VMS)
 
-/* Other targets except Lynx, VMS and Windows provide a standard locatime_r */
-=======
-/* VMS does not need __gnat_localtime_tzoff */
-
-#if defined (VMS)
-
 /* Other targets except Lynx, VMS and Windows provide a standard localtime_r */
->>>>>>> 03d20231
 
 #else
 
 #define Lock_Task system__soft_links__lock_task
 extern void (*Lock_Task) (void);
-<<<<<<< HEAD
 
 #define Unlock_Task system__soft_links__unlock_task
 extern void (*Unlock_Task) (void);
 
-=======
-
-#define Unlock_Task system__soft_links__unlock_task
-extern void (*Unlock_Task) (void);
-
->>>>>>> 03d20231
 extern void
 __gnat_localtime_tzoff (const time_t *, long *);
 
@@ -993,11 +978,7 @@
 
   /* Force VX_FP_TASK because it is almost always required */
   options |= VX_FP_TASK;
-<<<<<<< HEAD
-#if defined (__SPE__)
-=======
 #if defined (__SPE__) && (! defined (__VXWORKSMILS__))
->>>>>>> 03d20231
   options |= VX_SPE_TASK;
 #endif
 

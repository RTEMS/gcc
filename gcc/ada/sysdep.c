/****************************************************************************
 *                                                                          *
 *                         GNAT COMPILER COMPONENTS                         *
 *                                                                          *
 *                                S Y S D E P                               *
 *                                                                          *
 *                          C Implementation File                           *
 *                                                                          *
 *         Copyright (C) 1992-2006, Free Software Foundation, Inc.          *
 *                                                                          *
 * GNAT is free software;  you can  redistribute it  and/or modify it under *
 * terms of the  GNU General Public License as published  by the Free Soft- *
 * ware  Foundation;  either version 2,  or (at your option) any later ver- *
 * sion.  GNAT is distributed in the hope that it will be useful, but WITH- *
 * OUT ANY WARRANTY;  without even the  implied warranty of MERCHANTABILITY *
 * or FITNESS FOR A PARTICULAR PURPOSE.  See the GNU General Public License *
 * for  more details.  You should have  received  a copy of the GNU General *
 * Public License  distributed with GNAT;  see file COPYING.  If not, write *
 * to  the  Free Software Foundation,  51  Franklin  Street,  Fifth  Floor, *
 * Boston, MA 02110-1301, USA.                                              *
 *                                                                          *
 * As a  special  exception,  if you  link  this file  with other  files to *
 * produce an executable,  this file does not by itself cause the resulting *
 * executable to be covered by the GNU General Public License. This except- *
 * ion does not  however invalidate  any other reasons  why the  executable *
 * file might be covered by the  GNU Public License.                        *
 *                                                                          *
 * GNAT was originally developed  by the GNAT team at  New York University. *
 * Extensive contributions were provided by Ada Core Technologies Inc.      *
 *                                                                          *
 ****************************************************************************/

/* This file contains system dependent symbols that are referenced in the
   GNAT Run Time Library */

#ifdef __vxworks
#include "ioLib.h"
#include "selectLib.h"
#include "vxWorks.h"
#endif
#ifdef IN_RTS
#define POSIX
#include "tconfig.h"
#include "tsystem.h"
#include <fcntl.h>
#include <sys/stat.h>
#ifdef VMS
#include <unixio.h>
#endif
#else
#include "config.h"
#include "system.h"
#endif

#include <time.h>

#if defined (sun) && defined (__SVR4) && !defined (__vxworks)
/* The declaration is present in <time.h> but conditionalized
   on a couple of macros we don't define.  */
extern struct tm *localtime_r(const time_t *, struct tm *);
#endif

#include "adaint.h"

/*
   mode_read_text
   open text file for reading
   rt for DOS and Windows NT, r for Unix

   mode_write_text
   truncate to zero length or create text file for writing
   wt for DOS and Windows NT, w for Unix

   mode_append_text
   append; open or create text file for writing at end-of-file
   at for DOS and Windows NT, a for Unix

   mode_read_binary
   open binary file for reading
   rb for DOS and Windows NT, r for Unix

   mode_write_binary
   truncate to zero length or create binary file for writing
   wb for DOS and Windows NT, w for Unix

   mode_append_binary
   append; open or create binary file for writing at end-of-file
   ab for DOS and Windows NT, a for Unix

   mode_read_text_plus
   open text file for update (reading and writing)
   r+t for DOS and Windows NT, r+ for Unix

   mode_write_text_plus
   truncate to zero length or create text file for update
   w+t for DOS and Windows NT, w+ for Unix

   mode_append_text_plus
   append; open or create text file for update, writing at end-of-file
   a+t for DOS and Windows NT, a+ for Unix

   mode_read_binary_plus
   open binary file for update (reading and writing)
   r+b for DOS and Windows NT, r+ for Unix

   mode_write_binary_plus
   truncate to zero length or create binary file for update
   w+b for DOS and Windows NT, w+ for Unix

   mode_append_binary_plus
   append; open or create binary file for update, writing at end-of-file
   a+b for DOS and Windows NT, a+ for Unix

   Notes:

   (1) Opening a file with read mode fails if the file does not exist or
   cannot be read.

   (2) Opening a file with append mode causes all subsequent writes to the
   file to be forced to the then current end-of-file, regardless of
   intervening calls to the fseek function.

   (3) When a file is opened with update mode, both input and output may be
   performed on the associated stream.  However, output may not be directly
   followed by input without an intervening call to the fflush function or
   to a file positioning function (fseek, fsetpos, or rewind), and input
   may not be directly followed by output without an intervening call to a
   file positioning function, unless the input operation encounters
   end-of-file.

   The other target dependent declarations here are for the two functions
   __gnat_set_binary_mode and __gnat_set_text_mode:

      void __gnat_set_binary_mode (int handle);
      void __gnat_set_text_mode   (int handle);

   These functions have no effect in Unix (or similar systems where there is
   no distinction between binary and text files), but in DOS (and similar
   systems where text mode does CR/LF translation), these functions allow
   the mode of the stream with the given handle (fileno can be used to get
   the handle of a stream) to be changed dynamically. The returned result
   is 0 if no error occurs and -1 if an error occurs.

   Finally there is a boolean (character) variable

      char __gnat_text_translation_required;

   which is zero (false) in Unix mode, and one (true) in DOS mode, with a
   true value indicating that text translation is required on text files
   and that fopen supports the trailing t and b modifiers.

*/

#if defined(WINNT) || defined (MSDOS) || defined (__EMX__)
static const char *mode_read_text = "rt";
static const char *mode_write_text = "wt";
static const char *mode_append_text = "at";
static const char *mode_read_binary = "rb";
static const char *mode_write_binary = "wb";
static const char *mode_append_binary = "ab";
static const char *mode_read_text_plus = "r+t";
static const char *mode_write_text_plus = "w+t";
static const char *mode_append_text_plus = "a+t";
static const char *mode_read_binary_plus = "r+b";
static const char *mode_write_binary_plus = "w+b";
static const char *mode_append_binary_plus = "a+b";
const char __gnat_text_translation_required = 1;

void
__gnat_set_binary_mode (int handle)
{
  _setmode (handle, O_BINARY);
}

void
__gnat_set_text_mode (int handle)
{
  _setmode (handle, O_TEXT);
}

#ifdef __MINGW32__
#include <windows.h>

/* Return the name of the tty.   Under windows there is no name for
   the tty, so this function, if connected to a tty, returns the generic name
   "console".  */

char *
__gnat_ttyname (int filedes)
{
  if (isatty (filedes))
    return "console";
  else
    return NULL;
}

/* This function is needed to fix a bug under Win95/98. Under these platforms
   doing :
                ch1 = getch();
		ch2 = fgetc (stdin);

   will put the same character into ch1 and ch2. It seem that the character
   read by getch() is not correctly removed from the buffer. Even a
   fflush(stdin) does not fix the bug. This bug does not appear under Window
   NT. So we have two version of this routine below one for 95/98 and one for
   NT/2000 version of Windows. There is also a special routine (winflushinit)
   that will be called only the first time to check which version of Windows
   we are running running on to set the right routine to use.

   This problem occurs when using Text_IO.Get_Line after Text_IO.Get_Immediate
   for example.

   Calling FlushConsoleInputBuffer just after getch() fix the bug under
   95/98. */

static void winflush_init (void);

static void winflush_95 (void);

static void winflush_nt (void);

int __gnat_is_windows_xp (void);

/* winflusfunction is set first to the winflushinit function which will check
   the OS version 95/98 or NT/2000 */

static void (*winflush_function) (void) = winflush_init;

/* This function does the runtime check of the OS version and then sets
   winflush_function to the appropriate function and then call it. */

static void
winflush_init (void)
{
  DWORD dwVersion = GetVersion();

  if (dwVersion < 0x80000000)                /* Windows NT/2000 */
    winflush_function = winflush_nt;
  else                                       /* Windows 95/98   */
    winflush_function = winflush_95;

  (*winflush_function)();      /* Perform the 'flush' */

}

static void
winflush_95 (void)
{
  FlushConsoleInputBuffer (GetStdHandle (STD_INPUT_HANDLE));
}

static void
winflush_nt (void)
{
  /* Does nothing as there is no problem under NT.  */
}

int
__gnat_is_windows_xp (void)
{
  static int is_win_xp=0, is_win_xp_checked=0;

  if (!is_win_xp_checked)
    {
      OSVERSIONINFO version;

      is_win_xp_checked = 1;

      memset (&version, 0, sizeof (version));
      version.dwOSVersionInfoSize = sizeof (version);

      is_win_xp = GetVersionEx (&version)
        && version.dwPlatformId == VER_PLATFORM_WIN32_NT
        && (version.dwMajorVersion > 5
            || (version.dwMajorVersion == 5 && version.dwMinorVersion >= 1));
    }
  return is_win_xp;
}

#endif

#else

static const char *mode_read_text = "r";
static const char *mode_write_text = "w";
static const char *mode_append_text = "a";
static const char *mode_read_binary = "r";
static const char *mode_write_binary = "w";
static const char *mode_append_binary = "a";
static const char *mode_read_text_plus = "r+";
static const char *mode_write_text_plus = "w+";
static const char *mode_append_text_plus = "a+";
static const char *mode_read_binary_plus = "r+";
static const char *mode_write_binary_plus = "w+";
static const char *mode_append_binary_plus = "a+";
const char __gnat_text_translation_required = 0;

/* These functions do nothing in non-DOS systems. */

void
__gnat_set_binary_mode (int handle ATTRIBUTE_UNUSED)
{
}

void
__gnat_set_text_mode (int handle ATTRIBUTE_UNUSED)
{
}
char *
__gnat_ttyname (int filedes)
{
#ifndef __vxworks
  extern char *ttyname (int);

  return ttyname (filedes);

#else
  return "";

#endif
}
#endif

#if defined (linux) || defined (sun) || defined (sgi) || defined (__EMX__) \
  || (defined (__osf__) && ! defined (__alpha_vxworks)) || defined (WINNT) \
  || defined (__MACHTEN__) || defined (__hpux__) || defined (_AIX) \
  || (defined (__svr4__) && defined (i386)) || defined (__Lynx__) \
  || defined (__CYGWIN__) || defined (__FreeBSD__)

#ifdef __MINGW32__
#if OLD_MINGW
#include <termios.h>
#else
#include <conio.h>  /* for getch(), kbhit() */
#endif
#else
#include <termios.h>
#endif

#else
#if defined (VMS)
extern char *decc$ga_stdscr;
static int initted = 0;
#endif
#endif

/* Implements the common processing for getc_immediate and
   getc_immediate_nowait. */

extern void getc_immediate (FILE *, int *, int *);
extern void getc_immediate_nowait (FILE *, int *, int *, int *);
extern void getc_immediate_common (FILE *, int *, int *, int *, int);

/* Called by Get_Immediate (Foo); */

void
getc_immediate (FILE *stream, int *ch, int *end_of_file)
{
  int avail;

  getc_immediate_common (stream, ch, end_of_file, &avail, 1);
}

/* Called by Get_Immediate (Foo, Available); */

void
getc_immediate_nowait (FILE *stream, int *ch, int *end_of_file, int *avail)
{
  getc_immediate_common (stream, ch, end_of_file, avail, 0);
}

/* Called by getc_immediate () and getc_immediate_nowait () */

void
getc_immediate_common (FILE *stream,
                       int *ch,
                       int *end_of_file,
                       int *avail,
                       int waiting)
{
#if defined (linux) || defined (sun) || defined (sgi) || defined (__EMX__) \
    || (defined (__osf__) && ! defined (__alpha_vxworks)) \
    || defined (__CYGWIN32__) || defined (__MACHTEN__) || defined (__hpux__) \
    || defined (_AIX) || (defined (__svr4__) && defined (i386)) \
    || defined (__Lynx__) || defined (__FreeBSD__)
  char c;
  int nread;
  int good_one = 0;
  int eof_ch = 4; /* Ctrl-D */
  int fd = fileno (stream);
  struct termios otermios_rec, termios_rec;

  if (isatty (fd))
    {
      tcgetattr (fd, &termios_rec);
      memcpy (&otermios_rec, &termios_rec, sizeof (struct termios));

      /* Set RAW mode, with no echo */
      termios_rec.c_lflag = termios_rec.c_lflag & ~ICANON & ~ECHO;

#if defined(linux) || defined (sun) || defined (sgi) || defined (__EMX__) \
    || defined (__osf__) || defined (__MACHTEN__) || defined (__hpux__) \
    || defined (_AIX) || (defined (__svr4__) && defined (i386)) \
    || defined (__Lynx__) || defined (__FreeBSD__)
      eof_ch = termios_rec.c_cc[VEOF];

      /* If waiting (i.e. Get_Immediate (Char)), set MIN = 1 and wait for
         a character forever. This doesn't seem to effect Ctrl-Z or
         Ctrl-C processing except on OS/2 where Ctrl-C won't work right
         unless we do a read loop. Luckily we can delay a bit between
         iterations. If not waiting (i.e. Get_Immediate (Char, Available)),
         don't wait for anything but timeout immediately. */
#ifdef __EMX__
      termios_rec.c_cc[VMIN] = 0;
      termios_rec.c_cc[VTIME] = waiting;
#else
      termios_rec.c_cc[VMIN] = waiting;
      termios_rec.c_cc[VTIME] = 0;
#endif
#endif
      tcsetattr (fd, TCSANOW, &termios_rec);

      while (! good_one)
        {
          /* Read is used here instead of fread, because fread doesn't
             work on Solaris5 and Sunos4 in this situation.  Maybe because we
             are mixing calls that use file descriptors and streams. */
          nread = read (fd, &c, 1);
          if (nread > 0)
            {
              /* On Unix terminals, Ctrl-D (EOT) is an End of File. */
              if (c == eof_ch)
                {
                  *avail = 0;
                  *end_of_file = 1;
                  good_one = 1;
                }

              /* Everything else is ok */
              else if (c != eof_ch)
                {
                  *avail = 1;
                  *end_of_file = 0;
                  good_one = 1;
                }
            }

          else if (! waiting)
            {
              *avail = 0;
              *end_of_file = 0;
              good_one = 1;
            }
          else
	    good_one = 0;
        }

      tcsetattr (fd, TCSANOW, &otermios_rec);
      *ch = c;
    }

  else
#elif defined (VMS)
  int fd = fileno (stream);

  if (isatty (fd))
    {
      if (initted == 0)
	{
	  decc$bsd_initscr ();
	  initted = 1;
	}

      decc$bsd_cbreak ();
      *ch = decc$bsd_wgetch (decc$ga_stdscr);

      if (*ch == 4)
	*end_of_file = 1;
      else
	*end_of_file = 0;

      *avail = 1;
      decc$bsd_nocbreak ();
    }
  else
#elif defined (__MINGW32__)
  int fd = fileno (stream);
  int char_waiting;
  int eot_ch = 4; /* Ctrl-D */

  if (isatty (fd))
    {
      if (waiting)
	{
	  *ch = getch ();
	  (*winflush_function) ();

	  if (*ch == eot_ch)
	    *end_of_file = 1;
	  else
	    *end_of_file = 0;

	  *avail = 1;
	}
      else /* ! waiting */
	{
	  char_waiting = kbhit();

	  if (char_waiting == 1)
	    {
	      *avail = 1;
	      *ch = getch ();
	      (*winflush_function) ();

	      if (*ch == eot_ch)
		*end_of_file = 1;
	      else
		*end_of_file = 0;
	    }
	  else
	    {
	      *avail = 0;
	      *end_of_file = 0;
	    }
	}
    }
  else
#elif defined (__vxworks)
  /* Bit masks of file descriptors to read from.  */
  struct fd_set readFds;
  /* Timeout before select returns if nothing can be read.  */
  struct timeval timeOut;
  char c;
  int fd = fileno (stream);
  int nread;
  int option;
  int readable;
  int status;
  int width;

  if (isatty (fd))
    {
      /* If we do not want to wait, we have to set up fd in RAW mode. This
	 should be done outside this function as setting fd in RAW mode under
	 vxWorks flushes the buffer of fd. If the RAW mode was set here, the
	 buffer would be empty and we would always return that no character
	 is available */
      if (! waiting)
	{
	  /* Initialization of timeOut for its use with select.  */
	  timeOut.tv_sec  = 0;
	  timeOut.tv_usec = 0;

	  /* Initialization of readFds for its use with select;
	     FD is the only file descriptor to be monitored */
	  FD_ZERO (&readFds);
	  FD_SET (fd, &readFds);
	  width = 2;

	  /* We do all this processing to emulate a non blocking read.  */
	  readable = select (width, &readFds, NULL, NULL, &timeOut);
	  if (readable == ERROR)
	    *avail = -1, *end_of_file = -1;
	  /* No character available in input.  */
	  else if (readable == 0)
	    *avail = 0, *end_of_file = 0;
	  else
	    {
	      nread = read (fd, &c, 1);
	      if (nread > 0)
		*avail = 1, *end_of_file = 0;
	      /* End Of File. */
	      else if (nread == 0)
		*avail = 0, *end_of_file = 1;
	      /* Error.  */
	      else
		*avail = -1, *end_of_file = -1;
	    }
	}

      /* We have to wait until we get a character */
      else
	{
	  *avail = -1;
	  *end_of_file = -1;

	  /* Save the current mode of FD.  */
	  option = ioctl (fd, FIOGETOPTIONS, 0);

	  /* Set FD in RAW mode.  */
	  status = ioctl (fd, FIOSETOPTIONS, OPT_RAW);
	  if (status != -1)
	    {
	      nread = read (fd, &c, 1);
	      if (nread > 0)
		*avail = 1, *end_of_file = 0;
	      /* End of file.  */
	      else if (nread == 0)
		*avail = 0, *end_of_file = 1;
	      /* Else there is an ERROR.  */
	    }

	  /* Revert FD to its previous mode. */
	  status = ioctl (fd, FIOSETOPTIONS, option);
	}

      *ch = c;
    }
  else
#endif
    {
      /* If we're not on a terminal, then we don't need any fancy processing.
	 Also this is the only thing that's left if we're not on one of the
	 supported systems; which means that for non supported systems,
         get_immediate may wait for a carriage return on terminals. */
      *ch = fgetc (stream);
      if (feof (stream))
        {
          *end_of_file = 1;
          *avail = 0;
        }
      else
        {
          *end_of_file = 0;
          *avail = 1;
        }
    }
}

/* The following definitions are provided in NT to support Windows based
   Ada programs.  */

#ifdef WINNT
#include <windows.h>

/* Provide functions to echo the values passed to WinMain (windows bindings
   will want to import these).  We use the same names as the routines used
   by AdaMagic for compatibility.  */

char *rts_get_hInstance (void);
char *rts_get_hPrevInstance (void);
char *rts_get_lpCommandLine (void);
int   rts_get_nShowCmd (void);

char *
rts_get_hInstance (void)
{
  return (char *)GetModuleHandleA (0);
}

char *
rts_get_hPrevInstance (void)
{
  return 0;
}

char *
rts_get_lpCommandLine (void)
{
  return GetCommandLineA ();
}

int
rts_get_nShowCmd (void)
{
  return 1;
}

#endif /* WINNT */
#ifdef VMS

/* This gets around a problem with using the old threads library on VMS 7.0. */

extern long get_gmtoff (void);

long
get_gmtoff (void)
{
  time_t t;
  struct tm *ts;

  t = time ((time_t) 0);
  ts = localtime (&t);
  return ts->tm_gmtoff;
}
#endif

/* This value is returned as the time zone offset when a valid value
   cannot be determined. It is simply a bizarre value that will never
   occur. It is 3 days plus 73 seconds (offset is in seconds). */

long __gnat_invalid_tzoff = 259273;

/* Definition of __gnat_locatime_r used by a-calend.adb */

#if defined (__EMX__) || defined (__MINGW32__)

#ifdef CERT

/* For the Cert run times on native Windows we use dummy functions
   for locking and unlocking tasks since we do not support multiple
   threads on this configuration (Cert run time on native Windows). */

void dummy (void) {}

void (*Lock_Task) ()   = &dummy;
void (*Unlock_Task) () = &dummy;

#else

#define Lock_Task system__soft_links__lock_task
extern void (*Lock_Task) (void);

#define Unlock_Task system__soft_links__unlock_task
extern void (*Unlock_Task) (void);

#endif

/* Reentrant localtime for Windows and OS/2. */

extern struct tm *
__gnat_localtime_tzoff (const time_t *, struct tm *, long *);

struct tm *
__gnat_localtime_tzoff (const time_t *timer, struct tm *tp, long *off)
{
  DWORD dwRet;
  struct tm *tmp;
  TIME_ZONE_INFORMATION tzi;

  (*Lock_Task) ();
  tmp = localtime (timer);
  memcpy (tp, tmp, sizeof (struct tm));
  dwRet = GetTimeZoneInformation (&tzi);
  *off = tzi.Bias;
  if (tp->tm_isdst > 0)
    *off = *off + tzi.DaylightBias;
  *off = *off * -60;
  (*Unlock_Task) ();
  return tp;
}

#else
#if defined (__Lynx__) && defined (___THREADS_POSIX4ad4__)

/* As of LynxOS 3.1.0a patch level 040, LynuxWorks changes the
   prototype to the C library function localtime_r from the POSIX.4
   Draft 9 to the POSIX 1.c version. Before this change the following
   spec is required. Only use when ___THREADS_POSIX4ad4__ is defined,
   the Lynx convention when building against the legacy API. */

extern struct tm *
__gnat_localtime_tzoff (const time_t *, struct tm *, long *);

struct tm *
__gnat_localtime_tzoff (const time_t *timer, struct tm *tp, long *off)
{
  /* Treat all time values in GMT */
  localtime_r (tp, timer);
  *off = 0;
  return NULL;
}

#else
#if defined (VMS)

/* __gnat_localtime_tzoff is not needed on VMS */

#else

/* All other targets provide a standard localtime_r */

extern struct tm *
__gnat_localtime_tzoff (const time_t *, struct tm *, long *);

struct tm *
__gnat_localtime_tzoff (const time_t *timer, struct tm *tp, long *off)
{
   localtime_r (timer, tp);

/* AIX, HPUX, SGI Irix, Sun Solaris */
#if defined (_AIX) || defined (__hpux__) || defined (sgi) || defined (sun)
  /* The contents of external variable "timezone" may not always be
     initialized. Instead of returning an incorrect offset, treat the local
     time zone as 0 (UTC). The value of 28 hours is the maximum valid offset
     allowed by Ada.Calendar.Time_Zones. */
  if ((timezone < -28 * 3600) || (timezone > 28 * 3600))
    *off = 0;
  else
  {
    *off = (long) -timezone;
    if (tp->tm_isdst > 0)
      *off = *off + 3600;
   }
/* Lynx - Treat all time values in GMT */
#elif defined (__Lynx__)
  *off = 0;

/* VxWorks */
#elif defined (__vxworks)
#include <stdlib.h>
{
  /* Try to read the environment variable TIMEZONE. The variable may not have
     been initialize, in that case return an offset of zero (0) for UTC. */
  char *tz_str = getenv ("TIMEZONE");

  if ((tz_str == NULL) || (*tz_str == '\0'))
    *off = 0;
  else
  {
    char *tz_start, *tz_end;

    /* The format of the data contained in TIMEZONE is N::U:S:E where N is the
       name of the time zone, U are the minutes difference from UTC, S is the
       start of DST in mmddhh and E is the end of DST in mmddhh. Extracting
       the value of U involves setting two pointers, one at the beginning and
       one at the end of the value. The end pointer is then set to null in
       order to delimit a string slice for atol to process. */
    tz_start = index (tz_str, ':') + 2;
    tz_end = index (tz_start, ':');
    tz_end = '\0';

    /* The Ada layer expects an offset in seconds */
    *off = atol (tz_start) * 60;
  }
}

/* Darwin, Free BSD, Linux, Tru64, where there exists a component tm_gmtoff
   in struct tm */
#elif defined (__APPLE__) || defined (__FreeBSD__) || defined (linux) ||\
     (defined (__alpha__) && defined (__osf__))
  *off = tp->tm_gmtoff;

/* All other platforms: Treat all time values in GMT */
#else
  *off = 0;
<<<<<<< HEAD
#endif
   return NULL;
}

=======
>>>>>>> 60a98cce
#endif
   return NULL;
}

#endif
#endif
#endif

#ifdef __vxworks

#include <taskLib.h>

/* __gnat_get_task_options is used by s-taprop.adb only for VxWorks. This
   function returns the options to be set when creating a new task. It fetches
   the options assigned to the current task (parent), so offering some user
   level control over the options for a task hierarchy. It forces VX_FP_TASK
   because it is almost always required. */
extern int __gnat_get_task_options (void);

int
__gnat_get_task_options (void)
{
  int options;

  /* Get the options for the task creator */
  taskOptionsGet (taskIdSelf (), &options);

  /* Force VX_FP_TASK because it is almost always required */
  options |= VX_FP_TASK;

  /* Mask those bits that are not under user control */
#ifdef VX_USR_TASK_OPTIONS
  return options & VX_USR_TASK_OPTIONS;
#else
  return options;
#endif
<<<<<<< HEAD
#endif

#ifdef __vxworks

#include <taskLib.h>

/* __gnat_get_task_options is used by s-taprop.adb only for VxWorks. This
   function returns the options to be set when creating a new task. It fetches
   the options assigned to the current task (parent), so offering some user
   level control over the options for a task hierarchy. It forces VX_FP_TASK
   because it is almost always required. */
extern int __gnat_get_task_options (void);

int
__gnat_get_task_options (void)
{
  int options;

  /* Get the options for the task creator */
  taskOptionsGet (taskIdSelf (), &options);

  /* Force VX_FP_TASK because it is almost always required */
  options |= VX_FP_TASK;

  /* Mask those bits that are not under user control */
#ifdef VX_USR_TASK_OPTIONS
  return options & VX_USR_TASK_OPTIONS;
#else
  return options;
#endif
}

#endif

#ifdef __Lynx__

/*
   The following code works around a problem in LynxOS version 4.2. As
   of that version, the symbol pthread_mutex_lock has been removed
   from libc and replaced with an inline C function in a system
   header.

   LynuxWorks has indicated that this is a bug and that they intend to
   put that symbol back in libc in a future patch level, following
   which this patch can be removed. However, for the time being we use
   a wrapper which can be imported from the runtime.
*/

#include <pthread.h>

int
__gnat_pthread_mutex_lock (pthread_mutex_t *mutex)
{
  return pthread_mutex_lock (mutex);
}

#endif /* __Lynx__ */
=======
}

typedef struct
{
  int  size;
  char *base;
  char *end;
} stack_info;

/* __gnat_get_stack_info is used by s-stchop.adb only for VxWorks. This
   procedure fills the stack information associated to the currently
   executing task. */
extern void __gnat_get_stack_info (stack_info *vxworks_stack_info);

void
__gnat_get_stack_info (stack_info *vxworks_stack_info)
{
  TASK_DESC descriptor;

  /* Ask the VxWorks kernel about stack values */
  taskInfoGet (taskIdSelf (), &descriptor);

  /* Fill the stack data with the information provided by the kernel */
  vxworks_stack_info->size = descriptor.td_stackSize;
  vxworks_stack_info->base = descriptor.td_pStackBase;
  vxworks_stack_info->end  = descriptor.td_pStackEnd;
}

#endif
>>>>>>> 60a98cce
<|MERGE_RESOLUTION|>--- conflicted
+++ resolved
@@ -835,13 +835,6 @@
 /* All other platforms: Treat all time values in GMT */
 #else
   *off = 0;
-<<<<<<< HEAD
-#endif
-   return NULL;
-}
-
-=======
->>>>>>> 60a98cce
 #endif
    return NULL;
 }
@@ -878,65 +871,6 @@
 #else
   return options;
 #endif
-<<<<<<< HEAD
-#endif
-
-#ifdef __vxworks
-
-#include <taskLib.h>
-
-/* __gnat_get_task_options is used by s-taprop.adb only for VxWorks. This
-   function returns the options to be set when creating a new task. It fetches
-   the options assigned to the current task (parent), so offering some user
-   level control over the options for a task hierarchy. It forces VX_FP_TASK
-   because it is almost always required. */
-extern int __gnat_get_task_options (void);
-
-int
-__gnat_get_task_options (void)
-{
-  int options;
-
-  /* Get the options for the task creator */
-  taskOptionsGet (taskIdSelf (), &options);
-
-  /* Force VX_FP_TASK because it is almost always required */
-  options |= VX_FP_TASK;
-
-  /* Mask those bits that are not under user control */
-#ifdef VX_USR_TASK_OPTIONS
-  return options & VX_USR_TASK_OPTIONS;
-#else
-  return options;
-#endif
-}
-
-#endif
-
-#ifdef __Lynx__
-
-/*
-   The following code works around a problem in LynxOS version 4.2. As
-   of that version, the symbol pthread_mutex_lock has been removed
-   from libc and replaced with an inline C function in a system
-   header.
-
-   LynuxWorks has indicated that this is a bug and that they intend to
-   put that symbol back in libc in a future patch level, following
-   which this patch can be removed. However, for the time being we use
-   a wrapper which can be imported from the runtime.
-*/
-
-#include <pthread.h>
-
-int
-__gnat_pthread_mutex_lock (pthread_mutex_t *mutex)
-{
-  return pthread_mutex_lock (mutex);
-}
-
-#endif /* __Lynx__ */
-=======
 }
 
 typedef struct
@@ -965,5 +899,4 @@
   vxworks_stack_info->end  = descriptor.td_pStackEnd;
 }
 
-#endif
->>>>>>> 60a98cce
+#endif
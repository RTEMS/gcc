/****************************************************************************
 *                                                                          *
 *                         GNAT COMPILER COMPONENTS                         *
 *                                                                          *
 *                                S Y S D E P                               *
 *                                                                          *
 *                          C Implementation File                           *
 *                                                                          *
<<<<<<< HEAD
 *          Copyright (C) 1992-2005 Free Software Foundation, Inc.          *
=======
 *         Copyright (C) 1992-2006, Free Software Foundation, Inc.          *
>>>>>>> c355071f
 *                                                                          *
 * GNAT is free software;  you can  redistribute it  and/or modify it under *
 * terms of the  GNU General Public License as published  by the Free Soft- *
 * ware  Foundation;  either version 2,  or (at your option) any later ver- *
 * sion.  GNAT is distributed in the hope that it will be useful, but WITH- *
 * OUT ANY WARRANTY;  without even the  implied warranty of MERCHANTABILITY *
 * or FITNESS FOR A PARTICULAR PURPOSE.  See the GNU General Public License *
 * for  more details.  You should have  received  a copy of the GNU General *
 * Public License  distributed with GNAT;  see file COPYING.  If not, write *
 * to  the  Free Software Foundation,  51  Franklin  Street,  Fifth  Floor, *
 * Boston, MA 02110-1301, USA.                                              *
 *                                                                          *
 * As a  special  exception,  if you  link  this file  with other  files to *
 * produce an executable,  this file does not by itself cause the resulting *
 * executable to be covered by the GNU General Public License. This except- *
 * ion does not  however invalidate  any other reasons  why the  executable *
 * file might be covered by the  GNU Public License.                        *
 *                                                                          *
 * GNAT was originally developed  by the GNAT team at  New York University. *
 * Extensive contributions were provided by Ada Core Technologies Inc.      *
 *                                                                          *
 ****************************************************************************/

/* This file contains system dependent symbols that are referenced in the
   GNAT Run Time Library */

#ifdef __vxworks
#include "ioLib.h"
#include "selectLib.h"
#include "vxWorks.h"
#endif
#ifdef IN_RTS
#define POSIX
#include "tconfig.h"
#include "tsystem.h"
#include <fcntl.h>
#include <sys/stat.h>
#ifdef VMS
#include <unixio.h>
#endif
#else
#include "config.h"
#include "system.h"
#endif

#include <time.h>

#if defined (sun) && defined (__SVR4) && !defined (__vxworks)
/* The declaration is present in <time.h> but conditionalized
   on a couple of macros we don't define.  */
extern struct tm *localtime_r(const time_t *, struct tm *);
#endif

#include "adaint.h"

/*
   mode_read_text
   open text file for reading
   rt for DOS and Windows NT, r for Unix

   mode_write_text
   truncate to zero length or create text file for writing
   wt for DOS and Windows NT, w for Unix

   mode_append_text
   append; open or create text file for writing at end-of-file
   at for DOS and Windows NT, a for Unix

   mode_read_binary
   open binary file for reading
   rb for DOS and Windows NT, r for Unix

   mode_write_binary
   truncate to zero length or create binary file for writing
   wb for DOS and Windows NT, w for Unix

   mode_append_binary
   append; open or create binary file for writing at end-of-file
   ab for DOS and Windows NT, a for Unix

   mode_read_text_plus
   open text file for update (reading and writing)
   r+t for DOS and Windows NT, r+ for Unix

   mode_write_text_plus
   truncate to zero length or create text file for update
   w+t for DOS and Windows NT, w+ for Unix

   mode_append_text_plus
   append; open or create text file for update, writing at end-of-file
   a+t for DOS and Windows NT, a+ for Unix

   mode_read_binary_plus
   open binary file for update (reading and writing)
   r+b for DOS and Windows NT, r+ for Unix

   mode_write_binary_plus
   truncate to zero length or create binary file for update
   w+b for DOS and Windows NT, w+ for Unix

   mode_append_binary_plus
   append; open or create binary file for update, writing at end-of-file
   a+b for DOS and Windows NT, a+ for Unix

   Notes:

   (1) Opening a file with read mode fails if the file does not exist or
   cannot be read.

   (2) Opening a file with append mode causes all subsequent writes to the
   file to be forced to the then current end-of-file, regardless of
   intervening calls to the fseek function.

   (3) When a file is opened with update mode, both input and output may be
   performed on the associated stream.  However, output may not be directly
   followed by input without an intervening call to the fflush function or
   to a file positioning function (fseek, fsetpos, or rewind), and input
   may not be directly followed by output without an intervening call to a
   file positioning function, unless the input operation encounters
   end-of-file.

   The other target dependent declarations here are for the two functions
   __gnat_set_binary_mode and __gnat_set_text_mode:

      void __gnat_set_binary_mode (int handle);
      void __gnat_set_text_mode   (int handle);

   These functions have no effect in Unix (or similar systems where there is
   no distinction between binary and text files), but in DOS (and similar
   systems where text mode does CR/LF translation), these functions allow
   the mode of the stream with the given handle (fileno can be used to get
   the handle of a stream) to be changed dynamically. The returned result
   is 0 if no error occurs and -1 if an error occurs.

   Finally there is a boolean (character) variable

      char __gnat_text_translation_required;

   which is zero (false) in Unix mode, and one (true) in DOS mode, with a
   true value indicating that text translation is required on text files
   and that fopen supports the trailing t and b modifiers.

*/

#if defined(WINNT) || defined (MSDOS) || defined (__EMX__)
static const char *mode_read_text = "rt";
static const char *mode_write_text = "wt";
static const char *mode_append_text = "at";
static const char *mode_read_binary = "rb";
static const char *mode_write_binary = "wb";
static const char *mode_append_binary = "ab";
static const char *mode_read_text_plus = "r+t";
static const char *mode_write_text_plus = "w+t";
static const char *mode_append_text_plus = "a+t";
static const char *mode_read_binary_plus = "r+b";
static const char *mode_write_binary_plus = "w+b";
static const char *mode_append_binary_plus = "a+b";
const char __gnat_text_translation_required = 1;

void
__gnat_set_binary_mode (int handle)
{
  _setmode (handle, O_BINARY);
}

void
__gnat_set_text_mode (int handle)
{
  _setmode (handle, O_TEXT);
}

#ifdef __MINGW32__
#include <windows.h>

/* Return the name of the tty.   Under windows there is no name for
   the tty, so this function, if connected to a tty, returns the generic name
   "console".  */

char *
__gnat_ttyname (int filedes)
{
  if (isatty (filedes))
    return "console";
  else
    return NULL;
}

/* This function is needed to fix a bug under Win95/98. Under these platforms
   doing :
                ch1 = getch();
		ch2 = fgetc (stdin);

   will put the same character into ch1 and ch2. It seem that the character
   read by getch() is not correctly removed from the buffer. Even a
   fflush(stdin) does not fix the bug. This bug does not appear under Window
   NT. So we have two version of this routine below one for 95/98 and one for
   NT/2000 version of Windows. There is also a special routine (winflushinit)
   that will be called only the first time to check which version of Windows
   we are running running on to set the right routine to use.

   This problem occurs when using Text_IO.Get_Line after Text_IO.Get_Immediate
   for example.

   Calling FlushConsoleInputBuffer just after getch() fix the bug under
   95/98. */

static void winflush_init (void);

static void winflush_95 (void);

static void winflush_nt (void);

int __gnat_is_windows_xp (void);

/* winflusfunction is set first to the winflushinit function which will check
   the OS version 95/98 or NT/2000 */

static void (*winflush_function) (void) = winflush_init;

/* This function does the runtime check of the OS version and then sets
   winflush_function to the appropriate function and then call it. */

static void
winflush_init (void)
{
  DWORD dwVersion = GetVersion();

  if (dwVersion < 0x80000000)                /* Windows NT/2000 */
    winflush_function = winflush_nt;
  else                                       /* Windows 95/98   */
    winflush_function = winflush_95;

  (*winflush_function)();      /* Perform the 'flush' */

}

static void
winflush_95 (void)
{
  FlushConsoleInputBuffer (GetStdHandle (STD_INPUT_HANDLE));
}

static void
winflush_nt (void)
{
  /* Does nothing as there is no problem under NT.  */
}

int
__gnat_is_windows_xp (void)
{
  static int is_win_xp=0, is_win_xp_checked=0;

  if (!is_win_xp_checked)
    {
      OSVERSIONINFO version;

      is_win_xp_checked = 1;

      memset (&version, 0, sizeof (version));
      version.dwOSVersionInfoSize = sizeof (version);

      is_win_xp = GetVersionEx (&version)
        && version.dwPlatformId == VER_PLATFORM_WIN32_NT
        && (version.dwMajorVersion > 5
            || (version.dwMajorVersion == 5 && version.dwMinorVersion >= 1));
    }
  return is_win_xp;
}

#endif

#else

static const char *mode_read_text = "r";
static const char *mode_write_text = "w";
static const char *mode_append_text = "a";
static const char *mode_read_binary = "r";
static const char *mode_write_binary = "w";
static const char *mode_append_binary = "a";
static const char *mode_read_text_plus = "r+";
static const char *mode_write_text_plus = "w+";
static const char *mode_append_text_plus = "a+";
static const char *mode_read_binary_plus = "r+";
static const char *mode_write_binary_plus = "w+";
static const char *mode_append_binary_plus = "a+";
const char __gnat_text_translation_required = 0;

/* These functions do nothing in non-DOS systems. */

void
__gnat_set_binary_mode (int handle ATTRIBUTE_UNUSED)
{
}

void
__gnat_set_text_mode (int handle ATTRIBUTE_UNUSED)
{
}
char *
__gnat_ttyname (int filedes)
{
#ifndef __vxworks
  extern char *ttyname (int);

  return ttyname (filedes);

#else
  return "";

#endif
}
#endif

#if defined (linux) || defined (sun) || defined (sgi) || defined (__EMX__) \
  || (defined (__osf__) && ! defined (__alpha_vxworks)) || defined (WINNT) \
  || defined (__MACHTEN__) || defined (__hpux__) || defined (_AIX) \
  || (defined (__svr4__) && defined (i386)) || defined (__Lynx__) \
  || defined (__CYGWIN__) || defined (__FreeBSD__)

#ifdef __MINGW32__
#if OLD_MINGW
#include <termios.h>
#else
#include <conio.h>  /* for getch(), kbhit() */
#endif
#else
#include <termios.h>
#endif

#else
#if defined (VMS)
extern char *decc$ga_stdscr;
static int initted = 0;
#endif
#endif

/* Implements the common processing for getc_immediate and
   getc_immediate_nowait. */

extern void getc_immediate (FILE *, int *, int *);
extern void getc_immediate_nowait (FILE *, int *, int *, int *);
extern void getc_immediate_common (FILE *, int *, int *, int *, int);

/* Called by Get_Immediate (Foo); */

void
getc_immediate (FILE *stream, int *ch, int *end_of_file)
{
  int avail;

  getc_immediate_common (stream, ch, end_of_file, &avail, 1);
}

/* Called by Get_Immediate (Foo, Available); */

void
getc_immediate_nowait (FILE *stream, int *ch, int *end_of_file, int *avail)
{
  getc_immediate_common (stream, ch, end_of_file, avail, 0);
}

/* Called by getc_immediate () and getc_immediate_nowait () */

void
getc_immediate_common (FILE *stream,
                       int *ch,
                       int *end_of_file,
                       int *avail,
                       int waiting)
{
#if defined (linux) || defined (sun) || defined (sgi) || defined (__EMX__) \
    || (defined (__osf__) && ! defined (__alpha_vxworks)) \
    || defined (__CYGWIN32__) || defined (__MACHTEN__) || defined (__hpux__) \
    || defined (_AIX) || (defined (__svr4__) && defined (i386)) \
    || defined (__Lynx__) || defined (__FreeBSD__)
  char c;
  int nread;
  int good_one = 0;
  int eof_ch = 4; /* Ctrl-D */
  int fd = fileno (stream);
  struct termios otermios_rec, termios_rec;

  if (isatty (fd))
    {
      tcgetattr (fd, &termios_rec);
      memcpy (&otermios_rec, &termios_rec, sizeof (struct termios));

      /* Set RAW mode, with no echo */
      termios_rec.c_lflag = termios_rec.c_lflag & ~ICANON & ~ECHO;

#if defined(linux) || defined (sun) || defined (sgi) || defined (__EMX__) \
    || defined (__osf__) || defined (__MACHTEN__) || defined (__hpux__) \
    || defined (_AIX) || (defined (__svr4__) && defined (i386)) \
    || defined (__Lynx__) || defined (__FreeBSD__)
      eof_ch = termios_rec.c_cc[VEOF];

      /* If waiting (i.e. Get_Immediate (Char)), set MIN = 1 and wait for
         a character forever. This doesn't seem to effect Ctrl-Z or
         Ctrl-C processing except on OS/2 where Ctrl-C won't work right
         unless we do a read loop. Luckily we can delay a bit between
         iterations. If not waiting (i.e. Get_Immediate (Char, Available)),
         don't wait for anything but timeout immediately. */
#ifdef __EMX__
      termios_rec.c_cc[VMIN] = 0;
      termios_rec.c_cc[VTIME] = waiting;
#else
      termios_rec.c_cc[VMIN] = waiting;
      termios_rec.c_cc[VTIME] = 0;
#endif
#endif
      tcsetattr (fd, TCSANOW, &termios_rec);

      while (! good_one)
        {
          /* Read is used here instead of fread, because fread doesn't
             work on Solaris5 and Sunos4 in this situation.  Maybe because we
             are mixing calls that use file descriptors and streams. */
          nread = read (fd, &c, 1);
          if (nread > 0)
            {
              /* On Unix terminals, Ctrl-D (EOT) is an End of File. */
              if (c == eof_ch)
                {
                  *avail = 0;
                  *end_of_file = 1;
                  good_one = 1;
                }

              /* Everything else is ok */
              else if (c != eof_ch)
                {
                  *avail = 1;
                  *end_of_file = 0;
                  good_one = 1;
                }
            }

          else if (! waiting)
            {
              *avail = 0;
              *end_of_file = 0;
              good_one = 1;
            }
          else
	    good_one = 0;
        }

      tcsetattr (fd, TCSANOW, &otermios_rec);
      *ch = c;
    }

  else
#elif defined (VMS)
  int fd = fileno (stream);

  if (isatty (fd))
    {
      if (initted == 0)
	{
	  decc$bsd_initscr ();
	  initted = 1;
	}

      decc$bsd_cbreak ();
      *ch = decc$bsd_wgetch (decc$ga_stdscr);

      if (*ch == 4)
	*end_of_file = 1;
      else
	*end_of_file = 0;

      *avail = 1;
      decc$bsd_nocbreak ();
    }
  else
#elif defined (__MINGW32__)
  int fd = fileno (stream);
  int char_waiting;
  int eot_ch = 4; /* Ctrl-D */

  if (isatty (fd))
    {
      if (waiting)
	{
	  *ch = getch ();
	  (*winflush_function) ();

	  if (*ch == eot_ch)
	    *end_of_file = 1;
	  else
	    *end_of_file = 0;

	  *avail = 1;
	}
      else /* ! waiting */
	{
	  char_waiting = kbhit();

	  if (char_waiting == 1)
	    {
	      *avail = 1;
	      *ch = getch ();
	      (*winflush_function) ();

	      if (*ch == eot_ch)
		*end_of_file = 1;
	      else
		*end_of_file = 0;
	    }
	  else
	    {
	      *avail = 0;
	      *end_of_file = 0;
	    }
	}
    }
  else
#elif defined (__vxworks)
  /* Bit masks of file descriptors to read from.  */
  struct fd_set readFds;
  /* Timeout before select returns if nothing can be read.  */
  struct timeval timeOut;
  char c;
  int fd = fileno (stream);
  int nread;
  int option;
  int readable;
  int status;
  int width;

  if (isatty (fd))
    {
      /* If we do not want to wait, we have to set up fd in RAW mode. This
	 should be done outside this function as setting fd in RAW mode under
	 vxWorks flushes the buffer of fd. If the RAW mode was set here, the
	 buffer would be empty and we would always return that no character
	 is available */
      if (! waiting)
	{
	  /* Initialization of timeOut for its use with select.  */
	  timeOut.tv_sec  = 0;
	  timeOut.tv_usec = 0;

	  /* Initialization of readFds for its use with select;
	     FD is the only file descriptor to be monitored */
	  FD_ZERO (&readFds);
	  FD_SET (fd, &readFds);
	  width = 2;

	  /* We do all this processing to emulate a non blocking read.  */
	  readable = select (width, &readFds, NULL, NULL, &timeOut);
	  if (readable == ERROR)
	    *avail = -1, *end_of_file = -1;
	  /* No character available in input.  */
	  else if (readable == 0)
	    *avail = 0, *end_of_file = 0;
	  else
	    {
	      nread = read (fd, &c, 1);
	      if (nread > 0)
		*avail = 1, *end_of_file = 0;
	      /* End Of File. */
	      else if (nread == 0)
		*avail = 0, *end_of_file = 1;
	      /* Error.  */
	      else
		*avail = -1, *end_of_file = -1;
	    }
	}

      /* We have to wait until we get a character */
      else
	{
	  *avail = -1;
	  *end_of_file = -1;

	  /* Save the current mode of FD.  */
	  option = ioctl (fd, FIOGETOPTIONS, 0);

	  /* Set FD in RAW mode.  */
	  status = ioctl (fd, FIOSETOPTIONS, OPT_RAW);
	  if (status != -1)
	    {
	      nread = read (fd, &c, 1);
	      if (nread > 0)
		*avail = 1, *end_of_file = 0;
	      /* End of file.  */
	      else if (nread == 0)
		*avail = 0, *end_of_file = 1;
	      /* Else there is an ERROR.  */
	    }

	  /* Revert FD to its previous mode. */
	  status = ioctl (fd, FIOSETOPTIONS, option);
	}

      *ch = c;
    }
  else
#endif
    {
      /* If we're not on a terminal, then we don't need any fancy processing.
	 Also this is the only thing that's left if we're not on one of the
	 supported systems; which means that for non supported systems,
         get_immediate may wait for a carriage return on terminals. */
      *ch = fgetc (stream);
      if (feof (stream))
        {
          *end_of_file = 1;
          *avail = 0;
        }
      else
        {
          *end_of_file = 0;
          *avail = 1;
        }
    }
}

/* The following definitions are provided in NT to support Windows based
   Ada programs.  */

#ifdef WINNT
#include <windows.h>

/* Provide functions to echo the values passed to WinMain (windows bindings
   will want to import these).  We use the same names as the routines used
   by AdaMagic for compatibility.  */

char *rts_get_hInstance (void);
char *rts_get_hPrevInstance (void);
char *rts_get_lpCommandLine (void);
int   rts_get_nShowCmd (void);

char *
rts_get_hInstance (void)
{
  return (char *)GetModuleHandleA (0);
}

char *
rts_get_hPrevInstance (void)
{
  return 0;
}

char *
rts_get_lpCommandLine (void)
{
  return GetCommandLineA ();
}

int
rts_get_nShowCmd (void)
{
  return 1;
}

#endif /* WINNT */
#ifdef VMS

/* This gets around a problem with using the old threads library on VMS 7.0. */

extern long get_gmtoff (void);

long
get_gmtoff (void)
{
  time_t t;
  struct tm *ts;

  t = time ((time_t) 0);
  ts = localtime (&t);
  return ts->tm_gmtoff;
}
#endif

/* This value is returned as the time zone offset when a valid value
   cannot be determined. It is simply a bizarre value that will never
   occur. It is 3 days plus 73 seconds (offset is in seconds. */

long __gnat_invalid_tzoff = 259273;

/* Definition of __gnat_locatime_r used by a-calend.adb */

<<<<<<< HEAD
#if defined (__EMX__)
=======
#if defined (__EMX__) || defined (__MINGW32__)

#ifdef CERT

/* For the Cert run times on native Windows we use dummy functions
   for locking and unlocking tasks since we do not support multiple
   threads on this configuration (Cert run time on native Windows). */

void dummy (void) {}

void (*Lock_Task) ()   = &dummy;
void (*Unlock_Task) () = &dummy;

#else

>>>>>>> c355071f
#define Lock_Task system__soft_links__lock_task
extern void (*Lock_Task) (void);

#define Unlock_Task system__soft_links__unlock_task
extern void (*Unlock_Task) (void);

<<<<<<< HEAD
/* Provide reentrant version of localtime on OS/2. */
=======
#endif

/* Reentrant localtime for Windows and OS/2. */
>>>>>>> c355071f

extern struct tm *
__gnat_localtime_tzoff (const time_t *, struct tm *, long *);

struct tm *
__gnat_localtime_tzoff (const time_t *timer, struct tm *tp, long *off)
{
  DWORD dwRet;
  struct tm *tmp;
  TIME_ZONE_INFORMATION tzi;

  (*Lock_Task) ();
  tmp = localtime (timer);
  memcpy (tp, tmp, sizeof (struct tm));
  dwRet = GetTimeZoneInformation (&tzi);
  *off = tzi.Bias;
  if (tp->tm_isdst > 0)
    *off = *off + tzi.DaylightBias;
  *off = *off * -60;
  (*Unlock_Task) ();
  return tp;
}

#else
#if defined (__Lynx__) && defined (___THREADS_POSIX4ad4__)

/* As of LynxOS 3.1.0a patch level 040, LynuxWorks changes the
   prototype to the C library function localtime_r from the POSIX.4
   Draft 9 to the POSIX 1.c version. Before this change the following
   spec is required. Only use when ___THREADS_POSIX4ad4__ is defined,
   the Lynx convention when building against the legacy API. */

extern struct tm *
__gnat_localtime_tzoff (const time_t *, struct tm *, long *);

struct tm *
__gnat_localtime_tzoff (const time_t *timer, struct tm *tp, long *off)
{
  localtime_r (tp, timer);
  *off = __gnat_invalid_tzoff;
  return NULL;
}

#else
#if defined (VMS)

/* __gnat_localtime_tzoff is not needed on VMS */

#else

/* All other targets provide a standard localtime_r */

extern struct tm *
__gnat_localtime_tzoff (const time_t *, struct tm *, long *);

struct tm *
__gnat_localtime_tzoff (const time_t *timer, struct tm *tp, long *off)
{
   localtime_r (timer, tp);

/* AIX, HPUX, SGI Irix, Sun Solaris */
#if defined (_AIX) || defined (__hpux__) || defined (sgi) || defined (sun)
  *off = (long) -timezone;
  if (tp->tm_isdst > 0)
    *off = *off + 3600;

/* Lynx, VXWorks */
#elif defined (__Lynx__) || defined (__vxworks)
  *off = __gnat_invalid_tzoff;

/* Darwin, Free BSD, Linux, Tru64 */
#else
  *off = tp->tm_gmtoff;
#endif
   return NULL;
}

#endif
#endif
#endif<|MERGE_RESOLUTION|>--- conflicted
+++ resolved
@@ -6,11 +6,7 @@
  *                                                                          *
  *                          C Implementation File                           *
  *                                                                          *
-<<<<<<< HEAD
- *          Copyright (C) 1992-2005 Free Software Foundation, Inc.          *
-=======
  *         Copyright (C) 1992-2006, Free Software Foundation, Inc.          *
->>>>>>> c355071f
  *                                                                          *
  * GNAT is free software;  you can  redistribute it  and/or modify it under *
  * terms of the  GNU General Public License as published  by the Free Soft- *
@@ -698,9 +694,6 @@
 
 /* Definition of __gnat_locatime_r used by a-calend.adb */
 
-<<<<<<< HEAD
-#if defined (__EMX__)
-=======
 #if defined (__EMX__) || defined (__MINGW32__)
 
 #ifdef CERT
@@ -716,20 +709,15 @@
 
 #else
 
->>>>>>> c355071f
 #define Lock_Task system__soft_links__lock_task
 extern void (*Lock_Task) (void);
 
 #define Unlock_Task system__soft_links__unlock_task
 extern void (*Unlock_Task) (void);
 
-<<<<<<< HEAD
-/* Provide reentrant version of localtime on OS/2. */
-=======
 #endif
 
 /* Reentrant localtime for Windows and OS/2. */
->>>>>>> c355071f
 
 extern struct tm *
 __gnat_localtime_tzoff (const time_t *, struct tm *, long *);

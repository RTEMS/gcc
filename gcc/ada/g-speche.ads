------------------------------------------------------------------------------
--                                                                          --
--                         GNAT RUN-TIME COMPONENTS                         --
--                                                                          --
--                 G N A T . S P E L L I N G _ C H E C K E R                --
--                                                                          --
--                                 S p e c                                  --
--                                                                          --
<<<<<<< HEAD
--                     Copyright (C) 1998-2006, AdaCore                     --
=======
--                     Copyright (C) 1998-2007, AdaCore                     --
>>>>>>> 751ff693
--                                                                          --
-- GNAT is free software;  you can  redistribute it  and/or modify it under --
-- terms of the  GNU General Public License as published  by the Free Soft- --
-- ware  Foundation;  either version 2,  or (at your option) any later ver- --
-- sion.  GNAT is distributed in the hope that it will be useful, but WITH- --
-- OUT ANY WARRANTY;  without even the  implied warranty of MERCHANTABILITY --
-- or FITNESS FOR A PARTICULAR PURPOSE.  See the GNU General Public License --
-- for  more details.  You should have  received  a copy of the GNU General --
-- Public License  distributed with GNAT;  see file COPYING.  If not, write --
-- to  the  Free Software Foundation,  51  Franklin  Street,  Fifth  Floor, --
-- Boston, MA 02110-1301, USA.                                              --
--                                                                          --
-- As a special exception,  if other files  instantiate  generics from this --
-- unit, or you link  this unit with other files  to produce an executable, --
-- this  unit  does not  by itself cause  the resulting  executable  to  be --
-- covered  by the  GNU  General  Public  License.  This exception does not --
-- however invalidate  any other reasons why  the executable file  might be --
-- covered by the  GNU Public License.                                      --
--                                                                          --
-- GNAT was originally developed  by the GNAT team at  New York University. --
-- Extensive contributions were provided by Ada Core Technologies Inc.      --
--                                                                          --
------------------------------------------------------------------------------

--  Spelling checker

--  This package provides a utility routine for checking for bad spellings
--  for the case of String arguments.

pragma Warnings (Off);
pragma Compiler_Unit;
pragma Warnings (On);

package GNAT.Spelling_Checker is
   pragma Pure;

   function Is_Bad_Spelling_Of
     (Found  : String;
      Expect : String) return Boolean;
<<<<<<< HEAD
   --  Determines if the string Found is a plausible misspelling of the
   --  string Expect. Returns True for an exact match or a probably
   --  misspelling, False if no near match is detected. This routine
   --  is case sensitive, so the caller should fold both strings to
   --  get a case insensitive match.
=======
   --  Determines if the string Found is a plausible misspelling of the string
   --  Expect. Returns True for an exact match or a probably misspelling, False
   --  if no near match is detected. This routine is case sensitive, so the
   --  caller should fold both strings to get a case insensitive match.
>>>>>>> 751ff693
   --
   --  Note: the spec of this routine is deliberately rather vague. It is used
   --  by GNAT itself to detect misspelled keywords and identifiers, and is
   --  heuristically adjusted to be appropriate to this usage. It will work
   --  well in any similar case of named entities.

end GNAT.Spelling_Checker;<|MERGE_RESOLUTION|>--- conflicted
+++ resolved
@@ -6,11 +6,7 @@
 --                                                                          --
 --                                 S p e c                                  --
 --                                                                          --
-<<<<<<< HEAD
---                     Copyright (C) 1998-2006, AdaCore                     --
-=======
 --                     Copyright (C) 1998-2007, AdaCore                     --
->>>>>>> 751ff693
 --                                                                          --
 -- GNAT is free software;  you can  redistribute it  and/or modify it under --
 -- terms of the  GNU General Public License as published  by the Free Soft- --
@@ -50,18 +46,10 @@
    function Is_Bad_Spelling_Of
      (Found  : String;
       Expect : String) return Boolean;
-<<<<<<< HEAD
-   --  Determines if the string Found is a plausible misspelling of the
-   --  string Expect. Returns True for an exact match or a probably
-   --  misspelling, False if no near match is detected. This routine
-   --  is case sensitive, so the caller should fold both strings to
-   --  get a case insensitive match.
-=======
    --  Determines if the string Found is a plausible misspelling of the string
    --  Expect. Returns True for an exact match or a probably misspelling, False
    --  if no near match is detected. This routine is case sensitive, so the
    --  caller should fold both strings to get a case insensitive match.
->>>>>>> 751ff693
    --
    --  Note: the spec of this routine is deliberately rather vague. It is used
    --  by GNAT itself to detect misspelled keywords and identifiers, and is

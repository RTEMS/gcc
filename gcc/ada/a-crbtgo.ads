--- conflicted
+++ resolved
@@ -7,15 +7,7 @@
 --                                                                          --
 --                                 S p e c                                  --
 --                                                                          --
-<<<<<<< HEAD
---          Copyright (C) 2004-2005, Free Software Foundation, Inc.         --
---                                                                          --
--- This specification is derived from the Ada Reference Manual for use with --
--- GNAT. The copyright notice above, and the license provisions that follow --
--- apply solely to the  contents of the part following the private keyword. --
-=======
 --          Copyright (C) 2004-2006, Free Software Foundation, Inc.         --
->>>>>>> f8383f28
 --                                                                          --
 -- GNAT is free software;  you can  redistribute it  and/or modify it under --
 -- terms of the  GNU General Public License as published  by the Free Soft- --
@@ -72,20 +64,9 @@
 
    --  procedure Check_Invariant (Tree : Tree_Type);
 
-<<<<<<< HEAD
-   --  NOTE: The Check_Invariant operation was used during early
-   --  development of the red-black tree. Now that the tree type
-   --  implementation has matured, we don't really need Check_Invariant
-   --  anymore.
-
-   --  procedure Check_Invariant (Tree : Tree_Type);
-
-   function Vet (Tree : Tree_Type; Node : Node_Access) return Boolean;
-=======
    function Vet (Tree : Tree_Type; Node : Node_Access) return Boolean;
    --  Inspects Node to determine (to the extent possible) whether
    --  the node is valid; used to detect if the node is dangling.
->>>>>>> f8383f28
 
    function Next (Node : Node_Access) return Node_Access;
    --  Returns the smallest node greater than Node

--- conflicted
+++ resolved
@@ -1113,15 +1113,9 @@
 
       else
          declare
-<<<<<<< HEAD
-            F : constant Node_Id := First (To);
-            L : constant Node_Id := Last (List);
-            N : Node_Id;
-=======
             F : constant Node_Or_Entity_Id := First (To);
             L : constant Node_Or_Entity_Id := Last (List);
             N : Node_Or_Entity_Id;
->>>>>>> 155d23aa
 
          begin
             pragma Debug (Prepend_List_Debug);

------------------------------------------------------------------------------
--                                                                          --
--                          GNAT SYSTEM UTILITIES                           --
--                                                                          --
--                              X O S C O N S                               --
--                                                                          --
--                                 B o d y                                  --
--                                                                          --
--          Copyright (C) 2008-2009, Free Software Foundation, Inc.         --
--                                                                          --
-- GNAT is free software;  you can  redistribute it  and/or modify it under --
-- terms of the  GNU General Public License as published  by the Free Soft- --
-- ware  Foundation;  either version 3,  or (at your option) any later ver- --
-- sion.  GNAT is distributed in the hope that it will be useful, but WITH- --
-- OUT ANY WARRANTY;  without even the  implied warranty of MERCHANTABILITY --
-- or FITNESS FOR A PARTICULAR PURPOSE.  See the GNU General Public License --
-- for  more details.  You should have  received  a copy of the GNU General --
-- Public License  distributed with GNAT; see file COPYING3.  If not, go to --
-- http://www.gnu.org/licenses for a complete copy of the license.          --
--                                                                          --
-- GNAT was originally developed  by the GNAT team at  New York University. --
-- Extensive contributions were provided by Ada Core Technologies Inc.      --
--                                                                          --
------------------------------------------------------------------------------

--  This program generates the spec of System.OS_Constants (s-oscons.ads)

--  It works in conjunction with a C template file which must be pre-processed
--  and compiled using the cross compiler. Two input files are used:
--    - the preprocessed C file: s-oscons-tmplt.i
--    - the generated assembly file: s-oscons-tmplt.s

--  The contents of s-oscons.ads is written on standard output

with Ada.Characters.Handling; use Ada.Characters.Handling;
with Ada.Exceptions;          use Ada.Exceptions;
with Ada.Strings.Fixed;       use Ada.Strings.Fixed;
with Ada.Text_IO;             use Ada.Text_IO;
with Ada.Streams.Stream_IO;   use Ada.Streams.Stream_IO;

pragma Warnings (Off);
--  System.Unsigned_Types is an internal GNAT unit
with System.Unsigned_Types;   use System.Unsigned_Types;
pragma Warnings (On);

with GNAT.Table;

with XUtil;                   use XUtil;

procedure XOSCons is

   use ASCII;
   use Ada.Strings;

   Unit_Name : constant String := "s-oscons";
   Tmpl_Name : constant String := Unit_Name & "-tmplt";

   -------------------------------------------------
   -- Information retrieved from assembly listing --
   -------------------------------------------------

   type String_Access is access all String;
   --  Note: we can't use GNAT.Strings for this definition, since that unit
   --  is not available in older base compilers.

   --  We need to deal with integer values that can be signed or unsigned, so
   --  we need to accomodate the maximum range of both cases.

   type Int_Value_Type is record
      Positive  : Boolean;
      Abs_Value : Long_Unsigned := 0;
   end record;

   type Asm_Info_Kind is
     (CND,     --  Constant (decimal)
      CNS,     --  Constant (freeform string)
      TXT);    --  Literal text
   --  Recognized markers found in assembly file. These markers are produced by
   --  the same-named macros from the C template.

   type Asm_Info (Kind : Asm_Info_Kind := TXT) is record
      Line_Number   : Integer;
      --  Line number in C source file

      Constant_Name : String_Access;
      --  Name of constant to be defined

      Value_Len     : Natural := 0;
      --  Length of text representation of constant's value

      Text_Value    : String_Access;
      --  Value for CNS constant

      Int_Value     : Int_Value_Type;
      --  Value for CND constant

      Comment       : String_Access;
      --  Additional descriptive comment for constant, or free-form text (TXT)
   end record;

   package Asm_Infos is new GNAT.Table
     (Table_Component_Type => Asm_Info,
      Table_Index_Type     => Integer,
      Table_Low_Bound      => 1,
      Table_Initial        => 100,
      Table_Increment      => 10);

<<<<<<< HEAD
   Max_Const_Name_Len  : Natural := 0;
=======
   Max_Const_Name_Len     : Natural := 0;
>>>>>>> 42a9ba1d
   Max_Constant_Value_Len : Natural := 0;
   --  Lengths of longest name and longest value

   type Language is (Lang_Ada, Lang_C);

<<<<<<< HEAD
   type Language is (Lang_Ada, Lang_C);

=======
>>>>>>> 42a9ba1d
   procedure Output_Info
     (Lang       : Language;
      OFile      : Sfile;
      Info_Index : Integer);
   --  Output information from the indicated asm info line

   procedure Parse_Asm_Line (Line : String);
   --  Parse one information line from the assembly source

   function Contains_Template_Name (S : String) return Boolean;
   --  True if S contains Tmpl_Name, possibly with different casing

   function Spaces (Count : Integer) return String;
   --  If Count is positive, return a string of Count spaces, else return an
   --  empty string.

   ----------------------------
   -- Contains_Template_Name --
   ----------------------------

   function Contains_Template_Name (S : String) return Boolean is
   begin
      if Index (Source => To_Lower (S), Pattern => Tmpl_Name) > 0 then
         return True;
      else
         return False;
      end if;
   end Contains_Template_Name;

   -----------------
   -- Output_Info --
   -----------------

   procedure Output_Info
     (Lang       : Language;
      OFile      : Sfile;
      Info_Index : Integer)
   is
      Info : Asm_Info renames Asm_Infos.Table (Info_Index);

      procedure Put (S : String);
      --  Write S to OFile

      ---------
      -- Put --
      ---------

      procedure Put (S : String) is
      begin
         Put (OFile, S);
      end Put;

   begin
      if Info.Kind /= TXT then
         --  TXT case is handled by the common code below

         case Lang is
            when Lang_Ada =>
               Put ("   " & Info.Constant_Name.all);
               Put (Spaces (Max_Const_Name_Len - Info.Constant_Name'Length));

               Put (" : constant := ");

            when Lang_C =>
               Put ("#define " & Info.Constant_Name.all & " ");
               Put (Spaces (Max_Const_Name_Len - Info.Constant_Name'Length));
         end case;

         if Info.Kind = CND then
            if not Info.Int_Value.Positive then
               Put ("-");
            end if;
            Put (Trim (Info.Int_Value.Abs_Value'Img, Side => Left));
         else
            Put (Info.Text_Value.all);
         end if;

         if Lang = Lang_Ada then
            Put (";");

            if Info.Comment'Length > 0 then
               Put (Spaces (Max_Constant_Value_Len - Info.Value_Len));
               Put (" --  ");
            end if;
         end if;
      end if;

      if Lang = Lang_Ada then
         Put (Info.Comment.all);
      end if;

      New_Line (OFile);
   end Output_Info;

   --------------------
   -- Parse_Asm_Line --
   --------------------

   procedure Parse_Asm_Line (Line : String) is
      Index1, Index2 : Integer := Line'First;

      function Field_Alloc return String_Access;
      --  Allocate and return a copy of Line (Index1 .. Index2 - 1)

      procedure Find_Colon (Index : in out Integer);
      --  Increment Index until the next colon in Line

      function Parse_Int (S : String) return Int_Value_Type;
      --  Parse a decimal number, preceded by an optional '$' or '#' character,
      --  and return its value.

      -----------------
      -- Field_Alloc --
      -----------------

      function Field_Alloc return String_Access is
      begin
         return new String'(Line (Index1 .. Index2 - 1));
      end Field_Alloc;

      ----------------
      -- Find_Colon --
      ----------------

      procedure Find_Colon (Index : in out Integer) is
      begin
         loop
            Index := Index + 1;
            exit when Index > Line'Last or else Line (Index) = ':';
         end loop;
      end Find_Colon;

      ---------------
      -- Parse_Int --
      ---------------

      function Parse_Int (S : String) return Int_Value_Type is
         First    : Integer := S'First;
         Positive : Boolean;
      begin
         --  On some platforms, immediate integer values are prefixed with
         --  a $ or # character in assembly output.

         if S (First) = '$' or else S (First) = '#' then
            First := First + 1;
         end if;

         if S (First) = '-' then
            Positive := False;
            First    := First + 1;
         else
            Positive := True;
         end if;

         return (Positive  => Positive,
                 Abs_Value => Long_Unsigned'Value (S (First .. S'Last)));

      exception
         when E : others =>
            Put_Line (Standard_Error, "can't parse decimal value: " & S);
            raise;
      end Parse_Int;

   --  Start of processing for Parse_Asm_Line

   begin
      Find_Colon (Index2);

      declare
         Info : Asm_Info (Kind => Asm_Info_Kind'Value
                                    (Line (Line'First .. Index2 - 1)));
      begin
         Index1 := Index2 + 1;
         Find_Colon (Index2);

         Info.Line_Number :=
           Integer (Parse_Int (Line (Index1 .. Index2 - 1)).Abs_Value);

         case Info.Kind is
            when CND | CNS =>
               Index1 := Index2 + 1;
               Find_Colon (Index2);

               Info.Constant_Name := Field_Alloc;
               if Info.Constant_Name'Length > Max_Const_Name_Len then
                  Max_Const_Name_Len := Info.Constant_Name'Length;
               end if;

               Index1 := Index2 + 1;
               Find_Colon (Index2);

               if Info.Kind = CND then
                  Info.Int_Value := Parse_Int (Line (Index1 .. Index2 - 1));
                  Info.Value_Len := Index2 - Index1 - 1;

               else
                  Info.Text_Value := Field_Alloc;
                  Info.Value_Len  := Info.Text_Value'Length;
               end if;

            when others =>
               null;
         end case;

         Index1 := Index2 + 1;
         Index2 := Line'Last + 1;
         Info.Comment := Field_Alloc;

         if Info.Kind = TXT then
            Info.Text_Value := Info.Comment;

         --  Update Max_Constant_Value_Len, but only if this constant has a
         --  comment (else the value is allowed to be longer).

         elsif Info.Comment'Length > 0 then
            if Info.Value_Len > Max_Constant_Value_Len then
               Max_Constant_Value_Len := Info.Value_Len;
            end if;
         end if;

         Asm_Infos.Append (Info);
      end;
   exception
      when E : others =>
         Put_Line (Standard_Error,
           "can't parse " & Line);
         Put_Line (Standard_Error,
           "exception raised: " & Exception_Information (E));
   end Parse_Asm_Line;

   ------------
   -- Spaces --
   ------------

   function Spaces (Count : Integer) return String is
   begin
      if Count <= 0 then
         return "";
      else
         return (1 .. Count => ' ');
      end if;
   end Spaces;

   --  Local declarations

   --  Input files

   Tmpl_File_Name : constant String := Tmpl_Name & ".i";
   Asm_File_Name  : constant String := Tmpl_Name & ".s";

   --  Output files

   Ada_File_Name  : constant String := Unit_Name & ".ads";
   C_File_Name    : constant String := Unit_Name & ".h";

   Asm_File  : Ada.Text_IO.File_Type;
   Tmpl_File : Ada.Text_IO.File_Type;
   Ada_OFile : Sfile;
   C_OFile   : Sfile;

   Line : String (1 .. 256);
   Last : Integer;
   --  Line being processed

   Current_Line : Integer;
   Current_Info : Integer;
   In_Comment   : Boolean;
   In_Template  : Boolean;

--  Start of processing for XOSCons

begin
   --  Load values from assembly file

   Open (Asm_File, In_File, Asm_File_Name);

   while not End_Of_File (Asm_File) loop
      Get_Line (Asm_File, Line, Last);
      if Last > 2 and then Line (1 .. 2) = "->" then
         Parse_Asm_Line (Line (3 .. Last));
      end if;
   end loop;

   Close (Asm_File);

   --  Load C template and output definitions

<<<<<<< HEAD
   Open (Tmpl_File, In_File, Tmpl_File_Name);
=======
   Open   (Tmpl_File, In_File,  Tmpl_File_Name);
>>>>>>> 42a9ba1d
   Create (Ada_OFile, Out_File, Ada_File_Name);
   Create (C_OFile,   Out_File, C_File_Name);

   Current_Line := 0;
   Current_Info := Asm_Infos.First;
   In_Comment   := False;

   while not End_Of_File (Tmpl_File) loop
      <<Get_One_Line>>
      Get_Line (Tmpl_File, Line, Last);

      if Last >= 2 and then Line (1 .. 2) = "# " then
         declare
            Index : Integer := 3;
         begin
            while Index <= Last and then Line (Index) in '0' .. '9' loop
               Index := Index + 1;
            end loop;

            if Contains_Template_Name (Line (Index + 1 .. Last)) then
               Current_Line := Integer'Value (Line (3 .. Index - 1));
               In_Template  := True;
               goto Get_One_Line;
            else
               In_Template := False;
            end if;
         end;

      elsif In_Template then
         if In_Comment then
            if Line (1 .. Last) = "*/" then
               Put_Line (C_OFile, Line (1 .. Last));
               In_Comment := False;
            else
               Put_Line (Ada_OFile, Line (1 .. Last));
               Put_Line (C_OFile, Line (1 .. Last));
            end if;

         elsif Line (1 .. Last) = "/*" then
            Put_Line (C_OFile, Line (1 .. Last));
            In_Comment := True;

         elsif Asm_Infos.Table (Current_Info).Line_Number = Current_Line then
            Output_Info (Lang_Ada, Ada_OFile, Current_Info);
            Output_Info (Lang_C,   C_OFile,   Current_Info);
            Current_Info := Current_Info + 1;
         end if;

         Current_Line := Current_Line + 1;
      end if;
   end loop;

   Close (Tmpl_File);

end XOSCons;<|MERGE_RESOLUTION|>--- conflicted
+++ resolved
@@ -105,21 +105,12 @@
       Table_Initial        => 100,
       Table_Increment      => 10);
 
-<<<<<<< HEAD
-   Max_Const_Name_Len  : Natural := 0;
-=======
    Max_Const_Name_Len     : Natural := 0;
->>>>>>> 42a9ba1d
    Max_Constant_Value_Len : Natural := 0;
    --  Lengths of longest name and longest value
 
    type Language is (Lang_Ada, Lang_C);
 
-<<<<<<< HEAD
-   type Language is (Lang_Ada, Lang_C);
-
-=======
->>>>>>> 42a9ba1d
    procedure Output_Info
      (Lang       : Language;
       OFile      : Sfile;
@@ -407,11 +398,7 @@
 
    --  Load C template and output definitions
 
-<<<<<<< HEAD
-   Open (Tmpl_File, In_File, Tmpl_File_Name);
-=======
    Open   (Tmpl_File, In_File,  Tmpl_File_Name);
->>>>>>> 42a9ba1d
    Create (Ada_OFile, Out_File, Ada_File_Name);
    Create (C_OFile,   Out_File, C_File_Name);
 

------------------------------------------------------------------------------
--                                                                          --
--                         GNAT COMPILER COMPONENTS                         --
--                                                                          --
--              I N T E R F A C E S . C . E X T E N S I O N S               --
--                                                                          --
--                                 S p e c                                  --
--                                                                          --
<<<<<<< HEAD
--          Copyright (C) 1992-2009, Free Software Foundation, Inc.         --
=======
--          Copyright (C) 1992-2010, Free Software Foundation, Inc.         --
>>>>>>> 03d20231
--                                                                          --
-- GNAT is free software;  you can  redistribute it  and/or modify it under --
-- terms of the  GNU General Public License as published  by the Free Soft- --
-- ware  Foundation;  either version 3,  or (at your option) any later ver- --
-- sion.  GNAT is distributed in the hope that it will be useful, but WITH- --
-- OUT ANY WARRANTY;  without even the  implied warranty of MERCHANTABILITY --
-- or FITNESS FOR A PARTICULAR PURPOSE.                                     --
--                                                                          --
-- As a special exception under Section 7 of GPL version 3, you are granted --
-- additional permissions described in the GCC Runtime Library Exception,   --
-- version 3.1, as published by the Free Software Foundation.               --
--                                                                          --
-- You should have received a copy of the GNU General Public License and    --
-- a copy of the GCC Runtime Library Exception along with this program;     --
-- see the files COPYING3 and COPYING.RUNTIME respectively.  If not, see    --
-- <http://www.gnu.org/licenses/>.                                          --
--                                                                          --
-- GNAT was originally developed  by the GNAT team at  New York University. --
-- Extensive contributions were provided by Ada Core Technologies Inc.      --
--                                                                          --
------------------------------------------------------------------------------

--  This package contains additional C-related definitions, intended for use
--  with either manually or automatically generated bindings to C libraries.

with System;

package Interfaces.C.Extensions is

<<<<<<< HEAD
   --  Following 7 declarations need comments ???
=======
   --  Definitions for C "void" and "void *" types
>>>>>>> 03d20231

   subtype void     is System.Address;
   subtype void_ptr is System.Address;

   --  Definitions for C incomplete/unknown structs

   subtype opaque_structure_def is System.Address;
   type opaque_structure_def_ptr is access opaque_structure_def;

   --  Definitions for C++ incomplete/unknown classes

   subtype incomplete_class_def is System.Address;
   type incomplete_class_def_ptr is access incomplete_class_def;

<<<<<<< HEAD
   subtype bool is plain_char;

   --  64bit integer types
=======
   --  C bool

   subtype bool is plain_char;

   --  64-bit integer types
>>>>>>> 03d20231

   subtype long_long is Long_Long_Integer;
   type unsigned_long_long is mod 2 ** 64;

<<<<<<< HEAD
=======
   --  128-bit integer type available on 64-bit platforms:
   --  typedef int signed_128 __attribute__ ((mode (TI)));

   type Signed_128 is record
      low, high : unsigned_long_long;
   end record;
   pragma Convention (C_Pass_By_Copy, Signed_128);
   for Signed_128'Alignment use unsigned_long_long'Alignment * 2;

>>>>>>> 03d20231
   --  Types for bitfields

   type Unsigned_1 is mod 2 ** 1;
   for Unsigned_1'Size use 1;

   type Unsigned_2 is mod 2 ** 2;
   for Unsigned_2'Size use 2;

   type Unsigned_3 is mod 2 ** 3;
   for Unsigned_3'Size use 3;

   type Unsigned_4 is mod 2 ** 4;
   for Unsigned_4'Size use 4;

   type Unsigned_5 is mod 2 ** 5;
   for Unsigned_5'Size use 5;

   type Unsigned_6 is mod 2 ** 6;
   for Unsigned_6'Size use 6;

   type Unsigned_7 is mod 2 ** 7;
   for Unsigned_7'Size use 7;

   type Unsigned_8 is mod 2 ** 8;
   for Unsigned_8'Size use 8;

   type Unsigned_9 is mod 2 ** 9;
   for Unsigned_9'Size use 9;

   type Unsigned_10 is mod 2 ** 10;
   for Unsigned_10'Size use 10;

   type Unsigned_11 is mod 2 ** 11;
   for Unsigned_11'Size use 11;

   type Unsigned_12 is mod 2 ** 12;
   for Unsigned_12'Size use 12;

   type Unsigned_13 is mod 2 ** 13;
   for Unsigned_13'Size use 13;

   type Unsigned_14 is mod 2 ** 14;
   for Unsigned_14'Size use 14;

   type Unsigned_15 is mod 2 ** 15;
   for Unsigned_15'Size use 15;

   type Unsigned_16 is mod 2 ** 16;
   for Unsigned_16'Size use 16;

   type Unsigned_17 is mod 2 ** 17;
   for Unsigned_17'Size use 17;

   type Unsigned_18 is mod 2 ** 18;
   for Unsigned_18'Size use 18;

   type Unsigned_19 is mod 2 ** 19;
   for Unsigned_19'Size use 19;

   type Unsigned_20 is mod 2 ** 20;
   for Unsigned_20'Size use 20;

   type Unsigned_21 is mod 2 ** 21;
   for Unsigned_21'Size use 21;

   type Unsigned_22 is mod 2 ** 22;
   for Unsigned_22'Size use 22;

   type Unsigned_23 is mod 2 ** 23;
   for Unsigned_23'Size use 23;

   type Unsigned_24 is mod 2 ** 24;
   for Unsigned_24'Size use 24;

   type Unsigned_25 is mod 2 ** 25;
   for Unsigned_25'Size use 25;

   type Unsigned_26 is mod 2 ** 26;
   for Unsigned_26'Size use 26;

   type Unsigned_27 is mod 2 ** 27;
   for Unsigned_27'Size use 27;

   type Unsigned_28 is mod 2 ** 28;
   for Unsigned_28'Size use 28;

   type Unsigned_29 is mod 2 ** 29;
   for Unsigned_29'Size use 29;

   type Unsigned_30 is mod 2 ** 30;
   for Unsigned_30'Size use 30;

   type Unsigned_31 is mod 2 ** 31;
   for Unsigned_31'Size use 31;

   type Unsigned_32 is mod 2 ** 32;
   for Unsigned_32'Size use 32;

   type Signed_2 is range -2 ** 1 .. 2 ** 1 - 1;
   for Signed_2'Size use 2;

   type Signed_3 is range -2 ** 2 .. 2 ** 2 - 1;
   for Signed_3'Size use 3;

   type Signed_4 is range -2 ** 3 .. 2 ** 3 - 1;
   for Signed_4'Size use 4;

   type Signed_5 is range -2 ** 4 .. 2 ** 4 - 1;
   for Signed_5'Size use 5;

   type Signed_6 is range -2 ** 5 .. 2 ** 5 - 1;
   for Signed_6'Size use 6;

   type Signed_7 is range -2 ** 6 .. 2 ** 6 - 1;
   for Signed_7'Size use 7;

   type Signed_8 is range -2 ** 7 .. 2 ** 7 - 1;
   for Signed_8'Size use 8;

   type Signed_9 is range -2 ** 8 .. 2 ** 8 - 1;
   for Signed_9'Size use 9;

   type Signed_10 is range -2 ** 9 .. 2 ** 9 - 1;
   for Signed_10'Size use 10;

   type Signed_11 is range -2 ** 10 .. 2 ** 10 - 1;
   for Signed_11'Size use 11;

   type Signed_12 is range -2 ** 11 .. 2 ** 11 - 1;
   for Signed_12'Size use 12;

   type Signed_13 is range -2 ** 12 .. 2 ** 12 - 1;
   for Signed_13'Size use 13;

   type Signed_14 is range -2 ** 13 .. 2 ** 13 - 1;
   for Signed_14'Size use 14;

   type Signed_15 is range -2 ** 14 .. 2 ** 14 - 1;
   for Signed_15'Size use 15;

   type Signed_16 is range -2 ** 15 .. 2 ** 15 - 1;
   for Signed_16'Size use 16;

   type Signed_17 is range -2 ** 16 .. 2 ** 16 - 1;
   for Signed_17'Size use 17;

   type Signed_18 is range -2 ** 17 .. 2 ** 17 - 1;
   for Signed_18'Size use 18;

   type Signed_19 is range -2 ** 18 .. 2 ** 18 - 1;
   for Signed_19'Size use 19;

   type Signed_20 is range -2 ** 19 .. 2 ** 19 - 1;
   for Signed_20'Size use 20;

   type Signed_21 is range -2 ** 20 .. 2 ** 20 - 1;
   for Signed_21'Size use 21;

   type Signed_22 is range -2 ** 21 .. 2 ** 21 - 1;
   for Signed_22'Size use 22;

   type Signed_23 is range -2 ** 22 .. 2 ** 22 - 1;
   for Signed_23'Size use 23;

   type Signed_24 is range -2 ** 23 .. 2 ** 23 - 1;
   for Signed_24'Size use 24;

   type Signed_25 is range -2 ** 24 .. 2 ** 24 - 1;
   for Signed_25'Size use 25;

   type Signed_26 is range -2 ** 25 .. 2 ** 25 - 1;
   for Signed_26'Size use 26;

   type Signed_27 is range -2 ** 26 .. 2 ** 26 - 1;
   for Signed_27'Size use 27;

   type Signed_28 is range -2 ** 27 .. 2 ** 27 - 1;
   for Signed_28'Size use 28;

   type Signed_29 is range -2 ** 28 .. 2 ** 28 - 1;
   for Signed_29'Size use 29;

   type Signed_30 is range -2 ** 29 .. 2 ** 29 - 1;
   for Signed_30'Size use 30;

   type Signed_31 is range -2 ** 30 .. 2 ** 30 - 1;
   for Signed_31'Size use 31;

   type Signed_32 is range -2 ** 31 .. 2 ** 31 - 1;
   for Signed_32'Size use 32;

end Interfaces.C.Extensions;<|MERGE_RESOLUTION|>--- conflicted
+++ resolved
@@ -6,11 +6,7 @@
 --                                                                          --
 --                                 S p e c                                  --
 --                                                                          --
-<<<<<<< HEAD
---          Copyright (C) 1992-2009, Free Software Foundation, Inc.         --
-=======
 --          Copyright (C) 1992-2010, Free Software Foundation, Inc.         --
->>>>>>> 03d20231
 --                                                                          --
 -- GNAT is free software;  you can  redistribute it  and/or modify it under --
 -- terms of the  GNU General Public License as published  by the Free Soft- --
@@ -40,11 +36,7 @@
 
 package Interfaces.C.Extensions is
 
-<<<<<<< HEAD
-   --  Following 7 declarations need comments ???
-=======
    --  Definitions for C "void" and "void *" types
->>>>>>> 03d20231
 
    subtype void     is System.Address;
    subtype void_ptr is System.Address;
@@ -59,23 +51,15 @@
    subtype incomplete_class_def is System.Address;
    type incomplete_class_def_ptr is access incomplete_class_def;
 
-<<<<<<< HEAD
+   --  C bool
+
    subtype bool is plain_char;
 
-   --  64bit integer types
-=======
-   --  C bool
-
-   subtype bool is plain_char;
-
    --  64-bit integer types
->>>>>>> 03d20231
 
    subtype long_long is Long_Long_Integer;
    type unsigned_long_long is mod 2 ** 64;
 
-<<<<<<< HEAD
-=======
    --  128-bit integer type available on 64-bit platforms:
    --  typedef int signed_128 __attribute__ ((mode (TI)));
 
@@ -85,7 +69,6 @@
    pragma Convention (C_Pass_By_Copy, Signed_128);
    for Signed_128'Alignment use unsigned_long_long'Alignment * 2;
 
->>>>>>> 03d20231
    --  Types for bitfields
 
    type Unsigned_1 is mod 2 ** 1;

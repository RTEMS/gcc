--- conflicted
+++ resolved
@@ -555,11 +555,6 @@
    --  d.C  Generate call to System.Concat_n.Str_Concat_n routines in cases
    --       where we would normally generate inline concatenation code.
 
-<<<<<<< HEAD
-   --  d.I  Inspector mode. Relevant for VM_Target /= None. Try to generate
-   --       byte code, even in case of unsupported construct, for the sake
-   --       of static analysis tools.
-=======
    --  d.I  Generate SCIL mode. Generate intermediate code for the sake of
    --       of static analysis tools, and ensure additional tree consistency
    --       between different compilations of specs.
@@ -571,7 +566,6 @@
    --  d.O  Dump internal SCO tables. Before outputting the SCO information to
    --       the ALI file, the internal SCO tables (SCO_Table/SCO_Unit_Table)
    --       are dumped for debugging purposes.
->>>>>>> 42a9ba1d
 
    --  d.S  Force Optimize_Alignment (Space) mode as the default
 

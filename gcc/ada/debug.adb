--- conflicted
+++ resolved
@@ -6,11 +6,7 @@
 --                                                                          --
 --                                 B o d y                                  --
 --                                                                          --
-<<<<<<< HEAD
---          Copyright (C) 1992-2006, Free Software Foundation, Inc.         --
-=======
 --          Copyright (C) 1992-2007, Free Software Foundation, Inc.         --
->>>>>>> 751ff693
 --                                                                          --
 -- GNAT is free software;  you can  redistribute it  and/or modify it under --
 -- terms of the  GNU General Public License as published  by the Free Soft- --
@@ -75,11 +71,7 @@
    --  dC   Output debugging information on check suppression
    --  dD   Delete elaboration checks in inner level routines
    --  dE   Apply elaboration checks to predefined units
-<<<<<<< HEAD
-   --  dF   Front end data layout enabled.
-=======
    --  dF   Front end data layout enabled
->>>>>>> 751ff693
    --  dG   Generate all warnings including those normally suppressed
    --  dH   Hold (kill) call to gigi
    --  dI   Inhibit internal name numbering in gnatG listing
@@ -101,21 +93,13 @@
    --  dY   Enable configurable run-time mode
    --  dZ   Generate listing showing the contents of the dispatch tables
 
-<<<<<<< HEAD
-   --  d.a
-=======
    --  d.a  Disable OpenVMS alignment optimization on types
->>>>>>> 751ff693
    --  d.b
    --  d.c
    --  d.d
    --  d.e
    --  d.f  Inhibit folding of static expressions
-<<<<<<< HEAD
-   --  d.g
-=======
    --  d.g  Enable conversion of raise into goto
->>>>>>> 751ff693
    --  d.h
    --  d.i
    --  d.j
@@ -127,13 +111,8 @@
    --  d.p
    --  d.q
    --  d.r
-<<<<<<< HEAD
-   --  d.s
-   --  d.t
-=======
    --  d.s  Disable expansion of slice move, use memmove
    --  d.t  Disable static allocation of library level dispatch tables
->>>>>>> 751ff693
    --  d.u
    --  d.v
    --  d.w  Do not check for infinite while loops
@@ -149,11 +128,7 @@
    --  d.F
    --  d.G
    --  d.H
-<<<<<<< HEAD
-   --  d.I
-=======
    --  d.I  Inspector mode
->>>>>>> 751ff693
    --  d.J
    --  d.K
    --  d.L
@@ -418,28 +393,11 @@
    --       layout, and may be useful in other debugging situations where
    --       you do not want gigi to intefere with the testing.
 
-<<<<<<< HEAD
-   --  dI   Inhibit internal name numbering in gnatDG listing. For internal
-   --       names of the form <uppercase-letters><digits><suffix>, the output
-   --       will be modified to <uppercase-letters>...<suffix>. This is used
-   --       in the fixed bugs run to minimize system and version dependency
-   --       in filed -gnatDG output.
-=======
    --  dI   Inhibit internal name numbering in gnatDG listing. Any sequence of
    --       the form <uppercase-letter><digits><lowercase-letter> appearing in
    --       a name is replaced by <uppercase-letter>...<lowercase-letter>. This
    --       is used in the fixed bugs run to minimize system and version
    --       dependency in filed -gnatD or -gnatG output.
-
-   --  dJ   Generate debugging trace output for the JGNAT back end. This
-   --       consists of symbolic Java Byte Code sequences for all generated
-   --       classes plus additional information to indicate local variables
-   --       and methods.
-
-   --  dK   Kill all error messages. This debug flag suppresses the output
-   --       of all error messages. It is used in regression tests where the
-   --       error messages are target dependent and irrelevant.
->>>>>>> 751ff693
 
    --  dJ   Generate debugging trace output for the JGNAT back end. This
    --       consists of symbolic Java Byte Code sequences for all generated
@@ -512,8 +470,6 @@
    --       had Configurable_Run_Time_Mode set to True. This is useful in
    --       testing high integrity mode.
 
-<<<<<<< HEAD
-=======
    --  dZ   Generate listing showing the contents of the dispatch tables. Each
    --       line has an internally generated number used for references between
    --       tagged types and primitives. For each primitive the output has the
@@ -545,19 +501,15 @@
    --       alignment improve generated code and is more consistent with
    --       what Dec Ada does.
 
->>>>>>> 751ff693
    --  d.f  Suppress folding of static expressions. This of course results
    --       in seriously non-conforming behavior, but is useful sometimes
    --       when tracking down handling of complex expressions.
 
-<<<<<<< HEAD
-=======
    --  d.g  Enables conversion of a raise statement into a goto when the
    --       relevant handler is statically determinable. For now we only try
    --       this if this debug flag is set. Later we will enable this more
    --       generally by default.
 
->>>>>>> 751ff693
    --  d.l  Use Ada 95 semantics for limited function returns. This may be
    --       used to work around the incompatibility introduced by AI-318-2.
    --       It is useful only in -gnat05 mode.
@@ -568,8 +520,6 @@
    --       main source (this corresponds to a previous behavior of -gnatl and
    --       is used for running the ACATS tests).
 
-<<<<<<< HEAD
-=======
    --  d.s  Normally the compiler expands slice moves into loops if overlap
    --       might be possible. This debug flag inhibits that expansion, and
    --       the back end is expected to use an appropriate routine to handle
@@ -581,7 +531,6 @@
    --       previous dynamic construction of tables. It is there as a possible
    --       work around if we run into trouble with the new implementation.
 
->>>>>>> 751ff693
    --  d.w  This flag turns off the scanning of while loops to detect possible
    --       infinite loops.
 
@@ -590,13 +539,10 @@
    --       fully compiled and analyzed, they just get eliminated from the
    --       code generation step.
 
-<<<<<<< HEAD
-=======
    --  d.I  Inspector mode. Relevant for VM_Target /= None. Try to generate
    --       byte code, even in case of unsupported construct, for the sake
    --       of static analysis tools.
 
->>>>>>> 751ff693
    --  d1   Error messages have node numbers where possible. Normally error
    --       messages have only source locations. This option is useful when
    --       debugging errors caused by expanded code, where the source location
@@ -677,21 +623,11 @@
    --  dx  Force the binder to read (and then ignore) the xref information
    --      in ali files (used to check that read circuit is working OK).
 
-<<<<<<< HEAD
-   ------------------------------------------------------------
-   -- Documentation for the Debug Flags used in package Make --
-   ------------------------------------------------------------
-=======
    --------------------------------------------
    -- Documentation for gnatmake Debug Flags --
    --------------------------------------------
->>>>>>> 751ff693
 
    --  dn  Do not delete temporary files created by gnatmake at the end
-   --      of execution, such as temporary config pragma files, mapping
-   --      files or project path files.
-
-   --  dn  Do not delete temporary files creates by Make at the end
    --      of execution, such as temporary config pragma files, mapping
    --      files or project path files.
 

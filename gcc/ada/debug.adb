--- conflicted
+++ resolved
@@ -474,14 +474,11 @@
    --       in seriously non-conforming behavior, but is useful sometimes
    --       when tracking down handling of complex expressions.
 
-<<<<<<< HEAD
-=======
    --  d.g  Enables conversion of a raise statement into a goto when the
    --       relevant handler is statically determinable. For now we only try
    --       this if this debug flag is set. Later we will enable this more
    --       generally by default.
 
->>>>>>> 1177f497
    --  d.l  Use Ada 95 semantics for limited function returns. This may be
    --       used to work around the incompatibility introduced by AI-318-2.
    --       It is useful only in -gnat05 mode.

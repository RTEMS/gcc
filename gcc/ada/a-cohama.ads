--- conflicted
+++ resolved
@@ -6,11 +6,7 @@
 --                                                                          --
 --                                 S p e c                                  --
 --                                                                          --
-<<<<<<< HEAD
---          Copyright (C) 2004-2005, Free Software Foundation, Inc.         --
-=======
 --          Copyright (C) 2004-2006, Free Software Foundation, Inc.         --
->>>>>>> f8383f28
 --                                                                          --
 -- This specification is derived from the Ada Reference Manual for use with --
 -- GNAT. The copyright notice above, and the license provisions that follow --

------------------------------------------------------------------------------
--                                                                          --
--                         GNAT RUN-TIME COMPONENTS                         --
--                                                                          --
--             G N A T . T R A C E B A C K . S Y M B O L I C                --
--                                                                          --
--                                 B o d y                                  --
--                                                                          --
<<<<<<< HEAD
--         Copyright (C) 2005-2006, Free Software Foundation, Inc.          --
=======
--         Copyright (C) 2005-2007, Free Software Foundation, Inc.          --
>>>>>>> 60a98cce
--                                                                          --
-- GNAT is free software;  you can  redistribute it  and/or modify it under --
-- terms of the  GNU General Public License as published  by the Free Soft- --
-- ware  Foundation;  either version 2,  or (at your option) any later ver- --
-- sion.  GNAT is distributed in the hope that it will be useful, but WITH- --
-- OUT ANY WARRANTY;  without even the  implied warranty of MERCHANTABILITY --
-- or FITNESS FOR A PARTICULAR PURPOSE.  See the GNU General Public License --
-- for  more details.  You should have  received  a copy of the GNU General --
-- Public License  distributed with GNAT;  see file COPYING.  If not, write --
-- to  the  Free Software Foundation,  51  Franklin  Street,  Fifth  Floor, --
-- Boston, MA 02110-1301, USA.                                              --
--                                                                          --
-- As a special exception,  if other files  instantiate  generics from this --
-- unit, or you link  this unit with other files  to produce an executable, --
-- this  unit  does not  by itself cause  the resulting  executable  to  be --
-- covered  by the  GNU  General  Public  License.  This exception does not --
-- however invalidate  any other reasons why  the executable file  might be --
-- covered by the  GNU Public License.                                      --
--                                                                          --
-- GNAT was originally developed  by the GNAT team at  New York University. --
-- Extensive contributions were provided by Ada Core Technologies Inc.      --
--                                                                          --
------------------------------------------------------------------------------

--  Run-time symbolic traceback support for IA64/VMS

with Ada.Exceptions.Traceback; use Ada.Exceptions.Traceback;
with System;
with System.Aux_DEC;
with System.Soft_Links;
with System.Traceback_Entries;

package body GNAT.Traceback.Symbolic is

   pragma Warnings (Off);
   pragma Linker_Options ("--for-linker=sys$library:trace.exe");

   use System;
   use System.Aux_DEC;
   use System.Traceback_Entries;

   subtype Var_String_Buf is String (1 .. 254);

   type Var_String is record
      Curlen : Unsigned_Word := 0;
      Buf    : Var_String_Buf;
   end record;
   pragma Convention (C, Var_String);
   for Var_String'Size use 8 * 256;

   type Descriptor64 is record
      Mbo       : Unsigned_Word;
      Dtype     : Unsigned_Byte;
      Class     : Unsigned_Byte;
      Mbmo      : Unsigned_Longword;
      Maxstrlen : Integer_64;
      Pointer   : Address;
   end record;
<<<<<<< HEAD
   for ASCIC'Size use 8 * 256;

   function Fetch_ASCIC is new Fetch_From_Address (ASCIC);

   procedure Symbolize
     (Status         : out Cond_Value_Type;
      Current_PC     : Address;
      Filename_Name  : out Address;
      Library_Name   : out Address;
      Record_Number  : out Integer;
      Image_Name     : out Address;
      Module_Name    : out Address;
      Routine_Name   : out Address;
      Line_Number    : out Integer;
      Relative_PC    : out Address);

   pragma Interface (External, Symbolize);

   pragma Import_Valued_Procedure
     (Symbolize, "TBK$I64_SYMBOLIZE",
      (Cond_Value_Type, Address,
       Address, Address, Integer,
       Address, Address, Address, Integer,
       Address),
      (Value, Value,
       Reference, Reference, Reference,
       Reference, Reference, Reference, Reference,
       Reference));
=======
   pragma Convention (C, Descriptor64);

   subtype Cond_Value_Type is Unsigned_Longword;

   function Symbolize
     (Current_PC    : Address;
      Filename_Dsc  : Address;
      Library_Dsc   : Address;
      Record_Number : Address;
      Image_Dsc     : Address;
      Module_Dsc    : Address;
      Routine_Dsc   : Address;
      Line_Number   : Address;
      Relative_PC   : Address) return Cond_Value_Type;
   pragma Import (C, Symbolize, "TBK$I64_SYMBOLIZE");
>>>>>>> 60a98cce

   function Decode_Ada_Name (Encoded_Name : String) return String;
   --  Decodes an Ada identifier name. Removes leading "_ada_" and trailing
   --  __{DIGIT}+ or ${DIGIT}+, converts other "__" to '.'

   procedure Setup_Descriptor64_Vs (Desc : out Descriptor64; Var : Address);
   --  Setup descriptor Desc for address Var

   ---------------------
   -- Decode_Ada_Name --
   ---------------------

   function Decode_Ada_Name (Encoded_Name : String) return String is
      Decoded_Name : String (1 .. Encoded_Name'Length);
      Pos          : Integer := Encoded_Name'First;
      Last         : Integer := Encoded_Name'Last;
      DPos         : Integer := 1;

   begin
      if Pos > Last then
         return "";
      end if;

      --  Skip leading _ada_

      if Encoded_Name'Length > 4
        and then Encoded_Name (Pos .. Pos + 4) = "_ada_"
      then
         Pos := Pos + 5;
      end if;

      --  Skip trailing __{DIGIT}+ or ${DIGIT}+

      if Encoded_Name (Last) in '0' .. '9' then
         for J in reverse Pos + 2 .. Last - 1 loop
            case Encoded_Name (J) is
               when '0' .. '9' =>
                  null;

               when '$' =>
                  Last := J - 1;
                  exit;

               when '_' =>
                  if Encoded_Name (J - 1) = '_' then
                     Last := J - 2;
                  end if;
                  exit;

               when others =>
                  exit;
            end case;
         end loop;
      end if;

      --  Now just copy encoded name to decoded name, converting "__" to '.'

      while Pos <= Last loop
         if Encoded_Name (Pos) = '_' and then Encoded_Name (Pos + 1) = '_'
           and then Pos /= Encoded_Name'First
         then
            Decoded_Name (DPos) := '.';
            Pos := Pos + 2;
         else
            Decoded_Name (DPos) := Encoded_Name (Pos);
            Pos := Pos + 1;
         end if;

         DPos := DPos + 1;
      end loop;

      return Decoded_Name (1 .. DPos - 1);
   end Decode_Ada_Name;

   ---------------------------
   -- Setup_Descriptor64_Vs --
   ---------------------------

   procedure Setup_Descriptor64_Vs (Desc : out Descriptor64; Var : Address) is
      K_Dtype_Vt : constant Unsigned_Byte := 37;
      K_Class_Vs : constant Unsigned_Byte := 11;
   begin
      Desc.Mbo := 1;
      Desc.Dtype := K_Dtype_Vt;
      Desc.Class := K_Class_Vs;
      Desc.Mbmo := -1;
      Desc.Maxstrlen := Integer_64 (Var_String_Buf'Length);
      Desc.Pointer := Var;
   end Setup_Descriptor64_Vs;

   ------------------------
   -- Symbolic_Traceback --
   ------------------------

   function Symbolic_Traceback (Traceback : Tracebacks_Array) return String is
      Status        : Cond_Value_Type;
      Filename_Name : Var_String;
      Filename_Dsc  : Descriptor64;
      Library_Name  : Var_String;
      Library_Dsc   : Descriptor64;
      Record_Number : Integer_64;
      Image_Name    : Var_String;
      Image_Dsc     : Descriptor64;
      Module_Name   : Var_String;
      Module_Dsc    : Descriptor64;
      Routine_Name  : Var_String;
      Routine_Dsc   : Descriptor64;
      Line_Number   : Integer_64;
      Relative_PC   : Integer_64;
      Res           : String (1 .. 256 * Traceback'Length);
      Len           : Integer;

   begin
      if Traceback'Length = 0 then
         return "";
      end if;

      Len := 0;

      --  Since image computation is not thread-safe we need task lockout

      System.Soft_Links.Lock_Task.all;

      Setup_Descriptor64_Vs (Filename_Dsc, Filename_Name'Address);
      Setup_Descriptor64_Vs (Library_Dsc, Library_Name'Address);
      Setup_Descriptor64_Vs (Image_Dsc, Image_Name'Address);
      Setup_Descriptor64_Vs (Module_Dsc, Module_Name'Address);
      Setup_Descriptor64_Vs (Routine_Dsc, Routine_Name'Address);

      for J in Traceback'Range loop
         Status := Symbolize
           (PC_For (Traceback (J)),
            Filename_Dsc'Address,
            Library_Dsc'Address,
            Record_Number'Address,
            Image_Dsc'Address,
            Module_Dsc'Address,
            Routine_Dsc'Address,
            Line_Number'Address,
            Relative_PC'Address);

         declare
            First : Integer := Len + 1;
            Last  : Integer := First + 80 - 1;
            Pos   : Integer;

            Routine_Name_D : String :=
                               Decode_Ada_Name
                                 (Routine_Name.Buf
                                    (1 .. Natural (Routine_Name.Curlen)));

         begin
            Res (First .. Last) := (others => ' ');

            Res (First .. First + Natural (Image_Name.Curlen) - 1) :=
              Image_Name.Buf (1 .. Natural (Image_Name.Curlen));

            Res (First + 10 ..
                 First + 10 + Natural (Module_Name.Curlen) - 1) :=
              Module_Name.Buf (1 .. Natural (Module_Name.Curlen));

            Res (First + 30 ..
                 First + 30 + Routine_Name_D'Length - 1) :=
              Routine_Name_D;

            --  If routine name doesn't fit 20 characters, output
            --  the line number on next line at 50th position

            if Routine_Name_D'Length > 20 then
               Pos := First + 30 + Routine_Name_D'Length;
               Res (Pos) := ASCII.LF;
               Last := Pos + 80;
               Res (Pos + 1 .. Last) := (others => ' ');
               Pos := Pos + 51;
            else
               Pos := First + 50;
            end if;

            Res (Pos ..
                 Pos + Integer_64'Image (Line_Number)'Length - 1) :=
              Integer_64'Image (Line_Number);

            Res (Last) := ASCII.LF;
            Len := Last;
         end;
      end loop;

      System.Soft_Links.Unlock_Task.all;
      return Res (1 .. Len);
   end Symbolic_Traceback;

   function Symbolic_Traceback (E : Exception_Occurrence) return String is
   begin
      return Symbolic_Traceback (Tracebacks (E));
   end Symbolic_Traceback;

end GNAT.Traceback.Symbolic;<|MERGE_RESOLUTION|>--- conflicted
+++ resolved
@@ -6,11 +6,7 @@
 --                                                                          --
 --                                 B o d y                                  --
 --                                                                          --
-<<<<<<< HEAD
---         Copyright (C) 2005-2006, Free Software Foundation, Inc.          --
-=======
 --         Copyright (C) 2005-2007, Free Software Foundation, Inc.          --
->>>>>>> 60a98cce
 --                                                                          --
 -- GNAT is free software;  you can  redistribute it  and/or modify it under --
 -- terms of the  GNU General Public License as published  by the Free Soft- --
@@ -69,36 +65,6 @@
       Maxstrlen : Integer_64;
       Pointer   : Address;
    end record;
-<<<<<<< HEAD
-   for ASCIC'Size use 8 * 256;
-
-   function Fetch_ASCIC is new Fetch_From_Address (ASCIC);
-
-   procedure Symbolize
-     (Status         : out Cond_Value_Type;
-      Current_PC     : Address;
-      Filename_Name  : out Address;
-      Library_Name   : out Address;
-      Record_Number  : out Integer;
-      Image_Name     : out Address;
-      Module_Name    : out Address;
-      Routine_Name   : out Address;
-      Line_Number    : out Integer;
-      Relative_PC    : out Address);
-
-   pragma Interface (External, Symbolize);
-
-   pragma Import_Valued_Procedure
-     (Symbolize, "TBK$I64_SYMBOLIZE",
-      (Cond_Value_Type, Address,
-       Address, Address, Integer,
-       Address, Address, Address, Integer,
-       Address),
-      (Value, Value,
-       Reference, Reference, Reference,
-       Reference, Reference, Reference, Reference,
-       Reference));
-=======
    pragma Convention (C, Descriptor64);
 
    subtype Cond_Value_Type is Unsigned_Longword;
@@ -114,7 +80,6 @@
       Line_Number   : Address;
       Relative_PC   : Address) return Cond_Value_Type;
    pragma Import (C, Symbolize, "TBK$I64_SYMBOLIZE");
->>>>>>> 60a98cce
 
    function Decode_Ada_Name (Encoded_Name : String) return String;
    --  Decodes an Ada identifier name. Removes leading "_ada_" and trailing

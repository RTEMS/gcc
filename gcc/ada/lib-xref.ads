--- conflicted
+++ resolved
@@ -6,11 +6,7 @@
 --                                                                          --
 --                                 S p e c                                  --
 --                                                                          --
-<<<<<<< HEAD
---          Copyright (C) 1998-2006, Free Software Foundation, Inc.         --
-=======
 --          Copyright (C) 1998-2007, Free Software Foundation, Inc.         --
->>>>>>> 751ff693
 --                                                                          --
 -- GNAT is free software;  you can  redistribute it  and/or modify it under --
 -- terms of the  GNU General Public License as published  by the Free Soft- --
@@ -19,14 +15,8 @@
 -- OUT ANY WARRANTY;  without even the  implied warranty of MERCHANTABILITY --
 -- or FITNESS FOR A PARTICULAR PURPOSE.  See the GNU General Public License --
 -- for  more details.  You should have  received  a copy of the GNU General --
-<<<<<<< HEAD
--- Public License  distributed with GNAT;  see file COPYING.  If not, write --
--- to  the  Free Software Foundation,  51  Franklin  Street,  Fifth  Floor, --
--- Boston, MA 02110-1301, USA.                                              --
-=======
 -- Public License  distributed with GNAT; see file COPYING3.  If not, go to --
 -- http://www.gnu.org/licenses for a complete copy of the license.          --
->>>>>>> 751ff693
 --                                                                          --
 -- GNAT was originally developed  by the GNAT team at  New York University. --
 -- Extensive contributions were provided by Ada Core Technologies Inc.      --
@@ -247,10 +237,6 @@
    --           source node that generates the implicit reference, and it is
    --           useful to record this one.
 
-<<<<<<< HEAD
-   --           k is used to denote a reference to the parent unit, in the
-   --           cross-reference line for a child unit.
-=======
    --           k is another non-standard reference type, used to record a
    --           reference from a child unit to its parent. For various cross-
    --           referencing tools, we need a pointer from the xref entries for
@@ -278,7 +264,6 @@
    --           is the normal reference from the child to the parent. The 1k9
    --           entry in the section for the child duplicates this information
    --           but appears in the child rather than the parent.
->>>>>>> 751ff693
 
    --           l is used to identify the occurrence in the source of the
    --           name on an end line. This is just a syntactic reference
@@ -301,13 +286,10 @@
    --           operation of the parent type, the letter 'P' is used in the
    --           corresponding entry.
 
-<<<<<<< HEAD
-=======
    --           R is used to mark a dispatching call. The reference is to
    --           the specification of the primitive operation of the root
    --           type when the call has a controlling argument in its class.
 
->>>>>>> 751ff693
    --           t is similar to e. It identifies the end of a corresponding
    --           body (such a reference always links up with a b reference)
 
@@ -555,11 +537,7 @@
    --    e     non-Boolean enumeration object  non_Boolean enumeration type
    --    f     floating-point object           floating-point type
    --    g     (unused)                        (unused)
-<<<<<<< HEAD
-   --    h     (unused)                        Abstract type
-=======
    --    h     Interface (Ada 2005)            Abstract type
->>>>>>> 751ff693
    --    i     signed integer object           signed integer type
    --    j     (unused)                        (unused)
    --    k     generic package                 package
@@ -684,14 +662,6 @@
    --  Add a reference to the definition of each generic formal on the line
    --  for a generic unit.
 
-   procedure Generate_Reference_To_Formals (E : Entity_Id);
-   --  Add a reference to the definition of each formal on the line for
-   --  a subprogram.
-
-   procedure Generate_Reference_To_Generic_Formals (E : Entity_Id);
-   --  Add a reference to the definition of each generic formal on the line
-   --  for a generic unit.
-
    procedure Output_References;
    --  Output references to the current ali file
 

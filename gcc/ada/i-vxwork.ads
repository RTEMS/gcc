------------------------------------------------------------------------------
--                                                                          --
--                  GNAT RUN-TIME LIBRARY (GNARL) COMPONENTS                --
--                                                                          --
--                      I N T E R F A C E S . V X W O R K S                 --
--                                                                          --
--                                   S p e c                                --
--                                                                          --
<<<<<<< HEAD
--                     Copyright (C) 1999-2005, AdaCore                     --
=======
--                     Copyright (C) 1999-2007, AdaCore                     --
>>>>>>> 751ff693
--                                                                          --
-- GNARL is free software; you can  redistribute it  and/or modify it under --
-- terms of the  GNU General Public License as published  by the Free Soft- --
-- ware  Foundation;  either version 2,  or (at your option) any later ver- --
-- sion. GNARL is distributed in the hope that it will be useful, but WITH- --
-- OUT ANY WARRANTY;  without even the  implied warranty of MERCHANTABILITY --
-- or FITNESS FOR A PARTICULAR PURPOSE.  See the GNU General Public License --
-- for  more details.  You should have  received  a copy of the GNU General --
-- Public License  distributed with GNARL; see file COPYING.  If not, write --
-- to  the  Free Software Foundation,  51  Franklin  Street,  Fifth  Floor, --
-- Boston, MA 02110-1301, USA.                                              --
--                                                                          --
-- As a special exception,  if other files  instantiate  generics from this --
-- unit, or you link  this unit with other files  to produce an executable, --
-- this  unit  does not  by itself cause  the resulting  executable  to  be --
-- covered  by the  GNU  General  Public  License.  This exception does not --
-- however invalidate  any other reasons why  the executable file  might be --
-- covered by the  GNU Public License.                                      --
--                                                                          --
-- GNARL was developed by the GNARL team at Florida State University.       --
-- Extensive contributions were provided by Ada Core Technologies, Inc.     --
--                                                                          --
------------------------------------------------------------------------------

--  This package provides a limited binding to the VxWorks API
--  In particular, it interfaces with the VxWorks hardware interrupt
--  facilities, allowing the use of low-latency direct-vectored
--  interrupt handlers. Note that such handlers have a variety of
--  restrictions regarding system calls and language constructs. In particular,
--  the use of exception handlers and functions returning variable-length
--  objects cannot be used. Less restrictive, but higher-latency handlers can
--  be written using Ada protected procedures, Ada 83 style interrupt entries,
--  or by signalling an Ada task from within an interrupt handler using a
--  binary semaphore as described in the VxWorks Programmer's Manual.
--
--  For complete documentation of the operations in this package, please
--  consult the VxWorks Programmer's Manual and VxWorks Reference Manual.
<<<<<<< HEAD
=======

pragma Warnings (Off, "*foreign convention*");
pragma Warnings (Off, "*add Convention pragma*");
--  These are temporary pragmas to supress warnings about mismatching
--  conventions, which will be a problem when we get rid of trampolines ???
>>>>>>> 751ff693

with System.VxWorks;

package Interfaces.VxWorks is
   pragma Preelaborate;

   ------------------------------------------------------------------------
   --  Here is a complete example that shows how to handle the Interrupt 0x14
   --  with a direct-vectored interrupt handler in Ada using this package:

   --  with Interfaces.VxWorks; use Interfaces.VxWorks;
   --  with System;
   --
   --  package P is
   --
   --     Count : Integer;
   --     pragma Atomic (Count);
   --
   --     Level : constant := 1;
   --     --  Interrupt level used by this example
   --
   --     procedure Handler (parameter : System.Address);
   --
   --  end P;
   --
   --  package body P is
   --
   --     procedure Handler (parameter : System.Address) is
   --        S : STATUS;
   --     begin
   --        Count := Count + 1;
   --        logMsg ("received an interrupt" & ASCII.LF & ASCII.Nul);
   --
   --        --  Acknowledge VME interrupt
   --        S := sysBusIntAck (intLevel => Level);
   --     end Handler;
   --  end P;
   --
   --  with Interfaces.VxWorks; use Interfaces.VxWorks;
   --  with Ada.Text_IO; use Ada.Text_IO;
   --
   --  with P; use P;
   --  procedure Useint is
   --     --  Be sure to use a reasonable interrupt number for the target
   --     --  board!
   --     --  This one is the unused VME graphics interrupt on the PPC MV2604
   --     Interrupt : constant := 16#14#;
   --
   --     task T;
   --
   --     S : STATUS;
   --
   --     task body T is
   --     begin
   --        loop
   --           Put_Line ("Generating an interrupt...");
   --           delay 1.0;
   --
   --           --  Generate VME interrupt, using interrupt number
   --           S := sysBusIntGen (1, Interrupt);
   --        end loop;
   --     end T;
   --
   --  begin
   --     S := sysIntEnable (intLevel => Level);
   --     S := intConnect (INUM_TO_IVEC (Interrupt), handler'Access);
   --
   --     loop
   --        delay 2.0;
   --        Put_Line ("value of count:" & P.Count'Img);
   --     end loop;
   --  end Useint;
   -------------------------------------

   subtype int is Integer;

   type STATUS is new int;
   --  Equivalent of the C type STATUS

   OK    : constant STATUS := 0;
   ERROR : constant STATUS := -1;

   type VOIDFUNCPTR is access procedure (parameter : System.Address);
   type Interrupt_Vector is new System.Address;
   type Exception_Vector is new System.Address;

   function intConnect
     (vector    : Interrupt_Vector;
      handler   : VOIDFUNCPTR;
      parameter : System.Address := System.Null_Address) return STATUS;
   --  Binding to the C routine intConnect. Use this to set up an
   --  user handler. The routine generates a wrapper around the user
   --  handler to save and restore context

   function intContext return int;
   --  Binding to the C routine intContext. This function returns 1 only
   --  if the current execution state is in interrupt context.

   function intVecGet
     (Vector : Interrupt_Vector) return VOIDFUNCPTR;
   --  Binding to the C routine intVecGet. Use this to get the
   --  existing handler for later restoral

   procedure intVecSet
     (Vector  : Interrupt_Vector;
      Handler : VOIDFUNCPTR);
   --  Binding to the C routine intVecSet. Use this to restore a
   --  handler obtained using intVecGet

   function INUM_TO_IVEC (intNum : int) return Interrupt_Vector;
   --  Equivalent to the C macro INUM_TO_IVEC used to convert an interrupt
   --  number to an interrupt vector

   function sysIntEnable (intLevel : int) return STATUS;
   --  Binding to the C routine sysIntEnable

   function sysIntDisable (intLevel : int) return STATUS;
   --  Binding to the C routine sysIntDisable

   function sysBusIntAck (intLevel : int) return STATUS;
   --  Binding to the C routine sysBusIntAck

   function sysBusIntGen (intLevel : int; Intnum : int) return STATUS;
   --  Binding to the C routine sysBusIntGen. Note that the T2
   --  documentation implies that a vector address is the proper
   --  argument - it's not. The interrupt number in the range
   --  0 .. 255 (for 68K and PPC) is the correct agument.

   procedure logMsg
     (fmt : String; arg1, arg2, arg3, arg4, arg5, arg6 : int := 0);
   --  Binding to the C routine logMsg. Note that it is the caller's
   --  responsibility to ensure that fmt is a null-terminated string
   --  (e.g logMsg ("Interrupt" & ASCII.NUL))

   type FP_CONTEXT is private;
   --  Floating point context save and restore. Handlers using floating
   --  point must be bracketed with these calls. The pFpContext parameter
   --  should be an object of type FP_CONTEXT that is
   --  declared local to the handler.

   procedure fppRestore (pFpContext : in out FP_CONTEXT);
   --  Restore floating point context

   procedure fppSave (pFpContext : in out FP_CONTEXT);
   --  Save floating point context

private

   type FP_CONTEXT is new System.VxWorks.FP_CONTEXT;
   --  Target-dependent floating point context type

   pragma Import (C, intConnect, "intConnect");
   pragma Import (C, intContext, "intContext");
   pragma Import (C, intVecGet, "intVecGet");
   pragma Import (C, intVecSet, "intVecSet");
   pragma Import (C, INUM_TO_IVEC, "__gnat_inum_to_ivec");
   pragma Import (C, sysIntEnable, "sysIntEnable");
   pragma Import (C, sysIntDisable, "sysIntDisable");
   pragma Import (C, sysBusIntAck, "sysBusIntAck");
   pragma Import (C, sysBusIntGen, "sysBusIntGen");
   pragma Import (C, logMsg, "logMsg");
   pragma Import (C, fppRestore, "fppRestore");
   pragma Import (C, fppSave, "fppSave");
end Interfaces.VxWorks;<|MERGE_RESOLUTION|>--- conflicted
+++ resolved
@@ -6,11 +6,7 @@
 --                                                                          --
 --                                   S p e c                                --
 --                                                                          --
-<<<<<<< HEAD
---                     Copyright (C) 1999-2005, AdaCore                     --
-=======
 --                     Copyright (C) 1999-2007, AdaCore                     --
->>>>>>> 751ff693
 --                                                                          --
 -- GNARL is free software; you can  redistribute it  and/or modify it under --
 -- terms of the  GNU General Public License as published  by the Free Soft- --
@@ -48,14 +44,11 @@
 --
 --  For complete documentation of the operations in this package, please
 --  consult the VxWorks Programmer's Manual and VxWorks Reference Manual.
-<<<<<<< HEAD
-=======
 
 pragma Warnings (Off, "*foreign convention*");
 pragma Warnings (Off, "*add Convention pragma*");
 --  These are temporary pragmas to supress warnings about mismatching
 --  conventions, which will be a problem when we get rid of trampolines ???
->>>>>>> 751ff693
 
 with System.VxWorks;
 

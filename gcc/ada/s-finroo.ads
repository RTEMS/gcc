------------------------------------------------------------------------------
--                                                                          --
--                         GNAT COMPILER COMPONENTS                         --
--                                                                          --
--                S Y S T E M . F I N A L I Z A T I O N _ R O O T           --
--                                                                          --
--                                 S p e c                                  --
--                                                                          --
<<<<<<< HEAD
--          Copyright (C) 1992-2006, Free Software Foundation, Inc.         --
=======
--          Copyright (C) 1992-2007, Free Software Foundation, Inc.         --
>>>>>>> 60a98cce
--                                                                          --
-- GNAT is free software;  you can  redistribute it  and/or modify it under --
-- terms of the  GNU General Public License as published  by the Free Soft- --
-- ware  Foundation;  either version 2,  or (at your option) any later ver- --
-- sion.  GNAT is distributed in the hope that it will be useful, but WITH- --
-- OUT ANY WARRANTY;  without even the  implied warranty of MERCHANTABILITY --
-- or FITNESS FOR A PARTICULAR PURPOSE.  See the GNU General Public License --
-- for  more details.  You should have  received  a copy of the GNU General --
-- Public License  distributed with GNAT;  see file COPYING.  If not, write --
-- to  the  Free Software Foundation,  51  Franklin  Street,  Fifth  Floor, --
-- Boston, MA 02110-1301, USA.                                              --
--                                                                          --
-- As a special exception,  if other files  instantiate  generics from this --
-- unit, or you link  this unit with other files  to produce an executable, --
-- this  unit  does not  by itself cause  the resulting  executable  to  be --
-- covered  by the  GNU  General  Public  License.  This exception does not --
-- however invalidate  any other reasons why  the executable file  might be --
-- covered by the  GNU Public License.                                      --
--                                                                          --
-- GNAT was originally developed  by the GNAT team at  New York University. --
-- Extensive contributions were provided by Ada Core Technologies Inc.      --
--                                                                          --
------------------------------------------------------------------------------

--  This unit provides the basic support for controlled (finalizable) types

with Ada.Streams;
with Ada.Unchecked_Conversion;

package System.Finalization_Root is
   pragma Preelaborate;

   type Root_Controlled is tagged;

   type Finalizable_Ptr is access all Root_Controlled'Class;

   function To_Finalizable_Ptr is
     new Ada.Unchecked_Conversion (Address, Finalizable_Ptr);

   function To_Addr is
     new Ada.Unchecked_Conversion (Finalizable_Ptr, Address);

   type Empty_Root_Controlled is abstract tagged null record;
   --  Just for the sake of Controlled equality (see Ada.Finalization)

   type Root_Controlled is new Empty_Root_Controlled with record
      Prev, Next : Finalizable_Ptr;
   end record;
   subtype Finalizable is Root_Controlled'Class;

   procedure Initialize (Object : in out Root_Controlled);
   procedure Finalize   (Object : in out Root_Controlled);
   procedure Adjust     (Object : in out Root_Controlled);

<<<<<<< HEAD
   procedure Write
     (Stream : not null access Ada.Streams.Root_Stream_Type'Class;
      Item   : Root_Controlled);

   procedure Read
     (Stream : not null access Ada.Streams.Root_Stream_Type'Class;
      Item   : out Root_Controlled);
=======
   --  Stream-oriented attibutes for Root_Controlled. These must be empty so
   --  as to not copy the finalization chain pointers. They are declared in
   --  a nested package so that they do not create primitive operations of
   --  Root_Controlled. Otherwise this would add unwanted primitives to (the
   --  full view of) Ada.Finalization.Limited_Controlled, which would cause
   --  trouble in cases where a limited controlled type is used as the
   --  designated type of a remote access-to-classwide type.

   package Stream_Attributes is

      procedure Write
        (Stream : not null access Ada.Streams.Root_Stream_Type'Class;
         Item   : Root_Controlled) is null;

      procedure Read
        (Stream : not null access Ada.Streams.Root_Stream_Type'Class;
         Item   : out Root_Controlled) is null;

   end Stream_Attributes;

   for Root_Controlled'Read use Stream_Attributes.Read;
   for Root_Controlled'Write use Stream_Attributes.Write;
>>>>>>> 60a98cce

end System.Finalization_Root;<|MERGE_RESOLUTION|>--- conflicted
+++ resolved
@@ -6,11 +6,7 @@
 --                                                                          --
 --                                 S p e c                                  --
 --                                                                          --
-<<<<<<< HEAD
---          Copyright (C) 1992-2006, Free Software Foundation, Inc.         --
-=======
 --          Copyright (C) 1992-2007, Free Software Foundation, Inc.         --
->>>>>>> 60a98cce
 --                                                                          --
 -- GNAT is free software;  you can  redistribute it  and/or modify it under --
 -- terms of the  GNU General Public License as published  by the Free Soft- --
@@ -65,15 +61,6 @@
    procedure Finalize   (Object : in out Root_Controlled);
    procedure Adjust     (Object : in out Root_Controlled);
 
-<<<<<<< HEAD
-   procedure Write
-     (Stream : not null access Ada.Streams.Root_Stream_Type'Class;
-      Item   : Root_Controlled);
-
-   procedure Read
-     (Stream : not null access Ada.Streams.Root_Stream_Type'Class;
-      Item   : out Root_Controlled);
-=======
    --  Stream-oriented attibutes for Root_Controlled. These must be empty so
    --  as to not copy the finalization chain pointers. They are declared in
    --  a nested package so that they do not create primitive operations of
@@ -96,6 +83,5 @@
 
    for Root_Controlled'Read use Stream_Attributes.Read;
    for Root_Controlled'Write use Stream_Attributes.Write;
->>>>>>> 60a98cce
 
 end System.Finalization_Root;
------------------------------------------------------------------------------
--                                                                          --
--                         GNAT RUN-TIME COMPONENTS                         --
--                                                                          --
--                     S Y S T E M . D I R E C T _ I O                      --
--                                                                          --
--                                 B o d y                                  --
--                                                                          --
<<<<<<< HEAD
--          Copyright (C) 1992-2006, Free Software Foundation, Inc.         --
=======
--          Copyright (C) 1992-2007, Free Software Foundation, Inc.         --
>>>>>>> 751ff693
--                                                                          --
-- GNAT is free software;  you can  redistribute it  and/or modify it under --
-- terms of the  GNU General Public License as published  by the Free Soft- --
-- ware  Foundation;  either version 2,  or (at your option) any later ver- --
-- sion.  GNAT is distributed in the hope that it will be useful, but WITH- --
-- OUT ANY WARRANTY;  without even the  implied warranty of MERCHANTABILITY --
-- or FITNESS FOR A PARTICULAR PURPOSE.  See the GNU General Public License --
-- for  more details.  You should have  received  a copy of the GNU General --
-- Public License  distributed with GNAT;  see file COPYING.  If not, write --
-- to  the  Free Software Foundation,  51  Franklin  Street,  Fifth  Floor, --
-- Boston, MA 02110-1301, USA.                                              --
--                                                                          --
-- As a special exception,  if other files  instantiate  generics from this --
-- unit, or you link  this unit with other files  to produce an executable, --
-- this  unit  does not  by itself cause  the resulting  executable  to  be --
-- covered  by the  GNU  General  Public  License.  This exception does not --
-- however invalidate  any other reasons why  the executable file  might be --
-- covered by the  GNU Public License.                                      --
--                                                                          --
-- GNAT was originally developed  by the GNAT team at  New York University. --
-- Extensive contributions were provided by Ada Core Technologies Inc.      --
--                                                                          --
------------------------------------------------------------------------------

with Ada.IO_Exceptions;      use Ada.IO_Exceptions;
with Interfaces.C_Streams;   use Interfaces.C_Streams;
with System;                 use System;
with System.CRTL;
with System.File_IO;
with System.Soft_Links;
with Ada.Unchecked_Deallocation;

package body System.Direct_IO is

   package FIO renames System.File_IO;
   package SSL renames System.Soft_Links;

   subtype AP is FCB.AFCB_Ptr;
   use type FCB.Shared_Status_Type;

   use type System.CRTL.long;
   use type System.CRTL.size_t;

   -----------------------
   -- Local Subprograms --
   -----------------------

   procedure Set_Position (File : File_Type);
   --  Sets file position pointer according to value of current index

   -------------------
   -- AFCB_Allocate --
   -------------------

   function AFCB_Allocate (Control_Block : Direct_AFCB) return FCB.AFCB_Ptr is
      pragma Unreferenced (Control_Block);

   begin
      return new Direct_AFCB;
   end AFCB_Allocate;

   ----------------
   -- AFCB_Close --
   ----------------

   --  No special processing required for Direct_IO close

<<<<<<< HEAD
   procedure AFCB_Close (File : access Direct_AFCB) is
=======
   procedure AFCB_Close (File : not null access Direct_AFCB) is
>>>>>>> 751ff693
      pragma Unreferenced (File);

   begin
      null;
   end AFCB_Close;

   ---------------
   -- AFCB_Free --
   ---------------

   procedure AFCB_Free (File : not null access Direct_AFCB) is

      type FCB_Ptr is access all Direct_AFCB;

      FT : FCB_Ptr := FCB_Ptr (File);

      procedure Free is new
        Ada.Unchecked_Deallocation (Direct_AFCB, FCB_Ptr);

   begin
      Free (FT);
   end AFCB_Free;

   ------------
   -- Create --
   ------------

   procedure Create
     (File : in out File_Type;
      Mode : FCB.File_Mode := FCB.Inout_File;
      Name : String := "";
      Form : String := "")
   is
      Dummy_File_Control_Block : Direct_AFCB;
      pragma Warnings (Off, Dummy_File_Control_Block);
      --  Yes, we know this is never assigned a value, only the tag
      --  is used for dispatching purposes, so that's expected.

   begin
      FIO.Open (File_Ptr  => AP (File),
                Dummy_FCB => Dummy_File_Control_Block,
                Mode      => Mode,
                Name      => Name,
                Form      => Form,
                Amethod   => 'D',
                Creat     => True,
                Text      => False);
   end Create;

   -----------------
   -- End_Of_File --
   -----------------

   function End_Of_File (File : File_Type) return Boolean is
   begin
      FIO.Check_Read_Status (AP (File));
      return Count (File.Index) > Size (File);
   end End_Of_File;

   -----------
   -- Index --
   -----------

   function Index (File : File_Type) return Positive_Count is
   begin
      FIO.Check_File_Open (AP (File));
      return Count (File.Index);
   end Index;

   ----------
   -- Open --
   ----------

   procedure Open
     (File : in out File_Type;
      Mode : FCB.File_Mode;
      Name : String;
      Form : String := "")
   is
      Dummy_File_Control_Block : Direct_AFCB;
      pragma Warnings (Off, Dummy_File_Control_Block);
      --  Yes, we know this is never assigned a value, only the tag
      --  is used for dispatching purposes, so that's expected.

   begin
      FIO.Open (File_Ptr  => AP (File),
                Dummy_FCB => Dummy_File_Control_Block,
                Mode      => Mode,
                Name      => Name,
                Form      => Form,
                Amethod   => 'D',
                Creat     => False,
                Text      => False);
   end Open;

   ----------
   -- Read --
   ----------

   procedure Read
     (File : File_Type;
      Item : Address;
      Size : Interfaces.C_Streams.size_t;
      From : Positive_Count)
   is
   begin
      Set_Index (File, From);
      Read (File, Item, Size);
   end Read;

   procedure Read
     (File : File_Type;
      Item : Address;
      Size : Interfaces.C_Streams.size_t)
   is
   begin
      FIO.Check_Read_Status (AP (File));

      --  If last operation was not a read, or if in file sharing mode,
      --  then reset the physical pointer of the file to match the index
      --  We lock out task access over the two operations in this case.

      if File.Last_Op /= Op_Read
        or else File.Shared_Status = FCB.Yes
      then
         if End_Of_File (File) then
            raise End_Error;
         end if;

         Locked_Processing : begin
            SSL.Lock_Task.all;
            Set_Position (File);
            FIO.Read_Buf (AP (File), Item, Size);
            SSL.Unlock_Task.all;

         exception
            when others =>
               SSL.Unlock_Task.all;
               raise;
         end Locked_Processing;

      else
         FIO.Read_Buf (AP (File), Item, Size);
      end if;

      File.Index := File.Index + 1;

      --  Set last operation to read, unless we did not read a full record
      --  (happens with the variant record case) in which case we set the
      --  last operation as other, to force the file position to be reset
      --  on the next read.

      if File.Bytes = Size then
         File.Last_Op := Op_Read;
      else
         File.Last_Op := Op_Other;
      end if;
   end Read;

   --  The following is the required overriding for Stream.Read, which is
   --  not used, since we do not do Stream operations on Direct_IO files.

   procedure Read
     (File : in out Direct_AFCB;
      Item : out Ada.Streams.Stream_Element_Array;
      Last : out Ada.Streams.Stream_Element_Offset)
   is
   begin
      raise Program_Error;
   end Read;

   -----------
   -- Reset --
   -----------

   procedure Reset (File : in out File_Type; Mode : FCB.File_Mode) is
   begin
      FIO.Reset (AP (File), Mode);
      File.Index := 1;
      File.Last_Op := Op_Read;
   end Reset;

   procedure Reset (File : in out File_Type) is
   begin
      FIO.Reset (AP (File));
      File.Index := 1;
      File.Last_Op := Op_Read;
   end Reset;

   ---------------
   -- Set_Index --
   ---------------

   procedure Set_Index (File : File_Type; To : Positive_Count) is
   begin
      FIO.Check_File_Open (AP (File));
      File.Index := Count (To);
      File.Last_Op := Op_Other;
   end Set_Index;

   ------------------
   -- Set_Position --
   ------------------

   procedure Set_Position (File : File_Type) is
   begin
      if fseek
           (File.Stream, long (File.Bytes) *
              long (File.Index - 1), SEEK_SET) /= 0
      then
         raise Use_Error;
      end if;
   end Set_Position;

   ----------
   -- Size --
   ----------

   function Size (File : File_Type) return Count is
   begin
      FIO.Check_File_Open (AP (File));
      File.Last_Op := Op_Other;

      if fseek (File.Stream, 0, SEEK_END) /= 0 then
         raise Device_Error;
      end if;

      return Count (ftell (File.Stream) / long (File.Bytes));
   end Size;

   -----------
   -- Write --
   -----------

   procedure Write
     (File   : File_Type;
      Item   : Address;
      Size   : Interfaces.C_Streams.size_t;
      Zeroes : System.Storage_Elements.Storage_Array)

   is
      procedure Do_Write;
      --  Do the actual write

      --------------
      -- Do_Write --
      --------------

      procedure Do_Write is
      begin
         FIO.Write_Buf (AP (File), Item, Size);

         --  If we did not write the whole record (happens with the variant
         --  record case), then fill out the rest of the record with zeroes.
         --  This is cleaner in any case, and is required for the last
         --  record, since otherwise the length of the file is wrong.

         if File.Bytes > Size then
            FIO.Write_Buf (AP (File), Zeroes'Address, File.Bytes - Size);
         end if;
      end Do_Write;

   --  Start of processing for Write

   begin
      FIO.Check_Write_Status (AP (File));

      --  If last operation was not a write, or if in file sharing mode,
      --  then reset the physical pointer of the file to match the index
      --  We lock out task access over the two operations in this case.

      if File.Last_Op /= Op_Write
        or else File.Shared_Status = FCB.Yes
      then
         Locked_Processing : begin
            SSL.Lock_Task.all;
            Set_Position (File);
            Do_Write;
            SSL.Unlock_Task.all;

         exception
            when others =>
               SSL.Unlock_Task.all;
               raise;
         end Locked_Processing;

      else
         Do_Write;
      end if;

      File.Index := File.Index + 1;

      --  Set last operation to write, unless we did not read a full record
      --  (happens with the variant record case) in which case we set the
      --  last operation as other, to force the file position to be reset
      --  on the next write.

      if File.Bytes = Size then
         File.Last_Op := Op_Write;
      else
         File.Last_Op := Op_Other;
      end if;
   end Write;

   --  The following is the required overriding for Stream.Write, which is
   --  not used, since we do not do Stream operations on Direct_IO files.

   procedure Write
     (File : in out Direct_AFCB;
      Item : Ada.Streams.Stream_Element_Array)
   is
   begin
      raise Program_Error;
   end Write;

end System.Direct_IO;<|MERGE_RESOLUTION|>--- conflicted
+++ resolved
@@ -6,11 +6,7 @@
 --                                                                          --
 --                                 B o d y                                  --
 --                                                                          --
-<<<<<<< HEAD
---          Copyright (C) 1992-2006, Free Software Foundation, Inc.         --
-=======
 --          Copyright (C) 1992-2007, Free Software Foundation, Inc.         --
->>>>>>> 751ff693
 --                                                                          --
 -- GNAT is free software;  you can  redistribute it  and/or modify it under --
 -- terms of the  GNU General Public License as published  by the Free Soft- --
@@ -78,11 +74,7 @@
 
    --  No special processing required for Direct_IO close
 
-<<<<<<< HEAD
-   procedure AFCB_Close (File : access Direct_AFCB) is
-=======
    procedure AFCB_Close (File : not null access Direct_AFCB) is
->>>>>>> 751ff693
       pragma Unreferenced (File);
 
    begin

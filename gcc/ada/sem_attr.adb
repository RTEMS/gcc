------------------------------------------------------------------------------
--                                                                          --
--                         GNAT COMPILER COMPONENTS                         --
--                                                                          --
--                             S E M _ A T T R                              --
--                                                                          --
--                                 B o d y                                  --
--                                                                          --
<<<<<<< HEAD
--          Copyright (C) 1992-2005, Free Software Foundation, Inc.         --
=======
--          Copyright (C) 1992-2006, Free Software Foundation, Inc.         --
>>>>>>> c355071f
--                                                                          --
-- GNAT is free software;  you can  redistribute it  and/or modify it under --
-- terms of the  GNU General Public License as published  by the Free Soft- --
-- ware  Foundation;  either version 2,  or (at your option) any later ver- --
-- sion.  GNAT is distributed in the hope that it will be useful, but WITH- --
-- OUT ANY WARRANTY;  without even the  implied warranty of MERCHANTABILITY --
-- or FITNESS FOR A PARTICULAR PURPOSE.  See the GNU General Public License --
-- for  more details.  You should have  received  a copy of the GNU General --
-- Public License  distributed with GNAT;  see file COPYING.  If not, write --
-- to  the  Free Software Foundation,  51  Franklin  Street,  Fifth  Floor, --
-- Boston, MA 02110-1301, USA.                                              --
--                                                                          --
-- GNAT was originally developed  by the GNAT team at  New York University. --
-- Extensive contributions were provided by Ada Core Technologies Inc.      --
--                                                                          --
------------------------------------------------------------------------------

with Ada.Characters.Latin_1; use Ada.Characters.Latin_1;

with Atree;    use Atree;
with Checks;   use Checks;
with Einfo;    use Einfo;
with Errout;   use Errout;
with Eval_Fat;
<<<<<<< HEAD
=======
with Exp_Dist; use Exp_Dist;
>>>>>>> c355071f
with Exp_Util; use Exp_Util;
with Expander; use Expander;
with Freeze;   use Freeze;
with Lib;      use Lib;
with Lib.Xref; use Lib.Xref;
with Namet;    use Namet;
with Nlists;   use Nlists;
with Nmake;    use Nmake;
with Opt;      use Opt;
with Restrict; use Restrict;
with Rident;   use Rident;
with Rtsfind;  use Rtsfind;
with Sdefault; use Sdefault;
with Sem;      use Sem;
with Sem_Cat;  use Sem_Cat;
with Sem_Ch6;  use Sem_Ch6;
with Sem_Ch8;  use Sem_Ch8;
with Sem_Dist; use Sem_Dist;
with Sem_Eval; use Sem_Eval;
with Sem_Res;  use Sem_Res;
with Sem_Type; use Sem_Type;
with Sem_Util; use Sem_Util;
with Stand;    use Stand;
with Sinfo;    use Sinfo;
with Sinput;   use Sinput;
<<<<<<< HEAD
with Stand;
=======
>>>>>>> c355071f
with Stringt;  use Stringt;
with Targparm; use Targparm;
with Ttypes;   use Ttypes;
with Ttypef;   use Ttypef;
with Tbuild;   use Tbuild;
with Uintp;    use Uintp;
with Urealp;   use Urealp;

package body Sem_Attr is

   True_Value  : constant Uint := Uint_1;
   False_Value : constant Uint := Uint_0;
   --  Synonyms to be used when these constants are used as Boolean values

   Bad_Attribute : exception;
   --  Exception raised if an error is detected during attribute processing,
   --  used so that we can abandon the processing so we don't run into
   --  trouble with cascaded errors.

   --  The following array is the list of attributes defined in the Ada 83 RM

   Attribute_83 : constant Attribute_Class_Array := Attribute_Class_Array'(
      Attribute_Address           |
      Attribute_Aft               |
      Attribute_Alignment         |
      Attribute_Base              |
      Attribute_Callable          |
      Attribute_Constrained       |
      Attribute_Count             |
      Attribute_Delta             |
      Attribute_Digits            |
      Attribute_Emax              |
      Attribute_Epsilon           |
      Attribute_First             |
      Attribute_First_Bit         |
      Attribute_Fore              |
      Attribute_Image             |
      Attribute_Large             |
      Attribute_Last              |
      Attribute_Last_Bit          |
      Attribute_Leading_Part      |
      Attribute_Length            |
      Attribute_Machine_Emax      |
      Attribute_Machine_Emin      |
      Attribute_Machine_Mantissa  |
      Attribute_Machine_Overflows |
      Attribute_Machine_Radix     |
      Attribute_Machine_Rounds    |
      Attribute_Mantissa          |
      Attribute_Pos               |
      Attribute_Position          |
      Attribute_Pred              |
      Attribute_Range             |
      Attribute_Safe_Emax         |
      Attribute_Safe_Large        |
      Attribute_Safe_Small        |
      Attribute_Size              |
      Attribute_Small             |
      Attribute_Storage_Size      |
      Attribute_Succ              |
      Attribute_Terminated        |
      Attribute_Val               |
      Attribute_Value             |
      Attribute_Width             => True,
      others                      => False);

   -----------------------
   -- Local_Subprograms --
   -----------------------

   procedure Eval_Attribute (N : Node_Id);
   --  Performs compile time evaluation of attributes where possible, leaving
   --  the Is_Static_Expression/Raises_Constraint_Error flags appropriately
   --  set, and replacing the node with a literal node if the value can be
   --  computed at compile time. All static attribute references are folded,
   --  as well as a number of cases of non-static attributes that can always
   --  be computed at compile time (e.g. floating-point model attributes that
   --  are applied to non-static subtypes). Of course in such cases, the
   --  Is_Static_Expression flag will not be set on the resulting literal.
   --  Note that the only required action of this procedure is to catch the
   --  static expression cases as described in the RM. Folding of other cases
   --  is done where convenient, but some additional non-static folding is in
   --  N_Expand_Attribute_Reference in cases where this is more convenient.

   function Is_Anonymous_Tagged_Base
     (Anon : Entity_Id;
      Typ  : Entity_Id)
      return Boolean;
   --  For derived tagged types that constrain parent discriminants we build
   --  an anonymous unconstrained base type. We need to recognize the relation
   --  between the two when analyzing an access attribute for a constrained
   --  component, before the full declaration for Typ has been analyzed, and
   --  where therefore the prefix of the attribute does not match the enclosing
   --  scope.

   -----------------------
   -- Analyze_Attribute --
   -----------------------

   procedure Analyze_Attribute (N : Node_Id) is
      Loc     : constant Source_Ptr   := Sloc (N);
      Aname   : constant Name_Id      := Attribute_Name (N);
      P       : constant Node_Id      := Prefix (N);
      Exprs   : constant List_Id      := Expressions (N);
      Attr_Id : constant Attribute_Id := Get_Attribute_Id (Aname);
      E1      : Node_Id;
      E2      : Node_Id;

      P_Type : Entity_Id;
      --  Type of prefix after analysis

      P_Base_Type : Entity_Id;
      --  Base type of prefix after analysis

      -----------------------
      -- Local Subprograms --
      -----------------------

      procedure Analyze_Access_Attribute;
      --  Used for Access, Unchecked_Access, Unrestricted_Access attributes.
      --  Internally, Id distinguishes which of the three cases is involved.

      procedure Check_Array_Or_Scalar_Type;
      --  Common procedure used by First, Last, Range attribute to check
      --  that the prefix is a constrained array or scalar type, or a name
      --  of an array object, and that an argument appears only if appropriate
      --  (i.e. only in the array case).

      procedure Check_Array_Type;
      --  Common semantic checks for all array attributes. Checks that the
      --  prefix is a constrained array type or the name of an array object.
      --  The error message for non-arrays is specialized appropriately.

      procedure Check_Asm_Attribute;
      --  Common semantic checks for Asm_Input and Asm_Output attributes

      procedure Check_Component;
      --  Common processing for Bit_Position, First_Bit, Last_Bit, and
      --  Position. Checks prefix is an appropriate selected component.

      procedure Check_Decimal_Fixed_Point_Type;
      --  Check that prefix of attribute N is a decimal fixed-point type

      procedure Check_Dereference;
      --  If the prefix of attribute is an object of an access type, then
      --  introduce an explicit deference, and adjust P_Type accordingly.

      procedure Check_Discrete_Type;
      --  Verify that prefix of attribute N is a discrete type

      procedure Check_E0;
      --  Check that no attribute arguments are present

      procedure Check_Either_E0_Or_E1;
      --  Check that there are zero or one attribute arguments present

      procedure Check_E1;
      --  Check that exactly one attribute argument is present

      procedure Check_E2;
      --  Check that two attribute arguments are present

      procedure Check_Enum_Image;
      --  If the prefix type is an enumeration type, set all its literals
      --  as referenced, since the image function could possibly end up
      --  referencing any of the literals indirectly.

      procedure Check_Fixed_Point_Type;
      --  Verify that prefix of attribute N is a fixed type

      procedure Check_Fixed_Point_Type_0;
      --  Verify that prefix of attribute N is a fixed type and that
      --  no attribute expressions are present

      procedure Check_Floating_Point_Type;
      --  Verify that prefix of attribute N is a float type

      procedure Check_Floating_Point_Type_0;
      --  Verify that prefix of attribute N is a float type and that
      --  no attribute expressions are present

      procedure Check_Floating_Point_Type_1;
      --  Verify that prefix of attribute N is a float type and that
      --  exactly one attribute expression is present

      procedure Check_Floating_Point_Type_2;
      --  Verify that prefix of attribute N is a float type and that
      --  two attribute expressions are present

      procedure Legal_Formal_Attribute;
      --  Common processing for attributes Definite, Has_Access_Values,
      --  and Has_Discriminants

      procedure Check_Integer_Type;
      --  Verify that prefix of attribute N is an integer type

      procedure Check_Library_Unit;
      --  Verify that prefix of attribute N is a library unit

      procedure Check_Modular_Integer_Type;
      --  Verify that prefix of attribute N is a modular integer type

      procedure Check_Not_Incomplete_Type;
      --  Check that P (the prefix of the attribute) is not an incomplete
      --  type or a private type for which no full view has been given.

      procedure Check_Object_Reference (P : Node_Id);
      --  Check that P (the prefix of the attribute) is an object reference

      procedure Check_Program_Unit;
      --  Verify that prefix of attribute N is a program unit

      procedure Check_Real_Type;
      --  Verify that prefix of attribute N is fixed or float type

      procedure Check_Scalar_Type;
      --  Verify that prefix of attribute N is a scalar type

      procedure Check_Standard_Prefix;
      --  Verify that prefix of attribute N is package Standard

      procedure Check_Stream_Attribute (Nam : TSS_Name_Type);
      --  Validity checking for stream attribute. Nam is the TSS name of the
      --  corresponding possible defined attribute function (e.g. for the
      --  Read attribute, Nam will be TSS_Stream_Read).

      procedure Check_Task_Prefix;
      --  Verify that prefix of attribute N is a task or task type

      procedure Check_Type;
      --  Verify that the prefix of attribute N is a type

      procedure Check_Unit_Name (Nod : Node_Id);
      --  Check that Nod is of the form of a library unit name, i.e that
      --  it is an identifier, or a selected component whose prefix is
      --  itself of the form of a library unit name. Note that this is
      --  quite different from Check_Program_Unit, since it only checks
      --  the syntactic form of the name, not the semantic identity. This
      --  is because it is used with attributes (Elab_Body, Elab_Spec, and
      --  UET_Address) which can refer to non-visible unit.

      procedure Error_Attr (Msg : String; Error_Node : Node_Id);
      pragma No_Return (Error_Attr);
      procedure Error_Attr;
      pragma No_Return (Error_Attr);
      --  Posts error using Error_Msg_N at given node, sets type of attribute
      --  node to Any_Type, and then raises Bad_Attribute to avoid any further
      --  semantic processing. The message typically contains a % insertion
      --  character which is replaced by the attribute name. The call with
      --  no arguments is used when the caller has already generated the
      --  required error messages.

      procedure Standard_Attribute (Val : Int);
      --  Used to process attributes whose prefix is package Standard which
      --  yield values of type Universal_Integer. The attribute reference
      --  node is rewritten with an integer literal of the given value.

      procedure Unexpected_Argument (En : Node_Id);
      --  Signal unexpected attribute argument (En is the argument)

      procedure Validate_Non_Static_Attribute_Function_Call;
      --  Called when processing an attribute that is a function call to a
      --  non-static function, i.e. an attribute function that either takes
      --  non-scalar arguments or returns a non-scalar result. Verifies that
      --  such a call does not appear in a preelaborable context.

      ------------------------------
      -- Analyze_Access_Attribute --
      ------------------------------

      procedure Analyze_Access_Attribute is
         Acc_Type : Entity_Id;

         Scop : Entity_Id;
         Typ  : Entity_Id;

         function Build_Access_Object_Type (DT : Entity_Id) return Entity_Id;
         --  Build an access-to-object type whose designated type is DT,
         --  and whose Ekind is appropriate to the attribute type. The
         --  type that is constructed is returned as the result.

         procedure Build_Access_Subprogram_Type (P : Node_Id);
         --  Build an access to subprogram whose designated type is
         --  the type of the prefix. If prefix is overloaded, so it the
         --  node itself. The result is stored in Acc_Type.

         function OK_Self_Reference return Boolean;
         --  An access reference whose prefix is a type can legally appear
         --  within an aggregate, where it is obtained by expansion of
         --  a defaulted aggregate;

         ------------------------------
         -- Build_Access_Object_Type --
         ------------------------------

         function Build_Access_Object_Type (DT : Entity_Id) return Entity_Id is
            Typ : Entity_Id;

         begin
            if Aname = Name_Unrestricted_Access then
               Typ :=
                 New_Internal_Entity
                   (E_Allocator_Type, Current_Scope, Loc, 'A');
            else
               Typ :=
                 New_Internal_Entity
                   (E_Access_Attribute_Type, Current_Scope, Loc, 'A');
            end if;

            Set_Etype                     (Typ, Typ);
            Init_Size_Align               (Typ);
            Set_Is_Itype                  (Typ);
            Set_Associated_Node_For_Itype (Typ, N);
            Set_Directly_Designated_Type  (Typ, DT);
            return Typ;
         end Build_Access_Object_Type;

         ----------------------------------
         -- Build_Access_Subprogram_Type --
         ----------------------------------

         procedure Build_Access_Subprogram_Type (P : Node_Id) is
            Index : Interp_Index;
            It    : Interp;

            function Get_Kind (E : Entity_Id) return Entity_Kind;
            --  Distinguish between access to regular/protected subprograms

            --------------
            -- Get_Kind --
            --------------

            function Get_Kind (E : Entity_Id) return Entity_Kind is
            begin
               if Convention (E) = Convention_Protected then
                  return E_Access_Protected_Subprogram_Type;
               else
                  return E_Access_Subprogram_Type;
               end if;
            end Get_Kind;

         --  Start of processing for Build_Access_Subprogram_Type

         begin
            --  In the case of an access to subprogram, use the name of the
            --  subprogram itself as the designated type. Type-checking in
            --  this case compares the signatures of the designated types.

            Set_Etype (N, Any_Type);

            if not Is_Overloaded (P) then
               if not Is_Intrinsic_Subprogram (Entity (P)) then
                  Acc_Type :=
                    New_Internal_Entity
                      (Get_Kind (Entity (P)), Current_Scope, Loc, 'A');
                  Set_Etype (Acc_Type, Acc_Type);
                  Set_Directly_Designated_Type (Acc_Type, Entity (P));
                  Set_Etype (N, Acc_Type);
               end if;

            else
               Get_First_Interp (P, Index, It);
               while Present (It.Nam) loop
                  if not Is_Intrinsic_Subprogram (It.Nam) then
                     Acc_Type :=
                       New_Internal_Entity
                         (Get_Kind (It.Nam), Current_Scope, Loc, 'A');
                     Set_Etype (Acc_Type, Acc_Type);
                     Set_Directly_Designated_Type (Acc_Type, It.Nam);
                     Add_One_Interp (N, Acc_Type, Acc_Type);
                  end if;

                  Get_Next_Interp (Index, It);
               end loop;
            end if;

            if Etype (N) = Any_Type then
               Error_Attr ("prefix of % attribute cannot be intrinsic", P);
            end if;
         end Build_Access_Subprogram_Type;

         ----------------------
         -- OK_Self_Reference --
         ----------------------

         function OK_Self_Reference return Boolean is
            Par : Node_Id;

         begin
            Par := Parent (N);
            while Present (Par)
              and then Nkind (Par) in N_Subexpr
            loop
               exit when Nkind (Par) = N_Aggregate
                 or else Nkind (Par) = N_Extension_Aggregate;
               Par := Parent (Par);
            end loop;

            if Present (Par)
              and then
                (Nkind (Par) = N_Aggregate
                   or else Nkind (Par) = N_Extension_Aggregate)
              and then Etype (Par) = Typ
            then
               Set_Has_Self_Reference (Par);
               return True;
            else
               return False;
            end if;
         end OK_Self_Reference;

      --  Start of processing for Analyze_Access_Attribute

      begin
         Check_E0;

         if Nkind (P) = N_Character_Literal then
            Error_Attr
              ("prefix of % attribute cannot be enumeration literal", P);
         end if;

         --  Case of access to subprogram

         if Is_Entity_Name (P)
           and then Is_Overloadable (Entity (P))
         then
            --  Not allowed for nested subprograms if No_Implicit_Dynamic_Code
            --  restriction set (since in general a trampoline is required).

            if not Is_Library_Level_Entity (Entity (P)) then
               Check_Restriction (No_Implicit_Dynamic_Code, P);
            end if;

            if Is_Always_Inlined (Entity (P)) then
               Error_Attr
                 ("prefix of % attribute cannot be Inline_Always subprogram",
                  P);
            end if;

<<<<<<< HEAD
=======
            if Aname = Name_Unchecked_Access then
               Error_Attr ("attribute% cannot be applied to a subprogram", P);
            end if;

>>>>>>> c355071f
            --  Build the appropriate subprogram type

            Build_Access_Subprogram_Type (P);

            --  For unrestricted access, kill current values, since this
            --  attribute allows a reference to a local subprogram that
            --  could modify local variables to be passed out of scope

            if Aname = Name_Unrestricted_Access then
               Kill_Current_Values;
            end if;

            return;

         --  Component is an operation of a protected type

         elsif Nkind (P) = N_Selected_Component
           and then Is_Overloadable (Entity (Selector_Name (P)))
         then
            if Ekind (Entity (Selector_Name (P))) = E_Entry then
               Error_Attr ("prefix of % attribute must be subprogram", P);
            end if;

            Build_Access_Subprogram_Type (Selector_Name (P));
            return;
         end if;

         --  Deal with incorrect reference to a type, but note that some
         --  accesses are allowed: references to the current type instance,
         --  or in Ada 2005 self-referential pointer in a default-initialized
         --  aggregate.

         if Is_Entity_Name (P) then
            Typ := Entity (P);

            --  The reference may appear in an aggregate that has been expanded
            --  into a loop. Locate scope of type definition, if any.

            Scop := Current_Scope;
            while Ekind (Scop) = E_Loop loop
               Scop := Scope (Scop);
            end loop;

            if Is_Type (Typ) then

               --  OK if we are within the scope of a limited type
               --  let's mark the component as having per object constraint

               if Is_Anonymous_Tagged_Base (Scop, Typ) then
                  Typ := Scop;
                  Set_Entity (P, Typ);
                  Set_Etype  (P, Typ);
               end if;

               if Typ = Scop then
                  declare
                     Q : Node_Id := Parent (N);

                  begin
                     while Present (Q)
                       and then Nkind (Q) /= N_Component_Declaration
                     loop
                        Q := Parent (Q);
                     end loop;

                     if Present (Q) then
                        Set_Has_Per_Object_Constraint (
                          Defining_Identifier (Q), True);
                     end if;
                  end;

                  if Nkind (P) = N_Expanded_Name then
                     Error_Msg_N
                       ("current instance prefix must be a direct name", P);
                  end if;

                  --  If a current instance attribute appears within a
                  --  a component constraint it must appear alone; other
                  --  contexts (default expressions, within a task body)
                  --  are not subject to this restriction.

                  if not In_Default_Expression
                    and then not Has_Completion (Scop)
                    and then
                      Nkind (Parent (N)) /= N_Discriminant_Association
                    and then
                      Nkind (Parent (N)) /= N_Index_Or_Discriminant_Constraint
                  then
                     Error_Msg_N
                       ("current instance attribute must appear alone", N);
                  end if;

               --  OK if we are in initialization procedure for the type
               --  in question, in which case the reference to the type
               --  is rewritten as a reference to the current object.

               elsif Ekind (Scop) = E_Procedure
                 and then Is_Init_Proc (Scop)
                 and then Etype (First_Formal (Scop)) = Typ
               then
                  Rewrite (N,
                    Make_Attribute_Reference (Loc,
                      Prefix         => Make_Identifier (Loc, Name_uInit),
                      Attribute_Name => Name_Unrestricted_Access));
                  Analyze (N);
                  return;

               --  OK if a task type, this test needs sharpening up ???

               elsif Is_Task_Type (Typ) then
                  null;

               --  OK if self-reference in an aggregate in Ada 2005, and
               --  the reference comes from a copied default expression.

               elsif Ada_Version >= Ada_05
                 and then not Comes_From_Source (N)
                 and then OK_Self_Reference
               then
                  null;

               --  Otherwise we have an error case

               else
                  Error_Attr ("% attribute cannot be applied to type", P);
                  return;
               end if;
            end if;
         end if;

         --  If we fall through, we have a normal access to object case.
         --  Unrestricted_Access is legal wherever an allocator would be
         --  legal, so its Etype is set to E_Allocator. The expected type
         --  of the other attributes is a general access type, and therefore
         --  we label them with E_Access_Attribute_Type.

         if not Is_Overloaded (P) then
            Acc_Type := Build_Access_Object_Type (P_Type);
            Set_Etype (N, Acc_Type);
         else
            declare
               Index : Interp_Index;
               It    : Interp;
            begin
               Set_Etype (N, Any_Type);
               Get_First_Interp (P, Index, It);
               while Present (It.Typ) loop
                  Acc_Type := Build_Access_Object_Type (It.Typ);
                  Add_One_Interp (N, Acc_Type, Acc_Type);
                  Get_Next_Interp (Index, It);
               end loop;
            end;
         end if;

         --  If we have an access to an object, and the attribute comes
         --  from source, then set the object as potentially source modified.
         --  We do this because the resulting access pointer can be used to
         --  modify the variable, and we might not detect this, leading to
         --  some junk warnings.

         if Is_Entity_Name (P) then
            Set_Never_Set_In_Source (Entity (P), False);
         end if;

         --  Check for aliased view unless unrestricted case. We allow
         --  a nonaliased prefix when within an instance because the
         --  prefix may have been a tagged formal object, which is
         --  defined to be aliased even when the actual might not be
         --  (other instance cases will have been caught in the generic).
         --  Similarly, within an inlined body we know that the attribute
         --  is legal in the original subprogram, and therefore legal in
         --  the expansion.

         if Aname /= Name_Unrestricted_Access
           and then not Is_Aliased_View (P)
           and then not In_Instance
           and then not In_Inlined_Body
         then
            Error_Attr ("prefix of % attribute must be aliased", P);
         end if;
      end Analyze_Access_Attribute;

      --------------------------------
      -- Check_Array_Or_Scalar_Type --
      --------------------------------

      procedure Check_Array_Or_Scalar_Type is
         Index : Entity_Id;

         D : Int;
         --  Dimension number for array attributes

      begin
         --  Case of string literal or string literal subtype. These cases
         --  cannot arise from legal Ada code, but the expander is allowed
         --  to generate them. They require special handling because string
         --  literal subtypes do not have standard bounds (the whole idea
         --  of these subtypes is to avoid having to generate the bounds)

         if Ekind (P_Type) = E_String_Literal_Subtype then
            Set_Etype (N, Etype (First_Index (P_Base_Type)));
            return;

         --  Scalar types

         elsif Is_Scalar_Type (P_Type) then
            Check_Type;

            if Present (E1) then
               Error_Attr ("invalid argument in % attribute", E1);
            else
               Set_Etype (N, P_Base_Type);
               return;
            end if;

         --  The following is a special test to allow 'First to apply to
         --  private scalar types if the attribute comes from generated
         --  code. This occurs in the case of Normalize_Scalars code.

         elsif Is_Private_Type (P_Type)
           and then Present (Full_View (P_Type))
           and then Is_Scalar_Type (Full_View (P_Type))
           and then not Comes_From_Source (N)
         then
            Set_Etype (N, Implementation_Base_Type (P_Type));

         --  Array types other than string literal subtypes handled above

         else
            Check_Array_Type;

            --  We know prefix is an array type, or the name of an array
            --  object, and that the expression, if present, is static
            --  and within the range of the dimensions of the type.

            pragma Assert (Is_Array_Type (P_Type));
            Index := First_Index (P_Base_Type);

            if No (E1) then

               --  First dimension assumed

               Set_Etype (N, Base_Type (Etype (Index)));

            else
               D := UI_To_Int (Intval (E1));

               for J in 1 .. D - 1 loop
                  Next_Index (Index);
               end loop;

               Set_Etype (N, Base_Type (Etype (Index)));
               Set_Etype (E1, Standard_Integer);
            end if;
         end if;
      end Check_Array_Or_Scalar_Type;

      ----------------------
      -- Check_Array_Type --
      ----------------------

      procedure Check_Array_Type is
         D : Int;
         --  Dimension number for array attributes

      begin
         --  If the type is a string literal type, then this must be generated
         --  internally, and no further check is required on its legality.

         if Ekind (P_Type) = E_String_Literal_Subtype then
            return;

         --  If the type is a composite, it is an illegal aggregate, no point
         --  in going on.

         elsif P_Type = Any_Composite then
            raise Bad_Attribute;
         end if;

         --  Normal case of array type or subtype

         Check_Either_E0_Or_E1;
         Check_Dereference;

         if Is_Array_Type (P_Type) then
            if not Is_Constrained (P_Type)
              and then Is_Entity_Name (P)
              and then Is_Type (Entity (P))
            then
               --  Note: we do not call Error_Attr here, since we prefer to
               --  continue, using the relevant index type of the array,
               --  even though it is unconstrained. This gives better error
               --  recovery behavior.

               Error_Msg_Name_1 := Aname;
               Error_Msg_N
                 ("prefix for % attribute must be constrained array", P);
            end if;

            D := Number_Dimensions (P_Type);

         else
            if Is_Private_Type (P_Type) then
               Error_Attr
                 ("prefix for % attribute may not be private type", P);

            elsif Is_Access_Type (P_Type)
              and then Is_Array_Type (Designated_Type (P_Type))
              and then Is_Entity_Name (P)
              and then Is_Type (Entity (P))
            then
               Error_Attr ("prefix of % attribute cannot be access type", P);

            elsif Attr_Id = Attribute_First
                    or else
                  Attr_Id = Attribute_Last
            then
               Error_Attr ("invalid prefix for % attribute", P);

            else
               Error_Attr ("prefix for % attribute must be array", P);
            end if;
         end if;

         if Present (E1) then
            Resolve (E1, Any_Integer);
            Set_Etype (E1, Standard_Integer);

            if not Is_Static_Expression (E1)
              or else Raises_Constraint_Error (E1)
            then
               Flag_Non_Static_Expr
                 ("expression for dimension must be static!", E1);
               Error_Attr;

            elsif  UI_To_Int (Expr_Value (E1)) > D
              or else UI_To_Int (Expr_Value (E1)) < 1
            then
               Error_Attr ("invalid dimension number for array type", E1);
            end if;
         end if;
      end Check_Array_Type;

      -------------------------
      -- Check_Asm_Attribute --
      -------------------------

      procedure Check_Asm_Attribute is
      begin
         Check_Type;
         Check_E2;

         --  Check first argument is static string expression

         Analyze_And_Resolve (E1, Standard_String);

         if Etype (E1) = Any_Type then
            return;

         elsif not Is_OK_Static_Expression (E1) then
            Flag_Non_Static_Expr
              ("constraint argument must be static string expression!", E1);
            Error_Attr;
         end if;

         --  Check second argument is right type

         Analyze_And_Resolve (E2, Entity (P));

         --  Note: that is all we need to do, we don't need to check
         --  that it appears in a correct context. The Ada type system
         --  will do that for us.

      end Check_Asm_Attribute;

      ---------------------
      -- Check_Component --
      ---------------------

      procedure Check_Component is
      begin
         Check_E0;

         if Nkind (P) /= N_Selected_Component
           or else
             (Ekind (Entity (Selector_Name (P))) /= E_Component
               and then
              Ekind (Entity (Selector_Name (P))) /= E_Discriminant)
         then
            Error_Attr
              ("prefix for % attribute must be selected component", P);
         end if;
      end Check_Component;

      ------------------------------------
      -- Check_Decimal_Fixed_Point_Type --
      ------------------------------------

      procedure Check_Decimal_Fixed_Point_Type is
      begin
         Check_Type;

         if not Is_Decimal_Fixed_Point_Type (P_Type) then
            Error_Attr
              ("prefix of % attribute must be decimal type", P);
         end if;
      end Check_Decimal_Fixed_Point_Type;

      -----------------------
      -- Check_Dereference --
      -----------------------

      procedure Check_Dereference is
      begin

         --  Case of a subtype mark

         if Is_Entity_Name (P)
           and then Is_Type (Entity (P))
         then
            return;
         end if;

         --  Case of an expression

         Resolve (P);

         if Is_Access_Type (P_Type) then

            --  If there is an implicit dereference, then we must freeze
            --  the designated type of the access type, since the type of
            --  the referenced array is this type (see AI95-00106).

            Freeze_Before (N, Designated_Type (P_Type));

            Rewrite (P,
              Make_Explicit_Dereference (Sloc (P),
                Prefix => Relocate_Node (P)));

            Analyze_And_Resolve (P);
            P_Type := Etype (P);

            if P_Type = Any_Type then
               raise Bad_Attribute;
            end if;

            P_Base_Type := Base_Type (P_Type);
         end if;
      end Check_Dereference;

      -------------------------
      -- Check_Discrete_Type --
      -------------------------

      procedure Check_Discrete_Type is
      begin
         Check_Type;

         if not Is_Discrete_Type (P_Type) then
            Error_Attr ("prefix of % attribute must be discrete type", P);
         end if;
      end Check_Discrete_Type;

      --------------
      -- Check_E0 --
      --------------

      procedure Check_E0 is
      begin
         if Present (E1) then
            Unexpected_Argument (E1);
         end if;
      end Check_E0;

      --------------
      -- Check_E1 --
      --------------

      procedure Check_E1 is
      begin
         Check_Either_E0_Or_E1;

         if No (E1) then

            --  Special-case attributes that are functions and that appear as
            --  the prefix of another attribute. Error is posted on parent.

            if Nkind (Parent (N)) = N_Attribute_Reference
              and then (Attribute_Name (Parent (N)) = Name_Address
                          or else
                        Attribute_Name (Parent (N)) = Name_Code_Address
                          or else
                        Attribute_Name (Parent (N)) = Name_Access)
            then
               Error_Msg_Name_1 := Attribute_Name (Parent (N));
               Error_Msg_N ("illegal prefix for % attribute", Parent (N));
               Set_Etype (Parent (N), Any_Type);
               Set_Entity (Parent (N), Any_Type);
               raise Bad_Attribute;

            else
               Error_Attr ("missing argument for % attribute", N);
            end if;
         end if;
      end Check_E1;

      --------------
      -- Check_E2 --
      --------------

      procedure Check_E2 is
      begin
         if No (E1) then
            Error_Attr ("missing arguments for % attribute (2 required)", N);
         elsif No (E2) then
            Error_Attr ("missing argument for % attribute (2 required)", N);
         end if;
      end Check_E2;

      ---------------------------
      -- Check_Either_E0_Or_E1 --
      ---------------------------

      procedure Check_Either_E0_Or_E1 is
      begin
         if Present (E2) then
            Unexpected_Argument (E2);
         end if;
      end Check_Either_E0_Or_E1;

      ----------------------
      -- Check_Enum_Image --
      ----------------------

      procedure Check_Enum_Image is
         Lit : Entity_Id;
      begin
         if Is_Enumeration_Type (P_Base_Type) then
            Lit := First_Literal (P_Base_Type);
            while Present (Lit) loop
               Set_Referenced (Lit);
               Next_Literal (Lit);
            end loop;
         end if;
      end Check_Enum_Image;

      ----------------------------
      -- Check_Fixed_Point_Type --
      ----------------------------

      procedure Check_Fixed_Point_Type is
      begin
         Check_Type;

         if not Is_Fixed_Point_Type (P_Type) then
            Error_Attr ("prefix of % attribute must be fixed point type", P);
         end if;
      end Check_Fixed_Point_Type;

      ------------------------------
      -- Check_Fixed_Point_Type_0 --
      ------------------------------

      procedure Check_Fixed_Point_Type_0 is
      begin
         Check_Fixed_Point_Type;
         Check_E0;
      end Check_Fixed_Point_Type_0;

      -------------------------------
      -- Check_Floating_Point_Type --
      -------------------------------

      procedure Check_Floating_Point_Type is
      begin
         Check_Type;

         if not Is_Floating_Point_Type (P_Type) then
            Error_Attr ("prefix of % attribute must be float type", P);
         end if;
      end Check_Floating_Point_Type;

      ---------------------------------
      -- Check_Floating_Point_Type_0 --
      ---------------------------------

      procedure Check_Floating_Point_Type_0 is
      begin
         Check_Floating_Point_Type;
         Check_E0;
      end Check_Floating_Point_Type_0;

      ---------------------------------
      -- Check_Floating_Point_Type_1 --
      ---------------------------------

      procedure Check_Floating_Point_Type_1 is
      begin
         Check_Floating_Point_Type;
         Check_E1;
      end Check_Floating_Point_Type_1;

      ---------------------------------
      -- Check_Floating_Point_Type_2 --
      ---------------------------------

      procedure Check_Floating_Point_Type_2 is
      begin
         Check_Floating_Point_Type;
         Check_E2;
      end Check_Floating_Point_Type_2;

      ------------------------
      -- Check_Integer_Type --
      ------------------------

      procedure Check_Integer_Type is
      begin
         Check_Type;

         if not Is_Integer_Type (P_Type) then
            Error_Attr ("prefix of % attribute must be integer type", P);
         end if;
      end Check_Integer_Type;

      ------------------------
      -- Check_Library_Unit --
      ------------------------

      procedure Check_Library_Unit is
      begin
         if not Is_Compilation_Unit (Entity (P)) then
            Error_Attr ("prefix of % attribute must be library unit", P);
         end if;
      end Check_Library_Unit;

      --------------------------------
      -- Check_Modular_Integer_Type --
      --------------------------------

      procedure Check_Modular_Integer_Type is
      begin
         Check_Type;

         if not Is_Modular_Integer_Type (P_Type) then
            Error_Attr
              ("prefix of % attribute must be modular integer type", P);
         end if;
      end Check_Modular_Integer_Type;

      -------------------------------
      -- Check_Not_Incomplete_Type --
      -------------------------------

      procedure Check_Not_Incomplete_Type is
         E   : Entity_Id;
         Typ : Entity_Id;

      begin
         --  Ada 2005 (AI-50217, AI-326): If the prefix is an explicit
         --  dereference we have to check wrong uses of incomplete types
         --  (other wrong uses are checked at their freezing point).

         --  Example 1: Limited-with

         --    limited with Pkg;
         --    package P is
         --       type Acc is access Pkg.T;
         --       X : Acc;
         --       S : Integer := X.all'Size;                    -- ERROR
         --    end P;

         --  Example 2: Tagged incomplete

         --     type T is tagged;
         --     type Acc is access all T;
         --     X : Acc;
         --     S : constant Integer := X.all'Size;             -- ERROR
         --     procedure Q (Obj : Integer := X.all'Alignment); -- ERROR

         if Ada_Version >= Ada_05
           and then Nkind (P) = N_Explicit_Dereference
         then
            E := P;
            while Nkind (E) = N_Explicit_Dereference loop
               E := Prefix (E);
            end loop;

            if From_With_Type (Etype (E)) then
               Error_Attr
                 ("prefix of % attribute cannot be an incomplete type", P);

            else
               if Is_Access_Type (Etype (E)) then
                  Typ := Directly_Designated_Type (Etype (E));
               else
                  Typ := Etype (E);
               end if;

               if Ekind (Typ) = E_Incomplete_Type
<<<<<<< HEAD
                 and then not Present (Full_View (Typ))
=======
                 and then No (Full_View (Typ))
>>>>>>> c355071f
               then
                  Error_Attr
                    ("prefix of % attribute cannot be an incomplete type", P);
               end if;
            end if;
         end if;

         if not Is_Entity_Name (P)
           or else not Is_Type (Entity (P))
           or else In_Default_Expression
         then
            return;
         else
            Check_Fully_Declared (P_Type, P);
         end if;
      end Check_Not_Incomplete_Type;

      ----------------------------
      -- Check_Object_Reference --
      ----------------------------

      procedure Check_Object_Reference (P : Node_Id) is
         Rtyp : Entity_Id;

      begin
         --  If we need an object, and we have a prefix that is the name of
         --  a function entity, convert it into a function call.

         if Is_Entity_Name (P)
           and then Ekind (Entity (P)) = E_Function
         then
            Rtyp := Etype (Entity (P));

            Rewrite (P,
              Make_Function_Call (Sloc (P),
                Name => Relocate_Node (P)));

            Analyze_And_Resolve (P, Rtyp);

         --  Otherwise we must have an object reference

         elsif not Is_Object_Reference (P) then
            Error_Attr ("prefix of % attribute must be object", P);
         end if;
      end Check_Object_Reference;

      ------------------------
      -- Check_Program_Unit --
      ------------------------

      procedure Check_Program_Unit is
      begin
         if Is_Entity_Name (P) then
            declare
               K : constant Entity_Kind := Ekind (Entity (P));
               T : constant Entity_Id   := Etype (Entity (P));

            begin
               if K in Subprogram_Kind
                 or else K in Task_Kind
                 or else K in Protected_Kind
                 or else K = E_Package
                 or else K in Generic_Unit_Kind
                 or else (K = E_Variable
                            and then
                              (Is_Task_Type (T)
                                 or else
                               Is_Protected_Type (T)))
               then
                  return;
               end if;
            end;
         end if;

         Error_Attr ("prefix of % attribute must be program unit", P);
      end Check_Program_Unit;

      ---------------------
      -- Check_Real_Type --
      ---------------------

      procedure Check_Real_Type is
      begin
         Check_Type;

         if not Is_Real_Type (P_Type) then
            Error_Attr ("prefix of % attribute must be real type", P);
         end if;
      end Check_Real_Type;

      -----------------------
      -- Check_Scalar_Type --
      -----------------------

      procedure Check_Scalar_Type is
      begin
         Check_Type;

         if not Is_Scalar_Type (P_Type) then
            Error_Attr ("prefix of % attribute must be scalar type", P);
         end if;
      end Check_Scalar_Type;

      ---------------------------
      -- Check_Standard_Prefix --
      ---------------------------

      procedure Check_Standard_Prefix is
      begin
         Check_E0;

         if Nkind (P) /= N_Identifier
           or else Chars (P) /= Name_Standard
         then
            Error_Attr ("only allowed prefix for % attribute is Standard", P);
         end if;

      end Check_Standard_Prefix;

      ----------------------------
      -- Check_Stream_Attribute --
      ----------------------------

      procedure Check_Stream_Attribute (Nam : TSS_Name_Type) is
         Etyp : Entity_Id;
         Btyp : Entity_Id;
      begin
         Validate_Non_Static_Attribute_Function_Call;

         --  With the exception of 'Input, Stream attributes are procedures,
         --  and can only appear at the position of procedure calls. We check
         --  for this here, before they are rewritten, to give a more precise
         --  diagnostic.

         if Nam = TSS_Stream_Input then
            null;

         elsif Is_List_Member (N)
           and then Nkind (Parent (N)) /= N_Procedure_Call_Statement
           and then Nkind (Parent (N)) /= N_Aggregate
         then
            null;

         else
            Error_Attr
              ("invalid context for attribute%, which is a procedure", N);
         end if;

         Check_Type;
         Btyp := Implementation_Base_Type (P_Type);

         --  Stream attributes not allowed on limited types unless the
         --  attribute reference was generated by the expander (in which
         --  case the underlying type will be used, as described in Sinfo),
         --  or the attribute was specified explicitly for the type itself
         --  or one of its ancestors (taking visibility rules into account if
         --  in Ada 2005 mode), or a pragma Stream_Convert applies to Btyp
         --  (with no visibility restriction).

         if Comes_From_Source (N)
           and then not Stream_Attribute_Available (P_Type, Nam)
           and then not Has_Rep_Pragma (Btyp, Name_Stream_Convert)
         then
            Error_Msg_Name_1 := Aname;

            if Is_Limited_Type (P_Type) then
               Error_Msg_NE
                 ("limited type& has no% attribute", P, P_Type);
               Explain_Limited_Type (P_Type, P);
            else
               Error_Msg_NE
                 ("attribute% for type& is not available", P, P_Type);
            end if;
         end if;

         --  Check for violation of restriction No_Stream_Attributes

         if Is_RTE (P_Type, RE_Exception_Id)
              or else
            Is_RTE (P_Type, RE_Exception_Occurrence)
         then
            Check_Restriction (No_Exception_Registration, P);
         end if;

         --  Here we must check that the first argument is an access type
         --  that is compatible with Ada.Streams.Root_Stream_Type'Class.

         Analyze_And_Resolve (E1);
         Etyp := Etype (E1);

         --  Note: the double call to Root_Type here is needed because the
         --  root type of a class-wide type is the corresponding type (e.g.
         --  X for X'Class, and we really want to go to the root.

         if not Is_Access_Type (Etyp)
           or else Root_Type (Root_Type (Designated_Type (Etyp))) /=
                     RTE (RE_Root_Stream_Type)
         then
            Error_Attr
              ("expected access to Ada.Streams.Root_Stream_Type''Class", E1);
         end if;

         --  Check that the second argument is of the right type if there is
         --  one (the Input attribute has only one argument so this is skipped)

         if Present (E2) then
            Analyze (E2);

            if Nam = TSS_Stream_Read
              and then not Is_OK_Variable_For_Out_Formal (E2)
            then
               Error_Attr
                 ("second argument of % attribute must be a variable", E2);
            end if;

            Resolve (E2, P_Type);
         end if;
      end Check_Stream_Attribute;

      -----------------------
      -- Check_Task_Prefix --
      -----------------------

      procedure Check_Task_Prefix is
      begin
         Analyze (P);

         --  Ada 2005 (AI-345): Attribute 'Terminated can be applied to
         --  task interface class-wide types.

         if Is_Task_Type (Etype (P))
           or else (Is_Access_Type (Etype (P))
                      and then Is_Task_Type (Designated_Type (Etype (P))))
           or else (Ada_Version >= Ada_05
                      and then Ekind (Etype (P)) = E_Class_Wide_Type
                      and then Is_Interface (Etype (P))
                      and then Is_Task_Interface (Etype (P)))
         then
            Resolve (P);

         else
            if Ada_Version >= Ada_05 then
               Error_Attr ("prefix of % attribute must be a task or a task "
                           & "interface class-wide object", P);

            else
               Error_Attr ("prefix of % attribute must be a task", P);
            end if;
         end if;
      end Check_Task_Prefix;

      ----------------
      -- Check_Type --
      ----------------

      --  The possibilities are an entity name denoting a type, or an
      --  attribute reference that denotes a type (Base or Class). If
      --  the type is incomplete, replace it with its full view.

      procedure Check_Type is
      begin
         if not Is_Entity_Name (P)
           or else not Is_Type (Entity (P))
         then
            Error_Attr ("prefix of % attribute must be a type", P);

         elsif Ekind (Entity (P)) = E_Incomplete_Type
            and then Present (Full_View (Entity (P)))
         then
            P_Type := Full_View (Entity (P));
            Set_Entity (P, P_Type);
         end if;
      end Check_Type;

      ---------------------
      -- Check_Unit_Name --
      ---------------------

      procedure Check_Unit_Name (Nod : Node_Id) is
      begin
         if Nkind (Nod) = N_Identifier then
            return;

         elsif Nkind (Nod) = N_Selected_Component then
            Check_Unit_Name (Prefix (Nod));

            if Nkind (Selector_Name (Nod)) = N_Identifier then
               return;
            end if;
         end if;

         Error_Attr ("argument for % attribute must be unit name", P);
      end Check_Unit_Name;

      ----------------
      -- Error_Attr --
      ----------------

      procedure Error_Attr is
      begin
         Set_Etype (N, Any_Type);
         Set_Entity (N, Any_Type);
         raise Bad_Attribute;
      end Error_Attr;

      procedure Error_Attr (Msg : String; Error_Node : Node_Id) is
      begin
         Error_Msg_Name_1 := Aname;
         Error_Msg_N (Msg, Error_Node);
         Error_Attr;
      end Error_Attr;

      ----------------------------
      -- Legal_Formal_Attribute --
      ----------------------------

      procedure Legal_Formal_Attribute is
      begin
         Check_E0;

         if not Is_Entity_Name (P)
           or else not Is_Type (Entity (P))
         then
            Error_Attr ("prefix of % attribute must be generic type", N);

         elsif Is_Generic_Actual_Type (Entity (P))
           or else In_Instance
           or else In_Inlined_Body
         then
            null;

         elsif Is_Generic_Type (Entity (P)) then
            if not Is_Indefinite_Subtype (Entity (P)) then
               Error_Attr
                 ("prefix of % attribute must be indefinite generic type", N);
            end if;

         else
            Error_Attr
              ("prefix of % attribute must be indefinite generic type", N);
         end if;

         Set_Etype (N, Standard_Boolean);
      end Legal_Formal_Attribute;

      ------------------------
      -- Standard_Attribute --
      ------------------------

      procedure Standard_Attribute (Val : Int) is
      begin
         Check_Standard_Prefix;

         --  First a special check (more like a kludge really). For GNAT5
         --  on Windows, the alignments in GCC are severely mixed up. In
         --  particular, we have a situation where the maximum alignment
         --  that GCC thinks is possible is greater than the guaranteed
         --  alignment at run-time. That causes many problems. As a partial
         --  cure for this situation, we force a value of 4 for the maximum
         --  alignment attribute on this target. This still does not solve
         --  all problems, but it helps.

         --  A further (even more horrible) dimension to this kludge is now
         --  installed. There are two uses for Maximum_Alignment, one is to
         --  determine the maximum guaranteed alignment, that's the one we
         --  want the kludge to yield as 4. The other use is to maximally
         --  align objects, we can't use 4 here, since for example, long
         --  long integer has an alignment of 8, so we will get errors.

         --  It is of course impossible to determine which use the programmer
         --  has in mind, but an approximation for now is to disconnect the
         --  kludge if the attribute appears in an alignment clause.

         --  To be removed if GCC ever gets its act together here ???

         Alignment_Kludge : declare
            P : Node_Id;

            function On_X86 return Boolean;
            --  Determine if target is x86 (ia32), return True if so

            ------------
            -- On_X86 --
            ------------

            function On_X86 return Boolean is
               T : constant String := Sdefault.Target_Name.all;

            begin
               --  There is no clean way to check this. That's not surprising,
               --  the front end should not be doing this kind of test ???. The
               --  way we do it is test for either "86" or "pentium" being in
               --  the string for the target name. However, we need to exclude
               --  x86_64 for this check.

               for J in T'First .. T'Last - 1 loop
                  if (T (J .. J + 1) = "86"
                      and then
                        (J + 4 > T'Last
                           or else T (J + 2 .. J + 4) /= "_64"))
                    or else (J <= T'Last - 6
                               and then T (J .. J + 6) = "pentium")
                  then
                     return True;
                  end if;
               end loop;

               return False;
            end On_X86;

         --  Start of processing for Alignment_Kludge

         begin
            if Aname = Name_Maximum_Alignment and then On_X86 then
               P := Parent (N);

               while Nkind (P) in N_Subexpr loop
                  P := Parent (P);
               end loop;

               if Nkind (P) /= N_Attribute_Definition_Clause
                 or else Chars (P) /= Name_Alignment
               then
                  Rewrite (N, Make_Integer_Literal (Loc, 4));
                  Analyze (N);
                  return;
               end if;
            end if;
         end Alignment_Kludge;

         --  Normally we get the value from gcc ???

         Rewrite (N, Make_Integer_Literal (Loc, Val));
         Analyze (N);
      end Standard_Attribute;

      -------------------------
      -- Unexpected Argument --
      -------------------------

      procedure Unexpected_Argument (En : Node_Id) is
      begin
         Error_Attr ("unexpected argument for % attribute", En);
      end Unexpected_Argument;

      -------------------------------------------------
      -- Validate_Non_Static_Attribute_Function_Call --
      -------------------------------------------------

      --  This function should be moved to Sem_Dist ???

      procedure Validate_Non_Static_Attribute_Function_Call is
      begin
         if In_Preelaborated_Unit
           and then not In_Subprogram_Or_Concurrent_Unit
         then
            Flag_Non_Static_Expr
              ("non-static function call in preelaborated unit!", N);
         end if;
      end Validate_Non_Static_Attribute_Function_Call;

   -----------------------------------------------
   -- Start of Processing for Analyze_Attribute --
   -----------------------------------------------

   begin
      --  Immediate return if unrecognized attribute (already diagnosed
      --  by parser, so there is nothing more that we need to do)

      if not Is_Attribute_Name (Aname) then
         raise Bad_Attribute;
      end if;

      --  Deal with Ada 83 and Features issues

      if Comes_From_Source (N) then
         if not Attribute_83 (Attr_Id) then
            if Ada_Version = Ada_83 and then Comes_From_Source (N) then
               Error_Msg_Name_1 := Aname;
               Error_Msg_N ("(Ada 83) attribute% is not standard?", N);
            end if;

            if Attribute_Impl_Def (Attr_Id) then
               Check_Restriction (No_Implementation_Attributes, N);
            end if;
         end if;
      end if;

      --   Remote access to subprogram type access attribute reference needs
      --   unanalyzed copy for tree transformation. The analyzed copy is used
      --   for its semantic information (whether prefix is a remote subprogram
      --   name), the unanalyzed copy is used to construct new subtree rooted
      --   with N_Aggregate which represents a fat pointer aggregate.

      if Aname = Name_Access then
         Discard_Node (Copy_Separate_Tree (N));
      end if;

      --  Analyze prefix and exit if error in analysis. If the prefix is an
      --  incomplete type, use full view if available. A special case is
      --  that we never analyze the prefix of an Elab_Body or Elab_Spec
      --  or UET_Address attribute.

      if Aname /= Name_Elab_Body
           and then
         Aname /= Name_Elab_Spec
           and then
         Aname /= Name_UET_Address
      then
         Analyze (P);
         P_Type := Etype (P);

         if Is_Entity_Name (P)
           and then Present (Entity (P))
           and then Is_Type (Entity (P))
         then
            if Ekind (Entity (P)) = E_Incomplete_Type then
               P_Type := Get_Full_View (P_Type);
               Set_Entity (P, P_Type);
               Set_Etype  (P, P_Type);

            elsif Entity (P) = Current_Scope
              and then Is_Record_Type (Entity (P))
            then
               --  Use of current instance within the type. Verify that if the
               --  attribute appears within a constraint, it  yields an access
               --  type, other uses are illegal.

               declare
                  Par : Node_Id;

               begin
                  Par := Parent (N);
                  while Present (Par)
                    and then Nkind (Parent (Par)) /= N_Component_Definition
                  loop
                     Par := Parent (Par);
                  end loop;

                  if Present (Par)
                    and then Nkind (Par) = N_Subtype_Indication
                  then
                     if Attr_Id /= Attribute_Access
                       and then Attr_Id /= Attribute_Unchecked_Access
                       and then Attr_Id /= Attribute_Unrestricted_Access
                     then
                        Error_Msg_N
                          ("in a constraint the current instance can only"
                             & " be used with an access attribute", N);
                     end if;
                  end if;
               end;
            end if;
         end if;

         if P_Type = Any_Type then
            raise Bad_Attribute;
         end if;

         P_Base_Type := Base_Type (P_Type);
      end if;

      --  Analyze expressions that may be present, exiting if an error occurs

      if No (Exprs) then
         E1 := Empty;
         E2 := Empty;

      else
         E1 := First (Exprs);
         Analyze (E1);

         --  Check for missing or bad expression (result of previous error)

         if No (E1) or else Etype (E1) = Any_Type then
            raise Bad_Attribute;
         end if;

         E2 := Next (E1);

         if Present (E2) then
            Analyze (E2);

            if Etype (E2) = Any_Type then
               raise Bad_Attribute;
            end if;

            if Present (Next (E2)) then
               Unexpected_Argument (Next (E2));
            end if;
         end if;
      end if;

      --  Ada 2005 (AI-345): Ensure that the compiler gives exactly the current
      --  output compiling in Ada 95 mode

      if Ada_Version < Ada_05
        and then Is_Overloaded (P)
        and then Aname /= Name_Access
        and then Aname /= Name_Address
        and then Aname /= Name_Code_Address
        and then Aname /= Name_Count
        and then Aname /= Name_Unchecked_Access
      then
         Error_Attr ("ambiguous prefix for % attribute", P);

      elsif Ada_Version >= Ada_05
        and then Is_Overloaded (P)
        and then Aname /= Name_Access
        and then Aname /= Name_Address
        and then Aname /= Name_Code_Address
        and then Aname /= Name_Unchecked_Access
      then
         --  Ada 2005 (AI-345): Since protected and task types have primitive
         --  entry wrappers, the attributes Count, Caller and AST_Entry require
         --  a context check

         if Ada_Version >= Ada_05
           and then (Aname = Name_Count
                      or else Aname = Name_Caller
                      or else Aname = Name_AST_Entry)
         then
            declare
               Count : Natural := 0;
               I     : Interp_Index;
               It    : Interp;

            begin
               Get_First_Interp (P, I, It);
<<<<<<< HEAD

=======
>>>>>>> c355071f
               while Present (It.Nam) loop
                  if Comes_From_Source (It.Nam) then
                     Count := Count + 1;
                  else
                     Remove_Interp (I);
                  end if;

                  Get_Next_Interp (I, It);
               end loop;

               if Count > 1 then
                  Error_Attr ("ambiguous prefix for % attribute", P);
               else
                  Set_Is_Overloaded (P, False);
               end if;
            end;

         else
            Error_Attr ("ambiguous prefix for % attribute", P);
         end if;
      end if;

      --  Remaining processing depends on attribute

      case Attr_Id is

      ------------------
      -- Abort_Signal --
      ------------------

      when Attribute_Abort_Signal =>
         Check_Standard_Prefix;
         Rewrite (N,
           New_Reference_To (Stand.Abort_Signal, Loc));
         Analyze (N);

      ------------
      -- Access --
      ------------

      when Attribute_Access =>
         Analyze_Access_Attribute;

      -------------
      -- Address --
      -------------

      when Attribute_Address =>
         Check_E0;

         --  Check for some junk cases, where we have to allow the address
         --  attribute but it does not make much sense, so at least for now
         --  just replace with Null_Address.

         --  We also do this if the prefix is a reference to the AST_Entry
         --  attribute. If expansion is active, the attribute will be
         --  replaced by a function call, and address will work fine and
         --  get the proper value, but if expansion is not active, then
         --  the check here allows proper semantic analysis of the reference.

         --  An Address attribute created by expansion is legal even when it
         --  applies to other entity-denoting expressions.

         if Is_Entity_Name (P) then
            declare
               Ent : constant Entity_Id := Entity (P);

            begin
               if Is_Subprogram (Ent) then
                  if not Is_Library_Level_Entity (Ent) then
                     Check_Restriction (No_Implicit_Dynamic_Code, P);
                  end if;

                  Set_Address_Taken (Ent);

                  --  An Address attribute is accepted when generated by
                  --  the compiler for dispatching operation, and an error
                  --  is issued once the subprogram is frozen (to avoid
                  --  confusing errors about implicit uses of Address in
                  --  the dispatch table initialization).

                  if Is_Always_Inlined (Entity (P))
                    and then Comes_From_Source (P)
                  then
                     Error_Attr
                       ("prefix of % attribute cannot be Inline_Always" &
                        " subprogram", P);
                  end if;

               elsif Is_Object (Ent)
                 or else Ekind (Ent) = E_Label
               then
                  Set_Address_Taken (Ent);

               --  If we have an address of an object, and the attribute
               --  comes from source, then set the object as potentially
               --  source modified. We do this because the resulting address
               --  can potentially be used to modify the variable and we
               --  might not detect this, leading to some junk warnings.

                  Set_Never_Set_In_Source (Ent, False);

               elsif (Is_Concurrent_Type (Etype (Ent))
                       and then Etype (Ent) = Base_Type (Ent))
                 or else Ekind (Ent) = E_Package
                 or else Is_Generic_Unit (Ent)
               then
                  Rewrite (N,
                    New_Occurrence_Of (RTE (RE_Null_Address), Sloc (N)));

               else
                  Error_Attr ("invalid prefix for % attribute", P);
               end if;
            end;

         elsif Nkind (P) = N_Attribute_Reference
           and then Attribute_Name (P) = Name_AST_Entry
         then
            Rewrite (N,
              New_Occurrence_Of (RTE (RE_Null_Address), Sloc (N)));

         elsif Is_Object_Reference (P) then
            null;

         elsif Nkind (P) = N_Selected_Component
           and then Is_Subprogram (Entity (Selector_Name (P)))
         then
            null;

         --  What exactly are we allowing here ??? and is this properly
         --  documented in the sinfo documentation for this node ???

         elsif not Comes_From_Source (N) then
            null;

         else
            Error_Attr ("invalid prefix for % attribute", P);
         end if;

         Set_Etype (N, RTE (RE_Address));

      ------------------
      -- Address_Size --
      ------------------

      when Attribute_Address_Size =>
         Standard_Attribute (System_Address_Size);

      --------------
      -- Adjacent --
      --------------

      when Attribute_Adjacent =>
         Check_Floating_Point_Type_2;
         Set_Etype (N, P_Base_Type);
         Resolve (E1, P_Base_Type);
         Resolve (E2, P_Base_Type);

      ---------
      -- Aft --
      ---------

      when Attribute_Aft =>
         Check_Fixed_Point_Type_0;
         Set_Etype (N, Universal_Integer);

      ---------------
      -- Alignment --
      ---------------

      when Attribute_Alignment =>

         --  Don't we need more checking here, cf Size ???

         Check_E0;
         Check_Not_Incomplete_Type;
         Set_Etype (N, Universal_Integer);

      ---------------
      -- Asm_Input --
      ---------------

      when Attribute_Asm_Input =>
         Check_Asm_Attribute;
         Set_Etype (N, RTE (RE_Asm_Input_Operand));

      ----------------
      -- Asm_Output --
      ----------------

      when Attribute_Asm_Output =>
         Check_Asm_Attribute;

         if Etype (E2) = Any_Type then
            return;

         elsif Aname = Name_Asm_Output then
            if not Is_Variable (E2) then
               Error_Attr
                 ("second argument for Asm_Output is not variable", E2);
            end if;
         end if;

         Note_Possible_Modification (E2);
         Set_Etype (N, RTE (RE_Asm_Output_Operand));

      ---------------
      -- AST_Entry --
      ---------------

      when Attribute_AST_Entry => AST_Entry : declare
         Ent  : Entity_Id;
         Pref : Node_Id;
         Ptyp : Entity_Id;

         Indexed : Boolean;
         --  Indicates if entry family index is present. Note the coding
         --  here handles the entry family case, but in fact it cannot be
         --  executed currently, because pragma AST_Entry does not permit
         --  the specification of an entry family.

         procedure Bad_AST_Entry;
         --  Signal a bad AST_Entry pragma

         function OK_Entry (E : Entity_Id) return Boolean;
         --  Checks that E is of an appropriate entity kind for an entry
         --  (i.e. E_Entry if Index is False, or E_Entry_Family if Index
         --  is set True for the entry family case). In the True case,
         --  makes sure that Is_AST_Entry is set on the entry.

         procedure Bad_AST_Entry is
         begin
            Error_Attr ("prefix for % attribute must be task entry", P);
         end Bad_AST_Entry;

         function OK_Entry (E : Entity_Id) return Boolean is
            Result : Boolean;

         begin
            if Indexed then
               Result := (Ekind (E) = E_Entry_Family);
            else
               Result := (Ekind (E) = E_Entry);
            end if;

            if Result then
               if not Is_AST_Entry (E) then
                  Error_Msg_Name_2 := Aname;
                  Error_Attr
                    ("% attribute requires previous % pragma", P);
               end if;
            end if;

            return Result;
         end OK_Entry;

      --  Start of processing for AST_Entry

      begin
         Check_VMS (N);
         Check_E0;

         --  Deal with entry family case

         if Nkind (P) = N_Indexed_Component then
            Pref := Prefix (P);
            Indexed := True;
         else
            Pref := P;
            Indexed := False;
         end if;

         Ptyp := Etype (Pref);

         if Ptyp = Any_Type or else Error_Posted (Pref) then
            return;
         end if;

         --  If the prefix is a selected component whose prefix is of an
         --  access type, then introduce an explicit dereference.
         --  ??? Could we reuse Check_Dereference here?

         if Nkind (Pref) = N_Selected_Component
           and then Is_Access_Type (Ptyp)
         then
            Rewrite (Pref,
              Make_Explicit_Dereference (Sloc (Pref),
                Relocate_Node (Pref)));
            Analyze_And_Resolve (Pref, Designated_Type (Ptyp));
         end if;

         --  Prefix can be of the form a.b, where a is a task object
         --  and b is one of the entries of the corresponding task type.

         if Nkind (Pref) = N_Selected_Component
           and then OK_Entry (Entity (Selector_Name (Pref)))
           and then Is_Object_Reference (Prefix (Pref))
           and then Is_Task_Type (Etype (Prefix (Pref)))
         then
            null;

         --  Otherwise the prefix must be an entry of a containing task,
         --  or of a variable of the enclosing task type.

         else
            if Nkind (Pref) = N_Identifier
              or else Nkind (Pref) = N_Expanded_Name
            then
               Ent := Entity (Pref);

               if not OK_Entry (Ent)
                 or else not In_Open_Scopes (Scope (Ent))
               then
                  Bad_AST_Entry;
               end if;

            else
               Bad_AST_Entry;
            end if;
         end if;

         Set_Etype (N, RTE (RE_AST_Handler));
      end AST_Entry;

      ----------
      -- Base --
      ----------

      --  Note: when the base attribute appears in the context of a subtype
      --  mark, the analysis is done by Sem_Ch8.Find_Type, rather than by
      --  the following circuit.

      when Attribute_Base => Base : declare
         Typ : Entity_Id;

      begin
         Check_Either_E0_Or_E1;
         Find_Type (P);
         Typ := Entity (P);

         if Ada_Version >= Ada_95
           and then not Is_Scalar_Type (Typ)
           and then not Is_Generic_Type (Typ)
         then
            Error_Msg_N ("prefix of Base attribute must be scalar type", N);

         elsif Sloc (Typ) = Standard_Location
           and then Base_Type (Typ) = Typ
           and then Warn_On_Redundant_Constructs
         then
            Error_Msg_NE
              ("?redudant attribute, & is its own base type", N, Typ);
         end if;

         Set_Etype (N, Base_Type (Entity (P)));

         --  If we have an expression present, then really this is a conversion
         --  and the tree must be reformed. Note that this is one of the cases
         --  in which we do a replace rather than a rewrite, because the
         --  original tree is junk.

         if Present (E1) then
            Replace (N,
              Make_Type_Conversion (Loc,
                Subtype_Mark =>
                  Make_Attribute_Reference (Loc,
                    Prefix => Prefix (N),
                    Attribute_Name => Name_Base),
                Expression => Relocate_Node (E1)));

            --  E1 may be overloaded, and its interpretations preserved

            Save_Interps (E1, Expression (N));
            Analyze (N);

         --  For other cases, set the proper type as the entity of the
         --  attribute reference, and then rewrite the node to be an
         --  occurrence of the referenced base type. This way, no one
         --  else in the compiler has to worry about the base attribute.

         else
            Set_Entity (N, Base_Type (Entity (P)));
            Rewrite (N,
              New_Reference_To (Entity (N), Loc));
            Analyze (N);
         end if;
      end Base;

      ---------
      -- Bit --
      ---------

      when Attribute_Bit => Bit :
      begin
         Check_E0;

         if not Is_Object_Reference (P) then
            Error_Attr ("prefix for % attribute must be object", P);

         --  What about the access object cases ???

         else
            null;
         end if;

         Set_Etype (N, Universal_Integer);
      end Bit;

      ---------------
      -- Bit_Order --
      ---------------

      when Attribute_Bit_Order => Bit_Order :
      begin
         Check_E0;
         Check_Type;

         if not Is_Record_Type (P_Type) then
            Error_Attr ("prefix of % attribute must be record type", P);
         end if;

         if Bytes_Big_Endian xor Reverse_Bit_Order (P_Type) then
            Rewrite (N,
              New_Occurrence_Of (RTE (RE_High_Order_First), Loc));
         else
            Rewrite (N,
              New_Occurrence_Of (RTE (RE_Low_Order_First), Loc));
         end if;

         Set_Etype (N, RTE (RE_Bit_Order));
         Resolve (N);

         --  Reset incorrect indication of staticness

         Set_Is_Static_Expression (N, False);
      end Bit_Order;

      ------------------
      -- Bit_Position --
      ------------------

      --  Note: in generated code, we can have a Bit_Position attribute
      --  applied to a (naked) record component (i.e. the prefix is an
      --  identifier that references an E_Component or E_Discriminant
      --  entity directly, and this is interpreted as expected by Gigi.
      --  The following code will not tolerate such usage, but when the
      --  expander creates this special case, it marks it as analyzed
      --  immediately and sets an appropriate type.

      when Attribute_Bit_Position =>

         if Comes_From_Source (N) then
            Check_Component;
         end if;

         Set_Etype (N, Universal_Integer);

      ------------------
      -- Body_Version --
      ------------------

      when Attribute_Body_Version =>
         Check_E0;
         Check_Program_Unit;
         Set_Etype (N, RTE (RE_Version_String));

      --------------
      -- Callable --
      --------------

      when Attribute_Callable =>
         Check_E0;
         Set_Etype (N, Standard_Boolean);
         Check_Task_Prefix;

      ------------
      -- Caller --
      ------------

      when Attribute_Caller => Caller : declare
         Ent        : Entity_Id;
         S          : Entity_Id;

      begin
         Check_E0;

         if Nkind (P) = N_Identifier
           or else Nkind (P) = N_Expanded_Name
         then
            Ent := Entity (P);

            if not Is_Entry (Ent) then
               Error_Attr ("invalid entry name", N);
            end if;

         else
            Error_Attr ("invalid entry name", N);
            return;
         end if;

         for J in reverse 0 .. Scope_Stack.Last loop
            S := Scope_Stack.Table (J).Entity;

            if S = Scope (Ent) then
               Error_Attr ("Caller must appear in matching accept or body", N);
            elsif S = Ent then
               exit;
            end if;
         end loop;

         Set_Etype (N, RTE (RO_AT_Task_Id));
      end Caller;

      -------------
      -- Ceiling --
      -------------

      when Attribute_Ceiling =>
         Check_Floating_Point_Type_1;
         Set_Etype (N, P_Base_Type);
         Resolve (E1, P_Base_Type);

      -----------
      -- Class --
      -----------

      when Attribute_Class => Class : declare
         P : constant Entity_Id := Prefix (N);

      begin
         Check_Restriction (No_Dispatch, N);
         Check_Either_E0_Or_E1;

         --  If we have an expression present, then really this is a conversion
         --  and the tree must be reformed into a proper conversion. This is a
         --  Replace rather than a Rewrite, because the original tree is junk.
         --  If expression is overloaded, propagate interpretations to new one.

         if Present (E1) then
            Replace (N,
              Make_Type_Conversion (Loc,
                Subtype_Mark =>
                  Make_Attribute_Reference (Loc,
                    Prefix => P,
                    Attribute_Name => Name_Class),
                Expression => Relocate_Node (E1)));

            Save_Interps (E1, Expression (N));

            --  Ada 2005 (AI-251): In case of abstract interfaces we have to
            --  analyze and resolve the type conversion to generate the code
            --  that displaces the reference to the base of the object.

            if Is_Interface (Etype (P))
              or else Is_Interface (Etype (E1))
            then
               Analyze_And_Resolve (N, Etype (P));
            else
               Analyze (N);
            end if;

         --  Otherwise we just need to find the proper type

         else
            Find_Type (N);
         end if;

      end Class;

      ------------------
      -- Code_Address --
      ------------------

      when Attribute_Code_Address =>
         Check_E0;

         if Nkind (P) = N_Attribute_Reference
           and then (Attribute_Name (P) = Name_Elab_Body
                       or else
                     Attribute_Name (P) = Name_Elab_Spec)
         then
            null;

         elsif not Is_Entity_Name (P)
           or else (Ekind (Entity (P)) /= E_Function
                      and then
                    Ekind (Entity (P)) /= E_Procedure)
         then
            Error_Attr ("invalid prefix for % attribute", P);
            Set_Address_Taken (Entity (P));
         end if;

         Set_Etype (N, RTE (RE_Address));

      --------------------
      -- Component_Size --
      --------------------

      when Attribute_Component_Size =>
         Check_E0;
         Set_Etype (N, Universal_Integer);

         --  Note: unlike other array attributes, unconstrained arrays are OK

         if Is_Array_Type (P_Type) and then not Is_Constrained (P_Type) then
            null;
         else
            Check_Array_Type;
         end if;

      -------------
      -- Compose --
      -------------

      when Attribute_Compose =>
         Check_Floating_Point_Type_2;
         Set_Etype (N, P_Base_Type);
         Resolve (E1, P_Base_Type);
         Resolve (E2, Any_Integer);

      -----------------
      -- Constrained --
      -----------------

      when Attribute_Constrained =>
         Check_E0;
         Set_Etype (N, Standard_Boolean);

         --  Case from RM J.4(2) of constrained applied to private type

         if Is_Entity_Name (P) and then Is_Type (Entity (P)) then
            Check_Restriction (No_Obsolescent_Features, N);

            if Warn_On_Obsolescent_Feature then
               Error_Msg_N
                 ("constrained for private type is an " &
                  "obsolescent feature ('R'M 'J.4)?", N);
            end if;

            --  If we are within an instance, the attribute must be legal
            --  because it was valid in the generic unit. Ditto if this is
            --  an inlining of a function declared in an instance.

            if In_Instance
              or else In_Inlined_Body
            then
               return;

            --  For sure OK if we have a real private type itself, but must
            --  be completed, cannot apply Constrained to incomplete type.

            elsif Is_Private_Type (Entity (P)) then

               --  Note: this is one of the Annex J features that does not
               --  generate a warning from -gnatwj, since in fact it seems
               --  very useful, and is used in the GNAT runtime.

               Check_Not_Incomplete_Type;
               return;
            end if;

         --  Normal (non-obsolescent case) of application to object of
         --  a discriminated type.

         else
            Check_Object_Reference (P);

            --  If N does not come from source, then we allow the
            --  the attribute prefix to be of a private type whose
            --  full type has discriminants. This occurs in cases
            --  involving expanded calls to stream attributes.

            if not Comes_From_Source (N) then
               P_Type := Underlying_Type (P_Type);
            end if;

            --  Must have discriminants or be an access type designating
            --  a type with discriminants. If it is a classwide type is
            --  has unknown discriminants.

            if Has_Discriminants (P_Type)
               or else Has_Unknown_Discriminants (P_Type)
               or else
                 (Is_Access_Type (P_Type)
                   and then Has_Discriminants (Designated_Type (P_Type)))
            then
               return;

            --  Also allow an object of a generic type if extensions allowed
            --  and allow this for any type at all.

            elsif (Is_Generic_Type (P_Type)
                     or else Is_Generic_Actual_Type (P_Type))
              and then Extensions_Allowed
            then
               return;
            end if;
         end if;

         --  Fall through if bad prefix

         Error_Attr
           ("prefix of % attribute must be object of discriminated type", P);

      ---------------
      -- Copy_Sign --
      ---------------

      when Attribute_Copy_Sign =>
         Check_Floating_Point_Type_2;
         Set_Etype (N, P_Base_Type);
         Resolve (E1, P_Base_Type);
         Resolve (E2, P_Base_Type);

      -----------
      -- Count --
      -----------

      when Attribute_Count => Count :
      declare
         Ent : Entity_Id;
         S   : Entity_Id;
         Tsk : Entity_Id;

      begin
         Check_E0;

         if Nkind (P) = N_Identifier
           or else Nkind (P) = N_Expanded_Name
         then
            Ent := Entity (P);

            if Ekind (Ent) /= E_Entry then
               Error_Attr ("invalid entry name", N);
            end if;

         elsif Nkind (P) = N_Indexed_Component then
            if not Is_Entity_Name (Prefix (P))
              or else  No (Entity (Prefix (P)))
              or else Ekind (Entity (Prefix (P))) /= E_Entry_Family
            then
               if Nkind (Prefix (P)) = N_Selected_Component
                 and then Present (Entity (Selector_Name (Prefix (P))))
                 and then Ekind (Entity (Selector_Name (Prefix (P)))) =
                                                             E_Entry_Family
               then
                  Error_Attr
                    ("attribute % must apply to entry of current task", P);

               else
                  Error_Attr ("invalid entry family name", P);
               end if;
               return;

            else
               Ent := Entity (Prefix (P));
            end if;

         elsif Nkind (P) = N_Selected_Component
           and then Present (Entity (Selector_Name (P)))
           and then Ekind (Entity (Selector_Name (P))) = E_Entry
         then
            Error_Attr
              ("attribute % must apply to entry of current task", P);

         else
            Error_Attr ("invalid entry name", N);
            return;
         end if;

         for J in reverse 0 .. Scope_Stack.Last loop
            S := Scope_Stack.Table (J).Entity;

            if S = Scope (Ent) then
               if Nkind (P) = N_Expanded_Name then
                  Tsk := Entity (Prefix (P));

                  --  The prefix denotes either the task type, or else a
                  --  single task whose task type is being analyzed.

                  if (Is_Type (Tsk)
                      and then Tsk = S)

                    or else (not Is_Type (Tsk)
                      and then Etype (Tsk) = S
                      and then not (Comes_From_Source (S)))
                  then
                     null;
                  else
                     Error_Attr
                       ("Attribute % must apply to entry of current task", N);
                  end if;
               end if;

               exit;

            elsif Ekind (Scope (Ent)) in Task_Kind
              and then Ekind (S) /= E_Loop
              and then Ekind (S) /= E_Block
              and then Ekind (S) /= E_Entry
              and then Ekind (S) /= E_Entry_Family
            then
               Error_Attr ("Attribute % cannot appear in inner unit", N);

            elsif Ekind (Scope (Ent)) = E_Protected_Type
              and then not Has_Completion (Scope (Ent))
            then
               Error_Attr ("attribute % can only be used inside body", N);
            end if;
         end loop;

         if Is_Overloaded (P) then
            declare
               Index : Interp_Index;
               It    : Interp;

            begin
               Get_First_Interp (P, Index, It);

               while Present (It.Nam) loop
                  if It.Nam = Ent then
                     null;

                  --  Ada 2005 (AI-345): Do not consider primitive entry
                  --  wrappers generated for task or protected types.

                  elsif Ada_Version >= Ada_05
                    and then not Comes_From_Source (It.Nam)
                  then
                     null;

                  else
                     Error_Attr ("ambiguous entry name", N);
                  end if;

                  Get_Next_Interp (Index, It);
               end loop;
            end;
         end if;

         Set_Etype (N, Universal_Integer);
      end Count;

      -----------------------
      -- Default_Bit_Order --
      -----------------------

      when Attribute_Default_Bit_Order => Default_Bit_Order :
      begin
         Check_Standard_Prefix;
         Check_E0;

         if Bytes_Big_Endian then
            Rewrite (N,
              Make_Integer_Literal (Loc, False_Value));
         else
            Rewrite (N,
              Make_Integer_Literal (Loc, True_Value));
         end if;

         Set_Etype (N, Universal_Integer);
         Set_Is_Static_Expression (N);
      end Default_Bit_Order;

      --------------
      -- Definite --
      --------------

      when Attribute_Definite =>
         Legal_Formal_Attribute;

      -----------
      -- Delta --
      -----------

      when Attribute_Delta =>
         Check_Fixed_Point_Type_0;
         Set_Etype (N, Universal_Real);

      ------------
      -- Denorm --
      ------------

      when Attribute_Denorm =>
         Check_Floating_Point_Type_0;
         Set_Etype (N, Standard_Boolean);

      ------------
      -- Digits --
      ------------

      when Attribute_Digits =>
         Check_E0;
         Check_Type;

         if not Is_Floating_Point_Type (P_Type)
           and then not Is_Decimal_Fixed_Point_Type (P_Type)
         then
            Error_Attr
              ("prefix of % attribute must be float or decimal type", P);
         end if;

         Set_Etype (N, Universal_Integer);

      ---------------
      -- Elab_Body --
      ---------------

      --  Also handles processing for Elab_Spec

      when Attribute_Elab_Body | Attribute_Elab_Spec =>
         Check_E0;
         Check_Unit_Name (P);
         Set_Etype (N, Standard_Void_Type);

         --  We have to manually call the expander in this case to get
         --  the necessary expansion (normally attributes that return
         --  entities are not expanded).

         Expand (N);

      ---------------
      -- Elab_Spec --
      ---------------

      --  Shares processing with Elab_Body

      ----------------
      -- Elaborated --
      ----------------

      when Attribute_Elaborated =>
         Check_E0;
         Check_Library_Unit;
         Set_Etype (N, Standard_Boolean);

      ----------
      -- Emax --
      ----------

      when Attribute_Emax =>
         Check_Floating_Point_Type_0;
         Set_Etype (N, Universal_Integer);

      --------------
      -- Enum_Rep --
      --------------

      when Attribute_Enum_Rep => Enum_Rep : declare
      begin
         if Present (E1) then
            Check_E1;
            Check_Discrete_Type;
            Resolve (E1, P_Base_Type);

         else
            if not Is_Entity_Name (P)
              or else (not Is_Object (Entity (P))
                         and then
                       Ekind (Entity (P)) /= E_Enumeration_Literal)
            then
               Error_Attr
                 ("prefix of %attribute must be " &
                  "discrete type/object or enum literal", P);
            end if;
         end if;

         Set_Etype (N, Universal_Integer);
      end Enum_Rep;

      -------------
      -- Epsilon --
      -------------

      when Attribute_Epsilon =>
         Check_Floating_Point_Type_0;
         Set_Etype (N, Universal_Real);

      --------------
      -- Exponent --
      --------------

      when Attribute_Exponent =>
         Check_Floating_Point_Type_1;
         Set_Etype (N, Universal_Integer);
         Resolve (E1, P_Base_Type);

      ------------------
      -- External_Tag --
      ------------------

      when Attribute_External_Tag =>
         Check_E0;
         Check_Type;

         Set_Etype (N, Standard_String);

         if not Is_Tagged_Type (P_Type) then
            Error_Attr ("prefix of % attribute must be tagged", P);
         end if;

      -----------
      -- First --
      -----------

      when Attribute_First =>
         Check_Array_Or_Scalar_Type;

      ---------------
      -- First_Bit --
      ---------------

      when Attribute_First_Bit =>
         Check_Component;
         Set_Etype (N, Universal_Integer);

      -----------------
      -- Fixed_Value --
      -----------------

      when Attribute_Fixed_Value =>
         Check_E1;
         Check_Fixed_Point_Type;
         Resolve (E1, Any_Integer);
         Set_Etype (N, P_Base_Type);

      -----------
      -- Floor --
      -----------

      when Attribute_Floor =>
         Check_Floating_Point_Type_1;
         Set_Etype (N, P_Base_Type);
         Resolve (E1, P_Base_Type);

      ----------
      -- Fore --
      ----------

      when Attribute_Fore =>
         Check_Fixed_Point_Type_0;
         Set_Etype (N, Universal_Integer);

      --------------
      -- Fraction --
      --------------

      when Attribute_Fraction =>
         Check_Floating_Point_Type_1;
         Set_Etype (N, P_Base_Type);
         Resolve (E1, P_Base_Type);

      -----------------------
      -- Has_Access_Values --
      -----------------------

      when Attribute_Has_Access_Values =>
         Check_Type;
         Check_E0;
         Set_Etype (N, Standard_Boolean);

      -----------------------
      -- Has_Discriminants --
      -----------------------

      when Attribute_Has_Discriminants =>
         Legal_Formal_Attribute;

      --------------
      -- Identity --
      --------------

      when Attribute_Identity =>
         Check_E0;
         Analyze (P);

         if Etype (P) =  Standard_Exception_Type then
            Set_Etype (N, RTE (RE_Exception_Id));

         --  Ada 2005 (AI-345): Attribute 'Identity may be applied to
         --  task interface class-wide types.

         elsif Is_Task_Type (Etype (P))
           or else (Is_Access_Type (Etype (P))
                      and then Is_Task_Type (Designated_Type (Etype (P))))
           or else (Ada_Version >= Ada_05
                      and then Ekind (Etype (P)) = E_Class_Wide_Type
                      and then Is_Interface (Etype (P))
                      and then Is_Task_Interface (Etype (P)))
         then
            Resolve (P);
            Set_Etype (N, RTE (RO_AT_Task_Id));

         else
            if Ada_Version >= Ada_05 then
               Error_Attr ("prefix of % attribute must be an exception, a "
                         & "task or a task interface class-wide object", P);
            else
               Error_Attr ("prefix of % attribute must be a task or an "
                         & "exception", P);
            end if;
         end if;

      -----------
      -- Image --
      -----------

      when Attribute_Image => Image :
      begin
         Set_Etype (N, Standard_String);
         Check_Scalar_Type;

         if Is_Real_Type (P_Type) then
            if Ada_Version = Ada_83 and then Comes_From_Source (N) then
               Error_Msg_Name_1 := Aname;
               Error_Msg_N
                 ("(Ada 83) % attribute not allowed for real types", N);
            end if;
         end if;

         if Is_Enumeration_Type (P_Type) then
            Check_Restriction (No_Enumeration_Maps, N);
         end if;

         Check_E1;
         Resolve (E1, P_Base_Type);
         Check_Enum_Image;
         Validate_Non_Static_Attribute_Function_Call;
      end Image;

      ---------
      -- Img --
      ---------

      when Attribute_Img => Img :
      begin
         Set_Etype (N, Standard_String);

         if not Is_Scalar_Type (P_Type)
           or else (Is_Entity_Name (P) and then Is_Type (Entity (P)))
         then
            Error_Attr
              ("prefix of % attribute must be scalar object name", N);
         end if;

         Check_Enum_Image;
      end Img;

      -----------
      -- Input --
      -----------

      when Attribute_Input =>
         Check_E1;
         Check_Stream_Attribute (TSS_Stream_Input);
         Set_Etype (N, P_Base_Type);

      -------------------
      -- Integer_Value --
      -------------------

      when Attribute_Integer_Value =>
         Check_E1;
         Check_Integer_Type;
         Resolve (E1, Any_Fixed);
         Set_Etype (N, P_Base_Type);

      -----------
      -- Large --
      -----------

      when Attribute_Large =>
         Check_E0;
         Check_Real_Type;
         Set_Etype (N, Universal_Real);

      ----------
      -- Last --
      ----------

      when Attribute_Last =>
         Check_Array_Or_Scalar_Type;

      --------------
      -- Last_Bit --
      --------------

      when Attribute_Last_Bit =>
         Check_Component;
         Set_Etype (N, Universal_Integer);

      ------------------
      -- Leading_Part --
      ------------------

      when Attribute_Leading_Part =>
         Check_Floating_Point_Type_2;
         Set_Etype (N, P_Base_Type);
         Resolve (E1, P_Base_Type);
         Resolve (E2, Any_Integer);

      ------------
      -- Length --
      ------------

      when Attribute_Length =>
         Check_Array_Type;
         Set_Etype (N, Universal_Integer);

      -------------
      -- Machine --
      -------------

      when Attribute_Machine =>
         Check_Floating_Point_Type_1;
         Set_Etype (N, P_Base_Type);
         Resolve (E1, P_Base_Type);

      ------------------
      -- Machine_Emax --
      ------------------

      when Attribute_Machine_Emax =>
         Check_Floating_Point_Type_0;
         Set_Etype (N, Universal_Integer);

      ------------------
      -- Machine_Emin --
      ------------------

      when Attribute_Machine_Emin =>
         Check_Floating_Point_Type_0;
         Set_Etype (N, Universal_Integer);

      ----------------------
      -- Machine_Mantissa --
      ----------------------

      when Attribute_Machine_Mantissa =>
         Check_Floating_Point_Type_0;
         Set_Etype (N, Universal_Integer);

      -----------------------
      -- Machine_Overflows --
      -----------------------

      when Attribute_Machine_Overflows =>
         Check_Real_Type;
         Check_E0;
         Set_Etype (N, Standard_Boolean);

      -------------------
      -- Machine_Radix --
      -------------------

      when Attribute_Machine_Radix =>
         Check_Real_Type;
         Check_E0;
         Set_Etype (N, Universal_Integer);

      ----------------------
      -- Machine_Rounding --
      ----------------------

      when Attribute_Machine_Rounding =>
         Check_Floating_Point_Type_1;
         Set_Etype (N, P_Base_Type);
         Resolve (E1, P_Base_Type);

      --------------------
      -- Machine_Rounds --
      --------------------

      when Attribute_Machine_Rounds =>
         Check_Real_Type;
         Check_E0;
         Set_Etype (N, Standard_Boolean);

      ------------------
      -- Machine_Size --
      ------------------

      when Attribute_Machine_Size =>
         Check_E0;
         Check_Type;
         Check_Not_Incomplete_Type;
         Set_Etype (N, Universal_Integer);

      --------------
      -- Mantissa --
      --------------

      when Attribute_Mantissa =>
         Check_E0;
         Check_Real_Type;
         Set_Etype (N, Universal_Integer);

      ---------
      -- Max --
      ---------

      when Attribute_Max =>
         Check_E2;
         Check_Scalar_Type;
         Resolve (E1, P_Base_Type);
         Resolve (E2, P_Base_Type);
         Set_Etype (N, P_Base_Type);

      ----------------------------------
      -- Max_Size_In_Storage_Elements --
      ----------------------------------

      when Attribute_Max_Size_In_Storage_Elements =>
         Check_E0;
         Check_Type;
         Check_Not_Incomplete_Type;
         Set_Etype (N, Universal_Integer);

      -----------------------
      -- Maximum_Alignment --
      -----------------------

      when Attribute_Maximum_Alignment =>
         Standard_Attribute (Ttypes.Maximum_Alignment);

      --------------------
      -- Mechanism_Code --
      --------------------

      when Attribute_Mechanism_Code =>
         if not Is_Entity_Name (P)
           or else not Is_Subprogram (Entity (P))
         then
            Error_Attr ("prefix of % attribute must be subprogram", P);
         end if;

         Check_Either_E0_Or_E1;

         if Present (E1) then
            Resolve (E1, Any_Integer);
            Set_Etype (E1, Standard_Integer);

            if not Is_Static_Expression (E1) then
               Flag_Non_Static_Expr
                 ("expression for parameter number must be static!", E1);
               Error_Attr;

            elsif UI_To_Int (Intval (E1)) > Number_Formals (Entity (P))
              or else UI_To_Int (Intval (E1)) < 0
            then
               Error_Attr ("invalid parameter number for %attribute", E1);
            end if;
         end if;

         Set_Etype (N, Universal_Integer);

      ---------
      -- Min --
      ---------

      when Attribute_Min =>
         Check_E2;
         Check_Scalar_Type;
         Resolve (E1, P_Base_Type);
         Resolve (E2, P_Base_Type);
         Set_Etype (N, P_Base_Type);

      ---------
      -- Mod --
      ---------

      when Attribute_Mod =>

         --  Note: this attribute is only allowed in Ada 2005 mode, but
         --  we do not need to test that here, since Mod is only recognized
         --  as an attribute name in Ada 2005 mode during the parse.

         Check_E1;
         Check_Modular_Integer_Type;
         Resolve (E1, Any_Integer);
         Set_Etype (N, P_Base_Type);

      -----------
      -- Model --
      -----------

      when Attribute_Model =>
         Check_Floating_Point_Type_1;
         Set_Etype (N, P_Base_Type);
         Resolve (E1, P_Base_Type);

      ----------------
      -- Model_Emin --
      ----------------

      when Attribute_Model_Emin =>
         Check_Floating_Point_Type_0;
         Set_Etype (N, Universal_Integer);

      -------------------
      -- Model_Epsilon --
      -------------------

      when Attribute_Model_Epsilon =>
         Check_Floating_Point_Type_0;
         Set_Etype (N, Universal_Real);

      --------------------
      -- Model_Mantissa --
      --------------------

      when Attribute_Model_Mantissa =>
         Check_Floating_Point_Type_0;
         Set_Etype (N, Universal_Integer);

      -----------------
      -- Model_Small --
      -----------------

      when Attribute_Model_Small =>
         Check_Floating_Point_Type_0;
         Set_Etype (N, Universal_Real);

      -------------
      -- Modulus --
      -------------

      when Attribute_Modulus =>
         Check_E0;
         Check_Modular_Integer_Type;
         Set_Etype (N, Universal_Integer);

      --------------------
      -- Null_Parameter --
      --------------------

      when Attribute_Null_Parameter => Null_Parameter : declare
         Parnt  : constant Node_Id := Parent (N);
         GParnt : constant Node_Id := Parent (Parnt);

         procedure Bad_Null_Parameter (Msg : String);
         --  Used if bad Null parameter attribute node is found. Issues
         --  given error message, and also sets the type to Any_Type to
         --  avoid blowups later on from dealing with a junk node.

         procedure Must_Be_Imported (Proc_Ent : Entity_Id);
         --  Called to check that Proc_Ent is imported subprogram

         ------------------------
         -- Bad_Null_Parameter --
         ------------------------

         procedure Bad_Null_Parameter (Msg : String) is
         begin
            Error_Msg_N (Msg, N);
            Set_Etype (N, Any_Type);
         end Bad_Null_Parameter;

         ----------------------
         -- Must_Be_Imported --
         ----------------------

         procedure Must_Be_Imported (Proc_Ent : Entity_Id) is
            Pent : Entity_Id := Proc_Ent;

         begin
            while Present (Alias (Pent)) loop
               Pent := Alias (Pent);
            end loop;

            --  Ignore check if procedure not frozen yet (we will get
            --  another chance when the default parameter is reanalyzed)

            if not Is_Frozen (Pent) then
               return;

            elsif not Is_Imported (Pent) then
               Bad_Null_Parameter
                 ("Null_Parameter can only be used with imported subprogram");

            else
               return;
            end if;
         end Must_Be_Imported;

      --  Start of processing for Null_Parameter

      begin
         Check_Type;
         Check_E0;
         Set_Etype (N, P_Type);

         --  Case of attribute used as default expression

         if Nkind (Parnt) = N_Parameter_Specification then
            Must_Be_Imported (Defining_Entity (GParnt));

         --  Case of attribute used as actual for subprogram (positional)

         elsif (Nkind (Parnt) = N_Procedure_Call_Statement
                 or else
                Nkind (Parnt) = N_Function_Call)
            and then Is_Entity_Name (Name (Parnt))
         then
            Must_Be_Imported (Entity (Name (Parnt)));

         --  Case of attribute used as actual for subprogram (named)

         elsif Nkind (Parnt) = N_Parameter_Association
           and then (Nkind (GParnt) = N_Procedure_Call_Statement
                       or else
                     Nkind (GParnt) = N_Function_Call)
           and then Is_Entity_Name (Name (GParnt))
         then
            Must_Be_Imported (Entity (Name (GParnt)));

         --  Not an allowed case

         else
            Bad_Null_Parameter
              ("Null_Parameter must be actual or default parameter");
         end if;

      end Null_Parameter;

      -----------------
      -- Object_Size --
      -----------------

      when Attribute_Object_Size =>
         Check_E0;
         Check_Type;
         Check_Not_Incomplete_Type;
         Set_Etype (N, Universal_Integer);

      ------------
      -- Output --
      ------------

      when Attribute_Output =>
         Check_E2;
         Check_Stream_Attribute (TSS_Stream_Output);
         Set_Etype (N, Standard_Void_Type);
         Resolve (N, Standard_Void_Type);

      ------------------
      -- Partition_ID --
      ------------------

      when Attribute_Partition_ID =>
         Check_E0;

         if P_Type /= Any_Type then
            if not Is_Library_Level_Entity (Entity (P)) then
               Error_Attr
                 ("prefix of % attribute must be library-level entity", P);

            --  The defining entity of prefix should not be declared inside
            --  a Pure unit. RM E.1(8).
            --  The Is_Pure flag has been set during declaration.

            elsif Is_Entity_Name (P)
              and then Is_Pure (Entity (P))
            then
               Error_Attr
                 ("prefix of % attribute must not be declared pure", P);
            end if;
         end if;

         Set_Etype (N, Universal_Integer);

      -------------------------
      -- Passed_By_Reference --
      -------------------------

      when Attribute_Passed_By_Reference =>
         Check_E0;
         Check_Type;
         Set_Etype (N, Standard_Boolean);

      ------------------
      -- Pool_Address --
      ------------------

      when Attribute_Pool_Address =>
         Check_E0;
         Set_Etype (N, RTE (RE_Address));

      ---------
      -- Pos --
      ---------

      when Attribute_Pos =>
         Check_Discrete_Type;
         Check_E1;
         Resolve (E1, P_Base_Type);
         Set_Etype (N, Universal_Integer);

      --------------
      -- Position --
      --------------

      when Attribute_Position =>
         Check_Component;
         Set_Etype (N, Universal_Integer);

      ----------
      -- Pred --
      ----------

      when Attribute_Pred =>
         Check_Scalar_Type;
         Check_E1;
         Resolve (E1, P_Base_Type);
         Set_Etype (N, P_Base_Type);

         --  Nothing to do for real type case

         if Is_Real_Type (P_Type) then
            null;

         --  If not modular type, test for overflow check required

         else
            if not Is_Modular_Integer_Type (P_Type)
              and then not Range_Checks_Suppressed (P_Base_Type)
            then
               Enable_Range_Check (E1);
            end if;
         end if;

      --------------
      -- Priority --
      --------------

      --  Ada 2005 (AI-327): Dynamic ceiling priorities

      when Attribute_Priority =>
         if Ada_Version < Ada_05 then
            Error_Attr ("% attribute is allowed only in Ada 2005 mode", P);
         end if;

         Check_E0;

         --  The prefix must be a protected object (AARM D.5.2 (2/2))

         Analyze (P);

         if Is_Protected_Type (Etype (P))
           or else (Is_Access_Type (Etype (P))
                      and then Is_Protected_Type (Designated_Type (Etype (P))))
         then
            Resolve (P, Etype (P));
         else
            Error_Attr ("prefix of % attribute must be a protected object", P);
         end if;

         Set_Etype (N, Standard_Integer);

         --  Must be called from within a protected procedure or entry of the
         --  protected object.

         declare
            S : Entity_Id;

         begin
            S := Current_Scope;
            while S /= Etype (P)
               and then S /= Standard_Standard
            loop
               S := Scope (S);
            end loop;

            if S = Standard_Standard then
               Error_Attr ("the attribute % is only allowed inside protected "
                           & "operations", P);
            end if;
         end;

         Validate_Non_Static_Attribute_Function_Call;

      -----------
      -- Range --
      -----------

      when Attribute_Range =>
         Check_Array_Or_Scalar_Type;

         if Ada_Version = Ada_83
           and then Is_Scalar_Type (P_Type)
           and then Comes_From_Source (N)
         then
            Error_Attr
              ("(Ada 83) % attribute not allowed for scalar type", P);
         end if;

      ------------------
      -- Range_Length --
      ------------------

      when Attribute_Range_Length =>
         Check_Discrete_Type;
         Set_Etype (N, Universal_Integer);

      ----------
      -- Read --
      ----------

      when Attribute_Read =>
         Check_E2;
         Check_Stream_Attribute (TSS_Stream_Read);
         Set_Etype (N, Standard_Void_Type);
         Resolve (N, Standard_Void_Type);
         Note_Possible_Modification (E2);

      ---------------
      -- Remainder --
      ---------------

      when Attribute_Remainder =>
         Check_Floating_Point_Type_2;
         Set_Etype (N, P_Base_Type);
         Resolve (E1, P_Base_Type);
         Resolve (E2, P_Base_Type);

      -----------
      -- Round --
      -----------

      when Attribute_Round =>
         Check_E1;
         Check_Decimal_Fixed_Point_Type;
         Set_Etype (N, P_Base_Type);

         --  Because the context is universal_real (3.5.10(12)) it is a legal
         --  context for a universal fixed expression. This is the only
         --  attribute whose functional description involves U_R.

         if Etype (E1) = Universal_Fixed then
            declare
               Conv : constant Node_Id := Make_Type_Conversion (Loc,
                  Subtype_Mark => New_Occurrence_Of (Universal_Real, Loc),
                  Expression   => Relocate_Node (E1));

            begin
               Rewrite (E1, Conv);
               Analyze (E1);
            end;
         end if;

         Resolve (E1, Any_Real);

      --------------
      -- Rounding --
      --------------

      when Attribute_Rounding =>
         Check_Floating_Point_Type_1;
         Set_Etype (N, P_Base_Type);
         Resolve (E1, P_Base_Type);

      ---------------
      -- Safe_Emax --
      ---------------

      when Attribute_Safe_Emax =>
         Check_Floating_Point_Type_0;
         Set_Etype (N, Universal_Integer);

      ----------------
      -- Safe_First --
      ----------------

      when Attribute_Safe_First =>
         Check_Floating_Point_Type_0;
         Set_Etype (N, Universal_Real);

      ----------------
      -- Safe_Large --
      ----------------

      when Attribute_Safe_Large =>
         Check_E0;
         Check_Real_Type;
         Set_Etype (N, Universal_Real);

      ---------------
      -- Safe_Last --
      ---------------

      when Attribute_Safe_Last =>
         Check_Floating_Point_Type_0;
         Set_Etype (N, Universal_Real);

      ----------------
      -- Safe_Small --
      ----------------

      when Attribute_Safe_Small =>
         Check_E0;
         Check_Real_Type;
         Set_Etype (N, Universal_Real);

      -----------
      -- Scale --
      -----------

      when Attribute_Scale =>
         Check_E0;
         Check_Decimal_Fixed_Point_Type;
         Set_Etype (N, Universal_Integer);

      -------------
      -- Scaling --
      -------------

      when Attribute_Scaling =>
         Check_Floating_Point_Type_2;
         Set_Etype (N, P_Base_Type);
         Resolve (E1, P_Base_Type);

      ------------------
      -- Signed_Zeros --
      ------------------

      when Attribute_Signed_Zeros =>
         Check_Floating_Point_Type_0;
         Set_Etype (N, Standard_Boolean);

      ----------
      -- Size --
      ----------

      when Attribute_Size | Attribute_VADS_Size =>
         Check_E0;

         --  If prefix is parameterless function call, rewrite and resolve
         --  as such.

         if Is_Entity_Name (P)
           and then Ekind (Entity (P)) = E_Function
         then
            Resolve (P);

         --  Similar processing for a protected function call

         elsif Nkind (P) = N_Selected_Component
           and then Ekind (Entity (Selector_Name (P))) = E_Function
         then
            Resolve (P);
         end if;

         if Is_Object_Reference (P) then
            Check_Object_Reference (P);

         elsif Is_Entity_Name (P)
           and then (Is_Type (Entity (P))
                       or else Ekind (Entity (P)) = E_Enumeration_Literal)
         then
            null;

         elsif Nkind (P) = N_Type_Conversion
           and then not Comes_From_Source (P)
         then
            null;

         else
            Error_Attr ("invalid prefix for % attribute", P);
         end if;

         Check_Not_Incomplete_Type;
         Set_Etype (N, Universal_Integer);

      -----------
      -- Small --
      -----------

      when Attribute_Small =>
         Check_E0;
         Check_Real_Type;
         Set_Etype (N, Universal_Real);

      ------------------
      -- Storage_Pool --
      ------------------

      when Attribute_Storage_Pool =>
         if Is_Access_Type (P_Type) then
            Check_E0;

            if Ekind (P_Type) = E_Access_Subprogram_Type then
               Error_Attr
                 ("cannot use % attribute for access-to-subprogram type", P);
            end if;

            --  Set appropriate entity

            if Present (Associated_Storage_Pool (Root_Type (P_Type))) then
               Set_Entity (N, Associated_Storage_Pool (Root_Type (P_Type)));
            else
               Set_Entity (N, RTE (RE_Global_Pool_Object));
            end if;

            Set_Etype (N, Class_Wide_Type (RTE (RE_Root_Storage_Pool)));

            --  Validate_Remote_Access_To_Class_Wide_Type for attribute
            --  Storage_Pool since this attribute is not defined for such
            --  types (RM E.2.3(22)).

            Validate_Remote_Access_To_Class_Wide_Type (N);

         else
            Error_Attr ("prefix of % attribute must be access type", P);
         end if;

      ------------------
      -- Storage_Size --
      ------------------

      when Attribute_Storage_Size =>
         if Is_Task_Type (P_Type) then
            Check_E0;
            Set_Etype (N, Universal_Integer);

         elsif Is_Access_Type (P_Type) then
            if Ekind (P_Type) = E_Access_Subprogram_Type then
               Error_Attr
                 ("cannot use % attribute for access-to-subprogram type", P);
            end if;

            if Is_Entity_Name (P)
              and then Is_Type (Entity (P))
            then
               Check_E0;
               Check_Type;
               Set_Etype (N, Universal_Integer);

               --   Validate_Remote_Access_To_Class_Wide_Type for attribute
               --   Storage_Size since this attribute is not defined for
               --   such types (RM E.2.3(22)).

               Validate_Remote_Access_To_Class_Wide_Type (N);

            --  The prefix is allowed to be an implicit dereference
            --  of an access value designating a task.

            else
               Check_E0;
               Check_Task_Prefix;
               Set_Etype (N, Universal_Integer);
            end if;

         else
            Error_Attr
              ("prefix of % attribute must be access or task type", P);
         end if;

      ------------------
      -- Storage_Unit --
      ------------------

      when Attribute_Storage_Unit =>
         Standard_Attribute (Ttypes.System_Storage_Unit);

      -----------------
      -- Stream_Size --
      -----------------

      when Attribute_Stream_Size =>
         Check_E0;
         Check_Type;

         if Is_Entity_Name (P)
           and then Is_Elementary_Type (Entity (P))
         then
            Set_Etype (N, Universal_Integer);
         else
            Error_Attr ("invalid prefix for % attribute", P);
         end if;

<<<<<<< HEAD
=======
      ---------------
      -- Stub_Type --
      ---------------

      when Attribute_Stub_Type =>
         Check_Type;
         Check_E0;

         if Is_Remote_Access_To_Class_Wide_Type (P_Type) then
            Rewrite (N,
              New_Occurrence_Of (Corresponding_Stub_Type (P_Type), Loc));
         else
            Error_Attr
              ("prefix of% attribute must be remote access to classwide", P);
         end if;

>>>>>>> c355071f
      ----------
      -- Succ --
      ----------

      when Attribute_Succ =>
         Check_Scalar_Type;
         Check_E1;
         Resolve (E1, P_Base_Type);
         Set_Etype (N, P_Base_Type);

         --  Nothing to do for real type case

         if Is_Real_Type (P_Type) then
            null;

         --  If not modular type, test for overflow check required

         else
            if not Is_Modular_Integer_Type (P_Type)
              and then not Range_Checks_Suppressed (P_Base_Type)
            then
               Enable_Range_Check (E1);
            end if;
         end if;

      ---------
      -- Tag --
      ---------

      when Attribute_Tag =>
         Check_E0;
         Check_Dereference;

         if not Is_Tagged_Type (P_Type) then
            Error_Attr ("prefix of % attribute must be tagged", P);

         --  Next test does not apply to generated code
         --  why not, and what does the illegal reference mean???

         elsif Is_Object_Reference (P)
           and then not Is_Class_Wide_Type (P_Type)
           and then Comes_From_Source (N)
         then
            Error_Attr
              ("% attribute can only be applied to objects of class-wide type",
               P);
         end if;

         Set_Etype (N, RTE (RE_Tag));

      -----------------
      -- Target_Name --
      -----------------

      when Attribute_Target_Name => Target_Name : declare
         TN : constant String := Sdefault.Target_Name.all;
         TL : Natural;

      begin
         Check_Standard_Prefix;
         Check_E0;

         TL := TN'Last;

         if TN (TL) = '/' or else TN (TL) = '\' then
            TL := TL - 1;
         end if;

         Rewrite (N,
           Make_String_Literal (Loc,
             Strval => TN (TN'First .. TL)));
         Analyze_And_Resolve (N, Standard_String);
      end Target_Name;

      ----------------
      -- Terminated --
      ----------------

      when Attribute_Terminated =>
         Check_E0;
         Set_Etype (N, Standard_Boolean);
         Check_Task_Prefix;

      ----------------
      -- To_Address --
      ----------------

      when Attribute_To_Address =>
         Check_E1;
         Analyze (P);

         if Nkind (P) /= N_Identifier
           or else Chars (P) /= Name_System
         then
            Error_Attr ("prefix of %attribute must be System", P);
         end if;

         Generate_Reference (RTE (RE_Address), P);
         Analyze_And_Resolve (E1, Any_Integer);
         Set_Etype (N, RTE (RE_Address));

      ----------------
      -- Truncation --
      ----------------

      when Attribute_Truncation =>
         Check_Floating_Point_Type_1;
         Resolve (E1, P_Base_Type);
         Set_Etype (N, P_Base_Type);

      ----------------
      -- Type_Class --
      ----------------

      when Attribute_Type_Class =>
         Check_E0;
         Check_Type;
         Check_Not_Incomplete_Type;
         Set_Etype (N, RTE (RE_Type_Class));

      -----------------
      -- UET_Address --
      -----------------

      when Attribute_UET_Address =>
         Check_E0;
         Check_Unit_Name (P);
         Set_Etype (N, RTE (RE_Address));

      -----------------------
      -- Unbiased_Rounding --
      -----------------------

      when Attribute_Unbiased_Rounding =>
         Check_Floating_Point_Type_1;
         Set_Etype (N, P_Base_Type);
         Resolve (E1, P_Base_Type);

      ----------------------
      -- Unchecked_Access --
      ----------------------

      when Attribute_Unchecked_Access =>
         if Comes_From_Source (N) then
            Check_Restriction (No_Unchecked_Access, N);
         end if;

         Analyze_Access_Attribute;

      -------------------------
      -- Unconstrained_Array --
      -------------------------

      when Attribute_Unconstrained_Array =>
         Check_E0;
         Check_Type;
         Check_Not_Incomplete_Type;
         Set_Etype (N, Standard_Boolean);

      ------------------------------
      -- Universal_Literal_String --
      ------------------------------

      --  This is a GNAT specific attribute whose prefix must be a named
      --  number where the expression is either a single numeric literal,
      --  or a numeric literal immediately preceded by a minus sign. The
      --  result is equivalent to a string literal containing the text of
      --  the literal as it appeared in the source program with a possible
      --  leading minus sign.

      when Attribute_Universal_Literal_String => Universal_Literal_String :
      begin
         Check_E0;

         if not Is_Entity_Name (P)
           or else Ekind (Entity (P)) not in Named_Kind
         then
            Error_Attr ("prefix for % attribute must be named number", P);

         else
            declare
               Expr     : Node_Id;
               Negative : Boolean;
               S        : Source_Ptr;
               Src      : Source_Buffer_Ptr;

            begin
               Expr := Original_Node (Expression (Parent (Entity (P))));

               if Nkind (Expr) = N_Op_Minus then
                  Negative := True;
                  Expr := Original_Node (Right_Opnd (Expr));
               else
                  Negative := False;
               end if;

               if Nkind (Expr) /= N_Integer_Literal
                 and then Nkind (Expr) /= N_Real_Literal
               then
                  Error_Attr
                    ("named number for % attribute must be simple literal", N);
               end if;

               --  Build string literal corresponding to source literal text

               Start_String;

               if Negative then
                  Store_String_Char (Get_Char_Code ('-'));
               end if;

               S := Sloc (Expr);
               Src := Source_Text (Get_Source_File_Index (S));

               while Src (S) /= ';' and then Src (S) /= ' ' loop
                  Store_String_Char (Get_Char_Code (Src (S)));
                  S := S + 1;
               end loop;

               --  Now we rewrite the attribute with the string literal

               Rewrite (N,
                 Make_String_Literal (Loc, End_String));
               Analyze (N);
            end;
         end if;
      end Universal_Literal_String;

      -------------------------
      -- Unrestricted_Access --
      -------------------------

      --  This is a GNAT specific attribute which is like Access except that
      --  all scope checks and checks for aliased views are omitted.

      when Attribute_Unrestricted_Access =>
         if Comes_From_Source (N) then
            Check_Restriction (No_Unchecked_Access, N);
         end if;

         if Is_Entity_Name (P) then
            Set_Address_Taken (Entity (P));
         end if;

         Analyze_Access_Attribute;

      ---------
      -- Val --
      ---------

      when Attribute_Val => Val : declare
      begin
         Check_E1;
         Check_Discrete_Type;
         Resolve (E1, Any_Integer);
         Set_Etype (N, P_Base_Type);

         --  Note, we need a range check in general, but we wait for the
         --  Resolve call to do this, since we want to let Eval_Attribute
         --  have a chance to find an static illegality first!
      end Val;

      -----------
      -- Valid --
      -----------

      when Attribute_Valid =>
         Check_E0;

         --  Ignore check for object if we have a 'Valid reference generated
         --  by the expanded code, since in some cases valid checks can occur
         --  on items that are names, but are not objects (e.g. attributes).

         if Comes_From_Source (N) then
            Check_Object_Reference (P);
         end if;

         if not Is_Scalar_Type (P_Type) then
            Error_Attr ("object for % attribute must be of scalar type", P);
         end if;

         Set_Etype (N, Standard_Boolean);

      -----------
      -- Value --
      -----------

      when Attribute_Value => Value :
      begin
         Check_E1;
         Check_Scalar_Type;

         if Is_Enumeration_Type (P_Type) then
            Check_Restriction (No_Enumeration_Maps, N);
         end if;

         --  Set Etype before resolving expression because expansion of
         --  expression may require enclosing type. Note that the type
         --  returned by 'Value is the base type of the prefix type.

         Set_Etype (N, P_Base_Type);
         Validate_Non_Static_Attribute_Function_Call;
      end Value;

      ----------------
      -- Value_Size --
      ----------------

      when Attribute_Value_Size =>
         Check_E0;
         Check_Type;
         Check_Not_Incomplete_Type;
         Set_Etype (N, Universal_Integer);

      -------------
      -- Version --
      -------------

      when Attribute_Version =>
         Check_E0;
         Check_Program_Unit;
         Set_Etype (N, RTE (RE_Version_String));

      ------------------
      -- Wchar_T_Size --
      ------------------

      when Attribute_Wchar_T_Size =>
         Standard_Attribute (Interfaces_Wchar_T_Size);

      ----------------
      -- Wide_Image --
      ----------------

      when Attribute_Wide_Image => Wide_Image :
      begin
         Check_Scalar_Type;
         Set_Etype (N, Standard_Wide_String);
         Check_E1;
         Resolve (E1, P_Base_Type);
         Validate_Non_Static_Attribute_Function_Call;
      end Wide_Image;

      ---------------------
      -- Wide_Wide_Image --
      ---------------------

      when Attribute_Wide_Wide_Image => Wide_Wide_Image :
      begin
         Check_Scalar_Type;
         Set_Etype (N, Standard_Wide_Wide_String);
         Check_E1;
         Resolve (E1, P_Base_Type);
         Validate_Non_Static_Attribute_Function_Call;
      end Wide_Wide_Image;

      ----------------
      -- Wide_Value --
      ----------------

      when Attribute_Wide_Value => Wide_Value :
      begin
         Check_E1;
         Check_Scalar_Type;

         --  Set Etype before resolving expression because expansion
         --  of expression may require enclosing type.

         Set_Etype (N, P_Type);
         Validate_Non_Static_Attribute_Function_Call;
      end Wide_Value;

      ---------------------
      -- Wide_Wide_Value --
      ---------------------

      when Attribute_Wide_Wide_Value => Wide_Wide_Value :
      begin
         Check_E1;
         Check_Scalar_Type;

         --  Set Etype before resolving expression because expansion
         --  of expression may require enclosing type.

         Set_Etype (N, P_Type);
         Validate_Non_Static_Attribute_Function_Call;
      end Wide_Wide_Value;

      ---------------------
      -- Wide_Wide_Width --
      ---------------------

      when Attribute_Wide_Wide_Width =>
         Check_E0;
         Check_Scalar_Type;
         Set_Etype (N, Universal_Integer);

      ----------------
      -- Wide_Width --
      ----------------

      when Attribute_Wide_Width =>
         Check_E0;
         Check_Scalar_Type;
         Set_Etype (N, Universal_Integer);

      -----------
      -- Width --
      -----------

      when Attribute_Width =>
         Check_E0;
         Check_Scalar_Type;
         Set_Etype (N, Universal_Integer);

      ---------------
      -- Word_Size --
      ---------------

      when Attribute_Word_Size =>
         Standard_Attribute (System_Word_Size);

      -----------
      -- Write --
      -----------

      when Attribute_Write =>
         Check_E2;
         Check_Stream_Attribute (TSS_Stream_Write);
         Set_Etype (N, Standard_Void_Type);
         Resolve (N, Standard_Void_Type);

      end case;

   --  All errors raise Bad_Attribute, so that we get out before any further
   --  damage occurs when an error is detected (for example, if we check for
   --  one attribute expression, and the check succeeds, we want to be able
   --  to proceed securely assuming that an expression is in fact present.

   --  Note: we set the attribute analyzed in this case to prevent any
   --  attempt at reanalysis which could generate spurious error msgs.

   exception
      when Bad_Attribute =>
         Set_Analyzed (N);
         Set_Etype (N, Any_Type);
         return;
   end Analyze_Attribute;

   --------------------
   -- Eval_Attribute --
   --------------------

   procedure Eval_Attribute (N : Node_Id) is
      Loc   : constant Source_Ptr   := Sloc (N);
      Aname : constant Name_Id      := Attribute_Name (N);
      Id    : constant Attribute_Id := Get_Attribute_Id (Aname);
      P     : constant Node_Id      := Prefix (N);

      C_Type : constant Entity_Id := Etype (N);
      --  The type imposed by the context

      E1 : Node_Id;
      --  First expression, or Empty if none

      E2 : Node_Id;
      --  Second expression, or Empty if none

      P_Entity : Entity_Id;
      --  Entity denoted by prefix

      P_Type : Entity_Id;
      --  The type of the prefix

      P_Base_Type : Entity_Id;
      --  The base type of the prefix type

      P_Root_Type : Entity_Id;
      --  The root type of the prefix type

      Static : Boolean;
      --  True if the result is Static. This is set by the general processing
      --  to true if the prefix is static, and all expressions are static. It
      --  can be reset as processing continues for particular attributes

      Lo_Bound, Hi_Bound : Node_Id;
      --  Expressions for low and high bounds of type or array index referenced
      --  by First, Last, or Length attribute for array, set by Set_Bounds.

      CE_Node : Node_Id;
      --  Constraint error node used if we have an attribute reference has
      --  an argument that raises a constraint error. In this case we replace
      --  the attribute with a raise constraint_error node. This is important
      --  processing, since otherwise gigi might see an attribute which it is
      --  unprepared to deal with.

      function Aft_Value return Nat;
      --  Computes Aft value for current attribute prefix (used by Aft itself
      --  and also by Width for computing the Width of a fixed point type).

      procedure Check_Expressions;
      --  In case where the attribute is not foldable, the expressions, if
      --  any, of the attribute, are in a non-static context. This procedure
      --  performs the required additional checks.

      function Compile_Time_Known_Bounds (Typ : Entity_Id) return Boolean;
      --  Determines if the given type has compile time known bounds. Note
      --  that we enter the case statement even in cases where the prefix
      --  type does NOT have known bounds, so it is important to guard any
      --  attempt to evaluate both bounds with a call to this function.

      procedure Compile_Time_Known_Attribute (N : Node_Id; Val : Uint);
      --  This procedure is called when the attribute N has a non-static
      --  but compile time known value given by Val. It includes the
      --  necessary checks for out of range values.

      procedure Float_Attribute_Universal_Integer
        (IEEES_Val : Int;
         IEEEL_Val : Int;
         IEEEX_Val : Int;
         VAXFF_Val : Int;
         VAXDF_Val : Int;
         VAXGF_Val : Int;
         AAMPS_Val : Int;
         AAMPL_Val : Int);
      --  This procedure evaluates a float attribute with no arguments that
      --  returns a universal integer result. The parameters give the values
      --  for the possible floating-point root types. See ttypef for details.
      --  The prefix type is a float type (and is thus not a generic type).

      procedure Float_Attribute_Universal_Real
        (IEEES_Val : String;
         IEEEL_Val : String;
         IEEEX_Val : String;
         VAXFF_Val : String;
         VAXDF_Val : String;
         VAXGF_Val : String;
         AAMPS_Val : String;
         AAMPL_Val : String);
      --  This procedure evaluates a float attribute with no arguments that
      --  returns a universal real result. The parameters give the values
      --  required for the possible floating-point root types in string
      --  format as real literals with a possible leading minus sign.
      --  The prefix type is a float type (and is thus not a generic type).

      function Fore_Value return Nat;
      --  Computes the Fore value for the current attribute prefix, which is
      --  known to be a static fixed-point type. Used by Fore and Width.

      function Mantissa return Uint;
      --  Returns the Mantissa value for the prefix type

      procedure Set_Bounds;
      --  Used for First, Last and Length attributes applied to an array or
      --  array subtype. Sets the variables Lo_Bound and Hi_Bound to the low
      --  and high bound expressions for the index referenced by the attribute
      --  designator (i.e. the first index if no expression is present, and
      --  the N'th index if the value N is present as an expression). Also
      --  used for First and Last of scalar types. Static is reset to False
      --  if the type or index type is not statically constrained.

      function Statically_Denotes_Entity (N : Node_Id) return Boolean;
      --  Verify that the prefix of a potentially static array attribute
      --  satisfies the conditions of 4.9 (14).

      ---------------
      -- Aft_Value --
      ---------------

      function Aft_Value return Nat is
         Result    : Nat;
         Delta_Val : Ureal;

      begin
         Result := 1;
         Delta_Val := Delta_Value (P_Type);

         while Delta_Val < Ureal_Tenth loop
            Delta_Val := Delta_Val * Ureal_10;
            Result := Result + 1;
         end loop;

         return Result;
      end Aft_Value;

      -----------------------
      -- Check_Expressions --
      -----------------------

      procedure Check_Expressions is
         E : Node_Id := E1;

      begin
         while Present (E) loop
            Check_Non_Static_Context (E);
            Next (E);
         end loop;
      end Check_Expressions;

      ----------------------------------
      -- Compile_Time_Known_Attribute --
      ----------------------------------

      procedure Compile_Time_Known_Attribute (N : Node_Id; Val : Uint) is
         T : constant Entity_Id := Etype (N);

      begin
         Fold_Uint (N, Val, False);

         --  Check that result is in bounds of the type if it is static

         if Is_In_Range (N, T) then
            null;

         elsif Is_Out_Of_Range (N, T) then
            Apply_Compile_Time_Constraint_Error
              (N, "value not in range of}?", CE_Range_Check_Failed);

         elsif not Range_Checks_Suppressed (T) then
            Enable_Range_Check (N);

         else
            Set_Do_Range_Check (N, False);
         end if;
      end Compile_Time_Known_Attribute;

      -------------------------------
      -- Compile_Time_Known_Bounds --
      -------------------------------

      function Compile_Time_Known_Bounds (Typ : Entity_Id) return Boolean is
      begin
         return
           Compile_Time_Known_Value (Type_Low_Bound (Typ))
             and then
           Compile_Time_Known_Value (Type_High_Bound (Typ));
      end Compile_Time_Known_Bounds;

      ---------------------------------------
      -- Float_Attribute_Universal_Integer --
      ---------------------------------------

      procedure Float_Attribute_Universal_Integer
        (IEEES_Val : Int;
         IEEEL_Val : Int;
         IEEEX_Val : Int;
         VAXFF_Val : Int;
         VAXDF_Val : Int;
         VAXGF_Val : Int;
         AAMPS_Val : Int;
         AAMPL_Val : Int)
      is
         Val  : Int;
         Digs : constant Nat := UI_To_Int (Digits_Value (P_Base_Type));

      begin
         if Vax_Float (P_Base_Type) then
            if Digs = VAXFF_Digits then
               Val := VAXFF_Val;
            elsif Digs = VAXDF_Digits then
               Val := VAXDF_Val;
            else pragma Assert (Digs = VAXGF_Digits);
               Val := VAXGF_Val;
            end if;

         elsif Is_AAMP_Float (P_Base_Type) then
            if Digs = AAMPS_Digits then
               Val := AAMPS_Val;
            else pragma Assert (Digs = AAMPL_Digits);
               Val := AAMPL_Val;
            end if;

         else
            if Digs = IEEES_Digits then
               Val := IEEES_Val;
            elsif Digs = IEEEL_Digits then
               Val := IEEEL_Val;
            else pragma Assert (Digs = IEEEX_Digits);
               Val := IEEEX_Val;
            end if;
         end if;

         Fold_Uint (N, UI_From_Int (Val), True);
      end Float_Attribute_Universal_Integer;

      ------------------------------------
      -- Float_Attribute_Universal_Real --
      ------------------------------------

      procedure Float_Attribute_Universal_Real
        (IEEES_Val : String;
         IEEEL_Val : String;
         IEEEX_Val : String;
         VAXFF_Val : String;
         VAXDF_Val : String;
         VAXGF_Val : String;
         AAMPS_Val : String;
         AAMPL_Val : String)
      is
         Val  : Node_Id;
         Digs : constant Nat := UI_To_Int (Digits_Value (P_Base_Type));

      begin
         if Vax_Float (P_Base_Type) then
            if Digs = VAXFF_Digits then
               Val := Real_Convert (VAXFF_Val);
            elsif Digs = VAXDF_Digits then
               Val := Real_Convert (VAXDF_Val);
            else pragma Assert (Digs = VAXGF_Digits);
               Val := Real_Convert (VAXGF_Val);
            end if;

         elsif Is_AAMP_Float (P_Base_Type) then
            if Digs = AAMPS_Digits then
               Val := Real_Convert (AAMPS_Val);
            else pragma Assert (Digs = AAMPL_Digits);
               Val := Real_Convert (AAMPL_Val);
            end if;

         else
            if Digs = IEEES_Digits then
               Val := Real_Convert (IEEES_Val);
            elsif Digs = IEEEL_Digits then
               Val := Real_Convert (IEEEL_Val);
            else pragma Assert (Digs = IEEEX_Digits);
               Val := Real_Convert (IEEEX_Val);
            end if;
         end if;

         Set_Sloc (Val, Loc);
         Rewrite (N, Val);
         Set_Is_Static_Expression (N, Static);
         Analyze_And_Resolve (N, C_Type);
      end Float_Attribute_Universal_Real;

      ----------------
      -- Fore_Value --
      ----------------

      --  Note that the Fore calculation is based on the actual values
      --  of the bounds, and does not take into account possible rounding.

      function Fore_Value return Nat is
         Lo      : constant Uint  := Expr_Value (Type_Low_Bound (P_Type));
         Hi      : constant Uint  := Expr_Value (Type_High_Bound (P_Type));
         Small   : constant Ureal := Small_Value (P_Type);
         Lo_Real : constant Ureal := Lo * Small;
         Hi_Real : constant Ureal := Hi * Small;
         T       : Ureal;
         R       : Nat;

      begin
         --  Bounds are given in terms of small units, so first compute
         --  proper values as reals.

         T := UR_Max (abs Lo_Real, abs Hi_Real);
         R := 2;

         --  Loop to compute proper value if more than one digit required

         while T >= Ureal_10 loop
            R := R + 1;
            T := T / Ureal_10;
         end loop;

         return R;
      end Fore_Value;

      --------------
      -- Mantissa --
      --------------

      --  Table of mantissa values accessed by function  Computed using
      --  the relation:

      --    T'Mantissa = integer next above (D * log(10)/log(2)) + 1)

      --  where D is T'Digits (RM83 3.5.7)

      Mantissa_Value : constant array (Nat range 1 .. 40) of Nat := (
          1 =>   5,
          2 =>   8,
          3 =>  11,
          4 =>  15,
          5 =>  18,
          6 =>  21,
          7 =>  25,
          8 =>  28,
          9 =>  31,
         10 =>  35,
         11 =>  38,
         12 =>  41,
         13 =>  45,
         14 =>  48,
         15 =>  51,
         16 =>  55,
         17 =>  58,
         18 =>  61,
         19 =>  65,
         20 =>  68,
         21 =>  71,
         22 =>  75,
         23 =>  78,
         24 =>  81,
         25 =>  85,
         26 =>  88,
         27 =>  91,
         28 =>  95,
         29 =>  98,
         30 => 101,
         31 => 104,
         32 => 108,
         33 => 111,
         34 => 114,
         35 => 118,
         36 => 121,
         37 => 124,
         38 => 128,
         39 => 131,
         40 => 134);

      function Mantissa return Uint is
      begin
         return
           UI_From_Int (Mantissa_Value (UI_To_Int (Digits_Value (P_Type))));
      end Mantissa;

      ----------------
      -- Set_Bounds --
      ----------------

      procedure Set_Bounds is
         Ndim : Nat;
         Indx : Node_Id;
         Ityp : Entity_Id;

      begin
         --  For a string literal subtype, we have to construct the bounds.
         --  Valid Ada code never applies attributes to string literals, but
         --  it is convenient to allow the expander to generate attribute
         --  references of this type (e.g. First and Last applied to a string
         --  literal).

         --  Note that the whole point of the E_String_Literal_Subtype is to
         --  avoid this construction of bounds, but the cases in which we
         --  have to materialize them are rare enough that we don't worry!

         --  The low bound is simply the low bound of the base type. The
         --  high bound is computed from the length of the string and this
         --  low bound.

         if Ekind (P_Type) = E_String_Literal_Subtype then
            Ityp := Etype (First_Index (Base_Type (P_Type)));
            Lo_Bound := Type_Low_Bound (Ityp);

            Hi_Bound :=
              Make_Integer_Literal (Sloc (P),
                Intval =>
                  Expr_Value (Lo_Bound) + String_Literal_Length (P_Type) - 1);

            Set_Parent (Hi_Bound, P);
            Analyze_And_Resolve (Hi_Bound, Etype (Lo_Bound));
            return;

         --  For non-array case, just get bounds of scalar type

         elsif Is_Scalar_Type (P_Type) then
            Ityp := P_Type;

            --  For a fixed-point type, we must freeze to get the attributes
            --  of the fixed-point type set now so we can reference them.

            if Is_Fixed_Point_Type (P_Type)
              and then not Is_Frozen (Base_Type (P_Type))
              and then Compile_Time_Known_Value (Type_Low_Bound (P_Type))
              and then Compile_Time_Known_Value (Type_High_Bound (P_Type))
            then
               Freeze_Fixed_Point_Type (Base_Type (P_Type));
            end if;

         --  For array case, get type of proper index

         else
            if No (E1) then
               Ndim := 1;
            else
               Ndim := UI_To_Int (Expr_Value (E1));
            end if;

            Indx := First_Index (P_Type);
            for J in 1 .. Ndim - 1 loop
               Next_Index (Indx);
            end loop;

            --  If no index type, get out (some other error occurred, and
            --  we don't have enough information to complete the job!)

            if No (Indx) then
               Lo_Bound := Error;
               Hi_Bound := Error;
               return;
            end if;

            Ityp := Etype (Indx);
         end if;

         --  A discrete range in an index constraint is allowed to be a
         --  subtype indication. This is syntactically a pain, but should
         --  not propagate to the entity for the corresponding index subtype.
         --  After checking that the subtype indication is legal, the range
         --  of the subtype indication should be transfered to the entity.
         --  The attributes for the bounds should remain the simple retrievals
         --  that they are now.

         Lo_Bound := Type_Low_Bound (Ityp);
         Hi_Bound := Type_High_Bound (Ityp);

         if not Is_Static_Subtype (Ityp) then
            Static := False;
         end if;
      end Set_Bounds;

      -------------------------------
      -- Statically_Denotes_Entity --
      -------------------------------

      function Statically_Denotes_Entity (N : Node_Id) return Boolean is
         E : Entity_Id;

      begin
         if not Is_Entity_Name (N) then
            return False;
         else
            E := Entity (N);
         end if;

         return
           Nkind (Parent (E)) /= N_Object_Renaming_Declaration
             or else Statically_Denotes_Entity (Renamed_Object (E));
      end Statically_Denotes_Entity;

   --  Start of processing for Eval_Attribute

   begin
      --  Acquire first two expressions (at the moment, no attributes
      --  take more than two expressions in any case).

      if Present (Expressions (N)) then
         E1 := First (Expressions (N));
         E2 := Next (E1);
      else
         E1 := Empty;
         E2 := Empty;
      end if;

      --  Special processing for cases where the prefix is an object. For
      --  this purpose, a string literal counts as an object (attributes
      --  of string literals can only appear in generated code).

      if Is_Object_Reference (P) or else Nkind (P) = N_String_Literal then

         --  For Component_Size, the prefix is an array object, and we apply
         --  the attribute to the type of the object. This is allowed for
         --  both unconstrained and constrained arrays, since the bounds
         --  have no influence on the value of this attribute.

         if Id = Attribute_Component_Size then
            P_Entity := Etype (P);

         --  For First and Last, the prefix is an array object, and we apply
         --  the attribute to the type of the array, but we need a constrained
         --  type for this, so we use the actual subtype if available.

         elsif Id = Attribute_First
                 or else
               Id = Attribute_Last
                 or else
               Id = Attribute_Length
         then
            declare
               AS : constant Entity_Id := Get_Actual_Subtype_If_Available (P);

            begin
               if Present (AS) and then Is_Constrained (AS) then
                  P_Entity := AS;

               --  If we have an unconstrained type, cannot fold

               else
                  Check_Expressions;
                  return;
               end if;
            end;

         --  For Size, give size of object if available, otherwise we
         --  cannot fold Size.

         elsif Id = Attribute_Size then
            if Is_Entity_Name (P)
              and then Known_Esize (Entity (P))
            then
               Compile_Time_Known_Attribute (N, Esize (Entity (P)));
               return;

            else
               Check_Expressions;
               return;
            end if;

         --  For Alignment, give size of object if available, otherwise we
         --  cannot fold Alignment.

         elsif Id = Attribute_Alignment then
            if Is_Entity_Name (P)
              and then Known_Alignment (Entity (P))
            then
               Fold_Uint (N, Alignment (Entity (P)), False);
               return;

            else
               Check_Expressions;
               return;
            end if;

         --  No other attributes for objects are folded

         else
            Check_Expressions;
            return;
         end if;

      --  Cases where P is not an object. Cannot do anything if P is
      --  not the name of an entity.

      elsif not Is_Entity_Name (P) then
         Check_Expressions;
         return;

      --  Otherwise get prefix entity

      else
         P_Entity := Entity (P);
      end if;

      --  At this stage P_Entity is the entity to which the attribute
      --  is to be applied. This is usually simply the entity of the
      --  prefix, except in some cases of attributes for objects, where
      --  as described above, we apply the attribute to the object type.

      --  First foldable possibility is a scalar or array type (RM 4.9(7))
      --  that is not generic (generic types are eliminated by RM 4.9(25)).
      --  Note we allow non-static non-generic types at this stage as further
      --  described below.

      if Is_Type (P_Entity)
        and then (Is_Scalar_Type (P_Entity) or Is_Array_Type (P_Entity))
        and then (not Is_Generic_Type (P_Entity))
      then
         P_Type := P_Entity;

      --  Second foldable possibility is an array object (RM 4.9(8))

      elsif (Ekind (P_Entity) = E_Variable
               or else
             Ekind (P_Entity) = E_Constant)
        and then Is_Array_Type (Etype (P_Entity))
        and then (not Is_Generic_Type (Etype (P_Entity)))
      then
         P_Type := Etype (P_Entity);

         --  If the entity is an array constant with an unconstrained nominal
         --  subtype then get the type from the initial value. If the value has
         --  been expanded into assignments, there is no expression and the
         --  attribute reference remains dynamic.
         --  We could do better here and retrieve the type ???

         if Ekind (P_Entity) = E_Constant
           and then not Is_Constrained (P_Type)
         then
            if No (Constant_Value (P_Entity)) then
               return;
            else
               P_Type := Etype (Constant_Value (P_Entity));
            end if;
         end if;

      --  Definite must be folded if the prefix is not a generic type,
      --  that is to say if we are within an instantiation. Same processing
      --  applies to the GNAT attributes Has_Discriminants, Type_Class,
      --  and Unconstrained_Array.

      elsif (Id = Attribute_Definite
               or else
             Id = Attribute_Has_Access_Values
               or else
             Id = Attribute_Has_Discriminants
               or else
             Id = Attribute_Type_Class
               or else
             Id = Attribute_Unconstrained_Array)
        and then not Is_Generic_Type (P_Entity)
      then
         P_Type := P_Entity;

      --  We can fold 'Size applied to a type if the size is known
      --  (as happens for a size from an attribute definition clause).
      --  At this stage, this can happen only for types (e.g. record
      --  types) for which the size is always non-static. We exclude
      --  generic types from consideration (since they have bogus
      --  sizes set within templates).

      elsif Id = Attribute_Size
        and then Is_Type (P_Entity)
        and then (not Is_Generic_Type (P_Entity))
        and then Known_Static_RM_Size (P_Entity)
      then
         Compile_Time_Known_Attribute (N, RM_Size (P_Entity));
         return;

      --  We can fold 'Alignment applied to a type if the alignment is known
      --  (as happens for an alignment from an attribute definition clause).
      --  At this stage, this can happen only for types (e.g. record
      --  types) for which the size is always non-static. We exclude
      --  generic types from consideration (since they have bogus
      --  sizes set within templates).

      elsif Id = Attribute_Alignment
        and then Is_Type (P_Entity)
        and then (not Is_Generic_Type (P_Entity))
        and then Known_Alignment (P_Entity)
      then
         Compile_Time_Known_Attribute (N, Alignment (P_Entity));
         return;

      --  If this is an access attribute that is known to fail accessibility
      --  check, rewrite accordingly.

      elsif Attribute_Name (N) = Name_Access
        and then Raises_Constraint_Error (N)
      then
         Rewrite (N,
           Make_Raise_Program_Error (Loc,
             Reason => PE_Accessibility_Check_Failed));
         Set_Etype (N, C_Type);
         return;

      --  No other cases are foldable (they certainly aren't static, and at
      --  the moment we don't try to fold any cases other than these three).

      else
         Check_Expressions;
         return;
      end if;

      --  If either attribute or the prefix is Any_Type, then propagate
      --  Any_Type to the result and don't do anything else at all.

      if P_Type = Any_Type
        or else (Present (E1) and then Etype (E1) = Any_Type)
        or else (Present (E2) and then Etype (E2) = Any_Type)
      then
         Set_Etype (N, Any_Type);
         return;
      end if;

      --  Scalar subtype case. We have not yet enforced the static requirement
      --  of (RM 4.9(7)) and we don't intend to just yet, since there are cases
      --  of non-static attribute references (e.g. S'Digits for a non-static
      --  floating-point type, which we can compute at compile time).

      --  Note: this folding of non-static attributes is not simply a case of
      --  optimization. For many of the attributes affected, Gigi cannot handle
      --  the attribute and depends on the front end having folded them away.

      --  Note: although we don't require staticness at this stage, we do set
      --  the Static variable to record the staticness, for easy reference by
      --  those attributes where it matters (e.g. Succ and Pred), and also to
      --  be used to ensure that non-static folded things are not marked as
      --  being static (a check that is done right at the end).

      P_Root_Type := Root_Type (P_Type);
      P_Base_Type := Base_Type (P_Type);

      --  If the root type or base type is generic, then we cannot fold. This
      --  test is needed because subtypes of generic types are not always
      --  marked as being generic themselves (which seems odd???)

      if Is_Generic_Type (P_Root_Type)
        or else Is_Generic_Type (P_Base_Type)
      then
         return;
      end if;

      if Is_Scalar_Type (P_Type) then
         Static := Is_OK_Static_Subtype (P_Type);

      --  Array case. We enforce the constrained requirement of (RM 4.9(7-8))
      --  since we can't do anything with unconstrained arrays. In addition,
      --  only the First, Last and Length attributes are possibly static.

      --  Definite, Has_Access_Values, Has_Discriminants, Type_Class, and
      --  Unconstrained_Array are again exceptions, because they apply as
      --  well to unconstrained types.

      --  In addition Component_Size is an exception since it is possibly
      --  foldable, even though it is never static, and it does apply to
      --  unconstrained arrays. Furthermore, it is essential to fold this
      --  in the packed case, since otherwise the value will be incorrect.

      elsif Id = Attribute_Definite
              or else
            Id = Attribute_Has_Access_Values
              or else
            Id = Attribute_Has_Discriminants
              or else
            Id = Attribute_Type_Class
              or else
            Id = Attribute_Unconstrained_Array
              or else
            Id = Attribute_Component_Size
      then
         Static := False;

      else
         if not Is_Constrained (P_Type)
           or else (Id /= Attribute_First and then
                    Id /= Attribute_Last  and then
                    Id /= Attribute_Length)
         then
            Check_Expressions;
            return;
         end if;

         --  The rules in (RM 4.9(7,8)) require a static array, but as in the
         --  scalar case, we hold off on enforcing staticness, since there are
         --  cases which we can fold at compile time even though they are not
         --  static (e.g. 'Length applied to a static index, even though other
         --  non-static indexes make the array type non-static). This is only
         --  an optimization, but it falls out essentially free, so why not.
         --  Again we compute the variable Static for easy reference later
         --  (note that no array attributes are static in Ada 83).

         Static := Ada_Version >= Ada_95
                     and then Statically_Denotes_Entity (P);

         declare
            N : Node_Id;

         begin
            N := First_Index (P_Type);
            while Present (N) loop
               Static := Static and then Is_Static_Subtype (Etype (N));

               --  If however the index type is generic, attributes cannot
               --  be folded.

               if Is_Generic_Type (Etype (N))
                 and then Id /= Attribute_Component_Size
               then
                  return;
               end if;

               Next_Index (N);
            end loop;
         end;
      end if;

      --  Check any expressions that are present. Note that these expressions,
      --  depending on the particular attribute type, are either part of the
      --  attribute designator, or they are arguments in a case where the
      --  attribute reference returns a function. In the latter case, the
      --  rule in (RM 4.9(22)) applies and in particular requires the type
      --  of the expressions to be scalar in order for the attribute to be
      --  considered to be static.

      declare
         E : Node_Id;

      begin
         E := E1;
         while Present (E) loop

            --  If expression is not static, then the attribute reference
            --  result certainly cannot be static.

            if not Is_Static_Expression (E) then
               Static := False;
            end if;

            --  If the result is not known at compile time, or is not of
            --  a scalar type, then the result is definitely not static,
            --  so we can quit now.

            if not Compile_Time_Known_Value (E)
              or else not Is_Scalar_Type (Etype (E))
            then
               --  An odd special case, if this is a Pos attribute, this
               --  is where we need to apply a range check since it does
               --  not get done anywhere else.

               if Id = Attribute_Pos then
                  if Is_Integer_Type (Etype (E)) then
                     Apply_Range_Check (E, Etype (N));
                  end if;
               end if;

               Check_Expressions;
               return;

            --  If the expression raises a constraint error, then so does
            --  the attribute reference. We keep going in this case because
            --  we are still interested in whether the attribute reference
            --  is static even if it is not static.

            elsif Raises_Constraint_Error (E) then
               Set_Raises_Constraint_Error (N);
            end if;

            Next (E);
         end loop;

         if Raises_Constraint_Error (Prefix (N)) then
            return;
         end if;
      end;

      --  Deal with the case of a static attribute reference that raises
      --  constraint error. The Raises_Constraint_Error flag will already
      --  have been set, and the Static flag shows whether the attribute
      --  reference is static. In any case we certainly can't fold such an
      --  attribute reference.

      --  Note that the rewriting of the attribute node with the constraint
      --  error node is essential in this case, because otherwise Gigi might
      --  blow up on one of the attributes it never expects to see.

      --  The constraint_error node must have the type imposed by the context,
      --  to avoid spurious errors in the enclosing expression.

      if Raises_Constraint_Error (N) then
         CE_Node :=
           Make_Raise_Constraint_Error (Sloc (N),
             Reason => CE_Range_Check_Failed);
         Set_Etype (CE_Node, Etype (N));
         Set_Raises_Constraint_Error (CE_Node);
         Check_Expressions;
         Rewrite (N, Relocate_Node (CE_Node));
         Set_Is_Static_Expression (N, Static);
         return;
      end if;

      --  At this point we have a potentially foldable attribute reference.
      --  If Static is set, then the attribute reference definitely obeys
      --  the requirements in (RM 4.9(7,8,22)), and it definitely can be
      --  folded. If Static is not set, then the attribute may or may not
      --  be foldable, and the individual attribute processing routines
      --  test Static as required in cases where it makes a difference.

      --  In the case where Static is not set, we do know that all the
      --  expressions present are at least known at compile time (we
      --  assumed above that if this was not the case, then there was
      --  no hope of static evaluation). However, we did not require
      --  that the bounds of the prefix type be compile time known,
      --  let alone static). That's because there are many attributes
      --  that can be computed at compile time on non-static subtypes,
      --  even though such references are not static expressions.

      case Id is

      --------------
      -- Adjacent --
      --------------

      when Attribute_Adjacent =>
         Fold_Ureal (N,
           Eval_Fat.Adjacent
             (P_Root_Type, Expr_Value_R (E1), Expr_Value_R (E2)), Static);

      ---------
      -- Aft --
      ---------

      when Attribute_Aft =>
         Fold_Uint (N, UI_From_Int (Aft_Value), True);

      ---------------
      -- Alignment --
      ---------------

      when Attribute_Alignment => Alignment_Block : declare
         P_TypeA : constant Entity_Id := Underlying_Type (P_Type);

      begin
         --  Fold if alignment is set and not otherwise

         if Known_Alignment (P_TypeA) then
            Fold_Uint (N, Alignment (P_TypeA), Is_Discrete_Type (P_TypeA));
         end if;
      end Alignment_Block;

      ---------------
      -- AST_Entry --
      ---------------

      --  Can only be folded in No_Ast_Handler case

      when Attribute_AST_Entry =>
         if not Is_AST_Entry (P_Entity) then
            Rewrite (N,
              New_Occurrence_Of (RTE (RE_No_AST_Handler), Loc));
         else
            null;
         end if;

      ---------
      -- Bit --
      ---------

      --  Bit can never be folded

      when Attribute_Bit =>
         null;

      ------------------
      -- Body_Version --
      ------------------

      --  Body_version can never be static

      when Attribute_Body_Version =>
         null;

      -------------
      -- Ceiling --
      -------------

      when Attribute_Ceiling =>
         Fold_Ureal (N,
           Eval_Fat.Ceiling (P_Root_Type, Expr_Value_R (E1)), Static);

      --------------------
      -- Component_Size --
      --------------------

      when Attribute_Component_Size =>
         if Known_Static_Component_Size (P_Type) then
            Fold_Uint (N, Component_Size (P_Type), False);
         end if;

      -------------
      -- Compose --
      -------------

      when Attribute_Compose =>
         Fold_Ureal (N,
           Eval_Fat.Compose
             (P_Root_Type, Expr_Value_R (E1), Expr_Value (E2)),
              Static);

      -----------------
      -- Constrained --
      -----------------

      --  Constrained is never folded for now, there may be cases that
      --  could be handled at compile time. to be looked at later.

      when Attribute_Constrained =>
         null;

      ---------------
      -- Copy_Sign --
      ---------------

      when Attribute_Copy_Sign =>
         Fold_Ureal (N,
           Eval_Fat.Copy_Sign
             (P_Root_Type, Expr_Value_R (E1), Expr_Value_R (E2)), Static);

      -----------
      -- Delta --
      -----------

      when Attribute_Delta =>
         Fold_Ureal (N, Delta_Value (P_Type), True);

      --------------
      -- Definite --
      --------------

      when Attribute_Definite =>
         Rewrite (N, New_Occurrence_Of (
           Boolean_Literals (not Is_Indefinite_Subtype (P_Entity)), Loc));
         Analyze_And_Resolve (N, Standard_Boolean);

      ------------
      -- Denorm --
      ------------

      when Attribute_Denorm =>
         Fold_Uint
           (N, UI_From_Int (Boolean'Pos (Denorm_On_Target)), True);

      ------------
      -- Digits --
      ------------

      when Attribute_Digits =>
         Fold_Uint (N, Digits_Value (P_Type), True);

      ----------
      -- Emax --
      ----------

      when Attribute_Emax =>

         --  Ada 83 attribute is defined as (RM83 3.5.8)

         --    T'Emax = 4 * T'Mantissa

         Fold_Uint (N, 4 * Mantissa, True);

      --------------
      -- Enum_Rep --
      --------------

      when Attribute_Enum_Rep =>

         --  For an enumeration type with a non-standard representation use
         --  the Enumeration_Rep field of the proper constant. Note that this
         --  will not work for types Character/Wide_[Wide-]Character, since no
         --  real entities are created for the enumeration literals, but that
         --  does not matter since these two types do not have non-standard
         --  representations anyway.

         if Is_Enumeration_Type (P_Type)
           and then Has_Non_Standard_Rep (P_Type)
         then
            Fold_Uint (N, Enumeration_Rep (Expr_Value_E (E1)), Static);

         --  For enumeration types with standard representations and all
         --  other cases (i.e. all integer and modular types), Enum_Rep
         --  is equivalent to Pos.

         else
            Fold_Uint (N, Expr_Value (E1), Static);
         end if;

      -------------
      -- Epsilon --
      -------------

      when Attribute_Epsilon =>

         --  Ada 83 attribute is defined as (RM83 3.5.8)

         --    T'Epsilon = 2.0**(1 - T'Mantissa)

         Fold_Ureal (N, Ureal_2 ** (1 - Mantissa), True);

      --------------
      -- Exponent --
      --------------

      when Attribute_Exponent =>
         Fold_Uint (N,
           Eval_Fat.Exponent (P_Root_Type, Expr_Value_R (E1)), Static);

      -----------
      -- First --
      -----------

      when Attribute_First => First_Attr :
      begin
         Set_Bounds;

         if Compile_Time_Known_Value (Lo_Bound) then
            if Is_Real_Type (P_Type) then
               Fold_Ureal (N, Expr_Value_R (Lo_Bound), Static);
            else
               Fold_Uint  (N, Expr_Value (Lo_Bound), Static);
            end if;
         end if;
      end First_Attr;

      -----------------
      -- Fixed_Value --
      -----------------

      when Attribute_Fixed_Value =>
         null;

      -----------
      -- Floor --
      -----------

      when Attribute_Floor =>
         Fold_Ureal (N,
           Eval_Fat.Floor (P_Root_Type, Expr_Value_R (E1)), Static);

      ----------
      -- Fore --
      ----------

      when Attribute_Fore =>
         if Compile_Time_Known_Bounds (P_Type) then
            Fold_Uint (N, UI_From_Int (Fore_Value), Static);
         end if;

      --------------
      -- Fraction --
      --------------

      when Attribute_Fraction =>
         Fold_Ureal (N,
           Eval_Fat.Fraction (P_Root_Type, Expr_Value_R (E1)), Static);

      -----------------------
      -- Has_Access_Values --
      -----------------------

      when Attribute_Has_Access_Values =>
         Rewrite (N, New_Occurrence_Of
           (Boolean_Literals (Has_Access_Values (P_Root_Type)), Loc));
         Analyze_And_Resolve (N, Standard_Boolean);

      -----------------------
      -- Has_Discriminants --
      -----------------------

      when Attribute_Has_Discriminants =>
         Rewrite (N, New_Occurrence_Of (
           Boolean_Literals (Has_Discriminants (P_Entity)), Loc));
         Analyze_And_Resolve (N, Standard_Boolean);

      --------------
      -- Identity --
      --------------

      when Attribute_Identity =>
         null;

      -----------
      -- Image --
      -----------

      --  Image is a scalar attribute, but is never static, because it is
      --  not a static function (having a non-scalar argument (RM 4.9(22))

      when Attribute_Image =>
         null;

      ---------
      -- Img --
      ---------

      --  Img is a scalar attribute, but is never static, because it is
      --  not a static function (having a non-scalar argument (RM 4.9(22))

      when Attribute_Img =>
         null;

      -------------------
      -- Integer_Value --
      -------------------

      when Attribute_Integer_Value =>
         null;

      -----------
      -- Large --
      -----------

      when Attribute_Large =>

         --  For fixed-point, we use the identity:

         --    T'Large = (2.0**T'Mantissa - 1.0) * T'Small

         if Is_Fixed_Point_Type (P_Type) then
            Rewrite (N,
              Make_Op_Multiply (Loc,
                Left_Opnd =>
                  Make_Op_Subtract (Loc,
                    Left_Opnd =>
                      Make_Op_Expon (Loc,
                        Left_Opnd =>
                          Make_Real_Literal (Loc, Ureal_2),
                        Right_Opnd =>
                          Make_Attribute_Reference (Loc,
                            Prefix => P,
                            Attribute_Name => Name_Mantissa)),
                    Right_Opnd => Make_Real_Literal (Loc, Ureal_1)),

                Right_Opnd =>
                  Make_Real_Literal (Loc, Small_Value (Entity (P)))));

            Analyze_And_Resolve (N, C_Type);

         --  Floating-point (Ada 83 compatibility)

         else
            --  Ada 83 attribute is defined as (RM83 3.5.8)

            --    T'Large = 2.0**T'Emax * (1.0 - 2.0**(-T'Mantissa))

            --  where

            --    T'Emax = 4 * T'Mantissa

            Fold_Ureal (N,
              Ureal_2 ** (4 * Mantissa) * (Ureal_1 - Ureal_2 ** (-Mantissa)),
              True);
         end if;

      ----------
      -- Last --
      ----------

      when Attribute_Last => Last :
      begin
         Set_Bounds;

         if Compile_Time_Known_Value (Hi_Bound) then
            if Is_Real_Type (P_Type) then
               Fold_Ureal (N, Expr_Value_R (Hi_Bound), Static);
            else
               Fold_Uint  (N, Expr_Value (Hi_Bound), Static);
            end if;
         end if;
      end Last;

      ------------------
      -- Leading_Part --
      ------------------

      when Attribute_Leading_Part =>
         Fold_Ureal (N,
           Eval_Fat.Leading_Part
             (P_Root_Type, Expr_Value_R (E1), Expr_Value (E2)), Static);

      ------------
      -- Length --
      ------------

      when Attribute_Length => Length : declare
         Ind : Node_Id;

      begin
         --  In the case of a generic index type, the bounds may
         --  appear static but the computation is not meaningful,
         --  and may generate a spurious warning.

         Ind := First_Index (P_Type);

         while Present (Ind) loop
            if Is_Generic_Type (Etype (Ind)) then
               return;
            end if;

            Next_Index (Ind);
         end loop;

         Set_Bounds;

         if Compile_Time_Known_Value (Lo_Bound)
           and then Compile_Time_Known_Value (Hi_Bound)
         then
            Fold_Uint (N,
              UI_Max (0, 1 + (Expr_Value (Hi_Bound) - Expr_Value (Lo_Bound))),
              True);
         end if;
      end Length;

      -------------
      -- Machine --
      -------------

      when Attribute_Machine =>
         Fold_Ureal (N,
           Eval_Fat.Machine
             (P_Root_Type, Expr_Value_R (E1), Eval_Fat.Round, N),
           Static);

      ------------------
      -- Machine_Emax --
      ------------------

      when Attribute_Machine_Emax =>
         Float_Attribute_Universal_Integer (
           IEEES_Machine_Emax,
           IEEEL_Machine_Emax,
           IEEEX_Machine_Emax,
           VAXFF_Machine_Emax,
           VAXDF_Machine_Emax,
           VAXGF_Machine_Emax,
           AAMPS_Machine_Emax,
           AAMPL_Machine_Emax);

      ------------------
      -- Machine_Emin --
      ------------------

      when Attribute_Machine_Emin =>
         Float_Attribute_Universal_Integer (
           IEEES_Machine_Emin,
           IEEEL_Machine_Emin,
           IEEEX_Machine_Emin,
           VAXFF_Machine_Emin,
           VAXDF_Machine_Emin,
           VAXGF_Machine_Emin,
           AAMPS_Machine_Emin,
           AAMPL_Machine_Emin);

      ----------------------
      -- Machine_Mantissa --
      ----------------------

      when Attribute_Machine_Mantissa =>
         Float_Attribute_Universal_Integer (
           IEEES_Machine_Mantissa,
           IEEEL_Machine_Mantissa,
           IEEEX_Machine_Mantissa,
           VAXFF_Machine_Mantissa,
           VAXDF_Machine_Mantissa,
           VAXGF_Machine_Mantissa,
           AAMPS_Machine_Mantissa,
           AAMPL_Machine_Mantissa);

      -----------------------
      -- Machine_Overflows --
      -----------------------

      when Attribute_Machine_Overflows =>

         --  Always true for fixed-point

         if Is_Fixed_Point_Type (P_Type) then
            Fold_Uint (N, True_Value, True);

         --  Floating point case

         else
            Fold_Uint (N,
              UI_From_Int (Boolean'Pos (Machine_Overflows_On_Target)),
              True);
         end if;

      -------------------
      -- Machine_Radix --
      -------------------

      when Attribute_Machine_Radix =>
         if Is_Fixed_Point_Type (P_Type) then
            if Is_Decimal_Fixed_Point_Type (P_Type)
              and then Machine_Radix_10 (P_Type)
            then
               Fold_Uint (N, Uint_10, True);
            else
               Fold_Uint (N, Uint_2, True);
            end if;

         --  All floating-point type always have radix 2

         else
            Fold_Uint (N, Uint_2, True);
         end if;

      ----------------------
      -- Machine_Rounding --
      ----------------------

      --  Note: for the folding case, it is fine to treat Machine_Rounding
      --  exactly the same way as Rounding, since this is one of the allowed
      --  behaviors, and performance is not an issue here. It might be a bit
      --  better to give the same result as it would give at run-time, even
      --  though the non-determinism is certainly permitted.

      when Attribute_Machine_Rounding =>
         Fold_Ureal (N,
           Eval_Fat.Rounding (P_Root_Type, Expr_Value_R (E1)), Static);

      --------------------
      -- Machine_Rounds --
      --------------------

      when Attribute_Machine_Rounds =>

         --  Always False for fixed-point

         if Is_Fixed_Point_Type (P_Type) then
            Fold_Uint (N, False_Value, True);

         --  Else yield proper floating-point result

         else
            Fold_Uint
              (N, UI_From_Int (Boolean'Pos (Machine_Rounds_On_Target)), True);
         end if;

      ------------------
      -- Machine_Size --
      ------------------

      --  Note: Machine_Size is identical to Object_Size

      when Attribute_Machine_Size => Machine_Size : declare
         P_TypeA : constant Entity_Id := Underlying_Type (P_Type);

      begin
         if Known_Esize (P_TypeA) then
            Fold_Uint (N, Esize (P_TypeA), True);
         end if;
      end Machine_Size;

      --------------
      -- Mantissa --
      --------------

      when Attribute_Mantissa =>

         --  Fixed-point mantissa

         if Is_Fixed_Point_Type (P_Type) then

            --  Compile time foldable case

            if Compile_Time_Known_Value (Type_Low_Bound  (P_Type))
                 and then
               Compile_Time_Known_Value (Type_High_Bound (P_Type))
            then
               --  The calculation of the obsolete Ada 83 attribute Mantissa
               --  is annoying, because of AI00143, quoted here:

               --  !question 84-01-10

               --  Consider the model numbers for F:

               --         type F is delta 1.0 range -7.0 .. 8.0;

               --  The wording requires that F'MANTISSA be the SMALLEST
               --  integer number for which each  bound  of the specified
               --  range is either a model number or lies at most small
               --  distant from a model number. This means F'MANTISSA
               --  is required to be 3 since the range  -7.0 .. 7.0 fits
               --  in 3 signed bits, and 8 is "at most" 1.0 from a model
               --  number, namely, 7. Is this analysis correct? Note that
               --  this implies the upper bound of the range is not
               --  represented as a model number.

               --  !response 84-03-17

               --  The analysis is correct. The upper and lower bounds for
               --  a fixed  point type can lie outside the range of model
               --  numbers.

               declare
                  Siz     : Uint;
                  LBound  : Ureal;
                  UBound  : Ureal;
                  Bound   : Ureal;
                  Max_Man : Uint;

               begin
                  LBound  := Expr_Value_R (Type_Low_Bound  (P_Type));
                  UBound  := Expr_Value_R (Type_High_Bound (P_Type));
                  Bound   := UR_Max (UR_Abs (LBound), UR_Abs (UBound));
                  Max_Man := UR_Trunc (Bound / Small_Value (P_Type));

                  --  If the Bound is exactly a model number, i.e. a multiple
                  --  of Small, then we back it off by one to get the integer
                  --  value that must be representable.

                  if Small_Value (P_Type) * Max_Man = Bound then
                     Max_Man := Max_Man - 1;
                  end if;

                  --  Now find corresponding size = Mantissa value

                  Siz := Uint_0;
                  while 2 ** Siz < Max_Man loop
                     Siz := Siz + 1;
                  end loop;

                  Fold_Uint (N, Siz, True);
               end;

            else
               --  The case of dynamic bounds cannot be evaluated at compile
               --  time. Instead we use a runtime routine (see Exp_Attr).

               null;
            end if;

         --  Floating-point Mantissa

         else
            Fold_Uint (N, Mantissa, True);
         end if;

      ---------
      -- Max --
      ---------

      when Attribute_Max => Max :
      begin
         if Is_Real_Type (P_Type) then
            Fold_Ureal
              (N, UR_Max (Expr_Value_R (E1), Expr_Value_R (E2)), Static);
         else
            Fold_Uint (N, UI_Max (Expr_Value (E1), Expr_Value (E2)), Static);
         end if;
      end Max;

      ----------------------------------
      -- Max_Size_In_Storage_Elements --
      ----------------------------------

      --  Max_Size_In_Storage_Elements is simply the Size rounded up to a
      --  Storage_Unit boundary. We can fold any cases for which the size
      --  is known by the front end.

      when Attribute_Max_Size_In_Storage_Elements =>
         if Known_Esize (P_Type) then
            Fold_Uint (N,
              (Esize (P_Type) + System_Storage_Unit - 1) /
                                          System_Storage_Unit,
               Static);
         end if;

      --------------------
      -- Mechanism_Code --
      --------------------

      when Attribute_Mechanism_Code =>
         declare
            Val    : Int;
            Formal : Entity_Id;
            Mech   : Mechanism_Type;

         begin
            if No (E1) then
               Mech := Mechanism (P_Entity);

            else
               Val := UI_To_Int (Expr_Value (E1));

               Formal := First_Formal (P_Entity);
               for J in 1 .. Val - 1 loop
                  Next_Formal (Formal);
               end loop;
               Mech := Mechanism (Formal);
            end if;

            if Mech < 0 then
               Fold_Uint (N, UI_From_Int (Int (-Mech)), True);
            end if;
         end;

      ---------
      -- Min --
      ---------

      when Attribute_Min => Min :
      begin
         if Is_Real_Type (P_Type) then
            Fold_Ureal
              (N, UR_Min (Expr_Value_R (E1), Expr_Value_R (E2)), Static);
         else
            Fold_Uint
              (N, UI_Min (Expr_Value (E1), Expr_Value (E2)), Static);
         end if;
      end Min;

      ---------
      -- Mod --
      ---------

      when Attribute_Mod =>
         Fold_Uint
           (N, UI_Mod (Expr_Value (E1), Modulus (P_Base_Type)), Static);

      -----------
      -- Model --
      -----------

      when Attribute_Model =>
         Fold_Ureal (N,
           Eval_Fat.Model (P_Root_Type, Expr_Value_R (E1)), Static);

      ----------------
      -- Model_Emin --
      ----------------

      when Attribute_Model_Emin =>
         Float_Attribute_Universal_Integer (
           IEEES_Model_Emin,
           IEEEL_Model_Emin,
           IEEEX_Model_Emin,
           VAXFF_Model_Emin,
           VAXDF_Model_Emin,
           VAXGF_Model_Emin,
           AAMPS_Model_Emin,
           AAMPL_Model_Emin);

      -------------------
      -- Model_Epsilon --
      -------------------

      when Attribute_Model_Epsilon =>
         Float_Attribute_Universal_Real (
           IEEES_Model_Epsilon'Universal_Literal_String,
           IEEEL_Model_Epsilon'Universal_Literal_String,
           IEEEX_Model_Epsilon'Universal_Literal_String,
           VAXFF_Model_Epsilon'Universal_Literal_String,
           VAXDF_Model_Epsilon'Universal_Literal_String,
           VAXGF_Model_Epsilon'Universal_Literal_String,
           AAMPS_Model_Epsilon'Universal_Literal_String,
           AAMPL_Model_Epsilon'Universal_Literal_String);

      --------------------
      -- Model_Mantissa --
      --------------------

      when Attribute_Model_Mantissa =>
         Float_Attribute_Universal_Integer (
           IEEES_Model_Mantissa,
           IEEEL_Model_Mantissa,
           IEEEX_Model_Mantissa,
           VAXFF_Model_Mantissa,
           VAXDF_Model_Mantissa,
           VAXGF_Model_Mantissa,
           AAMPS_Model_Mantissa,
           AAMPL_Model_Mantissa);

      -----------------
      -- Model_Small --
      -----------------

      when Attribute_Model_Small =>
         Float_Attribute_Universal_Real (
           IEEES_Model_Small'Universal_Literal_String,
           IEEEL_Model_Small'Universal_Literal_String,
           IEEEX_Model_Small'Universal_Literal_String,
           VAXFF_Model_Small'Universal_Literal_String,
           VAXDF_Model_Small'Universal_Literal_String,
           VAXGF_Model_Small'Universal_Literal_String,
           AAMPS_Model_Small'Universal_Literal_String,
           AAMPL_Model_Small'Universal_Literal_String);

      -------------
      -- Modulus --
      -------------

      when Attribute_Modulus =>
         Fold_Uint (N, Modulus (P_Type), True);

      --------------------
      -- Null_Parameter --
      --------------------

      --  Cannot fold, we know the value sort of, but the whole point is
      --  that there is no way to talk about this imaginary value except
      --  by using the attribute, so we leave it the way it is.

      when Attribute_Null_Parameter =>
         null;

      -----------------
      -- Object_Size --
      -----------------

      --  The Object_Size attribute for a type returns the Esize of the
      --  type and can be folded if this value is known.

      when Attribute_Object_Size => Object_Size : declare
         P_TypeA : constant Entity_Id := Underlying_Type (P_Type);

      begin
         if Known_Esize (P_TypeA) then
            Fold_Uint (N, Esize (P_TypeA), True);
         end if;
      end Object_Size;

      -------------------------
      -- Passed_By_Reference --
      -------------------------

      --  Scalar types are never passed by reference

      when Attribute_Passed_By_Reference =>
         Fold_Uint (N, False_Value, True);

      ---------
      -- Pos --
      ---------

      when Attribute_Pos =>
         Fold_Uint (N, Expr_Value (E1), True);

      ----------
      -- Pred --
      ----------

      when Attribute_Pred => Pred :
      begin
         --  Floating-point case

         if Is_Floating_Point_Type (P_Type) then
            Fold_Ureal (N,
              Eval_Fat.Pred (P_Root_Type, Expr_Value_R (E1)), Static);

         --  Fixed-point case

         elsif Is_Fixed_Point_Type (P_Type) then
            Fold_Ureal (N,
              Expr_Value_R (E1) - Small_Value (P_Type), True);

         --  Modular integer case (wraps)

         elsif Is_Modular_Integer_Type (P_Type) then
            Fold_Uint (N, (Expr_Value (E1) - 1) mod Modulus (P_Type), Static);

         --  Other scalar cases

         else
            pragma Assert (Is_Scalar_Type (P_Type));

            if Is_Enumeration_Type (P_Type)
              and then Expr_Value (E1) =
                         Expr_Value (Type_Low_Bound (P_Base_Type))
            then
               Apply_Compile_Time_Constraint_Error
                 (N, "Pred of `&''First`",
                  CE_Overflow_Check_Failed,
                  Ent  => P_Base_Type,
                  Warn => not Static);

               Check_Expressions;
               return;
            end if;

            Fold_Uint (N, Expr_Value (E1) - 1, Static);
         end if;
      end Pred;

      -----------
      -- Range --
      -----------

      --  No processing required, because by this stage, Range has been
      --  replaced by First .. Last, so this branch can never be taken.

      when Attribute_Range =>
         raise Program_Error;

      ------------------
      -- Range_Length --
      ------------------

      when Attribute_Range_Length =>
         Set_Bounds;

         if Compile_Time_Known_Value (Hi_Bound)
           and then Compile_Time_Known_Value (Lo_Bound)
         then
            Fold_Uint (N,
              UI_Max
                (0, Expr_Value (Hi_Bound) - Expr_Value (Lo_Bound) + 1),
                 Static);
         end if;

      ---------------
      -- Remainder --
      ---------------

      when Attribute_Remainder => Remainder : declare
         X : constant Ureal := Expr_Value_R (E1);
         Y : constant Ureal := Expr_Value_R (E2);

      begin
         if UR_Is_Zero (Y) then
            Apply_Compile_Time_Constraint_Error
              (N, "division by zero in Remainder",
               CE_Overflow_Check_Failed,
               Warn => not Static);

            Check_Expressions;
            return;
         end if;

         Fold_Ureal (N, Eval_Fat.Remainder (P_Root_Type, X, Y), Static);
      end Remainder;

      -----------
      -- Round --
      -----------

      when Attribute_Round => Round :
      declare
         Sr : Ureal;
         Si : Uint;

      begin
         --  First we get the (exact result) in units of small

         Sr := Expr_Value_R (E1) / Small_Value (C_Type);

         --  Now round that exactly to an integer

         Si := UR_To_Uint (Sr);

         --  Finally the result is obtained by converting back to real

         Fold_Ureal (N, Si * Small_Value (C_Type), Static);
      end Round;

      --------------
      -- Rounding --
      --------------

      when Attribute_Rounding =>
         Fold_Ureal (N,
           Eval_Fat.Rounding (P_Root_Type, Expr_Value_R (E1)), Static);

      ---------------
      -- Safe_Emax --
      ---------------

      when Attribute_Safe_Emax =>
         Float_Attribute_Universal_Integer (
           IEEES_Safe_Emax,
           IEEEL_Safe_Emax,
           IEEEX_Safe_Emax,
           VAXFF_Safe_Emax,
           VAXDF_Safe_Emax,
           VAXGF_Safe_Emax,
           AAMPS_Safe_Emax,
           AAMPL_Safe_Emax);

      ----------------
      -- Safe_First --
      ----------------

      when Attribute_Safe_First =>
         Float_Attribute_Universal_Real (
           IEEES_Safe_First'Universal_Literal_String,
           IEEEL_Safe_First'Universal_Literal_String,
           IEEEX_Safe_First'Universal_Literal_String,
           VAXFF_Safe_First'Universal_Literal_String,
           VAXDF_Safe_First'Universal_Literal_String,
           VAXGF_Safe_First'Universal_Literal_String,
           AAMPS_Safe_First'Universal_Literal_String,
           AAMPL_Safe_First'Universal_Literal_String);

      ----------------
      -- Safe_Large --
      ----------------

      when Attribute_Safe_Large =>
         if Is_Fixed_Point_Type (P_Type) then
            Fold_Ureal
              (N, Expr_Value_R (Type_High_Bound (P_Base_Type)), Static);
         else
            Float_Attribute_Universal_Real (
              IEEES_Safe_Large'Universal_Literal_String,
              IEEEL_Safe_Large'Universal_Literal_String,
              IEEEX_Safe_Large'Universal_Literal_String,
              VAXFF_Safe_Large'Universal_Literal_String,
              VAXDF_Safe_Large'Universal_Literal_String,
              VAXGF_Safe_Large'Universal_Literal_String,
              AAMPS_Safe_Large'Universal_Literal_String,
              AAMPL_Safe_Large'Universal_Literal_String);
         end if;

      ---------------
      -- Safe_Last --
      ---------------

      when Attribute_Safe_Last =>
         Float_Attribute_Universal_Real (
           IEEES_Safe_Last'Universal_Literal_String,
           IEEEL_Safe_Last'Universal_Literal_String,
           IEEEX_Safe_Last'Universal_Literal_String,
           VAXFF_Safe_Last'Universal_Literal_String,
           VAXDF_Safe_Last'Universal_Literal_String,
           VAXGF_Safe_Last'Universal_Literal_String,
           AAMPS_Safe_Last'Universal_Literal_String,
           AAMPL_Safe_Last'Universal_Literal_String);

      ----------------
      -- Safe_Small --
      ----------------

      when Attribute_Safe_Small =>

         --  In Ada 95, the old Ada 83 attribute Safe_Small is redundant
         --  for fixed-point, since is the same as Small, but we implement
         --  it for backwards compatibility.

         if Is_Fixed_Point_Type (P_Type) then
            Fold_Ureal (N, Small_Value (P_Type), Static);

         --  Ada 83 Safe_Small for floating-point cases

         else
            Float_Attribute_Universal_Real (
              IEEES_Safe_Small'Universal_Literal_String,
              IEEEL_Safe_Small'Universal_Literal_String,
              IEEEX_Safe_Small'Universal_Literal_String,
              VAXFF_Safe_Small'Universal_Literal_String,
              VAXDF_Safe_Small'Universal_Literal_String,
              VAXGF_Safe_Small'Universal_Literal_String,
              AAMPS_Safe_Small'Universal_Literal_String,
              AAMPL_Safe_Small'Universal_Literal_String);
         end if;

      -----------
      -- Scale --
      -----------

      when Attribute_Scale =>
         Fold_Uint (N, Scale_Value (P_Type), True);

      -------------
      -- Scaling --
      -------------

      when Attribute_Scaling =>
         Fold_Ureal (N,
           Eval_Fat.Scaling
             (P_Root_Type, Expr_Value_R (E1), Expr_Value (E2)), Static);

      ------------------
      -- Signed_Zeros --
      ------------------

      when Attribute_Signed_Zeros =>
         Fold_Uint
           (N, UI_From_Int (Boolean'Pos (Signed_Zeros_On_Target)), Static);

      ----------
      -- Size --
      ----------

      --  Size attribute returns the RM size. All scalar types can be folded,
      --  as well as any types for which the size is known by the front end,
      --  including any type for which a size attribute is specified.

      when Attribute_Size | Attribute_VADS_Size => Size : declare
         P_TypeA : constant Entity_Id := Underlying_Type (P_Type);

      begin
         if RM_Size (P_TypeA) /= Uint_0 then

            --  VADS_Size case

            if Id = Attribute_VADS_Size or else Use_VADS_Size then
               declare
                  S : constant Node_Id := Size_Clause (P_TypeA);

               begin
                  --  If a size clause applies, then use the size from it.
                  --  This is one of the rare cases where we can use the
                  --  Size_Clause field for a subtype when Has_Size_Clause
                  --  is False. Consider:

                  --    type x is range 1 .. 64;
                  --    for x'size use 12;
                  --    subtype y is x range 0 .. 3;

                  --  Here y has a size clause inherited from x, but normally
                  --  it does not apply, and y'size is 2. However, y'VADS_Size
                  --  is indeed 12 and not 2.

                  if Present (S)
                    and then Is_OK_Static_Expression (Expression (S))
                  then
                     Fold_Uint (N, Expr_Value (Expression (S)), True);

                  --  If no size is specified, then we simply use the object
                  --  size in the VADS_Size case (e.g. Natural'Size is equal
                  --  to Integer'Size, not one less).

                  else
                     Fold_Uint (N, Esize (P_TypeA), True);
                  end if;
               end;

            --  Normal case (Size) in which case we want the RM_Size

            else
               Fold_Uint (N,
                 RM_Size (P_TypeA),
                 Static and then Is_Discrete_Type (P_TypeA));
            end if;
         end if;
      end Size;

      -----------
      -- Small --
      -----------

      when Attribute_Small =>

         --  The floating-point case is present only for Ada 83 compatability.
         --  Note that strictly this is an illegal addition, since we are
         --  extending an Ada 95 defined attribute, but we anticipate an
         --  ARG ruling that will permit this.

         if Is_Floating_Point_Type (P_Type) then

            --  Ada 83 attribute is defined as (RM83 3.5.8)

            --    T'Small = 2.0**(-T'Emax - 1)

            --  where

            --    T'Emax = 4 * T'Mantissa

            Fold_Ureal (N, Ureal_2 ** ((-(4 * Mantissa)) - 1), Static);

         --  Normal Ada 95 fixed-point case

         else
            Fold_Ureal (N, Small_Value (P_Type), True);
         end if;

      -----------------
      -- Stream_Size --
      -----------------

      when Attribute_Stream_Size =>
         null;

      ----------
      -- Succ --
      ----------

      when Attribute_Succ => Succ :
      begin
         --  Floating-point case

         if Is_Floating_Point_Type (P_Type) then
            Fold_Ureal (N,
              Eval_Fat.Succ (P_Root_Type, Expr_Value_R (E1)), Static);

         --  Fixed-point case

         elsif Is_Fixed_Point_Type (P_Type) then
            Fold_Ureal (N,
              Expr_Value_R (E1) + Small_Value (P_Type), Static);

         --  Modular integer case (wraps)

         elsif Is_Modular_Integer_Type (P_Type) then
            Fold_Uint (N, (Expr_Value (E1) + 1) mod Modulus (P_Type), Static);

         --  Other scalar cases

         else
            pragma Assert (Is_Scalar_Type (P_Type));

            if Is_Enumeration_Type (P_Type)
              and then Expr_Value (E1) =
                         Expr_Value (Type_High_Bound (P_Base_Type))
            then
               Apply_Compile_Time_Constraint_Error
                 (N, "Succ of `&''Last`",
                  CE_Overflow_Check_Failed,
                  Ent  => P_Base_Type,
                  Warn => not Static);

               Check_Expressions;
               return;
            else
               Fold_Uint (N, Expr_Value (E1) + 1, Static);
            end if;
         end if;
      end Succ;

      ----------------
      -- Truncation --
      ----------------

      when Attribute_Truncation =>
         Fold_Ureal (N,
           Eval_Fat.Truncation (P_Root_Type, Expr_Value_R (E1)), Static);

      ----------------
      -- Type_Class --
      ----------------

      when Attribute_Type_Class => Type_Class : declare
         Typ : constant Entity_Id := Underlying_Type (P_Base_Type);
         Id  : RE_Id;

      begin
         if Is_Descendent_Of_Address (Typ) then
            Id := RE_Type_Class_Address;

         elsif Is_Enumeration_Type (Typ) then
            Id := RE_Type_Class_Enumeration;

         elsif Is_Integer_Type (Typ) then
            Id := RE_Type_Class_Integer;

         elsif Is_Fixed_Point_Type (Typ) then
            Id := RE_Type_Class_Fixed_Point;

         elsif Is_Floating_Point_Type (Typ) then
            Id := RE_Type_Class_Floating_Point;

         elsif Is_Array_Type (Typ) then
            Id := RE_Type_Class_Array;

         elsif Is_Record_Type (Typ) then
            Id := RE_Type_Class_Record;

         elsif Is_Access_Type (Typ) then
            Id := RE_Type_Class_Access;

         elsif Is_Enumeration_Type (Typ) then
            Id := RE_Type_Class_Enumeration;

         elsif Is_Task_Type (Typ) then
            Id := RE_Type_Class_Task;

         --  We treat protected types like task types. It would make more
         --  sense to have another enumeration value, but after all the
         --  whole point of this feature is to be exactly DEC compatible,
         --  and changing the type Type_Clas would not meet this requirement.

         elsif Is_Protected_Type (Typ) then
            Id := RE_Type_Class_Task;

         --  Not clear if there are any other possibilities, but if there
         --  are, then we will treat them as the address case.

         else
            Id := RE_Type_Class_Address;
         end if;

         Rewrite (N, New_Occurrence_Of (RTE (Id), Loc));
      end Type_Class;

      -----------------------
      -- Unbiased_Rounding --
      -----------------------

      when Attribute_Unbiased_Rounding =>
         Fold_Ureal (N,
           Eval_Fat.Unbiased_Rounding (P_Root_Type, Expr_Value_R (E1)),
           Static);

      -------------------------
      -- Unconstrained_Array --
      -------------------------

      when Attribute_Unconstrained_Array => Unconstrained_Array : declare
         Typ : constant Entity_Id := Underlying_Type (P_Type);

      begin
         Rewrite (N, New_Occurrence_Of (
           Boolean_Literals (
             Is_Array_Type (P_Type)
              and then not Is_Constrained (Typ)), Loc));

         --  Analyze and resolve as boolean, note that this attribute is
         --  a static attribute in GNAT.

         Analyze_And_Resolve (N, Standard_Boolean);
         Static := True;
      end Unconstrained_Array;

      ---------------
      -- VADS_Size --
      ---------------

      --  Processing is shared with Size

      ---------
      -- Val --
      ---------

      when Attribute_Val => Val :
      begin
         if  Expr_Value (E1) < Expr_Value (Type_Low_Bound (P_Base_Type))
           or else
             Expr_Value (E1) > Expr_Value (Type_High_Bound (P_Base_Type))
         then
            Apply_Compile_Time_Constraint_Error
              (N, "Val expression out of range",
               CE_Range_Check_Failed,
               Warn => not Static);

            Check_Expressions;
            return;

         else
            Fold_Uint (N, Expr_Value (E1), Static);
         end if;
      end Val;

      ----------------
      -- Value_Size --
      ----------------

      --  The Value_Size attribute for a type returns the RM size of the
      --  type. This an always be folded for scalar types, and can also
      --  be folded for non-scalar types if the size is set.

      when Attribute_Value_Size => Value_Size : declare
         P_TypeA : constant Entity_Id := Underlying_Type (P_Type);

      begin
         if RM_Size (P_TypeA) /= Uint_0 then
            Fold_Uint (N, RM_Size (P_TypeA), True);
         end if;

      end Value_Size;

      -------------
      -- Version --
      -------------

      --  Version can never be static

      when Attribute_Version =>
         null;

      ----------------
      -- Wide_Image --
      ----------------

      --  Wide_Image is a scalar attribute, but is never static, because it
      --  is not a static function (having a non-scalar argument (RM 4.9(22))

      when Attribute_Wide_Image =>
         null;

      ---------------------
      -- Wide_Wide_Image --
      ---------------------

      --  Wide_Wide_Image is a scalar attribute but is never static, because it
      --  is not a static function (having a non-scalar argument (RM 4.9(22)).

      when Attribute_Wide_Wide_Image =>
         null;

      ---------------------
      -- Wide_Wide_Width --
      ---------------------

      --  Processing for Wide_Wide_Width is combined with Width

      ----------------
      -- Wide_Width --
      ----------------

      --  Processing for Wide_Width is combined with Width

      -----------
      -- Width --
      -----------

      --  This processing also handles the case of Wide_[Wide_]Width

      when Attribute_Width |
           Attribute_Wide_Width |
           Attribute_Wide_Wide_Width => Width :
      begin
         if Compile_Time_Known_Bounds (P_Type) then

            --  Floating-point types

            if Is_Floating_Point_Type (P_Type) then

               --  Width is zero for a null range (RM 3.5 (38))

               if Expr_Value_R (Type_High_Bound (P_Type)) <
                  Expr_Value_R (Type_Low_Bound (P_Type))
               then
                  Fold_Uint (N, Uint_0, True);

               else
                  --  For floating-point, we have +N.dddE+nnn where length
                  --  of ddd is determined by type'Digits - 1, but is one
                  --  if Digits is one (RM 3.5 (33)).

                  --  nnn is set to 2 for Short_Float and Float (32 bit
                  --  floats), and 3 for Long_Float and Long_Long_Float.
                  --  For machines where Long_Long_Float is the IEEE
                  --  extended precision type, the exponent takes 4 digits.

                  declare
                     Len : Int :=
                             Int'Max (2, UI_To_Int (Digits_Value (P_Type)));

                  begin
                     if Esize (P_Type) <= 32 then
                        Len := Len + 6;
                     elsif Esize (P_Type) = 64 then
                        Len := Len + 7;
                     else
                        Len := Len + 8;
                     end if;

                     Fold_Uint (N, UI_From_Int (Len), True);
                  end;
               end if;

            --  Fixed-point types

            elsif Is_Fixed_Point_Type (P_Type) then

               --  Width is zero for a null range (RM 3.5 (38))

               if Expr_Value (Type_High_Bound (P_Type)) <
                  Expr_Value (Type_Low_Bound  (P_Type))
               then
                  Fold_Uint (N, Uint_0, True);

               --  The non-null case depends on the specific real type

               else
                  --  For fixed-point type width is Fore + 1 + Aft (RM 3.5(34))

                  Fold_Uint
                    (N, UI_From_Int (Fore_Value + 1 + Aft_Value), True);
               end if;

            --  Discrete types

            else
               declare
                  R  : constant Entity_Id := Root_Type (P_Type);
                  Lo : constant Uint :=
                         Expr_Value (Type_Low_Bound (P_Type));
                  Hi : constant Uint :=
                         Expr_Value (Type_High_Bound (P_Type));
                  W  : Nat;
                  Wt : Nat;
                  T  : Uint;
                  L  : Node_Id;
                  C  : Character;

               begin
                  --  Empty ranges

                  if Lo > Hi then
                     W := 0;

                  --  Width for types derived from Standard.Character
                  --  and Standard.Wide_[Wide_]Character.

                  elsif R = Standard_Character
                     or else R = Standard_Wide_Character
                     or else R = Standard_Wide_Wide_Character
                  then
                     W := 0;

                     --  Set W larger if needed

                     for J in UI_To_Int (Lo) .. UI_To_Int (Hi) loop

                        --  All wide characters look like Hex_hhhhhhhh

                        if J > 255 then
                           W := 12;

                        else
                           C := Character'Val (J);

                           --  Test for all cases where Character'Image
                           --  yields an image that is longer than three
                           --  characters. First the cases of Reserved_xxx
                           --  names (length = 12).

                           case C is
                              when Reserved_128 | Reserved_129 |
                                   Reserved_132 | Reserved_153

                                => Wt := 12;

                              when BS | HT | LF | VT | FF | CR |
                                   SO | SI | EM | FS | GS | RS |
                                   US | RI | MW | ST | PM

                                => Wt := 2;

                              when NUL | SOH | STX | ETX | EOT |
                                   ENQ | ACK | BEL | DLE | DC1 |
                                   DC2 | DC3 | DC4 | NAK | SYN |
                                   ETB | CAN | SUB | ESC | DEL |
                                   BPH | NBH | NEL | SSA | ESA |
                                   HTS | HTJ | VTS | PLD | PLU |
                                   SS2 | SS3 | DCS | PU1 | PU2 |
                                   STS | CCH | SPA | EPA | SOS |
                                   SCI | CSI | OSC | APC

                                => Wt := 3;

                              when Space .. Tilde |
                                   No_Break_Space .. LC_Y_Diaeresis

                                => Wt := 3;
                           end case;

                           W := Int'Max (W, Wt);
                        end if;
                     end loop;

                  --  Width for types derived from Standard.Boolean

                  elsif R = Standard_Boolean then
                     if Lo = 0 then
                        W := 5; -- FALSE
                     else
                        W := 4; -- TRUE
                     end if;

                  --  Width for integer types

                  elsif Is_Integer_Type (P_Type) then
                     T := UI_Max (abs Lo, abs Hi);

                     W := 2;
                     while T >= 10 loop
                        W := W + 1;
                        T := T / 10;
                     end loop;

                  --  Only remaining possibility is user declared enum type

                  else
                     pragma Assert (Is_Enumeration_Type (P_Type));

                     W := 0;
                     L := First_Literal (P_Type);

                     while Present (L) loop

                        --  Only pay attention to in range characters

                        if Lo <= Enumeration_Pos (L)
                          and then Enumeration_Pos (L) <= Hi
                        then
                           --  For Width case, use decoded name

                           if Id = Attribute_Width then
                              Get_Decoded_Name_String (Chars (L));
                              Wt := Nat (Name_Len);

                           --  For Wide_[Wide_]Width, use encoded name, and
                           --  then adjust for the encoding.

                           else
                              Get_Name_String (Chars (L));

                              --  Character literals are always of length 3

                              if Name_Buffer (1) = 'Q' then
                                 Wt := 3;

                              --  Otherwise loop to adjust for upper/wide chars

                              else
                                 Wt := Nat (Name_Len);

                                 for J in 1 .. Name_Len loop
                                    if Name_Buffer (J) = 'U' then
                                       Wt := Wt - 2;
                                    elsif Name_Buffer (J) = 'W' then
                                       Wt := Wt - 4;
                                    end if;
                                 end loop;
                              end if;
                           end if;

                           W := Int'Max (W, Wt);
                        end if;

                        Next_Literal (L);
                     end loop;
                  end if;

                  Fold_Uint (N, UI_From_Int (W), True);
               end;
            end if;
         end if;
      end Width;

      --  The following attributes can never be folded, and furthermore we
      --  should not even have entered the case statement for any of these.
      --  Note that in some cases, the values have already been folded as
      --  a result of the processing in Analyze_Attribute.

      when Attribute_Abort_Signal             |
           Attribute_Access                   |
           Attribute_Address                  |
           Attribute_Address_Size             |
           Attribute_Asm_Input                |
           Attribute_Asm_Output               |
           Attribute_Base                     |
           Attribute_Bit_Order                |
           Attribute_Bit_Position             |
           Attribute_Callable                 |
           Attribute_Caller                   |
           Attribute_Class                    |
           Attribute_Code_Address             |
           Attribute_Count                    |
           Attribute_Default_Bit_Order        |
           Attribute_Elaborated               |
           Attribute_Elab_Body                |
           Attribute_Elab_Spec                |
           Attribute_External_Tag             |
           Attribute_First_Bit                |
           Attribute_Input                    |
           Attribute_Last_Bit                 |
           Attribute_Maximum_Alignment        |
           Attribute_Output                   |
           Attribute_Partition_ID             |
           Attribute_Pool_Address             |
           Attribute_Position                 |
           Attribute_Priority                 |
           Attribute_Read                     |
           Attribute_Storage_Pool             |
           Attribute_Storage_Size             |
           Attribute_Storage_Unit             |
           Attribute_Stub_Type                |
           Attribute_Tag                      |
           Attribute_Target_Name              |
           Attribute_Terminated               |
           Attribute_To_Address               |
           Attribute_UET_Address              |
           Attribute_Unchecked_Access         |
           Attribute_Universal_Literal_String |
           Attribute_Unrestricted_Access      |
           Attribute_Valid                    |
           Attribute_Value                    |
           Attribute_Wchar_T_Size             |
           Attribute_Wide_Value               |
           Attribute_Wide_Wide_Value          |
           Attribute_Word_Size                |
           Attribute_Write                    =>

         raise Program_Error;
      end case;

      --  At the end of the case, one more check. If we did a static evaluation
      --  so that the result is now a literal, then set Is_Static_Expression
      --  in the constant only if the prefix type is a static subtype. For
      --  non-static subtypes, the folding is still OK, but not static.

      --  An exception is the GNAT attribute Constrained_Array which is
      --  defined to be a static attribute in all cases.

      if Nkind (N) = N_Integer_Literal
        or else Nkind (N) = N_Real_Literal
        or else Nkind (N) = N_Character_Literal
        or else Nkind (N) = N_String_Literal
        or else (Is_Entity_Name (N)
                  and then Ekind (Entity (N)) = E_Enumeration_Literal)
      then
         Set_Is_Static_Expression (N, Static);

      --  If this is still an attribute reference, then it has not been folded
      --  and that means that its expressions are in a non-static context.

      elsif Nkind (N) = N_Attribute_Reference then
         Check_Expressions;

      --  Note: the else case not covered here are odd cases where the
      --  processing has transformed the attribute into something other
      --  than a constant. Nothing more to do in such cases.

      else
         null;
      end if;

   end Eval_Attribute;

   ------------------------------
   -- Is_Anonymous_Tagged_Base --
   ------------------------------

   function Is_Anonymous_Tagged_Base
     (Anon : Entity_Id;
      Typ  : Entity_Id)
      return Boolean
   is
   begin
      return
        Anon = Current_Scope
          and then Is_Itype (Anon)
          and then Associated_Node_For_Itype (Anon) = Parent (Typ);
   end Is_Anonymous_Tagged_Base;

   -----------------------
   -- Resolve_Attribute --
   -----------------------

   procedure Resolve_Attribute (N : Node_Id; Typ : Entity_Id) is
      Loc      : constant Source_Ptr   := Sloc (N);
      P        : constant Node_Id      := Prefix (N);
      Aname    : constant Name_Id      := Attribute_Name (N);
      Attr_Id  : constant Attribute_Id := Get_Attribute_Id (Aname);
      Btyp     : constant Entity_Id    := Base_Type (Typ);
      Des_Btyp : Entity_Id;
      Index    : Interp_Index;
      It       : Interp;
      Nom_Subt : Entity_Id;

      procedure Accessibility_Message;
      --  Error, or warning within an instance, if the static accessibility
      --  rules of 3.10.2 are violated.

      ---------------------------
      -- Accessibility_Message --
      ---------------------------

      procedure Accessibility_Message is
         Indic : Node_Id := Parent (Parent (N));

      begin
         --  In an instance, this is a runtime check, but one we
         --  know will fail, so generate an appropriate warning.

         if In_Instance_Body then
            Error_Msg_N
              ("?non-local pointer cannot point to local object", P);
            Error_Msg_N
              ("\?Program_Error will be raised at run time", P);
            Rewrite (N,
              Make_Raise_Program_Error (Loc,
                Reason => PE_Accessibility_Check_Failed));
            Set_Etype (N, Typ);
            return;

         else
            Error_Msg_N
              ("non-local pointer cannot point to local object", P);

            --  Check for case where we have a missing access definition

            if Is_Record_Type (Current_Scope)
              and then
                (Nkind (Parent (N)) = N_Discriminant_Association
                   or else
                 Nkind (Parent (N)) = N_Index_Or_Discriminant_Constraint)
            then
               Indic := Parent (Parent (N));
               while Present (Indic)
                 and then Nkind (Indic) /= N_Subtype_Indication
               loop
                  Indic := Parent (Indic);
               end loop;

               if Present (Indic) then
                  Error_Msg_NE
                    ("\use an access definition for" &
                      " the access discriminant of&", N,
                         Entity (Subtype_Mark (Indic)));
               end if;
            end if;
         end if;
      end Accessibility_Message;

   --  Start of processing for Resolve_Attribute

   begin
      --  If error during analysis, no point in continuing, except for
      --  array types, where we get  better recovery by using unconstrained
      --  indices than nothing at all (see Check_Array_Type).

      if Error_Posted (N)
        and then Attr_Id /= Attribute_First
        and then Attr_Id /= Attribute_Last
        and then Attr_Id /= Attribute_Length
        and then Attr_Id /= Attribute_Range
      then
         return;
      end if;

      --  If attribute was universal type, reset to actual type

      if Etype (N) = Universal_Integer
        or else Etype (N) = Universal_Real
      then
         Set_Etype (N, Typ);
      end if;

      --  Remaining processing depends on attribute

      case Attr_Id is

         ------------
         -- Access --
         ------------

         --  For access attributes, if the prefix denotes an entity, it is
         --  interpreted as a name, never as a call. It may be overloaded,
         --  in which case resolution uses the profile of the context type.
         --  Otherwise prefix must be resolved.

         when Attribute_Access
            | Attribute_Unchecked_Access
            | Attribute_Unrestricted_Access =>

            if Is_Variable (P) then
               Note_Possible_Modification (P);
            end if;

            if Is_Entity_Name (P) then
               if Is_Overloaded (P) then
                  Get_First_Interp (P, Index, It);

                  while Present (It.Nam) loop

                     if Type_Conformant (Designated_Type (Typ), It.Nam) then
                        Set_Entity (P, It.Nam);

                        --  The prefix is definitely NOT overloaded anymore
                        --  at this point, so we reset the Is_Overloaded
                        --  flag to avoid any confusion when reanalyzing
                        --  the node.

                        Set_Is_Overloaded (P, False);
                        Generate_Reference (Entity (P), P);
                        exit;
                     end if;

                     Get_Next_Interp (Index, It);
                  end loop;

               --  If it is a subprogram name or a type, there is nothing
               --  to resolve.

               elsif not Is_Overloadable (Entity (P))
                 and then not Is_Type (Entity (P))
               then
                  Resolve (P);
               end if;

               Error_Msg_Name_1 := Aname;

               if not Is_Entity_Name (P) then
                  null;

               elsif Is_Abstract (Entity (P))
                 and then Is_Overloadable (Entity (P))
               then
                  Error_Msg_N ("prefix of % attribute cannot be abstract", P);
                  Set_Etype (N, Any_Type);

               elsif Convention (Entity (P)) = Convention_Intrinsic then
                  if Ekind (Entity (P)) = E_Enumeration_Literal then
                     Error_Msg_N
                       ("prefix of % attribute cannot be enumeration literal",
                          P);
                  else
                     Error_Msg_N
                       ("prefix of % attribute cannot be intrinsic", P);
                  end if;

                  Set_Etype (N, Any_Type);

               elsif Is_Thread_Body (Entity (P)) then
                  Error_Msg_N
                    ("prefix of % attribute cannot be a thread body", P);
               end if;

               --  Assignments, return statements, components of aggregates,
               --  generic instantiations will require convention checks if
               --  the type is an access to subprogram. Given that there will
               --  also be accessibility checks on those, this is where the
               --  checks can eventually be centralized ???

               if Ekind (Btyp) = E_Access_Subprogram_Type
                    or else
                  Ekind (Btyp) = E_Anonymous_Access_Subprogram_Type
                    or else
                  Ekind (Btyp) = E_Anonymous_Access_Protected_Subprogram_Type
               then
                  if Convention (Btyp) /= Convention (Entity (P)) then
                     Error_Msg_N
                      ("subprogram has invalid convention for context", P);

                  else
                     Check_Subtype_Conformant
                       (New_Id  => Entity (P),
                        Old_Id  => Designated_Type (Btyp),
                        Err_Loc => P);
                  end if;

                  if Attr_Id = Attribute_Unchecked_Access then
                     Error_Msg_Name_1 := Aname;
                     Error_Msg_N
                       ("attribute% cannot be applied to a subprogram", P);

                  elsif Aname = Name_Unrestricted_Access then
                     null;  --  Nothing to check

                  --  Check the static accessibility rule of 3.10.2(32).
                  --  This rule also applies within the private part of an
                  --  instantiation. This rule does not apply to anonymous
                  --  access-to-subprogram types (Ada 2005).

                  elsif Attr_Id = Attribute_Access
                    and then not In_Instance_Body
                    and then Subprogram_Access_Level (Entity (P)) >
                               Type_Access_Level (Btyp)
                    and then Ekind (Btyp) /=
                               E_Anonymous_Access_Subprogram_Type
                    and then Ekind (Btyp) /=
                               E_Anonymous_Access_Protected_Subprogram_Type
                  then
                     Error_Msg_N
                       ("subprogram must not be deeper than access type", P);

                  --  Check the restriction of 3.10.2(32) that disallows the
                  --  access attribute within a generic body when the ultimate
                  --  ancestor of the type of the attribute is declared outside
                  --  of the generic unit and the subprogram is declared within
                  --  that generic unit. This includes any such attribute that
                  --  occurs within the body of a generic unit that is a child
                  --  of the generic unit where the subprogram is declared.
                  --  The rule also prohibits applying the attibute when the
                  --  access type is a generic formal access type (since the
                  --  level of the actual type is not known). This restriction
                  --  does not apply when the attribute type is an anonymous
                  --  access-to-subprogram type. Note that this check was
                  --  revised by AI-229, because the originally Ada 95 rule
                  --  was too lax. The original rule only applied when the
                  --  subprogram was declared within the body of the generic,
                  --  which allowed the possibility of dangling references).
                  --  The rule was also too strict in some case, in that it
                  --  didn't permit the access to be declared in the generic
                  --  spec, whereas the revised rule does (as long as it's not
                  --  a formal type).

                  --  There are a couple of subtleties of the test for applying
                  --  the check that are worth noting. First, we only apply it
                  --  when the levels of the subprogram and access type are the
                  --  same (the case where the subprogram is statically deeper
                  --  was applied above, and the case where the type is deeper
                  --  is always safe). Second, we want the check to apply
                  --  within nested generic bodies and generic child unit
                  --  bodies, but not to apply to an attribute that appears in
                  --  the generic unit's specification. This is done by testing
                  --  that the attribute's innermost enclosing generic body is
                  --  not the same as the innermost generic body enclosing the
                  --  generic unit where the subprogram is declared (we don't
                  --  want the check to apply when the access attribute is in
                  --  the spec and there's some other generic body enclosing
                  --  generic). Finally, there's no point applying the check
                  --  when within an instance, because any violations will
                  --  have been caught by the compilation of the generic unit.

                  elsif Attr_Id = Attribute_Access
                    and then not In_Instance
                    and then Present (Enclosing_Generic_Unit (Entity (P)))
                    and then Present (Enclosing_Generic_Body (N))
                    and then Enclosing_Generic_Body (N) /=
                               Enclosing_Generic_Body
                                 (Enclosing_Generic_Unit (Entity (P)))
                    and then Subprogram_Access_Level (Entity (P)) =
                               Type_Access_Level (Btyp)
                    and then Ekind (Btyp) /=
                               E_Anonymous_Access_Subprogram_Type
                    and then Ekind (Btyp) /=
                               E_Anonymous_Access_Protected_Subprogram_Type
                  then
                     --  The attribute type's ultimate ancestor must be
                     --  declared within the same generic unit as the
                     --  subprogram is declared. The error message is
                     --  specialized to say "ancestor" for the case where
                     --  the access type is not its own ancestor, since
                     --  saying simply "access type" would be very confusing.

                     if Enclosing_Generic_Unit (Entity (P)) /=
                          Enclosing_Generic_Unit (Root_Type (Btyp))
                     then
                        if Root_Type (Btyp) = Btyp then
                           Error_Msg_N
                             ("access type must not be outside generic unit",
                              N);
                        else
                           Error_Msg_N
                             ("ancestor access type must not be outside " &
                              "generic unit", N);
                        end if;

                     --  If the ultimate ancestor of the attribute's type is
                     --  a formal type, then the attribute is illegal because
                     --  the actual type might be declared at a higher level.
                     --  The error message is specialized to say "ancestor"
                     --  for the case where the access type is not its own
                     --  ancestor, since saying simply "access type" would be
                     --  very confusing.

                     elsif Is_Generic_Type (Root_Type (Btyp)) then
                        if Root_Type (Btyp) = Btyp then
                           Error_Msg_N
                             ("access type must not be a generic formal type",
                              N);
                        else
                           Error_Msg_N
                             ("ancestor access type must not be a generic " &
                              "formal type", N);
                        end if;
                     end if;
                  end if;
               end if;

               --  If this is a renaming, an inherited operation, or a
               --  subprogram instance, use the original entity.

               if Is_Entity_Name (P)
                 and then Is_Overloadable (Entity (P))
                 and then Present (Alias (Entity (P)))
               then
                  Rewrite (P,
                    New_Occurrence_Of (Alias (Entity (P)), Sloc (P)));
               end if;

            elsif Nkind (P) = N_Selected_Component
              and then Is_Overloadable (Entity (Selector_Name (P)))
            then
               --  Protected operation. If operation is overloaded, must
               --  disambiguate. Prefix that denotes protected object itself
               --  is resolved with its own type.

               if Attr_Id = Attribute_Unchecked_Access then
                  Error_Msg_Name_1 := Aname;
                  Error_Msg_N
                    ("attribute% cannot be applied to protected operation", P);
               end if;

               Resolve (Prefix (P));
               Generate_Reference (Entity (Selector_Name (P)), P);

            elsif Is_Overloaded (P) then

               --  Use the designated type of the context to disambiguate
               --  Note that this was not strictly conformant to Ada 95,
               --  but was the implementation adopted by most Ada 95 compilers.
               --  The use of the context type to resolve an Access attribute
               --  reference is now mandated in AI-235 for Ada 2005.

               declare
                  Index : Interp_Index;
                  It    : Interp;

               begin
                  Get_First_Interp (P, Index, It);
                  while Present (It.Typ) loop
                     if Covers (Designated_Type (Typ), It.Typ) then
                        Resolve (P, It.Typ);
                        exit;
                     end if;

                     Get_Next_Interp (Index, It);
                  end loop;
               end;
            else
               Resolve (P);
            end if;

            --  X'Access is illegal if X denotes a constant and the access
            --  type is access-to-variable. Same for 'Unchecked_Access.
            --  The rule does not apply to 'Unrestricted_Access.
            --  If the reference is a default-initialized aggregate component
            --  for a self-referential type the reference is legal.

            if not (Ekind (Btyp) = E_Access_Subprogram_Type
                     or else Ekind (Btyp) = E_Anonymous_Access_Subprogram_Type
                     or else (Is_Record_Type (Btyp) and then
                              Present (Corresponding_Remote_Type (Btyp)))
                     or else Ekind (Btyp) = E_Access_Protected_Subprogram_Type
                     or else Ekind (Btyp)
                               = E_Anonymous_Access_Protected_Subprogram_Type
                     or else Is_Access_Constant (Btyp)
                     or else Is_Variable (P)
                     or else Attr_Id = Attribute_Unrestricted_Access)
            then
               if Is_Entity_Name (P)
                 and then Is_Type (Entity (P))
               then
                  --  Legality of a self-reference through an access
                  --  attribute has been verified in Analyze_Access_Attribute.

                  null;

               elsif Comes_From_Source (N) then
                  Error_Msg_N ("access-to-variable designates constant", P);
               end if;
            end if;

            if (Attr_Id = Attribute_Access
                  or else
                Attr_Id = Attribute_Unchecked_Access)
              and then (Ekind (Btyp) = E_General_Access_Type
                          or else Ekind (Btyp) = E_Anonymous_Access_Type)
            then
               --  Ada 2005 (AI-230): Check the accessibility of anonymous
               --  access types in record and array components. For a
               --  component definition the level is the same of the
               --  enclosing composite type.

               if Ada_Version >= Ada_05
<<<<<<< HEAD
                 and then Is_Local_Anonymous_Access (Btyp)
=======
                 and then
                   (Is_Local_Anonymous_Access (Btyp)
                      or else Ekind (Scope (Btyp)) = E_Return_Statement)
>>>>>>> c355071f
                 and then Object_Access_Level (P) > Type_Access_Level (Btyp)
                 and then Attr_Id = Attribute_Access
               then
                  --  In an instance, this is a runtime check, but one we
                  --  know will fail, so generate an appropriate warning.

                  if In_Instance_Body then
                     Error_Msg_N
                       ("?non-local pointer cannot point to local object", P);
                     Error_Msg_N
                       ("\?Program_Error will be raised at run time", P);
                     Rewrite (N,
                       Make_Raise_Program_Error (Loc,
                         Reason => PE_Accessibility_Check_Failed));
                     Set_Etype (N, Typ);
                  else
                     Error_Msg_N
                       ("non-local pointer cannot point to local object", P);
                  end if;
               end if;

               if Is_Dependent_Component_Of_Mutable_Object (P) then
                  Error_Msg_N
                    ("illegal attribute for discriminant-dependent component",
                     P);
               end if;

               --  Check the static matching rule of 3.10.2(27). The
               --  nominal subtype of the prefix must statically
               --  match the designated type.

               Nom_Subt := Etype (P);

               if Is_Constr_Subt_For_U_Nominal (Nom_Subt) then
                  Nom_Subt := Etype (Nom_Subt);
               end if;

               Des_Btyp := Designated_Type (Btyp);

               if Ekind (Des_Btyp) = E_Incomplete_Subtype then

                  --  Ada 2005 (AI-412): Subtypes of incomplete types visible
                  --  through a limited with clause or regular incomplete
                  --  subtypes.

                  if From_With_Type (Des_Btyp)
                    and then Present (Non_Limited_View (Des_Btyp))
                  then
                     Des_Btyp := Non_Limited_View (Des_Btyp);
                  else
                     Des_Btyp := Etype (Des_Btyp);
                  end if;
               end if;

               if Is_Tagged_Type (Designated_Type (Typ)) then

                  --  If the attribute is in the context of an access
                  --  parameter, then the prefix is allowed to be of
                  --  the class-wide type (by AI-127).

                  if Ekind (Typ) = E_Anonymous_Access_Type then
                     if not Covers (Designated_Type (Typ), Nom_Subt)
                       and then not Covers (Nom_Subt, Designated_Type (Typ))
                     then
                        declare
                           Desig : Entity_Id;

                        begin
                           Desig := Designated_Type (Typ);

                           if Is_Class_Wide_Type (Desig) then
                              Desig := Etype (Desig);
                           end if;

                           if Is_Anonymous_Tagged_Base (Nom_Subt, Desig) then
                              null;

                           else
                              Error_Msg_NE
                                ("type of prefix: & not compatible",
                                  P, Nom_Subt);
                              Error_Msg_NE
                                ("\with &, the expected designated type",
                                  P, Designated_Type (Typ));
                           end if;
                        end;
                     end if;

                  elsif not Covers (Designated_Type (Typ), Nom_Subt)
                    or else
                      (not Is_Class_Wide_Type (Designated_Type (Typ))
                        and then Is_Class_Wide_Type (Nom_Subt))
                  then
                     Error_Msg_NE
                       ("type of prefix: & is not covered", P, Nom_Subt);
                     Error_Msg_NE
                       ("\by &, the expected designated type" &
                           " ('R'M 3.10.2 (27))", P, Designated_Type (Typ));
                  end if;

                  if Is_Class_Wide_Type (Designated_Type (Typ))
                    and then Has_Discriminants (Etype (Designated_Type (Typ)))
                    and then Is_Constrained (Etype (Designated_Type (Typ)))
                    and then Designated_Type (Typ) /= Nom_Subt
                  then
                     Apply_Discriminant_Check
                       (N, Etype (Designated_Type (Typ)));
                  end if;

               --  Ada 2005 (AI-363): Require static matching when designated
               --  type has discriminants and a constrained partial view, since
               --  in general objects of such types are mutable, so we can't
               --  allow the access value to designate a constrained object
               --  (because access values must be assumed to designate mutable
               --  objects when designated type does not impose a constraint).

               elsif not Subtypes_Statically_Match (Des_Btyp, Nom_Subt)
                 and then
                   not (Has_Discriminants (Designated_Type (Typ))
                          and then not Is_Constrained (Des_Btyp)
                          and then
                            (Ada_Version < Ada_05
                              or else
                                not Has_Constrained_Partial_View
                                      (Designated_Type (Base_Type (Typ)))))
               then
                  Error_Msg_N
                    ("object subtype must statically match "
                     & "designated subtype", P);

                  if Is_Entity_Name (P)
                    and then Is_Array_Type (Designated_Type (Typ))
                  then
                     declare
                        D : constant Node_Id := Declaration_Node (Entity (P));

                     begin
                        Error_Msg_N ("aliased object has explicit bounds?",
                          D);
                        Error_Msg_N ("\declare without bounds"
                          & " (and with explicit initialization)?", D);
                        Error_Msg_N ("\for use with unconstrained access?", D);
                     end;
                  end if;
               end if;

               --  Check the static accessibility rule of 3.10.2(28).
               --  Note that this check is not performed for the
               --  case of an anonymous access type, since the access
               --  attribute is always legal in such a context.

               if Attr_Id /= Attribute_Unchecked_Access
                 and then Object_Access_Level (P) > Type_Access_Level (Btyp)
                 and then Ekind (Btyp) = E_General_Access_Type
               then
                  Accessibility_Message;
                  return;
               end if;
            end if;

            if Ekind (Btyp) = E_Access_Protected_Subprogram_Type
                 or else
               Ekind (Btyp) = E_Anonymous_Access_Protected_Subprogram_Type
            then
               if Is_Entity_Name (P)
                 and then not Is_Protected_Type (Scope (Entity (P)))
               then
                  Error_Msg_N ("context requires a protected subprogram", P);

               --  Check accessibility of protected object against that
               --  of the access type, but only on user code, because
               --  the expander creates access references for handlers.
               --  If the context is an anonymous_access_to_protected,
               --  there are no accessibility checks either.

               elsif Object_Access_Level (P) > Type_Access_Level (Btyp)
                 and then Comes_From_Source (N)
                 and then Ekind (Btyp) = E_Access_Protected_Subprogram_Type
                 and then No (Original_Access_Type (Typ))
               then
                  Accessibility_Message;
                  return;
               end if;

            elsif (Ekind (Btyp) = E_Access_Subprogram_Type
                     or else
                   Ekind (Btyp) = E_Anonymous_Access_Subprogram_Type)
              and then Ekind (Etype (N)) = E_Access_Protected_Subprogram_Type
            then
               Error_Msg_N ("context requires a non-protected subprogram", P);
            end if;

            --  The context cannot be a pool-specific type, but this is a
            --  legality rule, not a resolution rule, so it must be checked
            --  separately, after possibly disambiguation (see AI-245).

            if Ekind (Btyp) = E_Access_Type
              and then Attr_Id /= Attribute_Unrestricted_Access
            then
               Wrong_Type (N, Typ);
            end if;

            Set_Etype (N, Typ);

            --  Check for incorrect atomic/volatile reference (RM C.6(12))

            if Attr_Id /= Attribute_Unrestricted_Access then
               if Is_Atomic_Object (P)
                 and then not Is_Atomic (Designated_Type (Typ))
               then
                  Error_Msg_N
                    ("access to atomic object cannot yield access-to-" &
                     "non-atomic type", P);

               elsif Is_Volatile_Object (P)
                 and then not Is_Volatile (Designated_Type (Typ))
               then
                  Error_Msg_N
                    ("access to volatile object cannot yield access-to-" &
                     "non-volatile type", P);
               end if;
            end if;

         -------------
         -- Address --
         -------------

         --  Deal with resolving the type for Address attribute, overloading
         --  is not permitted here, since there is no context to resolve it.

         when Attribute_Address | Attribute_Code_Address =>

            --  To be safe, assume that if the address of a variable is taken,
            --  it may be modified via this address, so note modification.

            if Is_Variable (P) then
               Note_Possible_Modification (P);
            end if;

            if Nkind (P) in N_Subexpr
              and then Is_Overloaded (P)
            then
               Get_First_Interp (P, Index, It);
               Get_Next_Interp (Index, It);

               if Present (It.Nam) then
                  Error_Msg_Name_1 := Aname;
                  Error_Msg_N
                    ("prefix of % attribute cannot be overloaded", P);
                  return;
               end if;
            end if;

            if not Is_Entity_Name (P)
               or else not Is_Overloadable (Entity (P))
            then
               if not Is_Task_Type (Etype (P))
                 or else Nkind (P) = N_Explicit_Dereference
               then
                  Resolve (P);
               end if;
            end if;

            --  If this is the name of a derived subprogram, or that of a
            --  generic actual, the address is that of the original entity.

            if Is_Entity_Name (P)
              and then Is_Overloadable (Entity (P))
              and then Present (Alias (Entity (P)))
            then
               Rewrite (P,
                 New_Occurrence_Of (Alias (Entity (P)), Sloc (P)));
            end if;

         ---------------
         -- AST_Entry --
         ---------------

         --  Prefix of the AST_Entry attribute is an entry name which must
         --  not be resolved, since this is definitely not an entry call.

         when Attribute_AST_Entry =>
            null;

         ------------------
         -- Body_Version --
         ------------------

         --  Prefix of Body_Version attribute can be a subprogram name which
         --  must not be resolved, since this is not a call.

         when Attribute_Body_Version =>
            null;

         ------------
         -- Caller --
         ------------

         --  Prefix of Caller attribute is an entry name which must not
         --  be resolved, since this is definitely not an entry call.

         when Attribute_Caller =>
            null;

         ------------------
         -- Code_Address --
         ------------------

         --  Shares processing with Address attribute

         -----------
         -- Count --
         -----------

         --  If the prefix of the Count attribute is an entry name it must not
         --  be resolved, since this is definitely not an entry call. However,
         --  if it is an element of an entry family, the index itself may
         --  have to be resolved because it can be a general expression.

         when Attribute_Count =>
            if Nkind (P) = N_Indexed_Component
              and then Is_Entity_Name (Prefix (P))
            then
               declare
                  Indx : constant Node_Id   := First (Expressions (P));
                  Fam  : constant Entity_Id := Entity (Prefix (P));
               begin
                  Resolve (Indx, Entry_Index_Type (Fam));
                  Apply_Range_Check (Indx, Entry_Index_Type (Fam));
               end;
            end if;

         ----------------
         -- Elaborated --
         ----------------

         --  Prefix of the Elaborated attribute is a subprogram name which
         --  must not be resolved, since this is definitely not a call. Note
         --  that it is a library unit, so it cannot be overloaded here.

         when Attribute_Elaborated =>
            null;

         --------------------
         -- Mechanism_Code --
         --------------------

         --  Prefix of the Mechanism_Code attribute is a function name
         --  which must not be resolved. Should we check for overloaded ???

         when Attribute_Mechanism_Code =>
            null;

         ------------------
         -- Partition_ID --
         ------------------

         --  Most processing is done in sem_dist, after determining the
         --  context type. Node is rewritten as a conversion to a runtime call.

         when Attribute_Partition_ID =>
            Process_Partition_Id (N);
            return;

         when Attribute_Pool_Address =>
            Resolve (P);

         -----------
         -- Range --
         -----------

         --  We replace the Range attribute node with a range expression
         --  whose bounds are the 'First and 'Last attributes applied to the
         --  same prefix. The reason that we do this transformation here
         --  instead of in the expander is that it simplifies other parts of
         --  the semantic analysis which assume that the Range has been
         --  replaced; thus it must be done even when in semantic-only mode
         --  (note that the RM specifically mentions this equivalence, we
         --  take care that the prefix is only evaluated once).

         when Attribute_Range => Range_Attribute :
            declare
               LB   : Node_Id;
               HB   : Node_Id;

               function Check_Discriminated_Prival
                 (N    : Node_Id)
                  return Node_Id;
               --  The range of a private component constrained by a
               --  discriminant is rewritten to make the discriminant
               --  explicit. This solves some complex visibility problems
               --  related to the use of privals.

               --------------------------------
               -- Check_Discriminated_Prival --
               --------------------------------

               function Check_Discriminated_Prival
                 (N    : Node_Id)
                  return Node_Id
               is
               begin
                  if Is_Entity_Name (N)
                    and then Ekind (Entity (N)) = E_In_Parameter
                    and then not Within_Init_Proc
                  then
                     return Make_Identifier (Sloc (N), Chars (Entity (N)));
                  else
                     return Duplicate_Subexpr (N);
                  end if;
               end Check_Discriminated_Prival;

            --  Start of processing for Range_Attribute

            begin
               if not Is_Entity_Name (P)
                 or else not Is_Type (Entity (P))
               then
                  Resolve (P);
               end if;

               --  Check whether prefix is (renaming of) private component
               --  of protected type.

               if Is_Entity_Name (P)
                 and then Comes_From_Source (N)
                 and then Is_Array_Type (Etype (P))
                 and then Number_Dimensions (Etype (P)) = 1
                 and then (Ekind (Scope (Entity (P))) = E_Protected_Type
                            or else
                           Ekind (Scope (Scope (Entity (P)))) =
                                                        E_Protected_Type)
               then
                  LB :=
                    Check_Discriminated_Prival
                      (Type_Low_Bound (Etype (First_Index (Etype (P)))));

                  HB :=
                    Check_Discriminated_Prival
                      (Type_High_Bound (Etype (First_Index (Etype (P)))));

               else
                  HB :=
                    Make_Attribute_Reference (Loc,
                      Prefix         => Duplicate_Subexpr (P),
                      Attribute_Name => Name_Last,
                      Expressions    => Expressions (N));

                  LB :=
                    Make_Attribute_Reference (Loc,
                      Prefix         => P,
                      Attribute_Name => Name_First,
                      Expressions    => Expressions (N));
               end if;

               --  If the original was marked as Must_Not_Freeze (see code
               --  in Sem_Ch3.Make_Index), then make sure the rewriting
               --  does not freeze either.

               if Must_Not_Freeze (N) then
                  Set_Must_Not_Freeze (HB);
                  Set_Must_Not_Freeze (LB);
                  Set_Must_Not_Freeze (Prefix (HB));
                  Set_Must_Not_Freeze (Prefix (LB));
               end if;

               if Raises_Constraint_Error (Prefix (N)) then

                  --  Preserve Sloc of prefix in the new bounds, so that
                  --  the posted warning can be removed if we are within
                  --  unreachable code.

                  Set_Sloc (LB, Sloc (Prefix (N)));
                  Set_Sloc (HB, Sloc (Prefix (N)));
               end if;

               Rewrite (N, Make_Range (Loc, LB, HB));
               Analyze_And_Resolve (N, Typ);

               --  Normally after resolving attribute nodes, Eval_Attribute
               --  is called to do any possible static evaluation of the node.
               --  However, here since the Range attribute has just been
               --  transformed into a range expression it is no longer an
               --  attribute node and therefore the call needs to be avoided
               --  and is accomplished by simply returning from the procedure.

               return;
            end Range_Attribute;

         -----------------
         -- UET_Address --
         -----------------

         --  Prefix must not be resolved in this case, since it is not a
         --  real entity reference. No action of any kind is require!

         when Attribute_UET_Address =>
            return;

         ----------------------
         -- Unchecked_Access --
         ----------------------

         --  Processing is shared with Access

         -------------------------
         -- Unrestricted_Access --
         -------------------------

         --  Processing is shared with Access

         ---------
         -- Val --
         ---------

         --  Apply range check. Note that we did not do this during the
         --  analysis phase, since we wanted Eval_Attribute to have a
         --  chance at finding an illegal out of range value.

         when Attribute_Val =>

            --  Note that we do our own Eval_Attribute call here rather than
            --  use the common one, because we need to do processing after
            --  the call, as per above comment.

            Eval_Attribute (N);

            --  Eval_Attribute may replace the node with a raise CE, or
            --  fold it to a constant. Obviously we only apply a scalar
            --  range check if this did not happen!

            if Nkind (N) = N_Attribute_Reference
              and then Attribute_Name (N) = Name_Val
            then
               Apply_Scalar_Range_Check (First (Expressions (N)), Btyp);
            end if;

            return;

         -------------
         -- Version --
         -------------

         --  Prefix of Version attribute can be a subprogram name which
         --  must not be resolved, since this is not a call.

         when Attribute_Version =>
            null;

         ----------------------
         -- Other Attributes --
         ----------------------

         --  For other attributes, resolve prefix unless it is a type. If
         --  the attribute reference itself is a type name ('Base and 'Class)
         --  then this is only legal within a task or protected record.

         when others =>
            if not Is_Entity_Name (P)
              or else not Is_Type (Entity (P))
            then
               Resolve (P);
            end if;

            --  If the attribute reference itself is a type name ('Base,
            --  'Class) then this is only legal within a task or protected
            --  record. What is this all about ???

            if Is_Entity_Name (N)
              and then Is_Type (Entity (N))
            then
               if Is_Concurrent_Type (Entity (N))
                 and then In_Open_Scopes (Entity (P))
               then
                  null;
               else
                  Error_Msg_N
                    ("invalid use of subtype name in expression or call", N);
               end if;
            end if;

            --  For attributes whose argument may be a string, complete
            --  resolution of argument now. This avoids premature expansion
            --  (and the creation of transient scopes) before the attribute
            --  reference is resolved.

            case Attr_Id is
               when Attribute_Value =>
                  Resolve (First (Expressions (N)), Standard_String);

               when Attribute_Wide_Value =>
                  Resolve (First (Expressions (N)), Standard_Wide_String);

               when Attribute_Wide_Wide_Value =>
                  Resolve (First (Expressions (N)), Standard_Wide_Wide_String);

               when others => null;
            end case;
      end case;

      --  Normally the Freezing is done by Resolve but sometimes the Prefix
      --  is not resolved, in which case the freezing must be done now.

      Freeze_Expression (P);

      --  Finally perform static evaluation on the attribute reference

      Eval_Attribute (N);
   end Resolve_Attribute;

   --------------------------------
   -- Stream_Attribute_Available --
   --------------------------------

   function Stream_Attribute_Available
     (Typ          : Entity_Id;
      Nam          : TSS_Name_Type;
      Partial_View : Node_Id := Empty) return Boolean
   is
      Etyp : Entity_Id := Typ;

<<<<<<< HEAD
      function Has_Specified_Stream_Attribute
        (Typ : Entity_Id;
         Nam : TSS_Name_Type) return Boolean;
      --  True iff there is a visible attribute definition clause specifying
      --  attribute Nam for Typ.

      ------------------------------------
      -- Has_Specified_Stream_Attribute --
      ------------------------------------

      function Has_Specified_Stream_Attribute
        (Typ : Entity_Id;
         Nam : TSS_Name_Type) return Boolean
      is
      begin
         return False
           or else
             (Nam = TSS_Stream_Input
               and then Has_Specified_Stream_Input (Typ))
           or else
             (Nam = TSS_Stream_Output
               and then Has_Specified_Stream_Output (Typ))
           or else
             (Nam = TSS_Stream_Read
               and then Has_Specified_Stream_Read (Typ))
           or else
             (Nam = TSS_Stream_Write
               and then Has_Specified_Stream_Write (Typ));
      end Has_Specified_Stream_Attribute;

=======
>>>>>>> c355071f
   --  Start of processing for Stream_Attribute_Available

   begin
      --  We need some comments in this body ???

<<<<<<< HEAD
      if Has_Specified_Stream_Attribute (Typ, Nam) then
=======
      if Has_Stream_Attribute_Definition (Typ, Nam) then
>>>>>>> c355071f
         return True;
      end if;

      if Is_Class_Wide_Type (Typ) then
         return not Is_Limited_Type (Typ)
           or else Stream_Attribute_Available (Etype (Typ), Nam);
      end if;

      if Nam = TSS_Stream_Input
        and then Is_Abstract (Typ)
        and then not Is_Class_Wide_Type (Typ)
      then
         return False;
      end if;

      if not (Is_Limited_Type (Typ)
        or else (Present (Partial_View)
                   and then Is_Limited_Type (Partial_View)))
      then
         return True;
      end if;

      --  In Ada 2005, Input can invoke Read, and Output can invoke Write

      if Nam = TSS_Stream_Input
        and then Ada_Version >= Ada_05
        and then Stream_Attribute_Available (Etyp, TSS_Stream_Read)
      then
         return True;

      elsif Nam = TSS_Stream_Output
        and then Ada_Version >= Ada_05
        and then Stream_Attribute_Available (Etyp, TSS_Stream_Write)
      then
         return True;
      end if;

      --  Case of Read and Write: check for attribute definition clause that
      --  applies to an ancestor type.

      while Etype (Etyp) /= Etyp loop
         Etyp := Etype (Etyp);

<<<<<<< HEAD
         if Has_Specified_Stream_Attribute (Etyp, Nam) then
=======
         if Has_Stream_Attribute_Definition (Etyp, Nam) then
>>>>>>> c355071f
            return True;
         end if;
      end loop;

      if Ada_Version < Ada_05 then

         --  In Ada 95 mode, also consider a non-visible definition

         declare
            Btyp : constant Entity_Id := Implementation_Base_Type (Typ);
         begin
            return Btyp /= Typ
              and then Stream_Attribute_Available
                         (Btyp, Nam, Partial_View => Typ);
         end;
      end if;

      return False;
   end Stream_Attribute_Available;

end Sem_Attr;<|MERGE_RESOLUTION|>--- conflicted
+++ resolved
@@ -6,11 +6,7 @@
 --                                                                          --
 --                                 B o d y                                  --
 --                                                                          --
-<<<<<<< HEAD
---          Copyright (C) 1992-2005, Free Software Foundation, Inc.         --
-=======
 --          Copyright (C) 1992-2006, Free Software Foundation, Inc.         --
->>>>>>> c355071f
 --                                                                          --
 -- GNAT is free software;  you can  redistribute it  and/or modify it under --
 -- terms of the  GNU General Public License as published  by the Free Soft- --
@@ -35,10 +31,7 @@
 with Einfo;    use Einfo;
 with Errout;   use Errout;
 with Eval_Fat;
-<<<<<<< HEAD
-=======
 with Exp_Dist; use Exp_Dist;
->>>>>>> c355071f
 with Exp_Util; use Exp_Util;
 with Expander; use Expander;
 with Freeze;   use Freeze;
@@ -64,10 +57,6 @@
 with Stand;    use Stand;
 with Sinfo;    use Sinfo;
 with Sinput;   use Sinput;
-<<<<<<< HEAD
-with Stand;
-=======
->>>>>>> c355071f
 with Stringt;  use Stringt;
 with Targparm; use Targparm;
 with Ttypes;   use Ttypes;
@@ -507,13 +496,10 @@
                   P);
             end if;
 
-<<<<<<< HEAD
-=======
             if Aname = Name_Unchecked_Access then
                Error_Attr ("attribute% cannot be applied to a subprogram", P);
             end if;
 
->>>>>>> c355071f
             --  Build the appropriate subprogram type
 
             Build_Access_Subprogram_Type (P);
@@ -1214,11 +1200,7 @@
                end if;
 
                if Ekind (Typ) = E_Incomplete_Type
-<<<<<<< HEAD
-                 and then not Present (Full_View (Typ))
-=======
                  and then No (Full_View (Typ))
->>>>>>> c355071f
                then
                   Error_Attr
                     ("prefix of % attribute cannot be an incomplete type", P);
@@ -1345,6 +1327,7 @@
       procedure Check_Stream_Attribute (Nam : TSS_Name_Type) is
          Etyp : Entity_Id;
          Btyp : Entity_Id;
+
       begin
          Validate_Non_Static_Attribute_Function_Call;
 
@@ -1848,10 +1831,6 @@
 
             begin
                Get_First_Interp (P, I, It);
-<<<<<<< HEAD
-
-=======
->>>>>>> c355071f
                while Present (It.Nam) loop
                   if Comes_From_Source (It.Nam) then
                      Count := Count + 1;
@@ -3832,8 +3811,6 @@
             Error_Attr ("invalid prefix for % attribute", P);
          end if;
 
-<<<<<<< HEAD
-=======
       ---------------
       -- Stub_Type --
       ---------------
@@ -3850,7 +3827,6 @@
               ("prefix of% attribute must be remote access to classwide", P);
          end if;
 
->>>>>>> c355071f
       ----------
       -- Succ --
       ----------
@@ -7363,13 +7339,9 @@
                --  enclosing composite type.
 
                if Ada_Version >= Ada_05
-<<<<<<< HEAD
-                 and then Is_Local_Anonymous_Access (Btyp)
-=======
                  and then
                    (Is_Local_Anonymous_Access (Btyp)
                       or else Ekind (Scope (Btyp)) = E_Return_Statement)
->>>>>>> c355071f
                  and then Object_Access_Level (P) > Type_Access_Level (Btyp)
                  and then Attr_Id = Attribute_Access
                then
@@ -7991,49 +7963,12 @@
    is
       Etyp : Entity_Id := Typ;
 
-<<<<<<< HEAD
-      function Has_Specified_Stream_Attribute
-        (Typ : Entity_Id;
-         Nam : TSS_Name_Type) return Boolean;
-      --  True iff there is a visible attribute definition clause specifying
-      --  attribute Nam for Typ.
-
-      ------------------------------------
-      -- Has_Specified_Stream_Attribute --
-      ------------------------------------
-
-      function Has_Specified_Stream_Attribute
-        (Typ : Entity_Id;
-         Nam : TSS_Name_Type) return Boolean
-      is
-      begin
-         return False
-           or else
-             (Nam = TSS_Stream_Input
-               and then Has_Specified_Stream_Input (Typ))
-           or else
-             (Nam = TSS_Stream_Output
-               and then Has_Specified_Stream_Output (Typ))
-           or else
-             (Nam = TSS_Stream_Read
-               and then Has_Specified_Stream_Read (Typ))
-           or else
-             (Nam = TSS_Stream_Write
-               and then Has_Specified_Stream_Write (Typ));
-      end Has_Specified_Stream_Attribute;
-
-=======
->>>>>>> c355071f
    --  Start of processing for Stream_Attribute_Available
 
    begin
       --  We need some comments in this body ???
 
-<<<<<<< HEAD
-      if Has_Specified_Stream_Attribute (Typ, Nam) then
-=======
       if Has_Stream_Attribute_Definition (Typ, Nam) then
->>>>>>> c355071f
          return True;
       end if;
 
@@ -8077,11 +8012,7 @@
       while Etype (Etyp) /= Etyp loop
          Etyp := Etype (Etyp);
 
-<<<<<<< HEAD
-         if Has_Specified_Stream_Attribute (Etyp, Nam) then
-=======
          if Has_Stream_Attribute_Definition (Etyp, Nam) then
->>>>>>> c355071f
             return True;
          end if;
       end loop;

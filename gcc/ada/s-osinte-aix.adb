------------------------------------------------------------------------------
--                                                                          --
--                 GNAT RUN-TIME LIBRARY (GNARL) COMPONENTS                 --
--                                                                          --
--                   S Y S T E M . O S _ I N T E R F A C E                  --
--                                                                          --
--                                  B o d y                                 --
--                                                                          --
<<<<<<< HEAD
--          Copyright (C) 1997-2006, Free Software Fundation, Inc.          --
=======
--          Copyright (C) 1997-2007, Free Software Foundation, Inc.         --
>>>>>>> 60a98cce
--                                                                          --
-- GNARL is free software; you can  redistribute it  and/or modify it under --
-- terms of the  GNU General Public License as published  by the Free Soft- --
-- ware  Foundation;  either version 2,  or (at your option) any later ver- --
-- sion. GNARL is distributed in the hope that it will be useful, but WITH- --
-- OUT ANY WARRANTY;  without even the  implied warranty of MERCHANTABILITY --
-- or FITNESS FOR A PARTICULAR PURPOSE.  See the GNU General Public License --
-- for  more details.  You should have  received  a copy of the GNU General --
-- Public License  distributed with GNARL; see file COPYING.  If not, write --
-- to  the  Free Software Foundation,  51  Franklin  Street,  Fifth  Floor, --
-- Boston, MA 02110-1301, USA.                                              --
--                                                                          --
-- As a special exception,  if other files  instantiate  generics from this --
-- unit, or you link  this unit with other files  to produce an executable, --
-- this  unit  does not  by itself cause  the resulting  executable  to  be --
-- covered  by the  GNU  General  Public  License.  This exception does not --
-- however invalidate  any other reasons why  the executable file  might be --
-- covered by the  GNU Public License.                                      --
--                                                                          --
-- GNARL was developed by the GNARL team at Florida State University.       --
-- Extensive contributions were provided by Ada Core Technologies, Inc.     --
--                                                                          --
------------------------------------------------------------------------------

--  This is a AIX (Native) version of this package

pragma Polling (Off);
<<<<<<< HEAD
--  Turn off polling, we do not want ATC polling to take place during
--  tasking operations. It causes infinite loops and other problems.
=======
--  Turn off polling, we do not want ATC polling to take place during tasking
--  operations. It causes infinite loops and other problems.
>>>>>>> 60a98cce

package body System.OS_Interface is

   use Interfaces.C;

   -----------------
   -- To_Duration --
   -----------------

   function To_Duration (TS : timespec) return Duration is
   begin
      return Duration (TS.tv_sec) + Duration (TS.tv_nsec) / 10#1#E9;
   end To_Duration;

   function To_Duration (TV : struct_timeval) return Duration is
   begin
      return Duration (TV.tv_sec) + Duration (TV.tv_usec) / 10#1#E6;
   end To_Duration;

   ------------------------
   -- To_Target_Priority --
   ------------------------

   function To_Target_Priority
     (Prio : System.Any_Priority) return Interfaces.C.int
   is
<<<<<<< HEAD
   begin
      --  Priorities on AIX are defined in the range 1 .. 127, so we
      --  map 0 .. 126 to 1 .. 127.

      return Interfaces.C.int (Prio) + 1;
=======
      Dispatching_Policy : Character;
      pragma Import (C, Dispatching_Policy, "__gl_task_dispatching_policy");

   begin
      --  For the case SCHED_OTHER the only valid priority across all supported
      --  versions of AIX is 1. Otherwise, for SCHED_RR and SCHED_FIFO, the
      --  system defines priorities in the range 1 .. 127. This means that we
      --  must map System.Any_Priority in the range 0 .. 126 to 1 .. 127.

      if Dispatching_Policy = ' ' then
         return 1;
      else
         return Interfaces.C.int (Prio) + 1;
      end if;
>>>>>>> 60a98cce
   end To_Target_Priority;

   -----------------
   -- To_Timespec --
   -----------------

   function To_Timespec (D : Duration) return timespec is
      S : time_t;
      F : Duration;

   begin
      S := time_t (Long_Long_Integer (D));
      F := D - Duration (S);

      --  If F is negative due to a round-up, adjust for positive F value

      if F < 0.0 then
         S := S - 1;
         F := F + 1.0;
      end if;

      return timespec'(tv_sec => S,
                       tv_nsec => long (Long_Long_Integer (F * 10#1#E9)));
   end To_Timespec;

   ----------------
   -- To_Timeval --
   ----------------

   function To_Timeval (D : Duration) return struct_timeval is
      S : long;
      F : Duration;

   begin
      S := long (Long_Long_Integer (D));
      F := D - Duration (S);

      --  If F is negative due to a round-up, adjust for positive F value

      if F < 0.0 then
         S := S - 1;
         F := F + 1.0;
      end if;

      return
        struct_timeval'
          (tv_sec => S,
           tv_usec => long (Long_Long_Integer (F * 10#1#E6)));
   end To_Timeval;

   -------------------
   -- clock_gettime --
   -------------------

   function clock_gettime
     (clock_id : clockid_t;
      tp       : access timespec)
      return     int
   is
      pragma Warnings (Off, clock_id);

      Result : int;
      tv     : aliased struct_timeval;

      function gettimeofday
        (tv   : access struct_timeval;
         tz   : System.Address := System.Null_Address)
         return int;
      pragma Import (C, gettimeofday, "gettimeofday");

   begin
      Result := gettimeofday (tv'Unchecked_Access);
      tp.all := To_Timespec (To_Duration (tv));
      return Result;
   end clock_gettime;

   -----------------
   -- sched_yield --
   -----------------

   --  AIX Thread does not have sched_yield;

   function sched_yield return int is
      procedure pthread_yield;
      pragma Import (C, pthread_yield, "sched_yield");
   begin
      pthread_yield;
      return 0;
   end sched_yield;

   --------------------
   -- Get_Stack_Base --
   --------------------

   function Get_Stack_Base (thread : pthread_t) return Address is
      pragma Warnings (Off, thread);
   begin
      return Null_Address;
   end Get_Stack_Base;

   --------------------------
   -- PTHREAD_PRIO_INHERIT --
   --------------------------

   AIX_Version : Integer := 0;
   --  AIX version in the form xy for AIX version x.y (0 means not set)

   SYS_NMLN : constant := 32;
   --  AIX system constant used to define utsname, see sys/utsname.h

   subtype String_NMLN is String (1 .. SYS_NMLN);

   type utsname is record
      sysname    : String_NMLN;
      nodename   : String_NMLN;
      release    : String_NMLN;
      version    : String_NMLN;
      machine    : String_NMLN;
      procserial : String_NMLN;
   end record;
   pragma Convention (C, utsname);

   procedure uname (name : out utsname);
   pragma Import (C, uname);

   function PTHREAD_PRIO_INHERIT return int is
      name : utsname;

      function Val (C : Character) return Integer;
      --  Transform a numeric character ('0' .. '9') to an integer

      ---------
      -- Val --
      ---------

      function Val (C : Character) return Integer is
      begin
         return Character'Pos (C) - Character'Pos ('0');
      end Val;

   --  Start of processing for PTHREAD_PRIO_INHERIT

   begin
      if AIX_Version = 0 then

         --  Set AIX_Version

         uname (name);
         AIX_Version := Val (name.version (1)) * 10 + Val (name.release (1));
      end if;

      if AIX_Version < 53 then

         --  Under AIX < 5.3, PTHREAD_PRIO_INHERIT is defined as 0 in pthread.h

         return 0;

      else
         --  Under AIX >= 5.3, PTHREAD_PRIO_INHERIT is defined as 3

         return 3;
      end if;
   end PTHREAD_PRIO_INHERIT;

end System.OS_Interface;<|MERGE_RESOLUTION|>--- conflicted
+++ resolved
@@ -6,11 +6,7 @@
 --                                                                          --
 --                                  B o d y                                 --
 --                                                                          --
-<<<<<<< HEAD
---          Copyright (C) 1997-2006, Free Software Fundation, Inc.          --
-=======
 --          Copyright (C) 1997-2007, Free Software Foundation, Inc.         --
->>>>>>> 60a98cce
 --                                                                          --
 -- GNARL is free software; you can  redistribute it  and/or modify it under --
 -- terms of the  GNU General Public License as published  by the Free Soft- --
@@ -38,13 +34,8 @@
 --  This is a AIX (Native) version of this package
 
 pragma Polling (Off);
-<<<<<<< HEAD
---  Turn off polling, we do not want ATC polling to take place during
---  tasking operations. It causes infinite loops and other problems.
-=======
 --  Turn off polling, we do not want ATC polling to take place during tasking
 --  operations. It causes infinite loops and other problems.
->>>>>>> 60a98cce
 
 package body System.OS_Interface is
 
@@ -71,13 +62,6 @@
    function To_Target_Priority
      (Prio : System.Any_Priority) return Interfaces.C.int
    is
-<<<<<<< HEAD
-   begin
-      --  Priorities on AIX are defined in the range 1 .. 127, so we
-      --  map 0 .. 126 to 1 .. 127.
-
-      return Interfaces.C.int (Prio) + 1;
-=======
       Dispatching_Policy : Character;
       pragma Import (C, Dispatching_Policy, "__gl_task_dispatching_policy");
 
@@ -92,7 +76,6 @@
       else
          return Interfaces.C.int (Prio) + 1;
       end if;
->>>>>>> 60a98cce
    end To_Target_Priority;
 
    -----------------

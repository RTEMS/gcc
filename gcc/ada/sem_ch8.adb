------------------------------------------------------------------------------
--                                                                          --
--                         GNAT COMPILER COMPONENTS                         --
--                                                                          --
--                              S E M . C H 8                               --
--                                                                          --
--                                 B o d y                                  --
--                                                                          --
--          Copyright (C) 1992-2010, Free Software Foundation, Inc.         --
--                                                                          --
-- GNAT is free software;  you can  redistribute it  and/or modify it under --
-- terms of the  GNU General Public License as published  by the Free Soft- --
-- ware  Foundation;  either version 3,  or (at your option) any later ver- --
-- sion.  GNAT is distributed in the hope that it will be useful, but WITH- --
-- OUT ANY WARRANTY;  without even the  implied warranty of MERCHANTABILITY --
-- or FITNESS FOR A PARTICULAR PURPOSE.  See the GNU General Public License --
-- for  more details.  You should have  received  a copy of the GNU General --
-- Public License  distributed with GNAT; see file COPYING3.  If not, go to --
-- http://www.gnu.org/licenses for a complete copy of the license.          --
--                                                                          --
-- GNAT was originally developed  by the GNAT team at  New York University. --
-- Extensive contributions were provided by Ada Core Technologies Inc.      --
--                                                                          --
------------------------------------------------------------------------------

with Atree;    use Atree;
with Debug;    use Debug;
with Einfo;    use Einfo;
with Elists;   use Elists;
with Errout;   use Errout;
with Exp_Tss;  use Exp_Tss;
with Exp_Util; use Exp_Util;
with Fname;    use Fname;
with Freeze;   use Freeze;
with Impunit;  use Impunit;
with Lib;      use Lib;
with Lib.Load; use Lib.Load;
with Lib.Xref; use Lib.Xref;
with Namet;    use Namet;
with Namet.Sp; use Namet.Sp;
with Nlists;   use Nlists;
with Nmake;    use Nmake;
with Opt;      use Opt;
with Output;   use Output;
with Restrict; use Restrict;
with Rident;   use Rident;
with Rtsfind;  use Rtsfind;
with Sem;      use Sem;
with Sem_Aux;  use Sem_Aux;
with Sem_Cat;  use Sem_Cat;
with Sem_Ch3;  use Sem_Ch3;
with Sem_Ch4;  use Sem_Ch4;
with Sem_Ch6;  use Sem_Ch6;
with Sem_Ch12; use Sem_Ch12;
with Sem_Disp; use Sem_Disp;
with Sem_Dist; use Sem_Dist;
with Sem_Eval; use Sem_Eval;
with Sem_Res;  use Sem_Res;
with Sem_Util; use Sem_Util;
with Sem_Type; use Sem_Type;
with Stand;    use Stand;
with Sinfo;    use Sinfo;
with Sinfo.CN; use Sinfo.CN;
with Snames;   use Snames;
with Style;    use Style;
with Table;
with Targparm; use Targparm;
with Tbuild;   use Tbuild;
with Uintp;    use Uintp;

package body Sem_Ch8 is

   ------------------------------------
   -- Visibility and Name Resolution --
   ------------------------------------

   --  This package handles name resolution and the collection of
   --  interpretations for overloaded names, prior to overload resolution.

   --  Name resolution is the process that establishes a mapping between source
   --  identifiers and the entities they denote at each point in the program.
   --  Each entity is represented by a defining occurrence. Each identifier
   --  that denotes an entity points to the corresponding defining occurrence.
   --  This is the entity of the applied occurrence. Each occurrence holds
   --  an index into the names table, where source identifiers are stored.

   --  Each entry in the names table for an identifier or designator uses the
   --  Info pointer to hold a link to the currently visible entity that has
   --  this name (see subprograms Get_Name_Entity_Id and Set_Name_Entity_Id
   --  in package Sem_Util). The visibility is initialized at the beginning of
   --  semantic processing to make entities in package Standard immediately
   --  visible. The visibility table is used in a more subtle way when
   --  compiling subunits (see below).

   --  Entities that have the same name (i.e. homonyms) are chained. In the
   --  case of overloaded entities, this chain holds all the possible meanings
   --  of a given identifier. The process of overload resolution uses type
   --  information to select from this chain the unique meaning of a given
   --  identifier.

   --  Entities are also chained in their scope, through the Next_Entity link.
   --  As a consequence, the name space is organized as a sparse matrix, where
   --  each row corresponds to a scope, and each column to a source identifier.
   --  Open scopes, that is to say scopes currently being compiled, have their
   --  corresponding rows of entities in order, innermost scope first.

   --  The scopes of packages that are mentioned in  context clauses appear in
   --  no particular order, interspersed among open scopes. This is because
   --  in the course of analyzing the context of a compilation, a package
   --  declaration is first an open scope, and subsequently an element of the
   --  context. If subunits or child units are present, a parent unit may
   --  appear under various guises at various times in the compilation.

   --  When the compilation of the innermost scope is complete, the entities
   --  defined therein are no longer visible. If the scope is not a package
   --  declaration, these entities are never visible subsequently, and can be
   --  removed from visibility chains. If the scope is a package declaration,
   --  its visible declarations may still be accessible. Therefore the entities
   --  defined in such a scope are left on the visibility chains, and only
   --  their visibility (immediately visibility or potential use-visibility)
   --  is affected.

   --  The ordering of homonyms on their chain does not necessarily follow
   --  the order of their corresponding scopes on the scope stack. For
   --  example, if package P and the enclosing scope both contain entities
   --  named E, then when compiling the package body the chain for E will
   --  hold the global entity first,  and the local one (corresponding to
   --  the current inner scope) next. As a result, name resolution routines
   --  do not assume any relative ordering of the homonym chains, either
   --  for scope nesting or to order of appearance of context clauses.

   --  When compiling a child unit, entities in the parent scope are always
   --  immediately visible. When compiling the body of a child unit, private
   --  entities in the parent must also be made immediately visible. There
   --  are separate routines to make the visible and private declarations
   --  visible at various times (see package Sem_Ch7).

   --              +--------+         +-----+
   --              | In use |-------->| EU1 |-------------------------->
   --              +--------+         +-----+
   --                                    |                      |
   --      +--------+                 +-----+                +-----+
   --      | Stand. |---------------->| ES1 |--------------->| ES2 |--->
   --      +--------+                 +-----+                +-----+
   --                                    |                      |
   --              +---------+           |                   +-----+
   --              | with'ed |------------------------------>| EW2 |--->
   --              +---------+           |                   +-----+
   --                                    |                      |
   --      +--------+                 +-----+                +-----+
   --      | Scope2 |---------------->| E12 |--------------->| E22 |--->
   --      +--------+                 +-----+                +-----+
   --                                    |                      |
   --      +--------+                 +-----+                +-----+
   --      | Scope1 |---------------->| E11 |--------------->| E12 |--->
   --      +--------+                 +-----+                +-----+
   --          ^                         |                      |
   --          |                         |                      |
   --          |   +---------+           |                      |
   --          |   | with'ed |----------------------------------------->
   --          |   +---------+           |                      |
   --          |                         |                      |
   --      Scope stack                   |                      |
   --      (innermost first)             |                      |
   --                                 +----------------------------+
   --      Names  table =>            | Id1 |     |    |     | Id2 |
   --                                 +----------------------------+

   --  Name resolution must deal with several syntactic forms: simple names,
   --  qualified names, indexed names, and various forms of calls.

   --  Each identifier points to an entry in the names table. The resolution
   --  of a simple name consists in traversing the homonym chain, starting
   --  from the names table. If an entry is immediately visible, it is the one
   --  designated by the identifier. If only potentially use-visible entities
   --  are on the chain, we must verify that they do not hide each other. If
   --  the entity we find is overloadable, we collect all other overloadable
   --  entities on the chain as long as they are not hidden.
   --
   --  To resolve expanded names, we must find the entity at the intersection
   --  of the entity chain for the scope (the prefix) and the homonym chain
   --  for the selector. In general, homonym chains will be much shorter than
   --  entity chains, so it is preferable to start from the names table as
   --  well. If the entity found is overloadable, we must collect all other
   --  interpretations that are defined in the scope denoted by the prefix.

   --  For records, protected types, and tasks, their local entities are
   --  removed from visibility chains on exit from the corresponding scope.
   --  From the outside, these entities are always accessed by selected
   --  notation, and the entity chain for the record type, protected type,
   --  etc. is traversed sequentially in  order to find the designated entity.

   --  The discriminants of a type and the operations of a protected type or
   --  task are unchained on  exit from the first view of the type, (such as
   --  a private or incomplete type declaration, or a protected type speci-
   --  fication) and re-chained when compiling the second view.

   --  In the case of operators,  we do not make operators on derived types
   --  explicit. As a result, the notation P."+" may denote either a user-
   --  defined function with name "+", or else an implicit declaration of the
   --  operator "+" in package P. The resolution of expanded names always
   --  tries to resolve an operator name as such an implicitly defined entity,
   --  in addition to looking for explicit declarations.

   --  All forms of names that denote entities (simple names, expanded names,
   --  character literals in some cases) have a Entity attribute, which
   --  identifies the entity denoted by the name.

   ---------------------
   -- The Scope Stack --
   ---------------------

   --  The Scope stack keeps track of the scopes currently been compiled.
   --  Every entity that contains declarations (including records) is placed
   --  on the scope stack while it is being processed, and removed at the end.
   --  Whenever a non-package scope is exited, the entities defined therein
   --  are removed from the visibility table, so that entities in outer scopes
   --  become visible (see previous description). On entry to Sem, the scope
   --  stack only contains the package Standard. As usual, subunits complicate
   --  this picture ever so slightly.

   --  The Rtsfind mechanism can force a call to Semantics while another
   --  compilation is in progress. The unit retrieved by Rtsfind must be
   --  compiled in  its own context, and has no access to the visibility of
   --  the unit currently being compiled. The procedures Save_Scope_Stack and
   --  Restore_Scope_Stack make entities in current open scopes invisible
   --  before compiling the retrieved unit, and restore the compilation
   --  environment afterwards.

   ------------------------
   -- Compiling subunits --
   ------------------------

   --  Subunits must be compiled in the environment of the corresponding stub,
   --  that is to say with the same visibility into the parent (and its
   --  context) that is available at the point of the stub declaration, but
   --  with the additional visibility provided by the context clause of the
   --  subunit itself. As a result, compilation of a subunit forces compilation
   --  of the parent (see description in lib-). At the point of the stub
   --  declaration, Analyze is called recursively to compile the proper body of
   --  the subunit, but without reinitializing the names table, nor the scope
   --  stack (i.e. standard is not pushed on the stack). In this fashion the
   --  context of the subunit is added to the context of the parent, and the
   --  subunit is compiled in the correct environment. Note that in the course
   --  of processing the context of a subunit, Standard will appear twice on
   --  the scope stack: once for the parent of the subunit, and once for the
   --  unit in the context clause being compiled. However, the two sets of
   --  entities are not linked by homonym chains, so that the compilation of
   --  any context unit happens in a fresh visibility environment.

   -------------------------------
   -- Processing of USE Clauses --
   -------------------------------

   --  Every defining occurrence has a flag indicating if it is potentially use
   --  visible. Resolution of simple names examines this flag. The processing
   --  of use clauses consists in setting this flag on all visible entities
   --  defined in the corresponding package. On exit from the scope of the use
   --  clause, the corresponding flag must be reset. However, a package may
   --  appear in several nested use clauses (pathological but legal, alas!)
   --  which forces us to use a slightly more involved scheme:

   --    a) The defining occurrence for a package holds a flag -In_Use- to
   --    indicate that it is currently in the scope of a use clause. If a
   --    redundant use clause is encountered, then the corresponding occurrence
   --    of the package name is flagged -Redundant_Use-.

   --    b) On exit from a scope, the use clauses in its declarative part are
   --    scanned. The visibility flag is reset in all entities declared in
   --    package named in a use clause, as long as the package is not flagged
   --    as being in a redundant use clause (in which case the outer use
   --    clause is still in effect, and the direct visibility of its entities
   --    must be retained).

   --  Note that entities are not removed from their homonym chains on exit
   --  from the package specification. A subsequent use clause does not need
   --  to rechain the visible entities, but only to establish their direct
   --  visibility.

   -----------------------------------
   -- Handling private declarations --
   -----------------------------------

   --  The principle that each entity has a single defining occurrence clashes
   --  with the presence of two separate definitions for private types: the
   --  first is the private type declaration, and second is the full type
   --  declaration. It is important that all references to the type point to
   --  the same defining occurrence, namely the first one. To enforce the two
   --  separate views of the entity, the corresponding information is swapped
   --  between the two declarations. Outside of the package, the defining
   --  occurrence only contains the private declaration information, while in
   --  the private part and the body of the package the defining occurrence
   --  contains the full declaration. To simplify the swap, the defining
   --  occurrence that currently holds the private declaration points to the
   --  full declaration. During semantic processing the defining occurrence
   --  also points to a list of private dependents, that is to say access types
   --  or composite types whose designated types or component types are
   --  subtypes or derived types of the private type in question. After the
   --  full declaration has been seen, the private dependents are updated to
   --  indicate that they have full definitions.

   ------------------------------------
   -- Handling of Undefined Messages --
   ------------------------------------

   --  In normal mode, only the first use of an undefined identifier generates
   --  a message. The table Urefs is used to record error messages that have
   --  been issued so that second and subsequent ones do not generate further
   --  messages. However, the second reference causes text to be added to the
   --  original undefined message noting "(more references follow)". The
   --  full error list option (-gnatf) forces messages to be generated for
   --  every reference and disconnects the use of this table.

   type Uref_Entry is record
      Node : Node_Id;
      --  Node for identifier for which original message was posted. The
      --  Chars field of this identifier is used to detect later references
      --  to the same identifier.

      Err : Error_Msg_Id;
      --  Records error message Id of original undefined message. Reset to
      --  No_Error_Msg after the second occurrence, where it is used to add
      --  text to the original message as described above.

      Nvis : Boolean;
      --  Set if the message is not visible rather than undefined

      Loc : Source_Ptr;
      --  Records location of error message. Used to make sure that we do
      --  not consider a, b : undefined as two separate instances, which
      --  would otherwise happen, since the parser converts this sequence
      --  to a : undefined; b : undefined.

   end record;

   package Urefs is new Table.Table (
     Table_Component_Type => Uref_Entry,
     Table_Index_Type     => Nat,
     Table_Low_Bound      => 1,
     Table_Initial        => 10,
     Table_Increment      => 100,
     Table_Name           => "Urefs");

   Candidate_Renaming : Entity_Id;
   --  Holds a candidate interpretation that appears in a subprogram renaming
   --  declaration and does not match the given specification, but matches at
   --  least on the first formal. Allows better error message when given
   --  specification omits defaulted parameters, a common error.

   -----------------------
   -- Local Subprograms --
   -----------------------

   procedure Analyze_Generic_Renaming
     (N : Node_Id;
      K : Entity_Kind);
   --  Common processing for all three kinds of generic renaming declarations.
   --  Enter new name and indicate that it renames the generic unit.

   procedure Analyze_Renamed_Character
     (N       : Node_Id;
      New_S   : Entity_Id;
      Is_Body : Boolean);
   --  Renamed entity is given by a character literal, which must belong
   --  to the return type of the new entity. Is_Body indicates whether the
   --  declaration is a renaming_as_body. If the original declaration has
   --  already been frozen (because of an intervening body, e.g.) the body of
   --  the function must be built now. The same applies to the following
   --  various renaming procedures.

   procedure Analyze_Renamed_Dereference
     (N       : Node_Id;
      New_S   : Entity_Id;
      Is_Body : Boolean);
   --  Renamed entity is given by an explicit dereference. Prefix must be a
   --  conformant access_to_subprogram type.

   procedure Analyze_Renamed_Entry
     (N       : Node_Id;
      New_S   : Entity_Id;
      Is_Body : Boolean);
   --  If the renamed entity in a subprogram renaming is an entry or protected
   --  subprogram, build a body for the new entity whose only statement is a
   --  call to the renamed entity.

   procedure Analyze_Renamed_Family_Member
     (N       : Node_Id;
      New_S   : Entity_Id;
      Is_Body : Boolean);
   --  Used when the renamed entity is an indexed component. The prefix must
   --  denote an entry family.

   procedure Analyze_Renamed_Primitive_Operation
     (N       : Node_Id;
      New_S   : Entity_Id;
      Is_Body : Boolean);
   --  If the renamed entity in a subprogram renaming is a primitive operation
   --  or a class-wide operation in prefix form, save the target object, which
   --  must be added to the list of actuals in any subsequent call.

   function Applicable_Use (Pack_Name : Node_Id) return Boolean;
   --  Common code to Use_One_Package and Set_Use, to determine whether use
   --  clause must be processed. Pack_Name is an entity name that references
   --  the package in question.

   procedure Attribute_Renaming (N : Node_Id);
   --  Analyze renaming of attribute as subprogram. The renaming declaration N
   --  is rewritten as a subprogram body that returns the attribute reference
   --  applied to the formals of the function.

   procedure Set_Entity_Or_Discriminal (N : Node_Id; E : Entity_Id);
   --  Set Entity, with style check if need be. For a discriminant reference,
   --  replace by the corresponding discriminal, i.e. the parameter of the
   --  initialization procedure that corresponds to the discriminant.

   procedure Check_Frozen_Renaming (N : Node_Id; Subp : Entity_Id);
   --  A renaming_as_body may occur after the entity of the original decla-
   --  ration has been frozen. In that case, the body of the new entity must
   --  be built now, because the usual mechanism of building the renamed
   --  body at the point of freezing will not work. Subp is the subprogram
   --  for which N provides the Renaming_As_Body.

   procedure Check_In_Previous_With_Clause
     (N   : Node_Id;
      Nam : Node_Id);
   --  N is a use_package clause and Nam the package name, or N is a use_type
   --  clause and Nam is the prefix of the type name. In either case, verify
   --  that the package is visible at that point in the context: either  it
   --  appears in a previous with_clause, or because it is a fully qualified
   --  name and the root ancestor appears in a previous with_clause.

   procedure Check_Library_Unit_Renaming (N : Node_Id; Old_E : Entity_Id);
   --  Verify that the entity in a renaming declaration that is a library unit
   --  is itself a library unit and not a nested unit or subunit. Also check
   --  that if the renaming is a child unit of a generic parent, then the
   --  renamed unit must also be a child unit of that parent. Finally, verify
   --  that a renamed generic unit is not an implicit child declared within
   --  an instance of the parent.

   procedure Chain_Use_Clause (N : Node_Id);
   --  Chain use clause onto list of uses clauses headed by First_Use_Clause in
   --  the proper scope table entry. This is usually the current scope, but it
   --  will be an inner scope when installing the use clauses of the private
   --  declarations of a parent unit prior to compiling the private part of a
   --  child unit. This chain is traversed when installing/removing use clauses
   --  when compiling a subunit or instantiating a generic body on the fly,
   --  when it is necessary to save and restore full environments.

   function Has_Implicit_Character_Literal (N : Node_Id) return Boolean;
   --  Find a type derived from Character or Wide_Character in the prefix of N.
   --  Used to resolved qualified names whose selector is a character literal.

   function Has_Private_With (E : Entity_Id) return Boolean;
   --  Ada 2005 (AI-262): Determines if the current compilation unit has a
   --  private with on E.

   procedure Find_Expanded_Name (N : Node_Id);
<<<<<<< HEAD
   --  Selected component is known to be expanded name. Verify legality of
   --  selector given the scope denoted by prefix.
=======
   --  The input is a selected component is known to be expanded name. Verify
   --  legality of selector given the scope denoted by prefix, and change node
   --  N into a expanded name with a properly set Entity field.
>>>>>>> 03d20231

   function Find_Renamed_Entity
     (N         : Node_Id;
      Nam       : Node_Id;
      New_S     : Entity_Id;
      Is_Actual : Boolean := False) return Entity_Id;
   --  Find the renamed entity that corresponds to the given parameter profile
   --  in a subprogram renaming declaration. The renamed entity may be an
   --  operator, a subprogram, an entry, or a protected operation. Is_Actual
   --  indicates that the renaming is the one generated for an actual subpro-
   --  gram in an instance, for which special visibility checks apply.

   function Has_Implicit_Operator (N : Node_Id) return Boolean;
   --  N is an expanded name whose selector is an operator name (e.g. P."+").
   --  declarative part contains an implicit declaration of an operator if it
   --  has a declaration of a type to which one of the predefined operators
   --  apply. The existence of this routine is an implementation artifact. A
   --  more straightforward but more space-consuming choice would be to make
   --  all inherited operators explicit in the symbol table.

   procedure Inherit_Renamed_Profile (New_S : Entity_Id; Old_S : Entity_Id);
   --  A subprogram defined by a renaming declaration inherits the parameter
   --  profile of the renamed entity. The subtypes given in the subprogram
   --  specification are discarded and replaced with those of the renamed
   --  subprogram, which are then used to recheck the default values.

   function Is_Appropriate_For_Record (T : Entity_Id) return Boolean;
   --  Prefix is appropriate for record if it is of a record type, or an access
   --  to such.

   function Is_Appropriate_For_Entry_Prefix (T : Entity_Id) return Boolean;
   --  True if it is of a task type, a protected type, or else an access to one
   --  of these types.

   procedure Note_Redundant_Use (Clause : Node_Id);
   --  Mark the name in a use clause as redundant if the corresponding entity
   --  is already use-visible. Emit a warning if the use clause comes from
   --  source and the proper warnings are enabled.

   procedure Premature_Usage (N : Node_Id);
   --  Diagnose usage of an entity before it is visible

   procedure Use_One_Package (P : Entity_Id; N : Node_Id);
   --  Make visible entities declared in package P potentially use-visible
   --  in the current context. Also used in the analysis of subunits, when
   --  re-installing use clauses of parent units. N is the use_clause that
   --  names P (and possibly other packages).

   procedure Use_One_Type (Id : Node_Id);
   --  Id is the subtype mark from a use type clause. This procedure makes
   --  the primitive operators of the type potentially use-visible.

   procedure Write_Info;
   --  Write debugging information on entities declared in current scope

   --------------------------------
   -- Analyze_Exception_Renaming --
   --------------------------------

   --  The language only allows a single identifier, but the tree holds an
   --  identifier list. The parser has already issued an error message if
   --  there is more than one element in the list.

   procedure Analyze_Exception_Renaming (N : Node_Id) is
      Id  : constant Node_Id := Defining_Identifier (N);
      Nam : constant Node_Id := Name (N);

   begin
      Enter_Name (Id);
      Analyze (Nam);

      Set_Ekind          (Id, E_Exception);
      Set_Exception_Code (Id, Uint_0);
      Set_Etype          (Id, Standard_Exception_Type);
      Set_Is_Pure        (Id, Is_Pure (Current_Scope));

      if not Is_Entity_Name (Nam) or else
        Ekind (Entity (Nam)) /= E_Exception
      then
         Error_Msg_N ("invalid exception name in renaming", Nam);
      else
         if Present (Renamed_Object (Entity (Nam))) then
            Set_Renamed_Object (Id, Renamed_Object (Entity (Nam)));
         else
            Set_Renamed_Object (Id, Entity (Nam));
         end if;
      end if;
   end Analyze_Exception_Renaming;

   ---------------------------
   -- Analyze_Expanded_Name --
   ---------------------------

   procedure Analyze_Expanded_Name (N : Node_Id) is
   begin
      --  If the entity pointer is already set, this is an internal node, or a
      --  node that is analyzed more than once, after a tree modification. In
      --  such a case there is no resolution to perform, just set the type. For
      --  completeness, analyze prefix as well.

      if Present (Entity (N)) then
         if Is_Type (Entity (N)) then
            Set_Etype (N, Entity (N));
         else
            Set_Etype (N, Etype (Entity (N)));
         end if;

         Analyze (Prefix (N));
         return;
      else
         Find_Expanded_Name (N);
      end if;
   end Analyze_Expanded_Name;

   ---------------------------------------
   -- Analyze_Generic_Function_Renaming --
   ---------------------------------------

   procedure Analyze_Generic_Function_Renaming  (N : Node_Id) is
   begin
      Analyze_Generic_Renaming (N, E_Generic_Function);
   end Analyze_Generic_Function_Renaming;

   --------------------------------------
   -- Analyze_Generic_Package_Renaming --
   --------------------------------------

   procedure Analyze_Generic_Package_Renaming   (N : Node_Id) is
   begin
      --  Apply the Text_IO Kludge here, since we may be renaming one of the
      --  subpackages of Text_IO, then join common routine.

      Text_IO_Kludge (Name (N));

      Analyze_Generic_Renaming (N, E_Generic_Package);
   end Analyze_Generic_Package_Renaming;

   ----------------------------------------
   -- Analyze_Generic_Procedure_Renaming --
   ----------------------------------------

   procedure Analyze_Generic_Procedure_Renaming (N : Node_Id) is
   begin
      Analyze_Generic_Renaming (N, E_Generic_Procedure);
   end Analyze_Generic_Procedure_Renaming;

   ------------------------------
   -- Analyze_Generic_Renaming --
   ------------------------------

   procedure Analyze_Generic_Renaming
     (N : Node_Id;
      K : Entity_Kind)
   is
      New_P : constant Entity_Id := Defining_Entity (N);
      Old_P : Entity_Id;
      Inst  : Boolean   := False; -- prevent junk warning

   begin
      if Name (N) = Error then
         return;
      end if;

      Generate_Definition (New_P);

      if Current_Scope /= Standard_Standard then
         Set_Is_Pure (New_P, Is_Pure (Current_Scope));
      end if;

      if Nkind (Name (N)) = N_Selected_Component then
         Check_Generic_Child_Unit (Name (N), Inst);
      else
         Analyze (Name (N));
      end if;

      if not Is_Entity_Name (Name (N)) then
         Error_Msg_N ("expect entity name in renaming declaration", Name (N));
         Old_P := Any_Id;
      else
         Old_P := Entity (Name (N));
      end if;

      Enter_Name (New_P);
      Set_Ekind (New_P, K);

      if Etype (Old_P) = Any_Type then
         null;

      elsif Ekind (Old_P) /= K then
         Error_Msg_N ("invalid generic unit name", Name (N));

      else
         if Present (Renamed_Object (Old_P)) then
            Set_Renamed_Object (New_P,  Renamed_Object (Old_P));
         else
            Set_Renamed_Object (New_P, Old_P);
         end if;

         Set_Is_Pure          (New_P, Is_Pure          (Old_P));
         Set_Is_Preelaborated (New_P, Is_Preelaborated (Old_P));

         Set_Etype (New_P, Etype (Old_P));
         Set_Has_Completion (New_P);

         if In_Open_Scopes (Old_P) then
            Error_Msg_N ("within its scope, generic denotes its instance", N);
         end if;

         Check_Library_Unit_Renaming (N, Old_P);
      end if;
   end Analyze_Generic_Renaming;

   -----------------------------
   -- Analyze_Object_Renaming --
   -----------------------------

   procedure Analyze_Object_Renaming (N : Node_Id) is
      Id  : constant Entity_Id := Defining_Identifier (N);
      Dec : Node_Id;
      Nam : constant Node_Id   := Name (N);
      T   : Entity_Id;
      T2  : Entity_Id;

      function In_Generic_Scope (E : Entity_Id) return Boolean;
      --  Determine whether entity E is inside a generic cope

      ----------------------
      -- In_Generic_Scope --
      ----------------------

      function In_Generic_Scope (E : Entity_Id) return Boolean is
         S : Entity_Id;

      begin
         S := Scope (E);
         while Present (S) and then S /= Standard_Standard loop
            if Is_Generic_Unit (S) then
               return True;
            end if;

            S := Scope (S);
         end loop;

         return False;
      end In_Generic_Scope;

   --  Start of processing for Analyze_Object_Renaming

   begin
      if Nam = Error then
         return;
      end if;

      Set_Is_Pure (Id, Is_Pure (Current_Scope));
      Enter_Name (Id);

      --  The renaming of a component that depends on a discriminant requires
      --  an actual subtype, because in subsequent use of the object Gigi will
      --  be unable to locate the actual bounds. This explicit step is required
      --  when the renaming is generated in removing side effects of an
      --  already-analyzed expression.

      if Nkind (Nam) = N_Selected_Component
        and then Analyzed (Nam)
      then
         T := Etype (Nam);
         Dec :=  Build_Actual_Subtype_Of_Component (Etype (Nam), Nam);

         if Present (Dec) then
            Insert_Action (N, Dec);
            T := Defining_Identifier (Dec);
            Set_Etype (Nam, T);
         end if;

         --  Complete analysis of the subtype mark in any case, for ASIS use

         if Present (Subtype_Mark (N)) then
            Find_Type (Subtype_Mark (N));
         end if;

      elsif Present (Subtype_Mark (N)) then
         Find_Type (Subtype_Mark (N));
         T := Entity (Subtype_Mark (N));
         Analyze (Nam);

         if Nkind (Nam) = N_Type_Conversion
            and then not Is_Tagged_Type (T)
         then
            Error_Msg_N
              ("renaming of conversion only allowed for tagged types", Nam);
         end if;

         Resolve (Nam, T);

         --  Check that a class-wide object is not being renamed as an object
         --  of a specific type. The test for access types is needed to exclude
         --  cases where the renamed object is a dynamically tagged access
         --  result, such as occurs in certain expansions.

         if Is_Tagged_Type (T) then
            Check_Dynamically_Tagged_Expression
              (Expr        => Nam,
               Typ         => T,
               Related_Nod => N);
         end if;

      --  Ada 2005 (AI-230/AI-254): Access renaming

      else pragma Assert (Present (Access_Definition (N)));
         T := Access_Definition
                (Related_Nod => N,
                 N           => Access_Definition (N));

         Analyze (Nam);

         --  Ada 2005 AI05-105: if the declaration has an anonymous access
         --  type, the renamed object must also have an anonymous type, and
         --  this is a name resolution rule. This was implicit in the last
         --  part of the first sentence in 8.5.1.(3/2), and is made explicit
         --  by this recent AI.

         if not Is_Overloaded (Nam) then
            if Ekind (Etype (Nam)) /= Ekind (T) then
               Error_Msg_N
                 ("expect anonymous access type in object renaming", N);
            end if;

         else
            declare
               I    : Interp_Index;
               It   : Interp;
               Typ  : Entity_Id := Empty;
               Seen : Boolean   := False;

            begin
               Get_First_Interp (Nam, I, It);
               while Present (It.Typ) loop

                  --  Renaming is ambiguous if more than one candidate
                  --  interpretation is type-conformant with the context.

                  if Ekind (It.Typ) = Ekind (T) then
                     if Ekind (T) = E_Anonymous_Access_Subprogram_Type
                       and then
                         Type_Conformant
                           (Designated_Type (T), Designated_Type (It.Typ))
                     then
                        if not Seen then
                           Seen := True;
                        else
                           Error_Msg_N
                             ("ambiguous expression in renaming", Nam);
                        end if;

                     elsif Ekind (T) = E_Anonymous_Access_Type
                       and then
                         Covers (Designated_Type (T), Designated_Type (It.Typ))
                     then
                        if not Seen then
                           Seen := True;
                        else
                           Error_Msg_N
                             ("ambiguous expression in renaming", Nam);
                        end if;
                     end if;

                     if Covers (T, It.Typ) then
                        Typ := It.Typ;
                        Set_Etype (Nam, Typ);
                        Set_Is_Overloaded (Nam, False);
                     end if;
                  end if;

                  Get_Next_Interp (I, It);
               end loop;
            end;
         end if;

         Resolve (Nam, T);

         --  Ada 2005 (AI-231): "In the case where the type is defined by an
         --  access_definition, the renamed entity shall be of an access-to-
         --  constant type if and only if the access_definition defines an
         --  access-to-constant type" ARM 8.5.1(4)

         if Constant_Present (Access_Definition (N))
           and then not Is_Access_Constant (Etype (Nam))
         then
            Error_Msg_N ("(Ada 2005): the renamed object is not "
                         & "access-to-constant (RM 8.5.1(6))", N);

         elsif not Constant_Present (Access_Definition (N))
           and then Is_Access_Constant (Etype (Nam))
         then
            Error_Msg_N ("(Ada 2005): the renamed object is not "
                         & "access-to-variable (RM 8.5.1(6))", N);
         end if;

         if Is_Access_Subprogram_Type (Etype (Nam)) then
            Check_Subtype_Conformant
              (Designated_Type (T), Designated_Type (Etype (Nam)));

         elsif not Subtypes_Statically_Match
                     (Designated_Type (T), Designated_Type (Etype (Nam)))
         then
            Error_Msg_N
              ("subtype of renamed object does not statically match", N);
         end if;
      end if;

      --  Special processing for renaming function return object. Some errors
      --  and warnings are produced only for calls that come from source.

      if Nkind (Nam) = N_Function_Call then
         case Ada_Version is

            --  Usage is illegal in Ada 83

            when Ada_83 =>
               if Comes_From_Source (Nam) then
                  Error_Msg_N
                    ("(Ada 83) cannot rename function return object", Nam);
               end if;

            --  In Ada 95, warn for odd case of renaming parameterless function
            --  call if this is not a limited type (where this is useful).

            when others =>
               if Warn_On_Object_Renames_Function
                 and then No (Parameter_Associations (Nam))
                 and then not Is_Limited_Type (Etype (Nam))
                 and then Comes_From_Source (Nam)
               then
                  Error_Msg_N
                    ("?renaming function result object is suspicious", Nam);
                  Error_Msg_NE
                    ("\?function & will be called only once", Nam,
                     Entity (Name (Nam)));
                  Error_Msg_N -- CODEFIX
                    ("\?suggest using an initialized constant object instead",
                     Nam);
               end if;

               --  If the function call returns an unconstrained type, we must
               --  build a constrained subtype for the new entity, in a way
               --  similar to what is done for an object declaration with an
               --  unconstrained nominal type.

               if Is_Composite_Type (Etype (Nam))
                 and then not Is_Constrained (Etype (Nam))
                 and then not Has_Unknown_Discriminants (Etype (Nam))
                 and then Expander_Active
               then
                  declare
                     Loc  : constant Source_Ptr := Sloc (N);
                     Subt : constant Entity_Id  := Make_Temporary (Loc, 'T');
                  begin
                     Remove_Side_Effects (Nam);
                     Insert_Action (N,
                       Make_Subtype_Declaration (Loc,
                         Defining_Identifier => Subt,
                         Subtype_Indication  =>
                           Make_Subtype_From_Expr (Nam, Etype (Nam))));
                     Rewrite (Subtype_Mark (N), New_Occurrence_Of (Subt, Loc));
                     Set_Etype (Nam, Subt);
                  end;
               end if;
         end case;
      end if;

      --  An object renaming requires an exact match of the type. Class-wide
      --  matching is not allowed.

      if Is_Class_Wide_Type (T)
        and then Base_Type (Etype (Nam)) /= Base_Type (T)
      then
         Wrong_Type (Nam, T);
      end if;

      T2 := Etype (Nam);

      --  (Ada 2005: AI-326): Handle wrong use of incomplete type

      if Nkind (Nam) = N_Explicit_Dereference
        and then Ekind (Etype (T2)) = E_Incomplete_Type
      then
         Error_Msg_NE ("invalid use of incomplete type&", Id, T2);
         return;

      elsif Ekind (Etype (T)) = E_Incomplete_Type then
         Error_Msg_NE ("invalid use of incomplete type&", Id, T);
         return;
      end if;

      --  Ada 2005 (AI-327)

      if Ada_Version >= Ada_2005
        and then Nkind (Nam) = N_Attribute_Reference
        and then Attribute_Name (Nam) = Name_Priority
      then
         null;

      elsif Ada_Version >= Ada_2005
        and then Nkind (Nam) in N_Has_Entity
      then
         declare
            Nam_Decl : Node_Id;
            Nam_Ent  : Entity_Id;

         begin
            if Nkind (Nam) = N_Attribute_Reference then
               Nam_Ent := Entity (Prefix (Nam));
            else
               Nam_Ent := Entity (Nam);
            end if;

            Nam_Decl := Parent (Nam_Ent);

            if Has_Null_Exclusion (N)
              and then not Has_Null_Exclusion (Nam_Decl)
            then
               --  Ada 2005 (AI-423): If the object name denotes a generic
               --  formal object of a generic unit G, and the object renaming
               --  declaration occurs within the body of G or within the body
               --  of a generic unit declared within the declarative region
               --  of G, then the declaration of the formal object of G must
               --  have a null exclusion or a null-excluding subtype.

               if Is_Formal_Object (Nam_Ent)
                    and then In_Generic_Scope (Id)
               then
                  if not Can_Never_Be_Null (Etype (Nam_Ent)) then
                     Error_Msg_N
                       ("renamed formal does not exclude `NULL` "
                        & "(RM 8.5.1(4.6/2))", N);

                  elsif In_Package_Body (Scope (Id)) then
                     Error_Msg_N
                       ("formal object does not have a null exclusion"
                        & "(RM 8.5.1(4.6/2))", N);
                  end if;

               --  Ada 2005 (AI-423): Otherwise, the subtype of the object name
               --  shall exclude null.

               elsif not Can_Never_Be_Null (Etype (Nam_Ent)) then
                  Error_Msg_N
                    ("renamed object does not exclude `NULL` "
                     & "(RM 8.5.1(4.6/2))", N);

               --  An instance is illegal if it contains a renaming that
               --  excludes null, and the actual does not. The renaming
               --  declaration has already indicated that the declaration
               --  of the renamed actual in the instance will raise
               --  constraint_error.

               elsif Nkind (Nam_Decl) = N_Object_Declaration
                 and then In_Instance
                 and then Present
                   (Corresponding_Generic_Association (Nam_Decl))
                 and then Nkind (Expression (Nam_Decl))
                   = N_Raise_Constraint_Error
               then
                  Error_Msg_N
                    ("renamed actual does not exclude `NULL` "
                     & "(RM 8.5.1(4.6/2))", N);

               --  Finally, if there is a null exclusion, the subtype mark
               --  must not be null-excluding.

               elsif No (Access_Definition (N))
                 and then Can_Never_Be_Null (T)
               then
                  Error_Msg_NE
                    ("`NOT NULL` not allowed (& already excludes null)",
                      N, T);

               end if;

            elsif Can_Never_Be_Null (T)
              and then not Can_Never_Be_Null (Etype (Nam_Ent))
            then
               Error_Msg_N
                 ("renamed object does not exclude `NULL` "
                  & "(RM 8.5.1(4.6/2))", N);

            elsif Has_Null_Exclusion (N)
              and then No (Access_Definition (N))
              and then Can_Never_Be_Null (T)
            then
               Error_Msg_NE
                 ("`NOT NULL` not allowed (& already excludes null)", N, T);
            end if;
         end;
      end if;

      Set_Ekind (Id, E_Variable);
      Init_Size_Align (Id);

      if T = Any_Type or else Etype (Nam) = Any_Type then
         return;

      --  Verify that the renamed entity is an object or a function call. It
      --  may have been rewritten in several ways.

      elsif Is_Object_Reference (Nam) then
         if Comes_From_Source (N)
           and then Is_Dependent_Component_Of_Mutable_Object (Nam)
         then
            Error_Msg_N
              ("illegal renaming of discriminant-dependent component", Nam);
         end if;

      --  A static function call may have been folded into a literal

      elsif Nkind (Original_Node (Nam)) = N_Function_Call

            --  When expansion is disabled, attribute reference is not
            --  rewritten as function call. Otherwise it may be rewritten
            --  as a conversion, so check original node.

        or else (Nkind (Original_Node (Nam)) = N_Attribute_Reference
                  and then Is_Function_Attribute_Name
                             (Attribute_Name (Original_Node (Nam))))

            --  Weird but legal, equivalent to renaming a function call.
            --  Illegal if the literal is the result of constant-folding an
            --  attribute reference that is not a function.

        or else (Is_Entity_Name (Nam)
                  and then Ekind (Entity (Nam)) = E_Enumeration_Literal
                  and then
                    Nkind (Original_Node (Nam)) /= N_Attribute_Reference)

        or else (Nkind (Nam) = N_Type_Conversion
                    and then Is_Tagged_Type (Entity (Subtype_Mark (Nam))))
      then
         null;

      elsif Nkind (Nam) = N_Type_Conversion then
         Error_Msg_N
           ("renaming of conversion only allowed for tagged types", Nam);

      --  Ada 2005 (AI-327)

      elsif Ada_Version >= Ada_2005
        and then Nkind (Nam) = N_Attribute_Reference
        and then Attribute_Name (Nam) = Name_Priority
      then
         null;

      --  Allow internally generated x'Reference expression

      elsif Nkind (Nam) = N_Reference then
         null;

      else
         Error_Msg_N ("expect object name in renaming", Nam);
      end if;

      Set_Etype (Id, T2);

      if not Is_Variable (Nam) then
         Set_Ekind               (Id, E_Constant);
         Set_Never_Set_In_Source (Id, True);
         Set_Is_True_Constant    (Id, True);
      end if;

      Set_Renamed_Object (Id, Nam);
   end Analyze_Object_Renaming;

   ------------------------------
   -- Analyze_Package_Renaming --
   ------------------------------

   procedure Analyze_Package_Renaming (N : Node_Id) is
      New_P : constant Entity_Id := Defining_Entity (N);
      Old_P : Entity_Id;
      Spec  : Node_Id;

   begin
      if Name (N) = Error then
         return;
      end if;

      --  Apply Text_IO kludge here since we may be renaming a child of Text_IO

      Text_IO_Kludge (Name (N));

      if Current_Scope /= Standard_Standard then
         Set_Is_Pure (New_P, Is_Pure (Current_Scope));
      end if;

      Enter_Name (New_P);
      Analyze (Name (N));

      if Is_Entity_Name (Name (N)) then
         Old_P := Entity (Name (N));
      else
         Old_P := Any_Id;
      end if;

      if Etype (Old_P) = Any_Type then
         Error_Msg_N ("expect package name in renaming", Name (N));

      elsif Ekind (Old_P) /= E_Package
        and then not (Ekind (Old_P) = E_Generic_Package
                       and then In_Open_Scopes (Old_P))
      then
         if Ekind (Old_P) = E_Generic_Package then
            Error_Msg_N
               ("generic package cannot be renamed as a package", Name (N));
         else
            Error_Msg_Sloc := Sloc (Old_P);
            Error_Msg_NE
             ("expect package name in renaming, found& declared#",
               Name (N), Old_P);
         end if;

         --  Set basic attributes to minimize cascaded errors

         Set_Ekind (New_P, E_Package);
         Set_Etype (New_P, Standard_Void_Type);

      --  Here for OK package renaming

      else
         --  Entities in the old package are accessible through the renaming
         --  entity. The simplest implementation is to have both packages share
         --  the entity list.

         Set_Ekind (New_P, E_Package);
         Set_Etype (New_P, Standard_Void_Type);

         if Present (Renamed_Object (Old_P)) then
            Set_Renamed_Object (New_P,  Renamed_Object (Old_P));
         else
            Set_Renamed_Object (New_P, Old_P);
         end if;

         Set_Has_Completion (New_P);

         Set_First_Entity (New_P,  First_Entity (Old_P));
         Set_Last_Entity  (New_P,  Last_Entity  (Old_P));
         Set_First_Private_Entity (New_P, First_Private_Entity (Old_P));
         Check_Library_Unit_Renaming (N, Old_P);
         Generate_Reference (Old_P, Name (N));

         --  If the renaming is in the visible part of a package, then we set
         --  Renamed_In_Spec for the renamed package, to prevent giving
         --  warnings about no entities referenced. Such a warning would be
         --  overenthusiastic, since clients can see entities in the renamed
         --  package via the visible package renaming.

         declare
            Ent : constant Entity_Id := Cunit_Entity (Current_Sem_Unit);
         begin
            if Ekind (Ent) = E_Package
              and then not In_Private_Part (Ent)
              and then In_Extended_Main_Source_Unit (N)
              and then Ekind (Old_P) = E_Package
            then
               Set_Renamed_In_Spec (Old_P);
            end if;
         end;

         --  If this is the renaming declaration of a package instantiation
         --  within itself, it is the declaration that ends the list of actuals
         --  for the instantiation. At this point, the subtypes that rename
         --  the actuals are flagged as generic, to avoid spurious ambiguities
         --  if the actuals for two distinct formals happen to coincide. If
         --  the actual is a private type, the subtype has a private completion
         --  that is flagged in the same fashion.

         --  Resolution is identical to what is was in the original generic.
         --  On exit from the generic instance, these are turned into regular
         --  subtypes again, so they are compatible with types in their class.

         if not Is_Generic_Instance (Old_P) then
            return;
         else
            Spec := Specification (Unit_Declaration_Node (Old_P));
         end if;

         if Nkind (Spec) = N_Package_Specification
           and then Present (Generic_Parent (Spec))
           and then Old_P = Current_Scope
           and then Chars (New_P) = Chars (Generic_Parent (Spec))
         then
            declare
               E : Entity_Id;

            begin
               E := First_Entity (Old_P);
               while Present (E)
                 and then E /= New_P
               loop
                  if Is_Type (E)
                    and then Nkind (Parent (E)) = N_Subtype_Declaration
                  then
                     Set_Is_Generic_Actual_Type (E);

                     if Is_Private_Type (E)
                       and then Present (Full_View (E))
                     then
                        Set_Is_Generic_Actual_Type (Full_View (E));
                     end if;
                  end if;

                  Next_Entity (E);
               end loop;
            end;
         end if;
      end if;
   end Analyze_Package_Renaming;

   -------------------------------
   -- Analyze_Renamed_Character --
   -------------------------------

   procedure Analyze_Renamed_Character
     (N       : Node_Id;
      New_S   : Entity_Id;
      Is_Body : Boolean)
   is
      C : constant Node_Id := Name (N);

   begin
      if Ekind (New_S) = E_Function then
         Resolve (C, Etype (New_S));

         if Is_Body then
            Check_Frozen_Renaming (N, New_S);
         end if;

      else
         Error_Msg_N ("character literal can only be renamed as function", N);
      end if;
   end Analyze_Renamed_Character;

   ---------------------------------
   -- Analyze_Renamed_Dereference --
   ---------------------------------

   procedure Analyze_Renamed_Dereference
     (N       : Node_Id;
      New_S   : Entity_Id;
      Is_Body : Boolean)
   is
      Nam : constant Node_Id := Name (N);
      P   : constant Node_Id := Prefix (Nam);
      Typ : Entity_Id;
      Ind : Interp_Index;
      It  : Interp;

   begin
      if not Is_Overloaded (P) then
         if Ekind (Etype (Nam)) /= E_Subprogram_Type
           or else not Type_Conformant (Etype (Nam), New_S)
         then
            Error_Msg_N ("designated type does not match specification", P);
         else
            Resolve (P);
         end if;

         return;

      else
         Typ := Any_Type;
         Get_First_Interp (Nam, Ind, It);

         while Present (It.Nam) loop

            if Ekind (It.Nam) = E_Subprogram_Type
              and then Type_Conformant (It.Nam, New_S)
            then
               if Typ /= Any_Id then
                  Error_Msg_N ("ambiguous renaming", P);
                  return;
               else
                  Typ := It.Nam;
               end if;
            end if;

            Get_Next_Interp (Ind, It);
         end loop;

         if Typ = Any_Type then
            Error_Msg_N ("designated type does not match specification", P);
         else
            Resolve (N, Typ);

            if Is_Body then
               Check_Frozen_Renaming (N, New_S);
            end if;
         end if;
      end if;
   end Analyze_Renamed_Dereference;

   ---------------------------
   -- Analyze_Renamed_Entry --
   ---------------------------

   procedure Analyze_Renamed_Entry
     (N       : Node_Id;
      New_S   : Entity_Id;
      Is_Body : Boolean)
   is
      Nam   : constant Node_Id := Name (N);
      Sel   : constant Node_Id := Selector_Name (Nam);
      Old_S : Entity_Id;

   begin
      if Entity (Sel) = Any_Id then

         --  Selector is undefined on prefix. Error emitted already

         Set_Has_Completion (New_S);
         return;
      end if;

      --  Otherwise find renamed entity and build body of New_S as a call to it

      Old_S := Find_Renamed_Entity (N, Selector_Name (Nam), New_S);

      if Old_S = Any_Id then
         Error_Msg_N (" no subprogram or entry matches specification",  N);
      else
         if Is_Body then
            Check_Subtype_Conformant (New_S, Old_S, N);
            Generate_Reference (New_S, Defining_Entity (N), 'b');
            Style.Check_Identifier (Defining_Entity (N), New_S);

         else
            --  Only mode conformance required for a renaming_as_declaration

            Check_Mode_Conformant (New_S, Old_S, N);
         end if;

         Inherit_Renamed_Profile (New_S, Old_S);

         --  The prefix can be an arbitrary expression that yields a task type,
         --  so it must be resolved.

         Resolve (Prefix (Nam), Scope (Old_S));
      end if;

      Set_Convention (New_S, Convention (Old_S));
      Set_Has_Completion (New_S, Inside_A_Generic);

      if Is_Body then
         Check_Frozen_Renaming (N, New_S);
      end if;
   end Analyze_Renamed_Entry;

   -----------------------------------
   -- Analyze_Renamed_Family_Member --
   -----------------------------------

   procedure Analyze_Renamed_Family_Member
     (N       : Node_Id;
      New_S   : Entity_Id;
      Is_Body : Boolean)
   is
      Nam   : constant Node_Id := Name (N);
      P     : constant Node_Id := Prefix (Nam);
      Old_S : Entity_Id;

   begin
      if (Is_Entity_Name (P) and then Ekind (Entity (P)) = E_Entry_Family)
        or else (Nkind (P) = N_Selected_Component
                   and then
                 Ekind (Entity (Selector_Name (P))) = E_Entry_Family)
      then
         if Is_Entity_Name (P) then
            Old_S := Entity (P);
         else
            Old_S := Entity (Selector_Name (P));
         end if;

         if not Entity_Matches_Spec (Old_S, New_S) then
            Error_Msg_N ("entry family does not match specification", N);

         elsif Is_Body then
            Check_Subtype_Conformant (New_S, Old_S, N);
            Generate_Reference (New_S, Defining_Entity (N), 'b');
            Style.Check_Identifier (Defining_Entity (N), New_S);
         end if;

      else
         Error_Msg_N ("no entry family matches specification", N);
      end if;

      Set_Has_Completion (New_S, Inside_A_Generic);

      if Is_Body then
         Check_Frozen_Renaming (N, New_S);
      end if;
   end Analyze_Renamed_Family_Member;

   -----------------------------------------
   -- Analyze_Renamed_Primitive_Operation --
   -----------------------------------------

   procedure Analyze_Renamed_Primitive_Operation
     (N       : Node_Id;
      New_S   : Entity_Id;
      Is_Body : Boolean)
   is
      Old_S : Entity_Id;

      function Conforms
        (Subp : Entity_Id;
         Ctyp : Conformance_Type) return Boolean;
      --  Verify that the signatures of the renamed entity and the new entity
      --  match. The first formal of the renamed entity is skipped because it
      --  is the target object in any subsequent call.

      function Conforms
        (Subp : Entity_Id;
         Ctyp : Conformance_Type) return Boolean
      is
         Old_F : Entity_Id;
         New_F : Entity_Id;

      begin
         if Ekind (Subp) /= Ekind (New_S) then
            return False;
         end if;

         Old_F := Next_Formal (First_Formal (Subp));
         New_F := First_Formal (New_S);
         while Present (Old_F) and then Present (New_F) loop
            if not Conforming_Types (Etype (Old_F), Etype (New_F), Ctyp) then
               return False;
            end if;

            if Ctyp >= Mode_Conformant
              and then Ekind (Old_F) /= Ekind (New_F)
            then
               return False;
            end if;

            Next_Formal (New_F);
            Next_Formal (Old_F);
         end loop;

         return True;
      end Conforms;

   begin
      if not Is_Overloaded (Selector_Name (Name (N))) then
         Old_S := Entity (Selector_Name (Name (N)));

         if not Conforms (Old_S, Type_Conformant) then
            Old_S := Any_Id;
         end if;

      else
         --  Find the operation that matches the given signature

         declare
            It  : Interp;
            Ind : Interp_Index;

         begin
            Old_S := Any_Id;
            Get_First_Interp (Selector_Name (Name (N)), Ind, It);

            while Present (It.Nam) loop
               if Conforms (It.Nam, Type_Conformant) then
                  Old_S := It.Nam;
               end if;

               Get_Next_Interp (Ind, It);
            end loop;
         end;
      end if;

      if Old_S = Any_Id then
         Error_Msg_N (" no subprogram or entry matches specification",  N);

      else
         if Is_Body then
            if not Conforms (Old_S, Subtype_Conformant) then
               Error_Msg_N ("subtype conformance error in renaming", N);
            end if;

            Generate_Reference (New_S, Defining_Entity (N), 'b');
            Style.Check_Identifier (Defining_Entity (N), New_S);

         else
            --  Only mode conformance required for a renaming_as_declaration

            if not Conforms (Old_S, Mode_Conformant) then
               Error_Msg_N ("mode conformance error in renaming", N);
            end if;
         end if;

         --  Inherit_Renamed_Profile (New_S, Old_S);

         --  The prefix can be an arbitrary expression that yields an
         --  object, so it must be resolved.

         Resolve (Prefix (Name (N)));
      end if;
   end Analyze_Renamed_Primitive_Operation;

   ---------------------------------
   -- Analyze_Subprogram_Renaming --
   ---------------------------------

   procedure Analyze_Subprogram_Renaming (N : Node_Id) is
      Formal_Spec : constant Node_Id          := Corresponding_Formal_Spec (N);
      Is_Actual   : constant Boolean          := Present (Formal_Spec);
      Inst_Node   : Node_Id                   := Empty;
      Nam         : constant Node_Id          := Name (N);
      New_S       : Entity_Id;
      Old_S       : Entity_Id                 := Empty;
      Rename_Spec : Entity_Id;
      Save_AV     : constant Ada_Version_Type := Ada_Version;
      Save_AV_Exp : constant Ada_Version_Type := Ada_Version_Explicit;
      Spec        : constant Node_Id          := Specification (N);

      procedure Check_Null_Exclusion
        (Ren : Entity_Id;
         Sub : Entity_Id);
      --  Ada 2005 (AI-423): Given renaming Ren of subprogram Sub, check the
      --  following AI rules:
      --
      --    If Ren is a renaming of a formal subprogram and one of its
      --    parameters has a null exclusion, then the corresponding formal
      --    in Sub must also have one. Otherwise the subtype of the Sub's
      --    formal parameter must exclude null.
      --
      --    If Ren is a renaming of a formal function and its return
      --    profile has a null exclusion, then Sub's return profile must
      --    have one. Otherwise the subtype of Sub's return profile must
      --    exclude null.

      function Original_Subprogram (Subp : Entity_Id) return Entity_Id;
      --  Find renamed entity when the declaration is a renaming_as_body and
      --  the renamed entity may itself be a renaming_as_body. Used to enforce
      --  rule that a renaming_as_body is illegal if the declaration occurs
      --  before the subprogram it completes is frozen, and renaming indirectly
      --  renames the subprogram itself.(Defect Report 8652/0027).

      --------------------------
      -- Check_Null_Exclusion --
      --------------------------

      procedure Check_Null_Exclusion
        (Ren : Entity_Id;
         Sub : Entity_Id)
      is
         Ren_Formal : Entity_Id;
         Sub_Formal : Entity_Id;

      begin
         --  Parameter check

         Ren_Formal := First_Formal (Ren);
         Sub_Formal := First_Formal (Sub);
         while Present (Ren_Formal)
           and then Present (Sub_Formal)
         loop
            if Has_Null_Exclusion (Parent (Ren_Formal))
              and then
                not (Has_Null_Exclusion (Parent (Sub_Formal))
                       or else Can_Never_Be_Null (Etype (Sub_Formal)))
            then
               Error_Msg_NE
                 ("`NOT NULL` required for parameter &",
                  Parent (Sub_Formal), Sub_Formal);
            end if;

            Next_Formal (Ren_Formal);
            Next_Formal (Sub_Formal);
         end loop;

         --  Return profile check

         if Nkind (Parent (Ren)) = N_Function_Specification
           and then Nkind (Parent (Sub)) = N_Function_Specification
           and then Has_Null_Exclusion (Parent (Ren))
           and then
             not (Has_Null_Exclusion (Parent (Sub))
                    or else Can_Never_Be_Null (Etype (Sub)))
         then
            Error_Msg_N
              ("return must specify `NOT NULL`",
               Result_Definition (Parent (Sub)));
         end if;
      end Check_Null_Exclusion;

      -------------------------
      -- Original_Subprogram --
      -------------------------

      function Original_Subprogram (Subp : Entity_Id) return Entity_Id is
         Orig_Decl : Node_Id;
         Orig_Subp : Entity_Id;

      begin
         --  First case: renamed entity is itself a renaming

         if Present (Alias (Subp)) then
            return Alias (Subp);

         elsif
           Nkind (Unit_Declaration_Node (Subp)) = N_Subprogram_Declaration
             and then Present
              (Corresponding_Body (Unit_Declaration_Node (Subp)))
         then
            --  Check if renamed entity is a renaming_as_body

            Orig_Decl :=
              Unit_Declaration_Node
                (Corresponding_Body (Unit_Declaration_Node (Subp)));

            if Nkind (Orig_Decl) = N_Subprogram_Renaming_Declaration then
               Orig_Subp := Entity (Name (Orig_Decl));

               if Orig_Subp = Rename_Spec then

                  --  Circularity detected

                  return Orig_Subp;

               else
                  return (Original_Subprogram (Orig_Subp));
               end if;
            else
               return Subp;
            end if;
         else
            return Subp;
         end if;
      end Original_Subprogram;

   --  Start of processing for Analyze_Subprogram_Renaming

   begin
      --  We must test for the attribute renaming case before the Analyze
      --  call because otherwise Sem_Attr will complain that the attribute
      --  is missing an argument when it is analyzed.

      if Nkind (Nam) = N_Attribute_Reference then

         --  In the case of an abstract formal subprogram association, rewrite
         --  an actual given by a stream attribute as the name of the
         --  corresponding stream primitive of the type.

         --  In a generic context the stream operations are not generated, and
         --  this must be treated as a normal attribute reference, to be
         --  expanded in subsequent instantiations.

         if Is_Actual and then Is_Abstract_Subprogram (Formal_Spec)
           and then Expander_Active
         then
            declare
               Stream_Prim : Entity_Id;
               Prefix_Type : constant Entity_Id := Entity (Prefix (Nam));

            begin
               --  The class-wide forms of the stream attributes are not
               --  primitive dispatching operations (even though they
               --  internally dispatch to a stream attribute).

               if Is_Class_Wide_Type (Prefix_Type) then
                  Error_Msg_N
                    ("attribute must be a primitive dispatching operation",
                     Nam);
                  return;
               end if;

               --  Retrieve the primitive subprogram associated with the
               --  attribute. This can only be a stream attribute, since those
               --  are the only ones that are dispatching (and the actual for
               --  an abstract formal subprogram must be dispatching
               --  operation).

               begin
                  case Attribute_Name (Nam) is
                     when Name_Input  =>
                        Stream_Prim :=
                          Find_Prim_Op (Prefix_Type, TSS_Stream_Input);
                     when Name_Output =>
                        Stream_Prim :=
                          Find_Prim_Op (Prefix_Type, TSS_Stream_Output);
                     when Name_Read   =>
                        Stream_Prim :=
                          Find_Prim_Op (Prefix_Type, TSS_Stream_Read);
                     when Name_Write  =>
                        Stream_Prim :=
                          Find_Prim_Op (Prefix_Type, TSS_Stream_Write);
                     when others      =>
                        Error_Msg_N
                          ("attribute must be a primitive"
                            & " dispatching operation", Nam);
                        return;
                  end case;

               exception

                  --  If no operation was found, and the type is limited,
                  --  the user should have defined one.

                  when Program_Error =>
                     if Is_Limited_Type (Prefix_Type) then
                        Error_Msg_NE
                         ("stream operation not defined for type&",
                           N, Prefix_Type);
                        return;

                     --  Otherwise, compiler should have generated default

                     else
                        raise;
                     end if;
               end;

               --  Rewrite the attribute into the name of its corresponding
               --  primitive dispatching subprogram. We can then proceed with
               --  the usual processing for subprogram renamings.

               declare
                  Prim_Name : constant Node_Id :=
                                Make_Identifier (Sloc (Nam),
                                  Chars => Chars (Stream_Prim));
               begin
                  Set_Entity (Prim_Name, Stream_Prim);
                  Rewrite (Nam, Prim_Name);
                  Analyze (Nam);
               end;
            end;

         --  Normal processing for a renaming of an attribute

         else
            Attribute_Renaming (N);
            return;
         end if;
      end if;

      --  Check whether this declaration corresponds to the instantiation
      --  of a formal subprogram.

      --  If this is an instantiation, the corresponding actual is frozen and
      --  error messages can be made more precise. If this is a default
      --  subprogram, the entity is already established in the generic, and is
      --  not retrieved by visibility. If it is a default with a box, the
      --  candidate interpretations, if any, have been collected when building
      --  the renaming declaration. If overloaded, the proper interpretation is
      --  determined in Find_Renamed_Entity. If the entity is an operator,
      --  Find_Renamed_Entity applies additional visibility checks.

      if Is_Actual then
         Inst_Node := Unit_Declaration_Node (Formal_Spec);

         if Is_Entity_Name (Nam)
           and then Present (Entity (Nam))
           and then not Comes_From_Source (Nam)
           and then not Is_Overloaded (Nam)
         then
            Old_S := Entity (Nam);
            New_S := Analyze_Subprogram_Specification (Spec);

            --  Operator case

            if Ekind (Entity (Nam)) = E_Operator then

               --  Box present

               if Box_Present (Inst_Node) then
                  Old_S := Find_Renamed_Entity (N, Name (N), New_S, Is_Actual);

               --  If there is an immediately visible homonym of the operator
               --  and the declaration has a default, this is worth a warning
               --  because the user probably did not intend to get the pre-
               --  defined operator, visible in the generic declaration. To
               --  find if there is an intended candidate, analyze the renaming
               --  again in the current context.

               elsif Scope (Old_S) = Standard_Standard
                 and then Present (Default_Name (Inst_Node))
               then
                  declare
                     Decl   : constant Node_Id := New_Copy_Tree (N);
                     Hidden : Entity_Id;

                  begin
                     Set_Entity (Name (Decl), Empty);
                     Analyze (Name (Decl));
                     Hidden :=
                       Find_Renamed_Entity (Decl, Name (Decl), New_S, True);

                     if Present (Hidden)
                       and then In_Open_Scopes (Scope (Hidden))
                       and then Is_Immediately_Visible (Hidden)
                       and then Comes_From_Source (Hidden)
                       and then Hidden /= Old_S
                     then
                        Error_Msg_Sloc := Sloc (Hidden);
                        Error_Msg_N ("?default subprogram is resolved " &
                                     "in the generic declaration " &
                                     "(RM 12.6(17))", N);
                        Error_Msg_NE ("\?and will not use & #", N, Hidden);
                     end if;
                  end;
               end if;
            end if;

         else
            Analyze (Nam);
            New_S := Analyze_Subprogram_Specification (Spec);
         end if;

      else
         --  Renamed entity must be analyzed first, to avoid being hidden by
         --  new name (which might be the same in a generic instance).

         Analyze (Nam);

         --  The renaming defines a new overloaded entity, which is analyzed
         --  like a subprogram declaration.

         New_S := Analyze_Subprogram_Specification (Spec);
      end if;

      if Current_Scope /= Standard_Standard then
         Set_Is_Pure (New_S, Is_Pure (Current_Scope));
      end if;

      Rename_Spec := Find_Corresponding_Spec (N);

      --  Case of Renaming_As_Body

      if Present (Rename_Spec) then

         --  Renaming declaration is the completion of the declaration of
         --  Rename_Spec. We build an actual body for it at the freezing point.

         Set_Corresponding_Spec (N, Rename_Spec);

         --  Deal with special case of stream functions of abstract types
         --  and interfaces.

         if Nkind (Unit_Declaration_Node (Rename_Spec)) =
                                     N_Abstract_Subprogram_Declaration
         then
            --  Input stream functions are abstract if the object type is
            --  abstract. Similarly, all default stream functions for an
            --  interface type are abstract. However, these subprograms may
            --  receive explicit declarations in representation clauses, making
            --  the attribute subprograms usable as defaults in subsequent
            --  type extensions.
            --  In this case we rewrite the declaration to make the subprogram
            --  non-abstract. We remove the previous declaration, and insert
            --  the new one at the point of the renaming, to prevent premature
            --  access to unfrozen types. The new declaration reuses the
            --  specification of the previous one, and must not be analyzed.

            pragma Assert
              (Is_Primitive (Entity (Nam))
                 and then
                   Is_Abstract_Type (Find_Dispatching_Type (Entity (Nam))));
            declare
               Old_Decl : constant Node_Id :=
                            Unit_Declaration_Node (Rename_Spec);
               New_Decl : constant Node_Id :=
                            Make_Subprogram_Declaration (Sloc (N),
                              Specification =>
                                Relocate_Node (Specification (Old_Decl)));
            begin
               Remove (Old_Decl);
               Insert_After (N, New_Decl);
               Set_Is_Abstract_Subprogram (Rename_Spec, False);
               Set_Analyzed (New_Decl);
            end;
         end if;

         Set_Corresponding_Body (Unit_Declaration_Node (Rename_Spec), New_S);

         if Ada_Version = Ada_83 and then Comes_From_Source (N) then
            Error_Msg_N ("(Ada 83) renaming cannot serve as a body", N);
         end if;

         Set_Convention (New_S, Convention (Rename_Spec));
         Check_Fully_Conformant (New_S, Rename_Spec);
         Set_Public_Status (New_S);

         --  The specification does not introduce new formals, but only
         --  repeats the formals of the original subprogram declaration.
         --  For cross-reference purposes, and for refactoring tools, we
         --  treat the formals of the renaming declaration as body formals.

         Reference_Body_Formals (Rename_Spec, New_S);

         --  Indicate that the entity in the declaration functions like the
         --  corresponding body, and is not a new entity. The body will be
         --  constructed later at the freeze point, so indicate that the
         --  completion has not been seen yet.

         Set_Ekind (New_S, E_Subprogram_Body);
         New_S := Rename_Spec;
         Set_Has_Completion (Rename_Spec, False);

         --  Ada 2005: check overriding indicator

         if Present (Overridden_Operation (Rename_Spec)) then
            if Must_Not_Override (Specification (N)) then
               Error_Msg_NE
                 ("subprogram& overrides inherited operation",
                    N, Rename_Spec);
            elsif
              Style_Check and then not Must_Override (Specification (N))
            then
               Style.Missing_Overriding (N, Rename_Spec);
            end if;

         elsif Must_Override (Specification (N)) then
            Error_Msg_NE ("subprogram& is not overriding", N, Rename_Spec);
         end if;

      --  Normal subprogram renaming (not renaming as body)

      else
         Generate_Definition (New_S);
         New_Overloaded_Entity (New_S);

         if Is_Entity_Name (Nam)
           and then Is_Intrinsic_Subprogram (Entity (Nam))
         then
            null;
         else
            Check_Delayed_Subprogram (New_S);
         end if;
      end if;

      --  There is no need for elaboration checks on the new entity, which may
      --  be called before the next freezing point where the body will appear.
      --  Elaboration checks refer to the real entity, not the one created by
      --  the renaming declaration.

      Set_Kill_Elaboration_Checks (New_S, True);

      if Etype (Nam) = Any_Type then
         Set_Has_Completion (New_S);
         return;

      elsif Nkind (Nam) = N_Selected_Component then

         --  A prefix of the form  A.B can designate an entry of task A, a
         --  protected operation of protected object A, or finally a primitive
         --  operation of object A. In the later case, A is an object of some
         --  tagged type, or an access type that denotes one such. To further
         --  distinguish these cases, note that the scope of a task entry or
         --  protected operation is type of the prefix.

         --  The prefix could be an overloaded function call that returns both
         --  kinds of operations. This overloading pathology is left to the
         --  dedicated reader ???

         declare
            T : constant Entity_Id := Etype (Prefix (Nam));

         begin
            if Present (T)
              and then
                (Is_Tagged_Type (T)
                  or else
                    (Is_Access_Type (T)
                      and then
                        Is_Tagged_Type (Designated_Type (T))))
              and then Scope (Entity (Selector_Name (Nam))) /= T
            then
               Analyze_Renamed_Primitive_Operation
                 (N, New_S, Present (Rename_Spec));
               return;

            else
               --  Renamed entity is an entry or protected operation. For those
               --  cases an explicit body is built (at the point of freezing of
               --  this entity) that contains a call to the renamed entity.

               --  This is not allowed for renaming as body if the renamed
               --  spec is already frozen (see RM 8.5.4(5) for details).

               if Present (Rename_Spec)
                 and then Is_Frozen (Rename_Spec)
               then
                  Error_Msg_N
                    ("renaming-as-body cannot rename entry as subprogram", N);
                  Error_Msg_NE
                    ("\since & is already frozen (RM 8.5.4(5))",
                     N, Rename_Spec);
               else
                  Analyze_Renamed_Entry (N, New_S, Present (Rename_Spec));
               end if;

               return;
            end if;
         end;

      elsif Nkind (Nam) = N_Explicit_Dereference then

         --  Renamed entity is designated by access_to_subprogram expression.
         --  Must build body to encapsulate call, as in the entry case.

         Analyze_Renamed_Dereference (N, New_S, Present (Rename_Spec));
         return;

      elsif Nkind (Nam) = N_Indexed_Component then
         Analyze_Renamed_Family_Member (N, New_S, Present (Rename_Spec));
         return;

      elsif Nkind (Nam) = N_Character_Literal then
         Analyze_Renamed_Character (N, New_S, Present (Rename_Spec));
         return;

      elsif not Is_Entity_Name (Nam)
        or else not Is_Overloadable (Entity (Nam))
      then
         Error_Msg_N ("expect valid subprogram name in renaming", N);
         return;
      end if;

      --  Find the renamed entity that matches the given specification. Disable
      --  Ada_83 because there is no requirement of full conformance between
      --  renamed entity and new entity, even though the same circuit is used.

      --  This is a bit of a kludge, which introduces a really irregular use of
      --  Ada_Version[_Explicit]. Would be nice to find cleaner way to do this
      --  ???

      Ada_Version := Ada_Version_Type'Max (Ada_Version, Ada_95);
      Ada_Version_Explicit := Ada_Version;

      if No (Old_S) then
         Old_S := Find_Renamed_Entity (N, Name (N), New_S, Is_Actual);

         --  The visible operation may be an inherited abstract operation that
         --  was overridden in the private part, in which case a call will
         --  dispatch to the overriding operation. Use the overriding one in
         --  the renaming declaration, to prevent spurious errors below.

         if Is_Overloadable (Old_S)
           and then Is_Abstract_Subprogram (Old_S)
           and then No (DTC_Entity (Old_S))
           and then Present (Alias (Old_S))
           and then not Is_Abstract_Subprogram (Alias (Old_S))
           and then Present (Overridden_Operation (Alias (Old_S)))
         then
            Old_S := Alias (Old_S);
         end if;

         --  When the renamed subprogram is overloaded and used as an actual
         --  of a generic, its entity is set to the first available homonym.
         --  We must first disambiguate the name, then set the proper entity.

         if Is_Actual
           and then Is_Overloaded (Nam)
         then
            Set_Entity (Nam, Old_S);
         end if;
      end if;

      --  Most common case: subprogram renames subprogram. No body is generated
      --  in this case, so we must indicate the declaration is complete as is.
      --  and inherit various attributes of the renamed subprogram.

      if No (Rename_Spec) then
         Set_Has_Completion   (New_S);
         Set_Is_Imported      (New_S, Is_Imported      (Entity (Nam)));
         Set_Is_Pure          (New_S, Is_Pure          (Entity (Nam)));
         Set_Is_Preelaborated (New_S, Is_Preelaborated (Entity (Nam)));

         --  Ada 2005 (AI-423): Check the consistency of null exclusions
         --  between a subprogram and its correct renaming.

         --  Note: the Any_Id check is a guard that prevents compiler crashes
         --  when performing a null exclusion check between a renaming and a
         --  renamed subprogram that has been found to be illegal.

         if Ada_Version >= Ada_2005
           and then Entity (Nam) /= Any_Id
         then
            Check_Null_Exclusion
              (Ren => New_S,
               Sub => Entity (Nam));
         end if;

         --  Enforce the Ada 2005 rule that the renamed entity cannot require
         --  overriding. The flag Requires_Overriding is set very selectively
         --  and misses some other illegal cases. The additional conditions
         --  checked below are sufficient but not necessary ???

         --  The rule does not apply to the renaming generated for an actual
         --  subprogram in an instance.

         if Is_Actual then
            null;

         --  Guard against previous errors, and omit renamings of predefined
         --  operators.

         elsif not Ekind_In (Old_S, E_Function, E_Procedure) then
            null;

         elsif Requires_Overriding (Old_S)
           or else
              (Is_Abstract_Subprogram (Old_S)
                 and then Present (Find_Dispatching_Type (Old_S))
                 and then
                   not Is_Abstract_Type (Find_Dispatching_Type (Old_S)))
         then
            Error_Msg_N
              ("renamed entity cannot be "
               & "subprogram that requires overriding (RM 8.5.4 (5.1))", N);
         end if;
      end if;

      if Old_S /= Any_Id then
         if Is_Actual
           and then From_Default (N)
         then
            --  This is an implicit reference to the default actual

            Generate_Reference (Old_S, Nam, Typ => 'i', Force => True);
         else
            Generate_Reference (Old_S, Nam);
         end if;

         --  For a renaming-as-body, require subtype conformance, but if the
         --  declaration being completed has not been frozen, then inherit the
         --  convention of the renamed subprogram prior to checking conformance
         --  (unless the renaming has an explicit convention established; the
         --  rule stated in the RM doesn't seem to address this ???).

         if Present (Rename_Spec) then
            Generate_Reference (Rename_Spec, Defining_Entity (Spec), 'b');
            Style.Check_Identifier (Defining_Entity (Spec), Rename_Spec);

            if not Is_Frozen (Rename_Spec) then
               if not Has_Convention_Pragma (Rename_Spec) then
                  Set_Convention (New_S, Convention (Old_S));
               end if;

               if Ekind (Old_S) /= E_Operator then
                  Check_Mode_Conformant (New_S, Old_S, Spec);
               end if;

               if Original_Subprogram (Old_S) = Rename_Spec then
                  Error_Msg_N ("unfrozen subprogram cannot rename itself ", N);
               end if;
            else
               Check_Subtype_Conformant (New_S, Old_S, Spec);
            end if;

            Check_Frozen_Renaming (N, Rename_Spec);

            --  Check explicitly that renamed entity is not intrinsic, because
            --  in a generic the renamed body is not built. In this case,
            --  the renaming_as_body is a completion.

            if Inside_A_Generic then
               if Is_Frozen (Rename_Spec)
                 and then Is_Intrinsic_Subprogram (Old_S)
               then
                  Error_Msg_N
                    ("subprogram in renaming_as_body cannot be intrinsic",
                       Name (N));
               end if;

               Set_Has_Completion (Rename_Spec);
            end if;

         elsif Ekind (Old_S) /= E_Operator then
            Check_Mode_Conformant (New_S, Old_S);

            if Is_Actual
              and then Error_Posted (New_S)
            then
               Error_Msg_NE ("invalid actual subprogram: & #!", N, Old_S);
            end if;
         end if;

         if No (Rename_Spec) then

            --  The parameter profile of the new entity is that of the renamed
            --  entity: the subtypes given in the specification are irrelevant.

            Inherit_Renamed_Profile (New_S, Old_S);

            --  A call to the subprogram is transformed into a call to the
            --  renamed entity. This is transitive if the renamed entity is
            --  itself a renaming.

            if Present (Alias (Old_S)) then
               Set_Alias (New_S, Alias (Old_S));
            else
               Set_Alias (New_S, Old_S);
            end if;

            --  Note that we do not set Is_Intrinsic_Subprogram if we have a
            --  renaming as body, since the entity in this case is not an
            --  intrinsic (it calls an intrinsic, but we have a real body for
            --  this call, and it is in this body that the required intrinsic
            --  processing will take place).

            --  Also, if this is a renaming of inequality, the renamed operator
            --  is intrinsic, but what matters is the corresponding equality
            --  operator, which may be user-defined.

            Set_Is_Intrinsic_Subprogram
              (New_S,
                Is_Intrinsic_Subprogram (Old_S)
                  and then
                    (Chars (Old_S) /= Name_Op_Ne
                       or else Ekind (Old_S) = E_Operator
                       or else
                         Is_Intrinsic_Subprogram
                            (Corresponding_Equality (Old_S))));

            if Ekind (Alias (New_S)) = E_Operator then
               Set_Has_Delayed_Freeze (New_S, False);
            end if;

            --  If the renaming corresponds to an association for an abstract
            --  formal subprogram, then various attributes must be set to
            --  indicate that the renaming is an abstract dispatching operation
            --  with a controlling type.

            if Is_Actual and then Is_Abstract_Subprogram (Formal_Spec) then

               --  Mark the renaming as abstract here, so Find_Dispatching_Type
               --  see it as corresponding to a generic association for a
               --  formal abstract subprogram

               Set_Is_Abstract_Subprogram (New_S);

               declare
                  New_S_Ctrl_Type : constant Entity_Id :=
                                      Find_Dispatching_Type (New_S);
                  Old_S_Ctrl_Type : constant Entity_Id :=
                                      Find_Dispatching_Type (Old_S);

               begin
                  if Old_S_Ctrl_Type /= New_S_Ctrl_Type then
                     Error_Msg_NE
                       ("actual must be dispatching subprogram for type&",
                        Nam, New_S_Ctrl_Type);

                  else
                     Set_Is_Dispatching_Operation (New_S);
                     Check_Controlling_Formals (New_S_Ctrl_Type, New_S);

                     --  If the actual in the formal subprogram is itself a
                     --  formal abstract subprogram association, there's no
                     --  dispatch table component or position to inherit.

                     if Present (DTC_Entity (Old_S)) then
                        Set_DTC_Entity  (New_S, DTC_Entity (Old_S));
                        Set_DT_Position (New_S, DT_Position (Old_S));
                     end if;
                  end if;
               end;
            end if;
         end if;

         if not Is_Actual
           and then (Old_S = New_S
                      or else (Nkind (Nam) /= N_Expanded_Name
                        and then  Chars (Old_S) = Chars (New_S)))
         then
            Error_Msg_N ("subprogram cannot rename itself", N);
         end if;

         Set_Convention (New_S, Convention (Old_S));

         if Is_Abstract_Subprogram (Old_S) then
            if Present (Rename_Spec) then
               Error_Msg_N
                 ("a renaming-as-body cannot rename an abstract subprogram",
                  N);
               Set_Has_Completion (Rename_Spec);
            else
               Set_Is_Abstract_Subprogram (New_S);
            end if;
         end if;

         Check_Library_Unit_Renaming (N, Old_S);

         --  Pathological case: procedure renames entry in the scope of its
         --  task. Entry is given by simple name, but body must be built for
         --  procedure. Of course if called it will deadlock.

         if Ekind (Old_S) = E_Entry then
            Set_Has_Completion (New_S, False);
            Set_Alias (New_S, Empty);
         end if;

         if Is_Actual then
            Freeze_Before (N, Old_S);
            Set_Has_Delayed_Freeze (New_S, False);
            Freeze_Before (N, New_S);

            --  An abstract subprogram is only allowed as an actual in the case
            --  where the formal subprogram is also abstract.

            if (Ekind (Old_S) = E_Procedure or else Ekind (Old_S) = E_Function)
              and then Is_Abstract_Subprogram (Old_S)
              and then not Is_Abstract_Subprogram (Formal_Spec)
            then
               Error_Msg_N
                 ("abstract subprogram not allowed as generic actual", Nam);
            end if;
         end if;

      else
         --  A common error is to assume that implicit operators for types are
         --  defined in Standard, or in the scope of a subtype. In those cases
         --  where the renamed entity is given with an expanded name, it is
         --  worth mentioning that operators for the type are not declared in
         --  the scope given by the prefix.

         if Nkind (Nam) = N_Expanded_Name
           and then Nkind (Selector_Name (Nam)) = N_Operator_Symbol
           and then Scope (Entity (Nam)) = Standard_Standard
         then
            declare
               T : constant Entity_Id :=
                     Base_Type (Etype (First_Formal (New_S)));
            begin
               Error_Msg_Node_2 := Prefix (Nam);
               Error_Msg_NE
                 ("operator for type& is not declared in&", Prefix (Nam), T);
            end;

         else
            Error_Msg_NE
              ("no visible subprogram matches the specification for&",
                Spec, New_S);
         end if;

         if Present (Candidate_Renaming) then
            declare
               F1 : Entity_Id;
               F2 : Entity_Id;
               T1 : Entity_Id;

            begin
               F1 := First_Formal (Candidate_Renaming);
               F2 := First_Formal (New_S);
               T1 := First_Subtype (Etype (F1));

               while Present (F1) and then Present (F2) loop
                  Next_Formal (F1);
                  Next_Formal (F2);
               end loop;

               if Present (F1) and then Present (Default_Value (F1)) then
                  if Present (Next_Formal (F1)) then
                     Error_Msg_NE
                       ("\missing specification for &" &
                          " and other formals with defaults", Spec, F1);
                  else
                     Error_Msg_NE
                    ("\missing specification for &", Spec, F1);
                  end if;
               end if;

               if Nkind (Nam) = N_Operator_Symbol
                 and then From_Default (N)
               then
                  Error_Msg_Node_2 := T1;
                  Error_Msg_NE
                    ("default & on & is not directly visible",
                      Nam, Nam);
               end if;
            end;
         end if;
      end if;

      --  Ada 2005 AI 404: if the new subprogram is dispatching, verify that
      --  controlling access parameters are known non-null for the renamed
      --  subprogram. Test also applies to a subprogram instantiation that
      --  is dispatching. Test is skipped if some previous error was detected
      --  that set Old_S to Any_Id.

      if Ada_Version >= Ada_2005
        and then Old_S /= Any_Id
        and then not Is_Dispatching_Operation (Old_S)
        and then Is_Dispatching_Operation (New_S)
      then
         declare
            Old_F : Entity_Id;
            New_F : Entity_Id;

         begin
            Old_F := First_Formal (Old_S);
            New_F := First_Formal (New_S);
            while Present (Old_F) loop
               if Ekind (Etype (Old_F)) = E_Anonymous_Access_Type
                 and then Is_Controlling_Formal (New_F)
                 and then not Can_Never_Be_Null (Old_F)
               then
                  Error_Msg_N ("access parameter is controlling,", New_F);
                  Error_Msg_NE
                    ("\corresponding parameter of& "
                     & "must be explicitly null excluding", New_F, Old_S);
               end if;

               Next_Formal (Old_F);
               Next_Formal (New_F);
            end loop;
         end;
      end if;

      --  A useful warning, suggested by Ada Bug Finder (Ada-Europe 2005)
      --  is to warn if an operator is being renamed as a different operator.
      --  If the operator is predefined, examine the kind of the entity, not
      --  the abbreviated declaration in Standard.

      if Comes_From_Source (N)
        and then Present (Old_S)
        and then
          (Nkind (Old_S) = N_Defining_Operator_Symbol
            or else Ekind (Old_S) = E_Operator)
        and then Nkind (New_S) = N_Defining_Operator_Symbol
        and then Chars (Old_S) /= Chars (New_S)
      then
         Error_Msg_NE
           ("?& is being renamed as a different operator", N, Old_S);
      end if;

      --  Check for renaming of obsolescent subprogram

      Check_Obsolescent_2005_Entity (Entity (Nam), Nam);

      --  Another warning or some utility: if the new subprogram as the same
      --  name as the old one, the old one is not hidden by an outer homograph,
      --  the new one is not a public symbol, and the old one is otherwise
      --  directly visible, the renaming is superfluous.

      if Chars (Old_S) = Chars (New_S)
        and then Comes_From_Source (N)
        and then Scope (Old_S) /= Standard_Standard
        and then Warn_On_Redundant_Constructs
        and then
          (Is_Immediately_Visible (Old_S)
            or else Is_Potentially_Use_Visible (Old_S))
        and then Is_Overloadable (Current_Scope)
        and then Chars (Current_Scope) /= Chars (Old_S)
      then
         Error_Msg_N
          ("?redundant renaming, entity is directly visible", Name (N));
      end if;

      Ada_Version := Save_AV;
      Ada_Version_Explicit := Save_AV_Exp;
   end Analyze_Subprogram_Renaming;

   -------------------------
   -- Analyze_Use_Package --
   -------------------------

   --  Resolve the package names in the use clause, and make all the visible
   --  entities defined in the package potentially use-visible. If the package
   --  is already in use from a previous use clause, its visible entities are
   --  already use-visible. In that case, mark the occurrence as a redundant
   --  use. If the package is an open scope, i.e. if the use clause occurs
   --  within the package itself, ignore it.

   procedure Analyze_Use_Package (N : Node_Id) is
      Pack_Name : Node_Id;
      Pack      : Entity_Id;

   --  Start of processing for Analyze_Use_Package

   begin
      Set_Hidden_By_Use_Clause (N, No_Elist);

      --  Use clause is not allowed in a spec of a predefined package
      --  declaration except that packages whose file name starts a-n are OK
      --  (these are children of Ada.Numerics, and such packages are never
      --  loaded by Rtsfind).

      if Is_Predefined_File_Name (Unit_File_Name (Current_Sem_Unit))
        and then Name_Buffer (1 .. 3) /= "a-n"
        and then
          Nkind (Unit (Cunit (Current_Sem_Unit))) = N_Package_Declaration
      then
         Error_Msg_N ("use clause not allowed in predefined spec", N);
      end if;

      --  Chain clause to list of use clauses in current scope

      if Nkind (Parent (N)) /= N_Compilation_Unit then
         Chain_Use_Clause (N);
      end if;

      --  Loop through package names to identify referenced packages

      Pack_Name := First (Names (N));
      while Present (Pack_Name) loop
         Analyze (Pack_Name);

         if Nkind (Parent (N)) = N_Compilation_Unit
           and then Nkind (Pack_Name) = N_Expanded_Name
         then
            declare
               Pref : Node_Id;

            begin
               Pref := Prefix (Pack_Name);
               while Nkind (Pref) = N_Expanded_Name loop
                  Pref := Prefix (Pref);
               end loop;

               if Entity (Pref) = Standard_Standard then
                  Error_Msg_N
                   ("predefined package Standard cannot appear"
                     & " in a context clause", Pref);
               end if;
            end;
         end if;

         Next (Pack_Name);
      end loop;

      --  Loop through package names to mark all entities as potentially
      --  use visible.

      Pack_Name := First (Names (N));
      while Present (Pack_Name) loop
         if Is_Entity_Name (Pack_Name) then
            Pack := Entity (Pack_Name);

            if Ekind (Pack) /= E_Package
              and then Etype (Pack) /= Any_Type
            then
               if Ekind (Pack) = E_Generic_Package then
                  Error_Msg_N  -- CODEFIX
                   ("a generic package is not allowed in a use clause",
                      Pack_Name);
               else
                  Error_Msg_N ("& is not a usable package", Pack_Name);
               end if;

            else
               if Nkind (Parent (N)) = N_Compilation_Unit then
                  Check_In_Previous_With_Clause (N, Pack_Name);
               end if;

               if Applicable_Use (Pack_Name) then
                  Use_One_Package (Pack, N);
               end if;
            end if;

         --  Report error because name denotes something other than a package

         else
            Error_Msg_N ("& is not a package", Pack_Name);
         end if;

         Next (Pack_Name);
      end loop;
   end Analyze_Use_Package;

   ----------------------
   -- Analyze_Use_Type --
   ----------------------

   procedure Analyze_Use_Type (N : Node_Id) is
      E  : Entity_Id;
      Id : Node_Id;

   begin
      Set_Hidden_By_Use_Clause (N, No_Elist);

      --  Chain clause to list of use clauses in current scope

      if Nkind (Parent (N)) /= N_Compilation_Unit then
         Chain_Use_Clause (N);
      end if;

      Id := First (Subtype_Marks (N));
      while Present (Id) loop
         Find_Type (Id);
         E := Entity (Id);

         if E /= Any_Type then
            Use_One_Type (Id);

            if Nkind (Parent (N)) = N_Compilation_Unit then
               if Nkind (Id) = N_Identifier then
                  Error_Msg_N ("type is not directly visible", Id);

               elsif Is_Child_Unit (Scope (E))
                 and then Scope (E) /= System_Aux_Id
               then
                  Check_In_Previous_With_Clause (N, Prefix (Id));
               end if;
            end if;

         else
            --  If the use_type_clause appears in a compilation unit context,
            --  check whether it comes from a unit that may appear in a
            --  limited_with_clause, for a better error message.

            if Nkind (Parent (N)) = N_Compilation_Unit
              and then Nkind (Id) /= N_Identifier
            then
               declare
                  Item : Node_Id;
                  Pref : Node_Id;

                  function Mentioned (Nam : Node_Id) return Boolean;
                  --  Check whether the prefix of expanded name for the type
                  --  appears in the prefix of some limited_with_clause.

                  ---------------
                  -- Mentioned --
                  ---------------

                  function Mentioned (Nam : Node_Id) return Boolean is
                  begin
                     return Nkind (Name (Item)) = N_Selected_Component
                              and then
                            Chars (Prefix (Name (Item))) = Chars (Nam);
                  end Mentioned;

               begin
                  Pref := Prefix (Id);
                  Item := First (Context_Items (Parent (N)));

                  while Present (Item) and then Item /= N loop
                     if Nkind (Item) = N_With_Clause
                       and then Limited_Present (Item)
                       and then Mentioned (Pref)
                     then
                        Change_Error_Text
                          (Get_Msg_Id, "premature usage of incomplete type");
                     end if;

                     Next (Item);
                  end loop;
               end;
            end if;
         end if;

         Next (Id);
      end loop;
   end Analyze_Use_Type;

   --------------------
   -- Applicable_Use --
   --------------------

   function Applicable_Use (Pack_Name : Node_Id) return Boolean is
      Pack : constant Entity_Id := Entity (Pack_Name);

   begin
      if In_Open_Scopes (Pack) then
         if Warn_On_Redundant_Constructs
           and then Pack = Current_Scope
         then
            Error_Msg_NE -- CODEFIX
              ("& is already use-visible within itself?", Pack_Name, Pack);
         end if;

         return False;

      elsif In_Use (Pack) then
         Note_Redundant_Use (Pack_Name);
         return False;

      elsif Present (Renamed_Object (Pack))
        and then In_Use (Renamed_Object (Pack))
      then
         Note_Redundant_Use (Pack_Name);
         return False;

      else
         return True;
      end if;
   end Applicable_Use;

   ------------------------
   -- Attribute_Renaming --
   ------------------------

   procedure Attribute_Renaming (N : Node_Id) is
      Loc        : constant Source_Ptr := Sloc (N);
      Nam        : constant Node_Id    := Name (N);
      Spec       : constant Node_Id    := Specification (N);
      New_S      : constant Entity_Id  := Defining_Unit_Name (Spec);
      Aname      : constant Name_Id    := Attribute_Name (Nam);

      Form_Num   : Nat      := 0;
      Expr_List  : List_Id  := No_List;

      Attr_Node  : Node_Id;
      Body_Node  : Node_Id;
      Param_Spec : Node_Id;

   begin
      Generate_Definition (New_S);

      --  This procedure is called in the context of subprogram renaming, and
      --  thus the attribute must be one that is a subprogram. All of those
      --  have at least one formal parameter, with the singular exception of
      --  AST_Entry (which is a real oddity, it is odd that this can be renamed
      --  at all!)

      if not Is_Non_Empty_List (Parameter_Specifications (Spec)) then
         if Aname /= Name_AST_Entry then
            Error_Msg_N
              ("subprogram renaming an attribute must have formals", N);
            return;
         end if;

      else
         Param_Spec := First (Parameter_Specifications (Spec));
         while Present (Param_Spec) loop
            Form_Num := Form_Num + 1;

            if Nkind (Parameter_Type (Param_Spec)) /= N_Access_Definition then
               Find_Type (Parameter_Type (Param_Spec));

               --  The profile of the new entity denotes the base type (s) of
               --  the types given in the specification. For access parameters
               --  there are no subtypes involved.

               Rewrite (Parameter_Type (Param_Spec),
                New_Reference_To
                  (Base_Type (Entity (Parameter_Type (Param_Spec))), Loc));
            end if;

            if No (Expr_List) then
               Expr_List := New_List;
            end if;

            Append_To (Expr_List,
              Make_Identifier (Loc,
                Chars => Chars (Defining_Identifier (Param_Spec))));

            --  The expressions in the attribute reference are not freeze
            --  points. Neither is the attribute as a whole, see below.

            Set_Must_Not_Freeze (Last (Expr_List));
            Next (Param_Spec);
         end loop;
      end if;

      --  Immediate error if too many formals. Other mismatches in number or
      --  types of parameters are detected when we analyze the body of the
      --  subprogram that we construct.

      if Form_Num > 2 then
         Error_Msg_N ("too many formals for attribute", N);

      --  Error if the attribute reference has expressions that look like
      --  formal parameters.

      elsif Present (Expressions (Nam)) then
         Error_Msg_N ("illegal expressions in attribute reference", Nam);

      elsif
        Aname = Name_Compose      or else
        Aname = Name_Exponent     or else
        Aname = Name_Leading_Part or else
        Aname = Name_Pos          or else
        Aname = Name_Round        or else
        Aname = Name_Scaling      or else
        Aname = Name_Val
      then
         if Nkind (N) = N_Subprogram_Renaming_Declaration
           and then Present (Corresponding_Formal_Spec (N))
         then
            Error_Msg_N
              ("generic actual cannot be attribute involving universal type",
               Nam);
         else
            Error_Msg_N
              ("attribute involving a universal type cannot be renamed",
               Nam);
         end if;
      end if;

      --  AST_Entry is an odd case. It doesn't really make much sense to allow
      --  it to be renamed, but that's the DEC rule, so we have to do it right.
      --  The point is that the AST_Entry call should be made now, and what the
      --  function will return is the returned value.

      --  Note that there is no Expr_List in this case anyway

      if Aname = Name_AST_Entry then
         declare
            Ent  : constant Entity_Id := Make_Temporary (Loc, 'R', Nam);
            Decl : Node_Id;

         begin
            Decl :=
              Make_Object_Declaration (Loc,
                Defining_Identifier => Ent,
                Object_Definition   =>
                  New_Occurrence_Of (RTE (RE_AST_Handler), Loc),
                Expression          => Nam,
                Constant_Present    => True);

            Set_Assignment_OK (Decl, True);
            Insert_Action (N, Decl);
            Attr_Node := Make_Identifier (Loc, Chars (Ent));
         end;

      --  For all other attributes, we rewrite the attribute node to have
      --  a list of expressions corresponding to the subprogram formals.
      --  A renaming declaration is not a freeze point, and the analysis of
      --  the attribute reference should not freeze the type of the prefix.

      else
         Attr_Node :=
           Make_Attribute_Reference (Loc,
             Prefix         => Prefix (Nam),
             Attribute_Name => Aname,
             Expressions    => Expr_List);

         Set_Must_Not_Freeze (Attr_Node);
         Set_Must_Not_Freeze (Prefix (Nam));
      end if;

      --  Case of renaming a function

      if Nkind (Spec) = N_Function_Specification then
         if Is_Procedure_Attribute_Name (Aname) then
            Error_Msg_N ("attribute can only be renamed as procedure", Nam);
            return;
         end if;

         Find_Type (Result_Definition (Spec));
         Rewrite (Result_Definition (Spec),
             New_Reference_To (
               Base_Type (Entity (Result_Definition (Spec))), Loc));

         Body_Node :=
           Make_Subprogram_Body (Loc,
             Specification => Spec,
             Declarations => New_List,
             Handled_Statement_Sequence =>
               Make_Handled_Sequence_Of_Statements (Loc,
                   Statements => New_List (
                     Make_Simple_Return_Statement (Loc,
                       Expression => Attr_Node))));

      --  Case of renaming a procedure

      else
         if not Is_Procedure_Attribute_Name (Aname) then
            Error_Msg_N ("attribute can only be renamed as function", Nam);
            return;
         end if;

         Body_Node :=
           Make_Subprogram_Body (Loc,
             Specification => Spec,
             Declarations => New_List,
             Handled_Statement_Sequence =>
               Make_Handled_Sequence_Of_Statements (Loc,
                   Statements => New_List (Attr_Node)));
      end if;

      --  In case of tagged types we add the body of the generated function to
      --  the freezing actions of the type (because in the general case such
      --  type is still not frozen). We exclude from this processing generic
      --  formal subprograms found in instantiations and AST_Entry renamings.

      --  We must exclude VM targets because entity AST_Handler is defined in
      --  package System.Aux_Dec which is not available in those platforms.

      if VM_Target = No_VM
        and then not Present (Corresponding_Formal_Spec (N))
        and then Etype (Nam) /= RTE (RE_AST_Handler)
      then
         declare
            P : constant Entity_Id := Prefix (Nam);

         begin
            Find_Type (P);

            if Is_Tagged_Type (Etype (P)) then
               Ensure_Freeze_Node (Etype (P));
               Append_Freeze_Action (Etype (P), Body_Node);
            else
               Rewrite (N, Body_Node);
               Analyze (N);
               Set_Etype (New_S, Base_Type (Etype (New_S)));
            end if;
         end;

      --  Generic formal subprograms or AST_Handler renaming

      else
         Rewrite (N, Body_Node);
         Analyze (N);
         Set_Etype (New_S, Base_Type (Etype (New_S)));
      end if;

      if Is_Compilation_Unit (New_S) then
         Error_Msg_N
           ("a library unit can only rename another library unit", N);
      end if;

      --  We suppress elaboration warnings for the resulting entity, since
      --  clearly they are not needed, and more particularly, in the case
      --  of a generic formal subprogram, the resulting entity can appear
      --  after the instantiation itself, and thus look like a bogus case
      --  of access before elaboration.

      Set_Suppress_Elaboration_Warnings (New_S);

   end Attribute_Renaming;

   ----------------------
   -- Chain_Use_Clause --
   ----------------------

   procedure Chain_Use_Clause (N : Node_Id) is
      Pack : Entity_Id;
      Level : Int := Scope_Stack.Last;

   begin
      if not Is_Compilation_Unit (Current_Scope)
        or else not Is_Child_Unit (Current_Scope)
      then
         null;   --  Common case

      elsif Defining_Entity (Parent (N)) = Current_Scope then
         null;   --  Common case for compilation unit

      else
         --  If declaration appears in some other scope, it must be in some
         --  parent unit when compiling a child.

         Pack := Defining_Entity (Parent (N));
         if not In_Open_Scopes (Pack) then
            null;  --  default as well

         else
            --  Find entry for parent unit in scope stack

            while Scope_Stack.Table (Level).Entity /= Pack loop
               Level := Level - 1;
            end loop;
         end if;
      end if;

      Set_Next_Use_Clause (N,
        Scope_Stack.Table (Level).First_Use_Clause);
      Scope_Stack.Table (Level).First_Use_Clause := N;
   end Chain_Use_Clause;

   ---------------------------
   -- Check_Frozen_Renaming --
   ---------------------------

   procedure Check_Frozen_Renaming (N : Node_Id; Subp : Entity_Id) is
      B_Node : Node_Id;
      Old_S  : Entity_Id;

   begin
      if Is_Frozen (Subp)
        and then not Has_Completion (Subp)
      then
         B_Node :=
           Build_Renamed_Body
             (Parent (Declaration_Node (Subp)), Defining_Entity (N));

         if Is_Entity_Name (Name (N)) then
            Old_S := Entity (Name (N));

            if not Is_Frozen (Old_S)
              and then Operating_Mode /= Check_Semantics
            then
               Append_Freeze_Action (Old_S, B_Node);
            else
               Insert_After (N, B_Node);
               Analyze (B_Node);
            end if;

            if Is_Intrinsic_Subprogram (Old_S)
              and then not In_Instance
            then
               Error_Msg_N
                 ("subprogram used in renaming_as_body cannot be intrinsic",
                    Name (N));
            end if;

         else
            Insert_After (N, B_Node);
            Analyze (B_Node);
         end if;
      end if;
   end Check_Frozen_Renaming;

   -------------------------------
   -- Set_Entity_Or_Discriminal --
   -------------------------------

   procedure Set_Entity_Or_Discriminal (N : Node_Id; E : Entity_Id) is
      P : Node_Id;

   begin
      --  If the entity is not a discriminant, or else expansion is disabled,
      --  simply set the entity.

      if not In_Spec_Expression
        or else Ekind (E) /= E_Discriminant
        or else Inside_A_Generic
      then
         Set_Entity_With_Style_Check (N, E);

      --  The replacement of a discriminant by the corresponding discriminal
      --  is not done for a task discriminant that appears in a default
<<<<<<< HEAD
      --  expression of an entry parameter. See Expand_Discriminant in exp_ch2
=======
      --  expression of an entry parameter. See Exp_Ch2.Expand_Discriminant
>>>>>>> 03d20231
      --  for details on their handling.

      elsif Is_Concurrent_Type (Scope (E)) then

         P := Parent (N);
         while Present (P)
           and then not Nkind_In (P, N_Parameter_Specification,
                                  N_Component_Declaration)
         loop
            P := Parent (P);
         end loop;

         if Present (P)
           and then Nkind (P) = N_Parameter_Specification
         then
            null;

         else
            Set_Entity (N, Discriminal (E));
         end if;

         --  Otherwise, this is a discriminant in a context in which
         --  it is a reference to the corresponding parameter of the
         --  init proc for the enclosing type.

      else
         Set_Entity (N, Discriminal (E));
      end if;
   end Set_Entity_Or_Discriminal;

   -----------------------------------
   -- Check_In_Previous_With_Clause --
   -----------------------------------

   procedure Check_In_Previous_With_Clause
     (N   : Node_Id;
      Nam : Entity_Id)
   is
      Pack : constant Entity_Id := Entity (Original_Node (Nam));
      Item : Node_Id;
      Par  : Node_Id;

   begin
      Item := First (Context_Items (Parent (N)));

      while Present (Item)
        and then Item /= N
      loop
         if Nkind (Item) = N_With_Clause

            --  Protect the frontend against previous critical errors

           and then Nkind (Name (Item)) /= N_Selected_Component
           and then Entity (Name (Item)) = Pack
         then
            Par := Nam;

            --  Find root library unit in with_clause

            while Nkind (Par) = N_Expanded_Name loop
               Par := Prefix (Par);
            end loop;

            if Is_Child_Unit (Entity (Original_Node (Par))) then
               Error_Msg_NE ("& is not directly visible", Par, Entity (Par));
            else
               return;
            end if;
         end if;

         Next (Item);
      end loop;

      --  On exit, package is not mentioned in a previous with_clause.
      --  Check if its prefix is.

      if Nkind (Nam) = N_Expanded_Name then
         Check_In_Previous_With_Clause (N, Prefix (Nam));

      elsif Pack /= Any_Id then
         Error_Msg_NE ("& is not visible", Nam, Pack);
      end if;
   end Check_In_Previous_With_Clause;

   ---------------------------------
   -- Check_Library_Unit_Renaming --
   ---------------------------------

   procedure Check_Library_Unit_Renaming (N : Node_Id; Old_E : Entity_Id) is
      New_E : Entity_Id;

   begin
      if Nkind (Parent (N)) /= N_Compilation_Unit then
         return;

      --  Check for library unit. Note that we used to check for the scope
      --  being Standard here, but that was wrong for Standard itself.

      elsif not Is_Compilation_Unit (Old_E)
        and then not Is_Child_Unit (Old_E)
      then
         Error_Msg_N ("renamed unit must be a library unit", Name (N));

      --  Entities defined in Standard (operators and boolean literals) cannot
      --  be renamed as library units.

      elsif Scope (Old_E) = Standard_Standard
        and then Sloc (Old_E) = Standard_Location
      then
         Error_Msg_N ("renamed unit must be a library unit", Name (N));

      elsif Present (Parent_Spec (N))
        and then Nkind (Unit (Parent_Spec (N))) = N_Generic_Package_Declaration
        and then not Is_Child_Unit (Old_E)
      then
         Error_Msg_N
           ("renamed unit must be a child unit of generic parent", Name (N));

      elsif Nkind (N) in N_Generic_Renaming_Declaration
         and then  Nkind (Name (N)) = N_Expanded_Name
         and then Is_Generic_Instance (Entity (Prefix (Name (N))))
         and then Is_Generic_Unit (Old_E)
      then
         Error_Msg_N
           ("renamed generic unit must be a library unit", Name (N));

      elsif Is_Package_Or_Generic_Package (Old_E) then

         --  Inherit categorization flags

         New_E := Defining_Entity (N);
         Set_Is_Pure                  (New_E, Is_Pure           (Old_E));
         Set_Is_Preelaborated         (New_E, Is_Preelaborated  (Old_E));
         Set_Is_Remote_Call_Interface (New_E,
                                       Is_Remote_Call_Interface (Old_E));
         Set_Is_Remote_Types          (New_E, Is_Remote_Types   (Old_E));
         Set_Is_Shared_Passive        (New_E, Is_Shared_Passive (Old_E));
      end if;
   end Check_Library_Unit_Renaming;

   ---------------
   -- End_Scope --
   ---------------

   procedure End_Scope is
      Id    : Entity_Id;
      Prev  : Entity_Id;
      Outer : Entity_Id;

   begin
      Id := First_Entity (Current_Scope);
      while Present (Id) loop
         --  An entity in the current scope is not necessarily the first one
         --  on its homonym chain. Find its predecessor if any,
         --  If it is an internal entity, it will not be in the visibility
         --  chain altogether,  and there is nothing to unchain.

         if Id /= Current_Entity (Id) then
            Prev := Current_Entity (Id);
            while Present (Prev)
              and then Present (Homonym (Prev))
              and then Homonym (Prev) /= Id
            loop
               Prev := Homonym (Prev);
            end loop;

            --  Skip to end of loop if Id is not in the visibility chain

            if No (Prev) or else Homonym (Prev) /= Id then
               goto Next_Ent;
            end if;

         else
            Prev := Empty;
         end if;

         Set_Is_Immediately_Visible (Id, False);

         Outer := Homonym (Id);
         while Present (Outer) and then Scope (Outer) = Current_Scope loop
            Outer := Homonym (Outer);
         end loop;

         --  Reset homonym link of other entities, but do not modify link
         --  between entities in current scope, so that the back-end can have
         --  a proper count of local overloadings.

         if No (Prev) then
            Set_Name_Entity_Id (Chars (Id), Outer);

         elsif Scope (Prev) /= Scope (Id) then
            Set_Homonym (Prev,  Outer);
         end if;

         <<Next_Ent>>
            Next_Entity (Id);
      end loop;

      --  If the scope generated freeze actions, place them before the
      --  current declaration and analyze them. Type declarations and
      --  the bodies of initialization procedures can generate such nodes.
      --  We follow the parent chain until we reach a list node, which is
      --  the enclosing list of declarations. If the list appears within
      --  a protected definition, move freeze nodes outside the protected
      --  type altogether.

      if Present
         (Scope_Stack.Table (Scope_Stack.Last).Pending_Freeze_Actions)
      then
         declare
            Decl : Node_Id;
            L    : constant List_Id := Scope_Stack.Table
                    (Scope_Stack.Last).Pending_Freeze_Actions;

         begin
            if Is_Itype (Current_Scope) then
               Decl := Associated_Node_For_Itype (Current_Scope);
            else
               Decl := Parent (Current_Scope);
            end if;

            Pop_Scope;

            while not (Is_List_Member (Decl))
              or else Nkind_In (Parent (Decl), N_Protected_Definition,
                                               N_Task_Definition)
            loop
               Decl := Parent (Decl);
            end loop;

            Insert_List_Before_And_Analyze (Decl, L);
         end;

      else
         Pop_Scope;
      end if;

   end End_Scope;

   ---------------------
   -- End_Use_Clauses --
   ---------------------

   procedure End_Use_Clauses (Clause : Node_Id) is
      U   : Node_Id;

   begin
      --  Remove Use_Type clauses first, because they affect the
      --  visibility of operators in subsequent used packages.

      U := Clause;
      while Present (U) loop
         if Nkind (U) = N_Use_Type_Clause then
            End_Use_Type (U);
         end if;

         Next_Use_Clause (U);
      end loop;

      U := Clause;
      while Present (U) loop
         if Nkind (U) = N_Use_Package_Clause then
            End_Use_Package (U);
         end if;

         Next_Use_Clause (U);
      end loop;
   end End_Use_Clauses;

   ---------------------
   -- End_Use_Package --
   ---------------------

   procedure End_Use_Package (N : Node_Id) is
      Pack_Name : Node_Id;
      Pack      : Entity_Id;
      Id        : Entity_Id;
      Elmt      : Elmt_Id;

      function Is_Primitive_Operator_In_Use
        (Op : Entity_Id;
         F  : Entity_Id) return Boolean;
      --  Check whether Op is a primitive operator of a use-visible type

      ----------------------------------
      -- Is_Primitive_Operator_In_Use --
      ----------------------------------

      function Is_Primitive_Operator_In_Use
        (Op : Entity_Id;
         F  : Entity_Id) return Boolean
      is
         T : constant Entity_Id := Etype (F);
      begin
         return (In_Use (T)
                  or else Present (Current_Use_Clause (Base_Type (T))))
           and then Scope (T) = Scope (Op);
      end Is_Primitive_Operator_In_Use;

   --  Start of processing for End_Use_Package

   begin
      Pack_Name := First (Names (N));
      while Present (Pack_Name) loop

         --  Test that Pack_Name actually denotes a package before processing

         if Is_Entity_Name (Pack_Name)
           and then Ekind (Entity (Pack_Name)) = E_Package
         then
            Pack := Entity (Pack_Name);

            if In_Open_Scopes (Pack) then
               null;

            elsif not Redundant_Use (Pack_Name) then
               Set_In_Use (Pack, False);
               Set_Current_Use_Clause (Pack, Empty);

               Id := First_Entity (Pack);
               while Present (Id) loop

                  --  Preserve use-visibility of operators that are primitive
                  --  operators of a type that is use-visible through an active
                  --  use_type clause.

                  if Nkind (Id) = N_Defining_Operator_Symbol
                       and then
                         (Is_Primitive_Operator_In_Use
                           (Id, First_Formal (Id))
                            or else
                          (Present (Next_Formal (First_Formal (Id)))
                             and then
                               Is_Primitive_Operator_In_Use
                                 (Id, Next_Formal (First_Formal (Id)))))
                  then
                     null;

                  else
                     Set_Is_Potentially_Use_Visible (Id, False);
                  end if;

                  if Is_Private_Type (Id)
                    and then Present (Full_View (Id))
                  then
                     Set_Is_Potentially_Use_Visible (Full_View (Id), False);
                  end if;

                  Next_Entity (Id);
               end loop;

               if Present (Renamed_Object (Pack)) then
                  Set_In_Use (Renamed_Object (Pack), False);
                  Set_Current_Use_Clause (Renamed_Object (Pack), Empty);
               end if;

               if Chars (Pack) = Name_System
                 and then Scope (Pack) = Standard_Standard
                 and then Present_System_Aux
               then
                  Id := First_Entity (System_Aux_Id);
                  while Present (Id) loop
                     Set_Is_Potentially_Use_Visible (Id, False);

                     if Is_Private_Type (Id)
                       and then Present (Full_View (Id))
                     then
                        Set_Is_Potentially_Use_Visible (Full_View (Id), False);
                     end if;

                     Next_Entity (Id);
                  end loop;

                  Set_In_Use (System_Aux_Id, False);
               end if;

            else
               Set_Redundant_Use (Pack_Name, False);
            end if;
         end if;

         Next (Pack_Name);
      end loop;

      if Present (Hidden_By_Use_Clause (N)) then
         Elmt := First_Elmt (Hidden_By_Use_Clause (N));
         while Present (Elmt) loop
            declare
               E : constant Entity_Id := Node (Elmt);

            begin
               --  Reset either Use_Visibility or Direct_Visibility, depending
               --  on how the entity was hidden by the use clause.

               if In_Use (Scope (E))
                 and then Used_As_Generic_Actual (Scope (E))
               then
                  Set_Is_Potentially_Use_Visible (Node (Elmt));
               else
                  Set_Is_Immediately_Visible (Node (Elmt));
               end if;

               Next_Elmt (Elmt);
            end;
         end loop;

         Set_Hidden_By_Use_Clause (N, No_Elist);
      end if;
   end End_Use_Package;

   ------------------
   -- End_Use_Type --
   ------------------

   procedure End_Use_Type (N : Node_Id) is
      Elmt    : Elmt_Id;
      Id      : Entity_Id;
      Op_List : Elist_Id;
      Op      : Entity_Id;
      T       : Entity_Id;

      function May_Be_Used_Primitive_Of (T : Entity_Id) return Boolean;
      --  An operator may be primitive in several types, if they are declared
<<<<<<< HEAD
      --  in the same scope as the operator. To determine the use-visiblity of
=======
      --  in the same scope as the operator. To determine the use-visibility of
>>>>>>> 03d20231
      --  the operator in such cases we must examine all types in the profile.

      ------------------------------
      -- May_Be_Used_Primitive_Of --
      ------------------------------

      function May_Be_Used_Primitive_Of (T : Entity_Id) return Boolean is
      begin
         return Scope (Op) = Scope (T)
           and then (In_Use (T) or else Is_Potentially_Use_Visible (T));
      end May_Be_Used_Primitive_Of;

   --  Start of processing for End_Use_Type

   begin
      Id := First (Subtype_Marks (N));
      while Present (Id) loop

         --  A call to Rtsfind may occur while analyzing a use_type clause,
         --  in which case the type marks are not resolved yet, and there is
         --  nothing to remove.

         if not Is_Entity_Name (Id) or else No (Entity (Id)) then
            goto Continue;
         end if;

         T := Entity (Id);

         if T = Any_Type or else From_With_Type (T) then
            null;

         --  Note that the use_type clause may mention a subtype of the type
         --  whose primitive operations have been made visible. Here as
         --  elsewhere, it is the base type that matters for visibility.

         elsif In_Open_Scopes (Scope (Base_Type (T))) then
            null;

         elsif not Redundant_Use (Id) then
            Set_In_Use (T, False);
            Set_In_Use (Base_Type (T), False);
            Set_Current_Use_Clause (T, Empty);
            Set_Current_Use_Clause (Base_Type (T), Empty);
            Op_List := Collect_Primitive_Operations (T);

            Elmt := First_Elmt (Op_List);
            while Present (Elmt) loop
               Op := Node (Elmt);

               if Nkind (Op) = N_Defining_Operator_Symbol then
                  declare
                     T_First : constant Entity_Id :=
                                 Base_Type (Etype (First_Formal (Op)));
                     T_Res   : constant Entity_Id := Base_Type (Etype (Op));
                     T_Next  : Entity_Id;

                  begin
                     if Present (Next_Formal (First_Formal (Op))) then
                        T_Next :=
                          Base_Type (Etype (Next_Formal (First_Formal (Op))));
                     else
                        T_Next := T_First;
                     end if;

                     if not May_Be_Used_Primitive_Of (T_First)
                       and then not May_Be_Used_Primitive_Of (T_Next)
                       and then not May_Be_Used_Primitive_Of (T_Res)
                     then
                        Set_Is_Potentially_Use_Visible (Op, False);
                     end if;
                  end;
               end if;

               Next_Elmt (Elmt);
            end loop;
         end if;

         <<Continue>>
         Next (Id);
      end loop;
   end End_Use_Type;

   ----------------------
   -- Find_Direct_Name --
   ----------------------

   procedure Find_Direct_Name (N : Node_Id) is
      E    : Entity_Id;
      E2   : Entity_Id;
      Msg  : Boolean;

      Inst : Entity_Id := Empty;
      --  Enclosing instance, if any

      Homonyms : Entity_Id;
      --  Saves start of homonym chain

      Nvis_Entity : Boolean;
      --  Set True to indicate that there is at least one entity on the homonym
      --  chain which, while not visible, is visible enough from the user point
      --  of view to warrant an error message of "not visible" rather than
      --  undefined.

      Nvis_Is_Private_Subprg : Boolean := False;
      --  Ada 2005 (AI-262): Set True to indicate that a form of Beaujolais
      --  effect concerning library subprograms has been detected. Used to
      --  generate the precise error message.

      function From_Actual_Package (E : Entity_Id) return Boolean;
      --  Returns true if the entity is declared in a package that is
      --  an actual for a formal package of the current instance. Such an
      --  entity requires special handling because it may be use-visible
      --  but hides directly visible entities defined outside the instance.

      function Is_Actual_Parameter return Boolean;
      --  This function checks if the node N is an identifier that is an actual
      --  parameter of a procedure call. If so it returns True, otherwise it
      --  return False. The reason for this check is that at this stage we do
      --  not know what procedure is being called if the procedure might be
      --  overloaded, so it is premature to go setting referenced flags or
      --  making calls to Generate_Reference. We will wait till Resolve_Actuals
      --  for that processing

      function Known_But_Invisible (E : Entity_Id) return Boolean;
      --  This function determines whether the entity E (which is not
      --  visible) can reasonably be considered to be known to the writer
      --  of the reference. This is a heuristic test, used only for the
      --  purposes of figuring out whether we prefer to complain that an
      --  entity is undefined or invisible (and identify the declaration
      --  of the invisible entity in the latter case). The point here is
      --  that we don't want to complain that something is invisible and
      --  then point to something entirely mysterious to the writer.

      procedure Nvis_Messages;
      --  Called if there are no visible entries for N, but there is at least
      --  one non-directly visible, or hidden declaration. This procedure
      --  outputs an appropriate set of error messages.

      procedure Undefined (Nvis : Boolean);
      --  This function is called if the current node has no corresponding
      --  visible entity or entities. The value set in Msg indicates whether
      --  an error message was generated (multiple error messages for the
      --  same variable are generally suppressed, see body for details).
      --  Msg is True if an error message was generated, False if not. This
      --  value is used by the caller to determine whether or not to output
      --  additional messages where appropriate. The parameter is set False
      --  to get the message "X is undefined", and True to get the message
      --  "X is not visible".

      -------------------------
      -- From_Actual_Package --
      -------------------------

      function From_Actual_Package (E : Entity_Id) return Boolean is
         Scop : constant Entity_Id := Scope (E);
         Act  : Entity_Id;

      begin
         if not In_Instance then
            return False;
         else
            Inst := Current_Scope;
            while Present (Inst)
              and then Ekind (Inst) /= E_Package
              and then not Is_Generic_Instance (Inst)
            loop
               Inst := Scope (Inst);
            end loop;

            if No (Inst) then
               return False;
            end if;

            Act := First_Entity (Inst);
            while Present (Act) loop
               if Ekind (Act) = E_Package then

                  --  Check for end of actuals list

                  if Renamed_Object (Act) = Inst then
                     return False;

                  elsif Present (Associated_Formal_Package (Act))
                    and then Renamed_Object (Act) = Scop
                  then
                     --  Entity comes from (instance of) formal package

                     return True;

                  else
                     Next_Entity (Act);
                  end if;

               else
                  Next_Entity (Act);
               end if;
            end loop;

            return False;
         end if;
      end From_Actual_Package;

      -------------------------
      -- Is_Actual_Parameter --
      -------------------------

      function Is_Actual_Parameter return Boolean is
      begin
         return
           Nkind (N) = N_Identifier
             and then
               (Nkind (Parent (N)) = N_Procedure_Call_Statement
                  or else
                    (Nkind (Parent (N)) = N_Parameter_Association
                       and then N = Explicit_Actual_Parameter (Parent (N))
                       and then Nkind (Parent (Parent (N))) =
                                          N_Procedure_Call_Statement));
      end Is_Actual_Parameter;

      -------------------------
      -- Known_But_Invisible --
      -------------------------

      function Known_But_Invisible (E : Entity_Id) return Boolean is
         Fname : File_Name_Type;

      begin
         --  Entities in Standard are always considered to be known

         if Sloc (E) <= Standard_Location then
            return True;

         --  An entity that does not come from source is always considered
         --  to be unknown, since it is an artifact of code expansion.

         elsif not Comes_From_Source (E) then
            return False;

         --  In gnat internal mode, we consider all entities known

         elsif GNAT_Mode then
            return True;
         end if;

         --  Here we have an entity that is not from package Standard, and
         --  which comes from Source. See if it comes from an internal file.

         Fname := Unit_File_Name (Get_Source_Unit (E));

         --  Case of from internal file

         if Is_Internal_File_Name (Fname) then

            --  Private part entities in internal files are never considered
            --  to be known to the writer of normal application code.

            if Is_Hidden (E) then
               return False;
            end if;

            --  Entities from System packages other than System and
            --  System.Storage_Elements are not considered to be known.
            --  System.Auxxxx files are also considered known to the user.

            --  Should refine this at some point to generally distinguish
            --  between known and unknown internal files ???

            Get_Name_String (Fname);

            return
              Name_Len < 2
                or else
              Name_Buffer (1 .. 2) /= "s-"
                or else
              Name_Buffer (3 .. 8) = "stoele"
                or else
              Name_Buffer (3 .. 5) = "aux";

         --  If not an internal file, then entity is definitely known,
         --  even if it is in a private part (the message generated will
         --  note that it is in a private part)

         else
            return True;
         end if;
      end Known_But_Invisible;

      -------------------
      -- Nvis_Messages --
      -------------------

      procedure Nvis_Messages is
         Comp_Unit : Node_Id;
         Ent       : Entity_Id;
         Found     : Boolean := False;
         Hidden    : Boolean := False;
         Item      : Node_Id;

      begin
         --  Ada 2005 (AI-262): Generate a precise error concerning the
         --  Beaujolais effect that was previously detected

         if Nvis_Is_Private_Subprg then

            pragma Assert (Nkind (E2) = N_Defining_Identifier
                            and then Ekind (E2) = E_Function
                            and then Scope (E2) = Standard_Standard
                            and then Has_Private_With (E2));

            --  Find the sloc corresponding to the private with'ed unit

            Comp_Unit := Cunit (Current_Sem_Unit);
            Error_Msg_Sloc := No_Location;

            Item := First (Context_Items (Comp_Unit));
            while Present (Item) loop
               if Nkind (Item) = N_With_Clause
                 and then Private_Present (Item)
                 and then Entity (Name (Item)) = E2
               then
                  Error_Msg_Sloc := Sloc (Item);
                  exit;
               end if;

               Next (Item);
            end loop;

            pragma Assert (Error_Msg_Sloc /= No_Location);

            Error_Msg_N ("(Ada 2005): hidden by private with clause #", N);
            return;
         end if;

         Undefined (Nvis => True);

         if Msg then

            --  First loop does hidden declarations

            Ent := Homonyms;
            while Present (Ent) loop
               if Is_Potentially_Use_Visible (Ent) then
                  if not Hidden then
                     Error_Msg_N -- CODEFIX
                       ("multiple use clauses cause hiding!", N);
                     Hidden := True;
                  end if;

                  Error_Msg_Sloc := Sloc (Ent);
                  Error_Msg_N -- CODEFIX
                    ("hidden declaration#!", N);
               end if;

               Ent := Homonym (Ent);
            end loop;

            --  If we found hidden declarations, then that's enough, don't
            --  bother looking for non-visible declarations as well.

            if Hidden then
               return;
            end if;

            --  Second loop does non-directly visible declarations

            Ent := Homonyms;
            while Present (Ent) loop
               if not Is_Potentially_Use_Visible (Ent) then

                  --  Do not bother the user with unknown entities

                  if not Known_But_Invisible (Ent) then
                     goto Continue;
                  end if;

                  Error_Msg_Sloc := Sloc (Ent);

                  --  Output message noting that there is a non-visible
                  --  declaration, distinguishing the private part case.

                  if Is_Hidden (Ent) then
                     Error_Msg_N ("non-visible (private) declaration#!", N);

                  --  If the entity is declared in a generic package, it
                  --  cannot be visible, so there is no point in adding it
                  --  to the list of candidates if another homograph from a
                  --  non-generic package has been seen.

                  elsif Ekind (Scope (Ent)) = E_Generic_Package
                    and then Found
                  then
                     null;

                  else
                     Error_Msg_N -- CODEFIX
                       ("non-visible declaration#!", N);

                     if Ekind (Scope (Ent)) /= E_Generic_Package then
                        Found := True;
                     end if;

                     if Is_Compilation_Unit (Ent)
                       and then
                         Nkind (Parent (Parent (N))) = N_Use_Package_Clause
                     then
                        Error_Msg_Qual_Level := 99;
                        Error_Msg_NE -- CODEFIX
                          ("\\missing `WITH &;`", N, Ent);
                        Error_Msg_Qual_Level := 0;
                     end if;

                     if Ekind (Ent) = E_Discriminant
                       and then Present (Corresponding_Discriminant (Ent))
                       and then Scope (Corresponding_Discriminant (Ent)) =
                                                        Etype (Scope (Ent))
                     then
                        Error_Msg_N
                          ("inherited discriminant not allowed here" &
                            " (RM 3.8 (12), 3.8.1 (6))!", N);
                     end if;
                  end if;

                  --  Set entity and its containing package as referenced. We
                  --  can't be sure of this, but this seems a better choice
                  --  to avoid unused entity messages.

                  if Comes_From_Source (Ent) then
                     Set_Referenced (Ent);
                     Set_Referenced (Cunit_Entity (Get_Source_Unit (Ent)));
                  end if;
               end if;

               <<Continue>>
               Ent := Homonym (Ent);
            end loop;
         end if;
      end Nvis_Messages;

      ---------------
      -- Undefined --
      ---------------

      procedure Undefined (Nvis : Boolean) is
         Emsg : Error_Msg_Id;

      begin
         --  We should never find an undefined internal name. If we do, then
         --  see if we have previous errors. If so, ignore on the grounds that
         --  it is probably a cascaded message (e.g. a block label from a badly
         --  formed block). If no previous errors, then we have a real internal
         --  error of some kind so raise an exception.

         if Is_Internal_Name (Chars (N)) then
            if Total_Errors_Detected /= 0 then
               return;
            else
               raise Program_Error;
            end if;
         end if;

         --  A very specialized error check, if the undefined variable is
         --  a case tag, and the case type is an enumeration type, check
         --  for a possible misspelling, and if so, modify the identifier

         --  Named aggregate should also be handled similarly ???

         if Nkind (N) = N_Identifier
           and then Nkind (Parent (N)) = N_Case_Statement_Alternative
         then
            declare
               Case_Stm : constant Node_Id   := Parent (Parent (N));
               Case_Typ : constant Entity_Id := Etype (Expression (Case_Stm));

               Lit : Node_Id;

            begin
               if Is_Enumeration_Type (Case_Typ)
                 and then not Is_Standard_Character_Type (Case_Typ)
               then
                  Lit := First_Literal (Case_Typ);
                  Get_Name_String (Chars (Lit));

                  if Chars (Lit) /= Chars (N)
                    and then Is_Bad_Spelling_Of (Chars (N), Chars (Lit)) then
                     Error_Msg_Node_2 := Lit;
                     Error_Msg_N -- CODEFIX
                       ("& is undefined, assume misspelling of &", N);
                     Rewrite (N, New_Occurrence_Of (Lit, Sloc (N)));
                     return;
                  end if;

                  Lit := Next_Literal (Lit);
               end if;
            end;
         end if;

         --  Normal processing

         Set_Entity (N, Any_Id);
         Set_Etype  (N, Any_Type);

         --  We use the table Urefs to keep track of entities for which we
         --  have issued errors for undefined references. Multiple errors
         --  for a single name are normally suppressed, however we modify
         --  the error message to alert the programmer to this effect.

         for J in Urefs.First .. Urefs.Last loop
            if Chars (N) = Chars (Urefs.Table (J).Node) then
               if Urefs.Table (J).Err /= No_Error_Msg
                 and then Sloc (N) /= Urefs.Table (J).Loc
               then
                  Error_Msg_Node_1 := Urefs.Table (J).Node;

                  if Urefs.Table (J).Nvis then
                     Change_Error_Text (Urefs.Table (J).Err,
                       "& is not visible (more references follow)");
                  else
                     Change_Error_Text (Urefs.Table (J).Err,
                       "& is undefined (more references follow)");
                  end if;

                  Urefs.Table (J).Err := No_Error_Msg;
               end if;

               --  Although we will set Msg False, and thus suppress the
               --  message, we also set Error_Posted True, to avoid any
               --  cascaded messages resulting from the undefined reference.

               Msg := False;
               Set_Error_Posted (N, True);
               return;
            end if;
         end loop;

         --  If entry not found, this is first undefined occurrence

         if Nvis then
            Error_Msg_N ("& is not visible!", N);
            Emsg := Get_Msg_Id;

         else
            Error_Msg_N ("& is undefined!", N);
            Emsg := Get_Msg_Id;

            --  A very bizarre special check, if the undefined identifier
            --  is put or put_line, then add a special error message (since
            --  this is a very common error for beginners to make).

            if Chars (N) = Name_Put or else Chars (N) = Name_Put_Line then
               Error_Msg_N -- CODEFIX
                 ("\\possible missing `WITH Ada.Text_'I'O; " &
                  "USE Ada.Text_'I'O`!", N);

            --  Another special check if N is the prefix of a selected
            --  component which is a known unit, add message complaining
            --  about missing with for this unit.

            elsif Nkind (Parent (N)) = N_Selected_Component
              and then N = Prefix (Parent (N))
              and then Is_Known_Unit (Parent (N))
            then
               Error_Msg_Node_2 := Selector_Name (Parent (N));
               Error_Msg_N -- CODEFIX
                 ("\\missing `WITH &.&;`", Prefix (Parent (N)));
            end if;

            --  Now check for possible misspellings

            declare
               E      : Entity_Id;
               Ematch : Entity_Id := Empty;

               Last_Name_Id : constant Name_Id :=
                                Name_Id (Nat (First_Name_Id) +
                                           Name_Entries_Count - 1);

            begin
               for Nam in First_Name_Id .. Last_Name_Id loop
                  E := Get_Name_Entity_Id (Nam);

                  if Present (E)
                     and then (Is_Immediately_Visible (E)
                                 or else
                               Is_Potentially_Use_Visible (E))
                  then
                     if Is_Bad_Spelling_Of (Chars (N), Nam) then
                        Ematch := E;
                        exit;
                     end if;
                  end if;
               end loop;

               if Present (Ematch) then
                  Error_Msg_NE -- CODEFIX
                    ("\possible misspelling of&", N, Ematch);
               end if;
            end;
         end if;

         --  Make entry in undefined references table unless the full errors
         --  switch is set, in which case by refraining from generating the
         --  table entry, we guarantee that we get an error message for every
         --  undefined reference.

         if not All_Errors_Mode then
            Urefs.Append (
              (Node => N,
               Err  => Emsg,
               Nvis => Nvis,
               Loc  => Sloc (N)));
         end if;

         Msg := True;
      end Undefined;

   --  Start of processing for Find_Direct_Name

   begin
      --  If the entity pointer is already set, this is an internal node, or
      --  a node that is analyzed more than once, after a tree modification.
      --  In such a case there is no resolution to perform, just set the type.

      if Present (Entity (N)) then
         if Is_Type (Entity (N)) then
            Set_Etype (N, Entity (N));

         else
            declare
               Entyp : constant Entity_Id := Etype (Entity (N));

            begin
               --  One special case here. If the Etype field is already set,
               --  and references the packed array type corresponding to the
               --  etype of the referenced entity, then leave it alone. This
               --  happens for trees generated from Exp_Pakd, where expressions
               --  can be deliberately "mis-typed" to the packed array type.

               if Is_Array_Type (Entyp)
                 and then Is_Packed (Entyp)
                 and then Present (Etype (N))
                 and then Etype (N) = Packed_Array_Type (Entyp)
               then
                  null;

               --  If not that special case, then just reset the Etype

               else
                  Set_Etype (N, Etype (Entity (N)));
               end if;
            end;
         end if;

         return;
      end if;

      --  Here if Entity pointer was not set, we need full visibility analysis
      --  First we generate debugging output if the debug E flag is set.

      if Debug_Flag_E then
         Write_Str ("Looking for ");
         Write_Name (Chars (N));
         Write_Eol;
      end if;

      Homonyms := Current_Entity (N);
      Nvis_Entity := False;

      E := Homonyms;
      while Present (E) loop

         --  If entity is immediately visible or potentially use visible, then
         --  process the entity and we are done.

         if Is_Immediately_Visible (E) then
            goto Immediately_Visible_Entity;

         elsif Is_Potentially_Use_Visible (E) then
            goto Potentially_Use_Visible_Entity;

         --  Note if a known but invisible entity encountered

         elsif Known_But_Invisible (E) then
            Nvis_Entity := True;
         end if;

         --  Move to next entity in chain and continue search

         E := Homonym (E);
      end loop;

      --  If no entries on homonym chain that were potentially visible,
      --  and no entities reasonably considered as non-visible, then
      --  we have a plain undefined reference, with no additional
      --  explanation required!

      if not Nvis_Entity then
         Undefined (Nvis => False);

      --  Otherwise there is at least one entry on the homonym chain that
      --  is reasonably considered as being known and non-visible.

      else
         Nvis_Messages;
      end if;

      return;

      --  Processing for a potentially use visible entry found. We must search
      --  the rest of the homonym chain for two reasons. First, if there is a
      --  directly visible entry, then none of the potentially use-visible
      --  entities are directly visible (RM 8.4(10)). Second, we need to check
      --  for the case of multiple potentially use-visible entries hiding one
      --  another and as a result being non-directly visible (RM 8.4(11)).

      <<Potentially_Use_Visible_Entity>> declare
         Only_One_Visible : Boolean := True;
         All_Overloadable : Boolean := Is_Overloadable (E);

      begin
         E2 := Homonym (E);
         while Present (E2) loop
            if Is_Immediately_Visible (E2) then

               --  If the use-visible entity comes from the actual for a
               --  formal package, it hides a directly visible entity from
               --  outside the instance.

               if From_Actual_Package (E)
                 and then Scope_Depth (E2) < Scope_Depth (Inst)
               then
                  goto Found;
               else
                  E := E2;
                  goto Immediately_Visible_Entity;
               end if;

            elsif Is_Potentially_Use_Visible (E2) then
               Only_One_Visible := False;
               All_Overloadable := All_Overloadable and Is_Overloadable (E2);

            --  Ada 2005 (AI-262): Protect against a form of Beaujolais effect
            --  that can occur in private_with clauses. Example:

            --    with A;
            --    private with B;              package A is
            --    package C is                   function B return Integer;
            --      use A;                     end A;
            --      V1 : Integer := B;
            --    private                      function B return Integer;
            --      V2 : Integer := B;
            --    end C;

            --  V1 resolves to A.B, but V2 resolves to library unit B

            elsif Ekind (E2) = E_Function
              and then Scope (E2) = Standard_Standard
              and then Has_Private_With (E2)
            then
               Only_One_Visible       := False;
               All_Overloadable       := False;
               Nvis_Is_Private_Subprg := True;
               exit;
            end if;

            E2 := Homonym (E2);
         end loop;

         --  On falling through this loop, we have checked that there are no
         --  immediately visible entities. Only_One_Visible is set if exactly
         --  one potentially use visible entity exists. All_Overloadable is
         --  set if all the potentially use visible entities are overloadable.
         --  The condition for legality is that either there is one potentially
         --  use visible entity, or if there is more than one, then all of them
         --  are overloadable.

         if Only_One_Visible or All_Overloadable then
            goto Found;

         --  If there is more than one potentially use-visible entity and at
         --  least one of them non-overloadable, we have an error (RM 8.4(11).
         --  Note that E points to the first such entity on the homonym list.
         --  Special case: if one of the entities is declared in an actual
         --  package, it was visible in the generic, and takes precedence over
         --  other entities that are potentially use-visible. Same if it is
         --  declared in a local instantiation of the current instance.

         else
            if In_Instance then

               --  Find current instance

               Inst := Current_Scope;
               while Present (Inst)
                 and then Inst /= Standard_Standard
               loop
                  if Is_Generic_Instance (Inst) then
                     exit;
                  end if;

                  Inst := Scope (Inst);
               end loop;

               E2 := E;
               while Present (E2) loop
                  if From_Actual_Package (E2)
                    or else
                      (Is_Generic_Instance (Scope (E2))
                        and then Scope_Depth (Scope (E2)) > Scope_Depth (Inst))
                  then
                     E := E2;
                     goto Found;
                  end if;

                  E2 := Homonym (E2);
               end loop;

               Nvis_Messages;
               return;

            elsif
              Is_Predefined_File_Name (Unit_File_Name (Current_Sem_Unit))
            then
               --  A use-clause in the body of a system file creates conflict
               --  with some entity in a user scope, while rtsfind is active.
               --  Keep only the entity coming from another predefined unit.

               E2 := E;
               while Present (E2) loop
                  if Is_Predefined_File_Name
                    (Unit_File_Name (Get_Source_Unit (Sloc (E2))))
                  then
                     E := E2;
                     goto Found;
                  end if;

                  E2 := Homonym (E2);
               end loop;

               --  Entity must exist because predefined unit is correct

               raise Program_Error;

            else
               Nvis_Messages;
               return;
            end if;
         end if;
      end;

      --  Come here with E set to the first immediately visible entity on
      --  the homonym chain. This is the one we want unless there is another
      --  immediately visible entity further on in the chain for an inner
      --  scope (RM 8.3(8)).

      <<Immediately_Visible_Entity>> declare
         Level : Int;
         Scop  : Entity_Id;

      begin
         --  Find scope level of initial entity. When compiling through
         --  Rtsfind, the previous context is not completely invisible, and
         --  an outer entity may appear on the chain, whose scope is below
         --  the entry for Standard that delimits the current scope stack.
         --  Indicate that the level for this spurious entry is outside of
         --  the current scope stack.

         Level := Scope_Stack.Last;
         loop
            Scop := Scope_Stack.Table (Level).Entity;
            exit when Scop = Scope (E);
            Level := Level - 1;
            exit when Scop = Standard_Standard;
         end loop;

         --  Now search remainder of homonym chain for more inner entry
         --  If the entity is Standard itself, it has no scope, and we
         --  compare it with the stack entry directly.

         E2 := Homonym (E);
         while Present (E2) loop
            if Is_Immediately_Visible (E2) then

               --  If a generic package contains a local declaration that
               --  has the same name as the generic, there may be a visibility
               --  conflict in an instance, where the local declaration must
               --  also hide the name of the corresponding package renaming.
               --  We check explicitly for a package declared by a renaming,
               --  whose renamed entity is an instance that is on the scope
               --  stack, and that contains a homonym in the same scope. Once
               --  we have found it, we know that the package renaming is not
               --  immediately visible, and that the identifier denotes the
               --  other entity (and its homonyms if overloaded).

               if Scope (E) = Scope (E2)
                 and then Ekind (E) = E_Package
                 and then Present (Renamed_Object (E))
                 and then Is_Generic_Instance (Renamed_Object (E))
                 and then In_Open_Scopes (Renamed_Object (E))
                 and then Comes_From_Source (N)
               then
                  Set_Is_Immediately_Visible (E, False);
                  E := E2;

               else
                  for J in Level + 1 .. Scope_Stack.Last loop
                     if Scope_Stack.Table (J).Entity = Scope (E2)
                       or else Scope_Stack.Table (J).Entity = E2
                     then
                        Level := J;
                        E := E2;
                        exit;
                     end if;
                  end loop;
               end if;
            end if;

            E2 := Homonym (E2);
         end loop;

         --  At the end of that loop, E is the innermost immediately
         --  visible entity, so we are all set.
      end;

      --  Come here with entity found, and stored in E

      <<Found>> begin

         --  Check violation of No_Wide_Characters restriction

         Check_Wide_Character_Restriction (E, N);

         --  When distribution features are available (Get_PCS_Name /=
         --  Name_No_DSA), a remote access-to-subprogram type is converted
         --  into a record type holding whatever information is needed to
         --  perform a remote call on an RCI subprogram. In that case we
         --  rewrite any occurrence of the RAS type into the equivalent record
         --  type here. 'Access attribute references and RAS dereferences are
         --  then implemented using specific TSSs. However when distribution is
         --  not available (case of Get_PCS_Name = Name_No_DSA), we bypass the
         --  generation of these TSSs, and we must keep the RAS type in its
         --  original access-to-subprogram form (since all calls through a
         --  value of such type will be local anyway in the absence of a PCS).

         if Comes_From_Source (N)
           and then Is_Remote_Access_To_Subprogram_Type (E)
           and then Expander_Active
           and then Get_PCS_Name /= Name_No_DSA
         then
            Rewrite (N,
              New_Occurrence_Of (Equivalent_Type (E), Sloc (N)));
            return;
         end if;

         --  Set the entity. Note that the reason we call Set_Entity for the
         --  overloadable case, as opposed to Set_Entity_With_Style_Check is
         --  that in the overloaded case, the initial call can set the wrong
         --  homonym. The call that sets the right homonym is in Sem_Res and
         --  that call does use Set_Entity_With_Style_Check, so we don't miss
         --  a style check.

         if Is_Overloadable (E) then
            Set_Entity (N, E);
         else
            Set_Entity_With_Style_Check (N, E);
         end if;

         if Is_Type (E) then
            Set_Etype (N, E);
         else
            Set_Etype (N, Get_Full_View (Etype (E)));
         end if;

         if Debug_Flag_E then
            Write_Str (" found  ");
            Write_Entity_Info (E, "      ");
         end if;

         --  If the Ekind of the entity is Void, it means that all homonyms
         --  are hidden from all visibility (RM 8.3(5,14-20)). However, this
         --  test is skipped if the current scope is a record and the name is
         --  a pragma argument expression (case of Atomic and Volatile pragmas
         --  and possibly other similar pragmas added later, which are allowed
         --  to reference components in the current record).

         if Ekind (E) = E_Void
           and then
             (not Is_Record_Type (Current_Scope)
               or else Nkind (Parent (N)) /= N_Pragma_Argument_Association)
         then
            Premature_Usage (N);

         --  If the entity is overloadable, collect all interpretations of the
         --  name for subsequent overload resolution. We optimize a bit here to
         --  do this only if we have an overloadable entity that is not on its
         --  own on the homonym chain.

         elsif Is_Overloadable (E)
           and then (Present (Homonym (E)) or else Current_Entity (N) /= E)
         then
            Collect_Interps (N);

            --  If no homonyms were visible, the entity is unambiguous

            if not Is_Overloaded (N) then
               if not Is_Actual_Parameter then
                  Generate_Reference (E, N);
               end if;
            end if;

         --  Case of non-overloadable entity, set the entity providing that
         --  we do not have the case of a discriminant reference within a
         --  default expression. Such references are replaced with the
         --  corresponding discriminal, which is the formal corresponding to
         --  to the discriminant in the initialization procedure.

         else
            --  Entity is unambiguous, indicate that it is referenced here

            --  For a renaming of an object, always generate simple reference,
            --  we don't try to keep track of assignments in this case.

            if Is_Object (E) and then Present (Renamed_Object (E)) then
               Generate_Reference (E, N);

               --  If the renamed entity is a private protected component,
               --  reference the original component as well. This needs to be
               --  done because the private renamings are installed before any
               --  analysis has occurred. Reference to a private component will
               --  resolve to the renaming and the original component will be
               --  left unreferenced, hence the following.

               if Is_Prival (E) then
                  Generate_Reference (Prival_Link (E), N);
               end if;

            --  One odd case is that we do not want to set the Referenced flag
            --  if the entity is a label, and the identifier is the label in
            --  the source, since this is not a reference from the point of
            --  view of the user.

            elsif Nkind (Parent (N)) = N_Label then
               declare
                  R : constant Boolean := Referenced (E);

               begin
                  --  Generate reference unless this is an actual parameter
                  --  (see comment below)

                  if Is_Actual_Parameter then
                     Generate_Reference (E, N);
                     Set_Referenced (E, R);
                  end if;
               end;

            --  Normal case, not a label: generate reference

            --  ??? It is too early to generate a reference here even if
            --    the entity is unambiguous, because the tree is not
            --    sufficiently typed at this point for Generate_Reference to
            --    determine whether this reference modifies the denoted object
            --    (because implicit dereferences cannot be identified prior to
            --    full type resolution).
            --
            --    The Is_Actual_Parameter routine takes care of one of these
            --    cases but there are others probably ???

            else
               if not Is_Actual_Parameter then
                  Generate_Reference (E, N);
               end if;

               Check_Nested_Access (E);
            end if;

            Set_Entity_Or_Discriminal (N, E);
         end if;
      end;
   end Find_Direct_Name;

   ------------------------
   -- Find_Expanded_Name --
   ------------------------

   --  This routine searches the homonym chain of the entity until it finds
   --  an entity declared in the scope denoted by the prefix. If the entity
   --  is private, it may nevertheless be immediately visible, if we are in
   --  the scope of its declaration.

   procedure Find_Expanded_Name (N : Node_Id) is
      Selector  : constant Node_Id := Selector_Name (N);
      Candidate : Entity_Id        := Empty;
      P_Name    : Entity_Id;
      O_Name    : Entity_Id;
      Id        : Entity_Id;

   begin
      P_Name := Entity (Prefix (N));
      O_Name := P_Name;

      --  If the prefix is a renamed package, look for the entity in the
      --  original package.

      if Ekind (P_Name) = E_Package
        and then Present (Renamed_Object (P_Name))
      then
         P_Name := Renamed_Object (P_Name);

         --  Rewrite node with entity field pointing to renamed object

         Rewrite (Prefix (N), New_Copy (Prefix (N)));
         Set_Entity (Prefix (N), P_Name);

      --  If the prefix is an object of a concurrent type, look for
      --  the entity in the associated task or protected type.

      elsif Is_Concurrent_Type (Etype (P_Name)) then
         P_Name := Etype (P_Name);
      end if;

      Id := Current_Entity (Selector);

      declare
         Is_New_Candidate : Boolean;

      begin
         while Present (Id) loop
            if Scope (Id) = P_Name then
               Candidate        := Id;
               Is_New_Candidate := True;

            --  Ada 2005 (AI-217): Handle shadow entities associated with types
            --  declared in limited-withed nested packages. We don't need to
            --  handle E_Incomplete_Subtype entities because the entities in
            --  the limited view are always E_Incomplete_Type entities (see
            --  Build_Limited_Views). Regarding the expression used to evaluate
            --  the scope, it is important to note that the limited view also
            --  has shadow entities associated nested packages. For this reason
            --  the correct scope of the entity is the scope of the real entity
            --  The non-limited view may itself be incomplete, in which case
            --  get the full view if available.

            elsif From_With_Type (Id)
              and then Is_Type (Id)
              and then Ekind (Id) = E_Incomplete_Type
              and then Present (Non_Limited_View (Id))
              and then Scope (Non_Limited_View (Id)) = P_Name
            then
               Candidate        := Get_Full_View (Non_Limited_View (Id));
               Is_New_Candidate := True;

            else
               Is_New_Candidate := False;
            end if;

            if Is_New_Candidate then
               if Is_Child_Unit (Id) then
                  exit when Is_Visible_Child_Unit (Id)
                    or else Is_Immediately_Visible (Id);

               else
                  exit when not Is_Hidden (Id)
                    or else Is_Immediately_Visible (Id);
               end if;
            end if;

            Id := Homonym (Id);
         end loop;
      end;

      if No (Id)
        and then (Ekind (P_Name) = E_Procedure
                    or else
                  Ekind (P_Name) = E_Function)
        and then Is_Generic_Instance (P_Name)
      then
         --  Expanded name denotes entity in (instance of) generic subprogram.
         --  The entity may be in the subprogram instance, or may denote one of
         --  the formals, which is declared in the enclosing wrapper package.

         P_Name := Scope (P_Name);

         Id := Current_Entity (Selector);
         while Present (Id) loop
            exit when Scope (Id) = P_Name;
            Id := Homonym (Id);
         end loop;
      end if;

      if No (Id) or else Chars (Id) /= Chars (Selector) then
         Set_Etype (N, Any_Type);

         --  If we are looking for an entity defined in System, try to find it
         --  in the child package that may have been provided as an extension
         --  to System. The Extend_System pragma will have supplied the name of
         --  the extension, which may have to be loaded.

         if Chars (P_Name) = Name_System
           and then Scope (P_Name) = Standard_Standard
           and then Present (System_Extend_Unit)
           and then Present_System_Aux (N)
         then
            Set_Entity (Prefix (N), System_Aux_Id);
            Find_Expanded_Name (N);
            return;

         elsif Nkind (Selector) = N_Operator_Symbol
           and then Has_Implicit_Operator (N)
         then
            --  There is an implicit instance of the predefined operator in
            --  the given scope. The operator entity is defined in Standard.
            --  Has_Implicit_Operator makes the node into an Expanded_Name.

            return;

         elsif Nkind (Selector) = N_Character_Literal
           and then Has_Implicit_Character_Literal (N)
         then
            --  If there is no literal defined in the scope denoted by the
            --  prefix, the literal may belong to (a type derived from)
            --  Standard_Character, for which we have no explicit literals.

            return;

         else
            --  If the prefix is a single concurrent object, use its name in
            --  the error message, rather than that of the anonymous type.

            if Is_Concurrent_Type (P_Name)
              and then Is_Internal_Name (Chars (P_Name))
            then
               Error_Msg_Node_2 := Entity (Prefix (N));
            else
               Error_Msg_Node_2 := P_Name;
            end if;

            if P_Name = System_Aux_Id then
               P_Name := Scope (P_Name);
               Set_Entity (Prefix (N), P_Name);
            end if;

            if Present (Candidate) then

               --  If we know that the unit is a child unit we can give a more
               --  accurate error message.

               if Is_Child_Unit (Candidate) then

                  --  If the candidate is a private child unit and we are in
                  --  the visible part of a public unit, specialize the error
                  --  message. There might be a private with_clause for it,
                  --  but it is not currently active.

                  if Is_Private_Descendant (Candidate)
                    and then Ekind (Current_Scope) = E_Package
                    and then not In_Private_Part (Current_Scope)
                    and then not Is_Private_Descendant (Current_Scope)
                  then
                     Error_Msg_N ("private child unit& is not visible here",
                                  Selector);

                  --  Normal case where we have a missing with for a child unit

                  else
                     Error_Msg_Qual_Level := 99;
                     Error_Msg_NE -- CODEFIX
                       ("missing `WITH &;`", Selector, Candidate);
                     Error_Msg_Qual_Level := 0;
                  end if;

                  --  Here we don't know that this is a child unit

               else
                  Error_Msg_NE ("& is not a visible entity of&", N, Selector);
               end if;

            else
               --  Within the instantiation of a child unit, the prefix may
               --  denote the parent instance, but the selector has the name
               --  of the original child. Find whether we are within the
               --  corresponding instance, and get the proper entity, which
               --  can only be an enclosing scope.

               if O_Name /= P_Name
                 and then In_Open_Scopes (P_Name)
                 and then Is_Generic_Instance (P_Name)
               then
                  declare
                     S : Entity_Id := Current_Scope;
                     P : Entity_Id;

                  begin
                     for J in reverse 0 .. Scope_Stack.Last loop
                        S := Scope_Stack.Table (J).Entity;

                        exit when S = Standard_Standard;

                        if Ekind_In (S, E_Function,
                                        E_Package,
                                        E_Procedure)
                        then
                           P := Generic_Parent (Specification
                                  (Unit_Declaration_Node (S)));

                           if Present (P)
                             and then Chars (Scope (P)) = Chars (O_Name)
                             and then Chars (P) = Chars (Selector)
                           then
                              Id := S;
                              goto Found;
                           end if;
                        end if;

                     end loop;
                  end;
               end if;

               --  If this is a selection from Ada, System or Interfaces, then
               --  we assume a missing with for the corresponding package.

               if Is_Known_Unit (N) then
                  if not Error_Posted (N) then
                     Error_Msg_Node_2 := Selector;
                     Error_Msg_N -- CODEFIX
                       ("missing `WITH &.&;`", Prefix (N));
                  end if;

               --  If this is a selection from a dummy package, then suppress
               --  the error message, of course the entity is missing if the
               --  package is missing!

               elsif Sloc (Error_Msg_Node_2) = No_Location then
                  null;

               --  Here we have the case of an undefined component

               else

                  --  The prefix may hide a homonym in the context that
                  --  declares the desired entity. This error can use a
                  --  specialized message.

                  if In_Open_Scopes (P_Name)
                    and then Present (Homonym (P_Name))
                    and then Is_Compilation_Unit (Homonym (P_Name))
                    and then
                     (Is_Immediately_Visible (Homonym (P_Name))
                        or else Is_Visible_Child_Unit (Homonym (P_Name)))
                  then
                     declare
                        H : constant Entity_Id := Homonym (P_Name);

                     begin
                        Id := First_Entity (H);
                        while Present (Id) loop
                           if Chars (Id) = Chars (Selector) then
                              Error_Msg_Qual_Level := 99;
                              Error_Msg_Name_1 := Chars (Selector);
                              Error_Msg_NE
                                ("% not declared in&", N, P_Name);
                              Error_Msg_NE
                                ("\use fully qualified name starting with"
                                  & " Standard to make& visible", N, H);
                              Error_Msg_Qual_Level := 0;
                              goto Done;
                           end if;

                           Next_Entity (Id);
                        end loop;

                        --  If not found,  standard error message.

                        Error_Msg_NE ("& not declared in&", N, Selector);

                        <<Done>> null;
                     end;

                  else
                     Error_Msg_NE ("& not declared in&", N, Selector);
                  end if;

                  --  Check for misspelling of some entity in prefix

                  Id := First_Entity (P_Name);
                  while Present (Id) loop
                     if Is_Bad_Spelling_Of (Chars (Id), Chars (Selector))
                       and then not Is_Internal_Name (Chars (Id))
                     then
                        Error_Msg_NE -- CODEFIX
                          ("possible misspelling of&", Selector, Id);
                        exit;
                     end if;

                     Next_Entity (Id);
                  end loop;

                  --  Specialize the message if this may be an instantiation
                  --  of a child unit that was not mentioned in the context.

                  if Nkind (Parent (N)) = N_Package_Instantiation
                    and then Is_Generic_Instance (Entity (Prefix (N)))
                    and then Is_Compilation_Unit
                               (Generic_Parent (Parent (Entity (Prefix (N)))))
                  then
                     Error_Msg_Node_2 := Selector;
                     Error_Msg_N -- CODEFIX
                       ("\missing `WITH &.&;`", Prefix (N));
                  end if;
               end if;
            end if;

            Id := Any_Id;
         end if;
      end if;

      <<Found>>
      if Comes_From_Source (N)
        and then Is_Remote_Access_To_Subprogram_Type (Id)
        and then Present (Equivalent_Type (Id))
      then
         --  If we are not actually generating distribution code (i.e. the
         --  current PCS is the dummy non-distributed version), then the
         --  Equivalent_Type will be missing, and Id should be treated as
         --  a regular access-to-subprogram type.

         Id := Equivalent_Type (Id);
         Set_Chars (Selector, Chars (Id));
      end if;

      --  Ada 2005 (AI-50217): Check usage of entities in limited withed units

      if Ekind (P_Name) = E_Package
        and then From_With_Type (P_Name)
      then
         if From_With_Type (Id)
           or else Is_Type (Id)
           or else Ekind (Id) = E_Package
         then
            null;
         else
            Error_Msg_N
              ("limited withed package can only be used to access "
               & "incomplete types",
                N);
         end if;
      end if;

      if Is_Task_Type (P_Name)
        and then ((Ekind (Id) = E_Entry
                     and then Nkind (Parent (N)) /= N_Attribute_Reference)
                   or else
                    (Ekind (Id) = E_Entry_Family
                      and then
                        Nkind (Parent (Parent (N))) /= N_Attribute_Reference))
      then
         --  It is an entry call after all, either to the current task (which
         --  will deadlock) or to an enclosing task.

         Analyze_Selected_Component (N);
         return;
      end if;

      Change_Selected_Component_To_Expanded_Name (N);

      --  Do style check and generate reference, but skip both steps if this
      --  entity has homonyms, since we may not have the right homonym set yet.
      --  The proper homonym will be set during the resolve phase.

      if Has_Homonym (Id) then
         Set_Entity (N, Id);
      else
         Set_Entity_Or_Discriminal (N, Id);
         Generate_Reference (Id, N);
      end if;

      if Is_Type (Id) then
         Set_Etype (N, Id);
      else
         Set_Etype (N, Get_Full_View (Etype (Id)));
      end if;

      --  Check for violation of No_Wide_Characters

      Check_Wide_Character_Restriction (Id, N);

      --  If the Ekind of the entity is Void, it means that all homonyms are
      --  hidden from all visibility (RM 8.3(5,14-20)).

      if Ekind (Id) = E_Void then
         Premature_Usage (N);

      elsif Is_Overloadable (Id)
        and then Present (Homonym (Id))
      then
         declare
            H : Entity_Id := Homonym (Id);

         begin
            while Present (H) loop
               if Scope (H) = Scope (Id)
                 and then
                   (not Is_Hidden (H)
                      or else Is_Immediately_Visible (H))
               then
                  Collect_Interps (N);
                  exit;
               end if;

               H := Homonym (H);
            end loop;

            --  If an extension of System is present, collect possible explicit
            --  overloadings declared in the extension.

            if Chars (P_Name) = Name_System
              and then Scope (P_Name) = Standard_Standard
              and then Present (System_Extend_Unit)
              and then Present_System_Aux (N)
            then
               H := Current_Entity (Id);

               while Present (H) loop
                  if Scope (H) = System_Aux_Id then
                     Add_One_Interp (N, H, Etype (H));
                  end if;

                  H := Homonym (H);
               end loop;
            end if;
         end;
      end if;

      if Nkind (Selector_Name (N)) = N_Operator_Symbol
        and then Scope (Id) /= Standard_Standard
      then
         --  In addition to user-defined operators in the given scope, there
         --  may be an implicit instance of the predefined operator. The
         --  operator (defined in Standard) is found in Has_Implicit_Operator,
         --  and added to the interpretations. Procedure Add_One_Interp will
         --  determine which hides which.

         if Has_Implicit_Operator (N) then
            null;
         end if;
      end if;
   end Find_Expanded_Name;

   -------------------------
   -- Find_Renamed_Entity --
   -------------------------

   function Find_Renamed_Entity
     (N         : Node_Id;
      Nam       : Node_Id;
      New_S     : Entity_Id;
      Is_Actual : Boolean := False) return Entity_Id
   is
      Ind   : Interp_Index;
      I1    : Interp_Index := 0; -- Suppress junk warnings
      It    : Interp;
      It1   : Interp;
      Old_S : Entity_Id;
      Inst  : Entity_Id;

      function Enclosing_Instance return Entity_Id;
      --  If the renaming determines the entity for the default of a formal
      --  subprogram nested within another instance, choose the innermost
      --  candidate. This is because if the formal has a box, and we are within
      --  an enclosing instance where some candidate interpretations are local
      --  to this enclosing instance, we know that the default was properly
      --  resolved when analyzing the generic, so we prefer the local
      --  candidates to those that are external. This is not always the case
      --  but is a reasonable heuristic on the use of nested generics. The
      --  proper solution requires a full renaming model.

      function Is_Visible_Operation (Op : Entity_Id) return Boolean;
      --  If the renamed entity is an implicit operator, check whether it is
      --  visible because its operand type is properly visible. This check
      --  applies to explicit renamed entities that appear in the source in a
      --  renaming declaration or a formal subprogram instance, but not to
      --  default generic actuals with a name.

      function Report_Overload return Entity_Id;
      --  List possible interpretations, and specialize message in the
      --  case of a generic actual.

      function Within (Inner, Outer : Entity_Id) return Boolean;
      --  Determine whether a candidate subprogram is defined within the
      --  enclosing instance. If yes, it has precedence over outer candidates.

      ------------------------
      -- Enclosing_Instance --
      ------------------------

      function Enclosing_Instance return Entity_Id is
         S : Entity_Id;

      begin
         if not Is_Generic_Instance (Current_Scope)
           and then not Is_Actual
         then
            return Empty;
         end if;

         S := Scope (Current_Scope);
         while S /= Standard_Standard loop
            if Is_Generic_Instance (S) then
               return S;
            end if;

            S := Scope (S);
         end loop;

         return Empty;
      end Enclosing_Instance;

      --------------------------
      -- Is_Visible_Operation --
      --------------------------

      function Is_Visible_Operation (Op : Entity_Id) return Boolean is
         Scop : Entity_Id;
         Typ  : Entity_Id;
         Btyp : Entity_Id;

      begin
         if Ekind (Op) /= E_Operator
           or else Scope (Op) /= Standard_Standard
           or else (In_Instance
                      and then
                        (not Is_Actual
                           or else Present (Enclosing_Instance)))
         then
            return True;

         else
            --  For a fixed point type operator, check the resulting type,
            --  because it may be a mixed mode integer * fixed operation.

            if Present (Next_Formal (First_Formal (New_S)))
              and then Is_Fixed_Point_Type (Etype (New_S))
            then
               Typ := Etype (New_S);
            else
               Typ := Etype (First_Formal (New_S));
            end if;

            Btyp := Base_Type (Typ);

            if Nkind (Nam) /= N_Expanded_Name then
               return (In_Open_Scopes (Scope (Btyp))
                        or else Is_Potentially_Use_Visible (Btyp)
                        or else In_Use (Btyp)
                        or else In_Use (Scope (Btyp)));

            else
               Scop := Entity (Prefix (Nam));

               if Ekind (Scop) = E_Package
                 and then Present (Renamed_Object (Scop))
               then
                  Scop := Renamed_Object (Scop);
               end if;

               --  Operator is visible if prefix of expanded name denotes
               --  scope of type, or else type is defined in System_Aux
               --  and the prefix denotes System.

               return Scope (Btyp) = Scop
                 or else (Scope (Btyp) = System_Aux_Id
                           and then Scope (Scope (Btyp)) = Scop);
            end if;
         end if;
      end Is_Visible_Operation;

      ------------
      -- Within --
      ------------

      function Within (Inner, Outer : Entity_Id) return Boolean is
         Sc : Entity_Id;

      begin
         Sc := Scope (Inner);
         while Sc /= Standard_Standard loop
            if Sc = Outer then
               return True;
            else
               Sc := Scope (Sc);
            end if;
         end loop;

         return False;
      end Within;

      ---------------------
      -- Report_Overload --
      ---------------------

      function Report_Overload return Entity_Id is
      begin
         if Is_Actual then
            Error_Msg_NE -- CODEFIX
              ("ambiguous actual subprogram&, " &
                 "possible interpretations:", N, Nam);
         else
            Error_Msg_N -- CODEFIX
              ("ambiguous subprogram, " &
                 "possible interpretations:", N);
         end if;

         List_Interps (Nam, N);
         return Old_S;
      end Report_Overload;

   --  Start of processing for Find_Renamed_Entry

   begin
      Old_S := Any_Id;
      Candidate_Renaming := Empty;

      if not Is_Overloaded (Nam) then
         if Entity_Matches_Spec (Entity (Nam), New_S) then
            Candidate_Renaming := New_S;

            if Is_Visible_Operation (Entity (Nam)) then
               Old_S := Entity (Nam);
            end if;

         elsif
           Present (First_Formal (Entity (Nam)))
             and then Present (First_Formal (New_S))
             and then (Base_Type (Etype (First_Formal (Entity (Nam))))
                        = Base_Type (Etype (First_Formal (New_S))))
         then
            Candidate_Renaming := Entity (Nam);
         end if;

      else
         Get_First_Interp (Nam, Ind, It);
         while Present (It.Nam) loop
            if Entity_Matches_Spec (It.Nam, New_S)
               and then Is_Visible_Operation (It.Nam)
            then
               if Old_S /= Any_Id then

                  --  Note: The call to Disambiguate only happens if a
                  --  previous interpretation was found, in which case I1
                  --  has received a value.

                  It1 := Disambiguate (Nam, I1, Ind, Etype (Old_S));

                  if It1 = No_Interp then
                     Inst := Enclosing_Instance;

                     if Present (Inst) then
                        if Within (It.Nam, Inst) then
                           return (It.Nam);
                        elsif Within (Old_S, Inst) then
                           return (Old_S);
                        else
                           return Report_Overload;
                        end if;

                     else
                        return Report_Overload;
                     end if;

                  else
                     Old_S := It1.Nam;
                     exit;
                  end if;

               else
                  I1 := Ind;
                  Old_S := It.Nam;
               end if;

            elsif
              Present (First_Formal (It.Nam))
                and then Present (First_Formal (New_S))
                and then  (Base_Type (Etype (First_Formal (It.Nam)))
                            = Base_Type (Etype (First_Formal (New_S))))
            then
               Candidate_Renaming := It.Nam;
            end if;

            Get_Next_Interp (Ind, It);
         end loop;

         Set_Entity (Nam, Old_S);
         Set_Is_Overloaded (Nam, False);
      end if;

      return Old_S;
   end Find_Renamed_Entity;

   -----------------------------
   -- Find_Selected_Component --
   -----------------------------

   procedure Find_Selected_Component (N : Node_Id) is
      P : constant Node_Id := Prefix (N);

      P_Name : Entity_Id;
      --  Entity denoted by prefix

      P_Type : Entity_Id;
      --  and its type

      Nam : Node_Id;

   begin
      Analyze (P);

      if Nkind (P) = N_Error then
         return;

      --  If the selector already has an entity, the node has been constructed
      --  in the course of expansion, and is known to be valid. Do not verify
      --  that it is defined for the type (it may be a private component used
      --  in the expansion of record equality).

      elsif Present (Entity (Selector_Name (N))) then
         if No (Etype (N))
           or else Etype (N) = Any_Type
         then
            declare
               Sel_Name : constant Node_Id   := Selector_Name (N);
               Selector : constant Entity_Id := Entity (Sel_Name);
               C_Etype  : Node_Id;

            begin
               Set_Etype (Sel_Name, Etype (Selector));

               if not Is_Entity_Name (P) then
                  Resolve (P);
               end if;

               --  Build an actual subtype except for the first parameter
               --  of an init proc, where this actual subtype is by
               --  definition incorrect, since the object is uninitialized
               --  (and does not even have defined discriminants etc.)

               if Is_Entity_Name (P)
                 and then Ekind (Entity (P)) = E_Function
               then
                  Nam := New_Copy (P);

                  if Is_Overloaded (P) then
                     Save_Interps (P, Nam);
                  end if;

                  Rewrite (P,
                    Make_Function_Call (Sloc (P), Name => Nam));
                  Analyze_Call (P);
                  Analyze_Selected_Component (N);
                  return;

               elsif Ekind (Selector) = E_Component
                 and then (not Is_Entity_Name (P)
                            or else Chars (Entity (P)) /= Name_uInit)
               then
                  --  Do not build the subtype when referencing components of
                  --  dispatch table wrappers. Required to avoid generating
                  --  elaboration code with HI runtimes.

                  if RTU_Loaded (Ada_Tags)
                    and then RTE_Available (RE_Dispatch_Table_Wrapper)
                    and then Scope (Selector) = RTE (RE_Dispatch_Table_Wrapper)
                  then
                     C_Etype := Empty;

                  elsif RTU_Loaded (Ada_Tags)
                    and then RTE_Available (RE_No_Dispatch_Table_Wrapper)
                    and then Scope (Selector)
                               = RTE (RE_No_Dispatch_Table_Wrapper)
                  then
                     C_Etype := Empty;

                  else
                     C_Etype :=
                       Build_Actual_Subtype_Of_Component (
                         Etype (Selector), N);
                  end if;

               else
                  C_Etype := Empty;
               end if;

               if No (C_Etype) then
                  C_Etype := Etype (Selector);
               else
                  Insert_Action (N, C_Etype);
                  C_Etype := Defining_Identifier (C_Etype);
               end if;

               Set_Etype (N, C_Etype);
            end;

            --  If this is the name of an entry or protected operation, and
            --  the prefix is an access type, insert an explicit dereference,
            --  so that entry calls are treated uniformly.

            if Is_Access_Type (Etype (P))
              and then Is_Concurrent_Type (Designated_Type (Etype (P)))
            then
               declare
                  New_P : constant Node_Id :=
                            Make_Explicit_Dereference (Sloc (P),
                              Prefix => Relocate_Node (P));
               begin
                  Rewrite (P, New_P);
                  Set_Etype (P, Designated_Type (Etype (Prefix (P))));
               end;
            end if;

         --  If the selected component appears within a default expression
         --  and it has an actual subtype, the pre-analysis has not yet
         --  completed its analysis, because Insert_Actions is disabled in
         --  that context. Within the init proc of the enclosing type we
         --  must complete this analysis, if an actual subtype was created.

         elsif Inside_Init_Proc then
            declare
               Typ  : constant Entity_Id := Etype (N);
               Decl : constant Node_Id   := Declaration_Node (Typ);
            begin
               if Nkind (Decl) = N_Subtype_Declaration
                 and then not Analyzed (Decl)
                 and then Is_List_Member (Decl)
                 and then No (Parent (Decl))
               then
                  Remove (Decl);
                  Insert_Action (N, Decl);
               end if;
            end;
         end if;

         return;

      elsif Is_Entity_Name (P) then
         P_Name := Entity (P);

         --  The prefix may denote an enclosing type which is the completion
         --  of an incomplete type declaration.

         if Is_Type (P_Name) then
            Set_Entity (P, Get_Full_View (P_Name));
            Set_Etype  (P, Entity (P));
            P_Name := Entity (P);
         end if;

         P_Type := Base_Type (Etype (P));

         if Debug_Flag_E then
            Write_Str ("Found prefix type to be ");
            Write_Entity_Info (P_Type, "      "); Write_Eol;
         end if;

         --  First check for components of a record object (not the
         --  result of a call, which is handled below).

         if Is_Appropriate_For_Record (P_Type)
           and then not Is_Overloadable (P_Name)
           and then not Is_Type (P_Name)
         then
            --  Selected component of record. Type checking will validate
            --  name of selector.
            --  ??? could we rewrite an implicit dereference into an explicit
            --  one here?

            Analyze_Selected_Component (N);

         --  Reference to type name in predicate/invariant expression

         elsif Is_Appropriate_For_Entry_Prefix (P_Type)
           and then not In_Open_Scopes (P_Name)
           and then (not Is_Concurrent_Type (Etype (P_Name))
                       or else not In_Open_Scopes (Etype (P_Name)))
         then
            --  Call to protected operation or entry. Type checking is
            --  needed on the prefix.

            Analyze_Selected_Component (N);

         elsif (In_Open_Scopes (P_Name)
                 and then Ekind (P_Name) /= E_Void
                 and then not Is_Overloadable (P_Name))
           or else (Is_Concurrent_Type (Etype (P_Name))
                     and then In_Open_Scopes (Etype (P_Name)))
         then
            --  Prefix denotes an enclosing loop, block, or task, i.e. an
            --  enclosing construct that is not a subprogram or accept.

            Find_Expanded_Name (N);

         elsif Ekind (P_Name) = E_Package then
            Find_Expanded_Name (N);

         elsif Is_Overloadable (P_Name) then

            --  The subprogram may be a renaming (of an enclosing scope) as
            --  in the case of the name of the generic within an instantiation.

            if Ekind_In (P_Name, E_Procedure, E_Function)
              and then Present (Alias (P_Name))
              and then Is_Generic_Instance (Alias (P_Name))
            then
               P_Name := Alias (P_Name);
            end if;

            if Is_Overloaded (P) then

               --  The prefix must resolve to a unique enclosing construct

               declare
                  Found : Boolean := False;
                  Ind   : Interp_Index;
                  It    : Interp;

               begin
                  Get_First_Interp (P, Ind, It);
                  while Present (It.Nam) loop
                     if In_Open_Scopes (It.Nam) then
                        if Found then
                           Error_Msg_N (
                              "prefix must be unique enclosing scope", N);
                           Set_Entity (N, Any_Id);
                           Set_Etype  (N, Any_Type);
                           return;

                        else
                           Found := True;
                           P_Name := It.Nam;
                        end if;
                     end if;

                     Get_Next_Interp (Ind, It);
                  end loop;
               end;
            end if;

            if In_Open_Scopes (P_Name) then
               Set_Entity (P, P_Name);
               Set_Is_Overloaded (P, False);
               Find_Expanded_Name (N);

            else
               --  If no interpretation as an expanded name is possible, it
               --  must be a selected component of a record returned by a
               --  function call. Reformat prefix as a function call, the rest
               --  is done by type resolution. If the prefix is procedure or
               --  entry, as is P.X; this is an error.

               if Ekind (P_Name) /= E_Function
                 and then (not Is_Overloaded (P)
                             or else
                           Nkind (Parent (N)) = N_Procedure_Call_Statement)
               then
                  --  Prefix may mention a package that is hidden by a local
                  --  declaration: let the user know. Scan the full homonym
                  --  chain, the candidate package may be anywhere on it.

                  if Present (Homonym (Current_Entity (P_Name))) then

                     P_Name := Current_Entity (P_Name);

                     while Present (P_Name) loop
                        exit when Ekind (P_Name) = E_Package;
                        P_Name := Homonym (P_Name);
                     end loop;

                     if Present (P_Name) then
                        Error_Msg_Sloc := Sloc (Entity (Prefix (N)));

                        Error_Msg_NE
                          ("package& is hidden by declaration#",
                            N, P_Name);

                        Set_Entity (Prefix (N), P_Name);
                        Find_Expanded_Name (N);
                        return;
                     else
                        P_Name := Entity (Prefix (N));
                     end if;
                  end if;

                  Error_Msg_NE
                    ("invalid prefix in selected component&", N, P_Name);
                  Change_Selected_Component_To_Expanded_Name (N);
                  Set_Entity (N, Any_Id);
                  Set_Etype (N, Any_Type);

               else
                  Nam := New_Copy (P);
                  Save_Interps (P, Nam);
                  Rewrite (P,
                    Make_Function_Call (Sloc (P), Name => Nam));
                  Analyze_Call (P);
                  Analyze_Selected_Component (N);
               end if;
            end if;

         --  Remaining cases generate various error messages

         else
            --  Format node as expanded name, to avoid cascaded errors

            Change_Selected_Component_To_Expanded_Name (N);
            Set_Entity  (N, Any_Id);
            Set_Etype   (N, Any_Type);

            --  Issue error message, but avoid this if error issued already.
            --  Use identifier of prefix if one is available.

            if P_Name = Any_Id  then
               null;

            elsif Ekind (P_Name) = E_Void then
               Premature_Usage (P);

            elsif Nkind (P) /= N_Attribute_Reference then
               Error_Msg_N (
                "invalid prefix in selected component&", P);

               if Is_Access_Type (P_Type)
                 and then Ekind (Designated_Type (P_Type)) = E_Incomplete_Type
               then
                  Error_Msg_N
                    ("\dereference must not be of an incomplete type " &
                       "(RM 3.10.1)", P);
               end if;

            else
               Error_Msg_N (
                "invalid prefix in selected component", P);
            end if;
         end if;

      else
         --  If prefix is not the name of an entity, it must be an expression,
         --  whose type is appropriate for a record. This is determined by
         --  type resolution.

         Analyze_Selected_Component (N);
      end if;
   end Find_Selected_Component;

   ---------------
   -- Find_Type --
   ---------------

   procedure Find_Type (N : Node_Id) is
      C      : Entity_Id;
      Typ    : Entity_Id;
      T      : Entity_Id;
      T_Name : Entity_Id;

   begin
      if N = Error then
         return;

      elsif Nkind (N) = N_Attribute_Reference then

         --  Class attribute. This is not valid in Ada 83 mode, but we do not
         --  need to enforce that at this point, since the declaration of the
         --  tagged type in the prefix would have been flagged already.

         if Attribute_Name (N) = Name_Class then
            Check_Restriction (No_Dispatch, N);
            Find_Type (Prefix (N));

            --  Propagate error from bad prefix

            if Etype (Prefix (N)) = Any_Type then
               Set_Entity (N, Any_Type);
               Set_Etype  (N, Any_Type);
               return;
            end if;

            T := Base_Type (Entity (Prefix (N)));

            --  Case where type is not known to be tagged. Its appearance in
            --  the prefix of the 'Class attribute indicates that the full view
            --  will be tagged.

            if not Is_Tagged_Type (T) then
               if Ekind (T) = E_Incomplete_Type then

                  --  It is legal to denote the class type of an incomplete
                  --  type. The full type will have to be tagged, of course.
                  --  In Ada 2005 this usage is declared obsolescent, so we
                  --  warn accordingly. This usage is only legal if the type
                  --  is completed in the current scope, and not for a limited
                  --  view of a type.

                  if not Is_Tagged_Type (T)
<<<<<<< HEAD
                    and then Ada_Version >= Ada_05
=======
                    and then Ada_Version >= Ada_2005
>>>>>>> 03d20231
                  then
                     if From_With_Type (T) then
                        Error_Msg_N
                          ("prefix of Class attribute must be tagged", N);
                        Set_Etype (N, Any_Type);
                        Set_Entity (N, Any_Type);
                        return;

                  --  ??? This test is temporarily disabled (always False)
                  --  because it causes an unwanted warning on GNAT sources
                  --  (built with -gnatg, which includes Warn_On_Obsolescent_
                  --  Feature). Once this issue is cleared in the sources, it
                  --  can be enabled.

                     elsif Warn_On_Obsolescent_Feature
                       and then False
                     then
                        Error_Msg_N
                          ("applying 'Class to an untagged incomplete type"
                           & " is an obsolescent feature  (RM J.11)", N);
                     end if;
                  end if;

                  Set_Is_Tagged_Type (T);
                  Set_Direct_Primitive_Operations (T, New_Elmt_List);
                  Make_Class_Wide_Type (T);
                  Set_Entity (N, Class_Wide_Type (T));
                  Set_Etype  (N, Class_Wide_Type (T));

               elsif Ekind (T) = E_Private_Type
                 and then not Is_Generic_Type (T)
                 and then In_Private_Part (Scope (T))
               then
                  --  The Class attribute can be applied to an untagged private
                  --  type fulfilled by a tagged type prior to the full type
                  --  declaration (but only within the parent package's private
                  --  part). Create the class-wide type now and check that the
                  --  full type is tagged later during its analysis. Note that
                  --  we do not mark the private type as tagged, unlike the
                  --  case of incomplete types, because the type must still
                  --  appear untagged to outside units.

                  if No (Class_Wide_Type (T)) then
                     Make_Class_Wide_Type (T);
                  end if;

                  Set_Entity (N, Class_Wide_Type (T));
                  Set_Etype  (N, Class_Wide_Type (T));

               else
                  --  Should we introduce a type Any_Tagged and use Wrong_Type
                  --  here, it would be a bit more consistent???

                  Error_Msg_NE
                    ("tagged type required, found}",
                     Prefix (N), First_Subtype (T));
                  Set_Entity (N, Any_Type);
                  return;
               end if;

            --  Case of tagged type

            else
               if Is_Concurrent_Type (T) then
                  if No (Corresponding_Record_Type (Entity (Prefix (N)))) then

                     --  Previous error. Use current type, which at least
                     --  provides some operations.

                     C := Entity (Prefix (N));

                  else
                     C := Class_Wide_Type
                            (Corresponding_Record_Type (Entity (Prefix (N))));
                  end if;

               else
                  C := Class_Wide_Type (Entity (Prefix (N)));
               end if;

               Set_Entity_With_Style_Check (N, C);
               Generate_Reference (C, N);
               Set_Etype (N, C);
            end if;

         --  Base attribute, not allowed in Ada 83

         elsif Attribute_Name (N) = Name_Base then
            if Ada_Version = Ada_83 and then Comes_From_Source (N) then
               Error_Msg_N
                 ("(Ada 83) Base attribute not allowed in subtype mark", N);

            else
               Find_Type (Prefix (N));
               Typ := Entity (Prefix (N));

               if Ada_Version >= Ada_95
                 and then not Is_Scalar_Type (Typ)
                 and then not Is_Generic_Type (Typ)
               then
                  Error_Msg_N
                    ("prefix of Base attribute must be scalar type",
                      Prefix (N));

               elsif Warn_On_Redundant_Constructs
                 and then Base_Type (Typ) = Typ
               then
                  Error_Msg_NE -- CODEFIX
                    ("?redundant attribute, & is its own base type", N, Typ);
               end if;

               T := Base_Type (Typ);

               --  Rewrite attribute reference with type itself (see similar
               --  processing in Analyze_Attribute, case Base). Preserve prefix
               --  if present, for other legality checks.

               if Nkind (Prefix (N)) = N_Expanded_Name then
                  Rewrite (N,
                     Make_Expanded_Name (Sloc (N),
                       Chars         => Chars (T),
                       Prefix        => New_Copy (Prefix (Prefix (N))),
                       Selector_Name => New_Reference_To (T, Sloc (N))));

               else
                  Rewrite (N, New_Reference_To (T, Sloc (N)));
               end if;

               Set_Entity (N, T);
               Set_Etype (N, T);
            end if;

         elsif Attribute_Name (N) = Name_Stub_Type then

            --  This is handled in Analyze_Attribute

            Analyze (N);

         --  All other attributes are invalid in a subtype mark

         else
            Error_Msg_N ("invalid attribute in subtype mark", N);
         end if;

      else
         Analyze (N);

         if Is_Entity_Name (N) then
            T_Name := Entity (N);
         else
            Error_Msg_N ("subtype mark required in this context", N);
            Set_Etype (N, Any_Type);
            return;
         end if;

         if T_Name  = Any_Id or else Etype (N) = Any_Type then

            --  Undefined id. Make it into a valid type

            Set_Entity (N, Any_Type);

         elsif not Is_Type (T_Name)
           and then T_Name /= Standard_Void_Type
         then
            Error_Msg_Sloc := Sloc (T_Name);
            Error_Msg_N ("subtype mark required in this context", N);
            Error_Msg_NE ("\\found & declared#", N, T_Name);
            Set_Entity (N, Any_Type);

         else
            --  If the type is an incomplete type created to handle
            --  anonymous access components of a record type, then the
            --  incomplete type is the visible entity and subsequent
            --  references will point to it. Mark the original full
            --  type as referenced, to prevent spurious warnings.

            if Is_Incomplete_Type (T_Name)
              and then Present (Full_View (T_Name))
              and then not Comes_From_Source (T_Name)
            then
               Set_Referenced (Full_View (T_Name));
            end if;

            T_Name := Get_Full_View (T_Name);

            --  Ada 2005 (AI-251, AI-50217): Handle interfaces visible through
            --  limited-with clauses

            if From_With_Type (T_Name)
              and then Ekind (T_Name) in Incomplete_Kind
              and then Present (Non_Limited_View (T_Name))
              and then Is_Interface (Non_Limited_View (T_Name))
            then
               T_Name := Non_Limited_View (T_Name);
            end if;

            if In_Open_Scopes (T_Name) then
               if Ekind (Base_Type (T_Name)) = E_Task_Type then

                  --  In Ada 2005, a task name can be used in an access
                  --  definition within its own body. It cannot be used
                  --  in the discriminant part of the task declaration,
                  --  nor anywhere else in the declaration because entries
                  --  cannot have access parameters.

                  if Ada_Version >= Ada_2005
                    and then Nkind (Parent (N)) = N_Access_Definition
                  then
                     Set_Entity (N, T_Name);
                     Set_Etype  (N, T_Name);

                     if Has_Completion (T_Name) then
                        return;

                     else
                        Error_Msg_N
                          ("task type cannot be used as type mark " &
                           "within its own declaration", N);
                     end if;

                  else
                     Error_Msg_N
                       ("task type cannot be used as type mark " &
                        "within its own spec or body", N);
                  end if;

               elsif Ekind (Base_Type (T_Name)) = E_Protected_Type then

                  --  In Ada 2005, a protected name can be used in an access
                  --  definition within its own body.

                  if Ada_Version >= Ada_2005
                    and then Nkind (Parent (N)) = N_Access_Definition
                  then
                     Set_Entity (N, T_Name);
                     Set_Etype  (N, T_Name);
                     return;

                  else
                     Error_Msg_N
                       ("protected type cannot be used as type mark " &
                        "within its own spec or body", N);
                  end if;

               else
                  Error_Msg_N ("type declaration cannot refer to itself", N);
               end if;

               Set_Etype (N, Any_Type);
               Set_Entity (N, Any_Type);
               Set_Error_Posted (T_Name);
               return;
            end if;

            Set_Entity (N, T_Name);
            Set_Etype  (N, T_Name);
         end if;
      end if;

      if Present (Etype (N)) and then Comes_From_Source (N) then
         if Is_Fixed_Point_Type (Etype (N)) then
            Check_Restriction (No_Fixed_Point, N);
         elsif Is_Floating_Point_Type (Etype (N)) then
            Check_Restriction (No_Floating_Point, N);
         end if;
      end if;
   end Find_Type;

   ------------------------------------
   -- Has_Implicit_Character_Literal --
   ------------------------------------

   function Has_Implicit_Character_Literal (N : Node_Id) return Boolean is
      Id      : Entity_Id;
      Found   : Boolean := False;
      P       : constant Entity_Id := Entity (Prefix (N));
      Priv_Id : Entity_Id := Empty;

   begin
      if Ekind (P) = E_Package
        and then not In_Open_Scopes (P)
      then
         Priv_Id := First_Private_Entity (P);
      end if;

      if P = Standard_Standard then
         Change_Selected_Component_To_Expanded_Name (N);
         Rewrite (N, Selector_Name (N));
         Analyze (N);
         Set_Etype (Original_Node (N), Standard_Character);
         return True;
      end if;

      Id := First_Entity (P);
      while Present (Id)
        and then Id /= Priv_Id
      loop
         if Is_Standard_Character_Type (Id) and then Is_Base_Type (Id) then

            --  We replace the node with the literal itself, resolve as a
            --  character, and set the type correctly.

            if not Found then
               Change_Selected_Component_To_Expanded_Name (N);
               Rewrite (N, Selector_Name (N));
               Analyze (N);
               Set_Etype (N, Id);
               Set_Etype (Original_Node (N), Id);
               Found := True;

            else
               --  More than one type derived from Character in given scope.
               --  Collect all possible interpretations.

               Add_One_Interp (N, Id, Id);
            end if;
         end if;

         Next_Entity (Id);
      end loop;

      return Found;
   end Has_Implicit_Character_Literal;

   ----------------------
   -- Has_Private_With --
   ----------------------

   function Has_Private_With (E : Entity_Id) return Boolean is
      Comp_Unit : constant Node_Id := Cunit (Current_Sem_Unit);
      Item      : Node_Id;

   begin
      Item := First (Context_Items (Comp_Unit));
      while Present (Item) loop
         if Nkind (Item) = N_With_Clause
           and then Private_Present (Item)
           and then Entity (Name (Item)) = E
         then
            return True;
         end if;

         Next (Item);
      end loop;

      return False;
   end Has_Private_With;

   ---------------------------
   -- Has_Implicit_Operator --
   ---------------------------

   function Has_Implicit_Operator (N : Node_Id) return Boolean is
      Op_Id   : constant Name_Id   := Chars (Selector_Name (N));
      P       : constant Entity_Id := Entity (Prefix (N));
      Id      : Entity_Id;
      Priv_Id : Entity_Id := Empty;

      procedure Add_Implicit_Operator
        (T       : Entity_Id;
         Op_Type : Entity_Id := Empty);
      --  Add implicit interpretation to node N, using the type for which a
      --  predefined operator exists. If the operator yields a boolean type,
      --  the Operand_Type is implicitly referenced by the operator, and a
      --  reference to it must be generated.

      ---------------------------
      -- Add_Implicit_Operator --
      ---------------------------

      procedure Add_Implicit_Operator
        (T       : Entity_Id;
         Op_Type : Entity_Id := Empty)
      is
         Predef_Op : Entity_Id;

      begin
         Predef_Op := Current_Entity (Selector_Name (N));

         while Present (Predef_Op)
           and then Scope (Predef_Op) /= Standard_Standard
         loop
            Predef_Op := Homonym (Predef_Op);
         end loop;

         if Nkind (N) = N_Selected_Component then
            Change_Selected_Component_To_Expanded_Name (N);
         end if;

         --  If the context is an unanalyzed function call, determine whether
         --  a binary or unary interpretation is required.

         if Nkind (Parent (N)) = N_Indexed_Component then
            declare
               Is_Binary_Call : constant Boolean :=
                                  Present
                                    (Next (First (Expressions (Parent (N)))));
               Is_Binary_Op   : constant Boolean :=
                                  First_Entity
                                    (Predef_Op) /= Last_Entity (Predef_Op);
               Predef_Op2     : constant Entity_Id := Homonym (Predef_Op);

            begin
               if Is_Binary_Call then
                  if Is_Binary_Op then
                     Add_One_Interp (N, Predef_Op, T);
                  else
                     Add_One_Interp (N, Predef_Op2, T);
                  end if;

               else
                  if not Is_Binary_Op then
                     Add_One_Interp (N, Predef_Op, T);
                  else
                     Add_One_Interp (N, Predef_Op2, T);
                  end if;
               end if;
            end;

         else
            Add_One_Interp (N, Predef_Op, T);

            --  For operators with unary and binary interpretations, if
            --  context is not a call, add both

            if Present (Homonym (Predef_Op)) then
               Add_One_Interp (N, Homonym (Predef_Op), T);
            end if;
         end if;

         --  The node is a reference to a predefined operator, and
         --  an implicit reference to the type of its operands.

         if Present (Op_Type) then
            Generate_Operator_Reference (N, Op_Type);
         else
            Generate_Operator_Reference (N, T);
         end if;
      end Add_Implicit_Operator;

   --  Start of processing for Has_Implicit_Operator

   begin
      if Ekind (P) = E_Package
        and then not In_Open_Scopes (P)
      then
         Priv_Id := First_Private_Entity (P);
      end if;

      Id := First_Entity (P);

      case Op_Id is

         --  Boolean operators: an implicit declaration exists if the scope
         --  contains a declaration for a derived Boolean type, or for an
         --  array of Boolean type.

         when Name_Op_And | Name_Op_Not | Name_Op_Or  | Name_Op_Xor =>
            while Id  /= Priv_Id loop
               if Valid_Boolean_Arg (Id) and then Is_Base_Type (Id) then
                  Add_Implicit_Operator (Id);
                  return True;
               end if;

               Next_Entity (Id);
            end loop;

         --  Equality: look for any non-limited type (result is Boolean)

         when Name_Op_Eq | Name_Op_Ne =>
            while Id  /= Priv_Id loop
               if Is_Type (Id)
                 and then not Is_Limited_Type (Id)
                 and then Is_Base_Type (Id)
               then
                  Add_Implicit_Operator (Standard_Boolean, Id);
                  return True;
               end if;

               Next_Entity (Id);
            end loop;

         --  Comparison operators: scalar type, or array of scalar

         when Name_Op_Lt | Name_Op_Le | Name_Op_Gt | Name_Op_Ge =>
            while Id  /= Priv_Id loop
               if (Is_Scalar_Type (Id)
                    or else (Is_Array_Type (Id)
                              and then Is_Scalar_Type (Component_Type (Id))))
                 and then Is_Base_Type (Id)
               then
                  Add_Implicit_Operator (Standard_Boolean, Id);
                  return True;
               end if;

               Next_Entity (Id);
            end loop;

         --  Arithmetic operators: any numeric type

         when Name_Op_Abs      |
              Name_Op_Add      |
              Name_Op_Mod      |
              Name_Op_Rem      |
              Name_Op_Subtract |
              Name_Op_Multiply |
              Name_Op_Divide   |
              Name_Op_Expon    =>
            while Id  /= Priv_Id loop
               if Is_Numeric_Type (Id) and then Is_Base_Type (Id) then
                  Add_Implicit_Operator (Id);
                  return True;
               end if;

               Next_Entity (Id);
            end loop;

         --  Concatenation: any one-dimensional array type

         when Name_Op_Concat =>
            while Id  /= Priv_Id loop
               if Is_Array_Type (Id)
                 and then Number_Dimensions (Id) = 1
                 and then Is_Base_Type (Id)
               then
                  Add_Implicit_Operator (Id);
                  return True;
               end if;

               Next_Entity (Id);
            end loop;

         --  What is the others condition here? Should we be using a
         --  subtype of Name_Id that would restrict to operators ???

         when others => null;
      end case;

      --  If we fall through, then we do not have an implicit operator

      return False;

   end Has_Implicit_Operator;

   --------------------
   -- In_Open_Scopes --
   --------------------

   function In_Open_Scopes (S : Entity_Id) return Boolean is
   begin
      --  Several scope stacks are maintained by Scope_Stack. The base of the
      --  currently active scope stack is denoted by the Is_Active_Stack_Base
      --  flag in the scope stack entry. Note that the scope stacks used to
      --  simply be delimited implicitly by the presence of Standard_Standard
      --  at their base, but there now are cases where this is not sufficient
      --  because Standard_Standard actually may appear in the middle of the
      --  active set of scopes.

      for J in reverse 0 .. Scope_Stack.Last loop
         if Scope_Stack.Table (J).Entity = S then
            return True;
         end if;

         --  Check Is_Active_Stack_Base to tell us when to stop, as there are
         --  cases where Standard_Standard appears in the middle of the active
         --  set of scopes. This affects the declaration and overriding of
         --  private inherited operations in instantiations of generic child
         --  units.

         exit when Scope_Stack.Table (J).Is_Active_Stack_Base;
      end loop;

      return False;
   end In_Open_Scopes;

   -----------------------------
   -- Inherit_Renamed_Profile --
   -----------------------------

   procedure Inherit_Renamed_Profile (New_S : Entity_Id; Old_S : Entity_Id) is
      New_F : Entity_Id;
      Old_F : Entity_Id;
      Old_T : Entity_Id;
      New_T : Entity_Id;

   begin
      if Ekind (Old_S) = E_Operator then
         New_F := First_Formal (New_S);

         while Present (New_F) loop
            Set_Etype (New_F, Base_Type (Etype (New_F)));
            Next_Formal (New_F);
         end loop;

         Set_Etype (New_S, Base_Type (Etype (New_S)));

      else
         New_F := First_Formal (New_S);
         Old_F := First_Formal (Old_S);

         while Present (New_F) loop
            New_T := Etype (New_F);
            Old_T := Etype (Old_F);

            --  If the new type is a renaming of the old one, as is the
            --  case for actuals in instances, retain its name, to simplify
            --  later disambiguation.

            if Nkind (Parent (New_T)) = N_Subtype_Declaration
              and then Is_Entity_Name (Subtype_Indication (Parent (New_T)))
              and then Entity (Subtype_Indication (Parent (New_T))) = Old_T
            then
               null;
            else
               Set_Etype (New_F, Old_T);
            end if;

            Next_Formal (New_F);
            Next_Formal (Old_F);
         end loop;

         if Ekind_In (Old_S, E_Function, E_Enumeration_Literal) then
            Set_Etype (New_S, Etype (Old_S));
         end if;
      end if;
   end Inherit_Renamed_Profile;

   ----------------
   -- Initialize --
   ----------------

   procedure Initialize is
   begin
      Urefs.Init;
   end Initialize;

   -------------------------
   -- Install_Use_Clauses --
   -------------------------

   procedure Install_Use_Clauses
     (Clause             : Node_Id;
      Force_Installation : Boolean := False)
   is
      U  : Node_Id;
      P  : Node_Id;
      Id : Entity_Id;

   begin
      U := Clause;
      while Present (U) loop

         --  Case of USE package

         if Nkind (U) = N_Use_Package_Clause then
            P := First (Names (U));
            while Present (P) loop
               Id := Entity (P);

               if Ekind (Id) = E_Package then
                  if In_Use (Id) then
                     Note_Redundant_Use (P);

                  elsif Present (Renamed_Object (Id))
                    and then In_Use (Renamed_Object (Id))
                  then
                     Note_Redundant_Use (P);

                  elsif Force_Installation or else Applicable_Use (P) then
                     Use_One_Package (Id, U);

                  end if;
               end if;

               Next (P);
            end loop;

         --  Case of USE TYPE

         else
            P := First (Subtype_Marks (U));
            while Present (P) loop
               if not Is_Entity_Name (P)
                 or else No (Entity (P))
               then
                  null;

               elsif Entity (P) /= Any_Type then
                  Use_One_Type (P);
               end if;

               Next (P);
            end loop;
         end if;

         Next_Use_Clause (U);
      end loop;
   end Install_Use_Clauses;

   -------------------------------------
   -- Is_Appropriate_For_Entry_Prefix --
   -------------------------------------

   function Is_Appropriate_For_Entry_Prefix (T : Entity_Id) return Boolean is
      P_Type : Entity_Id := T;

   begin
      if Is_Access_Type (P_Type) then
         P_Type := Designated_Type (P_Type);
      end if;

      return Is_Task_Type (P_Type) or else Is_Protected_Type (P_Type);
   end Is_Appropriate_For_Entry_Prefix;

   -------------------------------
   -- Is_Appropriate_For_Record --
   -------------------------------

   function Is_Appropriate_For_Record (T : Entity_Id) return Boolean is

      function Has_Components (T1 : Entity_Id) return Boolean;
      --  Determine if given type has components (i.e. is either a record
      --  type or a type that has discriminants).

      --------------------
      -- Has_Components --
      --------------------

      function Has_Components (T1 : Entity_Id) return Boolean is
      begin
         return Is_Record_Type (T1)
           or else (Is_Private_Type (T1) and then Has_Discriminants (T1))
           or else (Is_Task_Type (T1) and then Has_Discriminants (T1))
           or else (Is_Incomplete_Type (T1)
                     and then From_With_Type (T1)
                     and then Present (Non_Limited_View (T1))
                     and then Is_Record_Type
                                (Get_Full_View (Non_Limited_View (T1))));
      end Has_Components;

   --  Start of processing for Is_Appropriate_For_Record

   begin
      return
        Present (T)
          and then (Has_Components (T)
                     or else (Is_Access_Type (T)
                               and then Has_Components (Designated_Type (T))));
   end Is_Appropriate_For_Record;

   ------------------------
   -- Note_Redundant_Use --
   ------------------------

   procedure Note_Redundant_Use (Clause : Node_Id) is
      Pack_Name : constant Entity_Id := Entity (Clause);
      Cur_Use   : constant Node_Id   := Current_Use_Clause (Pack_Name);
      Decl      : constant Node_Id   := Parent (Clause);

      Prev_Use   : Node_Id := Empty;
      Redundant  : Node_Id := Empty;
      --  The Use_Clause which is actually redundant. In the simplest case it
      --  is Pack itself, but when we compile a body we install its context
      --  before that of its spec, in which case it is the use_clause in the
      --  spec that will appear to be redundant, and we want the warning to be
      --  placed on the body. Similar complications appear when the redundancy
      --  is between a child unit and one of its ancestors.

   begin
      Set_Redundant_Use (Clause, True);

      if not Comes_From_Source (Clause)
        or else In_Instance
        or else not Warn_On_Redundant_Constructs
      then
         return;
      end if;

      if not Is_Compilation_Unit (Current_Scope) then

         --  If the use_clause is in an inner scope, it is made redundant by
         --  some clause in the current context, with one exception: If we're
         --  compiling a nested package body, and the use_clause comes from the
         --  corresponding spec, the clause is not necessarily fully redundant,
         --  so we should not warn. If a warning was warranted, it would have
         --  been given when the spec was processed.

         if Nkind (Parent (Decl)) = N_Package_Specification then
            declare
               Package_Spec_Entity : constant Entity_Id :=
                                       Defining_Unit_Name (Parent (Decl));
            begin
               if In_Package_Body (Package_Spec_Entity) then
                  return;
               end if;
            end;
         end if;

         Redundant := Clause;
         Prev_Use  := Cur_Use;

      elsif Nkind (Unit (Cunit (Current_Sem_Unit))) = N_Package_Body then
         declare
            Cur_Unit : constant Unit_Number_Type := Get_Source_Unit (Cur_Use);
            New_Unit : constant Unit_Number_Type := Get_Source_Unit (Clause);
            Scop     : Entity_Id;

         begin
            if Cur_Unit = New_Unit then

               --  Redundant clause in same body

               Redundant := Clause;
               Prev_Use  := Cur_Use;

            elsif Cur_Unit = Current_Sem_Unit then

               --  If the new clause is not in the current unit it has been
               --  analyzed first, and it makes the other one redundant.
               --  However, if the new clause appears in a subunit, Cur_Unit
               --  is still the parent, and in that case the redundant one
               --  is the one appearing in the subunit.

               if Nkind (Unit (Cunit (New_Unit))) = N_Subunit then
                  Redundant := Clause;
                  Prev_Use  := Cur_Use;

               --  Most common case: redundant clause in body,
               --  original clause in spec. Current scope is spec entity.

               elsif
                 Current_Scope =
                   Defining_Entity (
                     Unit (Library_Unit (Cunit (Current_Sem_Unit))))
               then
                  Redundant := Cur_Use;
                  Prev_Use  := Clause;

               else
                  --  The new clause may appear in an unrelated unit, when
                  --  the parents of a generic are being installed prior to
                  --  instantiation. In this case there must be no warning.
                  --  We detect this case by checking whether the current top
                  --  of the stack is related to the current compilation.

                  Scop := Current_Scope;
                  while Present (Scop)
                    and then Scop /= Standard_Standard
                  loop
                     if Is_Compilation_Unit (Scop)
                       and then not Is_Child_Unit (Scop)
                     then
                        return;

                     elsif Scop = Cunit_Entity (Current_Sem_Unit) then
                        exit;
                     end if;

                     Scop := Scope (Scop);
                  end loop;

                  Redundant := Cur_Use;
                  Prev_Use  := Clause;
               end if;

            elsif New_Unit = Current_Sem_Unit then
               Redundant := Clause;
               Prev_Use  := Cur_Use;

            else
               --  Neither is the current unit, so they appear in parent or
               --  sibling units. Warning will be emitted elsewhere.

               return;
            end if;
         end;

      elsif Nkind (Unit (Cunit (Current_Sem_Unit))) = N_Package_Declaration
        and then Present (Parent_Spec (Unit (Cunit (Current_Sem_Unit))))
      then
         --  Use_clause is in child unit of current unit, and the child unit
         --  appears in the context of the body of the parent, so it has been
         --  installed first, even though it is the redundant one. Depending on
         --  their placement in the context, the visible or the private parts
         --  of the two units, either might appear as redundant, but the
         --  message has to be on the current unit.

         if Get_Source_Unit (Cur_Use) = Current_Sem_Unit then
            Redundant := Cur_Use;
            Prev_Use  := Clause;
         else
            Redundant := Clause;
            Prev_Use  := Cur_Use;
         end if;

         --  If the new use clause appears in the private part of a parent unit
         --  it may appear to be redundant w.r.t. a use clause in a child unit,
         --  but the previous use clause was needed in the visible part of the
         --  child, and no warning should be emitted.

         if Nkind (Parent (Decl)) = N_Package_Specification
           and then
             List_Containing (Decl) = Private_Declarations (Parent (Decl))
         then
            declare
               Par : constant Entity_Id := Defining_Entity (Parent (Decl));
               Spec : constant Node_Id  :=
                        Specification (Unit (Cunit (Current_Sem_Unit)));

            begin
               if Is_Compilation_Unit (Par)
                 and then Par /= Cunit_Entity (Current_Sem_Unit)
                 and then Parent (Cur_Use) = Spec
                 and then
                   List_Containing (Cur_Use) = Visible_Declarations (Spec)
               then
                  return;
               end if;
            end;
         end if;

      --  Finally, if the current use clause is in the context then
      --  the clause is redundant when it is nested within the unit.

      elsif Nkind (Parent (Cur_Use)) = N_Compilation_Unit
        and then Nkind (Parent (Parent (Clause))) /= N_Compilation_Unit
        and then Get_Source_Unit (Cur_Use) = Get_Source_Unit (Clause)
      then
         Redundant := Clause;
         Prev_Use  := Cur_Use;

      else
         null;
      end if;

      if Present (Redundant) then
         Error_Msg_Sloc := Sloc (Prev_Use);
         Error_Msg_NE -- CODEFIX
           ("& is already use-visible through previous use clause #?",
            Redundant, Pack_Name);
      end if;
   end Note_Redundant_Use;

   ---------------
   -- Pop_Scope --
   ---------------

   procedure Pop_Scope is
      SST : Scope_Stack_Entry renames Scope_Stack.Table (Scope_Stack.Last);
      S   : constant Entity_Id := SST.Entity;

   begin
      if Debug_Flag_E then
         Write_Info;
      end if;

      --  Set Default_Storage_Pool field of the library unit if necessary

      if Ekind_In (S, E_Package, E_Generic_Package)
        and then
          Nkind (Parent (Unit_Declaration_Node (S))) = N_Compilation_Unit
      then
         declare
            Aux : constant Node_Id :=
                    Aux_Decls_Node (Parent (Unit_Declaration_Node (S)));
         begin
            if No (Default_Storage_Pool (Aux)) then
               Set_Default_Storage_Pool (Aux, Default_Pool);
            end if;
         end;
      end if;

      Scope_Suppress           := SST.Save_Scope_Suppress;
      Local_Suppress_Stack_Top := SST.Save_Local_Suppress_Stack_Top;
      Check_Policy_List        := SST.Save_Check_Policy_List;
      Default_Pool             := SST.Save_Default_Storage_Pool;

      if Debug_Flag_W then
         Write_Str ("<-- exiting scope: ");
         Write_Name (Chars (Current_Scope));
         Write_Str (", Depth=");
         Write_Int (Int (Scope_Stack.Last));
         Write_Eol;
      end if;

      End_Use_Clauses (SST.First_Use_Clause);

      --  If the actions to be wrapped are still there they will get lost
      --  causing incomplete code to be generated. It is better to abort in
      --  this case (and we do the abort even with assertions off since the
      --  penalty is incorrect code generation)

      if SST.Actions_To_Be_Wrapped_Before /= No_List
           or else
         SST.Actions_To_Be_Wrapped_After  /= No_List
      then
         raise Program_Error;
      end if;

      --  Free last subprogram name if allocated, and pop scope

      Free (SST.Last_Subprogram_Name);
      Scope_Stack.Decrement_Last;
   end Pop_Scope;

   ---------------
   -- Push_Scope --
   ---------------

   procedure Push_Scope (S : Entity_Id) is
      E : constant Entity_Id := Scope (S);

   begin
      if Ekind (S) = E_Void then
         null;

      --  Set scope depth if not a non-concurrent type, and we have not yet set
      --  the scope depth. This means that we have the first occurrence of the
      --  scope, and this is where the depth is set.

      elsif (not Is_Type (S) or else Is_Concurrent_Type (S))
        and then not Scope_Depth_Set (S)
      then
         if S = Standard_Standard then
            Set_Scope_Depth_Value (S, Uint_0);

         elsif Is_Child_Unit (S) then
            Set_Scope_Depth_Value (S, Uint_1);

         elsif not Is_Record_Type (Current_Scope) then
            if Ekind (S) = E_Loop then
               Set_Scope_Depth_Value (S, Scope_Depth (Current_Scope));
            else
               Set_Scope_Depth_Value (S, Scope_Depth (Current_Scope) + 1);
            end if;
         end if;
      end if;

      Scope_Stack.Increment_Last;

      declare
         SST : Scope_Stack_Entry renames Scope_Stack.Table (Scope_Stack.Last);

      begin
         SST.Entity                        := S;
         SST.Save_Scope_Suppress           := Scope_Suppress;
         SST.Save_Local_Suppress_Stack_Top := Local_Suppress_Stack_Top;
         SST.Save_Check_Policy_List        := Check_Policy_List;
         SST.Save_Default_Storage_Pool     := Default_Pool;

         if Scope_Stack.Last > Scope_Stack.First then
            SST.Component_Alignment_Default := Scope_Stack.Table
                                                 (Scope_Stack.Last - 1).
                                                   Component_Alignment_Default;
         end if;

         SST.Last_Subprogram_Name           := null;
         SST.Is_Transient                   := False;
         SST.Node_To_Be_Wrapped             := Empty;
         SST.Pending_Freeze_Actions         := No_List;
         SST.Actions_To_Be_Wrapped_Before   := No_List;
         SST.Actions_To_Be_Wrapped_After    := No_List;
         SST.First_Use_Clause               := Empty;
         SST.Is_Active_Stack_Base           := False;
         SST.Previous_Visibility            := False;
      end;

      if Debug_Flag_W then
         Write_Str ("--> new scope: ");
         Write_Name (Chars (Current_Scope));
         Write_Str (", Id=");
         Write_Int (Int (Current_Scope));
         Write_Str (", Depth=");
         Write_Int (Int (Scope_Stack.Last));
         Write_Eol;
      end if;

      --  Deal with copying flags from the previous scope to this one. This is
      --  not necessary if either scope is standard, or if the new scope is a
      --  child unit.

      if S /= Standard_Standard
        and then Scope (S) /= Standard_Standard
        and then not Is_Child_Unit (S)
      then
         if Nkind (E) not in N_Entity then
            return;
         end if;

         --  Copy categorization flags from Scope (S) to S, this is not done
         --  when Scope (S) is Standard_Standard since propagation is from
         --  library unit entity inwards. Copy other relevant attributes as
         --  well (Discard_Names in particular).

         --  We only propagate inwards for library level entities,
         --  inner level subprograms do not inherit the categorization.

         if Is_Library_Level_Entity (S) then
            Set_Is_Preelaborated  (S, Is_Preelaborated (E));
            Set_Is_Shared_Passive (S, Is_Shared_Passive (E));
            Set_Discard_Names     (S, Discard_Names (E));
            Set_Suppress_Value_Tracking_On_Call
                                  (S, Suppress_Value_Tracking_On_Call (E));
            Set_Categorization_From_Scope (E => S, Scop => E);
         end if;
      end if;

      if Is_Child_Unit (S)
        and then Present (E)
        and then Ekind_In (E, E_Package, E_Generic_Package)
        and then
          Nkind (Parent (Unit_Declaration_Node (E))) = N_Compilation_Unit
      then
         declare
            Aux : constant Node_Id :=
                    Aux_Decls_Node (Parent (Unit_Declaration_Node (E)));
         begin
            if Present (Default_Storage_Pool (Aux)) then
               Default_Pool := Default_Storage_Pool (Aux);
            end if;
         end;
      end if;
   end Push_Scope;

   ---------------------
   -- Premature_Usage --
   ---------------------

   procedure Premature_Usage (N : Node_Id) is
      Kind : constant Node_Kind := Nkind (Parent (Entity (N)));
      E    : Entity_Id := Entity (N);

   begin
      --  Within an instance, the analysis of the actual for a formal object
      --  does not see the name of the object itself. This is significant only
      --  if the object is an aggregate, where its analysis does not do any
      --  name resolution on component associations. (see 4717-008). In such a
      --  case, look for the visible homonym on the chain.

      if In_Instance
        and then Present (Homonym (E))
      then
         E := Homonym (E);

         while Present (E)
           and then not In_Open_Scopes (Scope (E))
         loop
            E := Homonym (E);
         end loop;

         if Present (E) then
            Set_Entity (N, E);
            Set_Etype (N, Etype (E));
            return;
         end if;
      end if;

      if Kind  = N_Component_Declaration then
         Error_Msg_N
           ("component&! cannot be used before end of record declaration", N);

      elsif Kind  = N_Parameter_Specification then
         Error_Msg_N
           ("formal parameter&! cannot be used before end of specification",
            N);

      elsif Kind  = N_Discriminant_Specification then
         Error_Msg_N
           ("discriminant&! cannot be used before end of discriminant part",
            N);

      elsif Kind  = N_Procedure_Specification
        or else Kind = N_Function_Specification
      then
         Error_Msg_N
           ("subprogram&! cannot be used before end of its declaration",
            N);

      elsif Kind = N_Full_Type_Declaration then
         Error_Msg_N
           ("type& cannot be used before end of its declaration!", N);

      else
         Error_Msg_N
           ("object& cannot be used before end of its declaration!", N);
      end if;
   end Premature_Usage;

   ------------------------
   -- Present_System_Aux --
   ------------------------

   function Present_System_Aux (N : Node_Id := Empty) return Boolean is
      Loc      : Source_Ptr;
      Aux_Name : Unit_Name_Type;
      Unum     : Unit_Number_Type;
      Withn    : Node_Id;
      With_Sys : Node_Id;
      The_Unit : Node_Id;

      function Find_System (C_Unit : Node_Id) return Entity_Id;
      --  Scan context clause of compilation unit to find with_clause
      --  for System.

      -----------------
      -- Find_System --
      -----------------

      function Find_System (C_Unit : Node_Id) return Entity_Id is
         With_Clause : Node_Id;

      begin
         With_Clause := First (Context_Items (C_Unit));
         while Present (With_Clause) loop
            if (Nkind (With_Clause) = N_With_Clause
              and then Chars (Name (With_Clause)) = Name_System)
              and then Comes_From_Source (With_Clause)
            then
               return With_Clause;
            end if;

            Next (With_Clause);
         end loop;

         return Empty;
      end Find_System;

   --  Start of processing for Present_System_Aux

   begin
      --  The child unit may have been loaded and analyzed already

      if Present (System_Aux_Id) then
         return True;

      --  If no previous pragma for System.Aux, nothing to load

      elsif No (System_Extend_Unit) then
         return False;

      --  Use the unit name given in the pragma to retrieve the unit.
      --  Verify that System itself appears in the context clause of the
      --  current compilation. If System is not present, an error will
      --  have been reported already.

      else
         With_Sys := Find_System (Cunit (Current_Sem_Unit));

         The_Unit := Unit (Cunit (Current_Sem_Unit));

         if No (With_Sys)
           and then
             (Nkind (The_Unit) = N_Package_Body
                or else (Nkind (The_Unit) = N_Subprogram_Body
                           and then
                             not Acts_As_Spec (Cunit (Current_Sem_Unit))))
         then
            With_Sys := Find_System (Library_Unit (Cunit (Current_Sem_Unit)));
         end if;

         if No (With_Sys)
           and then Present (N)
         then
            --  If we are compiling a subunit, we need to examine its
            --  context as well (Current_Sem_Unit is the parent unit);

            The_Unit := Parent (N);
            while Nkind (The_Unit) /= N_Compilation_Unit loop
               The_Unit := Parent (The_Unit);
            end loop;

            if Nkind (Unit (The_Unit)) = N_Subunit then
               With_Sys := Find_System (The_Unit);
            end if;
         end if;

         if No (With_Sys) then
            return False;
         end if;

         Loc := Sloc (With_Sys);
         Get_Name_String (Chars (Expression (System_Extend_Unit)));
         Name_Buffer (8 .. Name_Len + 7) := Name_Buffer (1 .. Name_Len);
         Name_Buffer (1 .. 7) := "system.";
         Name_Buffer (Name_Len + 8) := '%';
         Name_Buffer (Name_Len + 9) := 's';
         Name_Len := Name_Len + 9;
         Aux_Name := Name_Find;

         Unum :=
           Load_Unit
             (Load_Name  => Aux_Name,
              Required   => False,
              Subunit    => False,
              Error_Node => With_Sys);

         if Unum /= No_Unit then
            Semantics (Cunit (Unum));
            System_Aux_Id :=
              Defining_Entity (Specification (Unit (Cunit (Unum))));

            Withn :=
              Make_With_Clause (Loc,
                Name =>
                  Make_Expanded_Name (Loc,
                    Chars  => Chars (System_Aux_Id),
                    Prefix => New_Reference_To (Scope (System_Aux_Id), Loc),
                    Selector_Name => New_Reference_To (System_Aux_Id, Loc)));

            Set_Entity (Name (Withn), System_Aux_Id);

            Set_Library_Unit       (Withn, Cunit (Unum));
            Set_Corresponding_Spec (Withn, System_Aux_Id);
            Set_First_Name         (Withn, True);
            Set_Implicit_With      (Withn, True);

            Insert_After (With_Sys, Withn);
            Mark_Rewrite_Insertion (Withn);
            Set_Context_Installed (Withn);

            return True;

         --  Here if unit load failed

         else
            Error_Msg_Name_1 := Name_System;
            Error_Msg_Name_2 := Chars (Expression (System_Extend_Unit));
            Error_Msg_N
              ("extension package `%.%` does not exist",
               Opt.System_Extend_Unit);
            return False;
         end if;
      end if;
   end Present_System_Aux;

   -------------------------
   -- Restore_Scope_Stack --
   -------------------------

   procedure Restore_Scope_Stack (Handle_Use : Boolean := True) is
      E         : Entity_Id;
      S         : Entity_Id;
      Comp_Unit : Node_Id;
      In_Child  : Boolean := False;
      Full_Vis  : Boolean := True;
      SS_Last   : constant Int := Scope_Stack.Last;

   begin
      --  Restore visibility of previous scope stack, if any

      for J in reverse 0 .. Scope_Stack.Last loop
         exit when  Scope_Stack.Table (J).Entity = Standard_Standard
            or else No (Scope_Stack.Table (J).Entity);

         S := Scope_Stack.Table (J).Entity;

         if not Is_Hidden_Open_Scope (S) then

            --  If the parent scope is hidden, its entities are hidden as
            --  well, unless the entity is the instantiation currently
            --  being analyzed.

            if not Is_Hidden_Open_Scope (Scope (S))
              or else not Analyzed (Parent (S))
              or else Scope (S) = Standard_Standard
            then
               Set_Is_Immediately_Visible (S, True);
            end if;

            E := First_Entity (S);
            while Present (E) loop
               if Is_Child_Unit (E) then
                  if not From_With_Type (E) then
                     Set_Is_Immediately_Visible (E,
                       Is_Visible_Child_Unit (E) or else In_Open_Scopes (E));

                  else
                     pragma Assert
                       (Nkind (Parent (E)) = N_Defining_Program_Unit_Name
                          and then
                        Nkind (Parent (Parent (E))) = N_Package_Specification);
                     Set_Is_Immediately_Visible (E,
                       Limited_View_Installed (Parent (Parent (E))));
                  end if;
               else
                  Set_Is_Immediately_Visible (E, True);
               end if;

               Next_Entity (E);

               if not Full_Vis
                 and then Is_Package_Or_Generic_Package (S)
               then
                  --  We are in the visible part of the package scope

                  exit when E = First_Private_Entity (S);
               end if;
            end loop;

            --  The visibility of child units (siblings of current compilation)
            --  must be restored in any case. Their declarations may appear
            --  after the private part of the parent.

            if not Full_Vis then
               while Present (E) loop
                  if Is_Child_Unit (E) then
                     Set_Is_Immediately_Visible (E,
                       Is_Visible_Child_Unit (E) or else In_Open_Scopes (E));
                  end if;

                  Next_Entity (E);
               end loop;
            end if;
         end if;

         if Is_Child_Unit (S)
            and not In_Child     --  check only for current unit
         then
            In_Child := True;

            --  Restore visibility of parents according to whether the child
            --  is private and whether we are in its visible part.

            Comp_Unit := Parent (Unit_Declaration_Node (S));

            if Nkind (Comp_Unit) = N_Compilation_Unit
              and then Private_Present (Comp_Unit)
            then
               Full_Vis := True;

            elsif Is_Package_Or_Generic_Package (S)
              and then (In_Private_Part (S) or else In_Package_Body (S))
            then
               Full_Vis := True;

            --  if S is the scope of some instance (which has already been
            --  seen on the stack) it does not affect the visibility of
            --  other scopes.

            elsif Is_Hidden_Open_Scope (S) then
               null;

            elsif (Ekind (S) = E_Procedure
                    or else Ekind (S) = E_Function)
              and then Has_Completion (S)
            then
               Full_Vis := True;
            else
               Full_Vis := False;
            end if;
         else
            Full_Vis := True;
         end if;
      end loop;

      if SS_Last >= Scope_Stack.First
        and then Scope_Stack.Table (SS_Last).Entity /= Standard_Standard
        and then Handle_Use
      then
         Install_Use_Clauses (Scope_Stack.Table (SS_Last).First_Use_Clause);
      end if;
   end Restore_Scope_Stack;

   ----------------------
   -- Save_Scope_Stack --
   ----------------------

   procedure Save_Scope_Stack (Handle_Use : Boolean := True) is
      E       : Entity_Id;
      S       : Entity_Id;
      SS_Last : constant Int := Scope_Stack.Last;

   begin
      if SS_Last >= Scope_Stack.First
        and then Scope_Stack.Table (SS_Last).Entity /= Standard_Standard
      then
         if Handle_Use then
            End_Use_Clauses (Scope_Stack.Table (SS_Last).First_Use_Clause);
         end if;

         --  If the call is from within a compilation unit, as when called from
         --  Rtsfind, make current entries in scope stack invisible while we
         --  analyze the new unit.

         for J in reverse 0 .. SS_Last loop
            exit when  Scope_Stack.Table (J).Entity = Standard_Standard
               or else No (Scope_Stack.Table (J).Entity);

            S := Scope_Stack.Table (J).Entity;
            Set_Is_Immediately_Visible (S, False);

            E := First_Entity (S);
            while Present (E) loop
               Set_Is_Immediately_Visible (E, False);
               Next_Entity (E);
            end loop;
         end loop;

      end if;
   end Save_Scope_Stack;

   -------------
   -- Set_Use --
   -------------

   procedure Set_Use (L : List_Id) is
      Decl      : Node_Id;
      Pack_Name : Node_Id;
      Pack      : Entity_Id;
      Id        : Entity_Id;

   begin
      if Present (L) then
         Decl := First (L);
         while Present (Decl) loop
            if Nkind (Decl) = N_Use_Package_Clause then
               Chain_Use_Clause (Decl);

               Pack_Name := First (Names (Decl));
               while Present (Pack_Name) loop
                  Pack := Entity (Pack_Name);

                  if Ekind (Pack) = E_Package
                    and then Applicable_Use (Pack_Name)
                  then
                     Use_One_Package (Pack, Decl);
                  end if;

                  Next (Pack_Name);
               end loop;

            elsif Nkind (Decl) = N_Use_Type_Clause  then
               Chain_Use_Clause (Decl);

               Id := First (Subtype_Marks (Decl));
               while Present (Id) loop
                  if Entity (Id) /= Any_Type then
                     Use_One_Type (Id);
                  end if;

                  Next (Id);
               end loop;
            end if;

            Next (Decl);
         end loop;
      end if;
   end Set_Use;

   ---------------------
   -- Use_One_Package --
   ---------------------

   procedure Use_One_Package (P : Entity_Id; N : Node_Id) is
      Id               : Entity_Id;
      Prev             : Entity_Id;
      Current_Instance : Entity_Id := Empty;
      Real_P           : Entity_Id;
      Private_With_OK  : Boolean   := False;

   begin
      if Ekind (P) /= E_Package then
         return;
      end if;

      Set_In_Use (P);
      Set_Current_Use_Clause (P, N);

      --  Ada 2005 (AI-50217): Check restriction

      if From_With_Type (P) then
         Error_Msg_N ("limited withed package cannot appear in use clause", N);
      end if;

      --  Find enclosing instance, if any

      if In_Instance then
         Current_Instance := Current_Scope;
         while not Is_Generic_Instance (Current_Instance) loop
            Current_Instance := Scope (Current_Instance);
         end loop;

         if No (Hidden_By_Use_Clause (N)) then
            Set_Hidden_By_Use_Clause (N, New_Elmt_List);
         end if;
      end if;

      --  If unit is a package renaming, indicate that the renamed
      --  package is also in use (the flags on both entities must
      --  remain consistent, and a subsequent use of either of them
      --  should be recognized as redundant).

      if Present (Renamed_Object (P)) then
         Set_In_Use (Renamed_Object (P));
         Set_Current_Use_Clause (Renamed_Object (P), N);
         Real_P := Renamed_Object (P);
      else
         Real_P := P;
      end if;

      --  Ada 2005 (AI-262): Check the use_clause of a private withed package
      --  found in the private part of a package specification

      if In_Private_Part (Current_Scope)
        and then Has_Private_With (P)
        and then Is_Child_Unit (Current_Scope)
        and then Is_Child_Unit (P)
        and then Is_Ancestor_Package (Scope (Current_Scope), P)
      then
         Private_With_OK := True;
      end if;

      --  Loop through entities in one package making them potentially
      --  use-visible.

      Id := First_Entity (P);
      while Present (Id)
        and then (Id /= First_Private_Entity (P)
                    or else Private_With_OK) -- Ada 2005 (AI-262)
      loop
         Prev := Current_Entity (Id);
         while Present (Prev) loop
            if Is_Immediately_Visible (Prev)
              and then (not Is_Overloadable (Prev)
                         or else not Is_Overloadable (Id)
                         or else (Type_Conformant (Id, Prev)))
            then
               if No (Current_Instance) then

                  --  Potentially use-visible entity remains hidden

                  goto Next_Usable_Entity;

               --  A use clause within an instance hides outer global entities,
               --  which are not used to resolve local entities in the
               --  instance. Note that the predefined entities in Standard
               --  could not have been hidden in the generic by a use clause,
               --  and therefore remain visible. Other compilation units whose
               --  entities appear in Standard must be hidden in an instance.

               --  To determine whether an entity is external to the instance
               --  we compare the scope depth of its scope with that of the
               --  current instance. However, a generic actual of a subprogram
               --  instance is declared in the wrapper package but will not be
               --  hidden by a use-visible entity. similarly, an entity that is
               --  declared in an enclosing instance will not be hidden by an
               --  an entity declared in a generic actual, which can only have
               --  been use-visible in the generic and will not have hidden the
               --  entity in the generic parent.

               --  If Id is called Standard, the predefined package with the
               --  same name is in the homonym chain. It has to be ignored
               --  because it has no defined scope (being the only entity in
               --  the system with this mandated behavior).

               elsif not Is_Hidden (Id)
                 and then Present (Scope (Prev))
                 and then not Is_Wrapper_Package (Scope (Prev))
                 and then Scope_Depth (Scope (Prev)) <
                          Scope_Depth (Current_Instance)
                 and then (Scope (Prev) /= Standard_Standard
                            or else Sloc (Prev) > Standard_Location)
               then
                  if In_Open_Scopes (Scope (Prev))
                    and then Is_Generic_Instance (Scope (Prev))
                    and then Present (Associated_Formal_Package (P))
                  then
                     null;

                  else
                     Set_Is_Potentially_Use_Visible (Id);
                     Set_Is_Immediately_Visible (Prev, False);
                     Append_Elmt (Prev, Hidden_By_Use_Clause (N));
                  end if;
               end if;

            --  A user-defined operator is not use-visible if the predefined
            --  operator for the type is immediately visible, which is the case
            --  if the type of the operand is in an open scope. This does not
            --  apply to user-defined operators that have operands of different
            --  types, because the predefined mixed mode operations (multiply
            --  and divide) apply to universal types and do not hide anything.

            elsif Ekind (Prev) = E_Operator
              and then Operator_Matches_Spec (Prev, Id)
              and then In_Open_Scopes
               (Scope (Base_Type (Etype (First_Formal (Id)))))
              and then (No (Next_Formal (First_Formal (Id)))
                         or else Etype (First_Formal (Id))
                           = Etype (Next_Formal (First_Formal (Id)))
                         or else Chars (Prev) = Name_Op_Expon)
            then
               goto Next_Usable_Entity;

            --  In an instance, two homonyms may become use_visible through the
            --  actuals of distinct formal packages. In the generic, only the
            --  current one would have been visible, so make the other one
            --  not use_visible.

            elsif Present (Current_Instance)
              and then Is_Potentially_Use_Visible (Prev)
              and then not Is_Overloadable (Prev)
              and then Scope (Id) /= Scope (Prev)
              and then Used_As_Generic_Actual (Scope (Prev))
              and then Used_As_Generic_Actual (Scope (Id))
<<<<<<< HEAD
              and then List_Containing (Current_Use_Clause (Scope (Prev))) /=
                       List_Containing (Current_Use_Clause (Scope (Id)))
=======
              and then not In_Same_List (Current_Use_Clause (Scope (Prev)),
                                         Current_Use_Clause (Scope (Id)))
>>>>>>> 03d20231
            then
               Set_Is_Potentially_Use_Visible (Prev, False);
               Append_Elmt (Prev, Hidden_By_Use_Clause (N));
            end if;

            Prev := Homonym (Prev);
         end loop;

         --  On exit, we know entity is not hidden, unless it is private

         if not Is_Hidden (Id)
           and then ((not Is_Child_Unit (Id))
                       or else Is_Visible_Child_Unit (Id))
         then
            Set_Is_Potentially_Use_Visible (Id);

            if Is_Private_Type (Id)
              and then Present (Full_View (Id))
            then
               Set_Is_Potentially_Use_Visible (Full_View (Id));
            end if;
         end if;

         <<Next_Usable_Entity>>
            Next_Entity (Id);
      end loop;

      --  Child units are also made use-visible by a use clause, but they may
      --  appear after all visible declarations in the parent entity list.

      while Present (Id) loop
         if Is_Child_Unit (Id)
           and then Is_Visible_Child_Unit (Id)
         then
            Set_Is_Potentially_Use_Visible (Id);
         end if;

         Next_Entity (Id);
      end loop;

      if Chars (Real_P) = Name_System
        and then Scope (Real_P) = Standard_Standard
        and then Present_System_Aux (N)
      then
         Use_One_Package (System_Aux_Id, N);
      end if;

   end Use_One_Package;

   ------------------
   -- Use_One_Type --
   ------------------

   procedure Use_One_Type (Id : Node_Id) is
      Elmt          : Elmt_Id;
      Is_Known_Used : Boolean;
      Op_List       : Elist_Id;
      T             : Entity_Id;

      function Spec_Reloaded_For_Body return Boolean;
      --  Determine whether the compilation unit is a package body and the use
      --  type clause is in the spec of the same package. Even though the spec
      --  was analyzed first, its context is reloaded when analysing the body.

      ----------------------------
      -- Spec_Reloaded_For_Body --
      ----------------------------

      function Spec_Reloaded_For_Body return Boolean is
      begin
         if Nkind (Unit (Cunit (Current_Sem_Unit))) = N_Package_Body then
            declare
               Spec : constant Node_Id :=
                        Parent (List_Containing (Parent (Id)));
            begin
               return
                 Nkind (Spec) = N_Package_Specification
                   and then Corresponding_Body (Parent (Spec)) =
                              Cunit_Entity (Current_Sem_Unit);
            end;
         end if;

         return False;
      end Spec_Reloaded_For_Body;

   --  Start of processing for Use_One_Type;

   begin
      --  It is the type determined by the subtype mark (8.4(8)) whose
      --  operations become potentially use-visible.

      T := Base_Type (Entity (Id));

      --  Either the type itself is used, the package where it is declared
      --  is in use or the entity is declared in the current package, thus
      --  use-visible.

      Is_Known_Used :=
        In_Use (T)
          or else In_Use (Scope (T))
          or else Scope (T) = Current_Scope;

      Set_Redundant_Use (Id,
        Is_Known_Used or else Is_Potentially_Use_Visible (T));

      if Ekind (T) = E_Incomplete_Type then
         Error_Msg_N ("premature usage of incomplete type", Id);

      elsif In_Open_Scopes (Scope (T)) then
         null;

      --  A limited view cannot appear in a use_type clause. However, an access
      --  type whose designated type is limited has the flag but is not itself
      --  a limited view unless we only have a limited view of its enclosing
      --  package.

      elsif From_With_Type (T)
        and then From_With_Type (Scope (T))
      then
         Error_Msg_N
           ("incomplete type from limited view "
             & "cannot appear in use clause", Id);

      --  If the subtype mark designates a subtype in a different package,
      --  we have to check that the parent type is visible, otherwise the
      --  use type clause is a noop. Not clear how to do that???

      elsif not Redundant_Use (Id) then
         Set_In_Use (T);

         --  If T is tagged, primitive operators on class-wide operands
         --  are also available.

         if Is_Tagged_Type (T) then
            Set_In_Use (Class_Wide_Type (T));
         end if;

         Set_Current_Use_Clause (T, Parent (Id));
         Op_List := Collect_Primitive_Operations (T);

         Elmt := First_Elmt (Op_List);
         while Present (Elmt) loop
            if (Nkind (Node (Elmt)) = N_Defining_Operator_Symbol
                 or else Chars (Node (Elmt)) in Any_Operator_Name)
              and then not Is_Hidden (Node (Elmt))
            then
               Set_Is_Potentially_Use_Visible (Node (Elmt));
            end if;

            Next_Elmt (Elmt);
         end loop;
      end if;

      --  If warning on redundant constructs, check for unnecessary WITH

      if Warn_On_Redundant_Constructs
        and then Is_Known_Used

         --                     with P;         with P; use P;
         --    package P is     package X is    package body X is
         --       type T ...       use P.T;

         --  The compilation unit is the body of X. GNAT first compiles the
         --  spec of X, then proceeds to the body. At that point P is marked
         --  as use visible. The analysis then reinstalls the spec along with
         --  its context. The use clause P.T is now recognized as redundant,
         --  but in the wrong context. Do not emit a warning in such cases.
         --  Do not emit a warning either if we are in an instance, there is
         --  no redundancy between an outer use_clause and one that appears
         --  within the generic.

        and then not Spec_Reloaded_For_Body
        and then not In_Instance
      then
         --  The type already has a use clause

         if In_Use (T) then

            --  Case where we know the current use clause for the type

            if Present (Current_Use_Clause (T)) then
               Use_Clause_Known : declare
                  Clause1 : constant Node_Id := Parent (Id);
                  Clause2 : constant Node_Id := Current_Use_Clause (T);
                  Ent1    : Entity_Id;
                  Ent2    : Entity_Id;
                  Err_No  : Node_Id;
                  Unit1   : Node_Id;
                  Unit2   : Node_Id;

                  function Entity_Of_Unit (U : Node_Id) return Entity_Id;
                  --  Return the appropriate entity for determining which unit
                  --  has a deeper scope: the defining entity for U, unless U
                  --  is a package instance, in which case we retrieve the
                  --  entity of the instance spec.

                  --------------------
                  -- Entity_Of_Unit --
                  --------------------

                  function Entity_Of_Unit (U : Node_Id) return Entity_Id is
                  begin
                     if Nkind (U) =  N_Package_Instantiation
                       and then Analyzed (U)
                     then
                        return Defining_Entity (Instance_Spec (U));
                     else
                        return Defining_Entity (U);
                     end if;
                  end Entity_Of_Unit;

               --  Start of processing for Use_Clause_Known

               begin
                  --  If both current use type clause and the use type clause
                  --  for the type are at the compilation unit level, one of
                  --  the units must be an ancestor of the other, and the
                  --  warning belongs on the descendant.

                  if Nkind (Parent (Clause1)) = N_Compilation_Unit
                       and then
                     Nkind (Parent (Clause2)) = N_Compilation_Unit
                  then

                     --  If the unit is a subprogram body that acts as spec,
                     --  the context clause is shared with the constructed
                     --  subprogram spec. Clearly there is no redundancy.

                     if Clause1 = Clause2 then
                        return;
                     end if;

                     Unit1 := Unit (Parent (Clause1));
                     Unit2 := Unit (Parent (Clause2));

                     --  If both clauses are on same unit, or one is the body
                     --  of the other, or one of them is in a subunit, report
                     --  redundancy on the later one.

                     if Unit1 = Unit2 then
                        Error_Msg_Sloc := Sloc (Current_Use_Clause (T));
                        Error_Msg_NE -- CODEFIX
                          ("& is already use-visible through previous "
                           & "use_type_clause #?", Clause1, T);
                        return;

                     elsif Nkind (Unit1) = N_Subunit then
                        Error_Msg_Sloc := Sloc (Current_Use_Clause (T));
                        Error_Msg_NE -- CODEFIX
                          ("& is already use-visible through previous "
                           & "use_type_clause #?", Clause1, T);
                        return;

                     elsif Nkind_In (Unit2, N_Package_Body, N_Subprogram_Body)
                       and then Nkind (Unit1) /= Nkind (Unit2)
                       and then Nkind (Unit1) /= N_Subunit
                     then
                        Error_Msg_Sloc := Sloc (Clause1);
                        Error_Msg_NE -- CODEFIX
                          ("& is already use-visible through previous "
                           & "use_type_clause #?", Current_Use_Clause (T), T);
                        return;
                     end if;

                     --  There is a redundant use type clause in a child unit.
                     --  Determine which of the units is more deeply nested.
                     --  If a unit is a package instance, retrieve the entity
                     --  and its scope from the instance spec.

                     Ent1 := Entity_Of_Unit (Unit1);
                     Ent2 := Entity_Of_Unit (Unit2);

                     if Scope (Ent2) = Standard_Standard  then
                        Error_Msg_Sloc := Sloc (Current_Use_Clause (T));
                        Err_No := Clause1;

                     elsif Scope (Ent1) = Standard_Standard then
                        Error_Msg_Sloc := Sloc (Id);
                        Err_No := Clause2;

                     --  If both units are child units, we determine which one
                     --  is the descendant by the scope distance to the
                     --  ultimate parent unit.

                     else
                        declare
                           S1, S2 : Entity_Id;

                        begin
                           S1 := Scope (Ent1);
                           S2 := Scope (Ent2);
                           while Present (S1)
                             and then Present (S2)
                             and then S1 /= Standard_Standard
                             and then S2 /= Standard_Standard
                           loop
                              S1 := Scope (S1);
                              S2 := Scope (S2);
                           end loop;

                           if S1 = Standard_Standard then
                              Error_Msg_Sloc := Sloc (Id);
                              Err_No := Clause2;
                           else
                              Error_Msg_Sloc := Sloc (Current_Use_Clause (T));
                              Err_No := Clause1;
                           end if;
                        end;
                     end if;

                     Error_Msg_NE -- CODEFIX
                       ("& is already use-visible through previous "
                        & "use_type_clause #?", Err_No, Id);

                  --  Case where current use type clause and the use type
                  --  clause for the type are not both at the compilation unit
                  --  level. In this case we don't have location information.

                  else
                     Error_Msg_NE -- CODEFIX
                       ("& is already use-visible through previous "
                        & "use type clause?", Id, T);
                  end if;
               end Use_Clause_Known;

            --  Here if Current_Use_Clause is not set for T, another case
            --  where we do not have the location information available.

            else
               Error_Msg_NE -- CODEFIX
                 ("& is already use-visible through previous "
                  & "use type clause?", Id, T);
            end if;

         --  The package where T is declared is already used

         elsif In_Use (Scope (T)) then
            Error_Msg_Sloc := Sloc (Current_Use_Clause (Scope (T)));
            Error_Msg_NE -- CODEFIX
              ("& is already use-visible through package use clause #?",
               Id, T);

         --  The current scope is the package where T is declared

         else
            Error_Msg_Node_2 := Scope (T);
            Error_Msg_NE -- CODEFIX
              ("& is already use-visible inside package &?", Id, T);
         end if;
      end if;
   end Use_One_Type;

   ----------------
   -- Write_Info --
   ----------------

   procedure Write_Info is
      Id : Entity_Id := First_Entity (Current_Scope);

   begin
      --  No point in dumping standard entities

      if Current_Scope = Standard_Standard then
         return;
      end if;

      Write_Str ("========================================================");
      Write_Eol;
      Write_Str ("        Defined Entities in ");
      Write_Name (Chars (Current_Scope));
      Write_Eol;
      Write_Str ("========================================================");
      Write_Eol;

      if No (Id) then
         Write_Str ("-- none --");
         Write_Eol;

      else
         while Present (Id) loop
            Write_Entity_Info (Id, " ");
            Next_Entity (Id);
         end loop;
      end if;

      if Scope (Current_Scope) = Standard_Standard then

         --  Print information on the current unit itself

         Write_Entity_Info (Current_Scope, " ");
      end if;

      Write_Eol;
   end Write_Info;

   --------
   -- ws --
   --------

   procedure ws is
      S : Entity_Id;
   begin
      for J in reverse 1 .. Scope_Stack.Last loop
         S :=  Scope_Stack.Table (J).Entity;
         Write_Int (Int (S));
         Write_Str (" === ");
         Write_Name (Chars (S));
         Write_Eol;
      end loop;
   end ws;

end Sem_Ch8;<|MERGE_RESOLUTION|>--- conflicted
+++ resolved
@@ -455,14 +455,9 @@
    --  private with on E.
 
    procedure Find_Expanded_Name (N : Node_Id);
-<<<<<<< HEAD
-   --  Selected component is known to be expanded name. Verify legality of
-   --  selector given the scope denoted by prefix.
-=======
    --  The input is a selected component is known to be expanded name. Verify
    --  legality of selector given the scope denoted by prefix, and change node
    --  N into a expanded name with a properly set Entity field.
->>>>>>> 03d20231
 
    function Find_Renamed_Entity
      (N         : Node_Id;
@@ -3089,11 +3084,7 @@
 
       --  The replacement of a discriminant by the corresponding discriminal
       --  is not done for a task discriminant that appears in a default
-<<<<<<< HEAD
-      --  expression of an entry parameter. See Expand_Discriminant in exp_ch2
-=======
       --  expression of an entry parameter. See Exp_Ch2.Expand_Discriminant
->>>>>>> 03d20231
       --  for details on their handling.
 
       elsif Is_Concurrent_Type (Scope (E)) then
@@ -3517,11 +3508,7 @@
 
       function May_Be_Used_Primitive_Of (T : Entity_Id) return Boolean;
       --  An operator may be primitive in several types, if they are declared
-<<<<<<< HEAD
-      --  in the same scope as the operator. To determine the use-visiblity of
-=======
       --  in the same scope as the operator. To determine the use-visibility of
->>>>>>> 03d20231
       --  the operator in such cases we must examine all types in the profile.
 
       ------------------------------
@@ -5719,11 +5706,7 @@
                   --  view of a type.
 
                   if not Is_Tagged_Type (T)
-<<<<<<< HEAD
-                    and then Ada_Version >= Ada_05
-=======
                     and then Ada_Version >= Ada_2005
->>>>>>> 03d20231
                   then
                      if From_With_Type (T) then
                         Error_Msg_N
@@ -7429,13 +7412,8 @@
               and then Scope (Id) /= Scope (Prev)
               and then Used_As_Generic_Actual (Scope (Prev))
               and then Used_As_Generic_Actual (Scope (Id))
-<<<<<<< HEAD
-              and then List_Containing (Current_Use_Clause (Scope (Prev))) /=
-                       List_Containing (Current_Use_Clause (Scope (Id)))
-=======
               and then not In_Same_List (Current_Use_Clause (Scope (Prev)),
                                          Current_Use_Clause (Scope (Id)))
->>>>>>> 03d20231
             then
                Set_Is_Potentially_Use_Visible (Prev, False);
                Append_Elmt (Prev, Hidden_By_Use_Clause (N));

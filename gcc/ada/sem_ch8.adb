------------------------------------------------------------------------------
--                                                                          --
--                         GNAT COMPILER COMPONENTS                         --
--                                                                          --
--                              S E M . C H 8                               --
--                                                                          --
--                                 B o d y                                  --
--                                                                          --
--          Copyright (C) 1992-2010, Free Software Foundation, Inc.         --
--                                                                          --
-- GNAT is free software;  you can  redistribute it  and/or modify it under --
-- terms of the  GNU General Public License as published  by the Free Soft- --
-- ware  Foundation;  either version 3,  or (at your option) any later ver- --
-- sion.  GNAT is distributed in the hope that it will be useful, but WITH- --
-- OUT ANY WARRANTY;  without even the  implied warranty of MERCHANTABILITY --
-- or FITNESS FOR A PARTICULAR PURPOSE.  See the GNU General Public License --
-- for  more details.  You should have  received  a copy of the GNU General --
-- Public License  distributed with GNAT; see file COPYING3.  If not, go to --
-- http://www.gnu.org/licenses for a complete copy of the license.          --
--                                                                          --
-- GNAT was originally developed  by the GNAT team at  New York University. --
-- Extensive contributions were provided by Ada Core Technologies Inc.      --
--                                                                          --
------------------------------------------------------------------------------

with Atree;    use Atree;
with Debug;    use Debug;
with Einfo;    use Einfo;
with Elists;   use Elists;
with Errout;   use Errout;
with Exp_Tss;  use Exp_Tss;
with Exp_Util; use Exp_Util;
with Fname;    use Fname;
with Freeze;   use Freeze;
with Impunit;  use Impunit;
with Lib;      use Lib;
with Lib.Load; use Lib.Load;
with Lib.Xref; use Lib.Xref;
with Namet;    use Namet;
with Namet.Sp; use Namet.Sp;
with Nlists;   use Nlists;
with Nmake;    use Nmake;
with Opt;      use Opt;
with Output;   use Output;
with Restrict; use Restrict;
with Rident;   use Rident;
with Rtsfind;  use Rtsfind;
with Sem;      use Sem;
with Sem_Aux;  use Sem_Aux;
with Sem_Cat;  use Sem_Cat;
with Sem_Ch3;  use Sem_Ch3;
with Sem_Ch4;  use Sem_Ch4;
with Sem_Ch6;  use Sem_Ch6;
with Sem_Ch12; use Sem_Ch12;
with Sem_Disp; use Sem_Disp;
with Sem_Dist; use Sem_Dist;
with Sem_Eval; use Sem_Eval;
with Sem_Res;  use Sem_Res;
with Sem_Util; use Sem_Util;
with Sem_Type; use Sem_Type;
with Stand;    use Stand;
with Sinfo;    use Sinfo;
with Sinfo.CN; use Sinfo.CN;
with Snames;   use Snames;
with Style;    use Style;
with Table;
with Tbuild;   use Tbuild;
with Uintp;    use Uintp;

package body Sem_Ch8 is

   ------------------------------------
   -- Visibility and Name Resolution --
   ------------------------------------

   --  This package handles name resolution and the collection of
   --  interpretations for overloaded names, prior to overload resolution.

   --  Name resolution is the process that establishes a mapping between source
   --  identifiers and the entities they denote at each point in the program.
   --  Each entity is represented by a defining occurrence. Each identifier
   --  that denotes an entity points to the corresponding defining occurrence.
   --  This is the entity of the applied occurrence. Each occurrence holds
   --  an index into the names table, where source identifiers are stored.

   --  Each entry in the names table for an identifier or designator uses the
   --  Info pointer to hold a link to the currently visible entity that has
   --  this name (see subprograms Get_Name_Entity_Id and Set_Name_Entity_Id
   --  in package Sem_Util). The visibility is initialized at the beginning of
   --  semantic processing to make entities in package Standard immediately
   --  visible. The visibility table is used in a more subtle way when
   --  compiling subunits (see below).

   --  Entities that have the same name (i.e. homonyms) are chained. In the
   --  case of overloaded entities, this chain holds all the possible meanings
   --  of a given identifier. The process of overload resolution uses type
   --  information to select from this chain the unique meaning of a given
   --  identifier.

   --  Entities are also chained in their scope, through the Next_Entity link.
   --  As a consequence, the name space is organized as a sparse matrix, where
   --  each row corresponds to a scope, and each column to a source identifier.
   --  Open scopes, that is to say scopes currently being compiled, have their
   --  corresponding rows of entities in order, innermost scope first.

   --  The scopes of packages that are mentioned in  context clauses appear in
   --  no particular order, interspersed among open scopes. This is because
   --  in the course of analyzing the context of a compilation, a package
   --  declaration is first an open scope, and subsequently an element of the
   --  context. If subunits or child units are present, a parent unit may
   --  appear under various guises at various times in the compilation.

   --  When the compilation of the innermost scope is complete, the entities
   --  defined therein are no longer visible. If the scope is not a package
   --  declaration, these entities are never visible subsequently, and can be
   --  removed from visibility chains. If the scope is a package declaration,
   --  its visible declarations may still be accessible. Therefore the entities
   --  defined in such a scope are left on the visibility chains, and only
   --  their visibility (immediately visibility or potential use-visibility)
   --  is affected.

   --  The ordering of homonyms on their chain does not necessarily follow
   --  the order of their corresponding scopes on the scope stack. For
   --  example, if package P and the enclosing scope both contain entities
   --  named E, then when compiling the package body the chain for E will
   --  hold the global entity first,  and the local one (corresponding to
   --  the current inner scope) next. As a result, name resolution routines
   --  do not assume any relative ordering of the homonym chains, either
   --  for scope nesting or to order of appearance of context clauses.

   --  When compiling a child unit, entities in the parent scope are always
   --  immediately visible. When compiling the body of a child unit, private
   --  entities in the parent must also be made immediately visible. There
   --  are separate routines to make the visible and private declarations
   --  visible at various times (see package Sem_Ch7).

   --              +--------+         +-----+
   --              | In use |-------->| EU1 |-------------------------->
   --              +--------+         +-----+
   --                                    |                      |
   --      +--------+                 +-----+                +-----+
   --      | Stand. |---------------->| ES1 |--------------->| ES2 |--->
   --      +--------+                 +-----+                +-----+
   --                                    |                      |
   --              +---------+           |                   +-----+
   --              | with'ed |------------------------------>| EW2 |--->
   --              +---------+           |                   +-----+
   --                                    |                      |
   --      +--------+                 +-----+                +-----+
   --      | Scope2 |---------------->| E12 |--------------->| E22 |--->
   --      +--------+                 +-----+                +-----+
   --                                    |                      |
   --      +--------+                 +-----+                +-----+
   --      | Scope1 |---------------->| E11 |--------------->| E12 |--->
   --      +--------+                 +-----+                +-----+
   --          ^                         |                      |
   --          |                         |                      |
   --          |   +---------+           |                      |
   --          |   | with'ed |----------------------------------------->
   --          |   +---------+           |                      |
   --          |                         |                      |
   --      Scope stack                   |                      |
   --      (innermost first)             |                      |
   --                                 +----------------------------+
   --      Names  table =>            | Id1 |     |    |     | Id2 |
   --                                 +----------------------------+

   --  Name resolution must deal with several syntactic forms: simple names,
   --  qualified names, indexed names, and various forms of calls.

   --  Each identifier points to an entry in the names table. The resolution
   --  of a simple name consists in traversing the homonym chain, starting
   --  from the names table. If an entry is immediately visible, it is the one
   --  designated by the identifier. If only potentially use-visible entities
   --  are on the chain, we must verify that they do not hide each other. If
   --  the entity we find is overloadable, we collect all other overloadable
   --  entities on the chain as long as they are not hidden.
   --
   --  To resolve expanded names, we must find the entity at the intersection
   --  of the entity chain for the scope (the prefix) and the homonym chain
   --  for the selector. In general, homonym chains will be much shorter than
   --  entity chains, so it is preferable to start from the names table as
   --  well. If the entity found is overloadable, we must collect all other
   --  interpretations that are defined in the scope denoted by the prefix.

   --  For records, protected types, and tasks, their local entities are
   --  removed from visibility chains on exit from the corresponding scope.
   --  From the outside, these entities are always accessed by selected
   --  notation, and the entity chain for the record type, protected type,
   --  etc. is traversed sequentially in  order to find the designated entity.

   --  The discriminants of a type and the operations of a protected type or
   --  task are unchained on  exit from the first view of the type, (such as
   --  a private or incomplete type declaration, or a protected type speci-
   --  fication) and re-chained when compiling the second view.

   --  In the case of operators,  we do not make operators on derived types
   --  explicit. As a result, the notation P."+" may denote either a user-
   --  defined function with name "+", or else an implicit declaration of the
   --  operator "+" in package P. The resolution of expanded names always
   --  tries to resolve an operator name as such an implicitly defined entity,
   --  in addition to looking for explicit declarations.

   --  All forms of names that denote entities (simple names, expanded names,
   --  character literals in some cases) have a Entity attribute, which
   --  identifies the entity denoted by the name.

   ---------------------
   -- The Scope Stack --
   ---------------------

   --  The Scope stack keeps track of the scopes currently been compiled.
   --  Every entity that contains declarations (including records) is placed
   --  on the scope stack while it is being processed, and removed at the end.
   --  Whenever a non-package scope is exited, the entities defined therein
   --  are removed from the visibility table, so that entities in outer scopes
   --  become visible (see previous description). On entry to Sem, the scope
   --  stack only contains the package Standard. As usual, subunits complicate
   --  this picture ever so slightly.

   --  The Rtsfind mechanism can force a call to Semantics while another
   --  compilation is in progress. The unit retrieved by Rtsfind must be
   --  compiled in  its own context, and has no access to the visibility of
   --  the unit currently being compiled. The procedures Save_Scope_Stack and
   --  Restore_Scope_Stack make entities in current open scopes invisible
   --  before compiling the retrieved unit, and restore the compilation
   --  environment afterwards.

   ------------------------
   -- Compiling subunits --
   ------------------------

   --  Subunits must be compiled in the environment of the corresponding stub,
   --  that is to say with the same visibility into the parent (and its
   --  context) that is available at the point of the stub declaration, but
   --  with the additional visibility provided by the context clause of the
   --  subunit itself. As a result, compilation of a subunit forces compilation
   --  of the parent (see description in lib-). At the point of the stub
   --  declaration, Analyze is called recursively to compile the proper body of
   --  the subunit, but without reinitializing the names table, nor the scope
   --  stack (i.e. standard is not pushed on the stack). In this fashion the
   --  context of the subunit is added to the context of the parent, and the
   --  subunit is compiled in the correct environment. Note that in the course
   --  of processing the context of a subunit, Standard will appear twice on
   --  the scope stack: once for the parent of the subunit, and once for the
   --  unit in the context clause being compiled. However, the two sets of
   --  entities are not linked by homonym chains, so that the compilation of
   --  any context unit happens in a fresh visibility environment.

   -------------------------------
   -- Processing of USE Clauses --
   -------------------------------

   --  Every defining occurrence has a flag indicating if it is potentially use
   --  visible. Resolution of simple names examines this flag. The processing
   --  of use clauses consists in setting this flag on all visible entities
   --  defined in the corresponding package. On exit from the scope of the use
   --  clause, the corresponding flag must be reset. However, a package may
   --  appear in several nested use clauses (pathological but legal, alas!)
   --  which forces us to use a slightly more involved scheme:

   --    a) The defining occurrence for a package holds a flag -In_Use- to
   --    indicate that it is currently in the scope of a use clause. If a
   --    redundant use clause is encountered, then the corresponding occurrence
   --    of the package name is flagged -Redundant_Use-.

   --    b) On exit from a scope, the use clauses in its declarative part are
   --    scanned. The visibility flag is reset in all entities declared in
   --    package named in a use clause, as long as the package is not flagged
   --    as being in a redundant use clause (in which case the outer use
   --    clause is still in effect, and the direct visibility of its entities
   --    must be retained).

   --  Note that entities are not removed from their homonym chains on exit
   --  from the package specification. A subsequent use clause does not need
   --  to rechain the visible entities, but only to establish their direct
   --  visibility.

   -----------------------------------
   -- Handling private declarations --
   -----------------------------------

   --  The principle that each entity has a single defining occurrence clashes
   --  with the presence of two separate definitions for private types: the
   --  first is the private type declaration, and second is the full type
   --  declaration. It is important that all references to the type point to
   --  the same defining occurrence, namely the first one. To enforce the two
   --  separate views of the entity, the corresponding information is swapped
   --  between the two declarations. Outside of the package, the defining
   --  occurrence only contains the private declaration information, while in
   --  the private part and the body of the package the defining occurrence
   --  contains the full declaration. To simplify the swap, the defining
   --  occurrence that currently holds the private declaration points to the
   --  full declaration. During semantic processing the defining occurrence
   --  also points to a list of private dependents, that is to say access types
   --  or composite types whose designated types or component types are
   --  subtypes or derived types of the private type in question. After the
   --  full declaration has been seen, the private dependents are updated to
   --  indicate that they have full definitions.

   ------------------------------------
   -- Handling of Undefined Messages --
   ------------------------------------

   --  In normal mode, only the first use of an undefined identifier generates
   --  a message. The table Urefs is used to record error messages that have
   --  been issued so that second and subsequent ones do not generate further
   --  messages. However, the second reference causes text to be added to the
   --  original undefined message noting "(more references follow)". The
   --  full error list option (-gnatf) forces messages to be generated for
   --  every reference and disconnects the use of this table.

   type Uref_Entry is record
      Node : Node_Id;
      --  Node for identifier for which original message was posted. The
      --  Chars field of this identifier is used to detect later references
      --  to the same identifier.

      Err : Error_Msg_Id;
      --  Records error message Id of original undefined message. Reset to
      --  No_Error_Msg after the second occurrence, where it is used to add
      --  text to the original message as described above.

      Nvis : Boolean;
      --  Set if the message is not visible rather than undefined

      Loc : Source_Ptr;
      --  Records location of error message. Used to make sure that we do
      --  not consider a, b : undefined as two separate instances, which
      --  would otherwise happen, since the parser converts this sequence
      --  to a : undefined; b : undefined.

   end record;

   package Urefs is new Table.Table (
     Table_Component_Type => Uref_Entry,
     Table_Index_Type     => Nat,
     Table_Low_Bound      => 1,
     Table_Initial        => 10,
     Table_Increment      => 100,
     Table_Name           => "Urefs");

   Candidate_Renaming : Entity_Id;
   --  Holds a candidate interpretation that appears in a subprogram renaming
   --  declaration and does not match the given specification, but matches at
   --  least on the first formal. Allows better error message when given
   --  specification omits defaulted parameters, a common error.

   -----------------------
   -- Local Subprograms --
   -----------------------

   procedure Analyze_Generic_Renaming
     (N : Node_Id;
      K : Entity_Kind);
   --  Common processing for all three kinds of generic renaming declarations.
   --  Enter new name and indicate that it renames the generic unit.

   procedure Analyze_Renamed_Character
     (N       : Node_Id;
      New_S   : Entity_Id;
      Is_Body : Boolean);
   --  Renamed entity is given by a character literal, which must belong
   --  to the return type of the new entity. Is_Body indicates whether the
   --  declaration is a renaming_as_body. If the original declaration has
   --  already been frozen (because of an intervening body, e.g.) the body of
   --  the function must be built now. The same applies to the following
   --  various renaming procedures.

   procedure Analyze_Renamed_Dereference
     (N       : Node_Id;
      New_S   : Entity_Id;
      Is_Body : Boolean);
   --  Renamed entity is given by an explicit dereference. Prefix must be a
   --  conformant access_to_subprogram type.

   procedure Analyze_Renamed_Entry
     (N       : Node_Id;
      New_S   : Entity_Id;
      Is_Body : Boolean);
   --  If the renamed entity in a subprogram renaming is an entry or protected
   --  subprogram, build a body for the new entity whose only statement is a
   --  call to the renamed entity.

   procedure Analyze_Renamed_Family_Member
     (N       : Node_Id;
      New_S   : Entity_Id;
      Is_Body : Boolean);
   --  Used when the renamed entity is an indexed component. The prefix must
   --  denote an entry family.

   procedure Analyze_Renamed_Primitive_Operation
     (N       : Node_Id;
      New_S   : Entity_Id;
      Is_Body : Boolean);
   --  If the renamed entity in a subprogram renaming is a primitive operation
   --  or a class-wide operation in prefix form, save the target object, which
   --  must be added to the list of actuals in any subsequent call.

   function Applicable_Use (Pack_Name : Node_Id) return Boolean;
   --  Common code to Use_One_Package and Set_Use, to determine whether use
   --  clause must be processed. Pack_Name is an entity name that references
   --  the package in question.

   procedure Attribute_Renaming (N : Node_Id);
   --  Analyze renaming of attribute as subprogram. The renaming declaration N
   --  is rewritten as a subprogram body that returns the attribute reference
   --  applied to the formals of the function.

   procedure Set_Entity_Or_Discriminal (N : Node_Id; E : Entity_Id);
   --  Set Entity, with style check if need be. For a discriminant reference,
   --  replace by the corresponding discriminal, i.e. the parameter of the
   --  initialization procedure that corresponds to the discriminant.

   procedure Check_Frozen_Renaming (N : Node_Id; Subp : Entity_Id);
   --  A renaming_as_body may occur after the entity of the original decla-
   --  ration has been frozen. In that case, the body of the new entity must
   --  be built now, because the usual mechanism of building the renamed
   --  body at the point of freezing will not work. Subp is the subprogram
   --  for which N provides the Renaming_As_Body.

   procedure Check_In_Previous_With_Clause
     (N   : Node_Id;
      Nam : Node_Id);
   --  N is a use_package clause and Nam the package name, or N is a use_type
   --  clause and Nam is the prefix of the type name. In either case, verify
   --  that the package is visible at that point in the context: either  it
   --  appears in a previous with_clause, or because it is a fully qualified
   --  name and the root ancestor appears in a previous with_clause.

   procedure Check_Library_Unit_Renaming (N : Node_Id; Old_E : Entity_Id);
   --  Verify that the entity in a renaming declaration that is a library unit
   --  is itself a library unit and not a nested unit or subunit. Also check
   --  that if the renaming is a child unit of a generic parent, then the
   --  renamed unit must also be a child unit of that parent. Finally, verify
   --  that a renamed generic unit is not an implicit child declared within
   --  an instance of the parent.

   procedure Chain_Use_Clause (N : Node_Id);
   --  Chain use clause onto list of uses clauses headed by First_Use_Clause in
   --  the proper scope table entry. This is usually the current scope, but it
   --  will be an inner scope when installing the use clauses of the private
   --  declarations of a parent unit prior to compiling the private part of a
   --  child unit. This chain is traversed when installing/removing use clauses
   --  when compiling a subunit or instantiating a generic body on the fly,
   --  when it is necessary to save and restore full environments.

   function Has_Implicit_Character_Literal (N : Node_Id) return Boolean;
   --  Find a type derived from Character or Wide_Character in the prefix of N.
   --  Used to resolved qualified names whose selector is a character literal.

   function Has_Private_With (E : Entity_Id) return Boolean;
   --  Ada 2005 (AI-262): Determines if the current compilation unit has a
   --  private with on E.

   procedure Find_Expanded_Name (N : Node_Id);
   --  The input is a selected component is known to be expanded name. Verify
   --  legality of selector given the scope denoted by prefix, and change node
   --  N into a expanded name with a properly set Entity field.

   function Find_Renamed_Entity
     (N         : Node_Id;
      Nam       : Node_Id;
      New_S     : Entity_Id;
      Is_Actual : Boolean := False) return Entity_Id;
   --  Find the renamed entity that corresponds to the given parameter profile
   --  in a subprogram renaming declaration. The renamed entity may be an
   --  operator, a subprogram, an entry, or a protected operation. Is_Actual
   --  indicates that the renaming is the one generated for an actual subpro-
   --  gram in an instance, for which special visibility checks apply.

   function Has_Implicit_Operator (N : Node_Id) return Boolean;
   --  N is an expanded name whose selector is an operator name (e.g. P."+").
   --  declarative part contains an implicit declaration of an operator if it
   --  has a declaration of a type to which one of the predefined operators
   --  apply. The existence of this routine is an implementation artifact. A
   --  more straightforward but more space-consuming choice would be to make
   --  all inherited operators explicit in the symbol table.

   procedure Inherit_Renamed_Profile (New_S : Entity_Id; Old_S : Entity_Id);
   --  A subprogram defined by a renaming declaration inherits the parameter
   --  profile of the renamed entity. The subtypes given in the subprogram
   --  specification are discarded and replaced with those of the renamed
   --  subprogram, which are then used to recheck the default values.

   function Is_Appropriate_For_Record (T : Entity_Id) return Boolean;
   --  Prefix is appropriate for record if it is of a record type, or an access
   --  to such.

   function Is_Appropriate_For_Entry_Prefix (T : Entity_Id) return Boolean;
   --  True if it is of a task type, a protected type, or else an access to one
   --  of these types.

   procedure Note_Redundant_Use (Clause : Node_Id);
   --  Mark the name in a use clause as redundant if the corresponding entity
   --  is already use-visible. Emit a warning if the use clause comes from
   --  source and the proper warnings are enabled.

   procedure Premature_Usage (N : Node_Id);
   --  Diagnose usage of an entity before it is visible

   procedure Use_One_Package (P : Entity_Id; N : Node_Id);
   --  Make visible entities declared in package P potentially use-visible
   --  in the current context. Also used in the analysis of subunits, when
   --  re-installing use clauses of parent units. N is the use_clause that
   --  names P (and possibly other packages).

   procedure Use_One_Type (Id : Node_Id);
   --  Id is the subtype mark from a use type clause. This procedure makes
   --  the primitive operators of the type potentially use-visible.

   procedure Write_Info;
   --  Write debugging information on entities declared in current scope

   --------------------------------
   -- Analyze_Exception_Renaming --
   --------------------------------

   --  The language only allows a single identifier, but the tree holds an
   --  identifier list. The parser has already issued an error message if
   --  there is more than one element in the list.

   procedure Analyze_Exception_Renaming (N : Node_Id) is
      Id  : constant Node_Id := Defining_Identifier (N);
      Nam : constant Node_Id := Name (N);

   begin
      Enter_Name (Id);
      Analyze (Nam);

      Set_Ekind          (Id, E_Exception);
      Set_Exception_Code (Id, Uint_0);
      Set_Etype          (Id, Standard_Exception_Type);
      Set_Is_Pure        (Id, Is_Pure (Current_Scope));

      if not Is_Entity_Name (Nam) or else
        Ekind (Entity (Nam)) /= E_Exception
      then
         Error_Msg_N ("invalid exception name in renaming", Nam);
      else
         if Present (Renamed_Object (Entity (Nam))) then
            Set_Renamed_Object (Id, Renamed_Object (Entity (Nam)));
         else
            Set_Renamed_Object (Id, Entity (Nam));
         end if;
      end if;
   end Analyze_Exception_Renaming;

   ---------------------------
   -- Analyze_Expanded_Name --
   ---------------------------

   procedure Analyze_Expanded_Name (N : Node_Id) is
   begin
      --  If the entity pointer is already set, this is an internal node, or a
      --  node that is analyzed more than once, after a tree modification. In
      --  such a case there is no resolution to perform, just set the type. For
      --  completeness, analyze prefix as well.

      if Present (Entity (N)) then
         if Is_Type (Entity (N)) then
            Set_Etype (N, Entity (N));
         else
            Set_Etype (N, Etype (Entity (N)));
         end if;

         Analyze (Prefix (N));
         return;
      else
         Find_Expanded_Name (N);
      end if;
   end Analyze_Expanded_Name;

   ---------------------------------------
   -- Analyze_Generic_Function_Renaming --
   ---------------------------------------

   procedure Analyze_Generic_Function_Renaming  (N : Node_Id) is
   begin
      Analyze_Generic_Renaming (N, E_Generic_Function);
   end Analyze_Generic_Function_Renaming;

   --------------------------------------
   -- Analyze_Generic_Package_Renaming --
   --------------------------------------

   procedure Analyze_Generic_Package_Renaming   (N : Node_Id) is
   begin
      --  Apply the Text_IO Kludge here, since we may be renaming one of the
      --  subpackages of Text_IO, then join common routine.

      Text_IO_Kludge (Name (N));

      Analyze_Generic_Renaming (N, E_Generic_Package);
   end Analyze_Generic_Package_Renaming;

   ----------------------------------------
   -- Analyze_Generic_Procedure_Renaming --
   ----------------------------------------

   procedure Analyze_Generic_Procedure_Renaming (N : Node_Id) is
   begin
      Analyze_Generic_Renaming (N, E_Generic_Procedure);
   end Analyze_Generic_Procedure_Renaming;

   ------------------------------
   -- Analyze_Generic_Renaming --
   ------------------------------

   procedure Analyze_Generic_Renaming
     (N : Node_Id;
      K : Entity_Kind)
   is
      New_P : constant Entity_Id := Defining_Entity (N);
      Old_P : Entity_Id;
      Inst  : Boolean   := False; -- prevent junk warning

   begin
      if Name (N) = Error then
         return;
      end if;

      Generate_Definition (New_P);

      if Current_Scope /= Standard_Standard then
         Set_Is_Pure (New_P, Is_Pure (Current_Scope));
      end if;

      if Nkind (Name (N)) = N_Selected_Component then
         Check_Generic_Child_Unit (Name (N), Inst);
      else
         Analyze (Name (N));
      end if;

      if not Is_Entity_Name (Name (N)) then
         Error_Msg_N ("expect entity name in renaming declaration", Name (N));
         Old_P := Any_Id;
      else
         Old_P := Entity (Name (N));
      end if;

      Enter_Name (New_P);
      Set_Ekind (New_P, K);

      if Etype (Old_P) = Any_Type then
         null;

      elsif Ekind (Old_P) /= K then
         Error_Msg_N ("invalid generic unit name", Name (N));

      else
         if Present (Renamed_Object (Old_P)) then
            Set_Renamed_Object (New_P,  Renamed_Object (Old_P));
         else
            Set_Renamed_Object (New_P, Old_P);
         end if;

         Set_Is_Pure          (New_P, Is_Pure          (Old_P));
         Set_Is_Preelaborated (New_P, Is_Preelaborated (Old_P));

         Set_Etype (New_P, Etype (Old_P));
         Set_Has_Completion (New_P);

         if In_Open_Scopes (Old_P) then
            Error_Msg_N ("within its scope, generic denotes its instance", N);
         end if;

         Check_Library_Unit_Renaming (N, Old_P);
      end if;
   end Analyze_Generic_Renaming;

   -----------------------------
   -- Analyze_Object_Renaming --
   -----------------------------

   procedure Analyze_Object_Renaming (N : Node_Id) is
      Id  : constant Entity_Id := Defining_Identifier (N);
      Dec : Node_Id;
      Nam : constant Node_Id   := Name (N);
      T   : Entity_Id;
      T2  : Entity_Id;

      function In_Generic_Scope (E : Entity_Id) return Boolean;
      --  Determine whether entity E is inside a generic cope

      ----------------------
      -- In_Generic_Scope --
      ----------------------

      function In_Generic_Scope (E : Entity_Id) return Boolean is
         S : Entity_Id;

      begin
         S := Scope (E);
         while Present (S) and then S /= Standard_Standard loop
            if Is_Generic_Unit (S) then
               return True;
            end if;

            S := Scope (S);
         end loop;

         return False;
      end In_Generic_Scope;

   --  Start of processing for Analyze_Object_Renaming

   begin
      if Nam = Error then
         return;
      end if;

      Set_Is_Pure (Id, Is_Pure (Current_Scope));
      Enter_Name (Id);

      --  The renaming of a component that depends on a discriminant requires
      --  an actual subtype, because in subsequent use of the object Gigi will
      --  be unable to locate the actual bounds. This explicit step is required
      --  when the renaming is generated in removing side effects of an
      --  already-analyzed expression.

      if Nkind (Nam) = N_Selected_Component
        and then Analyzed (Nam)
      then
         T := Etype (Nam);
         Dec :=  Build_Actual_Subtype_Of_Component (Etype (Nam), Nam);

         if Present (Dec) then
            Insert_Action (N, Dec);
            T := Defining_Identifier (Dec);
            Set_Etype (Nam, T);
         end if;

         --  Complete analysis of the subtype mark in any case, for ASIS use

         if Present (Subtype_Mark (N)) then
            Find_Type (Subtype_Mark (N));
         end if;

      elsif Present (Subtype_Mark (N)) then
         Find_Type (Subtype_Mark (N));
         T := Entity (Subtype_Mark (N));
         Analyze (Nam);

         if Nkind (Nam) = N_Type_Conversion
            and then not Is_Tagged_Type (T)
         then
            Error_Msg_N
              ("renaming of conversion only allowed for tagged types", Nam);
         end if;

         Resolve (Nam, T);

         --  Check that a class-wide object is not being renamed as an object
         --  of a specific type. The test for access types is needed to exclude
         --  cases where the renamed object is a dynamically tagged access
         --  result, such as occurs in certain expansions.

         if Is_Tagged_Type (T) then
            Check_Dynamically_Tagged_Expression
              (Expr        => Nam,
               Typ         => T,
               Related_Nod => N);
         end if;

      --  Ada 2005 (AI-230/AI-254): Access renaming

      else pragma Assert (Present (Access_Definition (N)));
         T := Access_Definition
                (Related_Nod => N,
                 N           => Access_Definition (N));

         Analyze (Nam);

         --  Ada 2005 AI05-105: if the declaration has an anonymous access
         --  type, the renamed object must also have an anonymous type, and
         --  this is a name resolution rule. This was implicit in the last
         --  part of the first sentence in 8.5.1.(3/2), and is made explicit
         --  by this recent AI.

         if not Is_Overloaded (Nam) then
            if Ekind (Etype (Nam)) /= Ekind (T) then
               Error_Msg_N
                 ("expect anonymous access type in object renaming", N);
            end if;

         else
            declare
               I    : Interp_Index;
               It   : Interp;
               Typ  : Entity_Id := Empty;
               Seen : Boolean   := False;

            begin
               Get_First_Interp (Nam, I, It);
               while Present (It.Typ) loop

                  --  Renaming is ambiguous if more than one candidate
                  --  interpretation is type-conformant with the context.

                  if Ekind (It.Typ) = Ekind (T) then
                     if Ekind (T) = E_Anonymous_Access_Subprogram_Type
                       and then
                         Type_Conformant
                           (Designated_Type (T), Designated_Type (It.Typ))
                     then
                        if not Seen then
                           Seen := True;
                        else
                           Error_Msg_N
                             ("ambiguous expression in renaming", Nam);
                        end if;

                     elsif Ekind (T) = E_Anonymous_Access_Type
                       and then
                         Covers (Designated_Type (T), Designated_Type (It.Typ))
                     then
                        if not Seen then
                           Seen := True;
                        else
                           Error_Msg_N
                             ("ambiguous expression in renaming", Nam);
                        end if;
                     end if;

                     if Covers (T, It.Typ) then
                        Typ := It.Typ;
                        Set_Etype (Nam, Typ);
                        Set_Is_Overloaded (Nam, False);
                     end if;
                  end if;

                  Get_Next_Interp (I, It);
               end loop;
            end;
         end if;

         Resolve (Nam, T);

         --  Ada 2005 (AI-231): "In the case where the type is defined by an
         --  access_definition, the renamed entity shall be of an access-to-
         --  constant type if and only if the access_definition defines an
         --  access-to-constant type" ARM 8.5.1(4)

         if Constant_Present (Access_Definition (N))
           and then not Is_Access_Constant (Etype (Nam))
         then
            Error_Msg_N ("(Ada 2005): the renamed object is not "
                         & "access-to-constant (RM 8.5.1(6))", N);

         elsif not Constant_Present (Access_Definition (N))
           and then Is_Access_Constant (Etype (Nam))
         then
            Error_Msg_N ("(Ada 2005): the renamed object is not "
                         & "access-to-variable (RM 8.5.1(6))", N);
         end if;

         if Is_Access_Subprogram_Type (Etype (Nam)) then
            Check_Subtype_Conformant
              (Designated_Type (T), Designated_Type (Etype (Nam)));

         elsif not Subtypes_Statically_Match
                     (Designated_Type (T), Designated_Type (Etype (Nam)))
         then
            Error_Msg_N
              ("subtype of renamed object does not statically match", N);
         end if;
      end if;

      --  Special processing for renaming function return object. Some errors
      --  and warnings are produced only for calls that come from source.

      if Nkind (Nam) = N_Function_Call then
         case Ada_Version is

            --  Usage is illegal in Ada 83

            when Ada_83 =>
               if Comes_From_Source (Nam) then
                  Error_Msg_N
                    ("(Ada 83) cannot rename function return object", Nam);
               end if;

            --  In Ada 95, warn for odd case of renaming parameterless function
            --  call if this is not a limited type (where this is useful).

            when others =>
               if Warn_On_Object_Renames_Function
                 and then No (Parameter_Associations (Nam))
                 and then not Is_Limited_Type (Etype (Nam))
                 and then Comes_From_Source (Nam)
               then
                  Error_Msg_N
                    ("?renaming function result object is suspicious", Nam);
                  Error_Msg_NE
                    ("\?function & will be called only once", Nam,
                     Entity (Name (Nam)));
                  Error_Msg_N -- CODEFIX
                    ("\?suggest using an initialized constant object instead",
                     Nam);
               end if;

               --  If the function call returns an unconstrained type, we must
               --  build a constrained subtype for the new entity, in a way
               --  similar to what is done for an object declaration with an
               --  unconstrained nominal type.

               if Is_Composite_Type (Etype (Nam))
                 and then not Is_Constrained (Etype (Nam))
                 and then not Has_Unknown_Discriminants (Etype (Nam))
                 and then Expander_Active
               then
                  declare
                     Loc  : constant Source_Ptr := Sloc (N);
                     Subt : constant Entity_Id  := Make_Temporary (Loc, 'T');
                  begin
                     Remove_Side_Effects (Nam);
                     Insert_Action (N,
                       Make_Subtype_Declaration (Loc,
                         Defining_Identifier => Subt,
                         Subtype_Indication  =>
                           Make_Subtype_From_Expr (Nam, Etype (Nam))));
                     Rewrite (Subtype_Mark (N), New_Occurrence_Of (Subt, Loc));
                     Set_Etype (Nam, Subt);
                  end;
               end if;
         end case;
      end if;

      --  An object renaming requires an exact match of the type. Class-wide
      --  matching is not allowed.

      if Is_Class_Wide_Type (T)
        and then Base_Type (Etype (Nam)) /= Base_Type (T)
      then
         Wrong_Type (Nam, T);
      end if;

      T2 := Etype (Nam);

      --  (Ada 2005: AI-326): Handle wrong use of incomplete type

      if Nkind (Nam) = N_Explicit_Dereference
        and then Ekind (Etype (T2)) = E_Incomplete_Type
      then
         Error_Msg_NE ("invalid use of incomplete type&", Id, T2);
         return;

      elsif Ekind (Etype (T)) = E_Incomplete_Type then
         Error_Msg_NE ("invalid use of incomplete type&", Id, T);
         return;
      end if;

      --  Ada 2005 (AI-327)

      if Ada_Version >= Ada_05
        and then Nkind (Nam) = N_Attribute_Reference
        and then Attribute_Name (Nam) = Name_Priority
      then
         null;

      elsif Ada_Version >= Ada_05
        and then Nkind (Nam) in N_Has_Entity
      then
         declare
            Nam_Decl : Node_Id;
            Nam_Ent  : Entity_Id;

         begin
            if Nkind (Nam) = N_Attribute_Reference then
               Nam_Ent := Entity (Prefix (Nam));
            else
               Nam_Ent := Entity (Nam);
            end if;

            Nam_Decl := Parent (Nam_Ent);

            if Has_Null_Exclusion (N)
              and then not Has_Null_Exclusion (Nam_Decl)
            then
               --  Ada 2005 (AI-423): If the object name denotes a generic
               --  formal object of a generic unit G, and the object renaming
               --  declaration occurs within the body of G or within the body
               --  of a generic unit declared within the declarative region
               --  of G, then the declaration of the formal object of G must
               --  have a null exclusion or a null-excluding subtype.

               if Is_Formal_Object (Nam_Ent)
                    and then In_Generic_Scope (Id)
               then
                  if not Can_Never_Be_Null (Etype (Nam_Ent)) then
                     Error_Msg_N
                       ("renamed formal does not exclude `NULL` "
                        & "(RM 8.5.1(4.6/2))", N);

                  elsif In_Package_Body (Scope (Id)) then
                     Error_Msg_N
                       ("formal object does not have a null exclusion"
                        & "(RM 8.5.1(4.6/2))", N);
                  end if;

               --  Ada 2005 (AI-423): Otherwise, the subtype of the object name
               --  shall exclude null.

               elsif not Can_Never_Be_Null (Etype (Nam_Ent)) then
                  Error_Msg_N
                    ("renamed object does not exclude `NULL` "
                     & "(RM 8.5.1(4.6/2))", N);

               --  An instance is illegal if it contains a renaming that
               --  excludes null, and the actual does not. The renaming
               --  declaration has already indicated that the declaration
               --  of the renamed actual in the instance will raise
               --  constraint_error.

               elsif Nkind (Nam_Decl) = N_Object_Declaration
                 and then In_Instance
                 and then Present
                   (Corresponding_Generic_Association (Nam_Decl))
                 and then Nkind (Expression (Nam_Decl))
                   = N_Raise_Constraint_Error
               then
                  Error_Msg_N
                    ("renamed actual does not exclude `NULL` "
                     & "(RM 8.5.1(4.6/2))", N);

               --  Finally, if there is a null exclusion, the subtype mark
               --  must not be null-excluding.

               elsif No (Access_Definition (N))
                 and then Can_Never_Be_Null (T)
               then
                  Error_Msg_NE
                    ("`NOT NULL` not allowed (& already excludes null)",
                      N, T);

               end if;

            elsif Can_Never_Be_Null (T)
              and then not Can_Never_Be_Null (Etype (Nam_Ent))
            then
               Error_Msg_N
                 ("renamed object does not exclude `NULL` "
                  & "(RM 8.5.1(4.6/2))", N);

            elsif Has_Null_Exclusion (N)
              and then No (Access_Definition (N))
              and then Can_Never_Be_Null (T)
            then
               Error_Msg_NE
                 ("`NOT NULL` not allowed (& already excludes null)", N, T);
            end if;
         end;
      end if;

      Set_Ekind (Id, E_Variable);
      Init_Size_Align (Id);

      if T = Any_Type or else Etype (Nam) = Any_Type then
         return;

      --  Verify that the renamed entity is an object or a function call. It
      --  may have been rewritten in several ways.

      elsif Is_Object_Reference (Nam) then
         if Comes_From_Source (N)
           and then Is_Dependent_Component_Of_Mutable_Object (Nam)
         then
            Error_Msg_N
              ("illegal renaming of discriminant-dependent component", Nam);
         end if;

      --  A static function call may have been folded into a literal

      elsif Nkind (Original_Node (Nam)) = N_Function_Call

            --  When expansion is disabled, attribute reference is not
            --  rewritten as function call. Otherwise it may be rewritten
            --  as a conversion, so check original node.

        or else (Nkind (Original_Node (Nam)) = N_Attribute_Reference
                  and then Is_Function_Attribute_Name
                             (Attribute_Name (Original_Node (Nam))))

            --  Weird but legal, equivalent to renaming a function call.
            --  Illegal if the literal is the result of constant-folding an
            --  attribute reference that is not a function.

        or else (Is_Entity_Name (Nam)
                  and then Ekind (Entity (Nam)) = E_Enumeration_Literal
                  and then
                    Nkind (Original_Node (Nam)) /= N_Attribute_Reference)

        or else (Nkind (Nam) = N_Type_Conversion
                    and then Is_Tagged_Type (Entity (Subtype_Mark (Nam))))
      then
         null;

      elsif Nkind (Nam) = N_Type_Conversion then
         Error_Msg_N
           ("renaming of conversion only allowed for tagged types", Nam);

      --  Ada 2005 (AI-327)

      elsif Ada_Version >= Ada_05
        and then Nkind (Nam) = N_Attribute_Reference
        and then Attribute_Name (Nam) = Name_Priority
      then
         null;

      --  Allow internally generated x'Reference expression

      elsif Nkind (Nam) = N_Reference then
         null;

      else
         Error_Msg_N ("expect object name in renaming", Nam);
      end if;

      Set_Etype (Id, T2);

      if not Is_Variable (Nam) then
         Set_Ekind               (Id, E_Constant);
         Set_Never_Set_In_Source (Id, True);
         Set_Is_True_Constant    (Id, True);
      end if;

      Set_Renamed_Object (Id, Nam);
   end Analyze_Object_Renaming;

   ------------------------------
   -- Analyze_Package_Renaming --
   ------------------------------

   procedure Analyze_Package_Renaming (N : Node_Id) is
      New_P : constant Entity_Id := Defining_Entity (N);
      Old_P : Entity_Id;
      Spec  : Node_Id;

   begin
      if Name (N) = Error then
         return;
      end if;

      --  Apply Text_IO kludge here since we may be renaming a child of Text_IO

      Text_IO_Kludge (Name (N));

      if Current_Scope /= Standard_Standard then
         Set_Is_Pure (New_P, Is_Pure (Current_Scope));
      end if;

      Enter_Name (New_P);
      Analyze (Name (N));

      if Is_Entity_Name (Name (N)) then
         Old_P := Entity (Name (N));
      else
         Old_P := Any_Id;
      end if;

      if Etype (Old_P) = Any_Type then
         Error_Msg_N ("expect package name in renaming", Name (N));

      elsif Ekind (Old_P) /= E_Package
        and then not (Ekind (Old_P) = E_Generic_Package
                       and then In_Open_Scopes (Old_P))
      then
         if Ekind (Old_P) = E_Generic_Package then
            Error_Msg_N
               ("generic package cannot be renamed as a package", Name (N));
         else
            Error_Msg_Sloc := Sloc (Old_P);
            Error_Msg_NE
             ("expect package name in renaming, found& declared#",
               Name (N), Old_P);
         end if;

         --  Set basic attributes to minimize cascaded errors

         Set_Ekind (New_P, E_Package);
         Set_Etype (New_P, Standard_Void_Type);

      --  Here for OK package renaming

      else
         --  Entities in the old package are accessible through the renaming
         --  entity. The simplest implementation is to have both packages share
         --  the entity list.

         Set_Ekind (New_P, E_Package);
         Set_Etype (New_P, Standard_Void_Type);

         if Present (Renamed_Object (Old_P)) then
            Set_Renamed_Object (New_P,  Renamed_Object (Old_P));
         else
            Set_Renamed_Object (New_P, Old_P);
         end if;

         Set_Has_Completion (New_P);

         Set_First_Entity (New_P,  First_Entity (Old_P));
         Set_Last_Entity  (New_P,  Last_Entity  (Old_P));
         Set_First_Private_Entity (New_P, First_Private_Entity (Old_P));
         Check_Library_Unit_Renaming (N, Old_P);
         Generate_Reference (Old_P, Name (N));

         --  If the renaming is in the visible part of a package, then we set
         --  Renamed_In_Spec for the renamed package, to prevent giving
         --  warnings about no entities referenced. Such a warning would be
         --  overenthusiastic, since clients can see entities in the renamed
         --  package via the visible package renaming.

         declare
            Ent : constant Entity_Id := Cunit_Entity (Current_Sem_Unit);
         begin
            if Ekind (Ent) = E_Package
              and then not In_Private_Part (Ent)
              and then In_Extended_Main_Source_Unit (N)
              and then Ekind (Old_P) = E_Package
            then
               Set_Renamed_In_Spec (Old_P);
            end if;
         end;

         --  If this is the renaming declaration of a package instantiation
         --  within itself, it is the declaration that ends the list of actuals
         --  for the instantiation. At this point, the subtypes that rename
         --  the actuals are flagged as generic, to avoid spurious ambiguities
         --  if the actuals for two distinct formals happen to coincide. If
         --  the actual is a private type, the subtype has a private completion
         --  that is flagged in the same fashion.

         --  Resolution is identical to what is was in the original generic.
         --  On exit from the generic instance, these are turned into regular
         --  subtypes again, so they are compatible with types in their class.

         if not Is_Generic_Instance (Old_P) then
            return;
         else
            Spec := Specification (Unit_Declaration_Node (Old_P));
         end if;

         if Nkind (Spec) = N_Package_Specification
           and then Present (Generic_Parent (Spec))
           and then Old_P = Current_Scope
           and then Chars (New_P) = Chars (Generic_Parent (Spec))
         then
            declare
               E : Entity_Id;

            begin
               E := First_Entity (Old_P);
               while Present (E)
                 and then E /= New_P
               loop
                  if Is_Type (E)
                    and then Nkind (Parent (E)) = N_Subtype_Declaration
                  then
                     Set_Is_Generic_Actual_Type (E);

                     if Is_Private_Type (E)
                       and then Present (Full_View (E))
                     then
                        Set_Is_Generic_Actual_Type (Full_View (E));
                     end if;
                  end if;

                  Next_Entity (E);
               end loop;
            end;
         end if;
      end if;
   end Analyze_Package_Renaming;

   -------------------------------
   -- Analyze_Renamed_Character --
   -------------------------------

   procedure Analyze_Renamed_Character
     (N       : Node_Id;
      New_S   : Entity_Id;
      Is_Body : Boolean)
   is
      C : constant Node_Id := Name (N);

   begin
      if Ekind (New_S) = E_Function then
         Resolve (C, Etype (New_S));

         if Is_Body then
            Check_Frozen_Renaming (N, New_S);
         end if;

      else
         Error_Msg_N ("character literal can only be renamed as function", N);
      end if;
   end Analyze_Renamed_Character;

   ---------------------------------
   -- Analyze_Renamed_Dereference --
   ---------------------------------

   procedure Analyze_Renamed_Dereference
     (N       : Node_Id;
      New_S   : Entity_Id;
      Is_Body : Boolean)
   is
      Nam : constant Node_Id := Name (N);
      P   : constant Node_Id := Prefix (Nam);
      Typ : Entity_Id;
      Ind : Interp_Index;
      It  : Interp;

   begin
      if not Is_Overloaded (P) then
         if Ekind (Etype (Nam)) /= E_Subprogram_Type
           or else not Type_Conformant (Etype (Nam), New_S)
         then
            Error_Msg_N ("designated type does not match specification", P);
         else
            Resolve (P);
         end if;

         return;

      else
         Typ := Any_Type;
         Get_First_Interp (Nam, Ind, It);

         while Present (It.Nam) loop

            if Ekind (It.Nam) = E_Subprogram_Type
              and then Type_Conformant (It.Nam, New_S)
            then
               if Typ /= Any_Id then
                  Error_Msg_N ("ambiguous renaming", P);
                  return;
               else
                  Typ := It.Nam;
               end if;
            end if;

            Get_Next_Interp (Ind, It);
         end loop;

         if Typ = Any_Type then
            Error_Msg_N ("designated type does not match specification", P);
         else
            Resolve (N, Typ);

            if Is_Body then
               Check_Frozen_Renaming (N, New_S);
            end if;
         end if;
      end if;
   end Analyze_Renamed_Dereference;

   ---------------------------
   -- Analyze_Renamed_Entry --
   ---------------------------

   procedure Analyze_Renamed_Entry
     (N       : Node_Id;
      New_S   : Entity_Id;
      Is_Body : Boolean)
   is
      Nam   : constant Node_Id := Name (N);
      Sel   : constant Node_Id := Selector_Name (Nam);
      Old_S : Entity_Id;

   begin
      if Entity (Sel) = Any_Id then

         --  Selector is undefined on prefix. Error emitted already

         Set_Has_Completion (New_S);
         return;
      end if;

      --  Otherwise find renamed entity and build body of New_S as a call to it

      Old_S := Find_Renamed_Entity (N, Selector_Name (Nam), New_S);

      if Old_S = Any_Id then
         Error_Msg_N (" no subprogram or entry matches specification",  N);
      else
         if Is_Body then
            Check_Subtype_Conformant (New_S, Old_S, N);
            Generate_Reference (New_S, Defining_Entity (N), 'b');
            Style.Check_Identifier (Defining_Entity (N), New_S);

         else
            --  Only mode conformance required for a renaming_as_declaration

            Check_Mode_Conformant (New_S, Old_S, N);
         end if;

         Inherit_Renamed_Profile (New_S, Old_S);

         --  The prefix can be an arbitrary expression that yields a task type,
         --  so it must be resolved.

         Resolve (Prefix (Nam), Scope (Old_S));
      end if;

      Set_Convention (New_S, Convention (Old_S));
      Set_Has_Completion (New_S, Inside_A_Generic);

      if Is_Body then
         Check_Frozen_Renaming (N, New_S);
      end if;
   end Analyze_Renamed_Entry;

   -----------------------------------
   -- Analyze_Renamed_Family_Member --
   -----------------------------------

   procedure Analyze_Renamed_Family_Member
     (N       : Node_Id;
      New_S   : Entity_Id;
      Is_Body : Boolean)
   is
      Nam   : constant Node_Id := Name (N);
      P     : constant Node_Id := Prefix (Nam);
      Old_S : Entity_Id;

   begin
      if (Is_Entity_Name (P) and then Ekind (Entity (P)) = E_Entry_Family)
        or else (Nkind (P) = N_Selected_Component
                   and then
                 Ekind (Entity (Selector_Name (P))) = E_Entry_Family)
      then
         if Is_Entity_Name (P) then
            Old_S := Entity (P);
         else
            Old_S := Entity (Selector_Name (P));
         end if;

         if not Entity_Matches_Spec (Old_S, New_S) then
            Error_Msg_N ("entry family does not match specification", N);

         elsif Is_Body then
            Check_Subtype_Conformant (New_S, Old_S, N);
            Generate_Reference (New_S, Defining_Entity (N), 'b');
            Style.Check_Identifier (Defining_Entity (N), New_S);
         end if;

      else
         Error_Msg_N ("no entry family matches specification", N);
      end if;

      Set_Has_Completion (New_S, Inside_A_Generic);

      if Is_Body then
         Check_Frozen_Renaming (N, New_S);
      end if;
   end Analyze_Renamed_Family_Member;

   -----------------------------------------
   -- Analyze_Renamed_Primitive_Operation --
   -----------------------------------------

   procedure Analyze_Renamed_Primitive_Operation
     (N       : Node_Id;
      New_S   : Entity_Id;
      Is_Body : Boolean)
   is
      Old_S : Entity_Id;

      function Conforms
        (Subp : Entity_Id;
         Ctyp : Conformance_Type) return Boolean;
      --  Verify that the signatures of the renamed entity and the new entity
      --  match. The first formal of the renamed entity is skipped because it
      --  is the target object in any subsequent call.

      function Conforms
        (Subp : Entity_Id;
         Ctyp : Conformance_Type) return Boolean
      is
         Old_F : Entity_Id;
         New_F : Entity_Id;

      begin
         if Ekind (Subp) /= Ekind (New_S) then
            return False;
         end if;

         Old_F := Next_Formal (First_Formal (Subp));
         New_F := First_Formal (New_S);
         while Present (Old_F) and then Present (New_F) loop
            if not Conforming_Types (Etype (Old_F), Etype (New_F), Ctyp) then
               return False;
            end if;

            if Ctyp >= Mode_Conformant
              and then Ekind (Old_F) /= Ekind (New_F)
            then
               return False;
            end if;

            Next_Formal (New_F);
            Next_Formal (Old_F);
         end loop;

         return True;
      end Conforms;

   begin
      if not Is_Overloaded (Selector_Name (Name (N))) then
         Old_S := Entity (Selector_Name (Name (N)));

         if not Conforms (Old_S, Type_Conformant) then
            Old_S := Any_Id;
         end if;

      else
         --  Find the operation that matches the given signature

         declare
            It  : Interp;
            Ind : Interp_Index;

         begin
            Old_S := Any_Id;
            Get_First_Interp (Selector_Name (Name (N)), Ind, It);

            while Present (It.Nam) loop
               if Conforms (It.Nam, Type_Conformant) then
                  Old_S := It.Nam;
               end if;

               Get_Next_Interp (Ind, It);
            end loop;
         end;
      end if;

      if Old_S = Any_Id then
         Error_Msg_N (" no subprogram or entry matches specification",  N);

      else
         if Is_Body then
            if not Conforms (Old_S, Subtype_Conformant) then
               Error_Msg_N ("subtype conformance error in renaming", N);
            end if;

            Generate_Reference (New_S, Defining_Entity (N), 'b');
            Style.Check_Identifier (Defining_Entity (N), New_S);

         else
            --  Only mode conformance required for a renaming_as_declaration

            if not Conforms (Old_S, Mode_Conformant) then
               Error_Msg_N ("mode conformance error in renaming", N);
            end if;
         end if;

         --  Inherit_Renamed_Profile (New_S, Old_S);

         --  The prefix can be an arbitrary expression that yields an
         --  object, so it must be resolved.

         Resolve (Prefix (Name (N)));
      end if;
   end Analyze_Renamed_Primitive_Operation;

   ---------------------------------
   -- Analyze_Subprogram_Renaming --
   ---------------------------------

   procedure Analyze_Subprogram_Renaming (N : Node_Id) is
      Formal_Spec : constant Node_Id          := Corresponding_Formal_Spec (N);
      Is_Actual   : constant Boolean          := Present (Formal_Spec);
      Inst_Node   : Node_Id                   := Empty;
      Nam         : constant Node_Id          := Name (N);
      New_S       : Entity_Id;
      Old_S       : Entity_Id                 := Empty;
      Rename_Spec : Entity_Id;
      Save_AV     : constant Ada_Version_Type := Ada_Version;
      Save_AV_Exp : constant Ada_Version_Type := Ada_Version_Explicit;
      Spec        : constant Node_Id          := Specification (N);

      procedure Check_Null_Exclusion
        (Ren : Entity_Id;
         Sub : Entity_Id);
      --  Ada 2005 (AI-423): Given renaming Ren of subprogram Sub, check the
      --  following AI rules:
      --
      --    If Ren is a renaming of a formal subprogram and one of its
      --    parameters has a null exclusion, then the corresponding formal
      --    in Sub must also have one. Otherwise the subtype of the Sub's
      --    formal parameter must exclude null.
      --
      --    If Ren is a renaming of a formal function and its return
      --    profile has a null exclusion, then Sub's return profile must
      --    have one. Otherwise the subtype of Sub's return profile must
      --    exclude null.

      function Original_Subprogram (Subp : Entity_Id) return Entity_Id;
      --  Find renamed entity when the declaration is a renaming_as_body and
      --  the renamed entity may itself be a renaming_as_body. Used to enforce
      --  rule that a renaming_as_body is illegal if the declaration occurs
      --  before the subprogram it completes is frozen, and renaming indirectly
      --  renames the subprogram itself.(Defect Report 8652/0027).

      --------------------------
      -- Check_Null_Exclusion --
      --------------------------

      procedure Check_Null_Exclusion
        (Ren : Entity_Id;
         Sub : Entity_Id)
      is
         Ren_Formal : Entity_Id;
         Sub_Formal : Entity_Id;

      begin
         --  Parameter check

         Ren_Formal := First_Formal (Ren);
         Sub_Formal := First_Formal (Sub);
         while Present (Ren_Formal)
           and then Present (Sub_Formal)
         loop
            if Has_Null_Exclusion (Parent (Ren_Formal))
              and then
                not (Has_Null_Exclusion (Parent (Sub_Formal))
                       or else Can_Never_Be_Null (Etype (Sub_Formal)))
            then
               Error_Msg_NE
                 ("`NOT NULL` required for parameter &",
                  Parent (Sub_Formal), Sub_Formal);
            end if;

            Next_Formal (Ren_Formal);
            Next_Formal (Sub_Formal);
         end loop;

         --  Return profile check

         if Nkind (Parent (Ren)) = N_Function_Specification
           and then Nkind (Parent (Sub)) = N_Function_Specification
           and then Has_Null_Exclusion (Parent (Ren))
           and then
             not (Has_Null_Exclusion (Parent (Sub))
                    or else Can_Never_Be_Null (Etype (Sub)))
         then
            Error_Msg_N
              ("return must specify `NOT NULL`",
               Result_Definition (Parent (Sub)));
         end if;
      end Check_Null_Exclusion;

      -------------------------
      -- Original_Subprogram --
      -------------------------

      function Original_Subprogram (Subp : Entity_Id) return Entity_Id is
         Orig_Decl : Node_Id;
         Orig_Subp : Entity_Id;

      begin
         --  First case: renamed entity is itself a renaming

         if Present (Alias (Subp)) then
            return Alias (Subp);

         elsif
           Nkind (Unit_Declaration_Node (Subp)) = N_Subprogram_Declaration
             and then Present
              (Corresponding_Body (Unit_Declaration_Node (Subp)))
         then
            --  Check if renamed entity is a renaming_as_body

            Orig_Decl :=
              Unit_Declaration_Node
                (Corresponding_Body (Unit_Declaration_Node (Subp)));

            if Nkind (Orig_Decl) = N_Subprogram_Renaming_Declaration then
               Orig_Subp := Entity (Name (Orig_Decl));

               if Orig_Subp = Rename_Spec then

                  --  Circularity detected

                  return Orig_Subp;

               else
                  return (Original_Subprogram (Orig_Subp));
               end if;
            else
               return Subp;
            end if;
         else
            return Subp;
         end if;
      end Original_Subprogram;

   --  Start of processing for Analyze_Subprogram_Renaming

   begin
      --  We must test for the attribute renaming case before the Analyze
      --  call because otherwise Sem_Attr will complain that the attribute
      --  is missing an argument when it is analyzed.

      if Nkind (Nam) = N_Attribute_Reference then

         --  In the case of an abstract formal subprogram association, rewrite
         --  an actual given by a stream attribute as the name of the
         --  corresponding stream primitive of the type.

         --  In a generic context the stream operations are not generated, and
         --  this must be treated as a normal attribute reference, to be
         --  expanded in subsequent instantiations.

         if Is_Actual and then Is_Abstract_Subprogram (Formal_Spec)
           and then Expander_Active
         then
            declare
               Stream_Prim : Entity_Id;
               Prefix_Type : constant Entity_Id := Entity (Prefix (Nam));

            begin
               --  The class-wide forms of the stream attributes are not
               --  primitive dispatching operations (even though they
               --  internally dispatch to a stream attribute).

               if Is_Class_Wide_Type (Prefix_Type) then
                  Error_Msg_N
                    ("attribute must be a primitive dispatching operation",
                     Nam);
                  return;
               end if;

               --  Retrieve the primitive subprogram associated with the
               --  attribute. This can only be a stream attribute, since those
               --  are the only ones that are dispatching (and the actual for
               --  an abstract formal subprogram must be dispatching
               --  operation).

               begin
                  case Attribute_Name (Nam) is
                     when Name_Input  =>
                        Stream_Prim :=
                          Find_Prim_Op (Prefix_Type, TSS_Stream_Input);
                     when Name_Output =>
                        Stream_Prim :=
                          Find_Prim_Op (Prefix_Type, TSS_Stream_Output);
                     when Name_Read   =>
                        Stream_Prim :=
                          Find_Prim_Op (Prefix_Type, TSS_Stream_Read);
                     when Name_Write  =>
                        Stream_Prim :=
                          Find_Prim_Op (Prefix_Type, TSS_Stream_Write);
                     when others      =>
                        Error_Msg_N
                          ("attribute must be a primitive"
                            & " dispatching operation", Nam);
                        return;
                  end case;

               exception

                  --  If no operation was found, and the type is limited,
                  --  the user should have defined one.

                  when Program_Error =>
                     if Is_Limited_Type (Prefix_Type) then
                        Error_Msg_NE
                         ("stream operation not defined for type&",
                           N, Prefix_Type);
                        return;

                     --  Otherwise, compiler should have generated default

                     else
                        raise;
                     end if;
               end;

               --  Rewrite the attribute into the name of its corresponding
               --  primitive dispatching subprogram. We can then proceed with
               --  the usual processing for subprogram renamings.

               declare
                  Prim_Name : constant Node_Id :=
                                Make_Identifier (Sloc (Nam),
                                  Chars => Chars (Stream_Prim));
               begin
                  Set_Entity (Prim_Name, Stream_Prim);
                  Rewrite (Nam, Prim_Name);
                  Analyze (Nam);
               end;
            end;

         --  Normal processing for a renaming of an attribute

         else
            Attribute_Renaming (N);
            return;
         end if;
      end if;

      --  Check whether this declaration corresponds to the instantiation
      --  of a formal subprogram.

      --  If this is an instantiation, the corresponding actual is frozen and
      --  error messages can be made more precise. If this is a default
      --  subprogram, the entity is already established in the generic, and is
      --  not retrieved by visibility. If it is a default with a box, the
      --  candidate interpretations, if any, have been collected when building
      --  the renaming declaration. If overloaded, the proper interpretation is
      --  determined in Find_Renamed_Entity. If the entity is an operator,
      --  Find_Renamed_Entity applies additional visibility checks.

      if Is_Actual then
         Inst_Node := Unit_Declaration_Node (Formal_Spec);

         if Is_Entity_Name (Nam)
           and then Present (Entity (Nam))
           and then not Comes_From_Source (Nam)
           and then not Is_Overloaded (Nam)
         then
            Old_S := Entity (Nam);
            New_S := Analyze_Subprogram_Specification (Spec);

            --  Operator case

            if Ekind (Entity (Nam)) = E_Operator then

               --  Box present

               if Box_Present (Inst_Node) then
                  Old_S := Find_Renamed_Entity (N, Name (N), New_S, Is_Actual);

               --  If there is an immediately visible homonym of the operator
               --  and the declaration has a default, this is worth a warning
               --  because the user probably did not intend to get the pre-
               --  defined operator, visible in the generic declaration. To
               --  find if there is an intended candidate, analyze the renaming
               --  again in the current context.

               elsif Scope (Old_S) = Standard_Standard
                 and then Present (Default_Name (Inst_Node))
               then
                  declare
                     Decl   : constant Node_Id := New_Copy_Tree (N);
                     Hidden : Entity_Id;

                  begin
                     Set_Entity (Name (Decl), Empty);
                     Analyze (Name (Decl));
                     Hidden :=
                       Find_Renamed_Entity (Decl, Name (Decl), New_S, True);

                     if Present (Hidden)
                       and then In_Open_Scopes (Scope (Hidden))
                       and then Is_Immediately_Visible (Hidden)
                       and then Comes_From_Source (Hidden)
                       and then Hidden /= Old_S
                     then
                        Error_Msg_Sloc := Sloc (Hidden);
                        Error_Msg_N ("?default subprogram is resolved " &
                                     "in the generic declaration " &
                                     "(RM 12.6(17))", N);
                        Error_Msg_NE ("\?and will not use & #", N, Hidden);
                     end if;
                  end;
               end if;
            end if;

         else
            Analyze (Nam);
            New_S := Analyze_Subprogram_Specification (Spec);
         end if;

      else
         --  Renamed entity must be analyzed first, to avoid being hidden by
         --  new name (which might be the same in a generic instance).

         Analyze (Nam);

         --  The renaming defines a new overloaded entity, which is analyzed
         --  like a subprogram declaration.

         New_S := Analyze_Subprogram_Specification (Spec);
      end if;

      if Current_Scope /= Standard_Standard then
         Set_Is_Pure (New_S, Is_Pure (Current_Scope));
      end if;

      Rename_Spec := Find_Corresponding_Spec (N);

      --  Case of Renaming_As_Body

      if Present (Rename_Spec) then

         --  Renaming declaration is the completion of the declaration of
         --  Rename_Spec. We build an actual body for it at the freezing point.

         Set_Corresponding_Spec (N, Rename_Spec);

         --  Deal with special case of stream functions of abstract types
         --  and interfaces.

         if Nkind (Unit_Declaration_Node (Rename_Spec)) =
                                     N_Abstract_Subprogram_Declaration
         then
            --  Input stream functions are abstract if the object type is
            --  abstract. Similarly, all default stream functions for an
            --  interface type are abstract. However, these subprograms may
            --  receive explicit declarations in representation clauses, making
            --  the attribute subprograms usable as defaults in subsequent
            --  type extensions.
            --  In this case we rewrite the declaration to make the subprogram
            --  non-abstract. We remove the previous declaration, and insert
            --  the new one at the point of the renaming, to prevent premature
            --  access to unfrozen types. The new declaration reuses the
            --  specification of the previous one, and must not be analyzed.

            pragma Assert
              (Is_Primitive (Entity (Nam))
                 and then
                   Is_Abstract_Type (Find_Dispatching_Type (Entity (Nam))));
            declare
               Old_Decl : constant Node_Id :=
                            Unit_Declaration_Node (Rename_Spec);
               New_Decl : constant Node_Id :=
                            Make_Subprogram_Declaration (Sloc (N),
                              Specification =>
                                Relocate_Node (Specification (Old_Decl)));
            begin
               Remove (Old_Decl);
               Insert_After (N, New_Decl);
               Set_Is_Abstract_Subprogram (Rename_Spec, False);
               Set_Analyzed (New_Decl);
            end;
         end if;

         Set_Corresponding_Body (Unit_Declaration_Node (Rename_Spec), New_S);

         if Ada_Version = Ada_83 and then Comes_From_Source (N) then
            Error_Msg_N ("(Ada 83) renaming cannot serve as a body", N);
         end if;

         Set_Convention (New_S, Convention (Rename_Spec));
         Check_Fully_Conformant (New_S, Rename_Spec);
         Set_Public_Status (New_S);

         --  The specification does not introduce new formals, but only
         --  repeats the formals of the original subprogram declaration.
         --  For cross-reference purposes, and for refactoring tools, we
         --  treat the formals of the renaming declaration as body formals.

         Reference_Body_Formals (Rename_Spec, New_S);

         --  Indicate that the entity in the declaration functions like the
         --  corresponding body, and is not a new entity. The body will be
         --  constructed later at the freeze point, so indicate that the
         --  completion has not been seen yet.

         Set_Ekind (New_S, E_Subprogram_Body);
         New_S := Rename_Spec;
         Set_Has_Completion (Rename_Spec, False);

         --  Ada 2005: check overriding indicator

         if Is_Overriding_Operation (Rename_Spec) then
            if Must_Not_Override (Specification (N)) then
               Error_Msg_NE
                 ("subprogram& overrides inherited operation",
                    N, Rename_Spec);
            elsif
              Style_Check and then not Must_Override (Specification (N))
            then
               Style.Missing_Overriding (N, Rename_Spec);
            end if;

         elsif Must_Override (Specification (N)) then
            Error_Msg_NE ("subprogram& is not overriding", N, Rename_Spec);
         end if;

      --  Normal subprogram renaming (not renaming as body)

      else
         Generate_Definition (New_S);
         New_Overloaded_Entity (New_S);

         if Is_Entity_Name (Nam)
           and then Is_Intrinsic_Subprogram (Entity (Nam))
         then
            null;
         else
            Check_Delayed_Subprogram (New_S);
         end if;
      end if;

      --  There is no need for elaboration checks on the new entity, which may
      --  be called before the next freezing point where the body will appear.
      --  Elaboration checks refer to the real entity, not the one created by
      --  the renaming declaration.

      Set_Kill_Elaboration_Checks (New_S, True);

      if Etype (Nam) = Any_Type then
         Set_Has_Completion (New_S);
         return;

      elsif Nkind (Nam) = N_Selected_Component then

         --  A prefix of the form  A.B can designate an entry of task A, a
         --  protected operation of protected object A, or finally a primitive
         --  operation of object A. In the later case, A is an object of some
         --  tagged type, or an access type that denotes one such. To further
         --  distinguish these cases, note that the scope of a task entry or
         --  protected operation is type of the prefix.

         --  The prefix could be an overloaded function call that returns both
         --  kinds of operations. This overloading pathology is left to the
         --  dedicated reader ???

         declare
            T : constant Entity_Id := Etype (Prefix (Nam));

         begin
            if Present (T)
              and then
                (Is_Tagged_Type (T)
                  or else
                    (Is_Access_Type (T)
                      and then
                        Is_Tagged_Type (Designated_Type (T))))
              and then Scope (Entity (Selector_Name (Nam))) /= T
            then
               Analyze_Renamed_Primitive_Operation
                 (N, New_S, Present (Rename_Spec));
               return;

            else
               --  Renamed entity is an entry or protected operation. For those
               --  cases an explicit body is built (at the point of freezing of
               --  this entity) that contains a call to the renamed entity.

               --  This is not allowed for renaming as body if the renamed
               --  spec is already frozen (see RM 8.5.4(5) for details).

               if Present (Rename_Spec)
                 and then Is_Frozen (Rename_Spec)
               then
                  Error_Msg_N
                    ("renaming-as-body cannot rename entry as subprogram", N);
                  Error_Msg_NE
                    ("\since & is already frozen (RM 8.5.4(5))",
                     N, Rename_Spec);
               else
                  Analyze_Renamed_Entry (N, New_S, Present (Rename_Spec));
               end if;

               return;
            end if;
         end;

      elsif Nkind (Nam) = N_Explicit_Dereference then

         --  Renamed entity is designated by access_to_subprogram expression.
         --  Must build body to encapsulate call, as in the entry case.

         Analyze_Renamed_Dereference (N, New_S, Present (Rename_Spec));
         return;

      elsif Nkind (Nam) = N_Indexed_Component then
         Analyze_Renamed_Family_Member (N, New_S, Present (Rename_Spec));
         return;

      elsif Nkind (Nam) = N_Character_Literal then
         Analyze_Renamed_Character (N, New_S, Present (Rename_Spec));
         return;

      elsif (not Is_Entity_Name (Nam)
              and then Nkind (Nam) /= N_Operator_Symbol)
        or else not Is_Overloadable (Entity (Nam))
      then
         Error_Msg_N ("expect valid subprogram name in renaming", N);
         return;
      end if;

      --  Find the renamed entity that matches the given specification. Disable
      --  Ada_83 because there is no requirement of full conformance between
      --  renamed entity and new entity, even though the same circuit is used.

      --  This is a bit of a kludge, which introduces a really irregular use of
      --  Ada_Version[_Explicit]. Would be nice to find cleaner way to do this
      --  ???

      Ada_Version := Ada_Version_Type'Max (Ada_Version, Ada_95);
      Ada_Version_Explicit := Ada_Version;

      if No (Old_S) then
         Old_S := Find_Renamed_Entity (N, Name (N), New_S, Is_Actual);

         --  When the renamed subprogram is overloaded and used as an actual
         --  of a generic, its entity is set to the first available homonym.
         --  We must first disambiguate the name, then set the proper entity.

         if Is_Actual
           and then Is_Overloaded (Nam)
         then
            Set_Entity (Nam, Old_S);
         end if;
      end if;

      --  Most common case: subprogram renames subprogram. No body is generated
      --  in this case, so we must indicate the declaration is complete as is.
      --  and inherit various attributes of the renamed subprogram.

      if No (Rename_Spec) then
         Set_Has_Completion   (New_S);
         Set_Is_Imported      (New_S, Is_Imported      (Entity (Nam)));
         Set_Is_Pure          (New_S, Is_Pure          (Entity (Nam)));
         Set_Is_Preelaborated (New_S, Is_Preelaborated (Entity (Nam)));

         --  Ada 2005 (AI-423): Check the consistency of null exclusions
         --  between a subprogram and its correct renaming.

         --  Note: the Any_Id check is a guard that prevents compiler crashes
         --  when performing a null exclusion check between a renaming and a
         --  renamed subprogram that has been found to be illegal.

         if Ada_Version >= Ada_05
           and then Entity (Nam) /= Any_Id
         then
            Check_Null_Exclusion
              (Ren => New_S,
               Sub => Entity (Nam));
         end if;

         --  Enforce the Ada 2005 rule that the renamed entity cannot require
         --  overriding. The flag Requires_Overriding is set very selectively
         --  and misses some other illegal cases. The additional conditions
         --  checked below are sufficient but not necessary ???

         --  The rule does not apply to the renaming generated for an actual
         --  subprogram in an instance.

         if Is_Actual then
            null;

         --  Guard against previous errors, and omit renamings of predefined
         --  operators.

         elsif not Ekind_In (Old_S, E_Function, E_Procedure) then
            null;

         elsif Requires_Overriding (Old_S)
           or else
              (Is_Abstract_Subprogram (Old_S)
                 and then Present (Find_Dispatching_Type (Old_S))
                 and then
                   not Is_Abstract_Type (Find_Dispatching_Type (Old_S)))
         then
            Error_Msg_N
              ("renamed entity cannot be "
               & "subprogram that requires overriding (RM 8.5.4 (5.1))", N);
         end if;
      end if;

      if Old_S /= Any_Id then
         if Is_Actual
           and then From_Default (N)
         then
            --  This is an implicit reference to the default actual

            Generate_Reference (Old_S, Nam, Typ => 'i', Force => True);
         else
            Generate_Reference (Old_S, Nam);
         end if;

         --  For a renaming-as-body, require subtype conformance, but if the
         --  declaration being completed has not been frozen, then inherit the
         --  convention of the renamed subprogram prior to checking conformance
         --  (unless the renaming has an explicit convention established; the
         --  rule stated in the RM doesn't seem to address this ???).

         if Present (Rename_Spec) then
            Generate_Reference (Rename_Spec, Defining_Entity (Spec), 'b');
            Style.Check_Identifier (Defining_Entity (Spec), Rename_Spec);

            if not Is_Frozen (Rename_Spec) then
               if not Has_Convention_Pragma (Rename_Spec) then
                  Set_Convention (New_S, Convention (Old_S));
               end if;

               if Ekind (Old_S) /= E_Operator then
                  Check_Mode_Conformant (New_S, Old_S, Spec);
               end if;

               if Original_Subprogram (Old_S) = Rename_Spec then
                  Error_Msg_N ("unfrozen subprogram cannot rename itself ", N);
               end if;
            else
               Check_Subtype_Conformant (New_S, Old_S, Spec);
            end if;

            Check_Frozen_Renaming (N, Rename_Spec);

            --  Check explicitly that renamed entity is not intrinsic, because
            --  in a generic the renamed body is not built. In this case,
            --  the renaming_as_body is a completion.

            if Inside_A_Generic then
               if Is_Frozen (Rename_Spec)
                 and then Is_Intrinsic_Subprogram (Old_S)
               then
                  Error_Msg_N
                    ("subprogram in renaming_as_body cannot be intrinsic",
                       Name (N));
               end if;

               Set_Has_Completion (Rename_Spec);
            end if;

         elsif Ekind (Old_S) /= E_Operator then
            Check_Mode_Conformant (New_S, Old_S);

            if Is_Actual
              and then Error_Posted (New_S)
            then
               Error_Msg_NE ("invalid actual subprogram: & #!", N, Old_S);
            end if;
         end if;

         if No (Rename_Spec) then

            --  The parameter profile of the new entity is that of the renamed
            --  entity: the subtypes given in the specification are irrelevant.

            Inherit_Renamed_Profile (New_S, Old_S);

            --  A call to the subprogram is transformed into a call to the
            --  renamed entity. This is transitive if the renamed entity is
            --  itself a renaming.

            if Present (Alias (Old_S)) then
               Set_Alias (New_S, Alias (Old_S));
            else
               Set_Alias (New_S, Old_S);
            end if;

            --  Note that we do not set Is_Intrinsic_Subprogram if we have a
            --  renaming as body, since the entity in this case is not an
            --  intrinsic (it calls an intrinsic, but we have a real body for
            --  this call, and it is in this body that the required intrinsic
            --  processing will take place).

            --  Also, if this is a renaming of inequality, the renamed operator
            --  is intrinsic, but what matters is the corresponding equality
            --  operator, which may be user-defined.

            Set_Is_Intrinsic_Subprogram
              (New_S,
                Is_Intrinsic_Subprogram (Old_S)
                  and then
                    (Chars (Old_S) /= Name_Op_Ne
                       or else Ekind (Old_S) = E_Operator
                       or else
                         Is_Intrinsic_Subprogram
                            (Corresponding_Equality (Old_S))));

            if Ekind (Alias (New_S)) = E_Operator then
               Set_Has_Delayed_Freeze (New_S, False);
            end if;

            --  If the renaming corresponds to an association for an abstract
            --  formal subprogram, then various attributes must be set to
            --  indicate that the renaming is an abstract dispatching operation
            --  with a controlling type.

            if Is_Actual and then Is_Abstract_Subprogram (Formal_Spec) then

               --  Mark the renaming as abstract here, so Find_Dispatching_Type
               --  see it as corresponding to a generic association for a
               --  formal abstract subprogram

               Set_Is_Abstract_Subprogram (New_S);

               declare
                  New_S_Ctrl_Type : constant Entity_Id :=
                                      Find_Dispatching_Type (New_S);
                  Old_S_Ctrl_Type : constant Entity_Id :=
                                      Find_Dispatching_Type (Old_S);

               begin
                  if Old_S_Ctrl_Type /= New_S_Ctrl_Type then
                     Error_Msg_NE
                       ("actual must be dispatching subprogram for type&",
                        Nam, New_S_Ctrl_Type);

                  else
                     Set_Is_Dispatching_Operation (New_S);
                     Check_Controlling_Formals (New_S_Ctrl_Type, New_S);

                     --  If the actual in the formal subprogram is itself a
                     --  formal abstract subprogram association, there's no
                     --  dispatch table component or position to inherit.

                     if Present (DTC_Entity (Old_S)) then
                        Set_DTC_Entity  (New_S, DTC_Entity (Old_S));
                        Set_DT_Position (New_S, DT_Position (Old_S));
                     end if;
                  end if;
               end;
            end if;
         end if;

         if not Is_Actual
           and then (Old_S = New_S
                      or else (Nkind (Nam) /= N_Expanded_Name
                        and then  Chars (Old_S) = Chars (New_S)))
         then
            Error_Msg_N ("subprogram cannot rename itself", N);
         end if;

         Set_Convention (New_S, Convention (Old_S));

         if Is_Abstract_Subprogram (Old_S) then
            if Present (Rename_Spec) then
               Error_Msg_N
                 ("a renaming-as-body cannot rename an abstract subprogram",
                  N);
               Set_Has_Completion (Rename_Spec);
            else
               Set_Is_Abstract_Subprogram (New_S);
            end if;
         end if;

         Check_Library_Unit_Renaming (N, Old_S);

         --  Pathological case: procedure renames entry in the scope of its
         --  task. Entry is given by simple name, but body must be built for
         --  procedure. Of course if called it will deadlock.

         if Ekind (Old_S) = E_Entry then
            Set_Has_Completion (New_S, False);
            Set_Alias (New_S, Empty);
         end if;

         if Is_Actual then
            Freeze_Before (N, Old_S);
            Set_Has_Delayed_Freeze (New_S, False);
            Freeze_Before (N, New_S);

            --  An abstract subprogram is only allowed as an actual in the case
            --  where the formal subprogram is also abstract.

            if (Ekind (Old_S) = E_Procedure or else Ekind (Old_S) = E_Function)
              and then Is_Abstract_Subprogram (Old_S)
              and then not Is_Abstract_Subprogram (Formal_Spec)
            then
               Error_Msg_N
                 ("abstract subprogram not allowed as generic actual", Nam);
            end if;
         end if;

      else
         --  A common error is to assume that implicit operators for types are
         --  defined in Standard, or in the scope of a subtype. In those cases
         --  where the renamed entity is given with an expanded name, it is
         --  worth mentioning that operators for the type are not declared in
         --  the scope given by the prefix.

         if Nkind (Nam) = N_Expanded_Name
           and then Nkind (Selector_Name (Nam)) = N_Operator_Symbol
           and then Scope (Entity (Nam)) = Standard_Standard
         then
            declare
               T : constant Entity_Id :=
                     Base_Type (Etype (First_Formal (New_S)));
            begin
               Error_Msg_Node_2 := Prefix (Nam);
               Error_Msg_NE
                 ("operator for type& is not declared in&", Prefix (Nam), T);
            end;

         else
            Error_Msg_NE
              ("no visible subprogram matches the specification for&",
                Spec, New_S);
         end if;

         if Present (Candidate_Renaming) then
            declare
               F1 : Entity_Id;
               F2 : Entity_Id;
               T1 : Entity_Id;

            begin
               F1 := First_Formal (Candidate_Renaming);
               F2 := First_Formal (New_S);
               T1 := First_Subtype (Etype (F1));

               while Present (F1) and then Present (F2) loop
                  Next_Formal (F1);
                  Next_Formal (F2);
               end loop;

               if Present (F1) and then Present (Default_Value (F1)) then
                  if Present (Next_Formal (F1)) then
                     Error_Msg_NE
                       ("\missing specification for &" &
                          " and other formals with defaults", Spec, F1);
                  else
                     Error_Msg_NE
                    ("\missing specification for &", Spec, F1);
                  end if;
               end if;

               if Nkind (Nam) = N_Operator_Symbol
                 and then From_Default (N)
               then
                  Error_Msg_Node_2 := T1;
                  Error_Msg_NE
                    ("default & on & is not directly visible",
                      Nam, Nam);
               end if;
            end;
         end if;
      end if;

      --  Ada 2005 AI 404: if the new subprogram is dispatching, verify that
      --  controlling access parameters are known non-null for the renamed
      --  subprogram. Test also applies to a subprogram instantiation that
      --  is dispatching. Test is skipped if some previous error was detected
      --  that set Old_S to Any_Id.

      if Ada_Version >= Ada_05
        and then Old_S /= Any_Id
        and then not Is_Dispatching_Operation (Old_S)
        and then Is_Dispatching_Operation (New_S)
      then
         declare
            Old_F : Entity_Id;
            New_F : Entity_Id;

         begin
            Old_F := First_Formal (Old_S);
            New_F := First_Formal (New_S);
            while Present (Old_F) loop
               if Ekind (Etype (Old_F)) = E_Anonymous_Access_Type
                 and then Is_Controlling_Formal (New_F)
                 and then not Can_Never_Be_Null (Old_F)
               then
                  Error_Msg_N ("access parameter is controlling,", New_F);
                  Error_Msg_NE
                    ("\corresponding parameter of& "
                     & "must be explicitly null excluding", New_F, Old_S);
               end if;

               Next_Formal (Old_F);
               Next_Formal (New_F);
            end loop;
         end;
      end if;

      --  A useful warning, suggested by Ada Bug Finder (Ada-Europe 2005)
      --  is to warn if an operator is being renamed as a different operator.

      if Comes_From_Source (N)
        and then Present (Old_S)
        and then Nkind (Old_S) = N_Defining_Operator_Symbol
        and then Nkind (New_S) = N_Defining_Operator_Symbol
        and then Chars (Old_S) /= Chars (New_S)
      then
         Error_Msg_NE
           ("?& is being renamed as a different operator",
             New_S, Old_S);
      end if;

      --  Check for renaming of obsolescent subprogram

      Check_Obsolescent_2005_Entity (Entity (Nam), Nam);

      --  Another warning or some utility: if the new subprogram as the same
      --  name as the old one, the old one is not hidden by an outer homograph,
      --  the new one is not a public symbol, and the old one is otherwise
      --  directly visible, the renaming is superfluous.

      if Chars (Old_S) = Chars (New_S)
        and then Comes_From_Source (N)
        and then Scope (Old_S) /= Standard_Standard
        and then Warn_On_Redundant_Constructs
        and then
          (Is_Immediately_Visible (Old_S)
            or else Is_Potentially_Use_Visible (Old_S))
        and then Is_Overloadable (Current_Scope)
        and then Chars (Current_Scope) /= Chars (Old_S)
      then
         Error_Msg_N
          ("?redundant renaming, entity is directly visible", Name (N));
      end if;

      Ada_Version := Save_AV;
      Ada_Version_Explicit := Save_AV_Exp;
   end Analyze_Subprogram_Renaming;

   -------------------------
   -- Analyze_Use_Package --
   -------------------------

   --  Resolve the package names in the use clause, and make all the visible
   --  entities defined in the package potentially use-visible. If the package
   --  is already in use from a previous use clause, its visible entities are
   --  already use-visible. In that case, mark the occurrence as a redundant
   --  use. If the package is an open scope, i.e. if the use clause occurs
   --  within the package itself, ignore it.

   procedure Analyze_Use_Package (N : Node_Id) is
      Pack_Name : Node_Id;
      Pack      : Entity_Id;

   --  Start of processing for Analyze_Use_Package

   begin
      Set_Hidden_By_Use_Clause (N, No_Elist);

      --  Use clause is not allowed in a spec of a predefined package
      --  declaration except that packages whose file name starts a-n are OK
      --  (these are children of Ada.Numerics, and such packages are never
      --  loaded by Rtsfind).

      if Is_Predefined_File_Name (Unit_File_Name (Current_Sem_Unit))
        and then Name_Buffer (1 .. 3) /= "a-n"
        and then
          Nkind (Unit (Cunit (Current_Sem_Unit))) = N_Package_Declaration
      then
         Error_Msg_N ("use clause not allowed in predefined spec", N);
      end if;

      --  Chain clause to list of use clauses in current scope

      if Nkind (Parent (N)) /= N_Compilation_Unit then
         Chain_Use_Clause (N);
      end if;

      --  Loop through package names to identify referenced packages

      Pack_Name := First (Names (N));
      while Present (Pack_Name) loop
         Analyze (Pack_Name);

         if Nkind (Parent (N)) = N_Compilation_Unit
           and then Nkind (Pack_Name) = N_Expanded_Name
         then
            declare
               Pref : Node_Id;

            begin
               Pref := Prefix (Pack_Name);
               while Nkind (Pref) = N_Expanded_Name loop
                  Pref := Prefix (Pref);
               end loop;

               if Entity (Pref) = Standard_Standard then
                  Error_Msg_N
                   ("predefined package Standard cannot appear"
                     & " in a context clause", Pref);
               end if;
            end;
         end if;

         Next (Pack_Name);
      end loop;

      --  Loop through package names to mark all entities as potentially
      --  use visible.

      Pack_Name := First (Names (N));
      while Present (Pack_Name) loop
         if Is_Entity_Name (Pack_Name) then
            Pack := Entity (Pack_Name);

            if Ekind (Pack) /= E_Package
              and then Etype (Pack) /= Any_Type
            then
               if Ekind (Pack) = E_Generic_Package then
                  Error_Msg_N  -- CODEFIX
                   ("a generic package is not allowed in a use clause",
                      Pack_Name);
               else
                  Error_Msg_N ("& is not a usable package", Pack_Name);
               end if;

            else
               if Nkind (Parent (N)) = N_Compilation_Unit then
                  Check_In_Previous_With_Clause (N, Pack_Name);
               end if;

               if Applicable_Use (Pack_Name) then
                  Use_One_Package (Pack, N);
               end if;
            end if;

         --  Report error because name denotes something other than a package

         else
            Error_Msg_N ("& is not a package", Pack_Name);
         end if;

         Next (Pack_Name);
      end loop;
   end Analyze_Use_Package;

   ----------------------
   -- Analyze_Use_Type --
   ----------------------

   procedure Analyze_Use_Type (N : Node_Id) is
      E  : Entity_Id;
      Id : Node_Id;

   begin
      Set_Hidden_By_Use_Clause (N, No_Elist);

      --  Chain clause to list of use clauses in current scope

      if Nkind (Parent (N)) /= N_Compilation_Unit then
         Chain_Use_Clause (N);
      end if;

      Id := First (Subtype_Marks (N));
      while Present (Id) loop
         Find_Type (Id);
         E := Entity (Id);

         if E /= Any_Type then
            Use_One_Type (Id);

            if Nkind (Parent (N)) = N_Compilation_Unit then
               if Nkind (Id) = N_Identifier then
                  Error_Msg_N ("type is not directly visible", Id);

               elsif Is_Child_Unit (Scope (E))
                 and then Scope (E) /= System_Aux_Id
               then
                  Check_In_Previous_With_Clause (N, Prefix (Id));
               end if;
            end if;

         else
            --  If the use_type_clause appears in a compilation unit context,
            --  check whether it comes from a unit that may appear in a
            --  limited_with_clause, for a better error message.

            if Nkind (Parent (N)) = N_Compilation_Unit
              and then Nkind (Id) /= N_Identifier
            then
               declare
                  Item : Node_Id;
                  Pref : Node_Id;

                  function Mentioned (Nam : Node_Id) return Boolean;
                  --  Check whether the prefix of expanded name for the type
                  --  appears in the prefix of some limited_with_clause.

                  ---------------
                  -- Mentioned --
                  ---------------

                  function Mentioned (Nam : Node_Id) return Boolean is
                  begin
                     return Nkind (Name (Item)) = N_Selected_Component
                              and then
                            Chars (Prefix (Name (Item))) = Chars (Nam);
                  end Mentioned;

               begin
                  Pref := Prefix (Id);
                  Item := First (Context_Items (Parent (N)));

                  while Present (Item) and then Item /= N loop
                     if Nkind (Item) = N_With_Clause
                       and then Limited_Present (Item)
                       and then Mentioned (Pref)
                     then
                        Change_Error_Text
                          (Get_Msg_Id, "premature usage of incomplete type");
                     end if;

                     Next (Item);
                  end loop;
               end;
            end if;
         end if;

         Next (Id);
      end loop;
   end Analyze_Use_Type;

   --------------------
   -- Applicable_Use --
   --------------------

   function Applicable_Use (Pack_Name : Node_Id) return Boolean is
      Pack : constant Entity_Id := Entity (Pack_Name);

   begin
      if In_Open_Scopes (Pack) then
         if Warn_On_Redundant_Constructs
           and then Pack = Current_Scope
         then
            Error_Msg_NE -- CODEFIX
              ("& is already use-visible within itself?", Pack_Name, Pack);
         end if;

         return False;

      elsif In_Use (Pack) then
         Note_Redundant_Use (Pack_Name);
         return False;

      elsif Present (Renamed_Object (Pack))
        and then In_Use (Renamed_Object (Pack))
      then
         Note_Redundant_Use (Pack_Name);
         return False;

      else
         return True;
      end if;
   end Applicable_Use;

   ------------------------
   -- Attribute_Renaming --
   ------------------------

   procedure Attribute_Renaming (N : Node_Id) is
      Loc        : constant Source_Ptr := Sloc (N);
      Nam        : constant Node_Id    := Name (N);
      Spec       : constant Node_Id    := Specification (N);
      New_S      : constant Entity_Id  := Defining_Unit_Name (Spec);
      Aname      : constant Name_Id    := Attribute_Name (Nam);

      Form_Num   : Nat      := 0;
      Expr_List  : List_Id  := No_List;

      Attr_Node  : Node_Id;
      Body_Node  : Node_Id;
      Param_Spec : Node_Id;

   begin
      Generate_Definition (New_S);

      --  This procedure is called in the context of subprogram renaming, and
      --  thus the attribute must be one that is a subprogram. All of those
      --  have at least one formal parameter, with the singular exception of
      --  AST_Entry (which is a real oddity, it is odd that this can be renamed
      --  at all!)

      if not Is_Non_Empty_List (Parameter_Specifications (Spec)) then
         if Aname /= Name_AST_Entry then
            Error_Msg_N
              ("subprogram renaming an attribute must have formals", N);
            return;
         end if;

      else
         Param_Spec := First (Parameter_Specifications (Spec));
         while Present (Param_Spec) loop
            Form_Num := Form_Num + 1;

            if Nkind (Parameter_Type (Param_Spec)) /= N_Access_Definition then
               Find_Type (Parameter_Type (Param_Spec));

               --  The profile of the new entity denotes the base type (s) of
               --  the types given in the specification. For access parameters
               --  there are no subtypes involved.

               Rewrite (Parameter_Type (Param_Spec),
                New_Reference_To
                  (Base_Type (Entity (Parameter_Type (Param_Spec))), Loc));
            end if;

            if No (Expr_List) then
               Expr_List := New_List;
            end if;

            Append_To (Expr_List,
              Make_Identifier (Loc,
                Chars => Chars (Defining_Identifier (Param_Spec))));

            --  The expressions in the attribute reference are not freeze
            --  points. Neither is the attribute as a whole, see below.

            Set_Must_Not_Freeze (Last (Expr_List));
            Next (Param_Spec);
         end loop;
      end if;

      --  Immediate error if too many formals. Other mismatches in number or
      --  types of parameters are detected when we analyze the body of the
      --  subprogram that we construct.

      if Form_Num > 2 then
         Error_Msg_N ("too many formals for attribute", N);

      --  Error if the attribute reference has expressions that look like
      --  formal parameters.

      elsif Present (Expressions (Nam)) then
         Error_Msg_N ("illegal expressions in attribute reference", Nam);

      elsif
        Aname = Name_Compose      or else
        Aname = Name_Exponent     or else
        Aname = Name_Leading_Part or else
        Aname = Name_Pos          or else
        Aname = Name_Round        or else
        Aname = Name_Scaling      or else
        Aname = Name_Val
      then
         if Nkind (N) = N_Subprogram_Renaming_Declaration
           and then Present (Corresponding_Formal_Spec (N))
         then
            Error_Msg_N
              ("generic actual cannot be attribute involving universal type",
               Nam);
         else
            Error_Msg_N
              ("attribute involving a universal type cannot be renamed",
               Nam);
         end if;
      end if;

      --  AST_Entry is an odd case. It doesn't really make much sense to allow
      --  it to be renamed, but that's the DEC rule, so we have to do it right.
      --  The point is that the AST_Entry call should be made now, and what the
      --  function will return is the returned value.

      --  Note that there is no Expr_List in this case anyway

      if Aname = Name_AST_Entry then
         declare
            Ent  : constant Entity_Id := Make_Temporary (Loc, 'R', Nam);
            Decl : Node_Id;

         begin
            Decl :=
              Make_Object_Declaration (Loc,
                Defining_Identifier => Ent,
                Object_Definition   =>
                  New_Occurrence_Of (RTE (RE_AST_Handler), Loc),
                Expression          => Nam,
                Constant_Present    => True);

            Set_Assignment_OK (Decl, True);
            Insert_Action (N, Decl);
            Attr_Node := Make_Identifier (Loc, Chars (Ent));
         end;

      --  For all other attributes, we rewrite the attribute node to have
      --  a list of expressions corresponding to the subprogram formals.
      --  A renaming declaration is not a freeze point, and the analysis of
      --  the attribute reference should not freeze the type of the prefix.

      else
         Attr_Node :=
           Make_Attribute_Reference (Loc,
             Prefix         => Prefix (Nam),
             Attribute_Name => Aname,
             Expressions    => Expr_List);

         Set_Must_Not_Freeze (Attr_Node);
         Set_Must_Not_Freeze (Prefix (Nam));
      end if;

      --  Case of renaming a function

      if Nkind (Spec) = N_Function_Specification then
         if Is_Procedure_Attribute_Name (Aname) then
            Error_Msg_N ("attribute can only be renamed as procedure", Nam);
            return;
         end if;

         Find_Type (Result_Definition (Spec));
         Rewrite (Result_Definition (Spec),
             New_Reference_To (
               Base_Type (Entity (Result_Definition (Spec))), Loc));

         Body_Node :=
           Make_Subprogram_Body (Loc,
             Specification => Spec,
             Declarations => New_List,
             Handled_Statement_Sequence =>
               Make_Handled_Sequence_Of_Statements (Loc,
                   Statements => New_List (
                     Make_Simple_Return_Statement (Loc,
                       Expression => Attr_Node))));

      --  Case of renaming a procedure

      else
         if not Is_Procedure_Attribute_Name (Aname) then
            Error_Msg_N ("attribute can only be renamed as function", Nam);
            return;
         end if;

         Body_Node :=
           Make_Subprogram_Body (Loc,
             Specification => Spec,
             Declarations => New_List,
             Handled_Statement_Sequence =>
               Make_Handled_Sequence_Of_Statements (Loc,
                   Statements => New_List (Attr_Node)));
      end if;

      --  In case of tagged types we add the body of the generated function to
      --  the freezing actions of the type (because in the general case such
      --  type is still not frozen). We exclude from this processing generic
      --  formal subprograms found in instantiations and AST_Entry renamings.

      if not Present (Corresponding_Formal_Spec (N))
        and then Etype (Nam) /= RTE (RE_AST_Handler)
      then
         declare
            P : constant Entity_Id := Prefix (Nam);

         begin
            Find_Type (P);

            if Is_Tagged_Type (Etype (P)) then
               Ensure_Freeze_Node (Etype (P));
               Append_Freeze_Action (Etype (P), Body_Node);
            else
               Rewrite (N, Body_Node);
               Analyze (N);
               Set_Etype (New_S, Base_Type (Etype (New_S)));
            end if;
         end;

      --  Generic formal subprograms or AST_Handler renaming

      else
         Rewrite (N, Body_Node);
         Analyze (N);
         Set_Etype (New_S, Base_Type (Etype (New_S)));
      end if;

      if Is_Compilation_Unit (New_S) then
         Error_Msg_N
           ("a library unit can only rename another library unit", N);
      end if;

      --  We suppress elaboration warnings for the resulting entity, since
      --  clearly they are not needed, and more particularly, in the case
      --  of a generic formal subprogram, the resulting entity can appear
      --  after the instantiation itself, and thus look like a bogus case
      --  of access before elaboration.

      Set_Suppress_Elaboration_Warnings (New_S);

   end Attribute_Renaming;

   ----------------------
   -- Chain_Use_Clause --
   ----------------------

   procedure Chain_Use_Clause (N : Node_Id) is
      Pack : Entity_Id;
      Level : Int := Scope_Stack.Last;

   begin
      if not Is_Compilation_Unit (Current_Scope)
        or else not Is_Child_Unit (Current_Scope)
      then
         null;   --  Common case

      elsif Defining_Entity (Parent (N)) = Current_Scope then
         null;   --  Common case for compilation unit

      else
         --  If declaration appears in some other scope, it must be in some
         --  parent unit when compiling a child.

         Pack := Defining_Entity (Parent (N));
         if not In_Open_Scopes (Pack) then
            null;  --  default as well

         else
            --  Find entry for parent unit in scope stack

            while Scope_Stack.Table (Level).Entity /= Pack loop
               Level := Level - 1;
            end loop;
         end if;
      end if;

      Set_Next_Use_Clause (N,
        Scope_Stack.Table (Level).First_Use_Clause);
      Scope_Stack.Table (Level).First_Use_Clause := N;
   end Chain_Use_Clause;

   ---------------------------
   -- Check_Frozen_Renaming --
   ---------------------------

   procedure Check_Frozen_Renaming (N : Node_Id; Subp : Entity_Id) is
      B_Node : Node_Id;
      Old_S  : Entity_Id;

   begin
      if Is_Frozen (Subp)
        and then not Has_Completion (Subp)
      then
         B_Node :=
           Build_Renamed_Body
             (Parent (Declaration_Node (Subp)), Defining_Entity (N));

         if Is_Entity_Name (Name (N)) then
            Old_S := Entity (Name (N));

            if not Is_Frozen (Old_S)
              and then Operating_Mode /= Check_Semantics
            then
               Append_Freeze_Action (Old_S, B_Node);
            else
               Insert_After (N, B_Node);
               Analyze (B_Node);
            end if;

            if Is_Intrinsic_Subprogram (Old_S)
              and then not In_Instance
            then
               Error_Msg_N
                 ("subprogram used in renaming_as_body cannot be intrinsic",
                    Name (N));
            end if;

         else
            Insert_After (N, B_Node);
            Analyze (B_Node);
         end if;
      end if;
   end Check_Frozen_Renaming;

   -------------------------------
   -- Set_Entity_Or_Discriminal --
   -------------------------------

   procedure Set_Entity_Or_Discriminal (N : Node_Id; E : Entity_Id) is
      P : Node_Id;

   begin
      --  If the entity is not a discriminant, or else expansion is disabled,
      --  simply set the entity.

      if not In_Spec_Expression
        or else Ekind (E) /= E_Discriminant
        or else Inside_A_Generic
      then
         Set_Entity_With_Style_Check (N, E);

      --  The replacement of a discriminant by the corresponding discriminal
      --  is not done for a task discriminant that appears in a default
      --  expression of an entry parameter. See Expand_Discriminant in exp_ch2
      --  for details on their handling.

      elsif Is_Concurrent_Type (Scope (E)) then

         P := Parent (N);
         while Present (P)
           and then not Nkind_In (P, N_Parameter_Specification,
                                  N_Component_Declaration)
         loop
            P := Parent (P);
         end loop;

         if Present (P)
           and then Nkind (P) = N_Parameter_Specification
         then
            null;

         else
            Set_Entity (N, Discriminal (E));
         end if;

         --  Otherwise, this is a discriminant in a context in which
         --  it is a reference to the corresponding parameter of the
         --  init proc for the enclosing type.

      else
         Set_Entity (N, Discriminal (E));
      end if;
   end Set_Entity_Or_Discriminal;

   -----------------------------------
   -- Check_In_Previous_With_Clause --
   -----------------------------------

   procedure Check_In_Previous_With_Clause
     (N   : Node_Id;
      Nam : Entity_Id)
   is
      Pack : constant Entity_Id := Entity (Original_Node (Nam));
      Item : Node_Id;
      Par  : Node_Id;

   begin
      Item := First (Context_Items (Parent (N)));

      while Present (Item)
        and then Item /= N
      loop
         if Nkind (Item) = N_With_Clause

            --  Protect the frontend against previous critical errors

           and then Nkind (Name (Item)) /= N_Selected_Component
           and then Entity (Name (Item)) = Pack
         then
            Par := Nam;

            --  Find root library unit in with_clause

            while Nkind (Par) = N_Expanded_Name loop
               Par := Prefix (Par);
            end loop;

            if Is_Child_Unit (Entity (Original_Node (Par))) then
               Error_Msg_NE ("& is not directly visible", Par, Entity (Par));
            else
               return;
            end if;
         end if;

         Next (Item);
      end loop;

      --  On exit, package is not mentioned in a previous with_clause.
      --  Check if its prefix is.

      if Nkind (Nam) = N_Expanded_Name then
         Check_In_Previous_With_Clause (N, Prefix (Nam));

      elsif Pack /= Any_Id then
         Error_Msg_NE ("& is not visible", Nam, Pack);
      end if;
   end Check_In_Previous_With_Clause;

   ---------------------------------
   -- Check_Library_Unit_Renaming --
   ---------------------------------

   procedure Check_Library_Unit_Renaming (N : Node_Id; Old_E : Entity_Id) is
      New_E : Entity_Id;

   begin
      if Nkind (Parent (N)) /= N_Compilation_Unit then
         return;

      --  Check for library unit. Note that we used to check for the scope
      --  being Standard here, but that was wrong for Standard itself.

      elsif not Is_Compilation_Unit (Old_E)
        and then not Is_Child_Unit (Old_E)
      then
         Error_Msg_N ("renamed unit must be a library unit", Name (N));

      --  Entities defined in Standard (operators and boolean literals) cannot
      --  be renamed as library units.

      elsif Scope (Old_E) = Standard_Standard
        and then Sloc (Old_E) = Standard_Location
      then
         Error_Msg_N ("renamed unit must be a library unit", Name (N));

      elsif Present (Parent_Spec (N))
        and then Nkind (Unit (Parent_Spec (N))) = N_Generic_Package_Declaration
        and then not Is_Child_Unit (Old_E)
      then
         Error_Msg_N
           ("renamed unit must be a child unit of generic parent", Name (N));

      elsif Nkind (N) in N_Generic_Renaming_Declaration
         and then  Nkind (Name (N)) = N_Expanded_Name
         and then Is_Generic_Instance (Entity (Prefix (Name (N))))
         and then Is_Generic_Unit (Old_E)
      then
         Error_Msg_N
           ("renamed generic unit must be a library unit", Name (N));

      elsif Is_Package_Or_Generic_Package (Old_E) then

         --  Inherit categorization flags

         New_E := Defining_Entity (N);
         Set_Is_Pure                  (New_E, Is_Pure           (Old_E));
         Set_Is_Preelaborated         (New_E, Is_Preelaborated  (Old_E));
         Set_Is_Remote_Call_Interface (New_E,
                                       Is_Remote_Call_Interface (Old_E));
         Set_Is_Remote_Types          (New_E, Is_Remote_Types   (Old_E));
         Set_Is_Shared_Passive        (New_E, Is_Shared_Passive (Old_E));
      end if;
   end Check_Library_Unit_Renaming;

   ---------------
   -- End_Scope --
   ---------------

   procedure End_Scope is
      Id    : Entity_Id;
      Prev  : Entity_Id;
      Outer : Entity_Id;

   begin
      Id := First_Entity (Current_Scope);
      while Present (Id) loop
         --  An entity in the current scope is not necessarily the first one
         --  on its homonym chain. Find its predecessor if any,
         --  If it is an internal entity, it will not be in the visibility
         --  chain altogether,  and there is nothing to unchain.

         if Id /= Current_Entity (Id) then
            Prev := Current_Entity (Id);
            while Present (Prev)
              and then Present (Homonym (Prev))
              and then Homonym (Prev) /= Id
            loop
               Prev := Homonym (Prev);
            end loop;

            --  Skip to end of loop if Id is not in the visibility chain

            if No (Prev) or else Homonym (Prev) /= Id then
               goto Next_Ent;
            end if;

         else
            Prev := Empty;
         end if;

         Set_Is_Immediately_Visible (Id, False);

         Outer := Homonym (Id);
         while Present (Outer) and then Scope (Outer) = Current_Scope loop
            Outer := Homonym (Outer);
         end loop;

         --  Reset homonym link of other entities, but do not modify link
         --  between entities in current scope, so that the back-end can have
         --  a proper count of local overloadings.

         if No (Prev) then
            Set_Name_Entity_Id (Chars (Id), Outer);

         elsif Scope (Prev) /= Scope (Id) then
            Set_Homonym (Prev,  Outer);
         end if;

         <<Next_Ent>>
            Next_Entity (Id);
      end loop;

      --  If the scope generated freeze actions, place them before the
      --  current declaration and analyze them. Type declarations and
      --  the bodies of initialization procedures can generate such nodes.
      --  We follow the parent chain until we reach a list node, which is
      --  the enclosing list of declarations. If the list appears within
      --  a protected definition, move freeze nodes outside the protected
      --  type altogether.

      if Present
         (Scope_Stack.Table (Scope_Stack.Last).Pending_Freeze_Actions)
      then
         declare
            Decl : Node_Id;
            L    : constant List_Id := Scope_Stack.Table
                    (Scope_Stack.Last).Pending_Freeze_Actions;

         begin
            if Is_Itype (Current_Scope) then
               Decl := Associated_Node_For_Itype (Current_Scope);
            else
               Decl := Parent (Current_Scope);
            end if;

            Pop_Scope;

            while not (Is_List_Member (Decl))
              or else Nkind_In (Parent (Decl), N_Protected_Definition,
                                               N_Task_Definition)
            loop
               Decl := Parent (Decl);
            end loop;

            Insert_List_Before_And_Analyze (Decl, L);
         end;

      else
         Pop_Scope;
      end if;

   end End_Scope;

   ---------------------
   -- End_Use_Clauses --
   ---------------------

   procedure End_Use_Clauses (Clause : Node_Id) is
      U   : Node_Id;

   begin
      --  Remove Use_Type clauses first, because they affect the
      --  visibility of operators in subsequent used packages.

      U := Clause;
      while Present (U) loop
         if Nkind (U) = N_Use_Type_Clause then
            End_Use_Type (U);
         end if;

         Next_Use_Clause (U);
      end loop;

      U := Clause;
      while Present (U) loop
         if Nkind (U) = N_Use_Package_Clause then
            End_Use_Package (U);
         end if;

         Next_Use_Clause (U);
      end loop;
   end End_Use_Clauses;

   ---------------------
   -- End_Use_Package --
   ---------------------

   procedure End_Use_Package (N : Node_Id) is
      Pack_Name : Node_Id;
      Pack      : Entity_Id;
      Id        : Entity_Id;
      Elmt      : Elmt_Id;

      function Is_Primitive_Operator
        (Op : Entity_Id;
         F  : Entity_Id) return Boolean;
      --  Check whether Op is a primitive operator of a use-visible type

      ---------------------------
      -- Is_Primitive_Operator --
      ---------------------------

      function Is_Primitive_Operator
        (Op : Entity_Id;
         F  : Entity_Id) return Boolean
      is
         T : constant Entity_Id := Etype (F);
      begin
         return In_Use (T)
           and then Scope (T) = Scope (Op);
      end Is_Primitive_Operator;

   --  Start of processing for End_Use_Package

   begin
      Pack_Name := First (Names (N));
      while Present (Pack_Name) loop

         --  Test that Pack_Name actually denotes a package before processing

         if Is_Entity_Name (Pack_Name)
           and then Ekind (Entity (Pack_Name)) = E_Package
         then
            Pack := Entity (Pack_Name);

            if In_Open_Scopes (Pack) then
               null;

            elsif not Redundant_Use (Pack_Name) then
               Set_In_Use (Pack, False);
               Set_Current_Use_Clause (Pack, Empty);

               Id := First_Entity (Pack);
               while Present (Id) loop

                  --  Preserve use-visibility of operators that are primitive
                  --  operators of a type that is use-visible through an active
                  --  use_type clause.

                  if Nkind (Id) = N_Defining_Operator_Symbol
                       and then
                         (Is_Primitive_Operator (Id, First_Formal (Id))
                            or else
                          (Present (Next_Formal (First_Formal (Id)))
                             and then
                               Is_Primitive_Operator
                                 (Id, Next_Formal (First_Formal (Id)))))
                  then
                     null;

                  else
                     Set_Is_Potentially_Use_Visible (Id, False);
                  end if;

                  if Is_Private_Type (Id)
                    and then Present (Full_View (Id))
                  then
                     Set_Is_Potentially_Use_Visible (Full_View (Id), False);
                  end if;

                  Next_Entity (Id);
               end loop;

               if Present (Renamed_Object (Pack)) then
                  Set_In_Use (Renamed_Object (Pack), False);
                  Set_Current_Use_Clause (Renamed_Object (Pack), Empty);
               end if;

               if Chars (Pack) = Name_System
                 and then Scope (Pack) = Standard_Standard
                 and then Present_System_Aux
               then
                  Id := First_Entity (System_Aux_Id);
                  while Present (Id) loop
                     Set_Is_Potentially_Use_Visible (Id, False);

                     if Is_Private_Type (Id)
                       and then Present (Full_View (Id))
                     then
                        Set_Is_Potentially_Use_Visible (Full_View (Id), False);
                     end if;

                     Next_Entity (Id);
                  end loop;

                  Set_In_Use (System_Aux_Id, False);
               end if;

            else
               Set_Redundant_Use (Pack_Name, False);
            end if;
         end if;

         Next (Pack_Name);
      end loop;

      if Present (Hidden_By_Use_Clause (N)) then
         Elmt := First_Elmt (Hidden_By_Use_Clause (N));
         while Present (Elmt) loop
            declare
               E : constant Entity_Id := Node (Elmt);

            begin
               --  Reset either Use_Visibility or Direct_Visibility, depending
               --  on how the entity was hidden by the use clause.

               if In_Use (Scope (E))
                 and then Used_As_Generic_Actual (Scope (E))
               then
                  Set_Is_Potentially_Use_Visible (Node (Elmt));
               else
                  Set_Is_Immediately_Visible (Node (Elmt));
               end if;

               Next_Elmt (Elmt);
            end;
         end loop;

         Set_Hidden_By_Use_Clause (N, No_Elist);
      end if;
   end End_Use_Package;

   ------------------
   -- End_Use_Type --
   ------------------

   procedure End_Use_Type (N : Node_Id) is
      Elmt    : Elmt_Id;
      Id      : Entity_Id;
      Op_List : Elist_Id;
      Op      : Entity_Id;
      T       : Entity_Id;

      function May_Be_Used_Primitive_Of (T : Entity_Id) return Boolean;
      --  An operator may be primitive in several types, if they are declared
      --  in the same scope as the operator. To determine the use-visiblity of
      --  the operator in such cases we must examine all types in the profile.

      ------------------------------
      -- May_Be_Used_Primitive_Of --
      ------------------------------

      function May_Be_Used_Primitive_Of (T : Entity_Id) return Boolean is
      begin
         return Scope (Op) = Scope (T)
           and then (In_Use (T) or else Is_Potentially_Use_Visible (T));
      end May_Be_Used_Primitive_Of;

   --  Start of processing for End_Use_Type

   begin
      Id := First (Subtype_Marks (N));
      while Present (Id) loop

         --  A call to Rtsfind may occur while analyzing a use_type clause,
         --  in which case the type marks are not resolved yet, and there is
         --  nothing to remove.

         if not Is_Entity_Name (Id) or else No (Entity (Id)) then
            goto Continue;
         end if;

         T := Entity (Id);

         if T = Any_Type or else From_With_Type (T) then
            null;

         --  Note that the use_type clause may mention a subtype of the type
         --  whose primitive operations have been made visible. Here as
         --  elsewhere, it is the base type that matters for visibility.

         elsif In_Open_Scopes (Scope (Base_Type (T))) then
            null;

         elsif not Redundant_Use (Id) then
            Set_In_Use (T, False);
            Set_In_Use (Base_Type (T), False);
            Set_Current_Use_Clause (T, Empty);
            Set_Current_Use_Clause (Base_Type (T), Empty);
            Op_List := Collect_Primitive_Operations (T);

            Elmt := First_Elmt (Op_List);
            while Present (Elmt) loop
               Op := Node (Elmt);

               if Nkind (Op) = N_Defining_Operator_Symbol then
                  declare
                     T_First : constant Entity_Id :=
                                 Base_Type (Etype (First_Formal (Op)));
                     T_Res   : constant Entity_Id := Base_Type (Etype (Op));
                     T_Next  : Entity_Id;

                  begin
                     if Present (Next_Formal (First_Formal (Op))) then
                        T_Next :=
                          Base_Type (Etype (Next_Formal (First_Formal (Op))));
                     else
                        T_Next := T_First;
                     end if;

                     if not May_Be_Used_Primitive_Of (T_First)
                       and then not May_Be_Used_Primitive_Of (T_Next)
                       and then not May_Be_Used_Primitive_Of (T_Res)
                     then
                        Set_Is_Potentially_Use_Visible (Op, False);
                     end if;
                  end;
               end if;

               Next_Elmt (Elmt);
            end loop;
         end if;

         <<Continue>>
         Next (Id);
      end loop;
   end End_Use_Type;

   ----------------------
   -- Find_Direct_Name --
   ----------------------

   procedure Find_Direct_Name (N : Node_Id) is
      E    : Entity_Id;
      E2   : Entity_Id;
      Msg  : Boolean;

      Inst : Entity_Id := Empty;
      --  Enclosing instance, if any

      Homonyms : Entity_Id;
      --  Saves start of homonym chain

      Nvis_Entity : Boolean;
      --  Set True to indicate that there is at least one entity on the homonym
      --  chain which, while not visible, is visible enough from the user point
      --  of view to warrant an error message of "not visible" rather than
      --  undefined.

      Nvis_Is_Private_Subprg : Boolean := False;
      --  Ada 2005 (AI-262): Set True to indicate that a form of Beaujolais
      --  effect concerning library subprograms has been detected. Used to
      --  generate the precise error message.

      function From_Actual_Package (E : Entity_Id) return Boolean;
      --  Returns true if the entity is declared in a package that is
      --  an actual for a formal package of the current instance. Such an
      --  entity requires special handling because it may be use-visible
      --  but hides directly visible entities defined outside the instance.

      function Is_Actual_Parameter return Boolean;
      --  This function checks if the node N is an identifier that is an actual
      --  parameter of a procedure call. If so it returns True, otherwise it
      --  return False. The reason for this check is that at this stage we do
      --  not know what procedure is being called if the procedure might be
      --  overloaded, so it is premature to go setting referenced flags or
      --  making calls to Generate_Reference. We will wait till Resolve_Actuals
      --  for that processing

      function Known_But_Invisible (E : Entity_Id) return Boolean;
      --  This function determines whether the entity E (which is not
      --  visible) can reasonably be considered to be known to the writer
      --  of the reference. This is a heuristic test, used only for the
      --  purposes of figuring out whether we prefer to complain that an
      --  entity is undefined or invisible (and identify the declaration
      --  of the invisible entity in the latter case). The point here is
      --  that we don't want to complain that something is invisible and
      --  then point to something entirely mysterious to the writer.

      procedure Nvis_Messages;
      --  Called if there are no visible entries for N, but there is at least
      --  one non-directly visible, or hidden declaration. This procedure
      --  outputs an appropriate set of error messages.

      procedure Undefined (Nvis : Boolean);
      --  This function is called if the current node has no corresponding
      --  visible entity or entities. The value set in Msg indicates whether
      --  an error message was generated (multiple error messages for the
      --  same variable are generally suppressed, see body for details).
      --  Msg is True if an error message was generated, False if not. This
      --  value is used by the caller to determine whether or not to output
      --  additional messages where appropriate. The parameter is set False
      --  to get the message "X is undefined", and True to get the message
      --  "X is not visible".

      -------------------------
      -- From_Actual_Package --
      -------------------------

      function From_Actual_Package (E : Entity_Id) return Boolean is
         Scop : constant Entity_Id := Scope (E);
         Act  : Entity_Id;

      begin
         if not In_Instance then
            return False;
         else
            Inst := Current_Scope;
            while Present (Inst)
              and then Ekind (Inst) /= E_Package
              and then not Is_Generic_Instance (Inst)
            loop
               Inst := Scope (Inst);
            end loop;

            if No (Inst) then
               return False;
            end if;

            Act := First_Entity (Inst);
            while Present (Act) loop
               if Ekind (Act) = E_Package then

                  --  Check for end of actuals list

                  if Renamed_Object (Act) = Inst then
                     return False;

                  elsif Present (Associated_Formal_Package (Act))
                    and then Renamed_Object (Act) = Scop
                  then
                     --  Entity comes from (instance of) formal package

                     return True;

                  else
                     Next_Entity (Act);
                  end if;

               else
                  Next_Entity (Act);
               end if;
            end loop;

            return False;
         end if;
      end From_Actual_Package;

      -------------------------
      -- Is_Actual_Parameter --
      -------------------------

      function Is_Actual_Parameter return Boolean is
      begin
         return
           Nkind (N) = N_Identifier
             and then
               (Nkind (Parent (N)) = N_Procedure_Call_Statement
                  or else
                    (Nkind (Parent (N)) = N_Parameter_Association
                       and then N = Explicit_Actual_Parameter (Parent (N))
                       and then Nkind (Parent (Parent (N))) =
                                          N_Procedure_Call_Statement));
      end Is_Actual_Parameter;

      -------------------------
      -- Known_But_Invisible --
      -------------------------

      function Known_But_Invisible (E : Entity_Id) return Boolean is
         Fname : File_Name_Type;

      begin
         --  Entities in Standard are always considered to be known

         if Sloc (E) <= Standard_Location then
            return True;

         --  An entity that does not come from source is always considered
         --  to be unknown, since it is an artifact of code expansion.

         elsif not Comes_From_Source (E) then
            return False;

         --  In gnat internal mode, we consider all entities known

         elsif GNAT_Mode then
            return True;
         end if;

         --  Here we have an entity that is not from package Standard, and
         --  which comes from Source. See if it comes from an internal file.

         Fname := Unit_File_Name (Get_Source_Unit (E));

         --  Case of from internal file

         if Is_Internal_File_Name (Fname) then

            --  Private part entities in internal files are never considered
            --  to be known to the writer of normal application code.

            if Is_Hidden (E) then
               return False;
            end if;

            --  Entities from System packages other than System and
            --  System.Storage_Elements are not considered to be known.
            --  System.Auxxxx files are also considered known to the user.

            --  Should refine this at some point to generally distinguish
            --  between known and unknown internal files ???

            Get_Name_String (Fname);

            return
              Name_Len < 2
                or else
              Name_Buffer (1 .. 2) /= "s-"
                or else
              Name_Buffer (3 .. 8) = "stoele"
                or else
              Name_Buffer (3 .. 5) = "aux";

         --  If not an internal file, then entity is definitely known,
         --  even if it is in a private part (the message generated will
         --  note that it is in a private part)

         else
            return True;
         end if;
      end Known_But_Invisible;

      -------------------
      -- Nvis_Messages --
      -------------------

      procedure Nvis_Messages is
         Comp_Unit : Node_Id;
         Ent       : Entity_Id;
         Found     : Boolean := False;
         Hidden    : Boolean := False;
         Item      : Node_Id;

      begin
         --  Ada 2005 (AI-262): Generate a precise error concerning the
         --  Beaujolais effect that was previously detected

         if Nvis_Is_Private_Subprg then

            pragma Assert (Nkind (E2) = N_Defining_Identifier
                            and then Ekind (E2) = E_Function
                            and then Scope (E2) = Standard_Standard
                            and then Has_Private_With (E2));

            --  Find the sloc corresponding to the private with'ed unit

            Comp_Unit := Cunit (Current_Sem_Unit);
            Error_Msg_Sloc := No_Location;

            Item := First (Context_Items (Comp_Unit));
            while Present (Item) loop
               if Nkind (Item) = N_With_Clause
                 and then Private_Present (Item)
                 and then Entity (Name (Item)) = E2
               then
                  Error_Msg_Sloc := Sloc (Item);
                  exit;
               end if;

               Next (Item);
            end loop;

            pragma Assert (Error_Msg_Sloc /= No_Location);

            Error_Msg_N ("(Ada 2005): hidden by private with clause #", N);
            return;
         end if;

         Undefined (Nvis => True);

         if Msg then

            --  First loop does hidden declarations

            Ent := Homonyms;
            while Present (Ent) loop
               if Is_Potentially_Use_Visible (Ent) then
                  if not Hidden then
                     Error_Msg_N -- CODEFIX
                       ("multiple use clauses cause hiding!", N);
                     Hidden := True;
                  end if;

                  Error_Msg_Sloc := Sloc (Ent);
                  Error_Msg_N -- CODEFIX
                    ("hidden declaration#!", N);
               end if;

               Ent := Homonym (Ent);
            end loop;

            --  If we found hidden declarations, then that's enough, don't
            --  bother looking for non-visible declarations as well.

            if Hidden then
               return;
            end if;

            --  Second loop does non-directly visible declarations

            Ent := Homonyms;
            while Present (Ent) loop
               if not Is_Potentially_Use_Visible (Ent) then

                  --  Do not bother the user with unknown entities

                  if not Known_But_Invisible (Ent) then
                     goto Continue;
                  end if;

                  Error_Msg_Sloc := Sloc (Ent);

                  --  Output message noting that there is a non-visible
                  --  declaration, distinguishing the private part case.

                  if Is_Hidden (Ent) then
                     Error_Msg_N ("non-visible (private) declaration#!", N);

                  --  If the entity is declared in a generic package, it
                  --  cannot be visible, so there is no point in adding it
                  --  to the list of candidates if another homograph from a
                  --  non-generic package has been seen.

                  elsif Ekind (Scope (Ent)) = E_Generic_Package
                    and then Found
                  then
                     null;

                  else
                     Error_Msg_N -- CODEFIX
                       ("non-visible declaration#!", N);

                     if Ekind (Scope (Ent)) /= E_Generic_Package then
                        Found := True;
                     end if;

                     if Is_Compilation_Unit (Ent)
                       and then
                         Nkind (Parent (Parent (N))) = N_Use_Package_Clause
                     then
                        Error_Msg_Qual_Level := 99;
                        Error_Msg_NE -- CODEFIX
                          ("\\missing `WITH &;`", N, Ent);
                        Error_Msg_Qual_Level := 0;
                     end if;

                     if Ekind (Ent) = E_Discriminant
                       and then Present (Corresponding_Discriminant (Ent))
                       and then Scope (Corresponding_Discriminant (Ent)) =
                                                        Etype (Scope (Ent))
                     then
                        Error_Msg_N
                          ("inherited discriminant not allowed here" &
                            " (RM 3.8 (12), 3.8.1 (6))!", N);
                     end if;
                  end if;

                  --  Set entity and its containing package as referenced. We
                  --  can't be sure of this, but this seems a better choice
                  --  to avoid unused entity messages.

                  if Comes_From_Source (Ent) then
                     Set_Referenced (Ent);
                     Set_Referenced (Cunit_Entity (Get_Source_Unit (Ent)));
                  end if;
               end if;

               <<Continue>>
               Ent := Homonym (Ent);
            end loop;
         end if;
      end Nvis_Messages;

      ---------------
      -- Undefined --
      ---------------

      procedure Undefined (Nvis : Boolean) is
         Emsg : Error_Msg_Id;

      begin
         --  We should never find an undefined internal name. If we do, then
         --  see if we have previous errors. If so, ignore on the grounds that
         --  it is probably a cascaded message (e.g. a block label from a badly
         --  formed block). If no previous errors, then we have a real internal
         --  error of some kind so raise an exception.

         if Is_Internal_Name (Chars (N)) then
            if Total_Errors_Detected /= 0 then
               return;
            else
               raise Program_Error;
            end if;
         end if;

         --  A very specialized error check, if the undefined variable is
         --  a case tag, and the case type is an enumeration type, check
         --  for a possible misspelling, and if so, modify the identifier

         --  Named aggregate should also be handled similarly ???

         if Nkind (N) = N_Identifier
           and then Nkind (Parent (N)) = N_Case_Statement_Alternative
         then
            declare
               Case_Stm : constant Node_Id   := Parent (Parent (N));
               Case_Typ : constant Entity_Id := Etype (Expression (Case_Stm));

               Lit : Node_Id;

            begin
               if Is_Enumeration_Type (Case_Typ)
                 and then not Is_Standard_Character_Type (Case_Typ)
               then
                  Lit := First_Literal (Case_Typ);
                  Get_Name_String (Chars (Lit));

                  if Chars (Lit) /= Chars (N)
                    and then Is_Bad_Spelling_Of (Chars (N), Chars (Lit)) then
                     Error_Msg_Node_2 := Lit;
                     Error_Msg_N -- CODEFIX
                       ("& is undefined, assume misspelling of &", N);
                     Rewrite (N, New_Occurrence_Of (Lit, Sloc (N)));
                     return;
                  end if;

                  Lit := Next_Literal (Lit);
               end if;
            end;
         end if;

         --  Normal processing

         Set_Entity (N, Any_Id);
         Set_Etype  (N, Any_Type);

         --  We use the table Urefs to keep track of entities for which we
         --  have issued errors for undefined references. Multiple errors
         --  for a single name are normally suppressed, however we modify
         --  the error message to alert the programmer to this effect.

         for J in Urefs.First .. Urefs.Last loop
            if Chars (N) = Chars (Urefs.Table (J).Node) then
               if Urefs.Table (J).Err /= No_Error_Msg
                 and then Sloc (N) /= Urefs.Table (J).Loc
               then
                  Error_Msg_Node_1 := Urefs.Table (J).Node;

                  if Urefs.Table (J).Nvis then
                     Change_Error_Text (Urefs.Table (J).Err,
                       "& is not visible (more references follow)");
                  else
                     Change_Error_Text (Urefs.Table (J).Err,
                       "& is undefined (more references follow)");
                  end if;

                  Urefs.Table (J).Err := No_Error_Msg;
               end if;

               --  Although we will set Msg False, and thus suppress the
               --  message, we also set Error_Posted True, to avoid any
               --  cascaded messages resulting from the undefined reference.

               Msg := False;
               Set_Error_Posted (N, True);
               return;
            end if;
         end loop;

         --  If entry not found, this is first undefined occurrence

         if Nvis then
            Error_Msg_N ("& is not visible!", N);
            Emsg := Get_Msg_Id;

         else
            Error_Msg_N ("& is undefined!", N);
            Emsg := Get_Msg_Id;

            --  A very bizarre special check, if the undefined identifier
            --  is put or put_line, then add a special error message (since
            --  this is a very common error for beginners to make).

            if Chars (N) = Name_Put or else Chars (N) = Name_Put_Line then
               Error_Msg_N -- CODEFIX
                 ("\\possible missing `WITH Ada.Text_'I'O; " &
                  "USE Ada.Text_'I'O`!", N);

            --  Another special check if N is the prefix of a selected
            --  component which is a known unit, add message complaining
            --  about missing with for this unit.

            elsif Nkind (Parent (N)) = N_Selected_Component
              and then N = Prefix (Parent (N))
              and then Is_Known_Unit (Parent (N))
            then
               Error_Msg_Node_2 := Selector_Name (Parent (N));
               Error_Msg_N -- CODEFIX
                 ("\\missing `WITH &.&;`", Prefix (Parent (N)));
            end if;

            --  Now check for possible misspellings

            declare
               E      : Entity_Id;
               Ematch : Entity_Id := Empty;

               Last_Name_Id : constant Name_Id :=
                                Name_Id (Nat (First_Name_Id) +
                                           Name_Entries_Count - 1);

            begin
               for Nam in First_Name_Id .. Last_Name_Id loop
                  E := Get_Name_Entity_Id (Nam);

                  if Present (E)
                     and then (Is_Immediately_Visible (E)
                                 or else
                               Is_Potentially_Use_Visible (E))
                  then
                     if Is_Bad_Spelling_Of (Chars (N), Nam) then
                        Ematch := E;
                        exit;
                     end if;
                  end if;
               end loop;

               if Present (Ematch) then
                  Error_Msg_NE -- CODEFIX
                    ("\possible misspelling of&", N, Ematch);
               end if;
            end;
         end if;

         --  Make entry in undefined references table unless the full errors
         --  switch is set, in which case by refraining from generating the
         --  table entry, we guarantee that we get an error message for every
         --  undefined reference.

         if not All_Errors_Mode then
            Urefs.Append (
              (Node => N,
               Err  => Emsg,
               Nvis => Nvis,
               Loc  => Sloc (N)));
         end if;

         Msg := True;
      end Undefined;

   --  Start of processing for Find_Direct_Name

   begin
      --  If the entity pointer is already set, this is an internal node, or
      --  a node that is analyzed more than once, after a tree modification.
      --  In such a case there is no resolution to perform, just set the type.

      if Present (Entity (N)) then
         if Is_Type (Entity (N)) then
            Set_Etype (N, Entity (N));

         else
            declare
               Entyp : constant Entity_Id := Etype (Entity (N));

            begin
               --  One special case here. If the Etype field is already set,
               --  and references the packed array type corresponding to the
               --  etype of the referenced entity, then leave it alone. This
               --  happens for trees generated from Exp_Pakd, where expressions
               --  can be deliberately "mis-typed" to the packed array type.

               if Is_Array_Type (Entyp)
                 and then Is_Packed (Entyp)
                 and then Present (Etype (N))
                 and then Etype (N) = Packed_Array_Type (Entyp)
               then
                  null;

               --  If not that special case, then just reset the Etype

               else
                  Set_Etype (N, Etype (Entity (N)));
               end if;
            end;
         end if;

         return;
      end if;

      --  Here if Entity pointer was not set, we need full visibility analysis
      --  First we generate debugging output if the debug E flag is set.

      if Debug_Flag_E then
         Write_Str ("Looking for ");
         Write_Name (Chars (N));
         Write_Eol;
      end if;

      Homonyms := Current_Entity (N);
      Nvis_Entity := False;

      E := Homonyms;
      while Present (E) loop

         --  If entity is immediately visible or potentially use visible, then
         --  process the entity and we are done.

         if Is_Immediately_Visible (E) then
            goto Immediately_Visible_Entity;

         elsif Is_Potentially_Use_Visible (E) then
            goto Potentially_Use_Visible_Entity;

         --  Note if a known but invisible entity encountered

         elsif Known_But_Invisible (E) then
            Nvis_Entity := True;
         end if;

         --  Move to next entity in chain and continue search

         E := Homonym (E);
      end loop;

      --  If no entries on homonym chain that were potentially visible,
      --  and no entities reasonably considered as non-visible, then
      --  we have a plain undefined reference, with no additional
      --  explanation required!

      if not Nvis_Entity then
         Undefined (Nvis => False);

      --  Otherwise there is at least one entry on the homonym chain that
      --  is reasonably considered as being known and non-visible.

      else
         Nvis_Messages;
      end if;

      return;

      --  Processing for a potentially use visible entry found. We must search
      --  the rest of the homonym chain for two reasons. First, if there is a
      --  directly visible entry, then none of the potentially use-visible
      --  entities are directly visible (RM 8.4(10)). Second, we need to check
      --  for the case of multiple potentially use-visible entries hiding one
      --  another and as a result being non-directly visible (RM 8.4(11)).

      <<Potentially_Use_Visible_Entity>> declare
         Only_One_Visible : Boolean := True;
         All_Overloadable : Boolean := Is_Overloadable (E);

      begin
         E2 := Homonym (E);
         while Present (E2) loop
            if Is_Immediately_Visible (E2) then

               --  If the use-visible entity comes from the actual for a
               --  formal package, it hides a directly visible entity from
               --  outside the instance.

               if From_Actual_Package (E)
                 and then Scope_Depth (E2) < Scope_Depth (Inst)
               then
                  goto Found;
               else
                  E := E2;
                  goto Immediately_Visible_Entity;
               end if;

            elsif Is_Potentially_Use_Visible (E2) then
               Only_One_Visible := False;
               All_Overloadable := All_Overloadable and Is_Overloadable (E2);

            --  Ada 2005 (AI-262): Protect against a form of Beaujolais effect
            --  that can occur in private_with clauses. Example:

            --    with A;
            --    private with B;              package A is
            --    package C is                   function B return Integer;
            --      use A;                     end A;
            --      V1 : Integer := B;
            --    private                      function B return Integer;
            --      V2 : Integer := B;
            --    end C;

            --  V1 resolves to A.B, but V2 resolves to library unit B

            elsif Ekind (E2) = E_Function
              and then Scope (E2) = Standard_Standard
              and then Has_Private_With (E2)
            then
               Only_One_Visible       := False;
               All_Overloadable       := False;
               Nvis_Is_Private_Subprg := True;
               exit;
            end if;

            E2 := Homonym (E2);
         end loop;

         --  On falling through this loop, we have checked that there are no
         --  immediately visible entities. Only_One_Visible is set if exactly
         --  one potentially use visible entity exists. All_Overloadable is
         --  set if all the potentially use visible entities are overloadable.
         --  The condition for legality is that either there is one potentially
         --  use visible entity, or if there is more than one, then all of them
         --  are overloadable.

         if Only_One_Visible or All_Overloadable then
            goto Found;

         --  If there is more than one potentially use-visible entity and at
         --  least one of them non-overloadable, we have an error (RM 8.4(11).
         --  Note that E points to the first such entity on the homonym list.
         --  Special case: if one of the entities is declared in an actual
         --  package, it was visible in the generic, and takes precedence over
         --  other entities that are potentially use-visible. Same if it is
         --  declared in a local instantiation of the current instance.

         else
            if In_Instance then

               --  Find current instance

               Inst := Current_Scope;
               while Present (Inst)
                 and then Inst /= Standard_Standard
               loop
                  if Is_Generic_Instance (Inst) then
                     exit;
                  end if;

                  Inst := Scope (Inst);
               end loop;

               E2 := E;
               while Present (E2) loop
                  if From_Actual_Package (E2)
                    or else
                      (Is_Generic_Instance (Scope (E2))
                        and then Scope_Depth (Scope (E2)) > Scope_Depth (Inst))
                  then
                     E := E2;
                     goto Found;
                  end if;

                  E2 := Homonym (E2);
               end loop;

               Nvis_Messages;
               return;

            elsif
              Is_Predefined_File_Name (Unit_File_Name (Current_Sem_Unit))
            then
               --  A use-clause in the body of a system file creates conflict
               --  with some entity in a user scope, while rtsfind is active.
               --  Keep only the entity coming from another predefined unit.

               E2 := E;
               while Present (E2) loop
                  if Is_Predefined_File_Name
                    (Unit_File_Name (Get_Source_Unit (Sloc (E2))))
                  then
                     E := E2;
                     goto Found;
                  end if;

                  E2 := Homonym (E2);
               end loop;

               --  Entity must exist because predefined unit is correct

               raise Program_Error;

            else
               Nvis_Messages;
               return;
            end if;
         end if;
      end;

      --  Come here with E set to the first immediately visible entity on
      --  the homonym chain. This is the one we want unless there is another
      --  immediately visible entity further on in the chain for an inner
      --  scope (RM 8.3(8)).

      <<Immediately_Visible_Entity>> declare
         Level : Int;
         Scop  : Entity_Id;

      begin
         --  Find scope level of initial entity. When compiling through
         --  Rtsfind, the previous context is not completely invisible, and
         --  an outer entity may appear on the chain, whose scope is below
         --  the entry for Standard that delimits the current scope stack.
         --  Indicate that the level for this spurious entry is outside of
         --  the current scope stack.

         Level := Scope_Stack.Last;
         loop
            Scop := Scope_Stack.Table (Level).Entity;
            exit when Scop = Scope (E);
            Level := Level - 1;
            exit when Scop = Standard_Standard;
         end loop;

         --  Now search remainder of homonym chain for more inner entry
         --  If the entity is Standard itself, it has no scope, and we
         --  compare it with the stack entry directly.

         E2 := Homonym (E);
         while Present (E2) loop
            if Is_Immediately_Visible (E2) then

               --  If a generic package contains a local declaration that
               --  has the same name as the generic, there may be a visibility
               --  conflict in an instance, where the local declaration must
               --  also hide the name of the corresponding package renaming.
               --  We check explicitly for a package declared by a renaming,
               --  whose renamed entity is an instance that is on the scope
               --  stack, and that contains a homonym in the same scope. Once
               --  we have found it, we know that the package renaming is not
               --  immediately visible, and that the identifier denotes the
               --  other entity (and its homonyms if overloaded).

               if Scope (E) = Scope (E2)
                 and then Ekind (E) = E_Package
                 and then Present (Renamed_Object (E))
                 and then Is_Generic_Instance (Renamed_Object (E))
                 and then In_Open_Scopes (Renamed_Object (E))
                 and then Comes_From_Source (N)
               then
                  Set_Is_Immediately_Visible (E, False);
                  E := E2;

               else
                  for J in Level + 1 .. Scope_Stack.Last loop
                     if Scope_Stack.Table (J).Entity = Scope (E2)
                       or else Scope_Stack.Table (J).Entity = E2
                     then
                        Level := J;
                        E := E2;
                        exit;
                     end if;
                  end loop;
               end if;
            end if;

            E2 := Homonym (E2);
         end loop;

         --  At the end of that loop, E is the innermost immediately
         --  visible entity, so we are all set.
      end;

      --  Come here with entity found, and stored in E

      <<Found>> begin

         --  Check violation of No_Wide_Characters restriction

         Check_Wide_Character_Restriction (E, N);

         --  When distribution features are available (Get_PCS_Name /=
         --  Name_No_DSA), a remote access-to-subprogram type is converted
         --  into a record type holding whatever information is needed to
         --  perform a remote call on an RCI subprogram. In that case we
         --  rewrite any occurrence of the RAS type into the equivalent record
         --  type here. 'Access attribute references and RAS dereferences are
         --  then implemented using specific TSSs. However when distribution is
         --  not available (case of Get_PCS_Name = Name_No_DSA), we bypass the
         --  generation of these TSSs, and we must keep the RAS type in its
         --  original access-to-subprogram form (since all calls through a
         --  value of such type will be local anyway in the absence of a PCS).

         if Comes_From_Source (N)
           and then Is_Remote_Access_To_Subprogram_Type (E)
           and then Expander_Active
           and then Get_PCS_Name /= Name_No_DSA
         then
            Rewrite (N,
              New_Occurrence_Of (Equivalent_Type (E), Sloc (N)));
            return;
         end if;

         --  Set the entity. Note that the reason we call Set_Entity for the
         --  overloadable case, as opposed to Set_Entity_With_Style_Check is
         --  that in the overloaded case, the initial call can set the wrong
         --  homonym. The call that sets the right homonym is in Sem_Res and
         --  that call does use Set_Entity_With_Style_Check, so we don't miss
         --  a style check.

         if Is_Overloadable (E) then
            Set_Entity (N, E);
         else
            Set_Entity_With_Style_Check (N, E);
         end if;

         if Is_Type (E) then
            Set_Etype (N, E);
         else
            Set_Etype (N, Get_Full_View (Etype (E)));
         end if;

         if Debug_Flag_E then
            Write_Str (" found  ");
            Write_Entity_Info (E, "      ");
         end if;

         --  If the Ekind of the entity is Void, it means that all homonyms
         --  are hidden from all visibility (RM 8.3(5,14-20)). However, this
         --  test is skipped if the current scope is a record and the name is
         --  a pragma argument expression (case of Atomic and Volatile pragmas
         --  and possibly other similar pragmas added later, which are allowed
         --  to reference components in the current record).

         if Ekind (E) = E_Void
           and then
             (not Is_Record_Type (Current_Scope)
               or else Nkind (Parent (N)) /= N_Pragma_Argument_Association)
         then
            Premature_Usage (N);

         --  If the entity is overloadable, collect all interpretations of the
         --  name for subsequent overload resolution. We optimize a bit here to
         --  do this only if we have an overloadable entity that is not on its
         --  own on the homonym chain.

         elsif Is_Overloadable (E)
           and then (Present (Homonym (E)) or else Current_Entity (N) /= E)
         then
            Collect_Interps (N);

            --  If no homonyms were visible, the entity is unambiguous

            if not Is_Overloaded (N) then
               if not Is_Actual_Parameter then
                  Generate_Reference (E, N);
               end if;
            end if;

         --  Case of non-overloadable entity, set the entity providing that
         --  we do not have the case of a discriminant reference within a
         --  default expression. Such references are replaced with the
         --  corresponding discriminal, which is the formal corresponding to
         --  to the discriminant in the initialization procedure.

         else
            --  Entity is unambiguous, indicate that it is referenced here

            --  For a renaming of an object, always generate simple reference,
            --  we don't try to keep track of assignments in this case.

            if Is_Object (E) and then Present (Renamed_Object (E)) then
               Generate_Reference (E, N);

               --  If the renamed entity is a private protected component,
               --  reference the original component as well. This needs to be
               --  done because the private renamings are installed before any
               --  analysis has occurred. Reference to a private component will
               --  resolve to the renaming and the original component will be
               --  left unreferenced, hence the following.

               if Is_Prival (E) then
                  Generate_Reference (Prival_Link (E), N);
               end if;

            --  One odd case is that we do not want to set the Referenced flag
            --  if the entity is a label, and the identifier is the label in
            --  the source, since this is not a reference from the point of
            --  view of the user.

            elsif Nkind (Parent (N)) = N_Label then
               declare
                  R : constant Boolean := Referenced (E);

               begin
                  --  Generate reference unless this is an actual parameter
                  --  (see comment below)

                  if Is_Actual_Parameter then
                     Generate_Reference (E, N);
                     Set_Referenced (E, R);
                  end if;
               end;

            --  Normal case, not a label: generate reference

            --  ??? It is too early to generate a reference here even if
            --    the entity is unambiguous, because the tree is not
            --    sufficiently typed at this point for Generate_Reference to
            --    determine whether this reference modifies the denoted object
            --    (because implicit dereferences cannot be identified prior to
            --    full type resolution).
            --
            --    The Is_Actual_Parameter routine takes care of one of these
            --    cases but there are others probably ???

            else
               if not Is_Actual_Parameter then
                  Generate_Reference (E, N);
               end if;

               Check_Nested_Access (E);
            end if;

            Set_Entity_Or_Discriminal (N, E);
         end if;
      end;
   end Find_Direct_Name;

   ------------------------
   -- Find_Expanded_Name --
   ------------------------

   --  This routine searches the homonym chain of the entity until it finds
   --  an entity declared in the scope denoted by the prefix. If the entity
   --  is private, it may nevertheless be immediately visible, if we are in
   --  the scope of its declaration.

   procedure Find_Expanded_Name (N : Node_Id) is
      Selector  : constant Node_Id := Selector_Name (N);
      Candidate : Entity_Id        := Empty;
      P_Name    : Entity_Id;
      O_Name    : Entity_Id;
      Id        : Entity_Id;

   begin
      P_Name := Entity (Prefix (N));
      O_Name := P_Name;

      --  If the prefix is a renamed package, look for the entity in the
      --  original package.

      if Ekind (P_Name) = E_Package
        and then Present (Renamed_Object (P_Name))
      then
         P_Name := Renamed_Object (P_Name);

         --  Rewrite node with entity field pointing to renamed object

         Rewrite (Prefix (N), New_Copy (Prefix (N)));
         Set_Entity (Prefix (N), P_Name);

      --  If the prefix is an object of a concurrent type, look for
      --  the entity in the associated task or protected type.

      elsif Is_Concurrent_Type (Etype (P_Name)) then
         P_Name := Etype (P_Name);
      end if;

      Id := Current_Entity (Selector);

      declare
         Is_New_Candidate : Boolean;

      begin
         while Present (Id) loop
            if Scope (Id) = P_Name then
               Candidate        := Id;
               Is_New_Candidate := True;

            --  Ada 2005 (AI-217): Handle shadow entities associated with types
            --  declared in limited-withed nested packages. We don't need to
            --  handle E_Incomplete_Subtype entities because the entities in
            --  the limited view are always E_Incomplete_Type entities (see
            --  Build_Limited_Views). Regarding the expression used to evaluate
            --  the scope, it is important to note that the limited view also
            --  has shadow entities associated nested packages. For this reason
            --  the correct scope of the entity is the scope of the real entity
            --  The non-limited view may itself be incomplete, in which case
            --  get the full view if available.

            elsif From_With_Type (Id)
              and then Is_Type (Id)
              and then Ekind (Id) = E_Incomplete_Type
              and then Present (Non_Limited_View (Id))
              and then Scope (Non_Limited_View (Id)) = P_Name
            then
               Candidate        := Get_Full_View (Non_Limited_View (Id));
               Is_New_Candidate := True;

            else
               Is_New_Candidate := False;
            end if;

            if Is_New_Candidate then
               if Is_Child_Unit (Id) then
                  exit when Is_Visible_Child_Unit (Id)
                    or else Is_Immediately_Visible (Id);

               else
                  exit when not Is_Hidden (Id)
                    or else Is_Immediately_Visible (Id);
               end if;
            end if;

            Id := Homonym (Id);
         end loop;
      end;

      if No (Id)
        and then (Ekind (P_Name) = E_Procedure
                    or else
                  Ekind (P_Name) = E_Function)
        and then Is_Generic_Instance (P_Name)
      then
         --  Expanded name denotes entity in (instance of) generic subprogram.
         --  The entity may be in the subprogram instance, or may denote one of
         --  the formals, which is declared in the enclosing wrapper package.

         P_Name := Scope (P_Name);

         Id := Current_Entity (Selector);
         while Present (Id) loop
            exit when Scope (Id) = P_Name;
            Id := Homonym (Id);
         end loop;
      end if;

      if No (Id) or else Chars (Id) /= Chars (Selector) then
         Set_Etype (N, Any_Type);

         --  If we are looking for an entity defined in System, try to find it
         --  in the child package that may have been provided as an extension
         --  to System. The Extend_System pragma will have supplied the name of
         --  the extension, which may have to be loaded.

         if Chars (P_Name) = Name_System
           and then Scope (P_Name) = Standard_Standard
           and then Present (System_Extend_Unit)
           and then Present_System_Aux (N)
         then
            Set_Entity (Prefix (N), System_Aux_Id);
            Find_Expanded_Name (N);
            return;

         elsif Nkind (Selector) = N_Operator_Symbol
           and then Has_Implicit_Operator (N)
         then
            --  There is an implicit instance of the predefined operator in
            --  the given scope. The operator entity is defined in Standard.
            --  Has_Implicit_Operator makes the node into an Expanded_Name.

            return;

         elsif Nkind (Selector) = N_Character_Literal
           and then Has_Implicit_Character_Literal (N)
         then
            --  If there is no literal defined in the scope denoted by the
            --  prefix, the literal may belong to (a type derived from)
            --  Standard_Character, for which we have no explicit literals.

            return;

         else
            --  If the prefix is a single concurrent object, use its name in
            --  the error message, rather than that of the anonymous type.

            if Is_Concurrent_Type (P_Name)
              and then Is_Internal_Name (Chars (P_Name))
            then
               Error_Msg_Node_2 := Entity (Prefix (N));
            else
               Error_Msg_Node_2 := P_Name;
            end if;

            if P_Name = System_Aux_Id then
               P_Name := Scope (P_Name);
               Set_Entity (Prefix (N), P_Name);
            end if;

            if Present (Candidate) then

               --  If we know that the unit is a child unit we can give a more
               --  accurate error message.

               if Is_Child_Unit (Candidate) then

                  --  If the candidate is a private child unit and we are in
                  --  the visible part of a public unit, specialize the error
                  --  message. There might be a private with_clause for it,
                  --  but it is not currently active.

                  if Is_Private_Descendant (Candidate)
                    and then Ekind (Current_Scope) = E_Package
                    and then not In_Private_Part (Current_Scope)
                    and then not Is_Private_Descendant (Current_Scope)
                  then
                     Error_Msg_N ("private child unit& is not visible here",
                                  Selector);

                  --  Normal case where we have a missing with for a child unit

                  else
                     Error_Msg_Qual_Level := 99;
                     Error_Msg_NE -- CODEFIX
                       ("missing `WITH &;`", Selector, Candidate);
                     Error_Msg_Qual_Level := 0;
                  end if;

                  --  Here we don't know that this is a child unit

               else
                  Error_Msg_NE ("& is not a visible entity of&", N, Selector);
               end if;

            else
               --  Within the instantiation of a child unit, the prefix may
               --  denote the parent instance, but the selector has the name
               --  of the original child. Find whether we are within the
               --  corresponding instance, and get the proper entity, which
               --  can only be an enclosing scope.

               if O_Name /= P_Name
                 and then In_Open_Scopes (P_Name)
                 and then Is_Generic_Instance (P_Name)
               then
                  declare
                     S : Entity_Id := Current_Scope;
                     P : Entity_Id;

                  begin
                     for J in reverse 0 .. Scope_Stack.Last loop
                        S := Scope_Stack.Table (J).Entity;

                        exit when S = Standard_Standard;

                        if Ekind_In (S, E_Function,
                                        E_Package,
                                        E_Procedure)
                        then
                           P := Generic_Parent (Specification
                                  (Unit_Declaration_Node (S)));

                           if Present (P)
                             and then Chars (Scope (P)) = Chars (O_Name)
                             and then Chars (P) = Chars (Selector)
                           then
                              Id := S;
                              goto Found;
                           end if;
                        end if;

                     end loop;
                  end;
               end if;

               --  If this is a selection from Ada, System or Interfaces, then
               --  we assume a missing with for the corresponding package.

               if Is_Known_Unit (N) then
                  if not Error_Posted (N) then
                     Error_Msg_Node_2 := Selector;
                     Error_Msg_N -- CODEFIX
                       ("missing `WITH &.&;`", Prefix (N));
                  end if;

               --  If this is a selection from a dummy package, then suppress
               --  the error message, of course the entity is missing if the
               --  package is missing!

               elsif Sloc (Error_Msg_Node_2) = No_Location then
                  null;

               --  Here we have the case of an undefined component

               else

                  --  The prefix may hide a homonym in the context that
                  --  declares the desired entity. This error can use a
                  --  specialized message.

                  if In_Open_Scopes (P_Name)
                    and then Present (Homonym (P_Name))
                    and then Is_Compilation_Unit (Homonym (P_Name))
                    and then
                     (Is_Immediately_Visible (Homonym (P_Name))
                        or else Is_Visible_Child_Unit (Homonym (P_Name)))
                  then
                     declare
                        H : constant Entity_Id := Homonym (P_Name);

                     begin
                        Id := First_Entity (H);
                        while Present (Id) loop
                           if Chars (Id) = Chars (Selector) then
                              Error_Msg_Qual_Level := 99;
                              Error_Msg_Name_1 := Chars (Selector);
                              Error_Msg_NE
                                ("% not declared in&", N, P_Name);
                              Error_Msg_NE
                                ("\use fully qualified name starting with"
                                  & " Standard to make& visible", N, H);
                              Error_Msg_Qual_Level := 0;
                              goto Done;
                           end if;

                           Next_Entity (Id);
                        end loop;

                        --  If not found,  standard error message.

                        Error_Msg_NE ("& not declared in&", N, Selector);

                        <<Done>> null;
                     end;

                  else
                     Error_Msg_NE ("& not declared in&", N, Selector);
                  end if;

                  --  Check for misspelling of some entity in prefix

                  Id := First_Entity (P_Name);
                  while Present (Id) loop
                     if Is_Bad_Spelling_Of (Chars (Id), Chars (Selector))
                       and then not Is_Internal_Name (Chars (Id))
                     then
                        Error_Msg_NE -- CODEFIX
                          ("possible misspelling of&", Selector, Id);
                        exit;
                     end if;

                     Next_Entity (Id);
                  end loop;

                  --  Specialize the message if this may be an instantiation
                  --  of a child unit that was not mentioned in the context.

                  if Nkind (Parent (N)) = N_Package_Instantiation
                    and then Is_Generic_Instance (Entity (Prefix (N)))
                    and then Is_Compilation_Unit
                               (Generic_Parent (Parent (Entity (Prefix (N)))))
                  then
                     Error_Msg_Node_2 := Selector;
                     Error_Msg_N -- CODEFIX
                       ("\missing `WITH &.&;`", Prefix (N));
                  end if;
               end if;
            end if;

            Id := Any_Id;
         end if;
      end if;

      <<Found>>
      if Comes_From_Source (N)
        and then Is_Remote_Access_To_Subprogram_Type (Id)
        and then Present (Equivalent_Type (Id))
      then
         --  If we are not actually generating distribution code (i.e. the
         --  current PCS is the dummy non-distributed version), then the
         --  Equivalent_Type will be missing, and Id should be treated as
         --  a regular access-to-subprogram type.

         Id := Equivalent_Type (Id);
         Set_Chars (Selector, Chars (Id));
      end if;

      --  Ada 2005 (AI-50217): Check usage of entities in limited withed units

      if Ekind (P_Name) = E_Package
        and then From_With_Type (P_Name)
      then
         if From_With_Type (Id)
           or else Is_Type (Id)
           or else Ekind (Id) = E_Package
         then
            null;
         else
            Error_Msg_N
              ("limited withed package can only be used to access "
               & "incomplete types",
                N);
         end if;
      end if;

      if Is_Task_Type (P_Name)
        and then ((Ekind (Id) = E_Entry
                     and then Nkind (Parent (N)) /= N_Attribute_Reference)
                   or else
                    (Ekind (Id) = E_Entry_Family
                      and then
                        Nkind (Parent (Parent (N))) /= N_Attribute_Reference))
      then
         --  It is an entry call after all, either to the current task (which
         --  will deadlock) or to an enclosing task.

         Analyze_Selected_Component (N);
         return;
      end if;

      Change_Selected_Component_To_Expanded_Name (N);

      --  Do style check and generate reference, but skip both steps if this
      --  entity has homonyms, since we may not have the right homonym set yet.
      --  The proper homonym will be set during the resolve phase.

      if Has_Homonym (Id) then
         Set_Entity (N, Id);
      else
         Set_Entity_Or_Discriminal (N, Id);
         Generate_Reference (Id, N);
      end if;

      if Is_Type (Id) then
         Set_Etype (N, Id);
      else
         Set_Etype (N, Get_Full_View (Etype (Id)));
      end if;

      --  Check for violation of No_Wide_Characters

      Check_Wide_Character_Restriction (Id, N);

      --  If the Ekind of the entity is Void, it means that all homonyms are
      --  hidden from all visibility (RM 8.3(5,14-20)).

      if Ekind (Id) = E_Void then
         Premature_Usage (N);

      elsif Is_Overloadable (Id)
        and then Present (Homonym (Id))
      then
         declare
            H : Entity_Id := Homonym (Id);

         begin
            while Present (H) loop
               if Scope (H) = Scope (Id)
                 and then
                   (not Is_Hidden (H)
                      or else Is_Immediately_Visible (H))
               then
                  Collect_Interps (N);
                  exit;
               end if;

               H := Homonym (H);
            end loop;

            --  If an extension of System is present, collect possible explicit
            --  overloadings declared in the extension.

            if Chars (P_Name) = Name_System
              and then Scope (P_Name) = Standard_Standard
              and then Present (System_Extend_Unit)
              and then Present_System_Aux (N)
            then
               H := Current_Entity (Id);

               while Present (H) loop
                  if Scope (H) = System_Aux_Id then
                     Add_One_Interp (N, H, Etype (H));
                  end if;

                  H := Homonym (H);
               end loop;
            end if;
         end;
      end if;

      if Nkind (Selector_Name (N)) = N_Operator_Symbol
        and then Scope (Id) /= Standard_Standard
      then
         --  In addition to user-defined operators in the given scope, there
         --  may be an implicit instance of the predefined operator. The
         --  operator (defined in Standard) is found in Has_Implicit_Operator,
         --  and added to the interpretations. Procedure Add_One_Interp will
         --  determine which hides which.

         if Has_Implicit_Operator (N) then
            null;
         end if;
      end if;
   end Find_Expanded_Name;

   -------------------------
   -- Find_Renamed_Entity --
   -------------------------

   function Find_Renamed_Entity
     (N         : Node_Id;
      Nam       : Node_Id;
      New_S     : Entity_Id;
      Is_Actual : Boolean := False) return Entity_Id
   is
      Ind   : Interp_Index;
      I1    : Interp_Index := 0; -- Suppress junk warnings
      It    : Interp;
      It1   : Interp;
      Old_S : Entity_Id;
      Inst  : Entity_Id;

      function Enclosing_Instance return Entity_Id;
      --  If the renaming determines the entity for the default of a formal
      --  subprogram nested within another instance, choose the innermost
      --  candidate. This is because if the formal has a box, and we are within
      --  an enclosing instance where some candidate interpretations are local
      --  to this enclosing instance, we know that the default was properly
      --  resolved when analyzing the generic, so we prefer the local
      --  candidates to those that are external. This is not always the case
      --  but is a reasonable heuristic on the use of nested generics. The
      --  proper solution requires a full renaming model.

      function Is_Visible_Operation (Op : Entity_Id) return Boolean;
      --  If the renamed entity is an implicit operator, check whether it is
      --  visible because its operand type is properly visible. This check
      --  applies to explicit renamed entities that appear in the source in a
      --  renaming declaration or a formal subprogram instance, but not to
      --  default generic actuals with a name.

      function Report_Overload return Entity_Id;
      --  List possible interpretations, and specialize message in the
      --  case of a generic actual.

      function Within (Inner, Outer : Entity_Id) return Boolean;
      --  Determine whether a candidate subprogram is defined within the
      --  enclosing instance. If yes, it has precedence over outer candidates.

      ------------------------
      -- Enclosing_Instance --
      ------------------------

      function Enclosing_Instance return Entity_Id is
         S : Entity_Id;

      begin
         if not Is_Generic_Instance (Current_Scope)
           and then not Is_Actual
         then
            return Empty;
         end if;

         S := Scope (Current_Scope);
         while S /= Standard_Standard loop
            if Is_Generic_Instance (S) then
               return S;
            end if;

            S := Scope (S);
         end loop;

         return Empty;
      end Enclosing_Instance;

      --------------------------
      -- Is_Visible_Operation --
      --------------------------

      function Is_Visible_Operation (Op : Entity_Id) return Boolean is
         Scop : Entity_Id;
         Typ  : Entity_Id;
         Btyp : Entity_Id;

      begin
         if Ekind (Op) /= E_Operator
           or else Scope (Op) /= Standard_Standard
           or else (In_Instance
                      and then
                        (not Is_Actual
                           or else Present (Enclosing_Instance)))
         then
            return True;

         else
            --  For a fixed point type operator, check the resulting type,
            --  because it may be a mixed mode integer * fixed operation.

            if Present (Next_Formal (First_Formal (New_S)))
              and then Is_Fixed_Point_Type (Etype (New_S))
            then
               Typ := Etype (New_S);
            else
               Typ := Etype (First_Formal (New_S));
            end if;

            Btyp := Base_Type (Typ);

            if Nkind (Nam) /= N_Expanded_Name then
               return (In_Open_Scopes (Scope (Btyp))
                        or else Is_Potentially_Use_Visible (Btyp)
                        or else In_Use (Btyp)
                        or else In_Use (Scope (Btyp)));

            else
               Scop := Entity (Prefix (Nam));

               if Ekind (Scop) = E_Package
                 and then Present (Renamed_Object (Scop))
               then
                  Scop := Renamed_Object (Scop);
               end if;

               --  Operator is visible if prefix of expanded name denotes
               --  scope of type, or else type is defined in System_Aux
               --  and the prefix denotes System.

               return Scope (Btyp) = Scop
                 or else (Scope (Btyp) = System_Aux_Id
                           and then Scope (Scope (Btyp)) = Scop);
            end if;
         end if;
      end Is_Visible_Operation;

      ------------
      -- Within --
      ------------

      function Within (Inner, Outer : Entity_Id) return Boolean is
         Sc : Entity_Id;

      begin
         Sc := Scope (Inner);
         while Sc /= Standard_Standard loop
            if Sc = Outer then
               return True;
            else
               Sc := Scope (Sc);
            end if;
         end loop;

         return False;
      end Within;

      ---------------------
      -- Report_Overload --
      ---------------------

      function Report_Overload return Entity_Id is
      begin
         if Is_Actual then
            Error_Msg_NE -- CODEFIX
              ("ambiguous actual subprogram&, " &
                 "possible interpretations:", N, Nam);
         else
            Error_Msg_N -- CODEFIX
              ("ambiguous subprogram, " &
                 "possible interpretations:", N);
         end if;

         List_Interps (Nam, N);
         return Old_S;
      end Report_Overload;

   --  Start of processing for Find_Renamed_Entry

   begin
      Old_S := Any_Id;
      Candidate_Renaming := Empty;

      if not Is_Overloaded (Nam) then
         if Entity_Matches_Spec (Entity (Nam), New_S) then
            Candidate_Renaming := New_S;

            if Is_Visible_Operation (Entity (Nam)) then
               Old_S := Entity (Nam);
            end if;

         elsif
           Present (First_Formal (Entity (Nam)))
             and then Present (First_Formal (New_S))
             and then (Base_Type (Etype (First_Formal (Entity (Nam))))
                        = Base_Type (Etype (First_Formal (New_S))))
         then
            Candidate_Renaming := Entity (Nam);
         end if;

      else
         Get_First_Interp (Nam, Ind, It);
         while Present (It.Nam) loop
            if Entity_Matches_Spec (It.Nam, New_S)
               and then Is_Visible_Operation (It.Nam)
            then
               if Old_S /= Any_Id then

                  --  Note: The call to Disambiguate only happens if a
                  --  previous interpretation was found, in which case I1
                  --  has received a value.

                  It1 := Disambiguate (Nam, I1, Ind, Etype (Old_S));

                  if It1 = No_Interp then
                     Inst := Enclosing_Instance;

                     if Present (Inst) then
                        if Within (It.Nam, Inst) then
                           return (It.Nam);
                        elsif Within (Old_S, Inst) then
                           return (Old_S);
                        else
                           return Report_Overload;
                        end if;

                     else
                        return Report_Overload;
                     end if;

                  else
                     Old_S := It1.Nam;
                     exit;
                  end if;

               else
                  I1 := Ind;
                  Old_S := It.Nam;
               end if;

            elsif
              Present (First_Formal (It.Nam))
                and then Present (First_Formal (New_S))
                and then  (Base_Type (Etype (First_Formal (It.Nam)))
                            = Base_Type (Etype (First_Formal (New_S))))
            then
               Candidate_Renaming := It.Nam;
            end if;

            Get_Next_Interp (Ind, It);
         end loop;

         Set_Entity (Nam, Old_S);
         Set_Is_Overloaded (Nam, False);
      end if;

      return Old_S;
   end Find_Renamed_Entity;

   -----------------------------
   -- Find_Selected_Component --
   -----------------------------

   procedure Find_Selected_Component (N : Node_Id) is
      P : constant Node_Id := Prefix (N);

      P_Name : Entity_Id;
      --  Entity denoted by prefix

      P_Type : Entity_Id;
      --  and its type

      Nam : Node_Id;

   begin
      Analyze (P);

      if Nkind (P) = N_Error then
         return;

      --  If the selector already has an entity, the node has been constructed
      --  in the course of expansion, and is known to be valid. Do not verify
      --  that it is defined for the type (it may be a private component used
      --  in the expansion of record equality).

      elsif Present (Entity (Selector_Name (N))) then
         if No (Etype (N))
           or else Etype (N) = Any_Type
         then
            declare
               Sel_Name : constant Node_Id   := Selector_Name (N);
               Selector : constant Entity_Id := Entity (Sel_Name);
               C_Etype  : Node_Id;

            begin
               Set_Etype (Sel_Name, Etype (Selector));

               if not Is_Entity_Name (P) then
                  Resolve (P);
               end if;

               --  Build an actual subtype except for the first parameter
               --  of an init proc, where this actual subtype is by
               --  definition incorrect, since the object is uninitialized
               --  (and does not even have defined discriminants etc.)

               if Is_Entity_Name (P)
                 and then Ekind (Entity (P)) = E_Function
               then
                  Nam := New_Copy (P);

                  if Is_Overloaded (P) then
                     Save_Interps (P, Nam);
                  end if;

                  Rewrite (P,
                    Make_Function_Call (Sloc (P), Name => Nam));
                  Analyze_Call (P);
                  Analyze_Selected_Component (N);
                  return;

               elsif Ekind (Selector) = E_Component
                 and then (not Is_Entity_Name (P)
                            or else Chars (Entity (P)) /= Name_uInit)
               then
                  C_Etype :=
                    Build_Actual_Subtype_Of_Component (
                      Etype (Selector), N);
               else
                  C_Etype := Empty;
               end if;

               if No (C_Etype) then
                  C_Etype := Etype (Selector);
               else
                  Insert_Action (N, C_Etype);
                  C_Etype := Defining_Identifier (C_Etype);
               end if;

               Set_Etype (N, C_Etype);
            end;

            --  If this is the name of an entry or protected operation, and
            --  the prefix is an access type, insert an explicit dereference,
            --  so that entry calls are treated uniformly.

            if Is_Access_Type (Etype (P))
              and then Is_Concurrent_Type (Designated_Type (Etype (P)))
            then
               declare
                  New_P : constant Node_Id :=
                            Make_Explicit_Dereference (Sloc (P),
                              Prefix => Relocate_Node (P));
               begin
                  Rewrite (P, New_P);
                  Set_Etype (P, Designated_Type (Etype (Prefix (P))));
               end;
            end if;

         --  If the selected component appears within a default expression
         --  and it has an actual subtype, the pre-analysis has not yet
         --  completed its analysis, because Insert_Actions is disabled in
         --  that context. Within the init proc of the enclosing type we
         --  must complete this analysis, if an actual subtype was created.

         elsif Inside_Init_Proc then
            declare
               Typ  : constant Entity_Id := Etype (N);
               Decl : constant Node_Id   := Declaration_Node (Typ);
            begin
               if Nkind (Decl) = N_Subtype_Declaration
                 and then not Analyzed (Decl)
                 and then Is_List_Member (Decl)
                 and then No (Parent (Decl))
               then
                  Remove (Decl);
                  Insert_Action (N, Decl);
               end if;
            end;
         end if;

         return;

      elsif Is_Entity_Name (P) then
         P_Name := Entity (P);

         --  The prefix may denote an enclosing type which is the completion
         --  of an incomplete type declaration.

         if Is_Type (P_Name) then
            Set_Entity (P, Get_Full_View (P_Name));
            Set_Etype  (P, Entity (P));
            P_Name := Entity (P);
         end if;

         P_Type := Base_Type (Etype (P));

         if Debug_Flag_E then
            Write_Str ("Found prefix type to be ");
            Write_Entity_Info (P_Type, "      "); Write_Eol;
         end if;

         --  First check for components of a record object (not the
         --  result of a call, which is handled below).

         if Is_Appropriate_For_Record (P_Type)
           and then not Is_Overloadable (P_Name)
           and then not Is_Type (P_Name)
         then
            --  Selected component of record. Type checking will validate
            --  name of selector.
            --  ??? could we rewrite an implicit dereference into an explicit
            --  one here?

            Analyze_Selected_Component (N);

         elsif Is_Appropriate_For_Entry_Prefix (P_Type)
           and then not In_Open_Scopes (P_Name)
           and then (not Is_Concurrent_Type (Etype (P_Name))
                       or else not In_Open_Scopes (Etype (P_Name)))
         then
            --  Call to protected operation or entry. Type checking is
            --  needed on the prefix.

            Analyze_Selected_Component (N);

         elsif (In_Open_Scopes (P_Name)
                  and then Ekind (P_Name) /= E_Void
                  and then not Is_Overloadable (P_Name))
           or else (Is_Concurrent_Type (Etype (P_Name))
                      and then In_Open_Scopes (Etype (P_Name)))
         then
            --  Prefix denotes an enclosing loop, block, or task, i.e. an
            --  enclosing construct that is not a subprogram or accept.

            Find_Expanded_Name (N);

         elsif Ekind (P_Name) = E_Package then
            Find_Expanded_Name (N);

         elsif Is_Overloadable (P_Name) then

            --  The subprogram may be a renaming (of an enclosing scope) as
            --  in the case of the name of the generic within an instantiation.

            if (Ekind (P_Name) = E_Procedure
                 or else Ekind (P_Name) = E_Function)
              and then Present (Alias (P_Name))
              and then Is_Generic_Instance (Alias (P_Name))
            then
               P_Name := Alias (P_Name);
            end if;

            if Is_Overloaded (P) then

               --  The prefix must resolve to a unique enclosing construct

               declare
                  Found : Boolean := False;
                  Ind   : Interp_Index;
                  It    : Interp;

               begin
                  Get_First_Interp (P, Ind, It);
                  while Present (It.Nam) loop
                     if In_Open_Scopes (It.Nam) then
                        if Found then
                           Error_Msg_N (
                              "prefix must be unique enclosing scope", N);
                           Set_Entity (N, Any_Id);
                           Set_Etype  (N, Any_Type);
                           return;

                        else
                           Found := True;
                           P_Name := It.Nam;
                        end if;
                     end if;

                     Get_Next_Interp (Ind, It);
                  end loop;
               end;
            end if;

            if In_Open_Scopes (P_Name) then
               Set_Entity (P, P_Name);
               Set_Is_Overloaded (P, False);
               Find_Expanded_Name (N);

            else
               --  If no interpretation as an expanded name is possible, it
               --  must be a selected component of a record returned by a
               --  function call. Reformat prefix as a function call, the rest
               --  is done by type resolution. If the prefix is procedure or
               --  entry, as is P.X; this is an error.

               if Ekind (P_Name) /= E_Function
                 and then (not Is_Overloaded (P)
                             or else
                           Nkind (Parent (N)) = N_Procedure_Call_Statement)
               then
                  --  Prefix may mention a package that is hidden by a local
                  --  declaration: let the user know. Scan the full homonym
                  --  chain, the candidate package may be anywhere on it.

                  if Present (Homonym (Current_Entity (P_Name))) then

                     P_Name := Current_Entity (P_Name);

                     while Present (P_Name) loop
                        exit when Ekind (P_Name) = E_Package;
                        P_Name := Homonym (P_Name);
                     end loop;

                     if Present (P_Name) then
                        Error_Msg_Sloc := Sloc (Entity (Prefix (N)));

                        Error_Msg_NE
                          ("package& is hidden by declaration#",
                            N, P_Name);

                        Set_Entity (Prefix (N), P_Name);
                        Find_Expanded_Name (N);
                        return;
                     else
                        P_Name := Entity (Prefix (N));
                     end if;
                  end if;

                  Error_Msg_NE
                    ("invalid prefix in selected component&", N, P_Name);
                  Change_Selected_Component_To_Expanded_Name (N);
                  Set_Entity (N, Any_Id);
                  Set_Etype (N, Any_Type);

               else
                  Nam := New_Copy (P);
                  Save_Interps (P, Nam);
                  Rewrite (P,
                    Make_Function_Call (Sloc (P), Name => Nam));
                  Analyze_Call (P);
                  Analyze_Selected_Component (N);
               end if;
            end if;

         --  Remaining cases generate various error messages

         else
            --  Format node as expanded name, to avoid cascaded errors

            Change_Selected_Component_To_Expanded_Name (N);
            Set_Entity  (N, Any_Id);
            Set_Etype   (N, Any_Type);

            --  Issue error message, but avoid this if error issued already.
            --  Use identifier of prefix if one is available.

            if P_Name = Any_Id  then
               null;

            elsif Ekind (P_Name) = E_Void then
               Premature_Usage (P);

            elsif Nkind (P) /= N_Attribute_Reference then
               Error_Msg_N (
                "invalid prefix in selected component&", P);

               if Is_Access_Type (P_Type)
                 and then Ekind (Designated_Type (P_Type)) = E_Incomplete_Type
               then
                  Error_Msg_N
                    ("\dereference must not be of an incomplete type " &
                       "(RM 3.10.1)", P);
               end if;

            else
               Error_Msg_N (
                "invalid prefix in selected component", P);
            end if;
         end if;

      else
         --  If prefix is not the name of an entity, it must be an expression,
         --  whose type is appropriate for a record. This is determined by
         --  type resolution.

         Analyze_Selected_Component (N);
      end if;
   end Find_Selected_Component;

   ---------------
   -- Find_Type --
   ---------------

   procedure Find_Type (N : Node_Id) is
      C      : Entity_Id;
      Typ    : Entity_Id;
      T      : Entity_Id;
      T_Name : Entity_Id;

   begin
      if N = Error then
         return;

      elsif Nkind (N) = N_Attribute_Reference then

         --  Class attribute. This is not valid in Ada 83 mode, but we do not
         --  need to enforce that at this point, since the declaration of the
         --  tagged type in the prefix would have been flagged already.

         if Attribute_Name (N) = Name_Class then
            Check_Restriction (No_Dispatch, N);
            Find_Type (Prefix (N));

            --  Propagate error from bad prefix

            if Etype (Prefix (N)) = Any_Type then
               Set_Entity (N, Any_Type);
               Set_Etype  (N, Any_Type);
               return;
            end if;

            T := Base_Type (Entity (Prefix (N)));

            --  Case where type is not known to be tagged. Its appearance in
            --  the prefix of the 'Class attribute indicates that the full view
            --  will be tagged.

            if not Is_Tagged_Type (T) then
               if Ekind (T) = E_Incomplete_Type then

                  --  It is legal to denote the class type of an incomplete
                  --  type. The full type will have to be tagged, of course.
                  --  In Ada 2005 this usage is declared obsolescent, so we
                  --  warn accordingly. This usage is only legal if the type
                  --  is completed in the current scope, and not for a limited
                  --  view of a type.

                  if not Is_Tagged_Type (T)
                    and then Ada_Version >= Ada_05
                  then
                     if From_With_Type (T) then
                        Error_Msg_N
                          ("prefix of Class attribute must be tagged", N);
                        Set_Etype (N, Any_Type);
                        Set_Entity (N, Any_Type);
                        return;

                  --  ??? This test is temporarily disabled (always False)
                  --  because it causes an unwanted warning on GNAT sources
                  --  (built with -gnatg, which includes Warn_On_Obsolescent_
                  --  Feature). Once this issue is cleared in the sources, it
                  --  can be enabled.

                     elsif Warn_On_Obsolescent_Feature
                       and then False
                     then
                        Error_Msg_N
                          ("applying 'Class to an untagged incomplete type"
                           & " is an obsolescent feature  (RM J.11)", N);
                     end if;
                  end if;

                  Set_Is_Tagged_Type (T);
                  Set_Primitive_Operations (T, New_Elmt_List);
                  Make_Class_Wide_Type (T);
                  Set_Entity (N, Class_Wide_Type (T));
                  Set_Etype  (N, Class_Wide_Type (T));

               elsif Ekind (T) = E_Private_Type
                 and then not Is_Generic_Type (T)
                 and then In_Private_Part (Scope (T))
               then
                  --  The Class attribute can be applied to an untagged private
                  --  type fulfilled by a tagged type prior to the full type
                  --  declaration (but only within the parent package's private
                  --  part). Create the class-wide type now and check that the
                  --  full type is tagged later during its analysis. Note that
                  --  we do not mark the private type as tagged, unlike the
                  --  case of incomplete types, because the type must still
                  --  appear untagged to outside units.

                  if No (Class_Wide_Type (T)) then
                     Make_Class_Wide_Type (T);
                  end if;

                  Set_Entity (N, Class_Wide_Type (T));
                  Set_Etype  (N, Class_Wide_Type (T));

               else
                  --  Should we introduce a type Any_Tagged and use Wrong_Type
                  --  here, it would be a bit more consistent???

                  Error_Msg_NE
                    ("tagged type required, found}",
                     Prefix (N), First_Subtype (T));
                  Set_Entity (N, Any_Type);
                  return;
               end if;

            --  Case of tagged type

            else
               if Is_Concurrent_Type (T) then
                  if No (Corresponding_Record_Type (Entity (Prefix (N)))) then

                     --  Previous error. Use current type, which at least
                     --  provides some operations.

                     C := Entity (Prefix (N));

                  else
                     C := Class_Wide_Type
                            (Corresponding_Record_Type (Entity (Prefix (N))));
                  end if;

               else
                  C := Class_Wide_Type (Entity (Prefix (N)));
               end if;

               Set_Entity_With_Style_Check (N, C);
               Generate_Reference (C, N);
               Set_Etype (N, C);
            end if;

         --  Base attribute, not allowed in Ada 83

         elsif Attribute_Name (N) = Name_Base then
            if Ada_Version = Ada_83 and then Comes_From_Source (N) then
               Error_Msg_N
                 ("(Ada 83) Base attribute not allowed in subtype mark", N);

            else
               Find_Type (Prefix (N));
               Typ := Entity (Prefix (N));

               if Ada_Version >= Ada_95
                 and then not Is_Scalar_Type (Typ)
                 and then not Is_Generic_Type (Typ)
               then
                  Error_Msg_N
                    ("prefix of Base attribute must be scalar type",
                      Prefix (N));

               elsif Warn_On_Redundant_Constructs
                 and then Base_Type (Typ) = Typ
               then
                  Error_Msg_NE -- CODEFIX
                    ("?redundant attribute, & is its own base type", N, Typ);
               end if;

               T := Base_Type (Typ);

               --  Rewrite attribute reference with type itself (see similar
               --  processing in Analyze_Attribute, case Base). Preserve prefix
               --  if present, for other legality checks.

               if Nkind (Prefix (N)) = N_Expanded_Name then
                  Rewrite (N,
                     Make_Expanded_Name (Sloc (N),
                       Chars         => Chars (T),
                       Prefix        => New_Copy (Prefix (Prefix (N))),
                       Selector_Name => New_Reference_To (T, Sloc (N))));

               else
                  Rewrite (N, New_Reference_To (T, Sloc (N)));
               end if;

               Set_Entity (N, T);
               Set_Etype (N, T);
            end if;

         elsif Attribute_Name (N) = Name_Stub_Type then

            --  This is handled in Analyze_Attribute

            Analyze (N);

         --  All other attributes are invalid in a subtype mark

         else
            Error_Msg_N ("invalid attribute in subtype mark", N);
         end if;

      else
         Analyze (N);

         if Is_Entity_Name (N) then
            T_Name := Entity (N);
         else
            Error_Msg_N ("subtype mark required in this context", N);
            Set_Etype (N, Any_Type);
            return;
         end if;

         if T_Name  = Any_Id or else Etype (N) = Any_Type then

            --  Undefined id. Make it into a valid type

            Set_Entity (N, Any_Type);

         elsif not Is_Type (T_Name)
           and then T_Name /= Standard_Void_Type
         then
            Error_Msg_Sloc := Sloc (T_Name);
            Error_Msg_N ("subtype mark required in this context", N);
            Error_Msg_NE ("\\found & declared#", N, T_Name);
            Set_Entity (N, Any_Type);

         else
            --  If the type is an incomplete type created to handle
            --  anonymous access components of a record type, then the
            --  incomplete type is the visible entity and subsequent
            --  references will point to it. Mark the original full
            --  type as referenced, to prevent spurious warnings.

            if Is_Incomplete_Type (T_Name)
              and then Present (Full_View (T_Name))
              and then not Comes_From_Source (T_Name)
            then
               Set_Referenced (Full_View (T_Name));
            end if;

            T_Name := Get_Full_View (T_Name);

            --  Ada 2005 (AI-251, AI-50217): Handle interfaces visible through
            --  limited-with clauses

            if From_With_Type (T_Name)
              and then Ekind (T_Name) in Incomplete_Kind
              and then Present (Non_Limited_View (T_Name))
              and then Is_Interface (Non_Limited_View (T_Name))
            then
               T_Name := Non_Limited_View (T_Name);
            end if;

            if In_Open_Scopes (T_Name) then
               if Ekind (Base_Type (T_Name)) = E_Task_Type then

                  --  In Ada 2005, a task name can be used in an access
                  --  definition within its own body. It cannot be used
                  --  in the discriminant part of the task declaration,
                  --  nor anywhere else in the declaration because entries
                  --  cannot have access parameters.

                  if Ada_Version >= Ada_05
                    and then Nkind (Parent (N)) = N_Access_Definition
                  then
                     Set_Entity (N, T_Name);
                     Set_Etype  (N, T_Name);

                     if Has_Completion (T_Name) then
                        return;

                     else
                        Error_Msg_N
                          ("task type cannot be used as type mark " &
                           "within its own declaration", N);
                     end if;

                  else
                     Error_Msg_N
                       ("task type cannot be used as type mark " &
                        "within its own spec or body", N);
                  end if;

               elsif Ekind (Base_Type (T_Name)) = E_Protected_Type then

                  --  In Ada 2005, a protected name can be used in an access
                  --  definition within its own body.

                  if Ada_Version >= Ada_05
                    and then Nkind (Parent (N)) = N_Access_Definition
                  then
                     Set_Entity (N, T_Name);
                     Set_Etype  (N, T_Name);
                     return;

                  else
                     Error_Msg_N
                       ("protected type cannot be used as type mark " &
                        "within its own spec or body", N);
                  end if;

               else
                  Error_Msg_N ("type declaration cannot refer to itself", N);
               end if;

               Set_Etype (N, Any_Type);
               Set_Entity (N, Any_Type);
               Set_Error_Posted (T_Name);
               return;
            end if;

            Set_Entity (N, T_Name);
            Set_Etype  (N, T_Name);
         end if;
      end if;

      if Present (Etype (N)) and then Comes_From_Source (N) then
         if Is_Fixed_Point_Type (Etype (N)) then
            Check_Restriction (No_Fixed_Point, N);
         elsif Is_Floating_Point_Type (Etype (N)) then
            Check_Restriction (No_Floating_Point, N);
         end if;
      end if;
   end Find_Type;

   ------------------------------------
   -- Has_Implicit_Character_Literal --
   ------------------------------------

   function Has_Implicit_Character_Literal (N : Node_Id) return Boolean is
      Id      : Entity_Id;
      Found   : Boolean := False;
      P       : constant Entity_Id := Entity (Prefix (N));
      Priv_Id : Entity_Id := Empty;

   begin
      if Ekind (P) = E_Package
        and then not In_Open_Scopes (P)
      then
         Priv_Id := First_Private_Entity (P);
      end if;

      if P = Standard_Standard then
         Change_Selected_Component_To_Expanded_Name (N);
         Rewrite (N, Selector_Name (N));
         Analyze (N);
         Set_Etype (Original_Node (N), Standard_Character);
         return True;
      end if;

      Id := First_Entity (P);
      while Present (Id)
        and then Id /= Priv_Id
      loop
         if Is_Standard_Character_Type (Id)
           and then Id = Base_Type (Id)
         then
            --  We replace the node with the literal itself, resolve as a
            --  character, and set the type correctly.

            if not Found then
               Change_Selected_Component_To_Expanded_Name (N);
               Rewrite (N, Selector_Name (N));
               Analyze (N);
               Set_Etype (N, Id);
               Set_Etype (Original_Node (N), Id);
               Found := True;

            else
               --  More than one type derived from Character in given scope.
               --  Collect all possible interpretations.

               Add_One_Interp (N, Id, Id);
            end if;
         end if;

         Next_Entity (Id);
      end loop;

      return Found;
   end Has_Implicit_Character_Literal;

   ----------------------
   -- Has_Private_With --
   ----------------------

   function Has_Private_With (E : Entity_Id) return Boolean is
      Comp_Unit : constant Node_Id := Cunit (Current_Sem_Unit);
      Item      : Node_Id;

   begin
      Item := First (Context_Items (Comp_Unit));
      while Present (Item) loop
         if Nkind (Item) = N_With_Clause
           and then Private_Present (Item)
           and then Entity (Name (Item)) = E
         then
            return True;
         end if;

         Next (Item);
      end loop;

      return False;
   end Has_Private_With;

   ---------------------------
   -- Has_Implicit_Operator --
   ---------------------------

   function Has_Implicit_Operator (N : Node_Id) return Boolean is
      Op_Id   : constant Name_Id   := Chars (Selector_Name (N));
      P       : constant Entity_Id := Entity (Prefix (N));
      Id      : Entity_Id;
      Priv_Id : Entity_Id := Empty;

      procedure Add_Implicit_Operator
        (T       : Entity_Id;
         Op_Type : Entity_Id := Empty);
      --  Add implicit interpretation to node N, using the type for which a
      --  predefined operator exists. If the operator yields a boolean type,
      --  the Operand_Type is implicitly referenced by the operator, and a
      --  reference to it must be generated.

      ---------------------------
      -- Add_Implicit_Operator --
      ---------------------------

      procedure Add_Implicit_Operator
        (T       : Entity_Id;
         Op_Type : Entity_Id := Empty)
      is
         Predef_Op : Entity_Id;

      begin
         Predef_Op := Current_Entity (Selector_Name (N));

         while Present (Predef_Op)
           and then Scope (Predef_Op) /= Standard_Standard
         loop
            Predef_Op := Homonym (Predef_Op);
         end loop;

         if Nkind (N) = N_Selected_Component then
            Change_Selected_Component_To_Expanded_Name (N);
         end if;

         --  If the context is an unanalyzed function call, determine whether
         --  a binary or unary interpretation is required.

         if Nkind (Parent (N)) = N_Indexed_Component then
            declare
               Is_Binary_Call : constant Boolean :=
                                  Present
                                    (Next (First (Expressions (Parent (N)))));
               Is_Binary_Op   : constant Boolean :=
                                  First_Entity
                                    (Predef_Op) /= Last_Entity (Predef_Op);
               Predef_Op2     : constant Entity_Id := Homonym (Predef_Op);

            begin
               if Is_Binary_Call then
                  if Is_Binary_Op then
                     Add_One_Interp (N, Predef_Op, T);
                  else
                     Add_One_Interp (N, Predef_Op2, T);
                  end if;

               else
                  if not Is_Binary_Op then
                     Add_One_Interp (N, Predef_Op, T);
                  else
                     Add_One_Interp (N, Predef_Op2, T);
                  end if;
               end if;
            end;

         else
            Add_One_Interp (N, Predef_Op, T);

            --  For operators with unary and binary interpretations, if
            --  context is not a call, add both

            if Present (Homonym (Predef_Op)) then
               Add_One_Interp (N, Homonym (Predef_Op), T);
            end if;
         end if;

         --  The node is a reference to a predefined operator, and
         --  an implicit reference to the type of its operands.

         if Present (Op_Type) then
            Generate_Operator_Reference (N, Op_Type);
         else
            Generate_Operator_Reference (N, T);
         end if;
      end Add_Implicit_Operator;

   --  Start of processing for Has_Implicit_Operator

   begin
      if Ekind (P) = E_Package
        and then not In_Open_Scopes (P)
      then
         Priv_Id := First_Private_Entity (P);
      end if;

      Id := First_Entity (P);

      case Op_Id is

         --  Boolean operators: an implicit declaration exists if the scope
         --  contains a declaration for a derived Boolean type, or for an
         --  array of Boolean type.

         when Name_Op_And | Name_Op_Not | Name_Op_Or  | Name_Op_Xor =>
            while Id  /= Priv_Id loop
               if Valid_Boolean_Arg (Id)
                 and then Id = Base_Type (Id)
               then
                  Add_Implicit_Operator (Id);
                  return True;
               end if;

               Next_Entity (Id);
            end loop;

         --  Equality: look for any non-limited type (result is Boolean)

         when Name_Op_Eq | Name_Op_Ne =>
            while Id  /= Priv_Id loop
               if Is_Type (Id)
                 and then not Is_Limited_Type (Id)
                 and then Id = Base_Type (Id)
               then
                  Add_Implicit_Operator (Standard_Boolean, Id);
                  return True;
               end if;

               Next_Entity (Id);
            end loop;

         --  Comparison operators: scalar type, or array of scalar

         when Name_Op_Lt | Name_Op_Le | Name_Op_Gt | Name_Op_Ge =>
            while Id  /= Priv_Id loop
               if (Is_Scalar_Type (Id)
                 or else (Is_Array_Type (Id)
                           and then Is_Scalar_Type (Component_Type (Id))))
                 and then Id = Base_Type (Id)
               then
                  Add_Implicit_Operator (Standard_Boolean, Id);
                  return True;
               end if;

               Next_Entity (Id);
            end loop;

         --  Arithmetic operators: any numeric type

         when Name_Op_Abs      |
              Name_Op_Add      |
              Name_Op_Mod      |
              Name_Op_Rem      |
              Name_Op_Subtract |
              Name_Op_Multiply |
              Name_Op_Divide   |
              Name_Op_Expon    =>
            while Id  /= Priv_Id loop
               if Is_Numeric_Type (Id)
                 and then Id = Base_Type (Id)
               then
                  Add_Implicit_Operator (Id);
                  return True;
               end if;

               Next_Entity (Id);
            end loop;

         --  Concatenation: any one-dimensional array type

         when Name_Op_Concat =>
            while Id  /= Priv_Id loop
               if Is_Array_Type (Id) and then Number_Dimensions (Id) = 1
                 and then Id = Base_Type (Id)
               then
                  Add_Implicit_Operator (Id);
                  return True;
               end if;

               Next_Entity (Id);
            end loop;

         --  What is the others condition here? Should we be using a
         --  subtype of Name_Id that would restrict to operators ???

         when others => null;
      end case;

      --  If we fall through, then we do not have an implicit operator

      return False;

   end Has_Implicit_Operator;

   --------------------
   -- In_Open_Scopes --
   --------------------

   function In_Open_Scopes (S : Entity_Id) return Boolean is
   begin
      --  Several scope stacks are maintained by Scope_Stack. The base of the
      --  currently active scope stack is denoted by the Is_Active_Stack_Base
      --  flag in the scope stack entry. Note that the scope stacks used to
      --  simply be delimited implicitly by the presence of Standard_Standard
      --  at their base, but there now are cases where this is not sufficient
      --  because Standard_Standard actually may appear in the middle of the
      --  active set of scopes.

      for J in reverse 0 .. Scope_Stack.Last loop
         if Scope_Stack.Table (J).Entity = S then
            return True;
         end if;

         --  Check Is_Active_Stack_Base to tell us when to stop, as there are
         --  cases where Standard_Standard appears in the middle of the active
         --  set of scopes. This affects the declaration and overriding of
         --  private inherited operations in instantiations of generic child
         --  units.

         exit when Scope_Stack.Table (J).Is_Active_Stack_Base;
      end loop;

      return False;
   end In_Open_Scopes;

   -----------------------------
   -- Inherit_Renamed_Profile --
   -----------------------------

   procedure Inherit_Renamed_Profile (New_S : Entity_Id; Old_S : Entity_Id) is
      New_F : Entity_Id;
      Old_F : Entity_Id;
      Old_T : Entity_Id;
      New_T : Entity_Id;

   begin
      if Ekind (Old_S) = E_Operator then
         New_F := First_Formal (New_S);

         while Present (New_F) loop
            Set_Etype (New_F, Base_Type (Etype (New_F)));
            Next_Formal (New_F);
         end loop;

         Set_Etype (New_S, Base_Type (Etype (New_S)));

      else
         New_F := First_Formal (New_S);
         Old_F := First_Formal (Old_S);

         while Present (New_F) loop
            New_T := Etype (New_F);
            Old_T := Etype (Old_F);

            --  If the new type is a renaming of the old one, as is the
            --  case for actuals in instances, retain its name, to simplify
            --  later disambiguation.

            if Nkind (Parent (New_T)) = N_Subtype_Declaration
              and then Is_Entity_Name (Subtype_Indication (Parent (New_T)))
              and then Entity (Subtype_Indication (Parent (New_T))) = Old_T
            then
               null;
            else
               Set_Etype (New_F, Old_T);
            end if;

            Next_Formal (New_F);
            Next_Formal (Old_F);
         end loop;

         if Ekind_In (Old_S, E_Function, E_Enumeration_Literal) then
            Set_Etype (New_S, Etype (Old_S));
         end if;
      end if;
   end Inherit_Renamed_Profile;

   ----------------
   -- Initialize --
   ----------------

   procedure Initialize is
   begin
      Urefs.Init;
   end Initialize;

   -------------------------
   -- Install_Use_Clauses --
   -------------------------

   procedure Install_Use_Clauses
     (Clause             : Node_Id;
      Force_Installation : Boolean := False)
   is
      U  : Node_Id;
      P  : Node_Id;
      Id : Entity_Id;

   begin
      U := Clause;
      while Present (U) loop

         --  Case of USE package

         if Nkind (U) = N_Use_Package_Clause then
            P := First (Names (U));
            while Present (P) loop
               Id := Entity (P);

               if Ekind (Id) = E_Package then
                  if In_Use (Id) then
                     Note_Redundant_Use (P);

                  elsif Present (Renamed_Object (Id))
                    and then In_Use (Renamed_Object (Id))
                  then
                     Note_Redundant_Use (P);

                  elsif Force_Installation or else Applicable_Use (P) then
                     Use_One_Package (Id, U);

                  end if;
               end if;

               Next (P);
            end loop;

         --  Case of USE TYPE

         else
            P := First (Subtype_Marks (U));
            while Present (P) loop
               if not Is_Entity_Name (P)
                 or else No (Entity (P))
               then
                  null;

               elsif Entity (P) /= Any_Type then
                  Use_One_Type (P);
               end if;

               Next (P);
            end loop;
         end if;

         Next_Use_Clause (U);
      end loop;
   end Install_Use_Clauses;

   -------------------------------------
   -- Is_Appropriate_For_Entry_Prefix --
   -------------------------------------

   function Is_Appropriate_For_Entry_Prefix (T : Entity_Id) return Boolean is
      P_Type : Entity_Id := T;

   begin
      if Is_Access_Type (P_Type) then
         P_Type := Designated_Type (P_Type);
      end if;

      return Is_Task_Type (P_Type) or else Is_Protected_Type (P_Type);
   end Is_Appropriate_For_Entry_Prefix;

   -------------------------------
   -- Is_Appropriate_For_Record --
   -------------------------------

   function Is_Appropriate_For_Record (T : Entity_Id) return Boolean is

      function Has_Components (T1 : Entity_Id) return Boolean;
      --  Determine if given type has components (i.e. is either a record
      --  type or a type that has discriminants).

      --------------------
      -- Has_Components --
      --------------------

      function Has_Components (T1 : Entity_Id) return Boolean is
      begin
         return Is_Record_Type (T1)
           or else (Is_Private_Type (T1) and then Has_Discriminants (T1))
           or else (Is_Task_Type (T1) and then Has_Discriminants (T1))
           or else (Is_Incomplete_Type (T1)
                     and then From_With_Type (T1)
                     and then Present (Non_Limited_View (T1))
                     and then Is_Record_Type
                                (Get_Full_View (Non_Limited_View (T1))));
      end Has_Components;

   --  Start of processing for Is_Appropriate_For_Record

   begin
      return
        Present (T)
          and then (Has_Components (T)
                     or else (Is_Access_Type (T)
                               and then Has_Components (Designated_Type (T))));
   end Is_Appropriate_For_Record;

   ------------------------
   -- Note_Redundant_Use --
   ------------------------

   procedure Note_Redundant_Use (Clause : Node_Id) is
      Pack_Name : constant Entity_Id := Entity (Clause);
      Cur_Use   : constant Node_Id   := Current_Use_Clause (Pack_Name);
      Decl      : constant Node_Id   := Parent (Clause);

      Prev_Use   : Node_Id := Empty;
      Redundant  : Node_Id := Empty;
      --  The Use_Clause which is actually redundant. In the simplest case it
      --  is Pack itself, but when we compile a body we install its context
      --  before that of its spec, in which case it is the use_clause in the
      --  spec that will appear to be redundant, and we want the warning to be
      --  placed on the body. Similar complications appear when the redundancy
      --  is between a child unit and one of its ancestors.

   begin
      Set_Redundant_Use (Clause, True);

      if not Comes_From_Source (Clause)
        or else In_Instance
        or else not Warn_On_Redundant_Constructs
      then
         return;
      end if;

      if not Is_Compilation_Unit (Current_Scope) then

         --  If the use_clause is in an inner scope, it is made redundant by
         --  some clause in the current context, with one exception: If we're
         --  compiling a nested package body, and the use_clause comes from the
         --  corresponding spec, the clause is not necessarily fully redundant,
         --  so we should not warn. If a warning was warranted, it would have
         --  been given when the spec was processed.

         if Nkind (Parent (Decl)) = N_Package_Specification then
            declare
               Package_Spec_Entity : constant Entity_Id :=
                                       Defining_Unit_Name (Parent (Decl));
            begin
               if In_Package_Body (Package_Spec_Entity) then
                  return;
               end if;
            end;
         end if;

         Redundant := Clause;
         Prev_Use  := Cur_Use;

      elsif Nkind (Unit (Cunit (Current_Sem_Unit))) = N_Package_Body then
         declare
            Cur_Unit : constant Unit_Number_Type := Get_Source_Unit (Cur_Use);
            New_Unit : constant Unit_Number_Type := Get_Source_Unit (Clause);
            Scop     : Entity_Id;

         begin
            if Cur_Unit = New_Unit then

               --  Redundant clause in same body

               Redundant := Clause;
               Prev_Use  := Cur_Use;

            elsif Cur_Unit = Current_Sem_Unit then

               --  If the new clause is not in the current unit it has been
               --  analyzed first, and it makes the other one redundant.
               --  However, if the new clause appears in a subunit, Cur_Unit
               --  is still the parent, and in that case the redundant one
               --  is the one appearing in the subunit.

               if Nkind (Unit (Cunit (New_Unit))) = N_Subunit then
                  Redundant := Clause;
                  Prev_Use  := Cur_Use;

               --  Most common case: redundant clause in body,
               --  original clause in spec. Current scope is spec entity.

               elsif
                 Current_Scope =
                   Defining_Entity (
                     Unit (Library_Unit (Cunit (Current_Sem_Unit))))
               then
                  Redundant := Cur_Use;
                  Prev_Use  := Clause;

               else
                  --  The new clause may appear in an unrelated unit, when
                  --  the parents of a generic are being installed prior to
                  --  instantiation. In this case there must be no warning.
                  --  We detect this case by checking whether the current top
                  --  of the stack is related to the current compilation.

                  Scop := Current_Scope;
                  while Present (Scop)
                    and then Scop /= Standard_Standard
                  loop
                     if Is_Compilation_Unit (Scop)
                       and then not Is_Child_Unit (Scop)
                     then
                        return;

                     elsif Scop = Cunit_Entity (Current_Sem_Unit) then
                        exit;
                     end if;

                     Scop := Scope (Scop);
                  end loop;

                  Redundant := Cur_Use;
                  Prev_Use  := Clause;
               end if;

            elsif New_Unit = Current_Sem_Unit then
               Redundant := Clause;
               Prev_Use  := Cur_Use;

            else
               --  Neither is the current unit, so they appear in parent or
               --  sibling units. Warning will be emitted elsewhere.

               return;
            end if;
         end;

      elsif Nkind (Unit (Cunit (Current_Sem_Unit))) = N_Package_Declaration
        and then Present (Parent_Spec (Unit (Cunit (Current_Sem_Unit))))
      then
         --  Use_clause is in child unit of current unit, and the child unit
         --  appears in the context of the body of the parent, so it has been
         --  installed first, even though it is the redundant one. Depending on
         --  their placement in the context, the visible or the private parts
         --  of the two units, either might appear as redundant, but the
         --  message has to be on the current unit.

         if Get_Source_Unit (Cur_Use) = Current_Sem_Unit then
            Redundant := Cur_Use;
            Prev_Use  := Clause;
         else
            Redundant := Clause;
            Prev_Use  := Cur_Use;
         end if;

         --  If the new use clause appears in the private part of a parent unit
         --  it may appear to be redundant w.r.t. a use clause in a child unit,
         --  but the previous use clause was needed in the visible part of the
         --  child, and no warning should be emitted.

         if Nkind (Parent (Decl)) = N_Package_Specification
           and then
             List_Containing (Decl) = Private_Declarations (Parent (Decl))
         then
            declare
               Par : constant Entity_Id := Defining_Entity (Parent (Decl));
               Spec : constant Node_Id  :=
                        Specification (Unit (Cunit (Current_Sem_Unit)));

            begin
               if Is_Compilation_Unit (Par)
                 and then Par /= Cunit_Entity (Current_Sem_Unit)
                 and then Parent (Cur_Use) = Spec
                 and then
                   List_Containing (Cur_Use) = Visible_Declarations (Spec)
               then
                  return;
               end if;
            end;
         end if;

      --  Finally, if the current use clause is in the context then
      --  the clause is redundant when it is nested within the unit.

      elsif Nkind (Parent (Cur_Use)) = N_Compilation_Unit
        and then Nkind (Parent (Parent (Clause))) /= N_Compilation_Unit
        and then Get_Source_Unit (Cur_Use) = Get_Source_Unit (Clause)
      then
         Redundant := Clause;
         Prev_Use  := Cur_Use;

      else
         null;
      end if;

      if Present (Redundant) then
         Error_Msg_Sloc := Sloc (Prev_Use);
         Error_Msg_NE -- CODEFIX
           ("& is already use-visible through previous use clause #?",
            Redundant, Pack_Name);
      end if;
   end Note_Redundant_Use;

   ---------------
   -- Pop_Scope --
   ---------------

   procedure Pop_Scope is
      SST : Scope_Stack_Entry renames Scope_Stack.Table (Scope_Stack.Last);

   begin
      if Debug_Flag_E then
         Write_Info;
      end if;

      Scope_Suppress           := SST.Save_Scope_Suppress;
      Local_Suppress_Stack_Top := SST.Save_Local_Suppress_Stack_Top;
      Check_Policy_List        := SST.Save_Check_Policy_List;

      if Debug_Flag_W then
         Write_Str ("--> exiting scope: ");
         Write_Name (Chars (Current_Scope));
         Write_Str (", Depth=");
         Write_Int (Int (Scope_Stack.Last));
         Write_Eol;
      end if;

      End_Use_Clauses (SST.First_Use_Clause);

      --  If the actions to be wrapped are still there they will get lost
      --  causing incomplete code to be generated. It is better to abort in
      --  this case (and we do the abort even with assertions off since the
      --  penalty is incorrect code generation)

      if SST.Actions_To_Be_Wrapped_Before /= No_List
           or else
         SST.Actions_To_Be_Wrapped_After  /= No_List
      then
         return;
      end if;

      --  Free last subprogram name if allocated, and pop scope

      Free (SST.Last_Subprogram_Name);
      Scope_Stack.Decrement_Last;
   end Pop_Scope;

   ---------------
   -- Push_Scope --
   ---------------

   procedure Push_Scope (S : Entity_Id) is
      E : Entity_Id;

   begin
      if Ekind (S) = E_Void then
         null;

      --  Set scope depth if not a non-concurrent type, and we have not yet set
      --  the scope depth. This means that we have the first occurrence of the
      --  scope, and this is where the depth is set.

      elsif (not Is_Type (S) or else Is_Concurrent_Type (S))
        and then not Scope_Depth_Set (S)
      then
         if S = Standard_Standard then
            Set_Scope_Depth_Value (S, Uint_0);

         elsif Is_Child_Unit (S) then
            Set_Scope_Depth_Value (S, Uint_1);

         elsif not Is_Record_Type (Current_Scope) then
            if Ekind (S) = E_Loop then
               Set_Scope_Depth_Value (S, Scope_Depth (Current_Scope));
            else
               Set_Scope_Depth_Value (S, Scope_Depth (Current_Scope) + 1);
            end if;
         end if;
      end if;

      Scope_Stack.Increment_Last;

      declare
         SST : Scope_Stack_Entry renames Scope_Stack.Table (Scope_Stack.Last);

      begin
         SST.Entity                        := S;
         SST.Save_Scope_Suppress           := Scope_Suppress;
         SST.Save_Local_Suppress_Stack_Top := Local_Suppress_Stack_Top;
         SST.Save_Check_Policy_List        := Check_Policy_List;

         if Scope_Stack.Last > Scope_Stack.First then
            SST.Component_Alignment_Default := Scope_Stack.Table
                                                 (Scope_Stack.Last - 1).
                                                   Component_Alignment_Default;
         end if;

         SST.Last_Subprogram_Name           := null;
         SST.Is_Transient                   := False;
         SST.Node_To_Be_Wrapped             := Empty;
         SST.Pending_Freeze_Actions         := No_List;
         SST.Actions_To_Be_Wrapped_Before   := No_List;
         SST.Actions_To_Be_Wrapped_After    := No_List;
         SST.First_Use_Clause               := Empty;
         SST.Is_Active_Stack_Base           := False;
         SST.Previous_Visibility            := False;
      end;

      if Debug_Flag_W then
         Write_Str ("--> new scope: ");
         Write_Name (Chars (Current_Scope));
         Write_Str (", Id=");
         Write_Int (Int (Current_Scope));
         Write_Str (", Depth=");
         Write_Int (Int (Scope_Stack.Last));
         Write_Eol;
      end if;

      --  Deal with copying flags from the previous scope to this one. This is
      --  not necessary if either scope is standard, or if the new scope is a
      --  child unit.

      if S /= Standard_Standard
        and then Scope (S) /= Standard_Standard
        and then not Is_Child_Unit (S)
      then
         E := Scope (S);

         if Nkind (E) not in N_Entity then
            return;
         end if;

         --  Copy categorization flags from Scope (S) to S, this is not done
         --  when Scope (S) is Standard_Standard since propagation is from
         --  library unit entity inwards. Copy other relevant attributes as
         --  well (Discard_Names in particular).

         --  We only propagate inwards for library level entities,
         --  inner level subprograms do not inherit the categorization.

         if Is_Library_Level_Entity (S) then
            Set_Is_Preelaborated  (S, Is_Preelaborated (E));
            Set_Is_Shared_Passive (S, Is_Shared_Passive (E));
            Set_Discard_Names     (S, Discard_Names (E));
            Set_Suppress_Value_Tracking_On_Call
                                  (S, Suppress_Value_Tracking_On_Call (E));
            Set_Categorization_From_Scope (E => S, Scop => E);
         end if;
      end if;
   end Push_Scope;

   ---------------------
   -- Premature_Usage --
   ---------------------

   procedure Premature_Usage (N : Node_Id) is
      Kind : constant Node_Kind := Nkind (Parent (Entity (N)));
      E    : Entity_Id := Entity (N);

   begin
      --  Within an instance, the analysis of the actual for a formal object
      --  does not see the name of the object itself. This is significant only
      --  if the object is an aggregate, where its analysis does not do any
      --  name resolution on component associations. (see 4717-008). In such a
      --  case, look for the visible homonym on the chain.

      if In_Instance
        and then Present (Homonym (E))
      then
         E := Homonym (E);

         while Present (E)
           and then not In_Open_Scopes (Scope (E))
         loop
            E := Homonym (E);
         end loop;

         if Present (E) then
            Set_Entity (N, E);
            Set_Etype (N, Etype (E));
            return;
         end if;
      end if;

      if Kind  = N_Component_Declaration then
         Error_Msg_N
           ("component&! cannot be used before end of record declaration", N);

      elsif Kind  = N_Parameter_Specification then
         Error_Msg_N
           ("formal parameter&! cannot be used before end of specification",
            N);

      elsif Kind  = N_Discriminant_Specification then
         Error_Msg_N
           ("discriminant&! cannot be used before end of discriminant part",
            N);

      elsif Kind  = N_Procedure_Specification
        or else Kind = N_Function_Specification
      then
         Error_Msg_N
           ("subprogram&! cannot be used before end of its declaration",
            N);

      elsif Kind = N_Full_Type_Declaration then
         Error_Msg_N
           ("type& cannot be used before end of its declaration!", N);

      else
         Error_Msg_N
           ("object& cannot be used before end of its declaration!", N);
      end if;
   end Premature_Usage;

   ------------------------
   -- Present_System_Aux --
   ------------------------

   function Present_System_Aux (N : Node_Id := Empty) return Boolean is
      Loc      : Source_Ptr;
      Aux_Name : Unit_Name_Type;
      Unum     : Unit_Number_Type;
      Withn    : Node_Id;
      With_Sys : Node_Id;
      The_Unit : Node_Id;

      function Find_System (C_Unit : Node_Id) return Entity_Id;
      --  Scan context clause of compilation unit to find with_clause
      --  for System.

      -----------------
      -- Find_System --
      -----------------

      function Find_System (C_Unit : Node_Id) return Entity_Id is
         With_Clause : Node_Id;

      begin
         With_Clause := First (Context_Items (C_Unit));
         while Present (With_Clause) loop
            if (Nkind (With_Clause) = N_With_Clause
              and then Chars (Name (With_Clause)) = Name_System)
              and then Comes_From_Source (With_Clause)
            then
               return With_Clause;
            end if;

            Next (With_Clause);
         end loop;

         return Empty;
      end Find_System;

   --  Start of processing for Present_System_Aux

   begin
      --  The child unit may have been loaded and analyzed already

      if Present (System_Aux_Id) then
         return True;

      --  If no previous pragma for System.Aux, nothing to load

      elsif No (System_Extend_Unit) then
         return False;

      --  Use the unit name given in the pragma to retrieve the unit.
      --  Verify that System itself appears in the context clause of the
      --  current compilation. If System is not present, an error will
      --  have been reported already.

      else
         With_Sys := Find_System (Cunit (Current_Sem_Unit));

         The_Unit := Unit (Cunit (Current_Sem_Unit));

         if No (With_Sys)
           and then
             (Nkind (The_Unit) = N_Package_Body
                or else (Nkind (The_Unit) = N_Subprogram_Body
                           and then
                             not Acts_As_Spec (Cunit (Current_Sem_Unit))))
         then
            With_Sys := Find_System (Library_Unit (Cunit (Current_Sem_Unit)));
         end if;

         if No (With_Sys)
           and then Present (N)
         then
            --  If we are compiling a subunit, we need to examine its
            --  context as well (Current_Sem_Unit is the parent unit);

            The_Unit := Parent (N);
            while Nkind (The_Unit) /= N_Compilation_Unit loop
               The_Unit := Parent (The_Unit);
            end loop;

            if Nkind (Unit (The_Unit)) = N_Subunit then
               With_Sys := Find_System (The_Unit);
            end if;
         end if;

         if No (With_Sys) then
            return False;
         end if;

         Loc := Sloc (With_Sys);
         Get_Name_String (Chars (Expression (System_Extend_Unit)));
         Name_Buffer (8 .. Name_Len + 7) := Name_Buffer (1 .. Name_Len);
         Name_Buffer (1 .. 7) := "system.";
         Name_Buffer (Name_Len + 8) := '%';
         Name_Buffer (Name_Len + 9) := 's';
         Name_Len := Name_Len + 9;
         Aux_Name := Name_Find;

         Unum :=
           Load_Unit
             (Load_Name  => Aux_Name,
              Required   => False,
              Subunit    => False,
              Error_Node => With_Sys);

         if Unum /= No_Unit then
            Semantics (Cunit (Unum));
            System_Aux_Id :=
              Defining_Entity (Specification (Unit (Cunit (Unum))));

            Withn :=
              Make_With_Clause (Loc,
                Name =>
                  Make_Expanded_Name (Loc,
                    Chars  => Chars (System_Aux_Id),
                    Prefix => New_Reference_To (Scope (System_Aux_Id), Loc),
                    Selector_Name => New_Reference_To (System_Aux_Id, Loc)));

            Set_Entity (Name (Withn), System_Aux_Id);

            Set_Library_Unit       (Withn, Cunit (Unum));
            Set_Corresponding_Spec (Withn, System_Aux_Id);
            Set_First_Name         (Withn, True);
            Set_Implicit_With      (Withn, True);

            Insert_After (With_Sys, Withn);
            Mark_Rewrite_Insertion (Withn);
            Set_Context_Installed (Withn);

            return True;

         --  Here if unit load failed

         else
            Error_Msg_Name_1 := Name_System;
            Error_Msg_Name_2 := Chars (Expression (System_Extend_Unit));
            Error_Msg_N
              ("extension package `%.%` does not exist",
               Opt.System_Extend_Unit);
            return False;
         end if;
      end if;
   end Present_System_Aux;

   -------------------------
   -- Restore_Scope_Stack --
   -------------------------

   procedure Restore_Scope_Stack (Handle_Use : Boolean := True) is
      E         : Entity_Id;
      S         : Entity_Id;
      Comp_Unit : Node_Id;
      In_Child  : Boolean := False;
      Full_Vis  : Boolean := True;
      SS_Last   : constant Int := Scope_Stack.Last;

   begin
      --  Restore visibility of previous scope stack, if any

      for J in reverse 0 .. Scope_Stack.Last loop
         exit when  Scope_Stack.Table (J).Entity = Standard_Standard
            or else No (Scope_Stack.Table (J).Entity);

         S := Scope_Stack.Table (J).Entity;

         if not Is_Hidden_Open_Scope (S) then

            --  If the parent scope is hidden, its entities are hidden as
            --  well, unless the entity is the instantiation currently
            --  being analyzed.

            if not Is_Hidden_Open_Scope (Scope (S))
              or else not Analyzed (Parent (S))
              or else Scope (S) = Standard_Standard
            then
               Set_Is_Immediately_Visible (S, True);
            end if;

            E := First_Entity (S);
            while Present (E) loop
               if Is_Child_Unit (E) then
                  if not From_With_Type (E) then
                     Set_Is_Immediately_Visible (E,
                       Is_Visible_Child_Unit (E) or else In_Open_Scopes (E));

                  else
                     pragma Assert
                       (Nkind (Parent (E)) = N_Defining_Program_Unit_Name
                          and then
                        Nkind (Parent (Parent (E))) = N_Package_Specification);
                     Set_Is_Immediately_Visible (E,
                       Limited_View_Installed (Parent (Parent (E))));
                  end if;
               else
                  Set_Is_Immediately_Visible (E, True);
               end if;

               Next_Entity (E);

               if not Full_Vis
                 and then Is_Package_Or_Generic_Package (S)
               then
                  --  We are in the visible part of the package scope

                  exit when E = First_Private_Entity (S);
               end if;
            end loop;

            --  The visibility of child units (siblings of current compilation)
            --  must be restored in any case. Their declarations may appear
            --  after the private part of the parent.

            if not Full_Vis then
               while Present (E) loop
                  if Is_Child_Unit (E) then
                     Set_Is_Immediately_Visible (E,
                       Is_Visible_Child_Unit (E) or else In_Open_Scopes (E));
                  end if;

                  Next_Entity (E);
               end loop;
            end if;
         end if;

         if Is_Child_Unit (S)
            and not In_Child     --  check only for current unit
         then
            In_Child := True;

            --  Restore visibility of parents according to whether the child
            --  is private and whether we are in its visible part.

            Comp_Unit := Parent (Unit_Declaration_Node (S));

            if Nkind (Comp_Unit) = N_Compilation_Unit
              and then Private_Present (Comp_Unit)
            then
               Full_Vis := True;

            elsif Is_Package_Or_Generic_Package (S)
              and then (In_Private_Part (S) or else In_Package_Body (S))
            then
               Full_Vis := True;

            --  if S is the scope of some instance (which has already been
            --  seen on the stack) it does not affect the visibility of
            --  other scopes.

            elsif Is_Hidden_Open_Scope (S) then
               null;

            elsif (Ekind (S) = E_Procedure
                    or else Ekind (S) = E_Function)
              and then Has_Completion (S)
            then
               Full_Vis := True;
            else
               Full_Vis := False;
            end if;
         else
            Full_Vis := True;
         end if;
      end loop;

      if SS_Last >= Scope_Stack.First
        and then Scope_Stack.Table (SS_Last).Entity /= Standard_Standard
        and then Handle_Use
      then
         Install_Use_Clauses (Scope_Stack.Table (SS_Last).First_Use_Clause);
      end if;
   end Restore_Scope_Stack;

   ----------------------
   -- Save_Scope_Stack --
   ----------------------

   procedure Save_Scope_Stack (Handle_Use : Boolean := True) is
      E       : Entity_Id;
      S       : Entity_Id;
      SS_Last : constant Int := Scope_Stack.Last;

   begin
      if SS_Last >= Scope_Stack.First
        and then Scope_Stack.Table (SS_Last).Entity /= Standard_Standard
      then
         if Handle_Use then
            End_Use_Clauses (Scope_Stack.Table (SS_Last).First_Use_Clause);
         end if;

         --  If the call is from within a compilation unit, as when called from
         --  Rtsfind, make current entries in scope stack invisible while we
         --  analyze the new unit.

         for J in reverse 0 .. SS_Last loop
            exit when  Scope_Stack.Table (J).Entity = Standard_Standard
               or else No (Scope_Stack.Table (J).Entity);

            S := Scope_Stack.Table (J).Entity;
            Set_Is_Immediately_Visible (S, False);

            E := First_Entity (S);
            while Present (E) loop
               Set_Is_Immediately_Visible (E, False);
               Next_Entity (E);
            end loop;
         end loop;

      end if;
   end Save_Scope_Stack;

   -------------
   -- Set_Use --
   -------------

   procedure Set_Use (L : List_Id) is
      Decl      : Node_Id;
      Pack_Name : Node_Id;
      Pack      : Entity_Id;
      Id        : Entity_Id;

   begin
      if Present (L) then
         Decl := First (L);
         while Present (Decl) loop
            if Nkind (Decl) = N_Use_Package_Clause then
               Chain_Use_Clause (Decl);

               Pack_Name := First (Names (Decl));
               while Present (Pack_Name) loop
                  Pack := Entity (Pack_Name);

                  if Ekind (Pack) = E_Package
                    and then Applicable_Use (Pack_Name)
                  then
                     Use_One_Package (Pack, Decl);
                  end if;

                  Next (Pack_Name);
               end loop;

            elsif Nkind (Decl) = N_Use_Type_Clause  then
               Chain_Use_Clause (Decl);

               Id := First (Subtype_Marks (Decl));
               while Present (Id) loop
                  if Entity (Id) /= Any_Type then
                     Use_One_Type (Id);
                  end if;

                  Next (Id);
               end loop;
            end if;

            Next (Decl);
         end loop;
      end if;
   end Set_Use;

   ---------------------
   -- Use_One_Package --
   ---------------------

   procedure Use_One_Package (P : Entity_Id; N : Node_Id) is
      Id               : Entity_Id;
      Prev             : Entity_Id;
      Current_Instance : Entity_Id := Empty;
      Real_P           : Entity_Id;
      Private_With_OK  : Boolean   := False;

   begin
      if Ekind (P) /= E_Package then
         return;
      end if;

      Set_In_Use (P);
      Set_Current_Use_Clause (P, N);

      --  Ada 2005 (AI-50217): Check restriction

      if From_With_Type (P) then
         Error_Msg_N ("limited withed package cannot appear in use clause", N);
      end if;

      --  Find enclosing instance, if any

      if In_Instance then
         Current_Instance := Current_Scope;
         while not Is_Generic_Instance (Current_Instance) loop
            Current_Instance := Scope (Current_Instance);
         end loop;

         if No (Hidden_By_Use_Clause (N)) then
            Set_Hidden_By_Use_Clause (N, New_Elmt_List);
         end if;
      end if;

      --  If unit is a package renaming, indicate that the renamed
      --  package is also in use (the flags on both entities must
      --  remain consistent, and a subsequent use of either of them
      --  should be recognized as redundant).

      if Present (Renamed_Object (P)) then
         Set_In_Use (Renamed_Object (P));
         Set_Current_Use_Clause (Renamed_Object (P), N);
         Real_P := Renamed_Object (P);
      else
         Real_P := P;
      end if;

      --  Ada 2005 (AI-262): Check the use_clause of a private withed package
      --  found in the private part of a package specification

      if In_Private_Part (Current_Scope)
        and then Has_Private_With (P)
        and then Is_Child_Unit (Current_Scope)
        and then Is_Child_Unit (P)
        and then Is_Ancestor_Package (Scope (Current_Scope), P)
      then
         Private_With_OK := True;
      end if;

      --  Loop through entities in one package making them potentially
      --  use-visible.

      Id := First_Entity (P);
      while Present (Id)
        and then (Id /= First_Private_Entity (P)
                    or else Private_With_OK) -- Ada 2005 (AI-262)
      loop
         Prev := Current_Entity (Id);
         while Present (Prev) loop
            if Is_Immediately_Visible (Prev)
              and then (not Is_Overloadable (Prev)
                         or else not Is_Overloadable (Id)
                         or else (Type_Conformant (Id, Prev)))
            then
               if No (Current_Instance) then

                  --  Potentially use-visible entity remains hidden

                  goto Next_Usable_Entity;

               --  A use clause within an instance hides outer global entities,
               --  which are not used to resolve local entities in the
               --  instance. Note that the predefined entities in Standard
               --  could not have been hidden in the generic by a use clause,
               --  and therefore remain visible. Other compilation units whose
               --  entities appear in Standard must be hidden in an instance.

               --  To determine whether an entity is external to the instance
               --  we compare the scope depth of its scope with that of the
               --  current instance. However, a generic actual of a subprogram
               --  instance is declared in the wrapper package but will not be
<<<<<<< HEAD
               --  hidden by a use-visible entity. Similarly, a generic actual
               --  will not be hidden by an entity declared in another generic
               --  actual, which can only have been use-visible in the generic.
               --  Is this condition complete, and can the following complex
               --  test be simplified ???
=======
               --  hidden by a use-visible entity. similarly, an entity that is
               --  declared in an enclosing instance will not be hidden by an
               --  an entity declared in a generic actual, which can only have
               --  been use-visible in the generic and will not have hidden the
               --  entity in the generic parent.
>>>>>>> 6e7f08ad

               --  If Id is called Standard, the predefined package with the
               --  same name is in the homonym chain. It has to be ignored
               --  because it has no defined scope (being the only entity in
               --  the system with this mandated behavior).

               elsif not Is_Hidden (Id)
                 and then Present (Scope (Prev))
                 and then not Is_Wrapper_Package (Scope (Prev))
                 and then Scope_Depth (Scope (Prev)) <
                          Scope_Depth (Current_Instance)
                 and then (Scope (Prev) /= Standard_Standard
                            or else Sloc (Prev) > Standard_Location)
               then
<<<<<<< HEAD
                  if Ekind (Prev) = E_Package
                    and then Present (Associated_Formal_Package (Prev))
=======
                  if In_Open_Scopes (Scope (Prev))
                    and then Is_Generic_Instance (Scope (Prev))
>>>>>>> 6e7f08ad
                    and then Present (Associated_Formal_Package (P))
                  then
                     null;

                  else
                     Set_Is_Potentially_Use_Visible (Id);
                     Set_Is_Immediately_Visible (Prev, False);
                     Append_Elmt (Prev, Hidden_By_Use_Clause (N));
                  end if;
               end if;

            --  A user-defined operator is not use-visible if the predefined
            --  operator for the type is immediately visible, which is the case
            --  if the type of the operand is in an open scope. This does not
            --  apply to user-defined operators that have operands of different
            --  types, because the predefined mixed mode operations (multiply
            --  and divide) apply to universal types and do not hide anything.

            elsif Ekind (Prev) = E_Operator
              and then Operator_Matches_Spec (Prev, Id)
              and then In_Open_Scopes
               (Scope (Base_Type (Etype (First_Formal (Id)))))
              and then (No (Next_Formal (First_Formal (Id)))
                         or else Etype (First_Formal (Id))
                           = Etype (Next_Formal (First_Formal (Id)))
                         or else Chars (Prev) = Name_Op_Expon)
            then
               goto Next_Usable_Entity;

            --  In an instance, two homonyms may become use_visible through the
            --  actuals of distinct formal packages. In the generic, only the
            --  current one would have been visible, so make the other one
            --  not use_visible.

            elsif Present (Current_Instance)
              and then Is_Potentially_Use_Visible (Prev)
              and then not Is_Overloadable (Prev)
              and then Scope (Id) /= Scope (Prev)
              and then Used_As_Generic_Actual (Scope (Prev))
              and then Used_As_Generic_Actual (Scope (Id))
              and then not In_Same_List (Current_Use_Clause (Scope (Prev)),
                                         Current_Use_Clause (Scope (Id)))
            then
               Set_Is_Potentially_Use_Visible (Prev, False);
               Append_Elmt (Prev, Hidden_By_Use_Clause (N));
            end if;

            Prev := Homonym (Prev);
         end loop;

         --  On exit, we know entity is not hidden, unless it is private

         if not Is_Hidden (Id)
           and then ((not Is_Child_Unit (Id))
                       or else Is_Visible_Child_Unit (Id))
         then
            Set_Is_Potentially_Use_Visible (Id);

            if Is_Private_Type (Id)
              and then Present (Full_View (Id))
            then
               Set_Is_Potentially_Use_Visible (Full_View (Id));
            end if;
         end if;

         <<Next_Usable_Entity>>
            Next_Entity (Id);
      end loop;

      --  Child units are also made use-visible by a use clause, but they may
      --  appear after all visible declarations in the parent entity list.

      while Present (Id) loop
         if Is_Child_Unit (Id)
           and then Is_Visible_Child_Unit (Id)
         then
            Set_Is_Potentially_Use_Visible (Id);
         end if;

         Next_Entity (Id);
      end loop;

      if Chars (Real_P) = Name_System
        and then Scope (Real_P) = Standard_Standard
        and then Present_System_Aux (N)
      then
         Use_One_Package (System_Aux_Id, N);
      end if;

   end Use_One_Package;

   ------------------
   -- Use_One_Type --
   ------------------

   procedure Use_One_Type (Id : Node_Id) is
      Elmt          : Elmt_Id;
      Is_Known_Used : Boolean;
      Op_List       : Elist_Id;
      T             : Entity_Id;

      function Spec_Reloaded_For_Body return Boolean;
      --  Determine whether the compilation unit is a package body and the use
      --  type clause is in the spec of the same package. Even though the spec
      --  was analyzed first, its context is reloaded when analysing the body.

      ----------------------------
      -- Spec_Reloaded_For_Body --
      ----------------------------

      function Spec_Reloaded_For_Body return Boolean is
      begin
         if Nkind (Unit (Cunit (Current_Sem_Unit))) = N_Package_Body then
            declare
               Spec : constant Node_Id :=
                        Parent (List_Containing (Parent (Id)));
            begin
               return
                 Nkind (Spec) = N_Package_Specification
                   and then Corresponding_Body (Parent (Spec)) =
                              Cunit_Entity (Current_Sem_Unit);
            end;
         end if;

         return False;
      end Spec_Reloaded_For_Body;

   --  Start of processing for Use_One_Type;

   begin
      --  It is the type determined by the subtype mark (8.4(8)) whose
      --  operations become potentially use-visible.

      T := Base_Type (Entity (Id));

      --  Either the type itself is used, the package where it is declared
      --  is in use or the entity is declared in the current package, thus
      --  use-visible.

      Is_Known_Used :=
        In_Use (T)
          or else In_Use (Scope (T))
          or else Scope (T) = Current_Scope;

      Set_Redundant_Use (Id,
        Is_Known_Used or else Is_Potentially_Use_Visible (T));

      if Ekind (T) = E_Incomplete_Type then
         Error_Msg_N ("premature usage of incomplete type", Id);

      elsif In_Open_Scopes (Scope (T)) then
         null;

      --  A limited view cannot appear in a use_type clause. However, an access
      --  type whose designated type is limited has the flag but is not itself
      --  a limited view unless we only have a limited view of its enclosing
      --  package.

      elsif From_With_Type (T)
        and then From_With_Type (Scope (T))
      then
         Error_Msg_N
           ("incomplete type from limited view "
             & "cannot appear in use clause", Id);

      --  If the subtype mark designates a subtype in a different package,
      --  we have to check that the parent type is visible, otherwise the
      --  use type clause is a noop. Not clear how to do that???

      elsif not Redundant_Use (Id) then
         Set_In_Use (T);

         --  If T is tagged, primitive operators on class-wide operands
         --  are also available.

         if Is_Tagged_Type (T) then
            Set_In_Use (Class_Wide_Type (T));
         end if;

         Set_Current_Use_Clause (T, Parent (Id));
         Op_List := Collect_Primitive_Operations (T);

         Elmt := First_Elmt (Op_List);
         while Present (Elmt) loop
            if (Nkind (Node (Elmt)) = N_Defining_Operator_Symbol
                 or else Chars (Node (Elmt)) in Any_Operator_Name)
              and then not Is_Hidden (Node (Elmt))
            then
               Set_Is_Potentially_Use_Visible (Node (Elmt));
            end if;

            Next_Elmt (Elmt);
         end loop;
      end if;

      --  If warning on redundant constructs, check for unnecessary WITH

      if Warn_On_Redundant_Constructs
        and then Is_Known_Used

         --                     with P;         with P; use P;
         --    package P is     package X is    package body X is
         --       type T ...       use P.T;

         --  The compilation unit is the body of X. GNAT first compiles the
         --  spec of X, then proceeds to the body. At that point P is marked
         --  as use visible. The analysis then reinstalls the spec along with
         --  its context. The use clause P.T is now recognized as redundant,
         --  but in the wrong context. Do not emit a warning in such cases.
         --  Do not emit a warning either if we are in an instance, there is
         --  no redundancy between an outer use_clause and one that appears
         --  within the generic.

        and then not Spec_Reloaded_For_Body
        and then not In_Instance
      then
         --  The type already has a use clause

         if In_Use (T) then

            --  Case where we know the current use clause for the type

            if Present (Current_Use_Clause (T)) then
               Use_Clause_Known : declare
                  Clause1 : constant Node_Id := Parent (Id);
                  Clause2 : constant Node_Id := Current_Use_Clause (T);
                  Ent1    : Entity_Id;
                  Ent2    : Entity_Id;
                  Err_No  : Node_Id;
                  Unit1   : Node_Id;
                  Unit2   : Node_Id;

                  function Entity_Of_Unit (U : Node_Id) return Entity_Id;
                  --  Return the appropriate entity for determining which unit
                  --  has a deeper scope: the defining entity for U, unless U
                  --  is a package instance, in which case we retrieve the
                  --  entity of the instance spec.

                  --------------------
                  -- Entity_Of_Unit --
                  --------------------

                  function Entity_Of_Unit (U : Node_Id) return Entity_Id is
                  begin
                     if Nkind (U) =  N_Package_Instantiation
                       and then Analyzed (U)
                     then
                        return Defining_Entity (Instance_Spec (U));
                     else
                        return Defining_Entity (U);
                     end if;
                  end Entity_Of_Unit;

               --  Start of processing for Use_Clause_Known

               begin
                  --  If both current use type clause and the use type clause
                  --  for the type are at the compilation unit level, one of
                  --  the units must be an ancestor of the other, and the
                  --  warning belongs on the descendant.

                  if Nkind (Parent (Clause1)) = N_Compilation_Unit
                       and then
                     Nkind (Parent (Clause2)) = N_Compilation_Unit
                  then

                     --  If the unit is a subprogram body that acts as spec,
                     --  the context clause is shared with the constructed
                     --  subprogram spec. Clearly there is no redundancy.

                     if Clause1 = Clause2 then
                        return;
                     end if;

                     Unit1 := Unit (Parent (Clause1));
                     Unit2 := Unit (Parent (Clause2));

                     --  If both clauses are on same unit, or one is the body
                     --  of the other, or one of them is in a subunit, report
                     --  redundancy on the later one.

                     if Unit1 = Unit2 then
                        Error_Msg_Sloc := Sloc (Current_Use_Clause (T));
                        Error_Msg_NE -- CODEFIX
                          ("& is already use-visible through previous "
                           & "use_type_clause #?", Clause1, T);
                        return;

                     elsif Nkind (Unit1) = N_Subunit then
                        Error_Msg_Sloc := Sloc (Current_Use_Clause (T));
                        Error_Msg_NE -- CODEFIX
                          ("& is already use-visible through previous "
                           & "use_type_clause #?", Clause1, T);
                        return;

                     elsif Nkind_In (Unit2, N_Package_Body, N_Subprogram_Body)
                       and then Nkind (Unit1) /= Nkind (Unit2)
                       and then Nkind (Unit1) /= N_Subunit
                     then
                        Error_Msg_Sloc := Sloc (Clause1);
                        Error_Msg_NE -- CODEFIX
                          ("& is already use-visible through previous "
                           & "use_type_clause #?", Current_Use_Clause (T), T);
                        return;
                     end if;

                     --  There is a redundant use type clause in a child unit.
                     --  Determine which of the units is more deeply nested.
                     --  If a unit is a package instance, retrieve the entity
                     --  and its scope from the instance spec.

                     Ent1 := Entity_Of_Unit (Unit1);
                     Ent2 := Entity_Of_Unit (Unit2);

                     if Scope (Ent2) = Standard_Standard  then
                        Error_Msg_Sloc := Sloc (Current_Use_Clause (T));
                        Err_No := Clause1;

                     elsif Scope (Ent1) = Standard_Standard then
                        Error_Msg_Sloc := Sloc (Id);
                        Err_No := Clause2;

                     --  If both units are child units, we determine which one
                     --  is the descendant by the scope distance to the
                     --  ultimate parent unit.

                     else
                        declare
                           S1, S2 : Entity_Id;

                        begin
                           S1 := Scope (Ent1);
                           S2 := Scope (Ent2);
                           while Present (S1)
                             and then Present (S2)
                             and then S1 /= Standard_Standard
                             and then S2 /= Standard_Standard
                           loop
                              S1 := Scope (S1);
                              S2 := Scope (S2);
                           end loop;

                           if S1 = Standard_Standard then
                              Error_Msg_Sloc := Sloc (Id);
                              Err_No := Clause2;
                           else
                              Error_Msg_Sloc := Sloc (Current_Use_Clause (T));
                              Err_No := Clause1;
                           end if;
                        end;
                     end if;

                     Error_Msg_NE -- CODEFIX
                       ("& is already use-visible through previous "
                        & "use_type_clause #?", Err_No, Id);

                  --  Case where current use type clause and the use type
                  --  clause for the type are not both at the compilation unit
                  --  level. In this case we don't have location information.

                  else
                     Error_Msg_NE -- CODEFIX
                       ("& is already use-visible through previous "
                        & "use type clause?", Id, T);
                  end if;
               end Use_Clause_Known;

            --  Here if Current_Use_Clause is not set for T, another case
            --  where we do not have the location information available.

            else
               Error_Msg_NE -- CODEFIX
                 ("& is already use-visible through previous "
                  & "use type clause?", Id, T);
            end if;

         --  The package where T is declared is already used

         elsif In_Use (Scope (T)) then
            Error_Msg_Sloc := Sloc (Current_Use_Clause (Scope (T)));
            Error_Msg_NE -- CODEFIX
              ("& is already use-visible through package use clause #?",
               Id, T);

         --  The current scope is the package where T is declared

         else
            Error_Msg_Node_2 := Scope (T);
            Error_Msg_NE -- CODEFIX
              ("& is already use-visible inside package &?", Id, T);
         end if;
      end if;
   end Use_One_Type;

   ----------------
   -- Write_Info --
   ----------------

   procedure Write_Info is
      Id : Entity_Id := First_Entity (Current_Scope);

   begin
      --  No point in dumping standard entities

      if Current_Scope = Standard_Standard then
         return;
      end if;

      Write_Str ("========================================================");
      Write_Eol;
      Write_Str ("        Defined Entities in ");
      Write_Name (Chars (Current_Scope));
      Write_Eol;
      Write_Str ("========================================================");
      Write_Eol;

      if No (Id) then
         Write_Str ("-- none --");
         Write_Eol;

      else
         while Present (Id) loop
            Write_Entity_Info (Id, " ");
            Next_Entity (Id);
         end loop;
      end if;

      if Scope (Current_Scope) = Standard_Standard then

         --  Print information on the current unit itself

         Write_Entity_Info (Current_Scope, " ");
      end if;

      Write_Eol;
   end Write_Info;

   --------
   -- ws --
   --------

   procedure ws is
      S : Entity_Id;
   begin
      for J in reverse 1 .. Scope_Stack.Last loop
         S :=  Scope_Stack.Table (J).Entity;
         Write_Int (Int (S));
         Write_Str (" === ");
         Write_Name (Chars (S));
         Write_Eol;
      end loop;
   end ws;

end Sem_Ch8;<|MERGE_RESOLUTION|>--- conflicted
+++ resolved
@@ -7277,19 +7277,11 @@
                --  we compare the scope depth of its scope with that of the
                --  current instance. However, a generic actual of a subprogram
                --  instance is declared in the wrapper package but will not be
-<<<<<<< HEAD
-               --  hidden by a use-visible entity. Similarly, a generic actual
-               --  will not be hidden by an entity declared in another generic
-               --  actual, which can only have been use-visible in the generic.
-               --  Is this condition complete, and can the following complex
-               --  test be simplified ???
-=======
                --  hidden by a use-visible entity. similarly, an entity that is
                --  declared in an enclosing instance will not be hidden by an
                --  an entity declared in a generic actual, which can only have
                --  been use-visible in the generic and will not have hidden the
                --  entity in the generic parent.
->>>>>>> 6e7f08ad
 
                --  If Id is called Standard, the predefined package with the
                --  same name is in the homonym chain. It has to be ignored
@@ -7304,13 +7296,8 @@
                  and then (Scope (Prev) /= Standard_Standard
                             or else Sloc (Prev) > Standard_Location)
                then
-<<<<<<< HEAD
-                  if Ekind (Prev) = E_Package
-                    and then Present (Associated_Formal_Package (Prev))
-=======
                   if In_Open_Scopes (Scope (Prev))
                     and then Is_Generic_Instance (Scope (Prev))
->>>>>>> 6e7f08ad
                     and then Present (Associated_Formal_Package (P))
                   then
                      null;

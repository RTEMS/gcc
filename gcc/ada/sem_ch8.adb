--- conflicted
+++ resolved
@@ -1013,19 +1013,11 @@
                --  of the renamed actual in the instance will raise
                --  constraint_error.
 
-<<<<<<< HEAD
-               elsif Nkind (Parent (Nam_Ent)) = N_Object_Declaration
-                 and then In_Instance
-                 and then Present
-                   (Corresponding_Generic_Association (Parent (Nam_Ent)))
-                 and then Nkind (Expression (Parent (Nam_Ent)))
-=======
                elsif Nkind (Nam_Decl) = N_Object_Declaration
                  and then In_Instance
                  and then Present
                    (Corresponding_Generic_Association (Nam_Decl))
                  and then Nkind (Expression (Nam_Decl))
->>>>>>> 42a9ba1d
                    = N_Raise_Constraint_Error
                then
                   Error_Msg_N
@@ -1036,11 +1028,7 @@
                --  must not be null-excluding.
 
                elsif No (Access_Definition (N))
-<<<<<<< HEAD
-                 and then  Can_Never_Be_Null (T)
-=======
                  and then Can_Never_Be_Null (T)
->>>>>>> 42a9ba1d
                then
                   Error_Msg_NE
                     ("`NOT NULL` not allowed (& already excludes null)",

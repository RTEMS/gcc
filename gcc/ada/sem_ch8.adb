------------------------------------------------------------------------------
--                                                                          --
--                         GNAT COMPILER COMPONENTS                         --
--                                                                          --
--                              S E M . C H 8                               --
--                                                                          --
--                                 B o d y                                  --
--                                                                          --
<<<<<<< HEAD
--          Copyright (C) 1992-2005, Free Software Foundation, Inc.         --
=======
--          Copyright (C) 1992-2006, Free Software Foundation, Inc.         --
>>>>>>> c355071f
--                                                                          --
-- GNAT is free software;  you can  redistribute it  and/or modify it under --
-- terms of the  GNU General Public License as published  by the Free Soft- --
-- ware  Foundation;  either version 2,  or (at your option) any later ver- --
-- sion.  GNAT is distributed in the hope that it will be useful, but WITH- --
-- OUT ANY WARRANTY;  without even the  implied warranty of MERCHANTABILITY --
-- or FITNESS FOR A PARTICULAR PURPOSE.  See the GNU General Public License --
-- for  more details.  You should have  received  a copy of the GNU General --
-- Public License  distributed with GNAT;  see file COPYING.  If not, write --
-- to  the  Free Software Foundation,  51  Franklin  Street,  Fifth  Floor, --
-- Boston, MA 02110-1301, USA.                                              --
--                                                                          --
-- GNAT was originally developed  by the GNAT team at  New York University. --
-- Extensive contributions were provided by Ada Core Technologies Inc.      --
--                                                                          --
------------------------------------------------------------------------------

with Atree;    use Atree;
with Debug;    use Debug;
with Einfo;    use Einfo;
with Elists;   use Elists;
with Errout;   use Errout;
with Exp_Tss;  use Exp_Tss;
with Exp_Util; use Exp_Util;
with Fname;    use Fname;
with Freeze;   use Freeze;
with Lib;      use Lib;
with Lib.Load; use Lib.Load;
with Lib.Xref; use Lib.Xref;
with Namet;    use Namet;
with Nlists;   use Nlists;
with Nmake;    use Nmake;
with Opt;      use Opt;
with Output;   use Output;
with Restrict; use Restrict;
with Rident;   use Rident;
with Rtsfind;  use Rtsfind;
with Sem;      use Sem;
with Sem_Cat;  use Sem_Cat;
with Sem_Ch3;  use Sem_Ch3;
with Sem_Ch4;  use Sem_Ch4;
with Sem_Ch6;  use Sem_Ch6;
with Sem_Ch12; use Sem_Ch12;
with Sem_Disp; use Sem_Disp;
with Sem_Dist; use Sem_Dist;
with Sem_Res;  use Sem_Res;
with Sem_Util; use Sem_Util;
with Sem_Type; use Sem_Type;
with Stand;    use Stand;
with Sinfo;    use Sinfo;
with Sinfo.CN; use Sinfo.CN;
with Snames;   use Snames;
with Style;    use Style;
with Table;
with Tbuild;   use Tbuild;
with Uintp;    use Uintp;

with GNAT.Spelling_Checker; use GNAT.Spelling_Checker;

package body Sem_Ch8 is

   ------------------------------------
   -- Visibility and Name Resolution --
   ------------------------------------

   --  This package handles name resolution and the collection of
   --  interpretations for overloaded names, prior to overload resolution.

   --  Name resolution is the process that establishes a mapping between source
   --  identifiers and the entities they denote at each point in the program.
   --  Each entity is represented by a defining occurrence. Each identifier
   --  that denotes an entity points to the corresponding defining occurrence.
   --  This is the entity of the applied occurrence. Each occurrence holds
   --  an index into the names table, where source identifiers are stored.

   --  Each entry in the names table for an identifier or designator uses the
   --  Info pointer to hold a link to the currently visible entity that has
   --  this name (see subprograms Get_Name_Entity_Id and Set_Name_Entity_Id
   --  in package Sem_Util). The visibility is initialized at the beginning of
   --  semantic processing to make entities in package Standard immediately
   --  visible. The visibility table is used in a more subtle way when
   --  compiling subunits (see below).

   --  Entities that have the same name (i.e. homonyms) are chained. In the
   --  case of overloaded entities, this chain holds all the possible meanings
   --  of a given identifier. The process of overload resolution uses type
   --  information to select from this chain the unique meaning of a given
   --  identifier.

   --  Entities are also chained in their scope, through the Next_Entity link.
   --  As a consequence, the name space is organized as a sparse matrix, where
   --  each row corresponds to a scope, and each column to a source identifier.
   --  Open scopes, that is to say scopes currently being compiled, have their
   --  corresponding rows of entities in order, innermost scope first.

   --  The scopes of packages that are mentioned in  context clauses appear in
   --  no particular order, interspersed among open scopes. This is because
   --  in the course of analyzing the context of a compilation, a package
   --  declaration is first an open scope, and subsequently an element of the
   --  context. If subunits or child units are present, a parent unit may
   --  appear under various guises at various times in the compilation.

   --  When the compilation of the innermost scope is complete, the entities
   --  defined therein are no longer visible. If the scope is not a package
   --  declaration, these entities are never visible subsequently, and can be
   --  removed from visibility chains. If the scope is a package declaration,
   --  its visible declarations may still be accessible. Therefore the entities
   --  defined in such a scope are left on the visibility chains, and only
   --  their visibility (immediately visibility or potential use-visibility)
   --  is affected.

   --  The ordering of homonyms on their chain does not necessarily follow
   --  the order of their corresponding scopes on the scope stack. For
   --  example, if package P and the enclosing scope both contain entities
   --  named E, then when compiling the package body the chain for E will
   --  hold the global entity first,  and the local one (corresponding to
   --  the current inner scope) next. As a result, name resolution routines
   --  do not assume any relative ordering of the homonym chains, either
   --  for scope nesting or to order of appearance of context clauses.

   --  When compiling a child unit, entities in the parent scope are always
   --  immediately visible. When compiling the body of a child unit, private
   --  entities in the parent must also be made immediately visible. There
   --  are separate routines to make the visible and private declarations
   --  visible at various times (see package Sem_Ch7).

   --              +--------+         +-----+
   --              | In use |-------->| EU1 |-------------------------->
   --              +--------+         +-----+
   --                                    |                      |
   --      +--------+                 +-----+                +-----+
   --      | Stand. |---------------->| ES1 |--------------->| ES2 |--->
   --      +--------+                 +-----+                +-----+
   --                                    |                      |
   --              +---------+           |                   +-----+
   --              | with'ed |------------------------------>| EW2 |--->
   --              +---------+           |                   +-----+
   --                                    |                      |
   --      +--------+                 +-----+                +-----+
   --      | Scope2 |---------------->| E12 |--------------->| E22 |--->
   --      +--------+                 +-----+                +-----+
   --                                    |                      |
   --      +--------+                 +-----+                +-----+
   --      | Scope1 |---------------->| E11 |--------------->| E12 |--->
   --      +--------+                 +-----+                +-----+
   --          ^                         |                      |
   --          |                         |                      |
   --          |   +---------+           |                      |
   --          |   | with'ed |----------------------------------------->
   --          |   +---------+           |                      |
   --          |                         |                      |
   --      Scope stack                   |                      |
   --      (innermost first)             |                      |
   --                                 +----------------------------+
   --      Names  table =>            | Id1 |     |    |     | Id2 |
   --                                 +----------------------------+

   --  Name resolution must deal with several syntactic forms: simple names,
   --  qualified names, indexed names, and various forms of calls.

   --  Each identifier points to an entry in the names table. The resolution
   --  of a simple name consists in traversing the homonym chain, starting
   --  from the names table. If an entry is immediately visible, it is the one
   --  designated by the identifier. If only potentially use-visible entities
   --  are on the chain, we must verify that they do not hide each other. If
   --  the entity we find is overloadable, we collect all other overloadable
   --  entities on the chain as long as they are not hidden.
   --
   --  To resolve expanded names, we must find the entity at the intersection
   --  of the entity chain for the scope (the prefix) and the homonym chain
   --  for the selector. In general, homonym chains will be much shorter than
   --  entity chains, so it is preferable to start from the names table as
   --  well. If the entity found is overloadable, we must collect all other
   --  interpretations that are defined in the scope denoted by the prefix.

   --  For records, protected types, and tasks, their local entities are
   --  removed from visibility chains on exit from the corresponding scope.
   --  From the outside, these entities are always accessed by selected
   --  notation, and the entity chain for the record type, protected type,
   --  etc. is traversed sequentially in  order to find the designated entity.

   --  The discriminants of a type and the operations of a protected type or
   --  task are unchained on  exit from the first view of the type, (such as
   --  a private or incomplete type declaration, or a protected type speci-
   --  fication) and re-chained when compiling the second view.

   --  In the case of operators,  we do not make operators on derived types
   --  explicit. As a result, the notation P."+" may denote either a user-
   --  defined function with name "+", or else an implicit declaration of the
   --  operator "+" in package P. The resolution of expanded names always
   --  tries to resolve an operator name as such an implicitly defined entity,
   --  in addition to looking for explicit declarations.

   --  All forms of names that denote entities (simple names, expanded names,
   --  character literals in some cases) have a Entity attribute, which
   --  identifies the entity denoted by the name.

   ---------------------
   -- The Scope Stack --
   ---------------------

   --  The Scope stack keeps track of the scopes currently been compiled.
   --  Every entity that contains declarations (including records) is placed
   --  on the scope stack while it is being processed, and removed at the end.
   --  Whenever a non-package scope is exited, the entities defined therein
   --  are removed from the visibility table, so that entities in outer scopes
   --  become visible (see previous description). On entry to Sem, the scope
   --  stack only contains the package Standard. As usual, subunits complicate
   --  this picture ever so slightly.

   --  The Rtsfind mechanism can force a call to Semantics while another
   --  compilation is in progress. The unit retrieved by Rtsfind must be
   --  compiled in  its own context, and has no access to the visibility of
   --  the unit currently being compiled. The procedures Save_Scope_Stack and
   --  Restore_Scope_Stack make entities in current open scopes invisible
   --  before compiling the retrieved unit, and restore the compilation
   --  environment afterwards.

   ------------------------
   -- Compiling subunits --
   ------------------------

   --  Subunits must be compiled in the environment of the corresponding
   --  stub, that is to say with the same visibility into the parent (and its
   --  context) that is available at the point of the stub declaration, but
   --  with the additional visibility provided by the context clause of the
   --  subunit itself. As a result, compilation of a subunit forces compilation
   --  of the parent (see description in lib-). At the point of the stub
   --  declaration, Analyze is called recursively to compile the proper body
   --  of the subunit, but without reinitializing the names table, nor the
   --  scope stack (i.e. standard is not pushed on the stack). In this fashion
   --  the context of the subunit is added to the context of the parent, and
   --  the subunit is compiled in the correct environment. Note that in the
   --  course of processing the context of a subunit, Standard will appear
   --  twice on the scope stack: once for the parent of the subunit, and
   --  once for the unit in the context clause being compiled. However, the
   --  two sets of entities are not linked by homonym chains, so that the
   --  compilation of any context unit happens in a fresh visibility
   --  environment.

   -------------------------------
   -- Processing of USE Clauses --
   -------------------------------

   --  Every defining occurrence has a flag indicating if it is potentially use
   --  visible. Resolution of simple names examines this flag. The processing
   --  of use clauses consists in setting this flag on all visible entities
   --  defined in the corresponding package. On exit from the scope of the use
   --  clause, the corresponding flag must be reset. However, a package may
   --  appear in several nested use clauses (pathological but legal, alas!)
   --  which forces us to use a slightly more involved scheme:

   --    a) The defining occurrence for a package holds a flag -In_Use- to
   --    indicate that it is currently in the scope of a use clause. If a
   --    redundant use clause is encountered, then the corresponding occurrence
   --    of the package name is flagged -Redundant_Use-.

   --    b) On exit from a scope, the use clauses in its declarative part are
   --    scanned. The visibility flag is reset in all entities declared in
   --    package named in a use clause, as long as the package is not flagged
   --    as being in a redundant use clause (in which case the outer use
   --    clause is still in effect, and the direct visibility of its entities
   --    must be retained).

   --  Note that entities are not removed from their homonym chains on exit
   --  from the package specification. A subsequent use clause does not need
   --  to rechain the visible entities, but only to establish their direct
   --  visibility.

   -----------------------------------
   -- Handling private declarations --
   -----------------------------------

   --  The principle that each entity has a single defining occurrence clashes
   --  with the presence of two separate definitions for private types: the
   --  first is the private type declaration, and second is the full type
   --  declaration. It is important that all references to the type point to
   --  the same defining occurrence, namely the first one. To enforce the two
   --  separate views of the entity, the corresponding information is swapped
   --  between the two declarations. Outside of the package, the defining
   --  occurrence only contains the private declaration information, while in
   --  the private part and the body of the package the defining occurrence
   --  contains the full declaration. To simplify the swap, the defining
   --  occurrence that currently holds the private declaration points to the
   --  full declaration. During semantic processing the defining occurrence
   --  also points to a list of private dependents, that is to say access
   --  types or composite types whose designated types or component types are
   --  subtypes or derived types of the private type in question. After the
   --  full declaration has been seen, the private dependents are updated to
   --  indicate that they have full definitions.

   ------------------------------------
   -- Handling of Undefined Messages --
   ------------------------------------

   --  In normal mode, only the first use of an undefined identifier generates
   --  a message. The table Urefs is used to record error messages that have
   --  been issued so that second and subsequent ones do not generate further
   --  messages. However, the second reference causes text to be added to the
   --  original undefined message noting "(more references follow)". The
   --  full error list option (-gnatf) forces messages to be generated for
   --  every reference and disconnects the use of this table.

   type Uref_Entry is record
      Node : Node_Id;
      --  Node for identifier for which original message was posted. The
      --  Chars field of this identifier is used to detect later references
      --  to the same identifier.

      Err : Error_Msg_Id;
      --  Records error message Id of original undefined message. Reset to
      --  No_Error_Msg after the second occurrence, where it is used to add
      --  text to the original message as described above.

      Nvis : Boolean;
      --  Set if the message is not visible rather than undefined

      Loc : Source_Ptr;
      --  Records location of error message. Used to make sure that we do
      --  not consider a, b : undefined as two separate instances, which
      --  would otherwise happen, since the parser converts this sequence
      --  to a : undefined; b : undefined.

   end record;

   package Urefs is new Table.Table (
     Table_Component_Type => Uref_Entry,
     Table_Index_Type     => Nat,
     Table_Low_Bound      => 1,
     Table_Initial        => 10,
     Table_Increment      => 100,
     Table_Name           => "Urefs");

   Candidate_Renaming : Entity_Id;
   --  Holds a candidate interpretation that appears in a subprogram renaming
   --  declaration and does not match the given specification, but matches at
   --  least on the first formal. Allows better error message when given
   --  specification omits defaulted parameters, a common error.

   -----------------------
   -- Local Subprograms --
   -----------------------

   procedure Analyze_Generic_Renaming
     (N : Node_Id;
      K : Entity_Kind);
   --  Common processing for all three kinds of generic renaming declarations.
   --  Enter new name and indicate that it renames the generic unit.

   procedure Analyze_Renamed_Character
     (N       : Node_Id;
      New_S   : Entity_Id;
      Is_Body : Boolean);
   --  Renamed entity is given by a character literal, which must belong
   --  to the return type of the new entity. Is_Body indicates whether the
   --  declaration is a renaming_as_body. If the original declaration has
   --  already been frozen (because of an intervening body, e.g.) the body of
   --  the function must be built now. The same applies to the following
   --  various renaming procedures.

   procedure Analyze_Renamed_Dereference
     (N       : Node_Id;
      New_S   : Entity_Id;
      Is_Body : Boolean);
   --  Renamed entity is given by an explicit dereference. Prefix must be a
   --  conformant access_to_subprogram type.

   procedure Analyze_Renamed_Entry
     (N       : Node_Id;
      New_S   : Entity_Id;
      Is_Body : Boolean);
   --  If the renamed entity in a subprogram renaming is an entry or protected
   --  subprogram, build a body for the new entity whose only statement is a
   --  call to the renamed entity.

   procedure Analyze_Renamed_Family_Member
     (N       : Node_Id;
      New_S   : Entity_Id;
      Is_Body : Boolean);
   --  Used when the renamed entity is an indexed component. The prefix must
   --  denote an entry family.

   function Applicable_Use (Pack_Name : Node_Id) return Boolean;
   --  Common code to Use_One_Package and Set_Use, to determine whether
   --  use clause must be processed. Pack_Name is an entity name that
   --  references the package in question.

   procedure Attribute_Renaming (N : Node_Id);
   --  Analyze renaming of attribute as function. The renaming declaration N
   --  is rewritten as a function body that returns the attribute reference
   --  applied to the formals of the function.

   procedure Check_Frozen_Renaming (N : Node_Id; Subp : Entity_Id);
   --  A renaming_as_body may occur after the entity of the original decla-
   --  ration has been frozen. In that case, the body of the new entity must
   --  be built now, because the usual mechanism of building the renamed
   --  body at the point of freezing will not work. Subp is the subprogram
   --  for which N provides the Renaming_As_Body.

   procedure Check_In_Previous_With_Clause
     (N   : Node_Id;
      Nam : Node_Id);
   --  N is a use_package clause and Nam the package name, or N is a use_type
   --  clause and Nam is the prefix of the type name. In either case, verify
   --  that the package is visible at that point in the context: either  it
   --  appears in a previous with_clause, or because it is a fully qualified
   --  name and the root ancestor appears in a previous with_clause.

   procedure Check_Library_Unit_Renaming (N : Node_Id; Old_E : Entity_Id);
   --  Verify that the entity in a renaming declaration that is a library unit
   --  is itself a library unit and not a nested unit or subunit. Also check
   --  that if the renaming is a child unit of a generic parent, then the
   --  renamed unit must also be a child unit of that parent. Finally, verify
   --  that a renamed generic unit is not an implicit child declared within
   --  an instance of the parent.

   procedure Chain_Use_Clause (N : Node_Id);
   --  Chain use clause onto list of uses clauses headed by First_Use_Clause in
   --  the proper scope table entry. This is usually the current scope, but it
   --  will be an inner scope when installing the use clauses of the private
   --  declarations of a parent unit prior to compiling the private part of a
   --  child unit. This chain is traversed when installing/removing use clauses
   --  when compiling a subunit or instantiating a generic body on the fly,
   --  when it is necessary to save and restore full environments.

   function Has_Implicit_Character_Literal (N : Node_Id) return Boolean;
   --  Find a type derived from Character or Wide_Character in the prefix of N.
   --  Used to resolved qualified names whose selector is a character literal.

   function Has_Private_With (E : Entity_Id) return Boolean;
   --  Ada 2005 (AI-262): Determines if the current compilation unit has a
   --  private with on E.

   procedure Find_Expanded_Name (N : Node_Id);
   --  Selected component is known to be expanded name. Verify legality
   --  of selector given the scope denoted by prefix.

   function Find_Renamed_Entity
     (N         : Node_Id;
      Nam       : Node_Id;
      New_S     : Entity_Id;
      Is_Actual : Boolean := False) return Entity_Id;
   --  Find the renamed entity that corresponds to the given parameter profile
   --  in a subprogram renaming declaration. The renamed entity may be an
   --  operator, a subprogram, an entry, or a protected operation. Is_Actual
   --  indicates that the renaming is the one generated for an actual subpro-
   --  gram in an instance, for which special visibility checks apply.

   function Has_Implicit_Operator (N : Node_Id) return Boolean;
   --  N is an expanded name whose selector is an operator name (eg P."+").
   --  A declarative part contains an implicit declaration of an operator
   --  if it has a declaration of a type to which one of the predefined
   --  operators apply. The existence of this routine is an artifact of
   --  our implementation: a more straightforward but more space-consuming
   --  choice would be to make all inherited operators explicit in the
   --  symbol table.

   procedure Inherit_Renamed_Profile (New_S : Entity_Id; Old_S : Entity_Id);
   --  A subprogram defined by a renaming declaration inherits the parameter
   --  profile of the renamed entity. The subtypes given in the subprogram
   --  specification are discarded and replaced with those of the renamed
   --  subprogram, which are then used to recheck the default values.

   function Is_Appropriate_For_Record (T : Entity_Id) return Boolean;
   --  Prefix is appropriate for record if it is of a record type, or
   --  an access to such.

   function Is_Appropriate_For_Entry_Prefix (T : Entity_Id) return Boolean;
   --  True if it is of a task type, a protected type, or else an access
   --  to one of these types.

   procedure Note_Redundant_Use (Clause : Node_Id);
   --  Mark the name in a use clause  as redundant if the corresponding
   --  entity is already use-visible. Emit a warning if the use clause
   --  comes from source and the proper warnings are enabled.

   procedure Premature_Usage (N : Node_Id);
   --  Diagnose usage of an entity before it is visible

   procedure Use_One_Package (P : Entity_Id; N : Node_Id);
   --  Make visible entities declared in package P potentially use-visible
   --  in the current context. Also used in the analysis of subunits, when
   --  re-installing use clauses of parent units. N is the use_clause that
   --  names P (and possibly other packages).

   procedure Use_One_Type (Id : Node_Id);
   --  Id is the subtype mark from a use type clause. This procedure makes
   --  the primitive operators of the type potentially use-visible.

   procedure Write_Info;
   --  Write debugging information on entities declared in current scope

   procedure Write_Scopes;
   pragma Warnings (Off, Write_Scopes);
   --  Debugging information: dump all entities on scope stack

   --------------------------------
   -- Analyze_Exception_Renaming --
   --------------------------------

   --  The language only allows a single identifier, but the tree holds
   --  an identifier list. The parser has already issued an error message
   --  if there is more than one element in the list.

   procedure Analyze_Exception_Renaming (N : Node_Id) is
      Id  : constant Node_Id := Defining_Identifier (N);
      Nam : constant Node_Id := Name (N);

   begin
      Enter_Name (Id);
      Analyze (Nam);

      Set_Ekind          (Id, E_Exception);
      Set_Exception_Code (Id, Uint_0);
      Set_Etype          (Id, Standard_Exception_Type);
      Set_Is_Pure        (Id, Is_Pure (Current_Scope));

      if not Is_Entity_Name (Nam) or else
        Ekind (Entity (Nam)) /= E_Exception
      then
         Error_Msg_N ("invalid exception name in renaming", Nam);
      else
         if Present (Renamed_Object (Entity (Nam))) then
            Set_Renamed_Object (Id, Renamed_Object (Entity (Nam)));
         else
            Set_Renamed_Object (Id, Entity (Nam));
         end if;
      end if;
   end Analyze_Exception_Renaming;

   ---------------------------
   -- Analyze_Expanded_Name --
   ---------------------------

   procedure Analyze_Expanded_Name (N : Node_Id) is
   begin
      --  If the entity pointer is already set, this is an internal node, or
      --  a node that is analyzed more than once, after a tree modification.
      --  In such a case there is no resolution to perform, just set the type.
      --  For completeness, analyze prefix as well.

      if Present (Entity (N)) then
         if Is_Type (Entity (N)) then
            Set_Etype (N, Entity (N));
         else
            Set_Etype (N, Etype (Entity (N)));
         end if;

         Analyze (Prefix (N));
         return;
      else
         Find_Expanded_Name (N);
      end if;
   end Analyze_Expanded_Name;

   ---------------------------------------
   -- Analyze_Generic_Function_Renaming --
   ---------------------------------------

   procedure Analyze_Generic_Function_Renaming  (N : Node_Id) is
   begin
      Analyze_Generic_Renaming (N, E_Generic_Function);
   end Analyze_Generic_Function_Renaming;

   --------------------------------------
   -- Analyze_Generic_Package_Renaming --
   --------------------------------------

   procedure Analyze_Generic_Package_Renaming   (N : Node_Id) is
   begin
      --  Apply the Text_IO Kludge here, since we may be renaming
      --  one of the subpackages of Text_IO, then join common routine.

      Text_IO_Kludge (Name (N));

      Analyze_Generic_Renaming (N, E_Generic_Package);
   end Analyze_Generic_Package_Renaming;

   ----------------------------------------
   -- Analyze_Generic_Procedure_Renaming --
   ----------------------------------------

   procedure Analyze_Generic_Procedure_Renaming (N : Node_Id) is
   begin
      Analyze_Generic_Renaming (N, E_Generic_Procedure);
   end Analyze_Generic_Procedure_Renaming;

   ------------------------------
   -- Analyze_Generic_Renaming --
   ------------------------------

   procedure Analyze_Generic_Renaming
     (N : Node_Id;
      K : Entity_Kind)
   is
      New_P : constant Entity_Id := Defining_Entity (N);
      Old_P : Entity_Id;
      Inst  : Boolean   := False; -- prevent junk warning

   begin
      if Name (N) = Error then
         return;
      end if;

      Generate_Definition (New_P);

      if Current_Scope /= Standard_Standard then
         Set_Is_Pure (New_P, Is_Pure (Current_Scope));
      end if;

      if Nkind (Name (N)) = N_Selected_Component then
         Check_Generic_Child_Unit (Name (N), Inst);
      else
         Analyze (Name (N));
      end if;

      if not Is_Entity_Name (Name (N)) then
         Error_Msg_N ("expect entity name in renaming declaration", Name (N));
         Old_P := Any_Id;
      else
         Old_P := Entity (Name (N));
      end if;

      Enter_Name (New_P);
      Set_Ekind (New_P, K);

      if Etype (Old_P) = Any_Type then
         null;

      elsif Ekind (Old_P) /= K then
         Error_Msg_N ("invalid generic unit name", Name (N));

      else
         if Present (Renamed_Object (Old_P)) then
            Set_Renamed_Object (New_P,  Renamed_Object (Old_P));
         else
            Set_Renamed_Object (New_P, Old_P);
         end if;

         Set_Is_Pure          (New_P, Is_Pure          (Old_P));
         Set_Is_Preelaborated (New_P, Is_Preelaborated (Old_P));

         Set_Etype (New_P, Etype (Old_P));
         Set_Has_Completion (New_P);

         if In_Open_Scopes (Old_P) then
            Error_Msg_N ("within its scope, generic denotes its instance", N);
         end if;

         Check_Library_Unit_Renaming (N, Old_P);
      end if;
   end Analyze_Generic_Renaming;

   -----------------------------
   -- Analyze_Object_Renaming --
   -----------------------------

   procedure Analyze_Object_Renaming (N : Node_Id) is
      Id  : constant Entity_Id := Defining_Identifier (N);
      Dec : Node_Id;
      Nam : constant Node_Id   := Name (N);
      T   : Entity_Id;
      T2  : Entity_Id;

      function In_Generic_Scope (E : Entity_Id) return Boolean;
      --  Determine whether entity E is inside a generic cope

      ----------------------
      -- In_Generic_Scope --
      ----------------------

      function In_Generic_Scope (E : Entity_Id) return Boolean is
         S : Entity_Id;

      begin
         S := Scope (E);
         while Present (S) and then S /= Standard_Standard loop
            if Is_Generic_Unit (S) then
               return True;
            end if;

            S := Scope (S);
         end loop;

         return False;
      end In_Generic_Scope;

   --  Start of processing for Analyze_Object_Renaming

   begin
      if Nam = Error then
         return;
      end if;

      Set_Is_Pure (Id, Is_Pure (Current_Scope));
      Enter_Name (Id);

      --  The renaming of a component that depends on a discriminant
      --  requires an actual subtype, because in subsequent use of the object
      --  Gigi will be unable to locate the actual bounds. This explicit step
      --  is required when the renaming is generated in removing side effects
      --  of an already-analyzed expression.

      if Nkind (Nam) = N_Selected_Component
        and then Analyzed (Nam)
      then
         T := Etype (Nam);
         Dec :=  Build_Actual_Subtype_Of_Component (Etype (Nam), Nam);

         if Present (Dec) then
            Insert_Action (N, Dec);
            T := Defining_Identifier (Dec);
            Set_Etype (Nam, T);
         end if;

      elsif Present (Subtype_Mark (N)) then
         Find_Type (Subtype_Mark (N));
         T := Entity (Subtype_Mark (N));
         Analyze_And_Resolve (Nam, T);

      --  Ada 2005 (AI-230/AI-254): Access renaming

      else pragma Assert (Present (Access_Definition (N)));
         T := Access_Definition
                (Related_Nod => N,
                 N           => Access_Definition (N));

         Analyze_And_Resolve (Nam, T);

         --  Ada 2005 (AI-231): "In the case where the type is defined by an
         --  access_definition, the renamed entity shall be of an access-to-
         --  constant type if and only if the access_definition defines an
         --  access-to-constant type" ARM 8.5.1(4)

         if Constant_Present (Access_Definition (N))
           and then not Is_Access_Constant (Etype (Nam))
         then
            Error_Msg_N ("(Ada 2005): the renamed object is not "
                         & "access-to-constant ('R'M 8.5.1(6))", N);
         end if;
      end if;

      --  An object renaming requires an exact match of the type;
      --  class-wide matching is not allowed.

      if Is_Class_Wide_Type (T)
        and then Base_Type (Etype (Nam)) /= Base_Type (T)
      then
         Wrong_Type (Nam, T);
      end if;

      T2 := Etype (Nam);

      --  (Ada 2005: AI-326): Handle wrong use of incomplete type

      if Nkind (Nam) = N_Explicit_Dereference
        and then Ekind (Etype (T2)) = E_Incomplete_Type
      then
         Error_Msg_N ("invalid use of incomplete type", Id);
         return;
      end if;

<<<<<<< HEAD
=======
      --  Ada 2005 (AI-327)

      if Ada_Version >= Ada_05
        and then Nkind (Nam) = N_Attribute_Reference
        and then Attribute_Name (Nam) = Name_Priority
      then
         null;

      elsif Ada_Version >= Ada_05
        and then Nkind (Nam) in N_Has_Entity
      then
         declare
            Error_Node  : Node_Id;
            Nam_Decl    : Node_Id;
            Nam_Ent     : Entity_Id;
            Subtyp_Decl : Node_Id;

         begin
            if Nkind (Nam) = N_Attribute_Reference then
               Nam_Ent := Entity (Prefix (Nam));
            else
               Nam_Ent := Entity (Nam);
            end if;

            Nam_Decl    := Parent (Nam_Ent);
            Subtyp_Decl := Parent (Etype (Nam_Ent));

            if Has_Null_Exclusion (N)
              and then not Has_Null_Exclusion (Nam_Decl)
            then
               --  Ada 2005 (AI-423): If the object name denotes a generic
               --  formal object of a generic unit G, and the object renaming
               --  declaration occurs within the body of G or within the body
               --  of a generic unit declared within the declarative region
               --  of G, then the declaration of the formal object of G shall
               --  have a null exclusion.

               if Is_Formal_Object (Nam_Ent)
                 and then In_Generic_Scope (Id)
               then
                  if Present (Subtype_Mark (Nam_Decl)) then
                     Error_Node := Subtype_Mark (Nam_Decl);
                  else
                     pragma Assert
                       (Ada_Version >= Ada_05
                          and then Present (Access_Definition (Nam_Decl)));

                     Error_Node := Access_Definition (Nam_Decl);
                  end if;

                  Error_Msg_N ("null-exclusion required in formal " &
                               "object declaration", Error_Node);

               --  Ada 2005 (AI-423): Otherwise, the subtype of the object
               --  name shall exclude null.

               elsif Nkind (Subtyp_Decl) = N_Subtype_Declaration
                 and then not Has_Null_Exclusion (Subtyp_Decl)
               then
                  Error_Msg_N ("subtype must have null-exclusion",
                               Subtyp_Decl);
               end if;
            end if;
         end;
      end if;

>>>>>>> c355071f
      Set_Ekind (Id, E_Variable);
      Init_Size_Align (Id);

      if T = Any_Type or else Etype (Nam) = Any_Type then
         return;

      --  Verify that the renamed entity is an object or a function call. It
      --  may have been rewritten in several ways.

      elsif Is_Object_Reference (Nam) then
         if Comes_From_Source (N)
           and then Is_Dependent_Component_Of_Mutable_Object (Nam)
         then
            Error_Msg_N
              ("illegal renaming of discriminant-dependent component", Nam);
         else
            null;
         end if;

      --  A static function call may have been folded into a literal

      elsif Nkind (Original_Node (Nam)) = N_Function_Call

            --  When expansion is disabled, attribute reference is not
            --  rewritten as function call. Otherwise it may be rewritten
            --  as a conversion, so check original node.

        or else (Nkind (Original_Node (Nam)) = N_Attribute_Reference
                  and then Is_Function_Attribute_Name
                    (Attribute_Name (Original_Node (Nam))))

<<<<<<< HEAD
            --  Weird but legal, equivalent to renaming a function call
            --  Illegal if the literal is the result of constant-folding
            --  an attribute reference that is not a function.
=======
            --  Weird but legal, equivalent to renaming a function call.
            --  Illegal if the literal is the result of constant-folding an
            --  attribute reference that is not a function.
>>>>>>> c355071f

        or else (Is_Entity_Name (Nam)
                  and then Ekind (Entity (Nam)) = E_Enumeration_Literal
                  and then
                    Nkind (Original_Node (Nam)) /= N_Attribute_Reference)

        or else (Nkind (Nam) = N_Type_Conversion
                    and then Is_Tagged_Type (Entity (Subtype_Mark (Nam))))
      then
         null;

      elsif Nkind (Nam) = N_Type_Conversion then
         Error_Msg_N
           ("renaming of conversion only allowed for tagged types", Nam);

      --  Ada 2005 (AI-327)

      elsif Ada_Version >= Ada_05
        and then Nkind (Nam) = N_Attribute_Reference
        and then Attribute_Name (Nam) = Name_Priority
      then
         null;

      else
         Error_Msg_N ("expect object name in renaming", Nam);
      end if;

      Set_Etype (Id, T2);

      if not Is_Variable (Nam) then
         Set_Ekind               (Id, E_Constant);
         Set_Never_Set_In_Source (Id, True);
         Set_Is_True_Constant    (Id, True);
      end if;

      Set_Renamed_Object (Id, Nam);
   end Analyze_Object_Renaming;

   ------------------------------
   -- Analyze_Package_Renaming --
   ------------------------------

   procedure Analyze_Package_Renaming (N : Node_Id) is
      New_P : constant Entity_Id := Defining_Entity (N);
      Old_P : Entity_Id;
      Spec  : Node_Id;

   begin
      if Name (N) = Error then
         return;
      end if;

      --  Apply Text_IO kludge here, since we may be renaming one of the
      --  children of Text_IO

      Text_IO_Kludge (Name (N));

      if Current_Scope /= Standard_Standard then
         Set_Is_Pure (New_P, Is_Pure (Current_Scope));
      end if;

      Enter_Name (New_P);
      Analyze (Name (N));
      if Is_Entity_Name (Name (N)) then
         Old_P := Entity (Name (N));
      else
         Old_P := Any_Id;
      end if;

      if Etype (Old_P) = Any_Type then
         Error_Msg_N
           ("expect package name in renaming", Name (N));

<<<<<<< HEAD
      --  Ada 2005 (AI-50217): Limited withed packages cannot be renamed

      elsif Ekind (Old_P) = E_Package
        and then From_With_Type (Old_P)
      then
         Error_Msg_N
           ("limited withed package cannot be renamed", Name (N));

=======
>>>>>>> c355071f
      elsif Ekind (Old_P) /= E_Package
        and then not (Ekind (Old_P) = E_Generic_Package
                       and then In_Open_Scopes (Old_P))
      then
         if Ekind (Old_P) = E_Generic_Package then
            Error_Msg_N
               ("generic package cannot be renamed as a package", Name (N));
         else
            Error_Msg_Sloc := Sloc (Old_P);
            Error_Msg_NE
             ("expect package name in renaming, found& declared#",
               Name (N), Old_P);
         end if;

         --  Set basic attributes to minimize cascaded errors

         Set_Ekind (New_P, E_Package);
         Set_Etype (New_P, Standard_Void_Type);

      else
         --  Entities in the old package are accessible through the renaming
         --  entity. The simplest implementation is to have both packages share
         --  the entity list.

         Set_Ekind (New_P, E_Package);
         Set_Etype (New_P, Standard_Void_Type);

         if Present (Renamed_Object (Old_P)) then
            Set_Renamed_Object (New_P,  Renamed_Object (Old_P));
         else
            Set_Renamed_Object (New_P, Old_P);
         end if;

         Set_Has_Completion (New_P);

         Set_First_Entity (New_P,  First_Entity (Old_P));
         Set_Last_Entity  (New_P,  Last_Entity  (Old_P));
         Set_First_Private_Entity (New_P, First_Private_Entity (Old_P));
         Check_Library_Unit_Renaming (N, Old_P);
         Generate_Reference (Old_P, Name (N));

         --  If this is the renaming declaration of a package instantiation
         --  within itself, it is the declaration that ends the list of actuals
         --  for the instantiation. At this point, the subtypes that rename
         --  the actuals are flagged as generic, to avoid spurious ambiguities
         --  if the actuals for two distinct formals happen to coincide. If
         --  the actual is a private type, the subtype has a private completion
         --  that is flagged in the same fashion.

         --  Resolution is identical to what is was in the original generic.
         --  On exit from the generic instance, these are turned into regular
         --  subtypes again, so they are compatible with types in their class.

         if not Is_Generic_Instance (Old_P) then
            return;
         else
            Spec := Specification (Unit_Declaration_Node (Old_P));
         end if;

         if Nkind (Spec) = N_Package_Specification
           and then Present (Generic_Parent (Spec))
           and then Old_P = Current_Scope
           and then Chars (New_P) = Chars (Generic_Parent (Spec))
         then
            declare
               E : Entity_Id := First_Entity (Old_P);
            begin
               while Present (E)
                 and then E /= New_P
               loop
                  if Is_Type (E)
                    and then Nkind (Parent (E)) = N_Subtype_Declaration
                  then
                     Set_Is_Generic_Actual_Type (E);

                     if Is_Private_Type (E)
                       and then Present (Full_View (E))
                     then
                        Set_Is_Generic_Actual_Type (Full_View (E));
                     end if;
                  end if;

                  Next_Entity (E);
               end loop;
            end;
         end if;
      end if;

   end Analyze_Package_Renaming;

   -------------------------------
   -- Analyze_Renamed_Character --
   -------------------------------

   procedure Analyze_Renamed_Character
     (N       : Node_Id;
      New_S   : Entity_Id;
      Is_Body : Boolean)
   is
      C : constant Node_Id := Name (N);

   begin
      if Ekind (New_S) = E_Function then
         Resolve (C, Etype (New_S));

         if Is_Body then
            Check_Frozen_Renaming (N, New_S);
         end if;

      else
         Error_Msg_N ("character literal can only be renamed as function", N);
      end if;
   end Analyze_Renamed_Character;

   ---------------------------------
   -- Analyze_Renamed_Dereference --
   ---------------------------------

   procedure Analyze_Renamed_Dereference
     (N       : Node_Id;
      New_S   : Entity_Id;
      Is_Body : Boolean)
   is
      Nam : constant Node_Id := Name (N);
      P   : constant Node_Id := Prefix (Nam);
      Typ : Entity_Id;
      Ind : Interp_Index;
      It  : Interp;

   begin
      if not Is_Overloaded (P) then
         if Ekind (Etype (Nam)) /= E_Subprogram_Type
           or else not Type_Conformant (Etype (Nam), New_S) then
            Error_Msg_N ("designated type does not match specification", P);
         else
            Resolve (P);
         end if;

         return;

      else
         Typ := Any_Type;
         Get_First_Interp (Nam, Ind, It);

         while Present (It.Nam) loop

            if Ekind (It.Nam) = E_Subprogram_Type
              and then Type_Conformant (It.Nam, New_S) then

               if Typ /= Any_Id then
                  Error_Msg_N ("ambiguous renaming", P);
                  return;
               else
                  Typ := It.Nam;
               end if;
            end if;

            Get_Next_Interp (Ind, It);
         end loop;

         if Typ = Any_Type then
            Error_Msg_N ("designated type does not match specification", P);
         else
            Resolve (N, Typ);

            if Is_Body then
               Check_Frozen_Renaming (N, New_S);
            end if;
         end if;
      end if;
   end Analyze_Renamed_Dereference;

   ---------------------------
   -- Analyze_Renamed_Entry --
   ---------------------------

   procedure Analyze_Renamed_Entry
     (N       : Node_Id;
      New_S   : Entity_Id;
      Is_Body : Boolean)
   is
      Nam   : constant Node_Id := Name (N);
      Sel   : constant Node_Id := Selector_Name (Nam);
      Old_S : Entity_Id;

   begin
      if Entity (Sel) = Any_Id then

         --  Selector is undefined on prefix. Error emitted already

         Set_Has_Completion (New_S);
         return;
      end if;

      --  Otherwise, find renamed entity, and build body of New_S as a call
      --  to it.

      Old_S := Find_Renamed_Entity (N, Selector_Name (Nam), New_S);

      if Old_S = Any_Id then
         Error_Msg_N (" no subprogram or entry matches specification",  N);
      else
         if Is_Body then
            Check_Subtype_Conformant (New_S, Old_S, N);
            Generate_Reference (New_S, Defining_Entity (N), 'b');
            Style.Check_Identifier (Defining_Entity (N), New_S);

         else
            --  Only mode conformance required for a renaming_as_declaration

            Check_Mode_Conformant (New_S, Old_S, N);
         end if;

         Inherit_Renamed_Profile (New_S, Old_S);
      end if;

      Set_Convention (New_S, Convention (Old_S));
      Set_Has_Completion (New_S, Inside_A_Generic);

      if Is_Body then
         Check_Frozen_Renaming (N, New_S);
      end if;
   end Analyze_Renamed_Entry;

   -----------------------------------
   -- Analyze_Renamed_Family_Member --
   -----------------------------------

   procedure Analyze_Renamed_Family_Member
     (N       : Node_Id;
      New_S   : Entity_Id;
      Is_Body : Boolean)
   is
      Nam   : constant Node_Id := Name (N);
      P     : constant Node_Id := Prefix (Nam);
      Old_S : Entity_Id;

   begin
      if (Is_Entity_Name (P) and then Ekind (Entity (P)) = E_Entry_Family)
        or else (Nkind (P) = N_Selected_Component
                   and then
                 Ekind (Entity (Selector_Name (P))) = E_Entry_Family)
      then
         if Is_Entity_Name (P) then
            Old_S := Entity (P);
         else
            Old_S := Entity (Selector_Name (P));
         end if;

         if not Entity_Matches_Spec (Old_S, New_S) then
            Error_Msg_N ("entry family does not match specification", N);

         elsif Is_Body then
            Check_Subtype_Conformant (New_S, Old_S, N);
            Generate_Reference (New_S, Defining_Entity (N), 'b');
            Style.Check_Identifier (Defining_Entity (N), New_S);
         end if;
      else
         Error_Msg_N ("no entry family matches specification", N);
      end if;

      Set_Has_Completion (New_S, Inside_A_Generic);

      if Is_Body then
         Check_Frozen_Renaming (N, New_S);
      end if;
   end Analyze_Renamed_Family_Member;

   ---------------------------------
   -- Analyze_Subprogram_Renaming --
   ---------------------------------

   procedure Analyze_Subprogram_Renaming (N : Node_Id) is
<<<<<<< HEAD
      Spec        : constant Node_Id          := Specification (N);
      Save_AV     : constant Ada_Version_Type := Ada_Version;
      Save_AV_Exp : constant Ada_Version_Type := Ada_Version_Explicit;
=======
      Formal_Spec : constant Node_Id          := Corresponding_Formal_Spec (N);
      Is_Actual   : constant Boolean          := Present (Formal_Spec);
      Inst_Node   : Node_Id                   := Empty;
>>>>>>> c355071f
      Nam         : constant Node_Id          := Name (N);
      New_S       : Entity_Id;
      Old_S       : Entity_Id                 := Empty;
      Rename_Spec : Entity_Id;
<<<<<<< HEAD
      Formal_Spec : constant Node_Id          := Corresponding_Formal_Spec (N);
      Is_Actual   : constant Boolean          := Present (Formal_Spec);
      Inst_Node   : Node_Id                   := Empty;
=======
      Save_AV     : constant Ada_Version_Type := Ada_Version;
      Save_AV_Exp : constant Ada_Version_Type := Ada_Version_Explicit;
      Spec        : constant Node_Id          := Specification (N);

      procedure Check_Null_Exclusion
        (Ren : Entity_Id;
         Sub : Entity_Id);
      --  Ada 2005 (AI-423): Given renaming Ren of subprogram Sub, check the
      --  following AI rules:
      --     o If Ren is a renaming of a formal subprogram and one of its
      --       parameters has a null exclusion, then the corresponding formal
      --       in Sub must also have one. Otherwise the subtype of the Sub's
      --       formal parameter must exclude null.
      --     o If Ren is a renaming of a formal function and its retrun
      --       profile has a null exclusion, then Sub's return profile must
      --       have one. Otherwise the subtype of Sub's return profile must
      --       exclude null.
>>>>>>> c355071f

      function Original_Subprogram (Subp : Entity_Id) return Entity_Id;
      --  Find renamed entity when the declaration is a renaming_as_body
      --  and the renamed entity may itself be a renaming_as_body. Used to
      --  enforce rule that a renaming_as_body is illegal if the declaration
      --  occurs before the subprogram it completes is frozen, and renaming
      --  indirectly renames the subprogram itself.(Defect Report 8652/0027).

      --------------------------
      -- Check_Null_Exclusion --
      --------------------------

      procedure Check_Null_Exclusion
        (Ren : Entity_Id;
         Sub : Entity_Id)
      is
         Ren_Formal : Entity_Id := First_Formal (Ren);
         Sub_Formal : Entity_Id := First_Formal (Sub);

      begin
         --  Parameter check

         while Present (Ren_Formal)
           and then Present (Sub_Formal)
         loop
            if Has_Null_Exclusion (Parent (Ren_Formal))
              and then
                not (Has_Null_Exclusion (Parent (Sub_Formal))
                       or else Can_Never_Be_Null (Etype (Sub_Formal)))
            then
               Error_Msg_N ("null-exclusion required in parameter profile",
                            Parent (Sub_Formal));
            end if;

            Next_Formal (Ren_Formal);
            Next_Formal (Sub_Formal);
         end loop;

         --  Return profile check

         if Nkind (Parent (Ren)) = N_Function_Specification
           and then Nkind (Parent (Sub)) = N_Function_Specification
           and then Has_Null_Exclusion (Parent (Ren))
           and then
             not (Has_Null_Exclusion (Parent (Sub))
                    or else Can_Never_Be_Null (Etype (Sub)))
         then
            Error_Msg_N ("null-exclusion required in return profile",
                         Result_Definition (Parent (Sub)));
         end if;
      end Check_Null_Exclusion;

      -------------------------
      -- Original_Subprogram --
      -------------------------

      function Original_Subprogram (Subp : Entity_Id) return Entity_Id is
         Orig_Decl : Node_Id;
         Orig_Subp : Entity_Id;

      begin
         --  First case: renamed entity is itself a renaming

         if Present (Alias (Subp)) then
            return Alias (Subp);

         elsif
           Nkind (Unit_Declaration_Node (Subp)) = N_Subprogram_Declaration
             and then Present
              (Corresponding_Body (Unit_Declaration_Node (Subp)))
         then
            --  Check if renamed entity is a renaming_as_body

            Orig_Decl :=
              Unit_Declaration_Node
                (Corresponding_Body (Unit_Declaration_Node (Subp)));

            if Nkind (Orig_Decl) = N_Subprogram_Renaming_Declaration then
               Orig_Subp := Entity (Name (Orig_Decl));

               if Orig_Subp = Rename_Spec then

                  --  Circularity detected

                  return Orig_Subp;

               else
                  return (Original_Subprogram (Orig_Subp));
               end if;
            else
               return Subp;
            end if;
         else
            return Subp;
         end if;
      end Original_Subprogram;

   --  Start of processing for Analyze_Subprogram_Renaming

   begin
      --  We must test for the attribute renaming case before the Analyze
      --  call because otherwise Sem_Attr will complain that the attribute
      --  is missing an argument when it is analyzed.

      if Nkind (Nam) = N_Attribute_Reference then

         --  In the case of an abstract formal subprogram association,
         --  rewrite an actual given by a stream attribute as the name
         --  of the corresponding stream primitive of the type.

         --  In a generic context the stream operations are not generated,
         --  and this must be treated as a normal attribute reference, to
         --  be expanded in subsequent instantiations.

         if Is_Actual and then Is_Abstract (Formal_Spec)
           and then Expander_Active
         then
            declare
               Stream_Prim : Entity_Id;
               Prefix_Type : constant Entity_Id := Entity (Prefix (Nam));

            begin
               --  The class-wide forms of the stream attributes are not
               --  primitive dispatching operations (even though they
               --  internally dispatch to a stream attribute).

               if Is_Class_Wide_Type (Prefix_Type) then
                  Error_Msg_N
                    ("attribute must be a primitive dispatching operation",
                     Nam);
                  return;
               end if;

               --  Retrieve the primitive subprogram associated with the
               --  attribute. This can only be a stream attribute, since
               --  those are the only ones that are dispatching (and the
               --  actual for an abstract formal subprogram must be a
               --  dispatching operation).

               case Attribute_Name (Nam) is
                  when Name_Input  =>
                     Stream_Prim :=
                       Find_Prim_Op (Prefix_Type, TSS_Stream_Input);
                  when Name_Output =>
                     Stream_Prim :=
                       Find_Prim_Op (Prefix_Type, TSS_Stream_Output);
                  when Name_Read   =>
                     Stream_Prim :=
                       Find_Prim_Op (Prefix_Type, TSS_Stream_Read);
                  when Name_Write  =>
                     Stream_Prim :=
                       Find_Prim_Op (Prefix_Type, TSS_Stream_Write);
                  when others      =>
                     Error_Msg_N
                       ("attribute must be a primitive dispatching operation",
                        Nam);
                     return;
               end case;

               --  Rewrite the attribute into the name of its corresponding
               --  primitive dispatching subprogram. We can then proceed with
               --  the usual processing for subprogram renamings.

               declare
                  Prim_Name : constant Node_Id :=
                                Make_Identifier (Sloc (Nam),
                                  Chars => Chars (Stream_Prim));
               begin
                  Set_Entity (Prim_Name, Stream_Prim);
                  Rewrite (Nam, Prim_Name);
                  Analyze (Nam);
               end;
            end;

         --  Normal processing for a renaming of an attribute

         else
            Attribute_Renaming (N);
            return;
         end if;
      end if;

      --  Check whether this declaration corresponds to the instantiation
      --  of a formal subprogram.

      --  If this is an instantiation, the corresponding actual is frozen
      --  and error messages can be made more precise. If this is a default
      --  subprogram, the entity is already established in the generic, and
      --  is not retrieved by visibility. If it is a default with a box, the
      --  candidate interpretations, if any, have been collected when building
      --  the renaming declaration. If overloaded, the proper interpretation
      --  is determined in Find_Renamed_Entity. If the entity is an operator,
      --  Find_Renamed_Entity applies additional visibility checks.

      if Is_Actual then
         Inst_Node := Unit_Declaration_Node (Formal_Spec);

         if Is_Entity_Name (Nam)
           and then Present (Entity (Nam))
           and then not Comes_From_Source (Nam)
           and then not Is_Overloaded (Nam)
         then
            Old_S := Entity (Nam);
            New_S := Analyze_Subprogram_Specification (Spec);

            --  Operator case

            if Ekind (Entity (Nam)) = E_Operator then

               --  Box present

               if Box_Present (Inst_Node) then
                  Old_S := Find_Renamed_Entity (N, Name (N), New_S, Is_Actual);

               --  If there is an immediately visible homonym of the operator
               --  and the declaration has a default, this is worth a warning
               --  because the user probably did not intend to get the pre-
               --  defined operator, visible in the generic declaration.
               --  To find if there is an intended candidate, analyze the
               --  renaming again in the current context.

               elsif Scope (Old_S) = Standard_Standard
                 and then Present (Default_Name (Inst_Node))
               then
                  declare
                     Decl   : constant Node_Id := New_Copy_Tree (N);
                     Hidden : Entity_Id;

                  begin
                     Set_Entity (Name (Decl), Empty);
                     Analyze (Name (Decl));
                     Hidden :=
                       Find_Renamed_Entity (Decl, Name (Decl), New_S, True);

                     if Present (Hidden)
                       and then In_Open_Scopes (Scope (Hidden))
                       and then Is_Immediately_Visible (Hidden)
                       and then Comes_From_Source (Hidden)
                       and then Hidden /= Old_S
                     then
                        Error_Msg_Sloc := Sloc (Hidden);
                        Error_Msg_N ("?default subprogram is resolved " &
                                     "in the generic declaration " &
                                     "('R'M 12.6(17))", N);
                        Error_Msg_NE ("\?and will not use & #", N, Hidden);
                     end if;
                  end;
               end if;
            end if;

         else
            Analyze (Nam);
            New_S := Analyze_Subprogram_Specification (Spec);
         end if;

      else
         --  Renamed entity must be analyzed first, to avoid being hidden by
         --  new name (which might be the same in a generic instance).

         Analyze (Nam);

         --  The renaming defines a new overloaded entity, which is analyzed
         --  like a subprogram declaration.

         New_S := Analyze_Subprogram_Specification (Spec);
      end if;

      if Current_Scope /= Standard_Standard then
         Set_Is_Pure (New_S, Is_Pure (Current_Scope));
      end if;

      Rename_Spec := Find_Corresponding_Spec (N);

      if Present (Rename_Spec) then

         --  Renaming_As_Body. Renaming declaration is the completion of
         --  the declaration of Rename_Spec. We will build an actual body
         --  for it at the freezing point.

         Set_Corresponding_Spec (N, Rename_Spec);
         if Nkind (Unit_Declaration_Node (Rename_Spec)) =
                                     N_Abstract_Subprogram_Declaration
         then
            --  Input and Output stream functions are abstract if the object
            --  type is abstract. However, these functions may receive explicit
            --  declarations in representation clauses, making the attribute
            --  subprograms usable  as defaults in subsequent type extensions.
            --  In this case we rewrite the declaration to make the subprogram
            --  non-abstract. We remove the previous declaration, and insert
            --  the new one at the point of the renaming, to prevent premature
            --  access to unfrozen types. The new declaration reuses the
            --  specification of the previous one, and must not be analyzed.

            pragma Assert (Is_TSS (Rename_Spec, TSS_Stream_Output)
                           or else Is_TSS (Rename_Spec, TSS_Stream_Input));

            declare
               Old_Decl : constant Node_Id :=
                            Unit_Declaration_Node (Rename_Spec);
               New_Decl : constant Node_Id :=
                            Make_Subprogram_Declaration (Sloc (N),
                              Specification =>
                                Relocate_Node (Specification (Old_Decl)));
            begin
               Remove (Old_Decl);
               Insert_After (N, New_Decl);
               Set_Is_Abstract (Rename_Spec, False);
               Set_Analyzed (New_Decl);
            end;
         end if;

         Set_Corresponding_Body (Unit_Declaration_Node (Rename_Spec), New_S);

         if Ada_Version = Ada_83 and then Comes_From_Source (N) then
            Error_Msg_N ("(Ada 83) renaming cannot serve as a body", N);
         end if;

         Set_Convention (New_S, Convention (Rename_Spec));
         Check_Fully_Conformant (New_S, Rename_Spec);
         Set_Public_Status (New_S);

         --  Indicate that the entity in the declaration functions like the
         --  corresponding body, and is not a new entity. The body will be
         --  constructed later at the freeze point, so indicate that the
         --  completion has not been seen yet.

         Set_Ekind (New_S, E_Subprogram_Body);
         New_S := Rename_Spec;
         Set_Has_Completion (Rename_Spec, False);

         --  Ada 2005: check overriding indicator

         if Must_Override (Specification (N))
           and then not Is_Overriding_Operation (Rename_Spec)
         then
            Error_Msg_NE ("subprogram& is not overriding", N, Rename_Spec);

         elsif Must_Not_Override (Specification (N))
           and then Is_Overriding_Operation (Rename_Spec)
         then
            Error_Msg_NE
              ("subprogram& overrides inherited operation", N, Rename_Spec);
         end if;

      else
         Generate_Definition (New_S);
         New_Overloaded_Entity (New_S);

         if Is_Entity_Name (Nam)
           and then Is_Intrinsic_Subprogram (Entity (Nam))
         then
            null;
         else
            Check_Delayed_Subprogram (New_S);
         end if;
      end if;

      --  There is no need for elaboration checks on the new entity, which may
      --  be called before the next freezing point where the body will appear.
      --  Elaboration checks refer to the real entity, not the one created by
      --  the renaming declaration.

      Set_Kill_Elaboration_Checks (New_S, True);

      if Etype (Nam) = Any_Type then
         Set_Has_Completion (New_S);
         return;

      elsif Nkind (Nam) = N_Selected_Component then

         --  Renamed entity is an entry or protected subprogram. For those
         --  cases an explicit body is built (at the point of freezing of this
         --  entity) that contains a call to the renamed entity.

         Analyze_Renamed_Entry (N, New_S, Present (Rename_Spec));
         return;

      elsif Nkind (Nam) = N_Explicit_Dereference then

         --  Renamed entity is designated by access_to_subprogram expression.
         --  Must build body to encapsulate call, as in the entry case.

         Analyze_Renamed_Dereference (N, New_S, Present (Rename_Spec));
         return;

      elsif Nkind (Nam) = N_Indexed_Component then
         Analyze_Renamed_Family_Member (N, New_S, Present (Rename_Spec));
         return;

      elsif Nkind (Nam) = N_Character_Literal then
         Analyze_Renamed_Character (N, New_S, Present (Rename_Spec));
         return;

      elsif (not Is_Entity_Name (Nam)
              and then Nkind (Nam) /= N_Operator_Symbol)
        or else not Is_Overloadable (Entity (Nam))
      then
         Error_Msg_N ("expect valid subprogram name in renaming", N);
         return;

      end if;

      --  Most common case: subprogram renames subprogram. No body is generated
      --  in this case, so we must indicate the declaration is complete as is.

      if No (Rename_Spec) then
         Set_Has_Completion   (New_S);
         Set_Is_Pure          (New_S, Is_Pure          (Entity (Nam)));
         Set_Is_Preelaborated (New_S, Is_Preelaborated (Entity (Nam)));

         --  Ada 2005 (AI-423): Check the consistency of null exclusions
         --  between a subprogram and its renaming.

         if Ada_Version >= Ada_05 then
            Check_Null_Exclusion
              (Ren => New_S,
               Sub => Entity (Nam));
         end if;
      end if;

      --  Find the renamed entity that matches the given specification. Disable
      --  Ada_83 because there is no requirement of full conformance between
      --  renamed entity and new entity, even though the same circuit is used.

      --  This is a bit of a kludge, which introduces a really irregular use of
      --  Ada_Version[_Explicit]. Would be nice to find cleaner way to do this
      --  ???

      Ada_Version := Ada_Version_Type'Max (Ada_Version, Ada_95);
      Ada_Version_Explicit := Ada_Version;

      if No (Old_S) then
         Old_S := Find_Renamed_Entity (N, Name (N), New_S, Is_Actual);
      end if;

      if Old_S /= Any_Id then
         if Is_Actual
           and then From_Default (N)
         then
            --  This is an implicit reference to the default actual

            Generate_Reference (Old_S, Nam, Typ => 'i', Force => True);
         else
            Generate_Reference (Old_S, Nam);
         end if;

         --  For a renaming-as-body, require subtype conformance, but if the
         --  declaration being completed has not been frozen, then inherit the
         --  convention of the renamed subprogram prior to checking conformance
         --  (unless the renaming has an explicit convention established; the
         --  rule stated in the RM doesn't seem to address this ???).

         if Present (Rename_Spec) then
            Generate_Reference (Rename_Spec, Defining_Entity (Spec), 'b');
            Style.Check_Identifier (Defining_Entity (Spec), Rename_Spec);

            if not Is_Frozen (Rename_Spec) then
               if not Has_Convention_Pragma (Rename_Spec) then
                  Set_Convention (New_S, Convention (Old_S));
               end if;

               if Ekind (Old_S) /= E_Operator then
                  Check_Mode_Conformant (New_S, Old_S, Spec);
               end if;

               if Original_Subprogram (Old_S) = Rename_Spec then
                  Error_Msg_N ("unfrozen subprogram cannot rename itself ", N);
               end if;
            else
               Check_Subtype_Conformant (New_S, Old_S, Spec);
            end if;

            Check_Frozen_Renaming (N, Rename_Spec);

            --  Check explicitly that renamed entity is not intrinsic, because
            --  in in a generic the renamed body is not built. In this case,
            --  the renaming_as_body is a completion.

            if Inside_A_Generic then
               if Is_Frozen (Rename_Spec)
                 and then Is_Intrinsic_Subprogram (Old_S)
               then
                  Error_Msg_N
                    ("subprogram in renaming_as_body cannot be intrinsic",
                       Name (N));
               end if;

               Set_Has_Completion (Rename_Spec);
            end if;

         elsif Ekind (Old_S) /= E_Operator then
            Check_Mode_Conformant (New_S, Old_S);

            if Is_Actual
              and then Error_Posted (New_S)
            then
               Error_Msg_NE ("invalid actual subprogram: & #!", N, Old_S);
            end if;
         end if;

         if No (Rename_Spec) then

            --  The parameter profile of the new entity is that of the renamed
            --  entity: the subtypes given in the specification are irrelevant.

            Inherit_Renamed_Profile (New_S, Old_S);

            --  A call to the subprogram is transformed into a call to the
            --  renamed entity. This is transitive if the renamed entity is
            --  itself a renaming.

            if Present (Alias (Old_S)) then
               Set_Alias (New_S, Alias (Old_S));
            else
               Set_Alias (New_S, Old_S);
            end if;

            --  Note that we do not set Is_Intrinsic_Subprogram if we have a
            --  renaming as body, since the entity in this case is not an
            --  intrinsic (it calls an intrinsic, but we have a real body for
            --  this call, and it is in this body that the required intrinsic
            --  processing will take place).

            --  Also, if this is a renaming of inequality, the renamed operator
            --  is intrinsic, but what matters is the corresponding equality
            --  operator, which may be user-defined.

            Set_Is_Intrinsic_Subprogram
              (New_S,
                Is_Intrinsic_Subprogram (Old_S)
                  and then
                    (Chars (Old_S) /= Name_Op_Ne
                       or else Ekind (Old_S) = E_Operator
                       or else
                         Is_Intrinsic_Subprogram
                            (Corresponding_Equality (Old_S))));

            if Ekind (Alias (New_S)) = E_Operator then
               Set_Has_Delayed_Freeze (New_S, False);
            end if;

            --  If the renaming corresponds to an association for an abstract
            --  formal subprogram, then various attributes must be set to
            --  indicate that the renaming is an abstract dispatching operation
            --  with a controlling type.

            if Is_Actual and then Is_Abstract (Formal_Spec) then
               --  Mark the renaming as abstract here, so Find_Dispatching_Type
               --  see it as corresponding to a generic association for a
               --  formal abstract subprogram

               Set_Is_Abstract (New_S);

               declare
                  New_S_Ctrl_Type : constant Entity_Id :=
                                      Find_Dispatching_Type (New_S);
                  Old_S_Ctrl_Type : constant Entity_Id :=
                                      Find_Dispatching_Type (Old_S);

               begin
                  if Old_S_Ctrl_Type /= New_S_Ctrl_Type then
                     Error_Msg_NE
                       ("actual must be dispatching subprogram for type&",
                        Nam, New_S_Ctrl_Type);

                  else
                     Set_Is_Dispatching_Operation (New_S);
                     Check_Controlling_Formals (New_S_Ctrl_Type, New_S);

                     --  In the case where the actual in the formal subprogram
                     --  is itself a formal abstract subprogram association,
                     --  there's no dispatch table component or position to
                     --  inherit.

                     if Present (DTC_Entity (Old_S)) then
                        Set_DTC_Entity  (New_S, DTC_Entity (Old_S));
                        Set_DT_Position (New_S, DT_Position (Old_S));
                     end if;
                  end if;
               end;
            end if;
         end if;

         if not Is_Actual
           and then (Old_S = New_S
                      or else (Nkind (Nam) /= N_Expanded_Name
                        and then  Chars (Old_S) = Chars (New_S)))
         then
            Error_Msg_N ("subprogram cannot rename itself", N);
         end if;

         Set_Convention (New_S, Convention (Old_S));
         Set_Is_Abstract (New_S, Is_Abstract (Old_S));
         Check_Library_Unit_Renaming (N, Old_S);

         --  Pathological case: procedure renames entry in the scope of its
         --  task. Entry is given by simple name, but body must be built for
         --  procedure. Of course if called it will deadlock.

         if Ekind (Old_S) = E_Entry then
            Set_Has_Completion (New_S, False);
            Set_Alias (New_S, Empty);
         end if;

         if Is_Actual then
            Freeze_Before (N, Old_S);
            Set_Has_Delayed_Freeze (New_S, False);
            Freeze_Before (N, New_S);

            --  An abstract subprogram is only allowed as an actual in the case
            --  where the formal subprogram is also abstract.

            if (Ekind (Old_S) = E_Procedure or else Ekind (Old_S) = E_Function)
              and then Is_Abstract (Old_S)
              and then not Is_Abstract (Formal_Spec)
            then
               Error_Msg_N
                 ("abstract subprogram not allowed as generic actual", Nam);
            end if;
         end if;

      else
         --  A common error is to assume that implicit operators for types are
         --  defined in Standard, or in the scope of a subtype. In those cases
         --  where the renamed entity is given with an expanded name, it is
         --  worth mentioning that operators for the type are not declared in
         --  the scope given by the prefix.

         if Nkind (Nam) = N_Expanded_Name
           and then Nkind (Selector_Name (Nam)) = N_Operator_Symbol
           and then Scope (Entity (Nam)) = Standard_Standard
         then
            declare
               T : constant Entity_Id :=
                     Base_Type (Etype (First_Formal (New_S)));

            begin
               Error_Msg_Node_2 := Prefix (Nam);
               Error_Msg_NE
                 ("operator for type& is not declared in&", Prefix (Nam), T);
            end;

         else
            Error_Msg_NE
              ("no visible subprogram matches the specification for&",
                Spec, New_S);
         end if;

         if Present (Candidate_Renaming) then
            declare
               F1 : Entity_Id;
               F2 : Entity_Id;

            begin
               F1 := First_Formal (Candidate_Renaming);
               F2 := First_Formal (New_S);

               while Present (F1) and then Present (F2) loop
                  Next_Formal (F1);
                  Next_Formal (F2);
               end loop;

               if Present (F1) and then Present (Default_Value (F1)) then
                  if Present (Next_Formal (F1)) then
                     Error_Msg_NE
                       ("\missing specification for &" &
                          " and other formals with defaults", Spec, F1);
                  else
                     Error_Msg_NE
                    ("\missing specification for &", Spec, F1);
                  end if;
               end if;
            end;
         end if;
      end if;

      --  Ada 2005 AI 404: if the new subprogram is dispatching, verify that
      --  controlling access parameters are known non-null for the renamed
      --  subprogram. Test also applies to a subprogram instantiation that
<<<<<<< HEAD
      --  is dispatching.

      if Ada_Version >= Ada_05
=======
      --  is dispatching. Test is skipped if some previous error was detected
      --  that set Old_S to Any_Id.

      if Ada_Version >= Ada_05
        and then Old_S /= Any_Id
>>>>>>> c355071f
        and then not Is_Dispatching_Operation (Old_S)
        and then Is_Dispatching_Operation (New_S)
      then
         declare
            Old_F : Entity_Id;
            New_F : Entity_Id;

         begin
            Old_F := First_Formal (Old_S);
            New_F := First_Formal (New_S);
            while Present (Old_F) loop
               if Ekind (Etype (Old_F)) = E_Anonymous_Access_Type
                 and then Is_Controlling_Formal (New_F)
                 and then not Can_Never_Be_Null (Old_F)
               then
                  Error_Msg_N ("access parameter is controlling,", New_F);
                  Error_Msg_NE ("\corresponding parameter of& " &
                    " must be explicitly null excluding", New_F, Old_S);
               end if;

               Next_Formal (Old_F);
               Next_Formal (New_F);
            end loop;
         end;
      end if;

      --  A useful warning, suggested by Ada Bug Finder (Ada-Europe 2005)

      if Comes_From_Source (N)
        and then Present (Old_S)
        and then Nkind (Old_S) = N_Defining_Operator_Symbol
        and then Nkind (New_S) = N_Defining_Operator_Symbol
        and then Chars (Old_S) /= Chars (New_S)
      then
         Error_Msg_NE
           ("?& is being renamed as a different operator",
             New_S, Old_S);
      end if;

      Ada_Version := Save_AV;
      Ada_Version_Explicit := Save_AV_Exp;
   end Analyze_Subprogram_Renaming;

   -------------------------
   -- Analyze_Use_Package --
   -------------------------

   --  Resolve the package names in the use clause, and make all the visible
   --  entities defined in the package potentially use-visible. If the package
   --  is already in use from a previous use clause, its visible entities are
   --  already use-visible. In that case, mark the occurrence as a redundant
   --  use. If the package is an open scope, i.e. if the use clause occurs
   --  within the package itself, ignore it.

   procedure Analyze_Use_Package (N : Node_Id) is
      Pack_Name : Node_Id;
      Pack      : Entity_Id;

   --  Start of processing for Analyze_Use_Package

   begin
      Set_Hidden_By_Use_Clause (N, No_Elist);

      --  Use clause is not allowed in a spec of a predefined package
      --  declaration except that packages whose file name starts a-n are OK
      --  (these are children of Ada.Numerics, and such packages are never
      --  loaded by Rtsfind).

      if Is_Predefined_File_Name (Unit_File_Name (Current_Sem_Unit))
        and then Name_Buffer (1 .. 3) /= "a-n"
        and then
          Nkind (Unit (Cunit (Current_Sem_Unit))) = N_Package_Declaration
      then
         Error_Msg_N ("use clause not allowed in predefined spec", N);
      end if;

      --  Chain clause to list of use clauses in current scope

      if Nkind (Parent (N)) /= N_Compilation_Unit then
         Chain_Use_Clause (N);
      end if;

      --  Loop through package names to identify referenced packages

      Pack_Name := First (Names (N));

      while Present (Pack_Name) loop
         Analyze (Pack_Name);

         if Nkind (Parent (N)) = N_Compilation_Unit
           and then Nkind (Pack_Name) = N_Expanded_Name
         then
            declare
               Pref : Node_Id := Prefix (Pack_Name);

            begin
               while Nkind (Pref) = N_Expanded_Name loop
                  Pref := Prefix (Pref);
               end loop;

               if Entity (Pref) = Standard_Standard then
                  Error_Msg_N
                   ("predefined package Standard cannot appear"
                     & " in a context clause", Pref);
               end if;
            end;
         end if;

         Next (Pack_Name);
      end loop;

      --  Loop through package names to mark all entities as potentially
      --  use visible.

      Pack_Name := First (Names (N));

      while Present (Pack_Name) loop

         if Is_Entity_Name (Pack_Name) then
            Pack := Entity (Pack_Name);

            if Ekind (Pack) /= E_Package
              and then Etype (Pack) /= Any_Type
            then
               if Ekind (Pack) = E_Generic_Package then
                  Error_Msg_N
                   ("a generic package is not allowed in a use clause",
                      Pack_Name);
               else
                  Error_Msg_N ("& is not a usable package", Pack_Name);
               end if;

            else
               if Nkind (Parent (N)) = N_Compilation_Unit then
                  Check_In_Previous_With_Clause (N, Pack_Name);
               end if;

               if Applicable_Use (Pack_Name) then
                  Use_One_Package (Pack, N);
               end if;
            end if;
         end if;

         Next (Pack_Name);
      end loop;

   end Analyze_Use_Package;

   ----------------------
   -- Analyze_Use_Type --
   ----------------------

   procedure Analyze_Use_Type (N : Node_Id) is
      Id : Entity_Id;

   begin
      Set_Hidden_By_Use_Clause (N, No_Elist);

      --  Chain clause to list of use clauses in current scope

      if Nkind (Parent (N)) /= N_Compilation_Unit then
         Chain_Use_Clause (N);
      end if;

      Id := First (Subtype_Marks (N));

      while Present (Id) loop
         Find_Type (Id);

         if Entity (Id) /= Any_Type then
            Use_One_Type (Id);

            if Nkind (Parent (N)) = N_Compilation_Unit then
<<<<<<< HEAD
               if  Nkind (Id) = N_Identifier then
=======
               if Nkind (Id) = N_Identifier then
>>>>>>> c355071f
                  Error_Msg_N ("type is not directly visible", Id);

               elsif Is_Child_Unit (Scope (Entity (Id)))
                 and then Scope (Entity (Id)) /= System_Aux_Id
               then
                  Check_In_Previous_With_Clause (N, Prefix (Id));
               end if;
            end if;
         end if;

         Next (Id);
      end loop;
   end Analyze_Use_Type;

   --------------------
   -- Applicable_Use --
   --------------------

   function Applicable_Use (Pack_Name : Node_Id) return Boolean is
      Pack : constant Entity_Id := Entity (Pack_Name);

   begin
      if In_Open_Scopes (Pack) then
         return False;

      elsif In_Use (Pack) then
         Note_Redundant_Use (Pack_Name);
         return False;

      elsif Present (Renamed_Object (Pack))
        and then In_Use (Renamed_Object (Pack))
      then
         Note_Redundant_Use (Pack_Name);
         return False;

      else
         return True;
      end if;
   end Applicable_Use;

   ------------------------
   -- Attribute_Renaming --
   ------------------------

   procedure Attribute_Renaming (N : Node_Id) is
      Loc        : constant Source_Ptr := Sloc (N);
      Nam        : constant Node_Id    := Name (N);
      Spec       : constant Node_Id    := Specification (N);
      New_S      : constant Entity_Id  := Defining_Unit_Name (Spec);
      Aname      : constant Name_Id    := Attribute_Name (Nam);

      Form_Num   : Nat      := 0;
      Expr_List  : List_Id  := No_List;

      Attr_Node  : Node_Id;
      Body_Node  : Node_Id;
      Param_Spec : Node_Id;

   begin
      Generate_Definition (New_S);

      --  This procedure is called in the context of subprogram renaming,
      --  and thus the attribute must be one that is a subprogram. All of
      --  those have at least one formal parameter, with the singular
      --  exception of AST_Entry (which is a real oddity, it is odd that
      --  this can be renamed at all!)

      if not Is_Non_Empty_List (Parameter_Specifications (Spec)) then
         if Aname /= Name_AST_Entry then
            Error_Msg_N
              ("subprogram renaming an attribute must have formals", N);
            return;
         end if;

      else
         Param_Spec := First (Parameter_Specifications (Spec));

         while Present (Param_Spec) loop
            Form_Num := Form_Num + 1;

            if Nkind (Parameter_Type (Param_Spec)) /= N_Access_Definition then
               Find_Type (Parameter_Type (Param_Spec));

               --  The profile of the new entity denotes the base type (s) of
               --  the types given in the specification. For access parameters
               --  there are no subtypes involved.

               Rewrite (Parameter_Type (Param_Spec),
                New_Reference_To
                  (Base_Type (Entity (Parameter_Type (Param_Spec))), Loc));
            end if;

            if No (Expr_List) then
               Expr_List := New_List;
            end if;

            Append_To (Expr_List,
              Make_Identifier (Loc,
                Chars => Chars (Defining_Identifier (Param_Spec))));

            --  The expressions in the attribute reference are not freeze
            --   points. Neither is the attribute as a whole, see below.

            Set_Must_Not_Freeze (Last (Expr_List));
            Next (Param_Spec);
         end loop;
      end if;

      --  Immediate error if too many formals. Other mismatches in numbers
      --  of number of types of parameters are detected when we analyze the
      --  body of the subprogram that we construct.

      if Form_Num > 2 then
         Error_Msg_N ("too many formals for attribute", N);

      --  Error if the attribute reference has expressions that look
      --  like formal parameters.

      elsif Present (Expressions (Nam)) then
         Error_Msg_N ("illegal expressions in attribute reference", Nam);

      elsif
        Aname = Name_Compose      or else
        Aname = Name_Exponent     or else
        Aname = Name_Leading_Part or else
        Aname = Name_Pos          or else
        Aname = Name_Round        or else
        Aname = Name_Scaling      or else
        Aname = Name_Val
      then
         if Nkind (N) = N_Subprogram_Renaming_Declaration
           and then Present (Corresponding_Formal_Spec (N))
         then
            Error_Msg_N
              ("generic actual cannot be attribute involving universal type",
               Nam);
         else
            Error_Msg_N
              ("attribute involving a universal type cannot be renamed",
               Nam);
         end if;
      end if;

      --  AST_Entry is an odd case. It doesn't really make much sense to
      --  allow it to be renamed, but that's the DEC rule, so we have to
      --  do it right. The point is that the AST_Entry call should be made
      --  now, and what the function will return is the returned value.

      --  Note that there is no Expr_List in this case anyway

      if Aname = Name_AST_Entry then

         declare
            Ent  : Entity_Id;
            Decl : Node_Id;

         begin
            Ent := Make_Defining_Identifier (Loc, New_Internal_Name ('R'));

            Decl :=
              Make_Object_Declaration (Loc,
                Defining_Identifier => Ent,
                Object_Definition =>
                  New_Occurrence_Of (RTE (RE_AST_Handler), Loc),
                Expression => Nam,
                Constant_Present => True);

            Set_Assignment_OK (Decl, True);
            Insert_Action (N, Decl);
            Attr_Node := Make_Identifier (Loc, Chars (Ent));
         end;

      --  For all other attributes, we rewrite the attribute node to have
      --  a list of expressions corresponding to the subprogram formals.
      --  A renaming declaration is not a freeze point, and the analysis of
      --  the attribute reference should not freeze the type of the prefix.

      else
         Attr_Node :=
           Make_Attribute_Reference (Loc,
             Prefix         => Prefix (Nam),
             Attribute_Name => Aname,
             Expressions    => Expr_List);

         Set_Must_Not_Freeze (Attr_Node);
         Set_Must_Not_Freeze (Prefix (Nam));
      end if;

      --  Case of renaming a function

      if Nkind (Spec) = N_Function_Specification then

         if Is_Procedure_Attribute_Name (Aname) then
            Error_Msg_N ("attribute can only be renamed as procedure", Nam);
            return;
         end if;

         Find_Type (Result_Definition (Spec));
         Rewrite (Result_Definition (Spec),
             New_Reference_To (
               Base_Type (Entity (Result_Definition (Spec))), Loc));

         Body_Node :=
           Make_Subprogram_Body (Loc,
             Specification => Spec,
             Declarations => New_List,
             Handled_Statement_Sequence =>
               Make_Handled_Sequence_Of_Statements (Loc,
                   Statements => New_List (
                     Make_Return_Statement (Loc,
                       Expression => Attr_Node))));

      --  Case of renaming a procedure

      else
         if not Is_Procedure_Attribute_Name (Aname) then
            Error_Msg_N ("attribute can only be renamed as function", Nam);
            return;
         end if;

         Body_Node :=
           Make_Subprogram_Body (Loc,
             Specification => Spec,
             Declarations => New_List,
             Handled_Statement_Sequence =>
               Make_Handled_Sequence_Of_Statements (Loc,
                   Statements => New_List (Attr_Node)));
      end if;

      Rewrite (N, Body_Node);
      Analyze (N);

      if Is_Compilation_Unit (New_S) then
         Error_Msg_N
           ("a library unit can only rename another library unit", N);
      end if;

      Set_Etype (New_S, Base_Type (Etype (New_S)));

      --  We suppress elaboration warnings for the resulting entity, since
      --  clearly they are not needed, and more particularly, in the case
      --  of a generic formal subprogram, the resulting entity can appear
      --  after the instantiation itself, and thus look like a bogus case
      --  of access before elaboration.

      Set_Suppress_Elaboration_Warnings (New_S);

   end Attribute_Renaming;

   ----------------------
   -- Chain_Use_Clause --
   ----------------------

   procedure Chain_Use_Clause (N : Node_Id) is
      Pack : Entity_Id;
      Level : Int := Scope_Stack.Last;

   begin
      if not Is_Compilation_Unit (Current_Scope)
        or else not Is_Child_Unit (Current_Scope)
      then
         null;   --  Common case

      elsif Defining_Entity (Parent (N)) = Current_Scope then
         null;   --  Common case for compilation unit

      else
         --  If declaration appears in some other scope, it must be in some
         --  parent unit when compiling a child.

         Pack := Defining_Entity (Parent (N));
         if not In_Open_Scopes (Pack) then
            null;  --  default as well

         else
            --  Find entry for parent unit in scope stack

            while Scope_Stack.Table (Level).Entity /= Pack loop
               Level := Level - 1;
            end loop;
         end if;
      end if;

      Set_Next_Use_Clause (N,
        Scope_Stack.Table (Level).First_Use_Clause);
      Scope_Stack.Table (Level).First_Use_Clause := N;
   end Chain_Use_Clause;

   ---------------------------
   -- Check_Frozen_Renaming --
   ---------------------------

   procedure Check_Frozen_Renaming (N : Node_Id; Subp : Entity_Id) is
      B_Node : Node_Id;
      Old_S  : Entity_Id;

   begin
      if Is_Frozen (Subp)
        and then not Has_Completion (Subp)
      then
         B_Node :=
           Build_Renamed_Body
             (Parent (Declaration_Node (Subp)), Defining_Entity (N));

         if Is_Entity_Name (Name (N)) then
            Old_S := Entity (Name (N));

            if not Is_Frozen (Old_S)
              and then Operating_Mode /= Check_Semantics
            then
               Append_Freeze_Action (Old_S, B_Node);
            else
               Insert_After (N, B_Node);
               Analyze (B_Node);
            end if;

            if Is_Intrinsic_Subprogram (Old_S)
              and then not In_Instance
            then
               Error_Msg_N
                 ("subprogram used in renaming_as_body cannot be intrinsic",
                    Name (N));
            end if;

         else
            Insert_After (N, B_Node);
            Analyze (B_Node);
         end if;
      end if;
   end Check_Frozen_Renaming;

   -----------------------------------
   -- Check_In_Previous_With_Clause --
   -----------------------------------

   procedure Check_In_Previous_With_Clause
     (N   : Node_Id;
      Nam : Entity_Id)
   is
      Pack : constant Entity_Id := Entity (Original_Node (Nam));
      Item : Node_Id;
      Par  : Node_Id;

   begin
      Item := First (Context_Items (Parent (N)));

      while Present (Item)
        and then Item /= N
      loop
         if Nkind (Item) = N_With_Clause

            --  Protect the frontend against previously reported
            --  critical errors

           and then Nkind (Name (Item)) /= N_Selected_Component
           and then Entity (Name (Item)) = Pack
         then
            Par := Nam;

            --  Find root library unit in with_clause

            while Nkind (Par) = N_Expanded_Name loop
               Par := Prefix (Par);
            end loop;

            if Is_Child_Unit (Entity (Original_Node (Par))) then
               Error_Msg_NE
                 ("& is not directly visible", Par, Entity (Par));
            else
               return;
            end if;
         end if;

         Next (Item);
      end loop;

      --  On exit, package is not mentioned in a previous with_clause.
      --  Check if its prefix is.

      if Nkind (Nam) = N_Expanded_Name then
         Check_In_Previous_With_Clause (N, Prefix (Nam));

      elsif Pack /= Any_Id then
         Error_Msg_NE ("& is not visible", Nam, Pack);
      end if;
   end Check_In_Previous_With_Clause;

   ---------------------------------
   -- Check_Library_Unit_Renaming --
   ---------------------------------

   procedure Check_Library_Unit_Renaming (N : Node_Id; Old_E : Entity_Id) is
      New_E : Entity_Id;

   begin
      if Nkind (Parent (N)) /= N_Compilation_Unit then
         return;

      elsif Scope (Old_E) /= Standard_Standard
        and then not Is_Child_Unit (Old_E)
      then
         Error_Msg_N ("renamed unit must be a library unit", Name (N));

      --  Entities defined in Standard (operators and boolean literals) cannot
      --  be renamed as library units.

      elsif Scope (Old_E) = Standard_Standard
        and then Sloc (Old_E) = Standard_Location
      then
         Error_Msg_N ("renamed unit must be a library unit", Name (N));

      elsif Present (Parent_Spec (N))
        and then Nkind (Unit (Parent_Spec (N))) = N_Generic_Package_Declaration
        and then not Is_Child_Unit (Old_E)
      then
         Error_Msg_N
           ("renamed unit must be a child unit of generic parent", Name (N));

      elsif Nkind (N) in N_Generic_Renaming_Declaration
         and then  Nkind (Name (N)) = N_Expanded_Name
         and then Is_Generic_Instance (Entity (Prefix (Name (N))))
         and then Is_Generic_Unit (Old_E)
      then
         Error_Msg_N
           ("renamed generic unit must be a library unit", Name (N));

      elsif Ekind (Old_E) = E_Package
        or else Ekind (Old_E) = E_Generic_Package
      then
         --  Inherit categorization flags

         New_E := Defining_Entity (N);
         Set_Is_Pure                  (New_E, Is_Pure           (Old_E));
         Set_Is_Preelaborated         (New_E, Is_Preelaborated  (Old_E));
         Set_Is_Remote_Call_Interface (New_E,
                                       Is_Remote_Call_Interface (Old_E));
         Set_Is_Remote_Types          (New_E, Is_Remote_Types   (Old_E));
         Set_Is_Shared_Passive        (New_E, Is_Shared_Passive (Old_E));
      end if;
   end Check_Library_Unit_Renaming;

   ---------------
   -- End_Scope --
   ---------------

   procedure End_Scope is
      Id    : Entity_Id;
      Prev  : Entity_Id;
      Outer : Entity_Id;

   begin
      Id := First_Entity (Current_Scope);

      while Present (Id) loop
         --  An entity in the current scope is not necessarily the first one
         --  on its homonym chain. Find its predecessor if any,
         --  If it is an internal entity, it will not be in the visibility
         --  chain altogether,  and there is nothing to unchain.

         if Id /= Current_Entity (Id) then
            Prev := Current_Entity (Id);
            while Present (Prev)
              and then Present (Homonym (Prev))
              and then Homonym (Prev) /= Id
            loop
               Prev := Homonym (Prev);
            end loop;

            --  Skip to end of loop if Id is not in the visibility chain

            if No (Prev) or else Homonym (Prev) /= Id then
               goto Next_Ent;
            end if;

         else
            Prev := Empty;
         end if;

         Outer := Homonym (Id);
         Set_Is_Immediately_Visible (Id, False);

         while Present (Outer) and then Scope (Outer) = Current_Scope loop
            Outer := Homonym (Outer);
         end loop;

         --  Reset homonym link of other entities, but do not modify link
         --  between entities in current scope, so that the back-end can have
         --  a proper count of local overloadings.

         if No (Prev) then
            Set_Name_Entity_Id (Chars (Id), Outer);

         elsif Scope (Prev) /= Scope (Id) then
            Set_Homonym (Prev,  Outer);
         end if;

         <<Next_Ent>>
            Next_Entity (Id);
      end loop;

      --  If the scope generated freeze actions, place them before the
      --  current declaration and analyze them. Type declarations and
      --  the bodies of initialization procedures can generate such nodes.
      --  We follow the parent chain until we reach a list node, which is
      --  the enclosing list of declarations. If the list appears within
      --  a protected definition, move freeze nodes outside the protected
      --  type altogether.

      if Present
         (Scope_Stack.Table (Scope_Stack.Last).Pending_Freeze_Actions)
      then
         declare
            Decl : Node_Id;
            L    : constant List_Id := Scope_Stack.Table
                    (Scope_Stack.Last).Pending_Freeze_Actions;

         begin
            if Is_Itype (Current_Scope) then
               Decl := Associated_Node_For_Itype (Current_Scope);
            else
               Decl := Parent (Current_Scope);
            end if;

            Pop_Scope;

            while not (Is_List_Member (Decl))
              or else Nkind (Parent (Decl)) = N_Protected_Definition
              or else Nkind (Parent (Decl)) = N_Task_Definition
            loop
               Decl := Parent (Decl);
            end loop;

            Insert_List_Before_And_Analyze (Decl, L);
         end;

      else
         Pop_Scope;
      end if;

   end End_Scope;

   ---------------------
   -- End_Use_Clauses --
   ---------------------

   procedure End_Use_Clauses (Clause : Node_Id) is
      U   : Node_Id;

   begin
      --  Remove Use_Type clauses first, because they affect the
      --  visibility of operators in subsequent used packages.

      U := Clause;
      while Present (U) loop
         if Nkind (U) = N_Use_Type_Clause then
            End_Use_Type (U);
         end if;

         Next_Use_Clause (U);
      end loop;

      U := Clause;
      while Present (U) loop
         if Nkind (U) = N_Use_Package_Clause then
            End_Use_Package (U);
         end if;

         Next_Use_Clause (U);
      end loop;
   end End_Use_Clauses;

   ---------------------
   -- End_Use_Package --
   ---------------------

   procedure End_Use_Package (N : Node_Id) is
      Pack_Name : Node_Id;
      Pack      : Entity_Id;
      Id        : Entity_Id;
      Elmt      : Elmt_Id;

      function Is_Primitive_Operator
        (Op : Entity_Id;
         F  : Entity_Id) return Boolean;
      --  Check whether Op is a primitive operator of a use-visible type

      ---------------------------
      -- Is_Primitive_Operator --
      ---------------------------

      function Is_Primitive_Operator
        (Op : Entity_Id;
         F  : Entity_Id) return Boolean
      is
         T : constant Entity_Id := Etype (F);

      begin
         return In_Use (T)
           and then Scope (T) = Scope (Op);
      end Is_Primitive_Operator;

   --  Start of processing for End_Use_Package

   begin
      Pack_Name := First (Names (N));

      while Present (Pack_Name) loop
         Pack := Entity (Pack_Name);

         if Ekind (Pack) = E_Package then

            if In_Open_Scopes (Pack) then
               null;

            elsif not Redundant_Use (Pack_Name) then
               Set_In_Use (Pack, False);
               Set_Current_Use_Clause (Pack, Empty);
               Id := First_Entity (Pack);

               while Present (Id) loop

                  --  Preserve use-visibility of operators that are primitive
                  --  operators of a type that is use_visible through an active
                  --  use_type clause.

                  if Nkind (Id) = N_Defining_Operator_Symbol
                       and then
                         (Is_Primitive_Operator (Id, First_Formal (Id))
                            or else
                          (Present (Next_Formal (First_Formal (Id)))
                             and then
                               Is_Primitive_Operator
                                 (Id, Next_Formal (First_Formal (Id)))))
                  then
                     null;

                  else
                     Set_Is_Potentially_Use_Visible (Id, False);
                  end if;

                  if Is_Private_Type (Id)
                    and then Present (Full_View (Id))
                  then
                     Set_Is_Potentially_Use_Visible (Full_View (Id), False);
                  end if;

                  Next_Entity (Id);
               end loop;

               if Present (Renamed_Object (Pack)) then
                  Set_In_Use (Renamed_Object (Pack), False);
                  Set_Current_Use_Clause (Renamed_Object (Pack), Empty);
               end if;

               if Chars (Pack) = Name_System
                 and then Scope (Pack) = Standard_Standard
                 and then Present_System_Aux
               then
                  Id := First_Entity (System_Aux_Id);

                  while Present (Id) loop
                     Set_Is_Potentially_Use_Visible (Id, False);

                     if Is_Private_Type (Id)
                       and then Present (Full_View (Id))
                     then
                        Set_Is_Potentially_Use_Visible (Full_View (Id), False);
                     end if;

                     Next_Entity (Id);
                  end loop;

                  Set_In_Use (System_Aux_Id, False);
               end if;

            else
               Set_Redundant_Use (Pack_Name, False);
            end if;

         end if;

         Next (Pack_Name);
      end loop;

      if Present (Hidden_By_Use_Clause (N)) then
         Elmt := First_Elmt (Hidden_By_Use_Clause (N));

         while Present (Elmt) loop
            Set_Is_Immediately_Visible (Node (Elmt));
            Next_Elmt (Elmt);
         end loop;

         Set_Hidden_By_Use_Clause (N, No_Elist);
      end if;
   end End_Use_Package;

   ------------------
   -- End_Use_Type --
   ------------------

   procedure End_Use_Type (N : Node_Id) is
      Id      : Entity_Id;
      Op_List : Elist_Id;
      Elmt    : Elmt_Id;
      T       : Entity_Id;

   begin
      Id := First (Subtype_Marks (N));

      while Present (Id) loop

         --  A call to rtsfind may occur while analyzing a use_type clause,
         --  in which case the type marks are not resolved yet, and there is
         --  nothing to remove.

         if not Is_Entity_Name (Id)
           or else No (Entity (Id))
         then
            goto Continue;
         end if;

         T := Entity (Id);

         if T = Any_Type
           or else From_With_Type (T)
         then
            null;

         --  Note that the use_Type clause may mention a subtype of the
         --  type whose primitive operations have been made visible. Here
         --  as elsewhere, it is the base type that matters for visibility.

         elsif In_Open_Scopes (Scope (Base_Type (T))) then
            null;

         elsif not Redundant_Use (Id) then
            Set_In_Use (T, False);
            Set_In_Use (Base_Type (T), False);
            Op_List := Collect_Primitive_Operations (T);
            Elmt := First_Elmt (Op_List);

            while Present (Elmt) loop

               if Nkind (Node (Elmt)) = N_Defining_Operator_Symbol then
                  Set_Is_Potentially_Use_Visible (Node (Elmt), False);
               end if;

               Next_Elmt (Elmt);
            end loop;
         end if;

         <<Continue>>
         Next (Id);
      end loop;
   end End_Use_Type;

   ----------------------
   -- Find_Direct_Name --
   ----------------------

   procedure Find_Direct_Name (N : Node_Id) is
      E    : Entity_Id;
      E2   : Entity_Id;
      Msg  : Boolean;

      Inst : Entity_Id := Empty;
      --  Enclosing instance, if any

      Homonyms : Entity_Id;
      --  Saves start of homonym chain

      Nvis_Entity : Boolean;
      --  Set True to indicate that at there is at least one entity on the
      --  homonym chain which, while not visible, is visible enough from the
      --  user point of view to warrant an error message of "not visible"
      --  rather than undefined.

      Nvis_Is_Private_Subprg : Boolean := False;
      --  Ada 2005 (AI-262): Set True to indicate that a form of Beaujolais
      --  effect concerning library subprograms has been detected. Used to
      --  generate the precise error message.

      function From_Actual_Package (E : Entity_Id) return Boolean;
      --  Returns true if the entity is declared in a package that is
      --  an actual for a formal package of the current instance. Such an
      --  entity requires special handling because it may be use-visible
      --  but hides directly visible entities defined outside the instance.

      function Known_But_Invisible (E : Entity_Id) return Boolean;
      --  This function determines whether the entity E (which is not
      --  visible) can reasonably be considered to be known to the writer
      --  of the reference. This is a heuristic test, used only for the
      --  purposes of figuring out whether we prefer to complain that an
      --  entity is undefined or invisible (and identify the declaration
      --  of the invisible entity in the latter case). The point here is
      --  that we don't want to complain that something is invisible and
      --  then point to something entirely mysterious to the writer.

      procedure Nvis_Messages;
      --  Called if there are no visible entries for N, but there is at least
      --  one non-directly visible, or hidden declaration. This procedure
      --  outputs an appropriate set of error messages.

      procedure Undefined (Nvis : Boolean);
      --  This function is called if the current node has no corresponding
      --  visible entity or entities. The value set in Msg indicates whether
      --  an error message was generated (multiple error messages for the
      --  same variable are generally suppressed, see body for details).
      --  Msg is True if an error message was generated, False if not. This
      --  value is used by the caller to determine whether or not to output
      --  additional messages where appropriate. The parameter is set False
      --  to get the message "X is undefined", and True to get the message
      --  "X is not visible".

      -------------------------
      -- From_Actual_Package --
      -------------------------

      function From_Actual_Package (E : Entity_Id) return Boolean is
         Scop : constant Entity_Id := Scope (E);
         Act  : Entity_Id;

      begin
         if not In_Instance then
            return False;
         else
            Inst := Current_Scope;

            while Present (Inst)
              and then Ekind (Inst) /= E_Package
              and then not Is_Generic_Instance (Inst)
            loop
               Inst := Scope (Inst);
            end loop;

            if No (Inst) then
               return False;
            end if;

            Act := First_Entity (Inst);

            while Present (Act) loop
               if Ekind (Act) = E_Package then

                  --  Check for end of actuals list

                  if Renamed_Object (Act) = Inst then
                     return False;

                  elsif Present (Associated_Formal_Package (Act))
                    and then Renamed_Object (Act) = Scop
                  then
                     --  Entity comes from (instance of) formal package

                     return True;

                  else
                     Next_Entity (Act);
                  end if;

               else
                  Next_Entity (Act);
               end if;
            end loop;

            return False;
         end if;
      end From_Actual_Package;

      -------------------------
      -- Known_But_Invisible --
      -------------------------

      function Known_But_Invisible (E : Entity_Id) return Boolean is
         Fname : File_Name_Type;

      begin
         --  Entities in Standard are always considered to be known

         if Sloc (E) <= Standard_Location then
            return True;

         --  An entity that does not come from source is always considered
         --  to be unknown, since it is an artifact of code expansion.

         elsif not Comes_From_Source (E) then
            return False;

         --  In gnat internal mode, we consider all entities known

         elsif GNAT_Mode then
            return True;
         end if;

         --  Here we have an entity that is not from package Standard, and
         --  which comes from Source. See if it comes from an internal file.

         Fname := Unit_File_Name (Get_Source_Unit (E));

         --  Case of from internal file

         if Is_Internal_File_Name (Fname) then

            --  Private part entities in internal files are never considered
            --  to be known to the writer of normal application code.

            if Is_Hidden (E) then
               return False;
            end if;

            --  Entities from System packages other than System and
            --  System.Storage_Elements are not considered to be known.
            --  System.Auxxxx files are also considered known to the user.

            --  Should refine this at some point to generally distinguish
            --  between known and unknown internal files ???

            Get_Name_String (Fname);

            return
              Name_Len < 2
                or else
              Name_Buffer (1 .. 2) /= "s-"
                or else
              Name_Buffer (3 .. 8) = "stoele"
                or else
              Name_Buffer (3 .. 5) = "aux";

         --  If not an internal file, then entity is definitely known,
         --  even if it is in a private part (the message generated will
         --  note that it is in a private part)

         else
            return True;
         end if;
      end Known_But_Invisible;

      -------------------
      -- Nvis_Messages --
      -------------------

      procedure Nvis_Messages is
         Comp_Unit : Node_Id;
         Ent       : Entity_Id;
         Hidden    : Boolean := False;
         Item      : Node_Id;

      begin
         --  Ada 2005 (AI-262): Generate a precise error concerning the
         --  Beaujolais effect that was previously detected

         if Nvis_Is_Private_Subprg then

            pragma Assert (Nkind (E2) = N_Defining_Identifier
                           and then Ekind (E2) = E_Function
                           and then Scope (E2) = Standard_Standard
                           and then Has_Private_With (E2));

            --  Find the sloc corresponding to the private with'ed unit

            Comp_Unit      := Cunit (Current_Sem_Unit);
            Item           := First (Context_Items (Comp_Unit));
            Error_Msg_Sloc := No_Location;

            while Present (Item) loop
               if Nkind (Item) = N_With_Clause
                 and then Private_Present (Item)
                 and then Entity (Name (Item)) = E2
               then
                  Error_Msg_Sloc := Sloc (Item);
                  exit;
               end if;

               Next (Item);
            end loop;

            pragma Assert (Error_Msg_Sloc /= No_Location);

            Error_Msg_N ("(Ada 2005): hidden by private with clause #", N);
            return;
         end if;

         Undefined (Nvis => True);

         if Msg then

            --  First loop does hidden declarations

            Ent := Homonyms;
            while Present (Ent) loop
               if Is_Potentially_Use_Visible (Ent) then

                  if not Hidden then
                     Error_Msg_N ("multiple use clauses cause hiding!", N);
                     Hidden := True;
                  end if;

                  Error_Msg_Sloc := Sloc (Ent);
                  Error_Msg_N ("hidden declaration#!", N);
               end if;

               Ent := Homonym (Ent);
            end loop;

            --  If we found hidden declarations, then that's enough, don't
            --  bother looking for non-visible declarations as well.

            if Hidden then
               return;
            end if;

            --  Second loop does non-directly visible declarations

            Ent := Homonyms;
            while Present (Ent) loop
               if not Is_Potentially_Use_Visible (Ent) then

                  --  Do not bother the user with unknown entities

                  if not Known_But_Invisible (Ent) then
                     goto Continue;
                  end if;

                  Error_Msg_Sloc := Sloc (Ent);

                  --  Output message noting that there is a non-visible
                  --  declaration, distinguishing the private part case.

                  if Is_Hidden (Ent) then
                     Error_Msg_N ("non-visible (private) declaration#!", N);
                  else
                     Error_Msg_N ("non-visible declaration#!", N);

                     if Is_Compilation_Unit (Ent)
                       and then
                         Nkind (Parent (Parent (N))) = N_Use_Package_Clause
                     then
                        Error_Msg_NE
                         ("\possible missing with_clause for&", N, Ent);
                     end if;
                  end if;

                  --  Set entity and its containing package as referenced. We
                  --  can't be sure of this, but this seems a better choice
                  --  to avoid unused entity messages.

                  if Comes_From_Source (Ent) then
                     Set_Referenced (Ent);
                     Set_Referenced (Cunit_Entity (Get_Source_Unit (Ent)));
                  end if;
               end if;

               <<Continue>>
               Ent := Homonym (Ent);
            end loop;

         end if;
      end Nvis_Messages;

      ---------------
      -- Undefined --
      ---------------

      procedure Undefined (Nvis : Boolean) is
         Emsg : Error_Msg_Id;

      begin
         --  We should never find an undefined internal name. If we do, then
         --  see if we have previous errors. If so, ignore on the grounds that
         --  it is probably a cascaded message (e.g. a block label from a badly
         --  formed block). If no previous errors, then we have a real internal
         --  error of some kind so raise an exception.

         if Is_Internal_Name (Chars (N)) then
            if Total_Errors_Detected /= 0 then
               return;
            else
               raise Program_Error;
            end if;
         end if;

         --  A very specialized error check, if the undefined variable is
         --  a case tag, and the case type is an enumeration type, check
         --  for a possible misspelling, and if so, modify the identifier

         --  Named aggregate should also be handled similarly ???

         if Nkind (N) = N_Identifier
           and then Nkind (Parent (N)) = N_Case_Statement_Alternative
         then
            Get_Name_String (Chars (N));

            declare
               Case_Str : constant String    := Name_Buffer (1 .. Name_Len);
               Case_Stm : constant Node_Id   := Parent (Parent (N));
               Case_Typ : constant Entity_Id := Etype (Expression (Case_Stm));
               Case_Rtp : constant Entity_Id := Root_Type (Case_Typ);

               Lit : Node_Id;

            begin
               if Is_Enumeration_Type (Case_Typ)
                 and then Case_Rtp /= Standard_Character
                 and then Case_Rtp /= Standard_Wide_Character
                 and then Case_Rtp /= Standard_Wide_Wide_Character
               then
                  Lit := First_Literal (Case_Typ);
                  Get_Name_String (Chars (Lit));

                  if Chars (Lit) /= Chars (N)
                    and then Is_Bad_Spelling_Of
                      (Case_Str, Name_Buffer (1 .. Name_Len))
                  then
                     Error_Msg_Node_2 := Lit;
                     Error_Msg_N
                       ("& is undefined, assume misspelling of &", N);
                     Rewrite (N, New_Occurrence_Of (Lit, Sloc (N)));
                     return;
                  end if;

                  Lit := Next_Literal (Lit);
               end if;
            end;
         end if;

         --  Normal processing

         Set_Entity (N, Any_Id);
         Set_Etype  (N, Any_Type);

         --  We use the table Urefs to keep track of entities for which we
         --  have issued errors for undefined references. Multiple errors
         --  for a single name are normally suppressed, however we modify
         --  the error message to alert the programmer to this effect.

         for J in Urefs.First .. Urefs.Last loop
            if Chars (N) = Chars (Urefs.Table (J).Node) then
               if Urefs.Table (J).Err /= No_Error_Msg
                 and then Sloc (N) /= Urefs.Table (J).Loc
               then
                  Error_Msg_Node_1 := Urefs.Table (J).Node;

                  if Urefs.Table (J).Nvis then
                     Change_Error_Text (Urefs.Table (J).Err,
                       "& is not visible (more references follow)");
                  else
                     Change_Error_Text (Urefs.Table (J).Err,
                       "& is undefined (more references follow)");
                  end if;

                  Urefs.Table (J).Err := No_Error_Msg;
               end if;

               --  Although we will set Msg False, and thus suppress the
               --  message, we also set Error_Posted True, to avoid any
               --  cascaded messages resulting from the undefined reference.

               Msg := False;
               Set_Error_Posted (N, True);
               return;
            end if;
         end loop;

         --  If entry not found, this is first undefined occurrence

         if Nvis then
            Error_Msg_N ("& is not visible!", N);
            Emsg := Get_Msg_Id;

         else
            Error_Msg_N ("& is undefined!", N);
            Emsg := Get_Msg_Id;

            --  A very bizarre special check, if the undefined identifier
            --  is put or put_line, then add a special error message (since
            --  this is a very common error for beginners to make).

            if Chars (N) = Name_Put or else Chars (N) = Name_Put_Line then
               Error_Msg_N ("\possible missing with of 'Text_'I'O!", N);
            end if;

            --  Now check for possible misspellings

            Get_Name_String (Chars (N));

            declare
               E      : Entity_Id;
               Ematch : Entity_Id := Empty;

               Last_Name_Id : constant Name_Id :=
                                Name_Id (Nat (First_Name_Id) +
                                           Name_Entries_Count - 1);

               S  : constant String (1 .. Name_Len) :=
                      Name_Buffer (1 .. Name_Len);

            begin
               for N in First_Name_Id .. Last_Name_Id loop
                  E := Get_Name_Entity_Id (N);

                  if Present (E)
                     and then (Is_Immediately_Visible (E)
                                 or else
                               Is_Potentially_Use_Visible (E))
                  then
                     Get_Name_String (N);

                     if Is_Bad_Spelling_Of
                          (S, Name_Buffer (1 .. Name_Len))
                     then
                        Ematch := E;
                        exit;
                     end if;
                  end if;
               end loop;

               if Present (Ematch) then
                  Error_Msg_NE ("\possible misspelling of&", N, Ematch);
               end if;
            end;
         end if;

         --  Make entry in undefined references table unless the full
         --  errors switch is set, in which case by refraining from
         --  generating the table entry, we guarantee that we get an
         --  error message for every undefined reference.

         if not All_Errors_Mode then
            Urefs.Increment_Last;
            Urefs.Table (Urefs.Last).Node := N;
            Urefs.Table (Urefs.Last).Err  := Emsg;
            Urefs.Table (Urefs.Last).Nvis := Nvis;
            Urefs.Table (Urefs.Last).Loc  := Sloc (N);
         end if;

         Msg := True;
      end Undefined;

   --  Start of processing for Find_Direct_Name

   begin
      --  If the entity pointer is already set, this is an internal node, or
      --  a node that is analyzed more than once, after a tree modification.
      --  In such a case there is no resolution to perform, just set the type.

      if Present (Entity (N)) then
         if Is_Type (Entity (N)) then
            Set_Etype (N, Entity (N));

         else
            declare
               Entyp : constant Entity_Id := Etype (Entity (N));

            begin
               --  One special case here. If the Etype field is already set,
               --  and references the packed array type corresponding to the
               --  etype of the referenced entity, then leave it alone. This
               --  happens for trees generated from Exp_Pakd, where expressions
               --  can be deliberately "mis-typed" to the packed array type.

               if Is_Array_Type (Entyp)
                 and then Is_Packed (Entyp)
                 and then Present (Etype (N))
                 and then Etype (N) = Packed_Array_Type (Entyp)
               then
                  null;

               --  If not that special case, then just reset the Etype

               else
                  Set_Etype (N, Etype (Entity (N)));
               end if;
            end;
         end if;

         return;
      end if;

      --  Here if Entity pointer was not set, we need full visibility analysis
      --  First we generate debugging output if the debug E flag is set.

      if Debug_Flag_E then
         Write_Str ("Looking for ");
         Write_Name (Chars (N));
         Write_Eol;
      end if;

      Homonyms := Current_Entity (N);
      Nvis_Entity := False;

      E := Homonyms;
      while Present (E) loop

         --  If entity is immediately visible or potentially use
         --  visible, then process the entity and we are done.

         if Is_Immediately_Visible (E) then
            goto Immediately_Visible_Entity;

         elsif Is_Potentially_Use_Visible (E) then
            goto Potentially_Use_Visible_Entity;

         --  Note if a known but invisible entity encountered

         elsif Known_But_Invisible (E) then
            Nvis_Entity := True;
         end if;

         --  Move to next entity in chain and continue search

         E := Homonym (E);
      end loop;

      --  If no entries on homonym chain that were potentially visible,
      --  and no entities reasonably considered as non-visible, then
      --  we have a plain undefined reference, with no additional
      --  explanation required!

      if not Nvis_Entity then
         Undefined (Nvis => False);

      --  Otherwise there is at least one entry on the homonym chain that
      --  is reasonably considered as being known and non-visible.

      else
         Nvis_Messages;
      end if;

      return;

      --  Processing for a potentially use visible entry found. We must search
      --  the rest of the homonym chain for two reasons. First, if there is a
      --  directly visible entry, then none of the potentially use-visible
      --  entities are directly visible (RM 8.4(10)). Second, we need to check
      --  for the case of multiple potentially use-visible entries hiding one
      --  another and as a result being non-directly visible (RM 8.4(11)).

      <<Potentially_Use_Visible_Entity>> declare
         Only_One_Visible : Boolean := True;
         All_Overloadable : Boolean := Is_Overloadable (E);

      begin
         E2 := Homonym (E);

         while Present (E2) loop
            if Is_Immediately_Visible (E2) then

               --  If the use-visible entity comes from the actual for a
               --  formal package, it hides a directly visible entity from
               --  outside the instance.

               if From_Actual_Package (E)
                 and then Scope_Depth (E2) < Scope_Depth (Inst)
               then
                  goto Found;
               else
                  E := E2;
                  goto Immediately_Visible_Entity;
               end if;

            elsif Is_Potentially_Use_Visible (E2) then
               Only_One_Visible := False;
               All_Overloadable := All_Overloadable and Is_Overloadable (E2);

            --  Ada 2005 (AI-262): Protect against a form of Beujolais effect
            --  that can occurr in private_with clauses. Example:

            --    with A;
            --    private with B;              package A is
            --    package C is                   function B return Integer;
            --      use A;                     end A;
            --      V1 : Integer := B;
            --    private                      function B return Integer;
            --      V2 : Integer := B;
            --    end C;

            --  V1 resolves to A.B, but V2 resolves to library unit B

            elsif Ekind (E2) = E_Function
              and then Scope (E2) = Standard_Standard
              and then Has_Private_With (E2)
            then
               Only_One_Visible       := False;
               All_Overloadable       := False;
               Nvis_Is_Private_Subprg := True;
               exit;
            end if;

            E2 := Homonym (E2);
         end loop;

         --  On falling through this loop, we have checked that there are no
         --  immediately visible entities. Only_One_Visible is set if exactly
         --  one potentially use visible entity exists. All_Overloadable is
         --  set if all the potentially use visible entities are overloadable.
         --  The condition for legality is that either there is one potentially
         --  use visible entity, or if there is more than one, then all of them
         --  are overloadable.

         if Only_One_Visible or All_Overloadable then
            goto Found;

         --  If there is more than one potentially use-visible entity and at
         --  least one of them non-overloadable, we have an error (RM 8.4(11).
         --  Note that E points to the first such entity on the homonym list.
         --  Special case: if one of the entities is declared in an actual
         --  package, it was visible in the generic, and takes precedence over
         --  other entities that are potentially use-visible. Same if it is
         --  declared in a local instantiation of the current instance.

         else
            if In_Instance then
               Inst := Current_Scope;

               --  Find current instance

               while Present (Inst)
                 and then Inst /= Standard_Standard
               loop
                  if Is_Generic_Instance (Inst) then
                     exit;
                  end if;

                  Inst := Scope (Inst);
               end loop;

               E2 := E;

               while Present (E2) loop
                  if From_Actual_Package (E2)
                    or else
                      (Is_Generic_Instance (Scope (E2))
                        and then Scope_Depth (Scope (E2)) > Scope_Depth (Inst))
                  then
                     E := E2;
                     goto Found;
                  end if;

                  E2 := Homonym (E2);
               end loop;

               Nvis_Messages;
               return;

            elsif
              Is_Predefined_File_Name (Unit_File_Name (Current_Sem_Unit))
            then
               --  A use-clause in the body of a system file creates conflict
               --  with some entity in a user scope, while rtsfind is active.
               --  Keep only the entity coming from another predefined unit.

               E2 := E;
               while Present (E2) loop
                  if Is_Predefined_File_Name
                    (Unit_File_Name (Get_Source_Unit (Sloc (E2))))
                  then
                     E := E2;
                     goto Found;
                  end if;

                  E2 := Homonym (E2);
               end loop;

               --  Entity must exist because predefined unit is correct

               raise Program_Error;

            else
               Nvis_Messages;
               return;
            end if;
         end if;
      end;

      --  Come here with E set to the first immediately visible entity on
      --  the homonym chain. This is the one we want unless there is another
      --  immediately visible entity further on in the chain for a more
      --  inner scope (RM 8.3(8)).

      <<Immediately_Visible_Entity>> declare
         Level : Int;
         Scop  : Entity_Id;

      begin
         --  Find scope level of initial entity. When compiling  through
         --  Rtsfind, the previous context is not completely invisible, and
         --  an outer entity may appear on the chain, whose scope is below
         --  the entry for Standard that delimits the current scope stack.
         --  Indicate that the level for this spurious entry is outside of
         --  the current scope stack.

         Level := Scope_Stack.Last;
         loop
            Scop := Scope_Stack.Table (Level).Entity;
            exit when Scop = Scope (E);
            Level := Level - 1;
            exit when Scop = Standard_Standard;
         end loop;

         --  Now search remainder of homonym chain for more inner entry
         --  If the entity is Standard itself, it has no scope, and we
         --  compare it with the stack entry directly.

         E2 := Homonym (E);
         while Present (E2) loop
            if Is_Immediately_Visible (E2) then

               --  If a generic package contains a local declaration that
               --  has the same name as the generic, there may be a visibility
               --  conflict in an instance, where the local declaration must
               --  also hide the name of the corresponding package renaming.
               --  We check explicitly for a package declared by a renaming,
               --  whose renamed entity is an instance that is on the scope
               --  stack, and that contains a homonym in the same scope. Once
               --  we have found it, we know that the package renaming is not
               --  immediately visible, and that the identifier denotes the
               --  other entity (and its homonyms if overloaded).

               if Scope (E) = Scope (E2)
                 and then Ekind (E) = E_Package
                 and then Present (Renamed_Object (E))
                 and then Is_Generic_Instance (Renamed_Object (E))
                 and then In_Open_Scopes (Renamed_Object (E))
                 and then Comes_From_Source (N)
               then
                  Set_Is_Immediately_Visible (E, False);
                  E := E2;

               else
                  for J in Level + 1 .. Scope_Stack.Last loop
                     if Scope_Stack.Table (J).Entity = Scope (E2)
                       or else Scope_Stack.Table (J).Entity = E2
                     then
                        Level := J;
                        E := E2;
                        exit;
                     end if;
                  end loop;
               end if;
            end if;

            E2 := Homonym (E2);
         end loop;

         --  At the end of that loop, E is the innermost immediately
         --  visible entity, so we are all set.
      end;

      --  Come here with entity found, and stored in E

      <<Found>> begin

         if Comes_From_Source (N)
           and then Is_Remote_Access_To_Subprogram_Type (E)
           and then Expander_Active
           and then Get_PCS_Name /= Name_No_DSA
         then
            Rewrite (N,
              New_Occurrence_Of (Equivalent_Type (E), Sloc (N)));
            return;
         end if;

         Set_Entity (N, E);
         --  Why no Style_Check here???

         if Is_Type (E) then
            Set_Etype (N, E);
         else
            Set_Etype (N, Get_Full_View (Etype (E)));
         end if;

         if Debug_Flag_E then
            Write_Str (" found  ");
            Write_Entity_Info (E, "      ");
         end if;

         --  If the Ekind of the entity is Void, it means that all homonyms
         --  are hidden from all visibility (RM 8.3(5,14-20)). However, this
         --  test is skipped if the current scope is a record and the name is
         --  a pragma argument expression (case of Atomic and Volatile pragmas
         --  and possibly other similar pragmas added later, which are allowed
         --  to reference components in the current record).

         if Ekind (E) = E_Void
           and then
             (not Is_Record_Type (Current_Scope)
               or else Nkind (Parent (N)) /= N_Pragma_Argument_Association)
         then
            Premature_Usage (N);

         --  If the entity is overloadable, collect all interpretations
         --  of the name for subsequent overload resolution. We optimize
         --  a bit here to do this only if we have an overloadable entity
         --  that is not on its own on the homonym chain.

         elsif Is_Overloadable (E)
           and then (Present (Homonym (E)) or else Current_Entity (N) /= E)
         then
            Collect_Interps (N);

            --  If no homonyms were visible, the entity is unambiguous

            if not Is_Overloaded (N) then
               Generate_Reference (E, N);
            end if;

         --  Case of non-overloadable entity, set the entity providing that
         --  we do not have the case of a discriminant reference within a
         --  default expression. Such references are replaced with the
         --  corresponding discriminal, which is the formal corresponding to
         --  to the discriminant in the initialization procedure.

         else
            --  Entity is unambiguous, indicate that it is referenced here
            --  One slightly odd case is that we do not want to set the
            --  Referenced flag if the entity is a label, and the identifier
            --  is the label in the source, since this is not a reference
            --  from the point of view of the user

            if Nkind (Parent (N)) = N_Label then
               declare
                  R : constant Boolean := Referenced (E);

               begin
                  Generate_Reference (E, N);
                  Set_Referenced (E, R);
               end;

            --  Normal case, not a label. Generate reference

            else
               Generate_Reference (E, N);
            end if;

            --  Set Entity, with style check if need be. If this is a
            --  discriminant reference, it must be replaced by the
            --  corresponding discriminal, that is to say the parameter
            --  of the initialization procedure that corresponds to the
            --  discriminant. If this replacement is being performed, there
            --  is no style check to perform.

            --  This replacement must not be done if we are currently
            --  processing a generic spec or body, because the discriminal
            --  has not been not generated in this case.

            if not In_Default_Expression
              or else Ekind (E) /= E_Discriminant
              or else Inside_A_Generic
            then
               Set_Entity_With_Style_Check (N, E);

            --  The replacement is not done either for a task discriminant that
            --  appears in a default expression of an entry parameter. See
            --  Expand_Discriminant in exp_ch2 for details on their handling.

            elsif Is_Concurrent_Type (Scope (E)) then
               declare
                  P : Node_Id := Parent (N);

               begin
                  while Present (P)
                    and then Nkind (P) /= N_Parameter_Specification
                    and then Nkind (P) /= N_Component_Declaration
                  loop
                     P := Parent (P);
                  end loop;

                  if Present (P)
                     and then Nkind (P) = N_Parameter_Specification
                  then
                     null;
                  else
                     Set_Entity (N, Discriminal (E));
                  end if;
               end;

            --  Otherwise, this is a discriminant in a context in which
            --  it is a reference to the corresponding parameter of the
            --  init proc for the enclosing type.

            else
               Set_Entity (N, Discriminal (E));
            end if;
         end if;
      end;
   end Find_Direct_Name;

   ------------------------
   -- Find_Expanded_Name --
   ------------------------

   --  This routine searches the homonym chain of the entity until it finds
   --  an entity declared in the scope denoted by the prefix. If the entity
   --  is private, it may nevertheless be immediately visible, if we are in
   --  the scope of its declaration.

   procedure Find_Expanded_Name (N : Node_Id) is
      Selector  : constant Node_Id := Selector_Name (N);
      Candidate : Entity_Id        := Empty;
      P_Name    : Entity_Id;
      O_Name    : Entity_Id;
      Id        : Entity_Id;

   begin
      P_Name := Entity (Prefix (N));
      O_Name := P_Name;

      --  If the prefix is a renamed package, look for the entity
      --  in the original package.

      if Ekind (P_Name) = E_Package
        and then Present (Renamed_Object (P_Name))
      then
         P_Name := Renamed_Object (P_Name);

         --  Rewrite node with entity field pointing to renamed object

         Rewrite (Prefix (N), New_Copy (Prefix (N)));
         Set_Entity (Prefix (N), P_Name);

      --  If the prefix is an object of a concurrent type, look for
      --  the entity in the associated task or protected type.

      elsif Is_Concurrent_Type (Etype (P_Name)) then
         P_Name := Etype (P_Name);
      end if;

      Id := Current_Entity (Selector);

      declare
         Is_New_Candidate : Boolean;

      begin
         while Present (Id) loop
            if Scope (Id) = P_Name then
               Candidate        := Id;
               Is_New_Candidate := True;

            --  Ada 2005 (AI-217): Handle shadow entities associated with types
            --  declared in limited-withed nested packages. We don't need to
            --  handle E_Incomplete_Subtype entities because the entities in
            --  the limited view are always E_Incomplete_Type entities (see
            --  Build_Limited_Views). Regarding the expression used to evaluate
            --  the scope, it is important to note that the limited view also
            --  has shadow entities associated nested packages. For this reason
            --  the correct scope of the entity is the scope of the real entity

            elsif From_With_Type (Id)
              and then Is_Type (Id)
              and then Ekind (Id) = E_Incomplete_Type
              and then Present (Non_Limited_View (Id))
              and then Scope (Non_Limited_View (Id)) = P_Name
            then
               Candidate        := Non_Limited_View (Id);
               Is_New_Candidate := True;

            else
               Is_New_Candidate := False;
            end if;

            if Is_New_Candidate then
               if Is_Child_Unit (Id) then
                  exit when Is_Visible_Child_Unit (Id)
                    or else Is_Immediately_Visible (Id);

               else
                  exit when not Is_Hidden (Id)
                    or else Is_Immediately_Visible (Id);
               end if;
            end if;

            Id := Homonym (Id);
         end loop;
      end;

      if No (Id)
        and then (Ekind (P_Name) = E_Procedure
                    or else
                  Ekind (P_Name) = E_Function)
        and then Is_Generic_Instance (P_Name)
      then
         --  Expanded name denotes entity in (instance of) generic subprogram.
         --  The entity may be in the subprogram instance, or may denote one of
         --  the formals, which is declared in the enclosing wrapper package.

         P_Name := Scope (P_Name);

         Id := Current_Entity (Selector);
         while Present (Id) loop
            exit when Scope (Id) = P_Name;
            Id := Homonym (Id);
         end loop;
      end if;

      if No (Id) or else Chars (Id) /= Chars (Selector) then
         Set_Etype (N, Any_Type);

         --  If we are looking for an entity defined in System, try to
         --  find it in the child package that may have been provided as
         --  an extension to System. The Extend_System pragma will have
         --  supplied the name of the extension, which may have to be loaded.

         if Chars (P_Name) = Name_System
           and then Scope (P_Name) = Standard_Standard
           and then Present (System_Extend_Unit)
           and then Present_System_Aux (N)
         then
            Set_Entity (Prefix (N), System_Aux_Id);
            Find_Expanded_Name (N);
            return;

         elsif Nkind (Selector) = N_Operator_Symbol
           and then Has_Implicit_Operator (N)
         then
            --  There is an implicit instance of the predefined operator in
            --  the given scope. The operator entity is defined in Standard.
            --  Has_Implicit_Operator makes the node into an Expanded_Name.

            return;

         elsif Nkind (Selector) = N_Character_Literal
           and then Has_Implicit_Character_Literal (N)
         then
            --  If there is no literal defined in the scope denoted by the
            --  prefix, the literal may belong to (a type derived from)
            --  Standard_Character, for which we have no explicit literals.

            return;

         else
            --  If the prefix is a single concurrent object, use its
            --  name in  the error message, rather than that of the
            --  anonymous type.

            if Is_Concurrent_Type (P_Name)
              and then Is_Internal_Name (Chars (P_Name))
            then
               Error_Msg_Node_2 := Entity (Prefix (N));
            else
               Error_Msg_Node_2 := P_Name;
            end if;

            if P_Name = System_Aux_Id then
               P_Name := Scope (P_Name);
               Set_Entity (Prefix (N), P_Name);
            end if;

            if Present (Candidate) then

               if Is_Child_Unit (Candidate) then

                  --  If the candidate is a private child unit and we are
                  --  in the visible part of a public unit, specialize the
                  --  error message. There might be a private with_clause for
                  --  it, but it is not currently active.

                  if Is_Private_Descendant (Candidate)
                    and then Ekind (Current_Scope) = E_Package
                    and then not In_Private_Part (Current_Scope)
                    and then not Is_Private_Descendant (Current_Scope)
                  then
                     Error_Msg_N ("private child unit& is not visible here",
                       Selector);
                  else
                     Error_Msg_N
                       ("missing with_clause for child unit &", Selector);
                  end if;
               else
                  Error_Msg_NE ("& is not a visible entity of&", N, Selector);
               end if;

            else
               --  Within the instantiation of a child unit, the prefix may
               --  denote the parent instance, but the selector has the
               --  name of the original child. Find whether we are within
               --  the corresponding instance, and get the proper entity, which
               --  can only be an enclosing scope.

               if O_Name /= P_Name
                 and then In_Open_Scopes (P_Name)
                 and then Is_Generic_Instance (P_Name)
               then
                  declare
                     S : Entity_Id := Current_Scope;
                     P : Entity_Id;

                  begin
                     for J in reverse 0 .. Scope_Stack.Last loop
                        S := Scope_Stack.Table (J).Entity;

                        exit when S = Standard_Standard;

                        if Ekind (S) = E_Function
                          or else Ekind (S) = E_Package
                          or else Ekind (S) = E_Procedure
                        then
                           P := Generic_Parent (Specification
                                  (Unit_Declaration_Node (S)));

                           if Present (P)
                             and then Chars (Scope (P)) = Chars (O_Name)
                             and then Chars (P) = Chars (Selector)
                           then
                              Id := S;
                              goto Found;
                           end if;
                        end if;

                     end loop;
                  end;
               end if;

               if Chars (P_Name) = Name_Ada
                 and then Scope (P_Name) = Standard_Standard
               then
                  Error_Msg_Node_2 := Selector;
                  Error_Msg_NE ("missing with for `&.&`", N, P_Name);

               --  If this is a selection from a dummy package, then
               --  suppress the error message, of course the entity
               --  is missing if the package is missing!

               elsif Sloc (Error_Msg_Node_2) = No_Location then
                  null;

               --  Here we have the case of an undefined component

               else

                  Error_Msg_NE ("& not declared in&", N, Selector);

                  --  Check for misspelling of some entity in prefix

                  Id := First_Entity (P_Name);
                  Get_Name_String (Chars (Selector));

                  declare
                     S  : constant String (1 .. Name_Len) :=
                            Name_Buffer (1 .. Name_Len);
                  begin
                     while Present (Id) loop
                        Get_Name_String (Chars (Id));
                        if Is_Bad_Spelling_Of
                          (Name_Buffer (1 .. Name_Len), S)
                          and then not Is_Internal_Name (Chars (Id))
                        then
                           Error_Msg_NE
                             ("possible misspelling of&", Selector, Id);
                           exit;
                        end if;

                        Next_Entity (Id);
                     end loop;
                  end;

                  --  Specialize the message if this may be an instantiation
                  --  of a child unit that was not mentioned in the context.

                  if Nkind (Parent (N)) = N_Package_Instantiation
                    and then Is_Generic_Instance (Entity (Prefix (N)))
                    and then Is_Compilation_Unit
                     (Generic_Parent (Parent (Entity (Prefix (N)))))
                  then
                     Error_Msg_NE
                      ("\possible missing with clause on child unit&",
                        N, Selector);
                  end if;
               end if;
            end if;

            Id := Any_Id;
         end if;
      end if;

      <<Found>>
      if Comes_From_Source (N)
        and then Is_Remote_Access_To_Subprogram_Type (Id)
        and then Present (Equivalent_Type (Id))
      then
         --  If we are not actually generating distribution code (i.e.
         --  the current PCS is the dummy non-distributed version), then
         --  the Equivalent_Type will be missing, and Id should be treated
         --  as a regular access-to-subprogram type.

         Id := Equivalent_Type (Id);
         Set_Chars (Selector, Chars (Id));
      end if;

      --  Ada 2005 (AI-50217): Check usage of entities in limited withed units

      if Ekind (P_Name) = E_Package
        and then From_With_Type (P_Name)
      then
         if From_With_Type (Id)
           or else Is_Type (Id)
           or else Ekind (Id) = E_Package
         then
            null;
         else
            Error_Msg_N
              ("limited withed package can only be used to access "
               & " incomplete types",
                N);
         end if;
      end if;

      if Is_Task_Type (P_Name)
        and then ((Ekind (Id) = E_Entry
                    and then Nkind (Parent (N)) /= N_Attribute_Reference)
                    or else
                  (Ekind (Id) = E_Entry_Family
                    and then
                      Nkind (Parent (Parent (N))) /= N_Attribute_Reference))
      then
         --  It is an entry call after all, either to the current task
         --  (which will deadlock) or to an enclosing task.

         Analyze_Selected_Component (N);
         return;
      end if;

      Change_Selected_Component_To_Expanded_Name (N);

      --  Do style check and generate reference, but skip both steps if this
      --  entity has homonyms, since we may not have the right homonym set
      --  yet. The proper homonym will be set during the resolve phase.

      if Has_Homonym (Id) then
         Set_Entity (N, Id);
      else
         Set_Entity_With_Style_Check (N, Id);
         Generate_Reference (Id, N);
      end if;

      if Is_Type (Id) then
         Set_Etype (N, Id);
      else
         Set_Etype (N, Get_Full_View (Etype (Id)));
      end if;

      --  If the Ekind of the entity is Void, it means that all homonyms
      --  are hidden from all visibility (RM 8.3(5,14-20)).

      if Ekind (Id) = E_Void then
         Premature_Usage (N);

      elsif Is_Overloadable (Id)
        and then Present (Homonym (Id))
      then
         declare
            H : Entity_Id := Homonym (Id);

         begin
            while Present (H) loop
               if Scope (H) = Scope (Id)
                 and then
                   (not Is_Hidden (H)
                      or else Is_Immediately_Visible (H))
               then
                  Collect_Interps (N);
                  exit;
               end if;

               H := Homonym (H);
            end loop;

            --  If an extension of System is present, collect possible
            --  explicit overloadings declared in the extension.

            if Chars (P_Name) = Name_System
              and then Scope (P_Name) = Standard_Standard
              and then Present (System_Extend_Unit)
              and then Present_System_Aux (N)
            then
               H := Current_Entity (Id);

               while Present (H) loop
                  if Scope (H) = System_Aux_Id then
                     Add_One_Interp (N, H, Etype (H));
                  end if;

                  H := Homonym (H);
               end loop;
            end if;
         end;
      end if;

      if Nkind (Selector_Name (N)) = N_Operator_Symbol
        and then Scope (Id) /= Standard_Standard
      then
         --  In addition to user-defined operators in the given scope,
         --  there may be an implicit instance of the predefined
         --  operator. The operator (defined in Standard) is found
         --  in Has_Implicit_Operator, and added to the interpretations.
         --  Procedure Add_One_Interp will determine which hides which.

         if Has_Implicit_Operator (N) then
            null;
         end if;
      end if;
   end Find_Expanded_Name;

   -------------------------
   -- Find_Renamed_Entity --
   -------------------------

   function Find_Renamed_Entity
     (N         : Node_Id;
      Nam       : Node_Id;
      New_S     : Entity_Id;
      Is_Actual : Boolean := False) return Entity_Id
   is
      Ind   : Interp_Index;
      I1    : Interp_Index := 0; -- Suppress junk warnings
      It    : Interp;
      It1   : Interp;
      Old_S : Entity_Id;
      Inst  : Entity_Id;

      function Enclosing_Instance return Entity_Id;
      --  If the renaming determines the entity for the default of a formal
      --  subprogram nested within another instance, choose the innermost
      --  candidate. This is because if the formal has a box, and we are within
      --  an enclosing instance where some candidate interpretations are local
      --  to this enclosing instance, we know that the default was properly
      --  resolved when analyzing the generic, so we prefer the local
      --  candidates to those that are external. This is not always the case
      --  but is a reasonable heuristic on the use of nested generics.
      --  The proper solution requires a full renaming model.

      function Is_Visible_Operation (Op : Entity_Id) return Boolean;
      --  If the renamed entity is an implicit operator, check whether it is
      --  visible because its operand type is properly visible. This
      --  check applies to explicit renamed entities that appear in the
      --  source in a renaming declaration or a formal subprogram instance,
      --  but not to default generic actuals with a name.

      function Report_Overload return Entity_Id;
      --  List possible interpretations, and specialize message in the
      --  case of a generic actual.

      function Within (Inner, Outer : Entity_Id) return Boolean;
      --  Determine whether a candidate subprogram is defined within
      --  the enclosing instance. If yes, it has precedence over outer
      --  candidates.

      ------------------------
      -- Enclosing_Instance --
      ------------------------

      function Enclosing_Instance return Entity_Id is
         S : Entity_Id;

      begin
         if not Is_Generic_Instance (Current_Scope)
           and then not Is_Actual
         then
            return Empty;
         end if;

         S := Scope (Current_Scope);

         while S /= Standard_Standard loop

            if Is_Generic_Instance (S) then
               return S;
            end if;

            S := Scope (S);
         end loop;

         return Empty;
      end Enclosing_Instance;

      --------------------------
      -- Is_Visible_Operation --
      --------------------------

      function Is_Visible_Operation (Op : Entity_Id) return Boolean is
         Scop : Entity_Id;
         Typ  : Entity_Id;
         Btyp : Entity_Id;

      begin
         if Ekind (Op) /= E_Operator
           or else Scope (Op) /= Standard_Standard
           or else (In_Instance
                      and then
                        (not Is_Actual
                           or else Present (Enclosing_Instance)))
         then
            return True;

         else
            --  For a fixed point type operator, check the resulting type,
            --  because it may be a mixed mode integer * fixed operation.

            if Present (Next_Formal (First_Formal (New_S)))
              and then Is_Fixed_Point_Type (Etype (New_S))
            then
               Typ := Etype (New_S);
            else
               Typ := Etype (First_Formal (New_S));
            end if;

            Btyp := Base_Type (Typ);

            if Nkind (Nam) /= N_Expanded_Name then
               return (In_Open_Scopes (Scope (Btyp))
                        or else Is_Potentially_Use_Visible (Btyp)
                        or else In_Use (Btyp)
                        or else In_Use (Scope (Btyp)));

            else
               Scop := Entity (Prefix (Nam));

               if Ekind (Scop) = E_Package
                 and then Present (Renamed_Object (Scop))
               then
                  Scop := Renamed_Object (Scop);
               end if;

               --  Operator is visible if prefix of expanded name denotes
               --  scope of type, or else type type is defined in System_Aux
               --  and the prefix denotes System.

               return Scope (Btyp) = Scop
                 or else (Scope (Btyp) = System_Aux_Id
                           and then Scope (Scope (Btyp)) = Scop);
            end if;
         end if;
      end Is_Visible_Operation;

      ------------
      -- Within --
      ------------

      function Within (Inner, Outer : Entity_Id) return Boolean is
         Sc : Entity_Id := Scope (Inner);

      begin
         while Sc /= Standard_Standard loop
            if Sc = Outer then
               return True;
            else
               Sc := Scope (Sc);
            end if;
         end loop;

         return False;
      end Within;

      ---------------------
      -- Report_Overload --
      ---------------------

      function Report_Overload return Entity_Id is
      begin
         if Is_Actual then
            Error_Msg_NE
              ("ambiguous actual subprogram&, " &
                 "possible interpretations:", N, Nam);
         else
            Error_Msg_N
              ("ambiguous subprogram, " &
                 "possible interpretations:", N);
         end if;

         List_Interps (Nam, N);
         return Old_S;
      end Report_Overload;

   --  Start of processing for Find_Renamed_Entry

   begin
      Old_S := Any_Id;
      Candidate_Renaming := Empty;

      if not Is_Overloaded (Nam) then
         if Entity_Matches_Spec (Entity (Nam), New_S)
           and then Is_Visible_Operation (Entity (Nam))
         then
            Old_S := Entity (Nam);

         elsif
           Present (First_Formal (Entity (Nam)))
             and then Present (First_Formal (New_S))
             and then (Base_Type (Etype (First_Formal (Entity (Nam))))
                        = Base_Type (Etype (First_Formal (New_S))))
         then
            Candidate_Renaming := Entity (Nam);
         end if;

      else
         Get_First_Interp (Nam, Ind, It);

         while Present (It.Nam) loop

            if Entity_Matches_Spec (It.Nam, New_S)
               and then Is_Visible_Operation (It.Nam)
            then
               if Old_S /= Any_Id then

                  --  Note: The call to Disambiguate only happens if a
                  --  previous interpretation was found, in which case I1
                  --  has received a value.

                  It1 := Disambiguate (Nam, I1, Ind, Etype (Old_S));

                  if It1 = No_Interp then

                     Inst := Enclosing_Instance;

                     if Present (Inst) then

                        if Within (It.Nam, Inst) then
                           return (It.Nam);

                        elsif Within (Old_S, Inst) then
                           return (Old_S);

                        else
                           return Report_Overload;
                        end if;

                     else
                        return Report_Overload;
                     end if;

                  else
                     Old_S := It1.Nam;
                     exit;
                  end if;

               else
                  I1 := Ind;
                  Old_S := It.Nam;
               end if;

            elsif
              Present (First_Formal (It.Nam))
                and then Present (First_Formal (New_S))
                and then  (Base_Type (Etype (First_Formal (It.Nam)))
                            = Base_Type (Etype (First_Formal (New_S))))
            then
               Candidate_Renaming := It.Nam;
            end if;

            Get_Next_Interp (Ind, It);
         end loop;

         Set_Entity (Nam, Old_S);
         Set_Is_Overloaded (Nam, False);
      end if;

      return Old_S;
   end Find_Renamed_Entity;

   -----------------------------
   -- Find_Selected_Component --
   -----------------------------

   procedure Find_Selected_Component (N : Node_Id) is
      P : constant Node_Id := Prefix (N);

      P_Name : Entity_Id;
      --  Entity denoted by prefix

      P_Type : Entity_Id;
      --  and its type

      Nam : Node_Id;

   begin
      Analyze (P);

      if Nkind (P) = N_Error then
         return;

      --  If the selector already has an entity, the node has been
      --  constructed in the course of expansion, and is known to be
      --  valid. Do not verify that it is defined for the type (it may
      --  be a private component used in the expansion of record equality).

      elsif Present (Entity (Selector_Name (N))) then

         if No (Etype (N))
           or else Etype (N) = Any_Type
         then
            declare
               Sel_Name : constant Node_Id   := Selector_Name (N);
               Selector : constant Entity_Id := Entity (Sel_Name);
               C_Etype  : Node_Id;

            begin
               Set_Etype (Sel_Name, Etype (Selector));

               if not Is_Entity_Name (P) then
                  Resolve (P);
               end if;

               --  Build an actual subtype except for the first parameter
               --  of an init proc, where this actual subtype is by
               --  definition incorrect, since the object is uninitialized
               --  (and does not even have defined discriminants etc.)

               if Is_Entity_Name (P)
                 and then Ekind (Entity (P)) = E_Function
               then
                  Nam := New_Copy (P);

                  if Is_Overloaded (P) then
                     Save_Interps (P, Nam);
                  end if;

                  Rewrite (P,
                    Make_Function_Call (Sloc (P), Name => Nam));
                  Analyze_Call (P);
                  Analyze_Selected_Component (N);
                  return;

               elsif Ekind (Selector) = E_Component
                 and then (not Is_Entity_Name (P)
                            or else Chars (Entity (P)) /= Name_uInit)
               then
                  C_Etype :=
                    Build_Actual_Subtype_Of_Component (
                      Etype (Selector), N);
               else
                  C_Etype := Empty;
               end if;

               if No (C_Etype) then
                  C_Etype := Etype (Selector);
               else
                  Insert_Action (N, C_Etype);
                  C_Etype := Defining_Identifier (C_Etype);
               end if;

               Set_Etype (N, C_Etype);
            end;

            --  If this is the name of an entry or protected operation, and
            --  the prefix is an access type, insert an explicit dereference,
            --  so that entry calls are treated uniformly.

            if Is_Access_Type (Etype (P))
              and then Is_Concurrent_Type (Designated_Type (Etype (P)))
            then
               declare
                  New_P : constant Node_Id :=
                            Make_Explicit_Dereference (Sloc (P),
                              Prefix => Relocate_Node (P));
               begin
                  Rewrite (P, New_P);
                  Set_Etype (P, Designated_Type (Etype (Prefix (P))));
               end;
            end if;

         --  If the selected component appears within a default expression
         --  and it has an actual subtype, the pre-analysis has not yet
         --  completed its analysis, because Insert_Actions is disabled in
         --  that context. Within the init proc of the enclosing type we
         --  must complete this analysis, if an actual subtype was created.

         elsif Inside_Init_Proc then
            declare
               Typ  : constant Entity_Id := Etype (N);
               Decl : constant Node_Id   := Declaration_Node (Typ);

            begin
               if Nkind (Decl) = N_Subtype_Declaration
                 and then not Analyzed (Decl)
                 and then Is_List_Member (Decl)
                 and then No (Parent (Decl))
               then
                  Remove (Decl);
                  Insert_Action (N, Decl);
               end if;
            end;
         end if;

         return;

      elsif Is_Entity_Name (P) then
         P_Name := Entity (P);

         --  The prefix may denote an enclosing type which is the completion
         --  of an incomplete type declaration.

         if Is_Type (P_Name) then
            Set_Entity (P, Get_Full_View (P_Name));
            Set_Etype  (P, Entity (P));
            P_Name := Entity (P);
         end if;

         P_Type := Base_Type (Etype (P));

         if Debug_Flag_E then
            Write_Str ("Found prefix type to be ");
            Write_Entity_Info (P_Type, "      "); Write_Eol;
         end if;

         --  First check for components of a record object (not the
         --  result of a call, which is handled below).

         if Is_Appropriate_For_Record (P_Type)
           and then not Is_Overloadable (P_Name)
           and then not Is_Type (P_Name)
         then
            --  Selected component of record. Type checking will validate
            --  name of selector.

            Analyze_Selected_Component (N);

         elsif Is_Appropriate_For_Entry_Prefix (P_Type)
           and then not In_Open_Scopes (P_Name)
           and then (not Is_Concurrent_Type (Etype (P_Name))
                       or else not In_Open_Scopes (Etype (P_Name)))
         then
            --  Call to protected operation or entry. Type checking is
            --  needed on the prefix.

            Analyze_Selected_Component (N);

         elsif (In_Open_Scopes (P_Name)
                  and then Ekind (P_Name) /= E_Void
                  and then not Is_Overloadable (P_Name))
           or else (Is_Concurrent_Type (Etype (P_Name))
                      and then In_Open_Scopes (Etype (P_Name)))
         then
            --  Prefix denotes an enclosing loop, block, or task, i.e. an
            --  enclosing construct that is not a subprogram or accept.

            Find_Expanded_Name (N);

         elsif Ekind (P_Name) = E_Package then
            Find_Expanded_Name (N);

         elsif Is_Overloadable (P_Name) then

            --  The subprogram may be a renaming (of an enclosing scope) as
            --  in the case of the name of the generic within an instantiation.

            if (Ekind (P_Name) = E_Procedure
                 or else Ekind (P_Name) = E_Function)
              and then Present (Alias (P_Name))
              and then Is_Generic_Instance (Alias (P_Name))
            then
               P_Name := Alias (P_Name);
            end if;

            if Is_Overloaded (P) then

               --  The prefix must resolve to a unique enclosing construct

               declare
                  Found : Boolean := False;
                  Ind   : Interp_Index;
                  It    : Interp;

               begin
                  Get_First_Interp (P, Ind, It);

                  while Present (It.Nam) loop

                     if In_Open_Scopes (It.Nam) then
                        if Found then
                           Error_Msg_N (
                              "prefix must be unique enclosing scope", N);
                           Set_Entity (N, Any_Id);
                           Set_Etype  (N, Any_Type);
                           return;

                        else
                           Found := True;
                           P_Name := It.Nam;
                        end if;
                     end if;

                     Get_Next_Interp (Ind, It);
                  end loop;
               end;
            end if;

            if In_Open_Scopes (P_Name) then
               Set_Entity (P, P_Name);
               Set_Is_Overloaded (P, False);
               Find_Expanded_Name (N);

            else
               --  If no interpretation as an expanded name is possible, it
               --  must be a selected component of a record returned by a
               --  function call. Reformat prefix as a function call, the
               --  rest is done by type resolution. If the prefix is a
               --  procedure or entry, as is P.X;  this is an error.

               if Ekind (P_Name) /= E_Function
                 and then (not Is_Overloaded (P)
                             or else
                           Nkind (Parent (N)) = N_Procedure_Call_Statement)
               then

                  --  Prefix may mention a package that is hidden by a local
                  --  declaration: let the user know. Scan the full homonym
                  --  chain, the candidate package may be anywhere on it.

                  if Present (Homonym (Current_Entity (P_Name))) then

                     P_Name := Current_Entity (P_Name);

                     while Present (P_Name) loop
                        exit when Ekind (P_Name) = E_Package;
                        P_Name := Homonym (P_Name);
                     end loop;

                     if Present (P_Name) then
                        Error_Msg_Sloc := Sloc (Entity (Prefix (N)));

                        Error_Msg_NE
                          ("package& is hidden by declaration#",
                            N, P_Name);

                        Set_Entity (Prefix (N), P_Name);
                        Find_Expanded_Name (N);
                        return;
                     else
                        P_Name := Entity (Prefix (N));
                     end if;
                  end if;

                  Error_Msg_NE
                    ("invalid prefix in selected component&", N, P_Name);
                  Change_Selected_Component_To_Expanded_Name (N);
                  Set_Entity (N, Any_Id);
                  Set_Etype (N, Any_Type);

               else
                  Nam := New_Copy (P);
                  Save_Interps (P, Nam);
                  Rewrite (P,
                    Make_Function_Call (Sloc (P), Name => Nam));
                  Analyze_Call (P);
                  Analyze_Selected_Component (N);
               end if;
            end if;

         --  Remaining cases generate various error messages

         else
            --  Format node as expanded name, to avoid cascaded errors

            Change_Selected_Component_To_Expanded_Name (N);
            Set_Entity  (N, Any_Id);
            Set_Etype   (N, Any_Type);

            --  Issue error message, but avoid this if error issued already.
            --  Use identifier of prefix if one is available.

            if P_Name = Any_Id  then
               null;

            elsif Ekind (P_Name) = E_Void then
               Premature_Usage (P);

            elsif Nkind (P) /= N_Attribute_Reference then
               Error_Msg_N (
                "invalid prefix in selected component&", P);

               if Is_Access_Type (P_Type)
                 and then Ekind (Designated_Type (P_Type)) = E_Incomplete_Type
               then
                  Error_Msg_N
                    ("\dereference must not be of an incomplete type " &
                       "('R'M 3.10.1)", P);
               end if;

            else
               Error_Msg_N (
                "invalid prefix in selected component", P);
            end if;
         end if;

      else
         --  If prefix is not the name of an entity, it must be an expression,
         --  whose type is appropriate for a record. This is determined by
         --  type resolution.

         Analyze_Selected_Component (N);
      end if;
   end Find_Selected_Component;

   ---------------
   -- Find_Type --
   ---------------

   procedure Find_Type (N : Node_Id) is
      C      : Entity_Id;
      Typ    : Entity_Id;
      T      : Entity_Id;
      T_Name : Entity_Id;

   begin
      if N = Error then
         return;

      elsif Nkind (N) = N_Attribute_Reference then

         --  Class attribute. This is only valid in Ada 95 mode, but we don't
         --  do a check, since the tagged type referenced could only exist if
         --  we were in 95 mode when it was declared (or, if we were in Ada
         --  83 mode, then an error message would already have been issued).

         if Attribute_Name (N) = Name_Class then
            Check_Restriction (No_Dispatch, N);
            Find_Type (Prefix (N));

            --  Propagate error from bad prefix

            if Etype (Prefix (N)) = Any_Type then
               Set_Entity (N, Any_Type);
               Set_Etype  (N, Any_Type);
               return;
            end if;

            T := Base_Type (Entity (Prefix (N)));

            --  Case type is not known to be tagged. Its appearance in
            --  the prefix of the 'Class attribute indicates that the full
            --  view will be tagged.

            if not Is_Tagged_Type (T) then
               if Ekind (T) = E_Incomplete_Type then

                  --  It is legal to denote the class type of an incomplete
                  --  type. The full type will have to be tagged, of course.

                  Set_Is_Tagged_Type (T);
                  Set_Primitive_Operations (T, New_Elmt_List);
                  Make_Class_Wide_Type (T);
                  Set_Entity (N, Class_Wide_Type (T));
                  Set_Etype  (N, Class_Wide_Type (T));

               elsif Ekind (T) = E_Private_Type
                 and then not Is_Generic_Type (T)
                 and then In_Private_Part (Scope (T))
               then
                  --  The Class attribute can be applied to an untagged
                  --  private type fulfilled by a tagged type prior to
                  --  the full type declaration (but only within the
                  --  parent package's private part). Create the class-wide
                  --  type now and check that the full type is tagged
                  --  later during its analysis. Note that we do not
                  --  mark the private type as tagged, unlike the case
                  --  of incomplete types, because the type must still
                  --  appear untagged to outside units.

                  if No (Class_Wide_Type (T)) then
                     Make_Class_Wide_Type (T);
                  end if;

                  Set_Entity (N, Class_Wide_Type (T));
                  Set_Etype  (N, Class_Wide_Type (T));

               else
                  --  Should we introduce a type Any_Tagged and use
                  --  Wrong_Type here, it would be a bit more consistent???

                  Error_Msg_NE
                    ("tagged type required, found}",
                     Prefix (N), First_Subtype (T));
                  Set_Entity (N, Any_Type);
                  return;
               end if;

            --  Case of tagged type

            else
               if Is_Concurrent_Type (T) then
<<<<<<< HEAD
                  C := Class_Wide_Type
                         (Corresponding_Record_Type (Entity (Prefix (N))));
=======
                  if No (Corresponding_Record_Type (Entity (Prefix (N)))) then

                     --  Previous error. Use current type, which at least
                     --  provides some operations.

                     C := Entity (Prefix (N));

                  else
                     C := Class_Wide_Type
                            (Corresponding_Record_Type (Entity (Prefix (N))));
                  end if;

>>>>>>> c355071f
               else
                  C := Class_Wide_Type (Entity (Prefix (N)));
               end if;

               Set_Entity_With_Style_Check (N, C);
               Generate_Reference (C, N);
               Set_Etype (N, C);
            end if;

         --  Base attribute, not allowed in Ada 83

         elsif Attribute_Name (N) = Name_Base then
            if Ada_Version = Ada_83 and then Comes_From_Source (N) then
               Error_Msg_N
                 ("(Ada 83) Base attribute not allowed in subtype mark", N);

            else
               Find_Type (Prefix (N));
               Typ := Entity (Prefix (N));

               if Ada_Version >= Ada_95
                 and then not Is_Scalar_Type (Typ)
                 and then not Is_Generic_Type (Typ)
               then
                  Error_Msg_N
                    ("prefix of Base attribute must be scalar type",
                      Prefix (N));

               elsif Sloc (Typ) = Standard_Location
                 and then Base_Type (Typ) = Typ
                 and then Warn_On_Redundant_Constructs
               then
                  Error_Msg_NE
                    ("?redudant attribute, & is its own base type", N, Typ);
               end if;

               T := Base_Type (Typ);

               --  Rewrite attribute reference with type itself (see similar
               --  processing in Analyze_Attribute, case Base). Preserve
               --  prefix if present, for other legality checks.

               if Nkind (Prefix (N)) = N_Expanded_Name then
                  Rewrite (N,
                     Make_Expanded_Name (Sloc (N),
                       Chars     => Chars (Entity (N)),
                       Prefix    => New_Copy (Prefix (Prefix (N))),
                       Selector_Name =>
                         New_Reference_To (Entity (N), Sloc (N))));

               else
                  Rewrite (N,
                    New_Reference_To (Entity (N), Sloc (N)));
               end if;

               Set_Entity (N, T);
               Set_Etype (N, T);
            end if;

         elsif Attribute_Name (N) = Name_Stub_Type then

            --  This is handled in Analyze_Attribute

            Analyze (N);

         --  All other attributes are invalid in a subtype mark

         else
            Error_Msg_N ("invalid attribute in subtype mark", N);
         end if;

      else
         Analyze (N);

         if Is_Entity_Name (N) then
            T_Name := Entity (N);
         else
            Error_Msg_N ("subtype mark required in this context", N);
            Set_Etype (N, Any_Type);
            return;
         end if;

         if T_Name  = Any_Id or else Etype (N) = Any_Type then

            --  Undefined id. Make it into a valid type

            Set_Entity (N, Any_Type);

         elsif not Is_Type (T_Name)
           and then T_Name /= Standard_Void_Type
         then
            Error_Msg_Sloc := Sloc (T_Name);
            Error_Msg_N ("subtype mark required in this context", N);
            Error_Msg_NE ("\\found & declared#", N, T_Name);
            Set_Entity (N, Any_Type);

         else
            T_Name := Get_Full_View (T_Name);

            if In_Open_Scopes (T_Name) then
               if Ekind (Base_Type (T_Name)) = E_Task_Type then

                  --  In Ada 2005, a task name can be used in an access
                  --  definition within its own body.

                  if Ada_Version >= Ada_05
                    and then Nkind (Parent (N)) = N_Access_Definition
                  then
                     Set_Entity (N, T_Name);
                     Set_Etype  (N, T_Name);
                     return;

                  else
                     Error_Msg_N
                       ("task type cannot be used as type mark " &
                        "within its own body", N);
                  end if;
               else
                  Error_Msg_N ("type declaration cannot refer to itself", N);
               end if;

               Set_Etype (N, Any_Type);
               Set_Entity (N, Any_Type);
               Set_Error_Posted (T_Name);
               return;
            end if;

            Set_Entity (N, T_Name);
            Set_Etype  (N, T_Name);
         end if;
      end if;

      if Present (Etype (N)) and then Comes_From_Source (N) then
         if Is_Fixed_Point_Type (Etype (N)) then
            Check_Restriction (No_Fixed_Point, N);
         elsif Is_Floating_Point_Type (Etype (N)) then
            Check_Restriction (No_Floating_Point, N);
         end if;
      end if;
   end Find_Type;

   -------------------
   -- Get_Full_View --
   -------------------

   function Get_Full_View (T_Name : Entity_Id) return Entity_Id is
   begin
      if Ekind (T_Name) = E_Incomplete_Type
        and then Present (Full_View (T_Name))
      then
         return Full_View (T_Name);

      elsif Is_Class_Wide_Type (T_Name)
        and then Ekind (Root_Type (T_Name)) = E_Incomplete_Type
        and then Present (Full_View (Root_Type (T_Name)))
      then
         return Class_Wide_Type (Full_View (Root_Type (T_Name)));

      else
         return T_Name;
      end if;
   end Get_Full_View;

   ------------------------------------
   -- Has_Implicit_Character_Literal --
   ------------------------------------

   function Has_Implicit_Character_Literal (N : Node_Id) return Boolean is
      Id      : Entity_Id;
      Found   : Boolean := False;
      P       : constant Entity_Id := Entity (Prefix (N));
      Priv_Id : Entity_Id := Empty;

   begin
      if Ekind (P) = E_Package
        and then not In_Open_Scopes (P)
      then
         Priv_Id := First_Private_Entity (P);
      end if;

      if P = Standard_Standard then
         Change_Selected_Component_To_Expanded_Name (N);
         Rewrite (N, Selector_Name (N));
         Analyze (N);
         Set_Etype (Original_Node (N), Standard_Character);
         return True;
      end if;

      Id := First_Entity (P);

      while Present (Id)
        and then Id /= Priv_Id
      loop
         if Is_Character_Type (Id)
           and then (Root_Type (Id) = Standard_Character
                       or else Root_Type (Id) = Standard_Wide_Character
                       or else Root_Type (Id) = Standard_Wide_Wide_Character)
           and then Id = Base_Type (Id)
         then
            --  We replace the node with the literal itself, resolve as a
            --  character, and set the type correctly.

            if not Found then
               Change_Selected_Component_To_Expanded_Name (N);
               Rewrite (N, Selector_Name (N));
               Analyze (N);
               Set_Etype (N, Id);
               Set_Etype (Original_Node (N), Id);
               Found := True;

            else
               --  More than one type derived from Character in given scope.
               --  Collect all possible interpretations.

               Add_One_Interp (N, Id, Id);
            end if;
         end if;

         Next_Entity (Id);
      end loop;

      return Found;
   end Has_Implicit_Character_Literal;

   ----------------------
   -- Has_Private_With --
   ----------------------

   function Has_Private_With (E : Entity_Id) return Boolean is
      Comp_Unit : constant Node_Id := Cunit (Current_Sem_Unit);
      Item      : Node_Id;

   begin
      Item := First (Context_Items (Comp_Unit));
      while Present (Item) loop
         if Nkind (Item) = N_With_Clause
           and then Private_Present (Item)
           and then Entity (Name (Item)) = E
         then
            return True;
         end if;

         Next (Item);
      end loop;

      return False;
   end Has_Private_With;

   ---------------------------
   -- Has_Implicit_Operator --
   ---------------------------

   function Has_Implicit_Operator (N : Node_Id) return Boolean is
      Op_Id   : constant Name_Id   := Chars (Selector_Name (N));
      P       : constant Entity_Id := Entity (Prefix (N));
      Id      : Entity_Id;
      Priv_Id : Entity_Id := Empty;

      procedure Add_Implicit_Operator
        (T       : Entity_Id;
         Op_Type : Entity_Id := Empty);
      --  Add implicit interpretation to node N, using the type for which
      --  a predefined operator exists. If the operator yields a boolean
      --  type, the Operand_Type is implicitly referenced by the operator,
      --  and a reference to it must be generated.

      ---------------------------
      -- Add_Implicit_Operator --
      ---------------------------

      procedure Add_Implicit_Operator
        (T       : Entity_Id;
         Op_Type : Entity_Id := Empty)
      is
         Predef_Op : Entity_Id;

      begin
         Predef_Op := Current_Entity (Selector_Name (N));

         while Present (Predef_Op)
           and then Scope (Predef_Op) /= Standard_Standard
         loop
            Predef_Op := Homonym (Predef_Op);
         end loop;

         if Nkind (N) = N_Selected_Component then
            Change_Selected_Component_To_Expanded_Name (N);
         end if;

         Add_One_Interp (N, Predef_Op, T);

         --  For operators with unary and binary interpretations, add both

         if Present (Homonym (Predef_Op)) then
            Add_One_Interp (N, Homonym (Predef_Op), T);
         end if;

         --  The node is a reference to a predefined operator, and
         --  an implicit reference to the type of its operands.

         if Present (Op_Type) then
            Generate_Operator_Reference (N, Op_Type);
         else
            Generate_Operator_Reference (N, T);
         end if;
      end Add_Implicit_Operator;

   --  Start of processing for Has_Implicit_Operator

   begin

      if Ekind (P) = E_Package
        and then not In_Open_Scopes (P)
      then
         Priv_Id := First_Private_Entity (P);
      end if;

      Id := First_Entity (P);

      case Op_Id is

         --  Boolean operators: an implicit declaration exists if the scope
         --  contains a declaration for a derived Boolean type, or for an
         --  array of Boolean type.

         when Name_Op_And | Name_Op_Not | Name_Op_Or  | Name_Op_Xor =>

            while Id  /= Priv_Id loop

               if Valid_Boolean_Arg (Id)
                 and then Id = Base_Type (Id)
               then
                  Add_Implicit_Operator (Id);
                  return True;
               end if;

               Next_Entity (Id);
            end loop;

         --  Equality: look for any non-limited type (result is Boolean)

         when Name_Op_Eq | Name_Op_Ne =>

            while Id  /= Priv_Id loop

               if Is_Type (Id)
                 and then not Is_Limited_Type (Id)
                 and then Id = Base_Type (Id)
               then
                  Add_Implicit_Operator (Standard_Boolean, Id);
                  return True;
               end if;

               Next_Entity (Id);
            end loop;

         --  Comparison operators: scalar type, or array of scalar

         when Name_Op_Lt | Name_Op_Le | Name_Op_Gt | Name_Op_Ge =>

            while Id  /= Priv_Id loop
               if (Is_Scalar_Type (Id)
                 or else (Is_Array_Type (Id)
                           and then Is_Scalar_Type (Component_Type (Id))))
                 and then Id = Base_Type (Id)
               then
                  Add_Implicit_Operator (Standard_Boolean, Id);
                  return True;
               end if;

               Next_Entity (Id);
            end loop;

         --  Arithmetic operators: any numeric type

         when Name_Op_Abs      |
              Name_Op_Add      |
              Name_Op_Mod      |
              Name_Op_Rem      |
              Name_Op_Subtract |
              Name_Op_Multiply |
              Name_Op_Divide   |
              Name_Op_Expon    =>

            while Id  /= Priv_Id loop
               if Is_Numeric_Type (Id)
                 and then Id = Base_Type (Id)
               then
                  Add_Implicit_Operator (Id);
                  return True;
               end if;

               Next_Entity (Id);
            end loop;

         --  Concatenation: any one-dimensional array type

         when Name_Op_Concat =>

            while Id  /= Priv_Id loop
               if Is_Array_Type (Id) and then Number_Dimensions (Id) = 1
                 and then Id = Base_Type (Id)
               then
                  Add_Implicit_Operator (Id);
                  return True;
               end if;

               Next_Entity (Id);
            end loop;

         --  What is the others condition here? Should we be using a
         --  subtype of Name_Id that would restrict to operators ???

         when others => null;

      end case;

      --  If we fall through, then we do not have an implicit operator

      return False;

   end Has_Implicit_Operator;

   --------------------
   -- In_Open_Scopes --
   --------------------

   function In_Open_Scopes (S : Entity_Id) return Boolean is
   begin
      --  Several scope stacks are maintained by Scope_Stack. The base of the
      --  currently active scope stack is denoted by the Is_Active_Stack_Base
      --  flag in the scope stack entry. Note that the scope stacks used to
      --  simply be delimited implicitly by the presence of Standard_Standard
      --  at their base, but there now are cases where this is not sufficient
      --  because Standard_Standard actually may appear in the middle of the
      --  active set of scopes.

      for J in reverse 0 .. Scope_Stack.Last loop
         if Scope_Stack.Table (J).Entity = S then
            return True;
         end if;

         --  Check Is_Active_Stack_Base to tell us when to stop, as there are
         --  cases where Standard_Standard appears in the middle of the active
         --  set of scopes. This affects the declaration and overriding of
         --  private inherited operations in instantiations of generic child
         --  units.

         exit when Scope_Stack.Table (J).Is_Active_Stack_Base;
      end loop;

      return False;
   end In_Open_Scopes;

   -----------------------------
   -- Inherit_Renamed_Profile --
   -----------------------------

   procedure Inherit_Renamed_Profile (New_S : Entity_Id; Old_S : Entity_Id) is
      New_F : Entity_Id;
      Old_F : Entity_Id;
      Old_T : Entity_Id;
      New_T : Entity_Id;

   begin
      if Ekind (Old_S) = E_Operator then

         New_F := First_Formal (New_S);

         while Present (New_F) loop
            Set_Etype (New_F, Base_Type (Etype (New_F)));
            Next_Formal (New_F);
         end loop;

         Set_Etype (New_S, Base_Type (Etype (New_S)));

      else
         New_F := First_Formal (New_S);
         Old_F := First_Formal (Old_S);

         while Present (New_F) loop
            New_T := Etype (New_F);
            Old_T := Etype (Old_F);

            --  If the new type is a renaming of the old one, as is the
            --  case for actuals in instances, retain its name, to simplify
            --  later disambiguation.

            if Nkind (Parent (New_T)) = N_Subtype_Declaration
              and then Is_Entity_Name (Subtype_Indication (Parent (New_T)))
              and then Entity (Subtype_Indication (Parent (New_T))) = Old_T
            then
               null;
            else
               Set_Etype (New_F, Old_T);
            end if;

            Next_Formal (New_F);
            Next_Formal (Old_F);
         end loop;

         if Ekind (Old_S) = E_Function
           or else Ekind (Old_S) = E_Enumeration_Literal
         then
            Set_Etype (New_S, Etype (Old_S));
         end if;
      end if;
   end Inherit_Renamed_Profile;

   ----------------
   -- Initialize --
   ----------------

   procedure Initialize is
   begin
      Urefs.Init;
   end Initialize;

   -------------------------
   -- Install_Use_Clauses --
   -------------------------

   procedure Install_Use_Clauses
     (Clause             : Node_Id;
      Force_Installation : Boolean := False)
   is
      U  : Node_Id := Clause;
      P  : Node_Id;
      Id : Entity_Id;

   begin
      while Present (U) loop

         --  Case of USE package

         if Nkind (U) = N_Use_Package_Clause then
            P := First (Names (U));

            while Present (P) loop
               Id := Entity (P);

               if Ekind (Id) = E_Package then

                  if In_Use (Id) then
                     Note_Redundant_Use (P);

                  elsif Present (Renamed_Object (Id))
                    and then In_Use (Renamed_Object (Id))
                  then
                     Note_Redundant_Use (P);

                  elsif Force_Installation or else Applicable_Use (P) then
                     Use_One_Package (Id, U);

                  end if;
               end if;

               Next (P);
            end loop;

         --  case of USE TYPE

         else
            P := First (Subtype_Marks (U));

            while Present (P) loop
               if not Is_Entity_Name (P)
                 or else No (Entity (P))
               then
                  null;

               elsif Entity (P) /= Any_Type then
                  Use_One_Type (P);
               end if;

               Next (P);
            end loop;
         end if;

         Next_Use_Clause (U);
      end loop;
   end Install_Use_Clauses;

   -------------------------------------
   -- Is_Appropriate_For_Entry_Prefix --
   -------------------------------------

   function Is_Appropriate_For_Entry_Prefix (T : Entity_Id) return Boolean is
      P_Type : Entity_Id := T;

   begin
      if Is_Access_Type (P_Type) then
         P_Type := Designated_Type (P_Type);
      end if;

      return Is_Task_Type (P_Type) or else Is_Protected_Type (P_Type);
   end Is_Appropriate_For_Entry_Prefix;

   -------------------------------
   -- Is_Appropriate_For_Record --
   -------------------------------

   function Is_Appropriate_For_Record (T : Entity_Id) return Boolean is

      function Has_Components (T1 : Entity_Id) return Boolean;
      --  Determine if given type has components (i.e. is either a record
      --  type or a type that has discriminants).

      function Has_Components (T1 : Entity_Id) return Boolean is
      begin
         return Is_Record_Type (T1)
           or else (Is_Private_Type (T1) and then Has_Discriminants (T1))
           or else (Is_Task_Type (T1) and then Has_Discriminants (T1));
      end Has_Components;

   --  Start of processing for Is_Appropriate_For_Record

   begin
      return
        Present (T)
          and then (Has_Components (T)
                      or else (Is_Access_Type (T)
                                 and then
                                   Has_Components (Designated_Type (T))));
   end Is_Appropriate_For_Record;

   ---------------
   -- New_Scope --
   ---------------

   procedure New_Scope (S : Entity_Id) is
      E : Entity_Id;

   begin
      if Ekind (S) = E_Void then
         null;

      --  Set scope depth if not a non-concurrent type, and we have not
      --  yet set the scope depth. This means that we have the first
      --  occurrence of the scope, and this is where the depth is set.

      elsif (not Is_Type (S) or else Is_Concurrent_Type (S))
        and then not Scope_Depth_Set (S)
      then
         if S = Standard_Standard then
            Set_Scope_Depth_Value (S, Uint_0);

         elsif Is_Child_Unit (S) then
            Set_Scope_Depth_Value (S, Uint_1);

         elsif not Is_Record_Type (Current_Scope) then
            if Ekind (S) = E_Loop then
               Set_Scope_Depth_Value (S, Scope_Depth (Current_Scope));
            else
               Set_Scope_Depth_Value (S, Scope_Depth (Current_Scope) + 1);
            end if;
         end if;
      end if;

      Scope_Stack.Increment_Last;

      declare
         SST : Scope_Stack_Entry renames Scope_Stack.Table (Scope_Stack.Last);

      begin
         SST.Entity                         := S;
         SST.Save_Scope_Suppress            := Scope_Suppress;
         SST.Save_Local_Entity_Suppress     := Local_Entity_Suppress.Last;

         if Scope_Stack.Last > Scope_Stack.First then
            SST.Component_Alignment_Default := Scope_Stack.Table
                                                 (Scope_Stack.Last - 1).
                                                   Component_Alignment_Default;
         end if;

         SST.Last_Subprogram_Name           := null;
         SST.Is_Transient                   := False;
         SST.Node_To_Be_Wrapped             := Empty;
         SST.Pending_Freeze_Actions         := No_List;
         SST.Actions_To_Be_Wrapped_Before   := No_List;
         SST.Actions_To_Be_Wrapped_After    := No_List;
         SST.First_Use_Clause               := Empty;
         SST.Is_Active_Stack_Base           := False;
         SST.Previous_Visibility            := False;
      end;

      if Debug_Flag_W then
         Write_Str ("--> new scope: ");
         Write_Name (Chars (Current_Scope));
         Write_Str (", Id=");
         Write_Int (Int (Current_Scope));
         Write_Str (", Depth=");
         Write_Int (Int (Scope_Stack.Last));
         Write_Eol;
      end if;

      --  Copy from Scope (S) the categorization flags to S, this is not
      --  done in case Scope (S) is Standard_Standard since propagation
      --  is from library unit entity inwards.

      if S /= Standard_Standard
        and then Scope (S) /= Standard_Standard
        and then not Is_Child_Unit (S)
      then
         E := Scope (S);

         if Nkind (E) not in N_Entity then
            return;
         end if;

         --  We only propagate inwards for library level entities,
         --  inner level subprograms do not inherit the categorization.

         if Is_Library_Level_Entity (S) then
            Set_Is_Preelaborated (S, Is_Preelaborated (E));
            Set_Is_Shared_Passive (S, Is_Shared_Passive (E));
            Set_Categorization_From_Scope (E => S, Scop => E);
         end if;
      end if;
   end New_Scope;

   ------------------------
   -- Note_Redundant_Use --
   ------------------------

   procedure Note_Redundant_Use (Clause : Node_Id) is
      Pack_Name : constant Entity_Id := Entity (Clause);
      Cur_Use   : constant Node_Id   := Current_Use_Clause (Pack_Name);
      Decl      : constant Node_Id   := Parent (Clause);

      Prev_Use   : Node_Id := Empty;
      Redundant  : Node_Id := Empty;
      --  The Use_Clause which is actually redundant. In the simplest case
      --  it is Pack itself, but when we compile a body we install its
      --  context before that of its spec, in which case it is the use_clause
      --  in the spec that will appear to be redundant, and we want the
      --  warning to be placed on the body. Similar complications appear when
      --  the redundancy is between a child unit and one of its ancestors.

   begin
      Set_Redundant_Use (Clause, True);

      if not Comes_From_Source (Clause)
        or else In_Instance
        or else not Warn_On_Redundant_Constructs
      then
         return;
      end if;

      if not Is_Compilation_Unit (Current_Scope) then

         --  If the use_clause is in an inner scope, it is made redundant
<<<<<<< HEAD
         --  by some clause in the current context.
=======
         --  by some clause in the current context, with one exception:
         --  If we're compiling a nested package body, and the use_clause
         --  comes from the corresponding spec, the clause is not necessarily
         --  fully redundant, so we should not warn.  If a warning was
         --  warranted, it would have been given when the spec was processed.

         if Nkind (Parent (Decl)) = N_Package_Specification then
            declare
               Package_Spec_Entity : constant Entity_Id :=
                                       Defining_Unit_Name (Parent (Decl));
            begin
               if In_Package_Body (Package_Spec_Entity) then
                  return;
               end if;
            end;
         end if;
>>>>>>> c355071f

         Redundant := Clause;
         Prev_Use  := Cur_Use;

      elsif Nkind (Unit (Cunit (Current_Sem_Unit))) = N_Package_Body then
         declare
            Cur_Unit : constant Unit_Number_Type := Get_Source_Unit (Cur_Use);
            New_Unit : constant Unit_Number_Type := Get_Source_Unit (Clause);
            Scop     : Entity_Id;

         begin
            if Cur_Unit = New_Unit then

               --  Redundant clause in same body

               Redundant := Clause;
               Prev_Use  := Cur_Use;

            elsif Cur_Unit = Current_Sem_Unit then

               --  If the new clause is not in the current unit it has been
               --  analyzed first, and it makes the other one redundant.
               --  However, if the new clause appears in a subunit, Cur_Unit
               --  is still the parent, and in that case the redundant one
               --  is the one appearing in the subunit.

               if Nkind (Unit (Cunit (New_Unit))) = N_Subunit then
                  Redundant := Clause;
                  Prev_Use  := Cur_Use;

               --  Most common case: redundant clause in body,
               --  original clause in spec. Current scope is spec entity.

               elsif
                 Current_Scope =
                   Defining_Entity (
                     Unit (Library_Unit (Cunit (Current_Sem_Unit))))
               then
                  Redundant := Cur_Use;
                  Prev_Use  := Clause;

               else
                  --  The new clause may appear in an unrelated unit, when
                  --  the parents of a generic are being installed prior to
                  --  instantiation. In this case there must be no warning.
                  --  We detect this case by checking whether the current top
                  --  of the stack is related to the current compilation.

                  Scop := Current_Scope;
                  while Present (Scop)
                    and then Scop /= Standard_Standard
                  loop
                     if Is_Compilation_Unit (Scop)
                       and then not Is_Child_Unit (Scop)
                     then
                        return;

                     elsif Scop = Cunit_Entity (Current_Sem_Unit) then
                        exit;
                     end if;

                     Scop := Scope (Scop);
                  end loop;

                  Redundant := Cur_Use;
                  Prev_Use  := Clause;
               end if;

            elsif New_Unit = Current_Sem_Unit then
               Redundant := Clause;
               Prev_Use  := Cur_Use;

            else
               --  Neither is the current unit, so they appear in parent or
               --  sibling units. Warning will be emitted elsewhere.

               return;
            end if;
         end;

      elsif Nkind (Unit (Cunit (Current_Sem_Unit))) = N_Package_Declaration
        and then Present (Parent_Spec (Unit (Cunit (Current_Sem_Unit))))
      then
         --  Use_clause is in child unit of current unit, and the child
         --  unit appears in the context of the body of the parent, so it
         --  has been installed first, even though it is the redundant one.
         --  Depending on their placement in the context, the visible or the
         --  private parts of the two units, either might appear as redundant,
         --  but the message has to be on the current unit.

         if Get_Source_Unit (Cur_Use) = Current_Sem_Unit then
            Redundant := Cur_Use;
            Prev_Use  := Clause;
         else
            Redundant := Clause;
            Prev_Use  := Cur_Use;
         end if;

         --  If the new use clause appears in the private part of a parent unit
         --  it may appear to be redudant w.r.t. a use clause in a child unit,
         --  but the previous use clause was needed in the visible part of the
         --  child, and no warning should be emitted.

         if Nkind (Parent (Decl)) = N_Package_Specification
           and then
             List_Containing (Decl) = Private_Declarations (Parent (Decl))
         then
            declare
               Par : constant Entity_Id := Defining_Entity (Parent (Decl));
               Spec : constant Node_Id  :=
                        Specification (Unit (Cunit (Current_Sem_Unit)));

            begin
               if Is_Compilation_Unit (Par)
                 and then Par /= Cunit_Entity (Current_Sem_Unit)
                 and then Parent (Cur_Use) = Spec
                 and then
                   List_Containing (Cur_Use) = Visible_Declarations (Spec)
               then
                  return;
               end if;
            end;
         end if;

      else
         null;
      end if;

      if Present (Redundant) then
         Error_Msg_Sloc := Sloc (Prev_Use);
         Error_Msg_NE (
           "& is already use_visible through declaration #?",
              Redundant, Pack_Name);
      end if;
   end Note_Redundant_Use;

   ---------------
   -- Pop_Scope --
   ---------------

   procedure Pop_Scope is
      SST : Scope_Stack_Entry renames Scope_Stack.Table (Scope_Stack.Last);

   begin
      if Debug_Flag_E then
         Write_Info;
      end if;

      Scope_Suppress := SST.Save_Scope_Suppress;
      Local_Entity_Suppress.Set_Last (SST.Save_Local_Entity_Suppress);

      if Debug_Flag_W then
         Write_Str ("--> exiting scope: ");
         Write_Name (Chars (Current_Scope));
         Write_Str (", Depth=");
         Write_Int (Int (Scope_Stack.Last));
         Write_Eol;
      end if;

      End_Use_Clauses (SST.First_Use_Clause);

      --  If the actions to be wrapped are still there they will get lost
      --  causing incomplete code to be generated. It is better to abort in
      --  this case (and we do the abort even with assertions off since the
      --  penalty is incorrect code generation)

      if SST.Actions_To_Be_Wrapped_Before /= No_List
           or else
         SST.Actions_To_Be_Wrapped_After  /= No_List
      then
         return;
      end if;

      --  Free last subprogram name if allocated, and pop scope

      Free (SST.Last_Subprogram_Name);
      Scope_Stack.Decrement_Last;
   end Pop_Scope;

   ---------------------
   -- Premature_Usage --
   ---------------------

   procedure Premature_Usage (N : Node_Id) is
      Kind : constant Node_Kind := Nkind (Parent (Entity (N)));
      E    : Entity_Id := Entity (N);

   begin
      --  Within an instance, the analysis of the actual for a formal object
      --  does not see the name of the object itself. This is significant
      --  only if the object is an aggregate, where its analysis does not do
      --  any name resolution on component associations. (see 4717-008). In
      --  such a case, look for the visible homonym on the chain.

      if In_Instance
        and then Present (Homonym (E))
      then
         E := Homonym (E);

         while Present (E)
           and then not In_Open_Scopes (Scope (E))
         loop
            E := Homonym (E);
         end loop;

         if Present (E) then
            Set_Entity (N, E);
            Set_Etype (N, Etype (E));
            return;
         end if;
      end if;

      if Kind  = N_Component_Declaration then
         Error_Msg_N
           ("component&! cannot be used before end of record declaration", N);

      elsif Kind  = N_Parameter_Specification then
         Error_Msg_N
           ("formal parameter&! cannot be used before end of specification",
            N);

      elsif Kind  = N_Discriminant_Specification then
         Error_Msg_N
           ("discriminant&! cannot be used before end of discriminant part",
            N);

      elsif Kind  = N_Procedure_Specification
        or else Kind = N_Function_Specification
      then
         Error_Msg_N
           ("subprogram&! cannot be used before end of its declaration",
            N);
      else
         Error_Msg_N
           ("object& cannot be used before end of its declaration!", N);
      end if;
   end Premature_Usage;

   ------------------------
   -- Present_System_Aux --
   ------------------------

   function Present_System_Aux (N : Node_Id := Empty) return Boolean is
      Loc      : Source_Ptr;
      Aux_Name : Name_Id;
      Unum     : Unit_Number_Type;
      Withn    : Node_Id;
      With_Sys : Node_Id;
      The_Unit : Node_Id;

      function Find_System (C_Unit : Node_Id) return Entity_Id;
      --  Scan context clause of compilation unit to find a with_clause
      --  for System.

      -----------------
      -- Find_System --
      -----------------

      function Find_System (C_Unit : Node_Id) return Entity_Id is
         With_Clause : Node_Id;

      begin
         With_Clause := First (Context_Items (C_Unit));

         while Present (With_Clause) loop
            if (Nkind (With_Clause) = N_With_Clause
              and then Chars (Name (With_Clause)) = Name_System)
              and then Comes_From_Source (With_Clause)
            then
               return With_Clause;
            end if;

            Next (With_Clause);
         end loop;

         return Empty;
      end Find_System;

   --  Start of processing for Present_System_Aux

   begin
      --  The child unit may have been loaded and analyzed already

      if Present (System_Aux_Id) then
         return True;

      --  If no previous pragma for System.Aux, nothing to load

      elsif No (System_Extend_Unit) then
         return False;

      --  Use the unit name given in the pragma to retrieve the unit.
      --  Verify that System itself appears in the context clause of the
      --  current compilation. If System is not present, an error will
      --  have been reported already.

      else
         With_Sys := Find_System (Cunit (Current_Sem_Unit));

         The_Unit := Unit (Cunit (Current_Sem_Unit));

         if No (With_Sys)
           and then (Nkind (The_Unit) = N_Package_Body
                      or else (Nkind (The_Unit) = N_Subprogram_Body
                        and then not Acts_As_Spec (Cunit (Current_Sem_Unit))))
         then
            With_Sys := Find_System (Library_Unit (Cunit (Current_Sem_Unit)));
         end if;

         if No (With_Sys)
           and then Present (N)
         then
            --  If we are compiling a subunit, we need to examine its
            --  context as well (Current_Sem_Unit is the parent unit);

            The_Unit := Parent (N);

            while Nkind (The_Unit) /= N_Compilation_Unit loop
               The_Unit := Parent (The_Unit);
            end loop;

            if Nkind (Unit (The_Unit)) = N_Subunit then
               With_Sys := Find_System (The_Unit);
            end if;
         end if;

         if No (With_Sys) then
            return False;
         end if;

         Loc := Sloc (With_Sys);
         Get_Name_String (Chars (Expression (System_Extend_Unit)));
         Name_Buffer (8 .. Name_Len + 7) := Name_Buffer (1 .. Name_Len);
         Name_Buffer (1 .. 7) := "system.";
         Name_Buffer (Name_Len + 8) := '%';
         Name_Buffer (Name_Len + 9) := 's';
         Name_Len := Name_Len + 9;
         Aux_Name := Name_Find;

         Unum :=
           Load_Unit
             (Load_Name  => Aux_Name,
              Required   => False,
              Subunit    => False,
              Error_Node => With_Sys);

         if Unum /= No_Unit then
            Semantics (Cunit (Unum));
            System_Aux_Id :=
              Defining_Entity (Specification (Unit (Cunit (Unum))));

            Withn := Make_With_Clause (Loc,
              Name =>
                Make_Expanded_Name (Loc,
                  Chars  => Chars (System_Aux_Id),
                  Prefix =>
                    New_Reference_To (Scope (System_Aux_Id), Loc),
                  Selector_Name =>
                    New_Reference_To (System_Aux_Id, Loc)));

            Set_Entity (Name (Withn), System_Aux_Id);

            Set_Library_Unit          (Withn, Cunit (Unum));
            Set_Corresponding_Spec    (Withn, System_Aux_Id);
            Set_First_Name            (Withn, True);
            Set_Implicit_With         (Withn, True);

            Insert_After (With_Sys, Withn);
            Mark_Rewrite_Insertion (Withn);
            Set_Context_Installed (Withn);

            return True;

         --  Here if unit load failed

         else
            Error_Msg_Name_1 := Name_System;
            Error_Msg_Name_2 := Chars (Expression (System_Extend_Unit));
            Error_Msg_N
              ("extension package `%.%` does not exist",
               Opt.System_Extend_Unit);
            return False;
         end if;
      end if;
   end Present_System_Aux;

   -------------------------
   -- Restore_Scope_Stack --
   -------------------------

   procedure Restore_Scope_Stack (Handle_Use : Boolean := True) is
      E         : Entity_Id;
      S         : Entity_Id;
      Comp_Unit : Node_Id;
      In_Child  : Boolean := False;
      Full_Vis  : Boolean := True;
      SS_Last   : constant Int := Scope_Stack.Last;

   begin
      --  Restore visibility of previous scope stack, if any

      for J in reverse 0 .. Scope_Stack.Last loop
         exit when  Scope_Stack.Table (J).Entity = Standard_Standard
            or else No (Scope_Stack.Table (J).Entity);

         S := Scope_Stack.Table (J).Entity;

         if not Is_Hidden_Open_Scope (S) then

            --  If the parent scope is hidden, its entities are hidden as
            --  well, unless the entity is the instantiation currently
            --  being analyzed.

            if not Is_Hidden_Open_Scope (Scope (S))
              or else not Analyzed (Parent (S))
              or else Scope (S) = Standard_Standard
            then
               Set_Is_Immediately_Visible (S, True);
            end if;

            E := First_Entity (S);

            while Present (E) loop
               if Is_Child_Unit (E) then
                  Set_Is_Immediately_Visible (E,
                    Is_Visible_Child_Unit (E) or else In_Open_Scopes (E));
               else
                  Set_Is_Immediately_Visible (E, True);
               end if;

               Next_Entity (E);

               if not Full_Vis then
                  exit when E = First_Private_Entity (S);
               end if;
            end loop;

            --  The visibility of child units (siblings of current compilation)
            --  must be restored in any case. Their declarations may appear
            --  after the private part of the parent.

            if not Full_Vis
              and then Present (E)
            then
               while Present (E) loop
                  if Is_Child_Unit (E) then
                     Set_Is_Immediately_Visible (E,
                       Is_Visible_Child_Unit (E) or else In_Open_Scopes (E));
                  end if;

                  Next_Entity (E);
               end loop;
            end if;
         end if;

         if Is_Child_Unit (S)
            and not In_Child     --  check only for current unit.
         then
            In_Child := True;

            --  restore visibility of parents according to whether the child
            --  is private and whether we are in its visible part.

            Comp_Unit := Parent (Unit_Declaration_Node (S));

            if Nkind (Comp_Unit) = N_Compilation_Unit
              and then Private_Present (Comp_Unit)
            then
               Full_Vis := True;

            elsif (Ekind (S) = E_Package
                    or else Ekind (S) = E_Generic_Package)
              and then (In_Private_Part (S)
                         or else In_Package_Body (S))
            then
               Full_Vis := True;

            elsif (Ekind (S) = E_Procedure
                    or else Ekind (S) = E_Function)
              and then Has_Completion (S)
            then
               Full_Vis := True;
            else
               Full_Vis := False;
            end if;
         else
            Full_Vis := True;
         end if;
      end loop;

      if SS_Last >= Scope_Stack.First
        and then Scope_Stack.Table (SS_Last).Entity /= Standard_Standard
        and then Handle_Use
      then
         Install_Use_Clauses (Scope_Stack.Table (SS_Last).First_Use_Clause);
      end if;
   end Restore_Scope_Stack;

   ----------------------
   -- Save_Scope_Stack --
   ----------------------

   procedure Save_Scope_Stack (Handle_Use : Boolean := True) is
      E       : Entity_Id;
      S       : Entity_Id;
      SS_Last : constant Int := Scope_Stack.Last;

   begin
      if SS_Last >= Scope_Stack.First
        and then Scope_Stack.Table (SS_Last).Entity /= Standard_Standard
      then
         if Handle_Use then
            End_Use_Clauses (Scope_Stack.Table (SS_Last).First_Use_Clause);
         end if;

         --  If the call is from within a compilation unit, as when
         --  called from Rtsfind, make current entries in scope stack
         --  invisible while we analyze the new unit.

         for J in reverse 0 .. SS_Last loop
            exit when  Scope_Stack.Table (J).Entity = Standard_Standard
               or else No (Scope_Stack.Table (J).Entity);

            S := Scope_Stack.Table (J).Entity;
            Set_Is_Immediately_Visible (S, False);
            E := First_Entity (S);

            while Present (E) loop
               Set_Is_Immediately_Visible (E, False);
               Next_Entity (E);
            end loop;
         end loop;

      end if;
   end Save_Scope_Stack;

   -------------
   -- Set_Use --
   -------------

   procedure Set_Use (L : List_Id) is
      Decl      : Node_Id;
      Pack_Name : Node_Id;
      Pack      : Entity_Id;
      Id        : Entity_Id;

   begin
      if Present (L) then
         Decl := First (L);

         while Present (Decl) loop
            if Nkind (Decl) = N_Use_Package_Clause then
               Chain_Use_Clause (Decl);
               Pack_Name := First (Names (Decl));

               while Present (Pack_Name) loop
                  Pack := Entity (Pack_Name);

                  if Ekind (Pack) = E_Package
                    and then Applicable_Use (Pack_Name)
                  then
                     Use_One_Package (Pack, Decl);
                  end if;

                  Next (Pack_Name);
               end loop;

            elsif Nkind (Decl) = N_Use_Type_Clause  then
               Chain_Use_Clause (Decl);
               Id := First (Subtype_Marks (Decl));

               while Present (Id) loop
                  if Entity (Id) /= Any_Type then
                     Use_One_Type (Id);
                  end if;

                  Next (Id);
               end loop;
            end if;

            Next (Decl);
         end loop;
      end if;
   end Set_Use;

   ---------------------
   -- Use_One_Package --
   ---------------------

   procedure Use_One_Package (P : Entity_Id; N : Node_Id) is
      Id               : Entity_Id;
      Prev             : Entity_Id;
      Current_Instance : Entity_Id := Empty;
      Real_P           : Entity_Id;
      Private_With_OK  : Boolean   := False;

   begin
      if Ekind (P) /= E_Package then
         return;
      end if;

      Set_In_Use (P);
      Set_Current_Use_Clause (P, N);

      --  Ada 2005 (AI-50217): Check restriction

      if From_With_Type (P) then
         Error_Msg_N ("limited withed package cannot appear in use clause", N);
      end if;

      --  Find enclosing instance, if any

      if In_Instance then
         Current_Instance := Current_Scope;

         while not Is_Generic_Instance (Current_Instance) loop
            Current_Instance := Scope (Current_Instance);
         end loop;

         if No (Hidden_By_Use_Clause (N)) then
            Set_Hidden_By_Use_Clause (N, New_Elmt_List);
         end if;
      end if;

      --  If unit is a package renaming, indicate that the renamed
      --  package is also in use (the flags on both entities must
      --  remain consistent, and a subsequent use of either of them
      --  should be recognized as redundant).

      if Present (Renamed_Object (P)) then
         Set_In_Use (Renamed_Object (P));
         Set_Current_Use_Clause (Renamed_Object (P), N);
         Real_P := Renamed_Object (P);
      else
         Real_P := P;
      end if;

      --  Ada 2005 (AI-262): Check the use_clause of a private withed package
      --  found in the private part of a package specification

      if In_Private_Part (Current_Scope)
        and then Has_Private_With (P)
        and then Is_Child_Unit (Current_Scope)
        and then Is_Child_Unit (P)
        and then Is_Ancestor_Package (Scope (Current_Scope), P)
      then
         Private_With_OK := True;
      end if;

      --  Loop through entities in one package making them potentially
      --  use-visible.

      Id := First_Entity (P);
      while Present (Id)
        and then (Id /= First_Private_Entity (P)
                    or else Private_With_OK) -- Ada 2005 (AI-262)
      loop
         Prev := Current_Entity (Id);

         while Present (Prev) loop
            if Is_Immediately_Visible (Prev)
              and then (not Is_Overloadable (Prev)
                         or else not Is_Overloadable (Id)
                         or else (Type_Conformant (Id, Prev)))
            then
               if No (Current_Instance) then

                  --  Potentially use-visible entity remains hidden

                  goto Next_Usable_Entity;

               --  A use clause within an instance hides outer global
               --  entities, which are not used to resolve local entities
               --  in the instance. Note that the predefined entities in
               --  Standard could not have been hidden in the generic by
               --  a use clause, and therefore remain visible. Other
               --  compilation units whose entities appear in Standard must
               --  be hidden in an instance.

               --  To determine whether an entity is external to the instance
               --  we compare the scope depth of its scope with that of the
               --  current instance. However, a generic actual of a subprogram
               --  instance is declared in the wrapper package but will not be
               --  hidden by a use-visible entity.

               --  If Id is called Standard, the predefined package with the
               --  same name is in the homonym chain. It has to be ignored
               --  because it has no defined scope (being the only entity in
               --  the system with this mandated behavior).

               elsif not Is_Hidden (Id)
                 and then Present (Scope (Prev))
                 and then not Is_Wrapper_Package (Scope (Prev))
                 and then Scope_Depth (Scope (Prev)) <
                          Scope_Depth (Current_Instance)
                 and then (Scope (Prev) /= Standard_Standard
                            or else Sloc (Prev) > Standard_Location)
               then
                  Set_Is_Potentially_Use_Visible (Id);
                  Set_Is_Immediately_Visible (Prev, False);
                  Append_Elmt (Prev, Hidden_By_Use_Clause (N));
               end if;

            --  A user-defined operator is not use-visible if the
            --  predefined operator for the type is immediately visible,
            --  which is the case if the type of the operand is in an open
            --  scope. This does not apply to user-defined operators that
            --  have operands of different types, because the predefined
            --  mixed mode operations (multiplication and division) apply to
            --  universal types and do not hide anything.

            elsif Ekind (Prev) = E_Operator
              and then Operator_Matches_Spec (Prev, Id)
              and then In_Open_Scopes
               (Scope (Base_Type (Etype (First_Formal (Id)))))
              and then (No (Next_Formal (First_Formal (Id)))
                         or else Etype (First_Formal (Id))
                           = Etype (Next_Formal (First_Formal (Id)))
                         or else Chars (Prev) = Name_Op_Expon)
            then
               goto Next_Usable_Entity;
            end if;

            Prev := Homonym (Prev);
         end loop;

         --  On exit, we know entity is not hidden, unless it is private

         if not Is_Hidden (Id)
           and then ((not Is_Child_Unit (Id))
                       or else Is_Visible_Child_Unit (Id))
         then
            Set_Is_Potentially_Use_Visible (Id);

            if Is_Private_Type (Id)
              and then Present (Full_View (Id))
            then
               Set_Is_Potentially_Use_Visible (Full_View (Id));
            end if;
         end if;

         <<Next_Usable_Entity>>
            Next_Entity (Id);
      end loop;

      --  Child units are also made use-visible by a use clause, but they
      --  may appear after all visible declarations in the parent entity list.

      while Present (Id) loop

         if Is_Child_Unit (Id)
           and then Is_Visible_Child_Unit (Id)
         then
            Set_Is_Potentially_Use_Visible (Id);
         end if;

         Next_Entity (Id);
      end loop;

      if Chars (Real_P) = Name_System
        and then Scope (Real_P) = Standard_Standard
        and then Present_System_Aux (N)
      then
         Use_One_Package (System_Aux_Id, N);
      end if;

   end Use_One_Package;

   ------------------
   -- Use_One_Type --
   ------------------

   procedure Use_One_Type (Id : Node_Id) is
      T       : Entity_Id;
      Op_List : Elist_Id;
      Elmt    : Elmt_Id;

   begin
      --  It is the type determined by the subtype mark (8.4(8)) whose
      --  operations become potentially use-visible.

      T := Base_Type (Entity (Id));

      Set_Redundant_Use
        (Id,
           In_Use (T)
             or else Is_Potentially_Use_Visible (T)
             or else In_Use (Scope (T)));

      if In_Open_Scopes (Scope (T)) then
         null;

      elsif From_With_Type (T) then
         Error_Msg_N
           ("incomplete type from limited view "
             & "cannot appear in use clause", Id);

      --  If the subtype mark designates a subtype in a different package,
      --  we have to check that the parent type is visible, otherwise the
      --  use type clause is a noop. Not clear how to do that???

      elsif not Redundant_Use (Id) then
         Set_In_Use (T);
         Op_List := Collect_Primitive_Operations (T);
         Elmt := First_Elmt (Op_List);

         while Present (Elmt) loop

            if (Nkind (Node (Elmt)) = N_Defining_Operator_Symbol
                 or else Chars (Node (Elmt)) in Any_Operator_Name)
              and then not Is_Hidden (Node (Elmt))
            then
               Set_Is_Potentially_Use_Visible (Node (Elmt));
            end if;

            Next_Elmt (Elmt);
         end loop;
      end if;
   end Use_One_Type;

   ----------------
   -- Write_Info --
   ----------------

   procedure Write_Info is
      Id : Entity_Id := First_Entity (Current_Scope);

   begin
      --  No point in dumping standard entities

      if Current_Scope = Standard_Standard then
         return;
      end if;

      Write_Str ("========================================================");
      Write_Eol;
      Write_Str ("        Defined Entities in ");
      Write_Name (Chars (Current_Scope));
      Write_Eol;
      Write_Str ("========================================================");
      Write_Eol;

      if No (Id) then
         Write_Str ("-- none --");
         Write_Eol;

      else
         while Present (Id) loop
            Write_Entity_Info (Id, " ");
            Next_Entity (Id);
         end loop;
      end if;

      if Scope (Current_Scope) = Standard_Standard then

         --  Print information on the current unit itself

         Write_Entity_Info (Current_Scope, " ");
      end if;

      Write_Eol;
   end Write_Info;

   -----------------
   -- Write_Scopes --
   -----------------

   procedure Write_Scopes is
      S : Entity_Id;

   begin
      for J in reverse 1 .. Scope_Stack.Last loop
         S :=  Scope_Stack.Table (J).Entity;
         Write_Int (Int (S));
         Write_Str (" === ");
         Write_Name (Chars (S));
         Write_Eol;
      end loop;
   end Write_Scopes;

end Sem_Ch8;<|MERGE_RESOLUTION|>--- conflicted
+++ resolved
@@ -6,11 +6,7 @@
 --                                                                          --
 --                                 B o d y                                  --
 --                                                                          --
-<<<<<<< HEAD
---          Copyright (C) 1992-2005, Free Software Foundation, Inc.         --
-=======
 --          Copyright (C) 1992-2006, Free Software Foundation, Inc.         --
->>>>>>> c355071f
 --                                                                          --
 -- GNAT is free software;  you can  redistribute it  and/or modify it under --
 -- terms of the  GNU General Public License as published  by the Free Soft- --
@@ -773,8 +769,6 @@
          return;
       end if;
 
-<<<<<<< HEAD
-=======
       --  Ada 2005 (AI-327)
 
       if Ada_Version >= Ada_05
@@ -841,7 +835,6 @@
          end;
       end if;
 
->>>>>>> c355071f
       Set_Ekind (Id, E_Variable);
       Init_Size_Align (Id);
 
@@ -873,15 +866,9 @@
                   and then Is_Function_Attribute_Name
                     (Attribute_Name (Original_Node (Nam))))
 
-<<<<<<< HEAD
-            --  Weird but legal, equivalent to renaming a function call
-            --  Illegal if the literal is the result of constant-folding
-            --  an attribute reference that is not a function.
-=======
             --  Weird but legal, equivalent to renaming a function call.
             --  Illegal if the literal is the result of constant-folding an
             --  attribute reference that is not a function.
->>>>>>> c355071f
 
         or else (Is_Entity_Name (Nam)
                   and then Ekind (Entity (Nam)) = E_Enumeration_Literal
@@ -955,17 +942,6 @@
          Error_Msg_N
            ("expect package name in renaming", Name (N));
 
-<<<<<<< HEAD
-      --  Ada 2005 (AI-50217): Limited withed packages cannot be renamed
-
-      elsif Ekind (Old_P) = E_Package
-        and then From_With_Type (Old_P)
-      then
-         Error_Msg_N
-           ("limited withed package cannot be renamed", Name (N));
-
-=======
->>>>>>> c355071f
       elsif Ekind (Old_P) /= E_Package
         and then not (Ekind (Old_P) = E_Generic_Package
                        and then In_Open_Scopes (Old_P))
@@ -1239,24 +1215,13 @@
    ---------------------------------
 
    procedure Analyze_Subprogram_Renaming (N : Node_Id) is
-<<<<<<< HEAD
-      Spec        : constant Node_Id          := Specification (N);
-      Save_AV     : constant Ada_Version_Type := Ada_Version;
-      Save_AV_Exp : constant Ada_Version_Type := Ada_Version_Explicit;
-=======
       Formal_Spec : constant Node_Id          := Corresponding_Formal_Spec (N);
       Is_Actual   : constant Boolean          := Present (Formal_Spec);
       Inst_Node   : Node_Id                   := Empty;
->>>>>>> c355071f
       Nam         : constant Node_Id          := Name (N);
       New_S       : Entity_Id;
       Old_S       : Entity_Id                 := Empty;
       Rename_Spec : Entity_Id;
-<<<<<<< HEAD
-      Formal_Spec : constant Node_Id          := Corresponding_Formal_Spec (N);
-      Is_Actual   : constant Boolean          := Present (Formal_Spec);
-      Inst_Node   : Node_Id                   := Empty;
-=======
       Save_AV     : constant Ada_Version_Type := Ada_Version;
       Save_AV_Exp : constant Ada_Version_Type := Ada_Version_Explicit;
       Spec        : constant Node_Id          := Specification (N);
@@ -1274,7 +1239,6 @@
       --       profile has a null exclusion, then Sub's return profile must
       --       have one. Otherwise the subtype of Sub's return profile must
       --       exclude null.
->>>>>>> c355071f
 
       function Original_Subprogram (Subp : Entity_Id) return Entity_Id;
       --  Find renamed entity when the declaration is a renaming_as_body
@@ -1954,17 +1918,11 @@
       --  Ada 2005 AI 404: if the new subprogram is dispatching, verify that
       --  controlling access parameters are known non-null for the renamed
       --  subprogram. Test also applies to a subprogram instantiation that
-<<<<<<< HEAD
-      --  is dispatching.
-
-      if Ada_Version >= Ada_05
-=======
       --  is dispatching. Test is skipped if some previous error was detected
       --  that set Old_S to Any_Id.
 
       if Ada_Version >= Ada_05
         and then Old_S /= Any_Id
->>>>>>> c355071f
         and then not Is_Dispatching_Operation (Old_S)
         and then Is_Dispatching_Operation (New_S)
       then
@@ -2138,11 +2096,7 @@
             Use_One_Type (Id);
 
             if Nkind (Parent (N)) = N_Compilation_Unit then
-<<<<<<< HEAD
-               if  Nkind (Id) = N_Identifier then
-=======
                if Nkind (Id) = N_Identifier then
->>>>>>> c355071f
                   Error_Msg_N ("type is not directly visible", Id);
 
                elsif Is_Child_Unit (Scope (Entity (Id)))
@@ -4922,10 +4876,6 @@
 
             else
                if Is_Concurrent_Type (T) then
-<<<<<<< HEAD
-                  C := Class_Wide_Type
-                         (Corresponding_Record_Type (Entity (Prefix (N))));
-=======
                   if No (Corresponding_Record_Type (Entity (Prefix (N)))) then
 
                      --  Previous error. Use current type, which at least
@@ -4938,7 +4888,6 @@
                             (Corresponding_Record_Type (Entity (Prefix (N))));
                   end if;
 
->>>>>>> c355071f
                else
                   C := Class_Wide_Type (Entity (Prefix (N)));
                end if;
@@ -5691,9 +5640,6 @@
       if not Is_Compilation_Unit (Current_Scope) then
 
          --  If the use_clause is in an inner scope, it is made redundant
-<<<<<<< HEAD
-         --  by some clause in the current context.
-=======
          --  by some clause in the current context, with one exception:
          --  If we're compiling a nested package body, and the use_clause
          --  comes from the corresponding spec, the clause is not necessarily
@@ -5710,7 +5656,6 @@
                end if;
             end;
          end if;
->>>>>>> c355071f
 
          Redundant := Clause;
          Prev_Use  := Cur_Use;

------------------------------------------------------------------------------
--                                                                          --
--                 GNAT RUN-TIME LIBRARY (GNARL) COMPONENTS                 --
--                                                                          --
--           S Y S T E M . I N T E R R U P T _ M A N A G E M E N T          --
--                                                                          --
--                                  B o d y                                 --
--                                                                          --
--             Copyright (C) 1991-1994, Florida State University            --
<<<<<<< HEAD
---                     Copyright (C) 1995-2005, AdaCore                     --
=======
---                     Copyright (C) 1995-2006, AdaCore                     --
>>>>>>> c355071f
--                                                                          --
-- GNARL is free software; you can  redistribute it  and/or modify it under --
-- terms of the  GNU General Public License as published  by the Free Soft- --
-- ware  Foundation;  either version 2,  or (at your option) any later ver- --
-- sion. GNARL is distributed in the hope that it will be useful, but WITH- --
-- OUT ANY WARRANTY;  without even the  implied warranty of MERCHANTABILITY --
-- or FITNESS FOR A PARTICULAR PURPOSE.  See the GNU General Public License --
-- for  more details.  You should have  received  a copy of the GNU General --
-- Public License  distributed with GNARL; see file COPYING.  If not, write --
-- to  the  Free Software Foundation,  51  Franklin  Street,  Fifth  Floor, --
-- Boston, MA 02110-1301, USA.                                              --
--                                                                          --
-- As a special exception,  if other files  instantiate  generics from this --
-- unit, or you link  this unit with other files  to produce an executable, --
-- this  unit  does not  by itself cause  the resulting  executable  to  be --
-- covered  by the  GNU  General  Public  License.  This exception does not --
-- however invalidate  any other reasons why  the executable file  might be --
-- covered by the  GNU Public License.                                      --
--                                                                          --
-- GNARL was developed by the GNARL team at Florida State University.       --
-- Extensive contributions were provided by Ada Core Technologies, Inc.     --
--                                                                          --
------------------------------------------------------------------------------

--  This is a SGI Pthread version of this package.

--  Make a careful study of all signals available under the OS,
--  to see which need to be reserved, kept always unmasked,
--  or kept always unmasked.
--  Be on the lookout for special signals that
--  may be used by the thread library.

package body System.Interrupt_Management is

   use System.OS_Interface;

   type Interrupt_List is array (Interrupt_ID range <>) of Interrupt_ID;
   Exception_Interrupts : constant Interrupt_List :=
     (SIGTSTP, SIGILL, SIGTRAP, SIGEMT, SIGFPE, SIGBUS, SIGSTOP, SIGKILL,
      SIGSEGV, SIGSYS, SIGXCPU, SIGXFSZ, SIGPROF, SIGPTINTR, SIGPTRESCHED,
      SIGABRT, SIGPIPE);

   Unreserve_All_Interrupts : Interfaces.C.int;
   pragma Import
     (C, Unreserve_All_Interrupts, "__gl_unreserve_all_interrupts");

   function State (Int : Interrupt_ID) return Character;
   pragma Import (C, State, "__gnat_get_interrupt_state");
<<<<<<< HEAD

   --  Get interrupt state.  Defined in a-init.c
   --  The input argument is the interrupt number,
   --  and the result is one of the following:

   User    : constant Character := 'u';
   Runtime : constant Character := 'r';
   Default : constant Character := 's';
   --    'n'   this interrupt not set by any Interrupt_State pragma
   --    'u'   Interrupt_State pragma set state to User
   --    'r'   Interrupt_State pragma set state to Runtime
   --    's'   Interrupt_State pragma set state to System (use "default"
   --           system handler)

   ----------------
   -- Initialize --
   ----------------

   Initialized : Boolean := False;

=======

   --  Get interrupt state.  Defined in a-init.c
   --  The input argument is the interrupt number,
   --  and the result is one of the following:

   User    : constant Character := 'u';
   Runtime : constant Character := 'r';
   Default : constant Character := 's';
   --    'n'   this interrupt not set by any Interrupt_State pragma
   --    'u'   Interrupt_State pragma set state to User
   --    'r'   Interrupt_State pragma set state to Runtime
   --    's'   Interrupt_State pragma set state to System (use "default"
   --           system handler)

   ----------------
   -- Initialize --
   ----------------

   Initialized : Boolean := False;

>>>>>>> c355071f
   procedure Initialize is
      use type Interfaces.C.int;
   begin
      if Initialized then
         return;
      end if;

      Initialized := True;
      Abort_Task_Interrupt := SIGABRT;

      --  Change this if you want to use another signal for task abort.
      --  SIGTERM might be a good one.

      pragma Assert (Keep_Unmasked = (Interrupt_ID'Range => False));
      pragma Assert (Reserve = (Interrupt_ID'Range => False));

      --  Process state of exception signals

      for J in Exception_Interrupts'Range loop
         if State (Exception_Interrupts (J)) /= User then
            Keep_Unmasked (Exception_Interrupts (J)) := True;
            Reserve (Exception_Interrupts (J)) := True;
         end if;
      end loop;

      if State (Abort_Task_Interrupt) /= User then
         Keep_Unmasked (Abort_Task_Interrupt) := True;
         Reserve (Abort_Task_Interrupt) := True;
      end if;

      --  Set SIGINT to unmasked state as long as it's
      --  not in "User" state.  Check for Unreserve_All_Interrupts last

      if State (SIGINT) /= User then
         Keep_Unmasked (SIGINT) := True;
      end if;

      --  Check all signals for state that requires keeping them
      --  unmasked and reserved

      for J in Interrupt_ID'Range loop
         if State (J) = Default or else State (J) = Runtime then
            Keep_Unmasked (J) := True;
            Reserve (J) := True;
         end if;
      end loop;

      --  Process pragma Unreserve_All_Interrupts. This overrides any
      --  settings due to pragma Interrupt_State:

      if Unreserve_All_Interrupts /= 0 then
         Keep_Unmasked (SIGINT) := False;
         Reserve (SIGINT) := False;
      end if;

      --  We do not have Signal 0 in reality. We just use this value
      --  to identify not existing signals (see s-intnam.ads). Therefore,
      --  Signal 0 should not be used in all signal related operations hence
      --  mark it as reserved.

      Reserve (0) := True;
   end Initialize;

end System.Interrupt_Management;<|MERGE_RESOLUTION|>--- conflicted
+++ resolved
@@ -7,11 +7,7 @@
 --                                  B o d y                                 --
 --                                                                          --
 --             Copyright (C) 1991-1994, Florida State University            --
-<<<<<<< HEAD
----                     Copyright (C) 1995-2005, AdaCore                     --
-=======
 ---                     Copyright (C) 1995-2006, AdaCore                     --
->>>>>>> c355071f
 --                                                                          --
 -- GNARL is free software; you can  redistribute it  and/or modify it under --
 -- terms of the  GNU General Public License as published  by the Free Soft- --
@@ -60,7 +56,6 @@
 
    function State (Int : Interrupt_ID) return Character;
    pragma Import (C, State, "__gnat_get_interrupt_state");
-<<<<<<< HEAD
 
    --  Get interrupt state.  Defined in a-init.c
    --  The input argument is the interrupt number,
@@ -81,28 +76,6 @@
 
    Initialized : Boolean := False;
 
-=======
-
-   --  Get interrupt state.  Defined in a-init.c
-   --  The input argument is the interrupt number,
-   --  and the result is one of the following:
-
-   User    : constant Character := 'u';
-   Runtime : constant Character := 'r';
-   Default : constant Character := 's';
-   --    'n'   this interrupt not set by any Interrupt_State pragma
-   --    'u'   Interrupt_State pragma set state to User
-   --    'r'   Interrupt_State pragma set state to Runtime
-   --    's'   Interrupt_State pragma set state to System (use "default"
-   --           system handler)
-
-   ----------------
-   -- Initialize --
-   ----------------
-
-   Initialized : Boolean := False;
-
->>>>>>> c355071f
    procedure Initialize is
       use type Interfaces.C.int;
    begin

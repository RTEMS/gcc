--- conflicted
+++ resolved
@@ -6,11 +6,7 @@
 --                                                                          --
 --                                 B o d y                                  --
 --                                                                          --
-<<<<<<< HEAD
---          Copyright (C) 1992-2005 Free Software Foundation, Inc.          --
-=======
 --          Copyright (C) 1992-2006, Free Software Foundation, Inc.         --
->>>>>>> c355071f
 --                                                                          --
 -- GNAT is free software;  you can  redistribute it  and/or modify it under --
 -- terms of the  GNU General Public License as published  by the Free Soft- --
@@ -61,48 +57,6 @@
    procedure Error_Long_Line;
    --  Signal error of excessively long line
 
-<<<<<<< HEAD
-   ---------------
-   -- Post_Scan --
-   ---------------
-
-   procedure Post_Scan is
-   begin
-      case Token is
-         when Tok_Char_Literal =>
-            Token_Node := New_Node (N_Character_Literal, Token_Ptr);
-            Set_Char_Literal_Value (Token_Node, UI_From_CC (Character_Code));
-            Set_Chars (Token_Node, Token_Name);
-
-         when Tok_Identifier =>
-            Token_Node := New_Node (N_Identifier, Token_Ptr);
-            Set_Chars (Token_Node, Token_Name);
-
-         when Tok_Real_Literal =>
-            Token_Node := New_Node (N_Real_Literal, Token_Ptr);
-            Set_Realval (Token_Node, Real_Literal_Value);
-
-         when Tok_Integer_Literal =>
-            Token_Node := New_Node (N_Integer_Literal, Token_Ptr);
-            Set_Intval (Token_Node, Int_Literal_Value);
-
-         when Tok_String_Literal =>
-            Token_Node := New_Node (N_String_Literal, Token_Ptr);
-            Set_Has_Wide_Character (Token_Node, Wide_Character_Found);
-            Set_Strval (Token_Node, String_Literal_Id);
-
-         when Tok_Operator_Symbol =>
-            Token_Node := New_Node (N_Operator_Symbol, Token_Ptr);
-            Set_Chars (Token_Node, Token_Name);
-            Set_Strval (Token_Node, String_Literal_Id);
-
-         when others =>
-            null;
-      end case;
-   end Post_Scan;
-
-=======
->>>>>>> c355071f
    -----------------------
    -- Check_End_Of_Line --
    -----------------------
@@ -352,8 +306,6 @@
       Check_Restriction (No_Obsolescent_Features, New_Node (N_Empty, S));
    end Obsolescent_Check;
 
-<<<<<<< HEAD
-=======
    ---------------
    -- Post_Scan --
    ---------------
@@ -393,7 +345,6 @@
       end case;
    end Post_Scan;
 
->>>>>>> c355071f
    ------------------------------
    -- Scan_Reserved_Identifier --
    ------------------------------

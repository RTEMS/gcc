--- conflicted
+++ resolved
@@ -6,11 +6,7 @@
 --                                                                          --
 --                                 B o d y                                  --
 --                                                                          --
-<<<<<<< HEAD
---          Copyright (C) 1992-2009, Free Software Foundation, Inc.         --
-=======
 --          Copyright (C) 1992-2010, Free Software Foundation, Inc.         --
->>>>>>> b56a5220
 --                                                                          --
 -- GNAT is free software;  you can  redistribute it  and/or modify it under --
 -- terms of the  GNU General Public License as published  by the Free Soft- --
@@ -47,20 +43,6 @@
 
 with GNAT.HTable;
 
-<<<<<<< HEAD
-with Alloc;
-with Debug;
-with Fmap;             use Fmap;
-with Gnatvsn;          use Gnatvsn;
-with Hostparm;
-with Opt;              use Opt;
-with Output;           use Output;
-with Sdefault;         use Sdefault;
-with Table;
-with Targparm;         use Targparm;
-
-=======
->>>>>>> b56a5220
 package body Osint is
 
    Running_Program : Program_Type := Unspecified;
@@ -908,7 +890,6 @@
       if Exec_Suffix'Length = 0 then
          Free (Exec_Suffix);
          return Name;
-<<<<<<< HEAD
 
       else
          declare
@@ -933,32 +914,6 @@
                end loop;
             end if;
 
-=======
-
-      else
-         declare
-            Suffix : constant String := Exec_Suffix.all;
-
-         begin
-            Free (Exec_Suffix);
-            Canonical_Case_File_Name (Canonical_Name);
-
-            Add_Suffix := True;
-            if Only_If_No_Suffix then
-               for J in reverse Canonical_Name'Range loop
-                  if Canonical_Name (J) = '.' then
-                     Add_Suffix := False;
-                     exit;
-
-                  elsif Canonical_Name (J) = '/' or else
-                        Canonical_Name (J) = Directory_Separator
-                  then
-                     exit;
-                  end if;
-               end loop;
-            end if;
-
->>>>>>> b56a5220
             if Add_Suffix and then
               (Canonical_Name'Length <= Suffix'Length
                or else Canonical_Name (Canonical_Name'Last - Suffix'Length + 1
@@ -1208,11 +1163,7 @@
       begin
          --  If we are looking for a config file, look only in the current
          --  directory, i.e. return input argument unchanged. Also look only in
-<<<<<<< HEAD
-         --  the curren directory if we are looking for a .dg file (happens in
-=======
          --  the current directory if we are looking for a .dg file (happens in
->>>>>>> b56a5220
          --  -gnatD mode).
 
          if T = Config
@@ -2534,17 +2485,10 @@
             --  The call to Is_Writable_File only results in a system call on
             --  some systems, but in most cases it has already been computed as
             --  part of the call to File_Length above.
-<<<<<<< HEAD
 
             Get_Name_String (Current_Full_Lib_Name);
             Name_Buffer (Name_Len + 1) := ASCII.NUL;
 
-=======
-
-            Get_Name_String (Current_Full_Lib_Name);
-            Name_Buffer (Name_Len + 1) := ASCII.NUL;
-
->>>>>>> b56a5220
             if not Is_Writable_File (Name_Buffer'Address, Lib_File_Attr) then
                Current_Full_Obj_Stamp := Current_Full_Lib_Stamp;
 

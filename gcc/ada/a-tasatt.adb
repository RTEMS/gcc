--- conflicted
+++ resolved
@@ -7,11 +7,7 @@
 --                                 B o d y                                  --
 --                                                                          --
 --             Copyright (C) 1991-1994, Florida State University            --
-<<<<<<< HEAD
---                     Copyright (C) 1995-2006, AdaCore                     --
-=======
 --                     Copyright (C) 1995-2007, AdaCore                     --
->>>>>>> 751ff693
 --                                                                          --
 -- GNARL is free software; you can  redistribute it  and/or modify it under --
 -- terms of the  GNU General Public License as published  by the Free Soft- --
@@ -106,13 +102,8 @@
 
 --  In the first approach the objects on the attribute list are all derived
 --  from one controlled type, say T, and are linked using an access type to
-<<<<<<< HEAD
---  T'Class. The runtime system has an Unchecked_Deallocation for T'Class with
---  access type T'Class, and uses this to deallocate and finalize all the
-=======
 --  T'Class. The runtime system has an Ada.Unchecked_Deallocation for T'Class
 --  with access type T'Class, and uses this to deallocate and finalize all the
->>>>>>> 751ff693
 --  items in the list. The limitation of this approach is that each
 --  instantiation of the package Ada.Task_Attributes derives a new record
 --  extension of T, and since T is controlled (RM 3.9.1 (3)), instantiation is
@@ -135,25 +126,6 @@
 --  might result in dangling references.
 
 --  Another problem with instantiations deeper than the library level is that
-<<<<<<< HEAD
---  there is risk of storage leakage, or dangling references to reused
---  storage. That is, if an instantiation of Ada.Task_Attributes is made
---  within a procedure, what happens to the storage allocated for attributes,
---  when the procedure call returns? Apparently (RM 7.6.1 (4)) any such
---  objects must be finalized, since they will no longer be accessible, and in
---  general one would expect that the storage they occupy would be recovered
---  for later reuse. (If not, we would have a case of storage leakage.)
---  Assuming the storage is recovered and later reused, we have potentially
---  dangerous dangling references. When the procedure containing the
---  instantiation of Ada.Task_Attributes returns, there may still be
---  unterminated tasks with associated attribute values for that instantiation.
---  When such tasks eventually terminate, the RTS will attempt to call the
---  Deallocate procedure on them. If the corresponding storage has already
---  been deallocated, when the master of the access type was left, we have a
---  potential disaster. This disaster is compounded since the pointer to
---  Deallocate is probably through a "trampoline" which will also have been
---  destroyed.
-=======
 --  there is risk of storage leakage, or dangling references to reused storage.
 --  That is, if an instantiation of Ada.Task_Attributes is made within a
 --  procedure, what happens to the storage allocated for attributes, when the
@@ -170,7 +142,6 @@
 --  the master of the access type was left, we have a potential disaster. This
 --  disaster is compounded since the pointer to Deallocate is probably through
 --  a "trampoline" which will also have been destroyed.
->>>>>>> 751ff693
 
 --  For this reason, we arrange to remove all dangling references before
 --  leaving the scope of an instantiation. This is ugly, since it requires
@@ -184,25 +155,6 @@
 --  the default initial one. This allows a potential savings in allocation,
 --  for attributes that are not used by all tasks.
 
-<<<<<<< HEAD
---  For efficiency, we reserve space in the TCB for a fixed number of
---  direct-access attributes. These are required to be of a size that fits in
---  the space of an object of type System.Address. Because we must use
---  unchecked bitwise copy operations on these values, they cannot be of a
---  controlled type, but that is covered automatically since controlled
---  objects are too large to fit in the spaces.
-
---  We originally deferred the initialization of these direct-access
---  attributes, just as we do for the indirect-access attributes, and used a
---  per-task bit vector to keep track of which attributes were currently
---  defined for that task. We found that the overhead of maintaining this
---  bit-vector seriously slowed down access to the attributes, and made the
---  fetch operation non-atomic, so that even to read an attribute value
---  required locking the TCB. Therefore, we now initialize such attributes for
---  all existing tasks at the time of the attribute instantiation, and
---  initialize existing attributes for each new task at the time it is
---  created.
-=======
 --  For efficiency, we reserve space in the TCB for a fixed number of direct-
 --  access attributes. These are required to be of a size that fits in the
 --  space of an object of type System.Address. Because we must use unchecked
@@ -219,24 +171,12 @@
 --  Therefore, we now initialize such attributes for all existing tasks at the
 --  time of the attribute instantiation, and initialize existing attributes for
 --  each new task at the time it is created.
->>>>>>> 751ff693
 
 --  The latter initialization requires a list of all the instantiation
 --  descriptors. Updates to this list, as well as the bit-vector that is used
 --  to reserve slots for attributes in the TCB, require mutual exclusion. That
 --  is provided by the Lock/Unlock_RTS.
 
-<<<<<<< HEAD
---  One special problem that added complexity to the design is that the
---  per-task list of indirect attributes contains objects of different types.
---  We use unchecked pointer conversion to link these nodes together and
---  access them, but the records may not have identical internal structure.
---  Initially, we thought it would be enough to allocate all the common
---  components of the records at the front of each record, so that their
---  positions would correspond. Unfortunately, GNAT adds "dope" information at
---  the front of a record, if the record contains any controlled-type
---  components.
-=======
 --  One special problem that added complexity to the design is that the per-
 --  task list of indirect attributes contains objects of different types. We
 --  use unchecked pointer conversion to link these nodes together and access
@@ -245,7 +185,6 @@
 --  the records at the front of each record, so that their positions would
 --  correspond. Unfortunately, GNAT adds "dope" information at the front
 --  of a record, if the record contains any controlled-type components.
->>>>>>> 751ff693
 --
 --  This means that the offset of the fields we use to link the nodes is at
 --  different positions on nodes of different types. To get around this, each
@@ -269,17 +208,6 @@
 --       Value      : aliased Attribute;  --  the generic formal type
 --    end record;
 
-<<<<<<< HEAD
---  Another interesting problem is with the initialization of the
---  instantiation descriptors. Originally, we did this all via the Initialize
---  procedure of the descriptor type and code in the package body. It turned
---  out that the Initialize procedure needed quite a bit of information,
---  including the size of the attribute type, the initial value of the
---  attribute (if it fits in the TCB), and a pointer to the deallocator
---  procedure. These needed to be "passed" in via access discriminants. GNAT
---  was having trouble with access discriminants, so all this work was moved
---  to the package body.
-=======
 --  Another interesting problem is with the initialization of the instantiation
 --  descriptors. Originally, we did this all via the Initialize procedure of
 --  the descriptor type and code in the package body. It turned out that the
@@ -292,7 +220,6 @@
 --  Note that references to objects declared in this package body must in
 --  general use 'Unchecked_Access instead of 'Access as the package can be
 --  instantiated from within a local context.
->>>>>>> 751ff693
 
 with System.Error_Reporting;
 --  Used for Shutdown;
@@ -312,13 +239,8 @@
 --           Direct_Index
 
 with System.Tasking.Initialization;
-<<<<<<< HEAD
---  Used for Defer_Abortion
---           Undefer_Abortion
-=======
 --  Used for Defer_Abort
 --           Undefer_Abort
->>>>>>> 751ff693
 --           Initialize_Attributes_Link
 --           Finalize_Attributes_Link
 
@@ -360,17 +282,6 @@
    type Access_Wrapper is access all Wrapper;
 
    pragma Warnings (Off);
-<<<<<<< HEAD
-   --  We turn warnings off for the following declarations of the
-   --  To_Attribute_Handle conversions, since these are used only for small
-   --  attributes where we know that there are no problems with alignment, but
-   --  the compiler will generate warnings for the occurrences in the large
-   --  attribute case, even though they will not actually be used.
-
-   function To_Attribute_Handle is new Unchecked_Conversion
-     (System.Address, Attribute_Handle);
-   function To_Direct_Attribute_Element is new Unchecked_Conversion
-=======
    --  We turn warnings off for the following To_Attribute_Handle conversions,
    --  since these are used only for small attributes where we know that there
    --  are no problems with alignment, but the compiler will generate warnings
@@ -380,7 +291,6 @@
    function To_Attribute_Handle is new Ada.Unchecked_Conversion
      (System.Address, Attribute_Handle);
    function To_Direct_Attribute_Element is new Ada.Unchecked_Conversion
->>>>>>> 751ff693
      (System.Address, Direct_Attribute_Element);
    --  For reference to directly addressed task attributes
 
@@ -413,11 +323,7 @@
      (Access_Wrapper, Access_Dummy_Wrapper);
    --  To store pointer to actual wrapper of attribute node
 
-<<<<<<< HEAD
-   function To_Task_Id is new Unchecked_Conversion
-=======
    function To_Task_Id is new Ada.Unchecked_Conversion
->>>>>>> 751ff693
      (Task_Identification.Task_Id, Task_Id);
    --  To access TCB of identified task
 
@@ -451,15 +357,9 @@
       --  The generic formal type, may be controlled
    end record;
 
-<<<<<<< HEAD
-   --  A number of unchecked conversions involving Wrapper_Access sources
-   --  are performed in this unit. We have to ensure that the designated
-   --  object is always strictly enough aligned.
-=======
    --  A number of unchecked conversions involving Wrapper_Access sources are
    --  performed in this unit. We have to ensure that the designated object is
    --  always strictly enough aligned.
->>>>>>> 751ff693
 
    for Wrapper'Alignment use Standard'Maximum_Alignment;
 
@@ -696,12 +596,7 @@
          end loop;
 
          --  Unlock RTS here to follow the lock ordering rule that prevent us
-<<<<<<< HEAD
-         --  from using new (i.e the Global_Lock) while holding any other
-         --  lock.
-=======
          --  from using new (i.e the Global_Lock) while holding any other lock.
->>>>>>> 751ff693
 
          POP.Unlock_RTS;
          W := new Wrapper'((null, Local'Unchecked_Access, null), Val);
@@ -754,11 +649,7 @@
 
       if Local.Index /= 0 then
 
-<<<<<<< HEAD
-         --  Get value of attribute. Warnings off, because for large
-=======
          --  Get value of attribute. We turn Warnings off, because for large
->>>>>>> 751ff693
          --  attributes, this code can generate alignment warnings. But of
          --  course large attributes are never directly addressed so in fact
          --  we will never execute the code in this case.
@@ -895,12 +786,7 @@
       --  Attribute goes into a node onto a linked list
 
       else
-<<<<<<< HEAD
-         --  Replace stub for finalization routine that is called at task
-         --  termination.
-=======
          --  Replace stub for finalization routine called at task termination
->>>>>>> 751ff693
 
          Initialization.Finalize_Attributes_Link :=
            System.Tasking.Task_Attributes.Finalize_Attributes'Access;

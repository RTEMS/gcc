------------------------------------------------------------------------------
--                                                                          --
--                         GNAT COMPILER COMPONENTS                         --
--                                                                          --
--                             S W I T C H - B                              --
--                                                                          --
--                                 B o d y                                  --
--                                                                          --
<<<<<<< HEAD
--          Copyright (C) 2001-2005, Free Software Foundation, Inc.         --
=======
--          Copyright (C) 2001-2006, Free Software Foundation, Inc.         --
>>>>>>> 60a98cce
--                                                                          --
-- GNAT is free software;  you can  redistribute it  and/or modify it under --
-- terms of the  GNU General Public License as published  by the Free Soft- --
-- ware  Foundation;  either version 2,  or (at your option) any later ver- --
-- sion.  GNAT is distributed in the hope that it will be useful, but WITH- --
-- OUT ANY WARRANTY;  without even the  implied warranty of MERCHANTABILITY --
-- or FITNESS FOR A PARTICULAR PURPOSE.  See the GNU General Public License --
-- for  more details.  You should have  received  a copy of the GNU General --
-- Public License  distributed with GNAT;  see file COPYING.  If not, write --
-- to  the  Free Software Foundation,  51  Franklin  Street,  Fifth  Floor, --
-- Boston, MA 02110-1301, USA.                                              --
--                                                                          --
-- GNAT was originally developed  by the GNAT team at  New York University. --
-- Extensive contributions were provided by Ada Core Technologies Inc.      --
--                                                                          --
------------------------------------------------------------------------------

with Debug; use Debug;
with Osint; use Osint;
with Opt;   use Opt;

with System.WCh_Con; use System.WCh_Con;

package body Switch.B is

   --------------------------
   -- Scan_Binder_Switches --
   --------------------------

   procedure Scan_Binder_Switches (Switch_Chars : String) is
      Max : constant Integer := Switch_Chars'Last;
      Ptr : Integer          := Switch_Chars'First;
      C   : Character        := ' ';

      function Get_Stack_Size (S : Character) return Int;
      --  Used for -d and -D to scan stack size including handling k/m.
      --  S is set to 'd' or 'D' to indicate the switch being scanned.

      --------------------
      -- Get_Stack_Size --
      --------------------

      function Get_Stack_Size (S : Character) return Int is
         Result : Int;

      begin
         Scan_Pos (Switch_Chars, Max, Ptr, Result, S);

         --  In the following code, we enable overflow checking since the
         --  multiplication by K or M may cause overflow, which is an error.

         declare
            pragma Unsuppress (Overflow_Check);

         begin
            --  Check for additional character 'k' (for kilobytes) or 'm'
            --  (for Megabytes), but only if we have not reached the end
            --  of the switch string. Note that if this appears before the
            --  end of the string we will get an error when we test to make
            --  sure that the string is exhausted (at the end of the case).

            if Ptr <= Max then
               if Switch_Chars (Ptr) = 'k' then
                  Result := Result * 1024;
                  Ptr := Ptr + 1;

               elsif Switch_Chars (Ptr) = 'm' then
                  Result := Result * (1024 * 1024);
                  Ptr := Ptr + 1;
               end if;
            end if;

         exception
            when Constraint_Error =>
               Osint.Fail
                 ("numeric value out of range for switch: ", (1 => S));
         end;

         return Result;
      end Get_Stack_Size;

   --  Start of processing for Scan_Binder_Switches

   begin
      --  Skip past the initial character (must be the switch character)

      if Ptr = Max then
         Bad_Switch (Switch_Chars);
      else
         Ptr := Ptr + 1;
      end if;

      --  A little check, "gnat" at the start of a switch is not allowed
      --  except for the compiler

      if Switch_Chars'Last >= Ptr + 3
        and then Switch_Chars (Ptr .. Ptr + 3) = "gnat"
      then
         Osint.Fail ("invalid switch: """, Switch_Chars, """"
            & " (gnat not needed here)");
      end if;

      --  Loop to scan through switches given in switch string

      Check_Switch : begin
         C := Switch_Chars (Ptr);

         case C is

         --  Processing for a switch

         when 'a' =>
            Ptr := Ptr + 1;
            Use_Pragma_Linker_Constructor := True;

         --  Processing for A switch

         when 'A' =>
            Ptr := Ptr + 1;
            Ada_Bind_File := True;

         --  Processing for b switch

         when 'b' =>
            Ptr := Ptr + 1;
            Brief_Output := True;

         --  Processing for c switch

         when 'c' =>
            Ptr := Ptr + 1;

            Check_Only := True;

         --  Processing for C switch

         when 'C' =>
            Ptr := Ptr + 1;

            Ada_Bind_File := False;

         --  Processing for d switch

         when 'd' =>

            if Ptr = Max then
               Bad_Switch (Switch_Chars);
            end if;

            Ptr := Ptr + 1;
            C := Switch_Chars (Ptr);

            --  Case where character after -d is a digit (default stack size)

            if C in '0' .. '9' then

               --  In this case, we process the default primary stack size

               Default_Stack_Size := Get_Stack_Size ('d');

            --  Case where character after -d is not digit (debug flags)

            else
               --  Note: for the debug switch, the remaining characters in this
               --  switch field must all be debug flags, since all valid switch
               --  characters are also valid debug characters. This switch is
               --  not documented on purpose because it is only used by the
               --  implementors.

               --  Loop to scan out debug flags

               loop
                  C := Switch_Chars (Ptr);

                  if C in 'a' .. 'z' or else C in 'A' .. 'Z' then
                     Set_Debug_Flag (C);
                  else
                     Bad_Switch (Switch_Chars);
                  end if;

                  Ptr := Ptr + 1;
                  exit when Ptr > Max;
               end loop;
            end if;

         --  Processing for D switch

         when 'D' =>
            if Ptr = Max then
               Bad_Switch (Switch_Chars);
            end if;

            Ptr := Ptr + 1;
            Default_Sec_Stack_Size := Get_Stack_Size ('D');

         --  Processing for e switch

         when 'e' =>
            Ptr := Ptr + 1;
            Elab_Dependency_Output := True;

         --  Processing for E switch

         when 'E' =>
            Ptr := Ptr + 1;
            Exception_Tracebacks := True;

         --  Processing for F switch

         when 'F' =>
            Ptr := Ptr + 1;
            Force_Checking_Of_Elaboration_Flags := True;

         --  Processing for g switch

         when 'g' =>
            Ptr := Ptr + 1;

            if Ptr <= Max then
               C := Switch_Chars (Ptr);

               if C in '0' .. '3' then
                  Debugger_Level :=
                    Character'Pos
                      (Switch_Chars (Ptr)) - Character'Pos ('0');
                  Ptr := Ptr + 1;
               end if;

            else
               Debugger_Level := 2;
            end if;

         --  Processing for h switch

         when 'h' =>
            Ptr := Ptr + 1;
            Usage_Requested := True;

         --  Processing for i switch

         when 'i' =>
            if Ptr = Max then
               Bad_Switch (Switch_Chars);
            end if;

            Ptr := Ptr + 1;
            C := Switch_Chars (Ptr);

            if C in  '1' .. '5'
              or else C = '8'
              or else C = 'p'
              or else C = 'f'
              or else C = 'n'
              or else C = 'w'
            then
               Identifier_Character_Set := C;
               Ptr := Ptr + 1;
            else
               Bad_Switch (Switch_Chars);
            end if;

         --  Processing for K switch

         when 'K' =>
            Ptr := Ptr + 1;
            Output_Linker_Option_List := True;

         --  Processing for l switch

         when 'l' =>
            Ptr := Ptr + 1;
            Elab_Order_Output := True;

         --  Processing for m switch

         when 'm' =>
            if Ptr = Max then
               Bad_Switch (Switch_Chars);
            end if;

            Ptr := Ptr + 1;
            Scan_Pos (Switch_Chars, Max, Ptr, Maximum_Errors, C);

         --  Processing for n switch

         when 'n' =>
            Ptr := Ptr + 1;
            Bind_Main_Program := False;

            --  Note: The -L option of the binder also implies -n, so
            --  any change here must also be reflected in the processing
            --  for -L that is found in Gnatbind.Scan_Bind_Arg.

         --  Processing for o switch

         when 'o' =>
            Ptr := Ptr + 1;

            if Output_File_Name_Present then
               Osint.Fail ("duplicate -o switch");

            else
               Output_File_Name_Present := True;
            end if;

         --  Processing for O switch

         when 'O' =>
            Ptr := Ptr + 1;
            Output_Object_List := True;

         --  Processing for p switch

         when 'p' =>
            Ptr := Ptr + 1;
            Pessimistic_Elab_Order := True;

         --  Processing for q switch

         when 'q' =>
            Ptr := Ptr + 1;
            Quiet_Output := True;

         --  Processing for r switch

         when 'r' =>
            Ptr := Ptr + 1;
            List_Restrictions := True;

         --  Processing for R switch

         when 'R' =>
            Ptr := Ptr + 1;
            Check_Only   := True;
            List_Closure := True;

         --  Processing for s switch

         when 's' =>
            Ptr := Ptr + 1;
            All_Sources := True;
            Check_Source_Files := True;

         --  Processing for t switch

         when 't' =>
            Ptr := Ptr + 1;
            Tolerate_Consistency_Errors := True;

         --  Processing for T switch

         when 'T' =>
            if Ptr = Max then
               Bad_Switch (Switch_Chars);
            end if;

            Ptr := Ptr + 1;
            Time_Slice_Set := True;
            Scan_Nat (Switch_Chars, Max, Ptr, Time_Slice_Value, C);
            Time_Slice_Value := Time_Slice_Value * 1_000;

         --  Processing for u switch

         when 'u' =>
            if Ptr = Max then
               Bad_Switch (Switch_Chars);
            end if;

            Ptr := Ptr + 1;
            Dynamic_Stack_Measurement := True;
            Scan_Nat
              (Switch_Chars,
               Max,
               Ptr,
               Dynamic_Stack_Measurement_Array_Size,
               C);

         --  Processing for v switch

         when 'v' =>
            Ptr := Ptr + 1;
            Verbose_Mode := True;

         --  Processing for w switch

         when 'w' =>
            if Ptr = Max then
               Bad_Switch (Switch_Chars);
            end if;

            --  For the binder we only allow suppress/error cases

            Ptr := Ptr + 1;

            case Switch_Chars (Ptr) is

               when 'e' =>
                  Warning_Mode  := Treat_As_Error;

               when 's' =>
                  Warning_Mode  := Suppress;

               when others =>
                  Bad_Switch (Switch_Chars);
            end case;

            Ptr := Ptr + 1;

         --  Processing for W switch

         when 'W' =>
            if Ptr = Max then
               Bad_Switch (Switch_Chars);
            end if;

            Ptr := Ptr + 1;

            for J in WC_Encoding_Method loop
               if Switch_Chars (Ptr) = WC_Encoding_Letters (J) then
                  Wide_Character_Encoding_Method := J;
                  exit;

               elsif J = WC_Encoding_Method'Last then
                  Bad_Switch (Switch_Chars);
               end if;
            end loop;

            Upper_Half_Encoding :=
              Wide_Character_Encoding_Method in
                WC_Upper_Half_Encoding_Method;

            Ptr := Ptr + 1;

         --  Processing for x switch

         when 'x' =>
            Ptr := Ptr + 1;
            All_Sources := False;
            Check_Source_Files := False;

         --  Processing for X switch

         when 'X' =>
            if Ptr = Max then
               Bad_Switch (Switch_Chars);
            end if;

            Ptr := Ptr + 1;
            Scan_Pos (Switch_Chars, Max, Ptr, Default_Exit_Status, C);

         --  Processing for z switch

         when 'z' =>
            Ptr := Ptr + 1;
            No_Main_Subprogram := True;

<<<<<<< HEAD
=======
         --  Processing for Z switch

         when 'Z' =>
            Ptr := Ptr + 1;
            Zero_Formatting := True;

>>>>>>> 60a98cce
         --  Processing for --RTS

         when '-' =>

            if Ptr + 4 <= Max and then
              Switch_Chars (Ptr + 1 .. Ptr + 3) = "RTS"
            then
               Ptr := Ptr + 4;

               if Switch_Chars (Ptr) /= '=' or else Ptr = Max then
                  Osint.Fail ("missing path for --RTS");

               else
                  --  valid --RTS switch

                  Opt.No_Stdinc := True;
                  Opt.RTS_Switch := True;

                  declare
                     Src_Path_Name : constant String_Ptr :=
                                       Get_RTS_Search_Dir
                                         (Switch_Chars
                                           (Ptr + 1 .. Switch_Chars'Last),
                                          Include);
                     Lib_Path_Name : constant String_Ptr :=
                                       Get_RTS_Search_Dir
                                         (Switch_Chars
                                           (Ptr + 1 .. Switch_Chars'Last),
                                          Objects);

                  begin
                     if Src_Path_Name /= null and then
                       Lib_Path_Name /= null
                     then
                        --  Set the RTS_*_Path_Name variables, so that the
                        --  correct directories will be set when
                        --  Osint.Add_Default_Search_Dirs will be called later.

                        RTS_Src_Path_Name := Src_Path_Name;
                        RTS_Lib_Path_Name := Lib_Path_Name;

                        Ptr := Max + 1;

                     elsif  Src_Path_Name = null
                       and then Lib_Path_Name = null
                     then
                        Osint.Fail ("RTS path not valid: missing " &
                                    "adainclude and adalib directories");
                     elsif Src_Path_Name = null then
                        Osint.Fail ("RTS path not valid: missing " &
                                    "adainclude directory");
                     elsif  Lib_Path_Name = null then
                        Osint.Fail ("RTS path not valid: missing " &
                                    "adalib directory");
                     end if;
                  end;
               end if;

            else
               Bad_Switch (Switch_Chars);
            end if;

         --  Anything else is an error (illegal switch character)

         when others =>
            Bad_Switch (Switch_Chars);
         end case;

         if Ptr <= Max then
            Bad_Switch (Switch_Chars);
         end if;
      end Check_Switch;
   end Scan_Binder_Switches;

end Switch.B;<|MERGE_RESOLUTION|>--- conflicted
+++ resolved
@@ -6,11 +6,7 @@
 --                                                                          --
 --                                 B o d y                                  --
 --                                                                          --
-<<<<<<< HEAD
---          Copyright (C) 2001-2005, Free Software Foundation, Inc.         --
-=======
 --          Copyright (C) 2001-2006, Free Software Foundation, Inc.         --
->>>>>>> 60a98cce
 --                                                                          --
 -- GNAT is free software;  you can  redistribute it  and/or modify it under --
 -- terms of the  GNU General Public License as published  by the Free Soft- --
@@ -467,15 +463,12 @@
             Ptr := Ptr + 1;
             No_Main_Subprogram := True;
 
-<<<<<<< HEAD
-=======
          --  Processing for Z switch
 
          when 'Z' =>
             Ptr := Ptr + 1;
             Zero_Formatting := True;
 
->>>>>>> 60a98cce
          --  Processing for --RTS
 
          when '-' =>

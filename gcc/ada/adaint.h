/****************************************************************************
 *                                                                          *
 *                         GNAT COMPILER COMPONENTS                         *
 *                                                                          *
 *                               A D A I N T                                *
 *                                                                          *
 *                              C Header File                               *
 *                                                                          *
 *          Copyright (C) 1992-2006, Free Software Foundation, Inc.         *
 *                                                                          *
 * GNAT is free software;  you can  redistribute it  and/or modify it under *
 * terms of the  GNU General Public License as published  by the Free Soft- *
 * ware  Foundation;  either version 2,  or (at your option) any later ver- *
 * sion.  GNAT is distributed in the hope that it will be useful, but WITH- *
 * OUT ANY WARRANTY;  without even the  implied warranty of MERCHANTABILITY *
 * or FITNESS FOR A PARTICULAR PURPOSE.  See the GNU General Public License *
 * for  more details.  You should have  received  a copy of the GNU General *
 * Public License  distributed with GNAT;  see file COPYING.  If not, write *
 * to  the  Free Software Foundation,  51  Franklin  Street,  Fifth  Floor, *
 * Boston, MA 02110-1301, USA.                                              *
 *                                                                          *
 * As a  special  exception,  if you  link  this file  with other  files to *
 * produce an executable,  this file does not by itself cause the resulting *
 * executable to be covered by the GNU General Public License. This except- *
 * ion does not  however invalidate  any other reasons  why the  executable *
 * file might be covered by the  GNU Public License.                        *
 *                                                                          *
 * GNAT was originally developed  by the GNAT team at  New York University. *
 * Extensive contributions were provided by Ada Core Technologies Inc.      *
 *                                                                          *
 ****************************************************************************/

#include <sys/stat.h>
#include <stdio.h>

#ifdef _WIN32
#include "mingw32.h"
#endif

#include <dirent.h>

/*  Constants used for the form parameter encoding values  */
#define Encoding_UTF8 0
#define Encoding_8bits 1

typedef long OS_Time; /* Type corresponding to GNAT.OS_Lib.OS_Time */

extern int    __gnat_max_path_len;
extern OS_Time __gnat_current_time		   (void);
extern void   __gnat_to_gm_time			   (OS_Time *, int *,
						    int *, int *,
						    int *, int *,
						    int *);
extern int    __gnat_get_maximum_file_name_length  (void);
extern int    __gnat_get_switches_case_sensitive   (void);
extern int    __gnat_get_file_names_case_sensitive (void);
extern char   __gnat_get_default_identifier_character_set (void);
extern void   __gnat_get_current_dir		   (char *, int *);
extern void   __gnat_get_object_suffix_ptr         (int *,
						    const char **);
extern void   __gnat_get_executable_suffix_ptr     (int *,
						    const char **);
extern void   __gnat_get_debuggable_suffix_ptr     (int *,
						    const char **);
extern int    __gnat_readlink			   (char *, char *,
						    size_t);
extern int    __gnat_symlink                       (char *, char *);
extern int    __gnat_try_lock                      (char *, char *);
extern int    __gnat_open_new                      (char *, int);
extern int    __gnat_open_new_temp		   (char *, int);
extern int    __gnat_mkdir			   (char *);
extern int    __gnat_stat			   (char *,
						    struct stat *);
<<<<<<< HEAD
extern FILE  *__gnat_fopen			   (char *, char *);
extern FILE  *__gnat_freopen			   (char *, char *, FILE *);
=======
extern FILE  *__gnat_fopen			   (char *, char *, int);
extern FILE  *__gnat_freopen			 (char *, char *, FILE *, int);
>>>>>>> 1177f497
extern int    __gnat_open_read                     (char *, int);
extern int    __gnat_open_rw                       (char *, int);
extern int    __gnat_open_create                   (char *, int);
extern int    __gnat_create_output_file            (char *);
extern int    __gnat_open_append                   (char *, int);
extern long   __gnat_file_length                   (int);
extern long   __gnat_named_file_length             (char *);
extern void   __gnat_tmp_name			   (char *);
extern DIR   *__gnat_opendir                       (char *);
extern char  *__gnat_readdir                       (DIR *, char *, int *);
extern int    __gnat_closedir                      (DIR *);
extern int    __gnat_readdir_is_thread_safe        (void);

extern OS_Time __gnat_file_time_name                (char *);
extern OS_Time __gnat_file_time_fd                  (int);
/* return -1 in case of error */

extern void   __gnat_set_file_time_name		   (char *, time_t);

extern int    __gnat_dup			   (int);
extern int    __gnat_dup2			   (int, int);
extern int    __gnat_file_exists		   (char *);
extern int    __gnat_is_regular_file               (char *);
extern int    __gnat_is_absolute_path              (char *,int);
extern int    __gnat_is_directory		   (char *);
extern int    __gnat_is_writable_file		   (char *);
extern int    __gnat_is_readable_file		   (char *name);
extern void   __gnat_set_readonly                  (char *name);
extern void   __gnat_set_writable                  (char *name);
extern void   __gnat_set_executable                (char *name);
extern int    __gnat_is_symbolic_link		   (char *name);
extern int    __gnat_portable_spawn                (char *[]);
extern int    __gnat_portable_no_block_spawn       (char *[]);
extern int    __gnat_portable_wait                 (int *);
extern char  *__gnat_locate_exec                   (char *, char *);
extern char  *__gnat_locate_exec_on_path	   (char *);
extern char  *__gnat_locate_regular_file           (char *, char *);
extern void   __gnat_maybe_glob_args               (int *, char ***);
extern void   __gnat_os_exit			   (int);
extern char  *__gnat_get_libraries_from_registry   (void);
extern int    __gnat_to_canonical_file_list_init   (char *, int);
extern char  *__gnat_to_canonical_file_list_next   (void);
extern void   __gnat_to_canonical_file_list_free   (void);
extern char  *__gnat_to_canonical_dir_spec         (char *, int);
extern char  *__gnat_to_canonical_file_spec        (char *);
extern char  *__gnat_to_host_dir_spec              (char *, int);
extern char  *__gnat_to_host_file_spec             (char *);
extern char  *__gnat_to_canonical_path_spec	   (char *);
extern void   __gnat_adjust_os_resource_limits	   (void);
extern void   convert_addresses			   (const char *, void *, int,
						    void *, int *);
extern int    __gnat_copy_attribs		   (char *, char *, int);
extern int    __gnat_feof		  	   (FILE *);
extern int    __gnat_ferror                        (FILE *);
extern int    __gnat_fileno		  	   (FILE *);
extern int    __gnat_is_regular_file_fd  	   (int);
extern FILE  *__gnat_constant_stderr	  	   (void);
extern FILE  *__gnat_constant_stdin	  	   (void);
extern FILE  *__gnat_constant_stdout	  	   (void);
extern char  *__gnat_full_name		  	   (char *, char *);

extern int    __gnat_arg_count			   (void);
extern int    __gnat_len_arg			   (int);
extern void   __gnat_fill_arg			   (char *, int);
extern int    __gnat_env_count			   (void);
extern int    __gnat_len_env			   (int);
extern void   __gnat_fill_env			   (char *, int);

/* Routines for interface to scanf and printf functions for integer values */

extern int    get_int				   (void);
extern void   put_int				   (int);
extern void   put_int_stderr			   (int);
extern int    get_char				   (void);
extern void   put_char				   (int);
extern void   put_char_stderr			   (int);
extern char  *mktemp				   (char *);

extern void   __gnat_set_exit_status		   (int);

extern int    __gnat_expect_fork		   (void);
extern void   __gnat_expect_portable_execvp	   (char *, char *[]);
extern int    __gnat_pipe			   (int *);
extern int    __gnat_expect_poll		   (int *, int, int, int *);
extern void   __gnat_set_binary_mode		   (int);
extern void   __gnat_set_text_mode		   (int);
extern char  *__gnat_ttyname			   (int);
extern int    __gnat_lseek			   (int, long, int);
extern int    __gnat_set_close_on_exec		   (int, int);
extern int    __gnat_dup			   (int);
extern int    __gnat_dup2			   (int, int);

#ifdef __MINGW32__
extern void   __gnat_plist_init                    (void);
#endif

#ifdef IN_RTS
/* Portable definition of strdup, which is not available on all systems.  */
#define xstrdup(S)  strcpy ((char *) malloc (strlen (S) + 1), S)
#endif

/* This function returns the version of GCC being used.  Here it's GCC 3.  */
extern int get_gcc_version		     (void);

extern int __gnat_binder_supports_auto_init (void);
extern int __gnat_sals_init_using_constructors (void);<|MERGE_RESOLUTION|>--- conflicted
+++ resolved
@@ -71,13 +71,8 @@
 extern int    __gnat_mkdir			   (char *);
 extern int    __gnat_stat			   (char *,
 						    struct stat *);
-<<<<<<< HEAD
-extern FILE  *__gnat_fopen			   (char *, char *);
-extern FILE  *__gnat_freopen			   (char *, char *, FILE *);
-=======
 extern FILE  *__gnat_fopen			   (char *, char *, int);
 extern FILE  *__gnat_freopen			 (char *, char *, FILE *, int);
->>>>>>> 1177f497
 extern int    __gnat_open_read                     (char *, int);
 extern int    __gnat_open_rw                       (char *, int);
 extern int    __gnat_open_create                   (char *, int);

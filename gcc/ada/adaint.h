/****************************************************************************
 *                                                                          *
 *                         GNAT COMPILER COMPONENTS                         *
 *                                                                          *
 *                               A D A I N T                                *
 *                                                                          *
 *                              C Header File                               *
 *                                                                          *
<<<<<<< HEAD
 *          Copyright (C) 1992-2009, Free Software Foundation, Inc.         *
=======
 *          Copyright (C) 1992-2010, Free Software Foundation, Inc.         *
>>>>>>> 03d20231
 *                                                                          *
 * GNAT is free software;  you can  redistribute it  and/or modify it under *
 * terms of the  GNU General Public License as published  by the Free Soft- *
 * ware  Foundation;  either version 3,  or (at your option) any later ver- *
 * sion.  GNAT is distributed in the hope that it will be useful, but WITH- *
 * OUT ANY WARRANTY;  without even the  implied warranty of MERCHANTABILITY *
 * or FITNESS FOR A PARTICULAR PURPOSE.                                     *
 *                                                                          *
 * As a special exception under Section 7 of GPL version 3, you are granted *
 * additional permissions described in the GCC Runtime Library Exception,   *
 * version 3.1, as published by the Free Software Foundation.               *
 *                                                                          *
 * You should have received a copy of the GNU General Public License and    *
 * a copy of the GCC Runtime Library Exception along with this program;     *
 * see the files COPYING3 and COPYING.RUNTIME respectively.  If not, see    *
 * <http://www.gnu.org/licenses/>.                                          *
 *                                                                          *
 * GNAT was originally developed  by the GNAT team at  New York University. *
 * Extensive contributions were provided by Ada Core Technologies Inc.      *
 *                                                                          *
 ****************************************************************************/

#include <sys/stat.h>
#include <stdio.h>

#ifdef _WIN32
#include "mingw32.h"
#endif

#include <dirent.h>

/*  Constants used for the form parameter encoding values  */
#define Encoding_UTF8 0         /* UTF-8 */
#define Encoding_8bits 1        /* Standard 8bits, CP_ACP on Windows. */
#define Encoding_Unspecified 2  /* Based on GNAT_CODE_PAGE env variable. */

/* Large file support. It is unclear what portable mechanism we can use to
   determine at compile time what support the system offers for large files.
   For now we just list the platforms we have manually tested. */

#if defined (__GLIBC__) || defined (sun)  || (defined (__sgi) && defined(_LFAPI))
#define GNAT_FOPEN fopen64
#define GNAT_STAT stat64
#define GNAT_FSTAT fstat64
#define GNAT_LSTAT lstat64
#define GNAT_STRUCT_STAT struct stat64
#else
#define GNAT_FOPEN fopen
#define GNAT_STAT stat
#define GNAT_FSTAT fstat
#define GNAT_LSTAT lstat
#define GNAT_STRUCT_STAT struct stat
#endif

/* Type corresponding to GNAT.OS_Lib.OS_Time */
#if defined (_WIN64)
typedef long long OS_Time;
#else
typedef long OS_Time;
#endif

/* A lazy cache for the attributes of a file. On some systems, a single call to
   stat() will give all this information, so it is better than doing a system
   call every time. On other systems this require several system calls.
*/

struct file_attributes {
  unsigned char exists;
<<<<<<< HEAD

  unsigned char writable;
  unsigned char readable;
  unsigned char executable;

=======

  unsigned char writable;
  unsigned char readable;
  unsigned char executable;

>>>>>>> 03d20231
  unsigned char symbolic_link;
  unsigned char regular;
  unsigned char directory;

  OS_Time timestamp;
  long file_length;
};
/* WARNING: changing the size here might require changing the constant
 * File_Attributes_Size in osint.ads (which should be big enough to
 * fit the above struct on any system)
 */

extern int    __gnat_max_path_len;
extern OS_Time __gnat_current_time		   (void);
extern void   __gnat_current_time_string           (char *);
extern void   __gnat_to_gm_time			   (OS_Time *, int *, int *,
				                    int *, int *,
				                    int *, int *);
extern int    __gnat_get_maximum_file_name_length  (void);
extern int    __gnat_get_switches_case_sensitive   (void);
extern int    __gnat_get_file_names_case_sensitive (void);
extern int    __gnat_get_env_vars_case_sensitive   (void);
extern char   __gnat_get_default_identifier_character_set (void);
extern void   __gnat_get_current_dir		   (char *, int *);
extern void   __gnat_get_object_suffix_ptr         (int *,
						    const char **);
extern void   __gnat_get_executable_suffix_ptr     (int *,
						    const char **);
extern void   __gnat_get_debuggable_suffix_ptr     (int *,
						    const char **);
extern int    __gnat_readlink			   (char *, char *,
						    size_t);
extern int    __gnat_symlink                       (char *, char *);
extern int    __gnat_try_lock                      (char *, char *);
extern int    __gnat_open_new                      (char *, int);
extern int    __gnat_open_new_temp		   (char *, int);
extern int    __gnat_mkdir			   (char *);
extern int    __gnat_stat			   (char *,
						    GNAT_STRUCT_STAT *);
extern int    __gnat_unlink                        (char *);
extern int    __gnat_rename                        (char *, char *);
extern int    __gnat_chdir                         (char *);
extern int    __gnat_rmdir                         (char *);

extern FILE  *__gnat_fopen			   (char *, char *, int);
extern FILE  *__gnat_freopen			   (char *, char *, FILE *,
				                    int);
extern int    __gnat_open_read                     (char *, int);
extern int    __gnat_open_rw                       (char *, int);
extern int    __gnat_open_create                   (char *, int);
extern int    __gnat_create_output_file            (char *);
extern int    __gnat_create_output_file_new        (char *);

extern int    __gnat_open_append                   (char *, int);
extern long   __gnat_file_length                   (int);
extern long   __gnat_named_file_length             (char *);
extern void   __gnat_tmp_name			   (char *);
extern DIR   *__gnat_opendir                       (char *);
extern char  *__gnat_readdir                       (DIR *, char *, int *);
extern int    __gnat_closedir                      (DIR *);
extern int    __gnat_readdir_is_thread_safe        (void);

extern OS_Time __gnat_file_time_name                (char *);
extern OS_Time __gnat_file_time_fd                  (int);
/* return -1 in case of error */

extern void   __gnat_set_file_time_name		   (char *, time_t);

extern int    __gnat_dup			            (int);
extern int    __gnat_dup2			            (int, int);
extern int    __gnat_file_exists		         (char *);
extern int    __gnat_is_regular_file         (char *);
extern int    __gnat_is_absolute_path        (char *,int);
extern int    __gnat_is_directory		      (char *);
extern int    __gnat_is_writable_file		   (char *);
extern int    __gnat_is_readable_file		   (char *name);
extern int    __gnat_is_executable_file      (char *name);

extern void __gnat_reset_attributes (struct file_attributes* attr);
extern long   __gnat_file_length_attr        (int, char *, struct file_attributes *);
extern OS_Time __gnat_file_time_name_attr    (char *, struct file_attributes *);
extern OS_Time __gnat_file_time_fd_attr      (int,    struct file_attributes *);
extern int    __gnat_file_exists_attr        (char *, struct file_attributes *);
extern int    __gnat_is_regular_file_attr    (char *, struct file_attributes *);
extern int    __gnat_is_directory_attr       (char *, struct file_attributes *);
extern int    __gnat_is_readable_file_attr   (char *, struct file_attributes *);
extern int    __gnat_is_writable_file_attr   (char *, struct file_attributes *);
extern int    __gnat_is_executable_file_attr (char *, struct file_attributes *);
extern int    __gnat_is_symbolic_link_attr   (char *, struct file_attributes *);

extern void   __gnat_set_non_writable              (char *name);
extern void   __gnat_set_writable                  (char *name);
extern void   __gnat_set_executable                (char *name);
extern void   __gnat_set_readable                  (char *name);
extern void   __gnat_set_non_readable              (char *name);
extern int    __gnat_is_symbolic_link		   (char *name);
extern int    __gnat_portable_spawn                (char *[]);
extern int    __gnat_portable_no_block_spawn       (char *[]);
extern int    __gnat_portable_wait                 (int *);
extern char  *__gnat_locate_exec                   (char *, char *);
extern char  *__gnat_locate_exec_on_path	   (char *);
extern char  *__gnat_locate_regular_file           (char *, char *);
extern void   __gnat_maybe_glob_args               (int *, char ***);
extern void   __gnat_os_exit			   (int);
extern char  *__gnat_get_libraries_from_registry   (void);
extern int    __gnat_to_canonical_file_list_init   (char *, int);
extern char  *__gnat_to_canonical_file_list_next   (void);
extern void   __gnat_to_canonical_file_list_free   (void);
extern char  *__gnat_to_canonical_dir_spec         (char *, int);
extern char  *__gnat_to_canonical_file_spec        (char *);
extern char  *__gnat_to_host_dir_spec              (char *, int);
extern char  *__gnat_to_host_file_spec             (char *);
extern char  *__gnat_to_canonical_path_spec	   (char *);
extern void   __gnat_adjust_os_resource_limits	   (void);
extern void   convert_addresses			   (const char *, void *, int,
						    void *, int *);
extern int    __gnat_copy_attribs		   (char *, char *, int);
extern int    __gnat_feof		  	   (FILE *);
extern int    __gnat_ferror                        (FILE *);
extern int    __gnat_fileno		  	   (FILE *);
extern int    __gnat_is_regular_file_fd  	   (int);
extern FILE  *__gnat_constant_stderr	  	   (void);
extern FILE  *__gnat_constant_stdin	  	   (void);
extern FILE  *__gnat_constant_stdout	  	   (void);
extern char  *__gnat_full_name		  	   (char *, char *);

extern int    __gnat_arg_count			   (void);
extern int    __gnat_len_arg			   (int);
extern void   __gnat_fill_arg			   (char *, int);
extern int    __gnat_env_count			   (void);
extern int    __gnat_len_env			   (int);
extern void   __gnat_fill_env			   (char *, int);

/* Routines for interface to scanf and printf functions for integer values */

extern int    get_int				   (void);
extern void   put_int				   (int);
extern void   put_int_stderr			   (int);
extern int    get_char				   (void);
extern void   put_char				   (int);
extern void   put_char_stderr			   (int);
extern char  *mktemp				   (char *);

extern void   __gnat_set_exit_status		   (int);

extern int    __gnat_expect_fork		   (void);
extern void   __gnat_expect_portable_execvp	   (char *, char *[]);
extern int    __gnat_pipe			   (int *);
extern int    __gnat_expect_poll		   (int *, int, int, int *);
extern void   __gnat_set_binary_mode		   (int);
extern void   __gnat_set_text_mode		   (int);
extern char  *__gnat_ttyname			   (int);
extern int    __gnat_lseek			   (int, long, int);
extern int    __gnat_set_close_on_exec		   (int, int);
extern int    __gnat_dup			   (int);
extern int    __gnat_dup2			   (int, int);

extern int    __gnat_number_of_cpus                (void);

extern void   __gnat_os_filename                   (char *, char *, char *,
						    int *, char *, int *);
#if defined (linux)
extern void   *__gnat_lwp_self			   (void);
#endif

#if defined (_WIN32)
/* Interface to delete a handle from internally maintained list of child
   process handles on Windows */
extern void
__gnat_win32_remove_handle (HANDLE h, int pid);
#endif

#ifdef IN_RTS
/* Portable definition of strdup, which is not available on all systems.  */
#define xstrdup(S)  strcpy ((char *) malloc (strlen (S) + 1), S)
#endif

/* This function returns the version of GCC being used.  Here it's GCC 3.  */
extern int    get_gcc_version                      (void);

extern int    __gnat_binder_supports_auto_init     (void);
extern int    __gnat_sals_init_using_constructors  (void);<|MERGE_RESOLUTION|>--- conflicted
+++ resolved
@@ -6,11 +6,7 @@
  *                                                                          *
  *                              C Header File                               *
  *                                                                          *
-<<<<<<< HEAD
- *          Copyright (C) 1992-2009, Free Software Foundation, Inc.         *
-=======
  *          Copyright (C) 1992-2010, Free Software Foundation, Inc.         *
->>>>>>> 03d20231
  *                                                                          *
  * GNAT is free software;  you can  redistribute it  and/or modify it under *
  * terms of the  GNU General Public License as published  by the Free Soft- *
@@ -79,19 +75,11 @@
 
 struct file_attributes {
   unsigned char exists;
-<<<<<<< HEAD
 
   unsigned char writable;
   unsigned char readable;
   unsigned char executable;
 
-=======
-
-  unsigned char writable;
-  unsigned char readable;
-  unsigned char executable;
-
->>>>>>> 03d20231
   unsigned char symbolic_link;
   unsigned char regular;
   unsigned char directory;

------------------------------------------------------------------------------
--                                                                          --
--                         GNAT COMPILER COMPONENTS                         --
--                                                                          --
--                              M A K E U S G                               --
--                                                                          --
--                                 B o d y                                  --
--                                                                          --
<<<<<<< HEAD
--          Copyright (C) 1992-2006, Free Software Foundation, Inc.         --
=======
--          Copyright (C) 1992-2007, Free Software Foundation, Inc.         --
>>>>>>> 60a98cce
--                                                                          --
-- GNAT is free software;  you can  redistribute it  and/or modify it under --
-- terms of the  GNU General Public License as published  by the Free Soft- --
-- ware  Foundation;  either version 2,  or (at your option) any later ver- --
-- sion.  GNAT is distributed in the hope that it will be useful, but WITH- --
-- OUT ANY WARRANTY;  without even the  implied warranty of MERCHANTABILITY --
-- or FITNESS FOR A PARTICULAR PURPOSE.  See the GNU General Public License --
-- for  more details.  You should have  received  a copy of the GNU General --
-- Public License  distributed with GNAT;  see file COPYING.  If not, write --
-- to  the  Free Software Foundation,  51  Franklin  Street,  Fifth  Floor, --
-- Boston, MA 02110-1301, USA.                                              --
--                                                                          --
-- GNAT was originally developed  by the GNAT team at  New York University. --
-- Extensive contributions were provided by Ada Core Technologies Inc.      --
--                                                                          --
------------------------------------------------------------------------------

with Osint;  use Osint;
with Output; use Output;
with Usage;

procedure Makeusg is

--  Start of processing for Makeusg

begin
   --  Usage line

   Write_Str ("Usage: ");
   Osint.Write_Program_Name;
   Write_Str ("  opts  name  ");
   Write_Str ("{[-cargs opts] [-bargs opts] [-largs opts] [-margs opts]}");
   Write_Eol;
   Write_Eol;
   Write_Str ("  name is one or more file name from which you");
   Write_Str (" can omit the .adb or .ads suffix");
   Write_Eol;
   Write_Eol;

   --  GNATMAKE switches

   Write_Str ("gnatmake switches:");
   Write_Eol;

   --  Line for -a

   Write_Str ("  -a       Consider all files, even readonly ali files");
   Write_Eol;

   --  Line for -b

   Write_Str ("  -b       Bind only");
   Write_Eol;

   --  Line for -B

   Write_Str ("  -B       Build, bind and link full project");
   Write_Eol;

   --  Line for -c

   Write_Str ("  -c       Compile only");
   Write_Eol;

   --  Line for -C

   Write_Str ("  -C       Cache source mappings: " &
              "invoke compiler with temp mapping file");
   Write_Eol;

   --  Line for -C=<mapping file>

   Write_Str ("  -C=mapp  Cache source mappings: " &
              "invoke compiler with mapping file mapp");
   Write_Eol;

   --  Line for -D

   Write_Str ("  -D dir   Specify dir as the object directory");
   Write_Eol;

   --  Line for -eI

   Write_Str ("  -eI      Index of unit in multi-unit source file");
   Write_Eol;

   --  Line for -eL

   Write_Str ("  -eL      Follow symbolic links when processing " &
              "project files");
   Write_Eol;

   --  Line for -eS

   Write_Str ("  -eS      Echo commands to stdout instead of stderr");
   Write_Eol;

   --  Line for -f

   Write_Str ("  -f       Force recompilations of non predefined units");
   Write_Eol;

   --  Line for -F

   Write_Str ("  -F       Full project path name in brief error messages");
   Write_Eol;

   --  Line for -i

   Write_Str ("  -i       In place. Replace existing ali file, ");
   Write_Str ("or put it with source");
   Write_Eol;

   --  Line for -jnnn

   Write_Str ("  -jnum    Use nnn processes to compile");
   Write_Eol;

   --  Line for -k

   Write_Str ("  -k       Keep going after compilation errors");
   Write_Eol;

   --  Line for -l

   Write_Str ("  -l       Link only");
   Write_Eol;

   --  Line for -m

   Write_Str ("  -m       Minimal recompilation");
   Write_Eol;

   --  Line for -M

   Write_Str ("  -M       List object file dependences for Makefile");
   Write_Eol;

   --  Line for -n

   Write_Str ("  -n       Check objects up to date, output next file ");
   Write_Str ("to compile if not");
   Write_Eol;

   --  Line for -o

   Write_Str ("  -o name  Choose an alternate executable name");
   Write_Eol;

   --  Line for -p

   Write_Str ("  -p       Create missing obj, lib and exec dirs");
   Write_Eol;

   --  Line for -P

   Write_Str ("  -Pproj   Use GNAT Project File proj");
   Write_Eol;

   --  Line for -q

   Write_Str ("  -q       Be quiet/terse");
   Write_Eol;

   --  Line for -R

   Write_Str ("  -R       Do not use a run_path_option when linking");
   Write_Eol;

   --  Line for -s

   Write_Str ("  -s       Recompile if compiler switches have changed");
   Write_Eol;

   --  Line for -u

   Write_Str ("  -u       Unique compilation, only compile the given files");
   Write_Eol;

   --  Line for -U

   Write_Str ("  -U       Unique compilation for all sources of all projects");
   Write_Eol;

   --  Line for -v

   Write_Str ("  -v       Display reasons for all (re)compilations");
   Write_Eol;

   --  Line for -vPx

   Write_Str ("  -vPx     Specify verbosity when parsing GNAT Project Files");
   Write_Eol;

   --  Line for -we

<<<<<<< HEAD
   Write_Str ("  -we      treat all Warnings as Errors");
=======
   Write_Str ("  -we      Treat all warnings as errors");
>>>>>>> 60a98cce
   Write_Eol;

   --  Line for -wn

<<<<<<< HEAD
   Write_Str ("  -wn      Normal Warning mode (cancels -we/-ws)");
=======
   Write_Str ("  -wn      Normal warning mode (cancels -we/-ws)");
>>>>>>> 60a98cce
   Write_Eol;

   --  Line for -ws

<<<<<<< HEAD
   Write_Str ("  -ws      Suppress all Warnings");
=======
   Write_Str ("  -ws      Suppress all warnings");
>>>>>>> 60a98cce
   Write_Eol;

   --  Line for -x

   Write_Str ("  -x       " &
              "Allow compilation of needed units external to the projects");
   Write_Eol;

   --  Line for -X

   Write_Str ("  -Xnm=val Specify an external reference for GNAT " &
              "Project Files");
   Write_Eol;

   --  Line for -z

   Write_Str ("  -z       No main subprogram (zero main)");
   Write_Eol;
   Write_Eol;

   Write_Str ("  --GCC=command       Use this gcc command");
   Write_Eol;

   Write_Str ("  --GNATBIND=command  Use this gnatbind command");
   Write_Eol;

   Write_Str ("  --GNATLINK=command  Use this gnatlink command");
   Write_Eol;
   Write_Eol;

   --  Source and Library search path switches

   Write_Str ("Project, Source and Library search path switches:");
   Write_Eol;

   --  Line for -aP

   Write_Str ("  -aPdir    Add directory dir to project search path");
   Write_Eol;

   --  Line for -aL

   Write_Str ("  -aLdir    Skip missing library sources if ali in dir");
   Write_Eol;

   --  Line for -A

   Write_Str ("  -Adir     like -aLdir -aIdir");
   Write_Eol;

   --  Line for -aO switch

   Write_Str ("  -aOdir    Specify library/object files search path");
   Write_Eol;

   --  Line for -aI switch

   Write_Str ("  -aIdir    Specify source files search path");
   Write_Eol;

   --  Line for -I switch

   Write_Str ("  -Idir     Like -aIdir -aOdir");
   Write_Eol;

   --  Line for -I- switch

   Write_Str ("  -I-       Don't look for sources & library files");
   Write_Str (" in the default directory");
   Write_Eol;

   --  Line for -L

   Write_Str ("  -Ldir     Look for program libraries also in dir");
   Write_Eol;

   --  Line for -nostdinc

   Write_Str ("  -nostdinc Don't look for sources");
   Write_Str (" in the system default directory");
   Write_Eol;

   --  Line for -nostdlib

   Write_Str ("  -nostdlib Don't look for library files");
   Write_Str (" in the system default directory");
   Write_Eol;

   --  Line for --RTS

   Write_Str ("  --RTS=dir specify the default source and object search"
              & " path");
   Write_Eol;
   Write_Eol;

   --  General Compiler, Binder, Linker switches

   Write_Str ("To pass an arbitrary switch to the Compiler, ");
   Write_Str ("Binder or Linker:");
   Write_Eol;

   --  Line for -cargs

   Write_Str ("  -cargs opts   opts are passed to the compiler");
   Write_Eol;

   --  Line for -bargs

   Write_Str ("  -bargs opts   opts are passed to the binder");
   Write_Eol;

   --  Line for -largs

   Write_Str ("  -largs opts   opts are passed to the linker");
   Write_Eol;

   --  Line for -margs

   Write_Str ("  -margs opts   opts are passed to gnatmake");
   Write_Eol;

   --  Add usage information for gcc

   Usage;

end Makeusg;<|MERGE_RESOLUTION|>--- conflicted
+++ resolved
@@ -6,11 +6,7 @@
 --                                                                          --
 --                                 B o d y                                  --
 --                                                                          --
-<<<<<<< HEAD
---          Copyright (C) 1992-2006, Free Software Foundation, Inc.         --
-=======
 --          Copyright (C) 1992-2007, Free Software Foundation, Inc.         --
->>>>>>> 60a98cce
 --                                                                          --
 -- GNAT is free software;  you can  redistribute it  and/or modify it under --
 -- terms of the  GNU General Public License as published  by the Free Soft- --
@@ -207,29 +203,17 @@
 
    --  Line for -we
 
-<<<<<<< HEAD
-   Write_Str ("  -we      treat all Warnings as Errors");
-=======
    Write_Str ("  -we      Treat all warnings as errors");
->>>>>>> 60a98cce
    Write_Eol;
 
    --  Line for -wn
 
-<<<<<<< HEAD
-   Write_Str ("  -wn      Normal Warning mode (cancels -we/-ws)");
-=======
    Write_Str ("  -wn      Normal warning mode (cancels -we/-ws)");
->>>>>>> 60a98cce
    Write_Eol;
 
    --  Line for -ws
 
-<<<<<<< HEAD
-   Write_Str ("  -ws      Suppress all Warnings");
-=======
    Write_Str ("  -ws      Suppress all warnings");
->>>>>>> 60a98cce
    Write_Eol;
 
    --  Line for -x

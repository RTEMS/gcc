--- conflicted
+++ resolved
@@ -328,8 +328,6 @@
    Write_Str ("  --subdirs=dir real obj/lib/exec dirs are subdirs");
    Write_Eol;
 
-<<<<<<< HEAD
-=======
    --  Line for --source-info=
 
    Write_Str ("  ");
@@ -337,7 +335,6 @@
    Write_Str ("file specify a source info file");
    Write_Eol;
 
->>>>>>> 03d20231
    --  Line for --unchecked-shared-lib-imports
 
    Write_Str ("  ");

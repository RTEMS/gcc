--- conflicted
+++ resolved
@@ -6,11 +6,7 @@
 --                                                                          --
 --                                 S p e c                                  --
 --                                                                          --
-<<<<<<< HEAD
---          Copyright (C) 1992-2006, Free Software Foundation, Inc.         --
-=======
 --          Copyright (C) 1992-2007, Free Software Foundation, Inc.         --
->>>>>>> 751ff693
 --                                                                          --
 -- GNAT is free software;  you can  redistribute it  and/or modify it under --
 -- terms of the  GNU General Public License as published  by the Free Soft- --
@@ -89,11 +85,7 @@
    --                 show which token is referenced by this pointer.
 
    --   In_List       A flag used to indicate if the node is a member
-<<<<<<< HEAD
-   --                    of a node list.
-=======
    --                 of a node list.
->>>>>>> 751ff693
 
    --   Rewrite_Sub   A flag set if the node has been rewritten using
    --                 the Rewrite procedure. The original value of the
@@ -102,20 +94,11 @@
    --   Rewrite_Ins   A flag set if a node is marked as a rewrite inserted
    --                 node as a result of a call to Mark_Rewrite_Insertion.
 
-<<<<<<< HEAD
-   --   Paren_Count   A 2-bit count used on expression nodes to indicate
-   --                 the level of parentheses. Up to 3 levels can be
-   --                 accomodated. Anything more than 3 levels is treated
-   --                 as 3 levels (conformance tests that complain about
-   --                 this are hereby deemed pathological!) Set to zero
-   --                 for non-subexpression nodes.
-=======
    --   Paren_Count   A 2-bit count used in sub-expression nodes to indicate
    --                 the level of parentheses. The settings are 0,1,2 and
    --                 3 for many. If the value is 3, then an auxiliary table
    --                 is used to indicate the real value. Set to zero for
    --                 non-subexpression nodes.
->>>>>>> 751ff693
 
    --   Comes_From_Source
    --                 This flag is present in all nodes. It is set if the
@@ -161,11 +144,7 @@
    --   it will take a bit of fiddling to change that ???
 
    --   Note: the actual usage of FieldN (i.e. whether it contains a Elist_Id,
-<<<<<<< HEAD
-   --   List_Id, Name_Id, Node_Id, String_Id, Uint or Ureal), depends on the
-=======
    --   List_Id, Name_Id, Node_Id, String_Id, Uint or Ureal) depends on the
->>>>>>> 751ff693
    --   value in Nkind. Generally the access to this field is always via the
    --   functional interface, so the field names ElistN, ListN, NameN, NodeN,
    --   StrN, UintN and UrealN are used only in the bodies of the access
@@ -207,15 +186,9 @@
    --                 entity, it is of type Entity_Kind which is defined
    --                 in package Einfo.
 
-<<<<<<< HEAD
-   --   Flag19        197 additional flags
-   --   ...
-   --   Flag215
-=======
    --   Flag19        229 additional flags
    --   ...
    --   Flag247
->>>>>>> 751ff693
 
    --   Convention    Entity convention (Convention_Id value)
 
@@ -325,11 +298,7 @@
    -------------------------------------
 
    --  A subpackage Atree.Unchecked_Access provides routines for reading and
-<<<<<<< HEAD
-   --  writing the fields defined above (Field1-27, Node1-27, Flag1-215 etc).
-=======
    --  writing the fields defined above (Field1-27, Node1-27, Flag1-247 etc).
->>>>>>> 751ff693
    --  These unchecked access routines can be used for untyped traversals.
    --  In addition they are used in the implementations of the Sinfo and
    --  Einfo packages. These packages both provide logical synonyms for
@@ -1795,8 +1764,6 @@
       function Flag215 (N : Node_Id) return Boolean;
       pragma Inline (Flag215);
 
-<<<<<<< HEAD
-=======
       function Flag216 (N : Node_Id) return Boolean;
       pragma Inline (Flag216);
 
@@ -1893,7 +1860,6 @@
       function Flag247 (N : Node_Id) return Boolean;
       pragma Inline (Flag247);
 
->>>>>>> 751ff693
       --  Procedures to set value of indicated field
 
       procedure Set_Nkind (N : Node_Id; Val : Node_Kind);
@@ -2823,8 +2789,6 @@
       procedure Set_Flag215 (N : Node_Id; Val : Boolean);
       pragma Inline (Set_Flag215);
 
-<<<<<<< HEAD
-=======
       procedure Set_Flag216 (N : Node_Id; Val : Boolean);
       pragma Inline (Set_Flag216);
 
@@ -2921,7 +2885,6 @@
       procedure Set_Flag247 (N : Node_Id; Val : Boolean);
       pragma Inline (Set_Flag247);
 
->>>>>>> 751ff693
       --  The following versions of Set_Noden also set the parent
       --  pointer of the referenced node if it is non_Empty
 
@@ -3138,11 +3101,7 @@
 
             --    Field6-10      Holds Field24-Field28
             --    Field11        Holds Flag184-Flag215
-<<<<<<< HEAD
-            --    Field12        currently unused, reserved for expansion
-=======
             --    Field12        Holds Flag216-Flag247
->>>>>>> 751ff693
 
          end case;
       end record;

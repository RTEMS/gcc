------------------------------------------------------------------------------
--                                                                          --
--                         GNAT COMPILER COMPONENTS                         --
--                                                                          --
--                                A T R E E                                 --
--                                                                          --
--                                 S p e c                                  --
--                                                                          --
--          Copyright (C) 1992-2010, Free Software Foundation, Inc.         --
--                                                                          --
-- GNAT is free software;  you can  redistribute it  and/or modify it under --
-- terms of the  GNU General Public License as published  by the Free Soft- --
-- ware  Foundation;  either version 3,  or (at your option) any later ver- --
-- sion.  GNAT is distributed in the hope that it will be useful, but WITH- --
-- OUT ANY WARRANTY;  without even the  implied warranty of MERCHANTABILITY --
-- or FITNESS FOR A PARTICULAR PURPOSE.                                     --
--                                                                          --
-- As a special exception under Section 7 of GPL version 3, you are granted --
-- additional permissions described in the GCC Runtime Library Exception,   --
-- version 3.1, as published by the Free Software Foundation.               --
--                                                                          --
-- You should have received a copy of the GNU General Public License and    --
-- a copy of the GCC Runtime Library Exception along with this program;     --
-- see the files COPYING3 and COPYING.RUNTIME respectively.  If not, see    --
-- <http://www.gnu.org/licenses/>.                                          --
--                                                                          --
-- GNAT was originally developed  by the GNAT team at  New York University. --
-- Extensive contributions were provided by Ada Core Technologies Inc.      --
--                                                                          --
------------------------------------------------------------------------------

with Alloc;
with Sinfo;  use Sinfo;
with Einfo;  use Einfo;
with Namet;  use Namet;
with Types;  use Types;
with Snames; use Snames;
with System; use System;
with Table;
with Uintp;  use Uintp;
with Urealp; use Urealp;
with Unchecked_Conversion;

package Atree is

--  This package defines the format of the tree used to represent the Ada
--  program internally. Syntactic and semantic information is combined in
--  this tree. There is no separate symbol table structure.

--  WARNING: There is a C version of this package. Any changes to this
--  source file must be properly reflected in the C header file atree.h

--  Package Atree defines the basic structure of the tree and its nodes and
--  provides the basic abstract interface for manipulating the tree. Two
--  other packages use this interface to define the representation of Ada
--  programs using this tree format. The package Sinfo defines the basic
--  representation of the syntactic structure of the program, as output
--  by the parser. The package Entity_Info defines the semantic information
--  which is added to the tree nodes that represent declared entities (i.e.
--  the information which might typically be described in a separate symbol
--  table structure).

--  The front end of the compiler first parses the program and generates a
--  tree that is simply a syntactic representation of the program in abstract
--  syntax tree format. Subsequent processing in the front end traverses the
--  tree, transforming it in various ways and adding semantic information.

   ----------------------------------------
   -- Definitions of Fields in Tree Node --
   ----------------------------------------

   --  The representation of the tree is completely hidden, using a functional
   --  interface for accessing and modifying the contents of nodes. Logically
   --  a node contains a number of fields, much as though the nodes were
   --  defined as a record type. The fields in a node are as follows:

   --   Nkind         Indicates the kind of the node. This field is present
   --                 in all nodes. The type is Node_Kind, which is declared
   --                 in the package Sinfo.

   --   Sloc          Location (Source_Ptr) of the corresponding token
   --                 in the Source buffer. The individual node definitions
   --                 show which token is referenced by this pointer.

   --   In_List       A flag used to indicate if the node is a member
   --                 of a node list.

   --   Rewrite_Ins   A flag set if a node is marked as a rewrite inserted
   --                 node as a result of a call to Mark_Rewrite_Insertion.

   --   Paren_Count   A 2-bit count used in sub-expression nodes to indicate
   --                 the level of parentheses. The settings are 0,1,2 and
   --                 3 for many. If the value is 3, then an auxiliary table
   --                 is used to indicate the real value. Set to zero for
   --                 non-subexpression nodes.

   --   Comes_From_Source
   --                 This flag is present in all nodes. It is set if the
   --                 node is built by the scanner or parser, and clear if
   --                 the node is built by the analyzer or expander. It
   --                 indicates that the node corresponds to a construct
   --                 that appears in the original source program.

   --   Analyzed      This flag is present in all nodes. It is set when
   --                 a node is analyzed, and is used to avoid analyzing
   --                 the same node twice. Analysis includes expansion if
   --                 expansion is active, so in this case if the flag is
   --                 set it means the node has been analyzed and expanded.

   --   Error_Posted  This flag is present in all nodes. It is set when
   --                 an error message is posted which is associated with
   --                 the flagged node. This is used to avoid posting more
   --                 than one message on the same node.

   --   Field1
   --   Field2
   --   Field3
   --   Field4
   --   Field5        Five fields holding Union_Id values

   --   ElistN        Synonym for FieldN typed as Elist_Id (Empty = No_Elist)
   --   ListN         Synonym for FieldN typed as List_Id
   --   NameN         Synonym for FieldN typed as Name_Id
   --   NodeN         Synonym for FieldN typed as Node_Id
   --   StrN          Synonym for FieldN typed as String_Id
   --   UintN         Synonym for FieldN typed as Uint (Empty = Uint_0)
   --   UrealN        Synonym for FieldN typed as Ureal

   --   Note: in the case of ElistN and UintN fields, it is common that we
   --   end up with a value of Union_Id'(0) as the default value. This value
   --   is meaningless as a Uint or Elist_Id value. We have two choices here.
   --   We could require that all Uint and Elist fields be initialized to an
   --   appropriate value, but that's error prone, since it would be easy to
   --   miss an initialization. So instead we have the retrieval functions
   --   generate an appropriate default value (Uint_0 or No_Elist). Probably
   --   it would be cleaner to generate No_Uint in the Uint case but we got
   --   stuck with representing an "unset" size value as zero early on, and
   --   it will take a bit of fiddling to change that ???

   --   Note: the actual usage of FieldN (i.e. whether it contains a Elist_Id,
   --   List_Id, Name_Id, Node_Id, String_Id, Uint or Ureal) depends on the
   --   value in Nkind. Generally the access to this field is always via the
   --   functional interface, so the field names ElistN, ListN, NameN, NodeN,
   --   StrN, UintN and UrealN are used only in the bodies of the access
   --   functions (i.e. in the bodies of Sinfo and Einfo). These access
   --   functions contain debugging code that checks that the use is
   --   consistent with Nkind and Ekind values.

   --   However, in specialized circumstances (examples are the circuit in
   --   generic instantiation to copy trees, and in the tree dump routine),
   --   it is useful to be able to do untyped traversals, and an internal
   --   package in Atree allows for direct untyped accesses in such cases.

   --   Flag4         Sixteen Boolean flags (use depends on Nkind and
   --   Flag5         Ekind, as described for FieldN). Again the access
   --   Flag6         is usually via subprograms in Sinfo and Einfo which
   --   Flag7         provide high-level synonyms for these flags, and
   --   Flag8         contain debugging code that checks that the values
   --   Flag9         in Nkind and Ekind are appropriate for the access.
   --   Flag10
   --   Flag11        Note that Flag1-2 are missing from this list. For
   --   Flag12        historical reasons, these flag names are unused.
   --   Flag13
   --   Flag14
   --   Flag15
   --   Flag16
   --   Flag17
   --   Flag18

   --   Link          For a node, points to the Parent. For a list, points
   --                 to the list header. Note that in the latter case, a
   --                 client cannot modify the link field. This field is
   --                 private to the Atree package (but is also modified
   --                 by the Nlists package).

   --  The following additional fields are present in extended nodes used
   --  for entities (Nkind in N_Entity).

   --   Ekind         Entity type. This field indicates the type of the
   --                 entity, it is of type Entity_Kind which is defined
   --                 in package Einfo.

   --   Flag19        235 additional flags
   --   ...
   --   Flag254

   --   Convention    Entity convention (Convention_Id value)

   --   Field6        Additional Union_Id value stored in tree

   --   Node6         Synonym for Field6 typed as Node_Id
   --   Elist6        Synonym for Field6 typed as Elist_Id (Empty = No_Elist)
   --   Uint6         Synonym for Field6 typed as Uint (Empty = Uint_0)

   --   Similar definitions for Field7 to Field28 (and Node7-Node28,
   --   Elist7-Elist28, Uint7-Uint28, Ureal7-Ureal28). Note that not all these
   --   functions are defined, only the ones that are actually used.

   function Last_Node_Id return Node_Id;
   pragma Inline (Last_Node_Id);
   --  Returns Id of last allocated node Id

   function Nodes_Address return System.Address;
   --  Return address of Nodes table (used in Back_End for Gigi call)

   function Num_Nodes return Nat;
   --  Total number of nodes allocated, where an entity counts as a single
   --  node. This count is incremented every time a node or entity is
   --  allocated, and decremented every time a node or entity is deleted.
   --  This value is used by Xref and by Treepr to allocate hash tables of
   --  suitable size for hashing Node_Id values.

   -----------------------
   -- Use of Empty Node --
   -----------------------

   --  The special Node_Id Empty is used to mark missing fields. Whenever the
   --  syntax has an optional component, then the corresponding field will be
   --  set to Empty if the component is missing.

   --  Note: Empty is not used to describe an empty list. Instead in this
   --  case the node field contains a list which is empty, and these cases
   --  should be distinguished (essentially from a type point of view, Empty
   --  is a Node, and is thus not a list).

   --  Note: Empty does in fact correspond to an allocated node. Only the
   --  Nkind field of this node may be referenced. It contains N_Empty, which
   --  uniquely identifies the empty case. This allows the Nkind field to be
   --  dereferenced before the check for Empty which is sometimes useful.

   -----------------------
   -- Use of Error Node --
   -----------------------

   --  The Error node is used during syntactic and semantic analysis to
   --  indicate that the corresponding piece of syntactic structure or
   --  semantic meaning cannot properly be represented in the tree because
   --  of an illegality in the program.

   --  If an Error node is encountered, then you know that a previous
   --  illegality has been detected. The proper reaction should be to
   --  avoid posting related cascaded error messages, and to propagate
   --  the error node if necessary.

   ------------------------
   -- Current_Error_Node --
   ------------------------

   --  The current error node is a global location indicating the current
   --  node that is being processed for the purposes of placing a compiler
   --  abort message. This is not necessarily perfectly accurate, it is
   --  just a reasonably accurate best guess. It is used to output the
   --  source location in the abort message by Comperr, and also to
   --  implement the d3 debugging flag. This is also used by Rtsfind
   --  to generate error messages for high integrity mode.

   --  There are two ways this gets set. During parsing, when new source
   --  nodes are being constructed by calls to New_Node and New_Entity,
   --  either one of these calls sets Current_Error_Node to the newly
   --  created node. During semantic analysis, this mechanism is not
   --  used, and instead Current_Error_Node is set by the subprograms in
   --  Debug_A that mark the start and end of analysis/expansion of a
   --  node in the tree.

   Current_Error_Node : Node_Id;
   --  Node to place error messages

   -------------------------------
   -- Default Setting of Fields --
   -------------------------------

   --  Nkind is set to N_Unused_At_Start

   --  Ekind is set to E_Void

   --  Sloc is always set, there is no default value

   --  Field1-5 fields are set to Empty

   --  Field6-29 fields in extended nodes are set to Empty

   --  Parent is set to Empty

   --  All Boolean flag fields are set to False

   --  Note: the value Empty is used in Field1-Field17 to indicate a null node.
   --  The usage varies. The common uses are to indicate absence of an
   --  optional clause or a completely unused Field1-17 field.

   -------------------------------------
   -- Use of Synonyms for Node Fields --
   -------------------------------------

   --  A subpackage Atree.Unchecked_Access provides routines for reading and
   --  writing the fields defined above (Field1-27, Node1-27, Flag4-254 etc).
   --  These unchecked access routines can be used for untyped traversals.
   --  In addition they are used in the implementations of the Sinfo and
   --  Einfo packages. These packages both provide logical synonyms for
   --  the generic fields, together with an appropriate set of access routines.
   --  Normally access to information within tree nodes uses these synonyms,
   --  providing a high level typed interface to the tree information.

   --------------------------------------------------
   -- Node Allocation and Modification Subprograms --
   --------------------------------------------------

   --  Generally the parser builds the tree and then it is further decorated
   --  (e.g. by setting the entity fields), but not fundamentally modified.
   --  However, there are cases in which the tree must be restructured by
   --  adding and rearranging nodes, as a result of disambiguating cases
   --  which the parser could not parse correctly, and adding additional
   --  semantic information (e.g. making constraint checks explicit). The
   --  following subprograms are used for constructing the tree in the first
   --  place, and then for subsequent modifications as required.

   procedure Initialize;
   --  Called at the start of compilation to initialize the allocation of
   --  the node and list tables and make the standard entries for Empty,
   --  Error and Error_List. Note that Initialize must not be called if
   --  Tree_Read is used.

   procedure Lock;
   --  Called before the back end is invoked to lock the nodes table
   --  Also called after Unlock to relock???

   procedure Unlock;
   --  Unlocks nodes table, in cases where the back end needs to modify it

   procedure Tree_Read;
   --  Initializes internal tables from current tree file using the relevant
   --  Table.Tree_Read routines. Note that Initialize should not be called if
   --  Tree_Read is used. Tree_Read includes all necessary initialization.

   procedure Tree_Write;
   --  Writes out internal tables to current tree file using the relevant
   --  Table.Tree_Write routines.

   function New_Node
     (New_Node_Kind : Node_Kind;
      New_Sloc      : Source_Ptr) return Node_Id;
   --  Allocates a completely new node with the given node type and source
   --  location values. All other fields are set to their standard defaults:
   --
   --    Empty for all FieldN fields
   --    False for all FlagN fields
   --
   --  The usual approach is to build a new node using this function and
   --  then, using the value returned, use the Set_xxx functions to set
   --  fields of the node as required. New_Node can only be used for
   --  non-entity nodes, i.e. it never generates an extended node.
   --
   --  If we are currently parsing, as indicated by a previous call to
   --  Set_Comes_From_Source_Default (True), then this call also resets
   --  the value of Current_Error_Node.

   function New_Entity
     (New_Node_Kind : Node_Kind;
      New_Sloc      : Source_Ptr) return Entity_Id;
   --  Similar to New_Node, except that it is used only for entity nodes
   --  and returns an extended node.

   procedure Set_Comes_From_Source_Default (Default : Boolean);
   --  Sets value of Comes_From_Source flag to be used in all subsequent
   --  New_Node and New_Entity calls until another call to this procedure
   --  changes the default. This value is set True during parsing and
   --  False during semantic analysis. This is also used to determine
   --  if New_Node and New_Entity should set Current_Error_Node.

   function Get_Comes_From_Source_Default return Boolean;
   pragma Inline (Get_Comes_From_Source_Default);
   --  Gets the current value of the Comes_From_Source flag

   procedure Preserve_Comes_From_Source (NewN, OldN : Node_Id);
   pragma Inline (Preserve_Comes_From_Source);
   --  When a node is rewritten, it is sometimes appropriate to preserve the
   --  original comes from source indication. This is true when the rewrite
   --  essentially corresponds to a transformation corresponding exactly to
   --  semantics in the reference manual. This procedure copies the setting
   --  of Comes_From_Source from OldN to NewN.

   function Has_Extension (N : Node_Id) return Boolean;
   pragma Inline (Has_Extension);
   --  Returns True if the given node has an extension (i.e. was created by
   --  a call to New_Entity rather than New_Node, and Nkind is in N_Entity)

   procedure Change_Node (N : Node_Id; New_Node_Kind : Node_Kind);
   --  This procedure replaces the given node by setting its Nkind field to
   --  the indicated value and resetting all other fields to their default
   --  values except for Sloc, which is unchanged, and the Parent pointer
   --  and list links, which are also unchanged. All other information in
   --  the original node is lost. The new node has an extension if the
   --  original node had an extension.

   procedure Copy_Node (Source : Node_Id; Destination : Node_Id);
   --  Copy the entire contents of the source node to the destination node.
   --  The contents of the source node is not affected. If the source node
   --  has an extension, then the destination must have an extension also.
   --  The parent pointer of the destination and its list link, if any, are
   --  not affected by the copy. Note that parent pointers of descendents
   --  are not adjusted, so the descendents of the destination node after
   --  the Copy_Node is completed have dubious parent pointers. Note that
   --  this routine does NOT copy aspect specifications, the Has_Aspects
   --  flag in the returned node will always be False. The caller must deal
   --  with copying aspect specifications where this is required.

   function New_Copy (Source : Node_Id) return Node_Id;
   --  This function allocates a completely new node, and then initializes
   --  it by copying the contents of the source node into it. The contents
   --  of the source node is not affected. The target node is always marked
   --  as not being in a list (even if the source is a list member). The
   --  new node will have an extension if the source has an extension.
   --  New_Copy (Empty) returns Empty and New_Copy (Error) returns Error.
   --  Note that, unlike New_Copy_Tree, New_Copy does not recursively copy any
   --  descendents, so in general parent pointers are not set correctly for
   --  the descendents of the copied node. Both normal and extended nodes
   --  (entities) may be copied using New_Copy.

   function Relocate_Node (Source : Node_Id) return Node_Id;
   --  Source is a non-entity node that is to be relocated. A new node is
   --  allocated and the contents of Source are copied to this node using
   --  Copy_Node. The parent pointers of descendents of the node are then
   --  adjusted to point to the relocated copy. The original node is not
   --  modified, but the parent pointers of its descendents are no longer
   --  valid. This routine is used in conjunction with the tree rewrite
   --  routines (see descriptions of Replace/Rewrite).
   --
   --  Note that the resulting node has the same parent as the source
   --  node, and is thus still attached to the tree. It is valid for
   --  Source to be Empty, in which case Relocate_Node simply returns
   --  Empty as the result.

   function Copy_Separate_Tree (Source : Node_Id) return Node_Id;
   --  Given a node that is the root of a subtree, Copy_Separate_Tree copies
   --  the entire syntactic subtree, including recursively any descendants
   --  whose parent field references a copied node (descendants not linked to
   --  a copied node by the parent field are also copied.) The parent pointers
   --  in the copy are properly set. Copy_Separate_Tree (Empty/Error) returns
   --  Empty/Error. The semantic fields are not copied and the new subtree
   --  does not share any entity with source subtree.
   --  But the code *does* copy semantic fields, and the description above
   --  is in any case unclear on this point ??? (RBKD)

   procedure Exchange_Entities (E1 : Entity_Id; E2 : Entity_Id);
   --  Exchange the contents of two entities. The parent pointers are switched
   --  as well as the Defining_Identifier fields in the parents, so that the
   --  entities point correctly to their original parents. The effect is thus
   --  to leave the tree completely unchanged in structure, except that the
   --  entity ID values of the two entities are interchanged. Neither of the
   --  two entities may be list members.

   function Extend_Node (Node : Node_Id) return Entity_Id;
   --  This function returns a copy of its input node with an extension
   --  added. The fields of the extension are set to Empty. Due to the way
   --  extensions are handled (as four consecutive array elements), it may
   --  be necessary to reallocate the node, so that the returned value is
   --  not the same as the input value, but where possible the returned
   --  value will be the same as the input value (i.e. the extension will
   --  occur in place). It is the caller's responsibility to ensure that
   --  any pointers to the original node are appropriately updated. This
   --  function is used only by Sinfo.CN to change nodes into their
   --  corresponding entities.

   type Report_Proc is access procedure (Target : Node_Id; Source : Node_Id);

   procedure Set_Reporting_Proc (P : Report_Proc);
   --  Register a procedure that is invoked when a node is allocated, replaced
   --  or rewritten.

   type Traverse_Result is (Abandon, OK, OK_Orig, Skip);
   --  This is the type of the result returned by the Process function passed
   --  to Traverse_Func and Traverse_Proc. See below for details.

   subtype Traverse_Final_Result is Traverse_Result range Abandon .. OK;
   --  This is the type of the final result returned Traverse_Func, based on
   --  the results of Process calls. See below for details.

   generic
     with function Process (N : Node_Id) return Traverse_Result is <>;
   function Traverse_Func (Node : Node_Id) return Traverse_Final_Result;
   --  This is a generic function that, given the parent node for a subtree,
   --  traverses all syntactic nodes of this tree, calling the given function
   --  Process on each one, in pre order (i.e. top-down). The order of
   --  traversing subtrees is arbitrary. The traversal is controlled as follows
   --  by the result returned by Process:

   --    OK       The traversal continues normally with the syntactic
   --             children of the node just processed.

   --    OK_Orig  The traversal continues normally with the syntactic
   --             children of the original node of the node just processed.

   --    Skip     The children of the node just processed are skipped and
   --             excluded from the traversal, but otherwise processing
   --             continues elsewhere in the tree.

   --    Abandon  The entire traversal is immediately abandoned, and the
   --             original call to Traverse returns Abandon.

   --  The result returned by Traverse is Abandon if processing was terminated
   --  by a call to Process returning Abandon, otherwise it is OK (meaning that
   --  all calls to process returned either OK, OK_Orig, or Skip).

   generic
     with function Process (N : Node_Id) return Traverse_Result is <>;
   procedure Traverse_Proc (Node : Node_Id);
   pragma Inline (Traverse_Proc);
   --  This is the same as Traverse_Func except that no result is returned,
   --  i.e. Traverse_Func is called and the result is simply discarded.

   ---------------------------
   -- Node Access Functions --
   ---------------------------

   --  The following functions return the contents of the indicated field of
   --  the node referenced by the argument, which is a Node_Id.

   function Nkind             (N : Node_Id) return Node_Kind;
   pragma Inline (Nkind);

   function Analyzed          (N : Node_Id) return Boolean;
   pragma Inline (Analyzed);

   function Has_Aspects       (N : Node_Id) return Boolean;
   pragma Inline (Has_Aspects);

   function Comes_From_Source (N : Node_Id) return Boolean;
   pragma Inline (Comes_From_Source);

   function Error_Posted      (N : Node_Id) return Boolean;
   pragma Inline (Error_Posted);

   function Sloc              (N : Node_Id) return Source_Ptr;
   pragma Inline (Sloc);

   function Paren_Count       (N : Node_Id) return Nat;
   pragma Inline (Paren_Count);

   function Parent            (N : Node_Id) return Node_Id;
   pragma Inline (Parent);
   --  Returns the parent of a node if the node is not a list member, or else
   --  the parent of the list containing the node if the node is a list member.

   function No                (N : Node_Id) return Boolean;
   pragma Inline (No);
   --  Tests given Id for equality with the Empty node. This allows notations
   --  like "if No (Variant_Part)" as opposed to "if Variant_Part = Empty".

   function Present           (N : Node_Id) return Boolean;
   pragma Inline (Present);
   --  Tests given Id for inequality with the Empty node. This allows notations
   --  like "if Present (Statement)" as opposed to "if Statement /= Empty".

   ---------------------
   -- Node_Kind Tests --
   ---------------------

   --  These are like the functions in Sinfo, but the first argument is a
   --  Node_Id, and the tested field is Nkind (N).

   function Nkind_In
     (N  : Node_Id;
      V1 : Node_Kind;
      V2 : Node_Kind) return Boolean;

   function Nkind_In
     (N  : Node_Id;
      V1 : Node_Kind;
      V2 : Node_Kind;
      V3 : Node_Kind) return Boolean;

   function Nkind_In
     (N  : Node_Id;
      V1 : Node_Kind;
      V2 : Node_Kind;
      V3 : Node_Kind;
      V4 : Node_Kind) return Boolean;

   function Nkind_In
     (N  : Node_Id;
      V1 : Node_Kind;
      V2 : Node_Kind;
      V3 : Node_Kind;
      V4 : Node_Kind;
      V5 : Node_Kind) return Boolean;

   function Nkind_In
     (N  : Node_Id;
      V1 : Node_Kind;
      V2 : Node_Kind;
      V3 : Node_Kind;
      V4 : Node_Kind;
      V5 : Node_Kind;
      V6 : Node_Kind) return Boolean;

   function Nkind_In
     (N  : Node_Id;
      V1 : Node_Kind;
      V2 : Node_Kind;
      V3 : Node_Kind;
      V4 : Node_Kind;
      V5 : Node_Kind;
      V6 : Node_Kind;
      V7 : Node_Kind) return Boolean;

   function Nkind_In
     (N  : Node_Id;
      V1 : Node_Kind;
      V2 : Node_Kind;
      V3 : Node_Kind;
      V4 : Node_Kind;
      V5 : Node_Kind;
      V6 : Node_Kind;
      V7 : Node_Kind;
      V8 : Node_Kind) return Boolean;

   function Nkind_In
     (N  : Node_Id;
      V1 : Node_Kind;
      V2 : Node_Kind;
      V3 : Node_Kind;
      V4 : Node_Kind;
      V5 : Node_Kind;
      V6 : Node_Kind;
      V7 : Node_Kind;
      V8 : Node_Kind;
      V9 : Node_Kind) return Boolean;

   pragma Inline (Nkind_In);
   --  Inline all above functions

   -----------------------
   -- Entity_Kind_Tests --
   -----------------------

   --  Utility functions to test whether an Entity_Kind value, either given
   --  directly as the first argument, or the Ekind field of an Entity give
   --  as the first argument, matches any of the given list of Entity_Kind
   --  values. Return True if any match, False if no match.

   function Ekind_In
     (E  : Entity_Id;
      V1 : Entity_Kind;
      V2 : Entity_Kind) return Boolean;

   function Ekind_In
     (E  : Entity_Id;
      V1 : Entity_Kind;
      V2 : Entity_Kind;
      V3 : Entity_Kind) return Boolean;

   function Ekind_In
     (E  : Entity_Id;
      V1 : Entity_Kind;
      V2 : Entity_Kind;
      V3 : Entity_Kind;
      V4 : Entity_Kind) return Boolean;

   function Ekind_In
     (E  : Entity_Id;
      V1 : Entity_Kind;
      V2 : Entity_Kind;
      V3 : Entity_Kind;
      V4 : Entity_Kind;
      V5 : Entity_Kind) return Boolean;

   function Ekind_In
     (E  : Entity_Id;
      V1 : Entity_Kind;
      V2 : Entity_Kind;
      V3 : Entity_Kind;
      V4 : Entity_Kind;
      V5 : Entity_Kind;
      V6 : Entity_Kind) return Boolean;

   function Ekind_In
     (T  : Entity_Kind;
      V1 : Entity_Kind;
      V2 : Entity_Kind) return Boolean;

   function Ekind_In
     (T  : Entity_Kind;
      V1 : Entity_Kind;
      V2 : Entity_Kind;
      V3 : Entity_Kind) return Boolean;

   function Ekind_In
     (T  : Entity_Kind;
      V1 : Entity_Kind;
      V2 : Entity_Kind;
      V3 : Entity_Kind;
      V4 : Entity_Kind) return Boolean;

   function Ekind_In
     (T  : Entity_Kind;
      V1 : Entity_Kind;
      V2 : Entity_Kind;
      V3 : Entity_Kind;
      V4 : Entity_Kind;
      V5 : Entity_Kind) return Boolean;

   function Ekind_In
     (T  : Entity_Kind;
      V1 : Entity_Kind;
      V2 : Entity_Kind;
      V3 : Entity_Kind;
      V4 : Entity_Kind;
      V5 : Entity_Kind;
      V6 : Entity_Kind) return Boolean;

   pragma Inline (Ekind_In);
   --  Inline all above functions

   -----------------------------
   -- Entity Access Functions --
   -----------------------------

   --  The following functions apply only to Entity_Id values, i.e.
   --  to extended nodes.

   function Ekind (E : Entity_Id) return Entity_Kind;
   pragma Inline (Ekind);

   function Convention (E : Entity_Id) return Convention_Id;
   pragma Inline (Convention);

   ----------------------------
   -- Node Update Procedures --
   ----------------------------

   --  The following functions set a specified field in the node whose Id is
   --  passed as the first argument. The second parameter is the new value
   --  to be set in the specified field. Note that Set_Nkind is in the next
   --  section, since its use is restricted.

   procedure Set_Sloc         (N : Node_Id; Val : Source_Ptr);
   pragma Inline (Set_Sloc);

   procedure Set_Paren_Count  (N : Node_Id; Val : Nat);
   pragma Inline (Set_Paren_Count);

   procedure Set_Parent       (N : Node_Id; Val : Node_Id);
   pragma Inline (Set_Parent);

   procedure Set_Analyzed     (N : Node_Id; Val : Boolean := True);
   pragma Inline (Set_Analyzed);

   procedure Set_Error_Posted (N : Node_Id; Val : Boolean := True);
   pragma Inline (Set_Error_Posted);

   procedure Set_Comes_From_Source (N : Node_Id; Val : Boolean);
   pragma Inline (Set_Comes_From_Source);
   --  Note that this routine is very rarely used, since usually the
   --  default mechanism provided sets the right value, but in some
   --  unusual cases, the value needs to be reset (e.g. when a source
   --  node is copied, and the copy must not have Comes_From_Source set.

   procedure Set_Has_Aspects (N : Node_Id; Val : Boolean := True);
   pragma Inline (Set_Has_Aspects);

   ------------------------------
   -- Entity Update Procedures --
   ------------------------------

   --  The following procedures apply only to Entity_Id values, i.e.
   --  to extended nodes.

   procedure Basic_Set_Convention (E : Entity_Id; Val : Convention_Id);
   pragma Inline (Basic_Set_Convention);
   --  Clients should use Sem_Util.Set_Convention rather than calling this
   --  routine directly, as Set_Convention also deals with the special
   --  processing required for access types.

   procedure Set_Ekind (E : Entity_Id; Val : Entity_Kind);
   pragma Inline (Set_Ekind);

   ---------------------------
   -- Tree Rewrite Routines --
   ---------------------------

   --  During the compilation process it is necessary in a number of situations
   --  to rewrite the tree. In some cases, such rewrites do not affect the
   --  structure of the tree, for example, when an indexed component node is
   --  replaced by the corresponding call node (the parser cannot distinguish
   --  between these two cases).

   --  In other situations, the rewrite does affect the structure of the
   --  tree. Examples are the replacement of a generic instantiation by the
   --  instantiated spec and body, and the static evaluation of expressions.

   --  If such structural modifications are done by the expander, there are
   --  no difficulties, since the form of the tree after the expander has no
   --  special significance, except as input to the backend of the compiler.
   --  However, if these modifications are done by the semantic phase, then
   --  it is important that they be done in a manner which allows the original
   --  tree to be preserved. This is because tools like pretty printers need
   --  to have this original tree structure available.

   --  The subprograms in this section allow rewriting of the tree by either
   --  insertion of new nodes in an existing list, or complete replacement of
   --  a subtree. The resulting tree for most purposes looks as though it has
   --  been really changed, and there is no trace of the original. However,
   --  special subprograms, also defined in this section, allow the original
   --  tree to be reconstructed if necessary.

   --  For tree modifications done in the expander, it is permissible to
   --  destroy the original tree, although it is also allowable to use the
   --  tree rewrite routines where it is convenient to do so.

   procedure Mark_Rewrite_Insertion (New_Node : Node_Id);
   pragma Inline (Mark_Rewrite_Insertion);
   --  This procedure marks the given node as an insertion made during a tree
   --  rewriting operation. Only the root needs to be marked. The call does
   --  not do the actual insertion, which must be done using one of the normal
   --  list insertion routines. The node is treated normally in all respects
   --  except for its response to Is_Rewrite_Insertion. The function of these
   --  calls is to be able to get an accurate original tree. This helps the
   --  accuracy of Sprint.Sprint_Node, and in particular, when stubs are being
   --  generated, it is essential that the original tree be accurate.

   function Is_Rewrite_Insertion (Node : Node_Id) return Boolean;
   pragma Inline (Is_Rewrite_Insertion);
   --  Tests whether the given node was marked using Set_Rewrite_Insert. This
   --  is used in reconstructing the original tree (where such nodes are to
   --  be eliminated from the reconstructed tree).

   procedure Rewrite (Old_Node, New_Node : Node_Id);
   --  This is used when a complete subtree is to be replaced. Old_Node is the
   --  root of the old subtree to be replaced, and New_Node is the root of the
   --  newly constructed replacement subtree. The actual mechanism is to swap
   --  the contents of these two nodes fixing up the parent pointers of the
   --  replaced node (we do not attempt to preserve parent pointers for the
   --  original node). Neither Old_Node nor New_Node can be extended nodes.
   --
   --  Note: New_Node may not contain references to Old_Node, for example as
   --  descendents, since the rewrite would make such references invalid. If
   --  New_Node does need to reference Old_Node, then these references should
   --  be to a relocated copy of Old_Node (see Relocate_Node procedure).
   --
   --  Note: The Original_Node function applied to Old_Node (which has now
   --  been replaced by the contents of New_Node), can be used to obtain the
   --  original node, i.e. the old contents of Old_Node.

   procedure Replace (Old_Node, New_Node : Node_Id);
   --  This is similar to Rewrite, except that the old value of Old_Node is
   --  not saved, and the New_Node is deleted after the replace, since it
   --  is assumed that it can no longer be legitimately needed. The flag
   --  Is_Rewrite_Substitution will be False for the resulting node, unless
   --  it was already true on entry, and Original_Node will not return the
   --  original contents of the Old_Node, but rather the New_Node value (unless
   --  Old_Node had already been rewritten using Rewrite). Replace also
   --  preserves the setting of Comes_From_Source.
   --
   --  Note, New_Node may not contain references to Old_Node, for example as
   --  descendents, since the rewrite would make such references invalid. If
   --  New_Node does need to reference Old_Node, then these references should
   --  be to a relocated copy of Old_Node (see Relocate_Node procedure).
   --
   --  Replace is used in certain circumstances where it is desirable to
   --  suppress any history of the rewriting operation. Notably, it is used
   --  when the parser has mis-classified a node (e.g. a task entry call
   --  that the parser has parsed as a procedure call).

   function Is_Rewrite_Substitution (Node : Node_Id) return Boolean;
   pragma Inline (Is_Rewrite_Substitution);
   --  Return True iff Node has been rewritten (i.e. if Node is the root
   --  of a subtree which was installed using Rewrite).

   function Original_Node (Node : Node_Id) return Node_Id;
   pragma Inline (Original_Node);
   --  If Node has not been rewritten, then returns its input argument
   --  unchanged, else returns the Node for the original subtree.
   --
   --  Note: Parents are not preserved in original tree nodes that are
   --  retrieved in this way (i.e. their children may have children whose
   --  pointers which reference some other node).

   --  Note: there is no direct mechanism for deleting an original node (in
   --  a manner that can be reversed later). One possible approach is to use
   --  Rewrite to substitute a null statement for the node to be deleted.

   -----------------------------------
   -- Generic Field Access Routines --
   -----------------------------------

   --  This subpackage provides the functions for accessing and procedures for
   --  setting fields that are normally referenced by their logical synonyms
   --  defined in packages Sinfo and Einfo. The implementations of these
   --  packages use the package Atree.Unchecked_Access.

   package Unchecked_Access is

      --  Functions to allow interpretation of Union_Id values as Uint
      --  and Ureal values

      function To_Union is new Unchecked_Conversion (Uint,  Union_Id);
      function To_Union is new Unchecked_Conversion (Ureal, Union_Id);

      function From_Union is new Unchecked_Conversion (Union_Id, Uint);
      function From_Union is new Unchecked_Conversion (Union_Id, Ureal);

      --  Functions to fetch contents of indicated field. It is an error
      --  to attempt to read the value of a field which is not present.

      function Field1 (N : Node_Id) return Union_Id;
      pragma Inline (Field1);

      function Field2 (N : Node_Id) return Union_Id;
      pragma Inline (Field2);

      function Field3 (N : Node_Id) return Union_Id;
      pragma Inline (Field3);

      function Field4 (N : Node_Id) return Union_Id;
      pragma Inline (Field4);

      function Field5 (N : Node_Id) return Union_Id;
      pragma Inline (Field5);

      function Field6 (N : Node_Id) return Union_Id;
      pragma Inline (Field6);

      function Field7 (N : Node_Id) return Union_Id;
      pragma Inline (Field7);

      function Field8 (N : Node_Id) return Union_Id;
      pragma Inline (Field8);

      function Field9 (N : Node_Id) return Union_Id;
      pragma Inline (Field9);

      function Field10 (N : Node_Id) return Union_Id;
      pragma Inline (Field10);

      function Field11 (N : Node_Id) return Union_Id;
      pragma Inline (Field11);

      function Field12 (N : Node_Id) return Union_Id;
      pragma Inline (Field12);

      function Field13 (N : Node_Id) return Union_Id;
      pragma Inline (Field13);

      function Field14 (N : Node_Id) return Union_Id;
      pragma Inline (Field14);

      function Field15 (N : Node_Id) return Union_Id;
      pragma Inline (Field15);

      function Field16 (N : Node_Id) return Union_Id;
      pragma Inline (Field16);

      function Field17 (N : Node_Id) return Union_Id;
      pragma Inline (Field17);

      function Field18 (N : Node_Id) return Union_Id;
      pragma Inline (Field18);

      function Field19 (N : Node_Id) return Union_Id;
      pragma Inline (Field19);

      function Field20 (N : Node_Id) return Union_Id;
      pragma Inline (Field20);

      function Field21 (N : Node_Id) return Union_Id;
      pragma Inline (Field21);

      function Field22 (N : Node_Id) return Union_Id;
      pragma Inline (Field22);

      function Field23 (N : Node_Id) return Union_Id;
      pragma Inline (Field23);

      function Field24 (N : Node_Id) return Union_Id;
      pragma Inline (Field24);

      function Field25 (N : Node_Id) return Union_Id;
      pragma Inline (Field25);

      function Field26 (N : Node_Id) return Union_Id;
      pragma Inline (Field26);

      function Field27 (N : Node_Id) return Union_Id;
      pragma Inline (Field27);

      function Field28 (N : Node_Id) return Union_Id;
      pragma Inline (Field28);

      function Field29 (N : Node_Id) return Union_Id;
      pragma Inline (Field29);

      function Node1 (N : Node_Id) return Node_Id;
      pragma Inline (Node1);

      function Node2 (N : Node_Id) return Node_Id;
      pragma Inline (Node2);

      function Node3 (N : Node_Id) return Node_Id;
      pragma Inline (Node3);

      function Node4 (N : Node_Id) return Node_Id;
      pragma Inline (Node4);

      function Node5 (N : Node_Id) return Node_Id;
      pragma Inline (Node5);

      function Node6 (N : Node_Id) return Node_Id;
      pragma Inline (Node6);

      function Node7 (N : Node_Id) return Node_Id;
      pragma Inline (Node7);

      function Node8 (N : Node_Id) return Node_Id;
      pragma Inline (Node8);

      function Node9 (N : Node_Id) return Node_Id;
      pragma Inline (Node9);

      function Node10 (N : Node_Id) return Node_Id;
      pragma Inline (Node10);

      function Node11 (N : Node_Id) return Node_Id;
      pragma Inline (Node11);

      function Node12 (N : Node_Id) return Node_Id;
      pragma Inline (Node12);

      function Node13 (N : Node_Id) return Node_Id;
      pragma Inline (Node13);

      function Node14 (N : Node_Id) return Node_Id;
      pragma Inline (Node14);

      function Node15 (N : Node_Id) return Node_Id;
      pragma Inline (Node15);

      function Node16 (N : Node_Id) return Node_Id;
      pragma Inline (Node16);

      function Node17 (N : Node_Id) return Node_Id;
      pragma Inline (Node17);

      function Node18 (N : Node_Id) return Node_Id;
      pragma Inline (Node18);

      function Node19 (N : Node_Id) return Node_Id;
      pragma Inline (Node19);

      function Node20 (N : Node_Id) return Node_Id;
      pragma Inline (Node20);

      function Node21 (N : Node_Id) return Node_Id;
      pragma Inline (Node21);

      function Node22 (N : Node_Id) return Node_Id;
      pragma Inline (Node22);

      function Node23 (N : Node_Id) return Node_Id;
      pragma Inline (Node23);

      function Node24 (N : Node_Id) return Node_Id;
      pragma Inline (Node24);

      function Node25 (N : Node_Id) return Node_Id;
      pragma Inline (Node25);

      function Node26 (N : Node_Id) return Node_Id;
      pragma Inline (Node26);

      function Node27 (N : Node_Id) return Node_Id;
      pragma Inline (Node27);

      function Node28 (N : Node_Id) return Node_Id;
      pragma Inline (Node28);

      function Node29 (N : Node_Id) return Node_Id;
      pragma Inline (Node29);

      function List1 (N : Node_Id) return List_Id;
      pragma Inline (List1);

      function List2 (N : Node_Id) return List_Id;
      pragma Inline (List2);

      function List3 (N : Node_Id) return List_Id;
      pragma Inline (List3);

      function List4 (N : Node_Id) return List_Id;
      pragma Inline (List4);

      function List5 (N : Node_Id) return List_Id;
      pragma Inline (List5);

      function List10 (N : Node_Id) return List_Id;
      pragma Inline (List10);

      function List14 (N : Node_Id) return List_Id;
      pragma Inline (List14);

      function List25 (N : Node_Id) return List_Id;
      pragma Inline (List25);

      function Elist1 (N : Node_Id) return Elist_Id;
      pragma Inline (Elist1);

      function Elist2 (N : Node_Id) return Elist_Id;
      pragma Inline (Elist2);

      function Elist3 (N : Node_Id) return Elist_Id;
      pragma Inline (Elist3);

      function Elist4 (N : Node_Id) return Elist_Id;
      pragma Inline (Elist4);

      function Elist8 (N : Node_Id) return Elist_Id;
      pragma Inline (Elist8);

      function Elist10 (N : Node_Id) return Elist_Id;
      pragma Inline (Elist10);

      function Elist13 (N : Node_Id) return Elist_Id;
      pragma Inline (Elist13);

      function Elist15 (N : Node_Id) return Elist_Id;
      pragma Inline (Elist15);

      function Elist16 (N : Node_Id) return Elist_Id;
      pragma Inline (Elist16);

      function Elist18 (N : Node_Id) return Elist_Id;
      pragma Inline (Elist18);

      function Elist21 (N : Node_Id) return Elist_Id;
      pragma Inline (Elist21);

      function Elist23 (N : Node_Id) return Elist_Id;
      pragma Inline (Elist23);

      function Elist25 (N : Node_Id) return Elist_Id;
      pragma Inline (Elist25);

      function Elist26 (N : Node_Id) return Elist_Id;
      pragma Inline (Elist26);

      function Name1 (N : Node_Id) return Name_Id;
      pragma Inline (Name1);

      function Name2 (N : Node_Id) return Name_Id;
      pragma Inline (Name2);

      function Str3 (N : Node_Id) return String_Id;
      pragma Inline (Str3);

      --  Note: the following Uintnn functions have a special test for
      --  the Field value being Empty. If an Empty value is found then
      --  Uint_0 is returned. This avoids the rather tricky requirement
      --  of initializing all Uint fields in nodes and entities.

      function Uint2 (N : Node_Id) return Uint;
      pragma Inline (Uint2);

      function Uint3 (N : Node_Id) return Uint;
      pragma Inline (Uint3);

      function Uint4 (N : Node_Id) return Uint;
      pragma Inline (Uint4);

      function Uint5 (N : Node_Id) return Uint;
      pragma Inline (Uint5);

      function Uint8 (N : Node_Id) return Uint;
      pragma Inline (Uint8);

      function Uint9 (N : Node_Id) return Uint;
      pragma Inline (Uint9);

      function Uint10 (N : Node_Id) return Uint;
      pragma Inline (Uint10);

      function Uint11 (N : Node_Id) return Uint;
      pragma Inline (Uint11);

      function Uint12 (N : Node_Id) return Uint;
      pragma Inline (Uint12);

      function Uint13 (N : Node_Id) return Uint;
      pragma Inline (Uint13);

      function Uint14 (N : Node_Id) return Uint;
      pragma Inline (Uint14);

      function Uint15 (N : Node_Id) return Uint;
      pragma Inline (Uint15);

      function Uint16 (N : Node_Id) return Uint;
      pragma Inline (Uint16);

      function Uint17 (N : Node_Id) return Uint;
      pragma Inline (Uint17);

      function Uint22 (N : Node_Id) return Uint;
      pragma Inline (Uint22);

      function Ureal3 (N : Node_Id) return Ureal;
      pragma Inline (Ureal3);

      function Ureal18 (N : Node_Id) return Ureal;
      pragma Inline (Ureal18);

      function Ureal21 (N : Node_Id) return Ureal;
      pragma Inline (Ureal21);

      function Flag4 (N : Node_Id) return Boolean;
      pragma Inline (Flag4);

      function Flag5 (N : Node_Id) return Boolean;
      pragma Inline (Flag5);

      function Flag6 (N : Node_Id) return Boolean;
      pragma Inline (Flag6);

      function Flag7 (N : Node_Id) return Boolean;
      pragma Inline (Flag7);

      function Flag8 (N : Node_Id) return Boolean;
      pragma Inline (Flag8);

      function Flag9 (N : Node_Id) return Boolean;
      pragma Inline (Flag9);

      function Flag10 (N : Node_Id) return Boolean;
      pragma Inline (Flag10);

      function Flag11 (N : Node_Id) return Boolean;
      pragma Inline (Flag11);

      function Flag12 (N : Node_Id) return Boolean;
      pragma Inline (Flag12);

      function Flag13 (N : Node_Id) return Boolean;
      pragma Inline (Flag13);

      function Flag14 (N : Node_Id) return Boolean;
      pragma Inline (Flag14);

      function Flag15 (N : Node_Id) return Boolean;
      pragma Inline (Flag15);

      function Flag16 (N : Node_Id) return Boolean;
      pragma Inline (Flag16);

      function Flag17 (N : Node_Id) return Boolean;
      pragma Inline (Flag17);

      function Flag18 (N : Node_Id) return Boolean;
      pragma Inline (Flag18);

      function Flag19 (N : Node_Id) return Boolean;
      pragma Inline (Flag19);

      function Flag20 (N : Node_Id) return Boolean;
      pragma Inline (Flag20);

      function Flag21 (N : Node_Id) return Boolean;
      pragma Inline (Flag21);

      function Flag22 (N : Node_Id) return Boolean;
      pragma Inline (Flag22);

      function Flag23 (N : Node_Id) return Boolean;
      pragma Inline (Flag23);

      function Flag24 (N : Node_Id) return Boolean;
      pragma Inline (Flag24);

      function Flag25 (N : Node_Id) return Boolean;
      pragma Inline (Flag25);

      function Flag26 (N : Node_Id) return Boolean;
      pragma Inline (Flag26);

      function Flag27 (N : Node_Id) return Boolean;
      pragma Inline (Flag27);

      function Flag28 (N : Node_Id) return Boolean;
      pragma Inline (Flag28);

      function Flag29 (N : Node_Id) return Boolean;
      pragma Inline (Flag29);

      function Flag30 (N : Node_Id) return Boolean;
      pragma Inline (Flag30);

      function Flag31 (N : Node_Id) return Boolean;
      pragma Inline (Flag31);

      function Flag32 (N : Node_Id) return Boolean;
      pragma Inline (Flag32);

      function Flag33 (N : Node_Id) return Boolean;
      pragma Inline (Flag33);

      function Flag34 (N : Node_Id) return Boolean;
      pragma Inline (Flag34);

      function Flag35 (N : Node_Id) return Boolean;
      pragma Inline (Flag35);

      function Flag36 (N : Node_Id) return Boolean;
      pragma Inline (Flag36);

      function Flag37 (N : Node_Id) return Boolean;
      pragma Inline (Flag37);

      function Flag38 (N : Node_Id) return Boolean;
      pragma Inline (Flag38);

      function Flag39 (N : Node_Id) return Boolean;
      pragma Inline (Flag39);

      function Flag40 (N : Node_Id) return Boolean;
      pragma Inline (Flag40);

      function Flag41 (N : Node_Id) return Boolean;
      pragma Inline (Flag41);

      function Flag42 (N : Node_Id) return Boolean;
      pragma Inline (Flag42);

      function Flag43 (N : Node_Id) return Boolean;
      pragma Inline (Flag43);

      function Flag44 (N : Node_Id) return Boolean;
      pragma Inline (Flag44);

      function Flag45 (N : Node_Id) return Boolean;
      pragma Inline (Flag45);

      function Flag46 (N : Node_Id) return Boolean;
      pragma Inline (Flag46);

      function Flag47 (N : Node_Id) return Boolean;
      pragma Inline (Flag47);

      function Flag48 (N : Node_Id) return Boolean;
      pragma Inline (Flag48);

      function Flag49 (N : Node_Id) return Boolean;
      pragma Inline (Flag49);

      function Flag50 (N : Node_Id) return Boolean;
      pragma Inline (Flag50);

      function Flag51 (N : Node_Id) return Boolean;
      pragma Inline (Flag51);

      function Flag52 (N : Node_Id) return Boolean;
      pragma Inline (Flag52);

      function Flag53 (N : Node_Id) return Boolean;
      pragma Inline (Flag53);

      function Flag54 (N : Node_Id) return Boolean;
      pragma Inline (Flag54);

      function Flag55 (N : Node_Id) return Boolean;
      pragma Inline (Flag55);

      function Flag56 (N : Node_Id) return Boolean;
      pragma Inline (Flag56);

      function Flag57 (N : Node_Id) return Boolean;
      pragma Inline (Flag57);

      function Flag58 (N : Node_Id) return Boolean;
      pragma Inline (Flag58);

      function Flag59 (N : Node_Id) return Boolean;
      pragma Inline (Flag59);

      function Flag60 (N : Node_Id) return Boolean;
      pragma Inline (Flag60);

      function Flag61 (N : Node_Id) return Boolean;
      pragma Inline (Flag61);

      function Flag62 (N : Node_Id) return Boolean;
      pragma Inline (Flag62);

      function Flag63 (N : Node_Id) return Boolean;
      pragma Inline (Flag63);

      function Flag64 (N : Node_Id) return Boolean;
      pragma Inline (Flag64);

      function Flag65 (N : Node_Id) return Boolean;
      pragma Inline (Flag65);

      function Flag66 (N : Node_Id) return Boolean;
      pragma Inline (Flag66);

      function Flag67 (N : Node_Id) return Boolean;
      pragma Inline (Flag67);

      function Flag68 (N : Node_Id) return Boolean;
      pragma Inline (Flag68);

      function Flag69 (N : Node_Id) return Boolean;
      pragma Inline (Flag69);

      function Flag70 (N : Node_Id) return Boolean;
      pragma Inline (Flag70);

      function Flag71 (N : Node_Id) return Boolean;
      pragma Inline (Flag71);

      function Flag72 (N : Node_Id) return Boolean;
      pragma Inline (Flag72);

      function Flag73 (N : Node_Id) return Boolean;
      pragma Inline (Flag73);

      function Flag74 (N : Node_Id) return Boolean;
      pragma Inline (Flag74);

      function Flag75 (N : Node_Id) return Boolean;
      pragma Inline (Flag75);

      function Flag76 (N : Node_Id) return Boolean;
      pragma Inline (Flag76);

      function Flag77 (N : Node_Id) return Boolean;
      pragma Inline (Flag77);

      function Flag78 (N : Node_Id) return Boolean;
      pragma Inline (Flag78);

      function Flag79 (N : Node_Id) return Boolean;
      pragma Inline (Flag79);

      function Flag80 (N : Node_Id) return Boolean;
      pragma Inline (Flag80);

      function Flag81 (N : Node_Id) return Boolean;
      pragma Inline (Flag81);

      function Flag82 (N : Node_Id) return Boolean;
      pragma Inline (Flag82);

      function Flag83 (N : Node_Id) return Boolean;
      pragma Inline (Flag83);

      function Flag84 (N : Node_Id) return Boolean;
      pragma Inline (Flag84);

      function Flag85 (N : Node_Id) return Boolean;
      pragma Inline (Flag85);

      function Flag86 (N : Node_Id) return Boolean;
      pragma Inline (Flag86);

      function Flag87 (N : Node_Id) return Boolean;
      pragma Inline (Flag87);

      function Flag88 (N : Node_Id) return Boolean;
      pragma Inline (Flag88);

      function Flag89 (N : Node_Id) return Boolean;
      pragma Inline (Flag89);

      function Flag90 (N : Node_Id) return Boolean;
      pragma Inline (Flag90);

      function Flag91 (N : Node_Id) return Boolean;
      pragma Inline (Flag91);

      function Flag92 (N : Node_Id) return Boolean;
      pragma Inline (Flag92);

      function Flag93 (N : Node_Id) return Boolean;
      pragma Inline (Flag93);

      function Flag94 (N : Node_Id) return Boolean;
      pragma Inline (Flag94);

      function Flag95 (N : Node_Id) return Boolean;
      pragma Inline (Flag95);

      function Flag96 (N : Node_Id) return Boolean;
      pragma Inline (Flag96);

      function Flag97 (N : Node_Id) return Boolean;
      pragma Inline (Flag97);

      function Flag98 (N : Node_Id) return Boolean;
      pragma Inline (Flag98);

      function Flag99 (N : Node_Id) return Boolean;
      pragma Inline (Flag99);

      function Flag100 (N : Node_Id) return Boolean;
      pragma Inline (Flag100);

      function Flag101 (N : Node_Id) return Boolean;
      pragma Inline (Flag101);

      function Flag102 (N : Node_Id) return Boolean;
      pragma Inline (Flag102);

      function Flag103 (N : Node_Id) return Boolean;
      pragma Inline (Flag103);

      function Flag104 (N : Node_Id) return Boolean;
      pragma Inline (Flag104);

      function Flag105 (N : Node_Id) return Boolean;
      pragma Inline (Flag105);

      function Flag106 (N : Node_Id) return Boolean;
      pragma Inline (Flag106);

      function Flag107 (N : Node_Id) return Boolean;
      pragma Inline (Flag107);

      function Flag108 (N : Node_Id) return Boolean;
      pragma Inline (Flag108);

      function Flag109 (N : Node_Id) return Boolean;
      pragma Inline (Flag109);

      function Flag110 (N : Node_Id) return Boolean;
      pragma Inline (Flag110);

      function Flag111 (N : Node_Id) return Boolean;
      pragma Inline (Flag111);

      function Flag112 (N : Node_Id) return Boolean;
      pragma Inline (Flag112);

      function Flag113 (N : Node_Id) return Boolean;
      pragma Inline (Flag113);

      function Flag114 (N : Node_Id) return Boolean;
      pragma Inline (Flag114);

      function Flag115 (N : Node_Id) return Boolean;
      pragma Inline (Flag115);

      function Flag116 (N : Node_Id) return Boolean;
      pragma Inline (Flag116);

      function Flag117 (N : Node_Id) return Boolean;
      pragma Inline (Flag117);

      function Flag118 (N : Node_Id) return Boolean;
      pragma Inline (Flag118);

      function Flag119 (N : Node_Id) return Boolean;
      pragma Inline (Flag119);

      function Flag120 (N : Node_Id) return Boolean;
      pragma Inline (Flag120);

      function Flag121 (N : Node_Id) return Boolean;
      pragma Inline (Flag121);

      function Flag122 (N : Node_Id) return Boolean;
      pragma Inline (Flag122);

      function Flag123 (N : Node_Id) return Boolean;
      pragma Inline (Flag123);

      function Flag124 (N : Node_Id) return Boolean;
      pragma Inline (Flag124);

      function Flag125 (N : Node_Id) return Boolean;
      pragma Inline (Flag125);

      function Flag126 (N : Node_Id) return Boolean;
      pragma Inline (Flag126);

      function Flag127 (N : Node_Id) return Boolean;
      pragma Inline (Flag127);

      function Flag128 (N : Node_Id) return Boolean;
      pragma Inline (Flag128);

      function Flag129 (N : Node_Id) return Boolean;
      pragma Inline (Flag129);

      function Flag130 (N : Node_Id) return Boolean;
      pragma Inline (Flag130);

      function Flag131 (N : Node_Id) return Boolean;
      pragma Inline (Flag131);

      function Flag132 (N : Node_Id) return Boolean;
      pragma Inline (Flag132);

      function Flag133 (N : Node_Id) return Boolean;
      pragma Inline (Flag133);

      function Flag134 (N : Node_Id) return Boolean;
      pragma Inline (Flag134);

      function Flag135 (N : Node_Id) return Boolean;
      pragma Inline (Flag135);

      function Flag136 (N : Node_Id) return Boolean;
      pragma Inline (Flag136);

      function Flag137 (N : Node_Id) return Boolean;
      pragma Inline (Flag137);

      function Flag138 (N : Node_Id) return Boolean;
      pragma Inline (Flag138);

      function Flag139 (N : Node_Id) return Boolean;
      pragma Inline (Flag139);

      function Flag140 (N : Node_Id) return Boolean;
      pragma Inline (Flag140);

      function Flag141 (N : Node_Id) return Boolean;
      pragma Inline (Flag141);

      function Flag142 (N : Node_Id) return Boolean;
      pragma Inline (Flag142);

      function Flag143 (N : Node_Id) return Boolean;
      pragma Inline (Flag143);

      function Flag144 (N : Node_Id) return Boolean;
      pragma Inline (Flag144);

      function Flag145 (N : Node_Id) return Boolean;
      pragma Inline (Flag145);

      function Flag146 (N : Node_Id) return Boolean;
      pragma Inline (Flag146);

      function Flag147 (N : Node_Id) return Boolean;
      pragma Inline (Flag147);

      function Flag148 (N : Node_Id) return Boolean;
      pragma Inline (Flag148);

      function Flag149 (N : Node_Id) return Boolean;
      pragma Inline (Flag149);

      function Flag150 (N : Node_Id) return Boolean;
      pragma Inline (Flag150);

      function Flag151 (N : Node_Id) return Boolean;
      pragma Inline (Flag151);

      function Flag152 (N : Node_Id) return Boolean;
      pragma Inline (Flag152);

      function Flag153 (N : Node_Id) return Boolean;
      pragma Inline (Flag153);

      function Flag154 (N : Node_Id) return Boolean;
      pragma Inline (Flag154);

      function Flag155 (N : Node_Id) return Boolean;
      pragma Inline (Flag155);

      function Flag156 (N : Node_Id) return Boolean;
      pragma Inline (Flag156);

      function Flag157 (N : Node_Id) return Boolean;
      pragma Inline (Flag157);

      function Flag158 (N : Node_Id) return Boolean;
      pragma Inline (Flag158);

      function Flag159 (N : Node_Id) return Boolean;
      pragma Inline (Flag159);

      function Flag160 (N : Node_Id) return Boolean;
      pragma Inline (Flag160);

      function Flag161 (N : Node_Id) return Boolean;
      pragma Inline (Flag161);

      function Flag162 (N : Node_Id) return Boolean;
      pragma Inline (Flag162);

      function Flag163 (N : Node_Id) return Boolean;
      pragma Inline (Flag163);

      function Flag164 (N : Node_Id) return Boolean;
      pragma Inline (Flag164);

      function Flag165 (N : Node_Id) return Boolean;
      pragma Inline (Flag165);

      function Flag166 (N : Node_Id) return Boolean;
      pragma Inline (Flag166);

      function Flag167 (N : Node_Id) return Boolean;
      pragma Inline (Flag167);

      function Flag168 (N : Node_Id) return Boolean;
      pragma Inline (Flag168);

      function Flag169 (N : Node_Id) return Boolean;
      pragma Inline (Flag169);

      function Flag170 (N : Node_Id) return Boolean;
      pragma Inline (Flag170);

      function Flag171 (N : Node_Id) return Boolean;
      pragma Inline (Flag171);

      function Flag172 (N : Node_Id) return Boolean;
      pragma Inline (Flag172);

      function Flag173 (N : Node_Id) return Boolean;
      pragma Inline (Flag173);

      function Flag174 (N : Node_Id) return Boolean;
      pragma Inline (Flag174);

      function Flag175 (N : Node_Id) return Boolean;
      pragma Inline (Flag175);

      function Flag176 (N : Node_Id) return Boolean;
      pragma Inline (Flag176);

      function Flag177 (N : Node_Id) return Boolean;
      pragma Inline (Flag177);

      function Flag178 (N : Node_Id) return Boolean;
      pragma Inline (Flag178);

      function Flag179 (N : Node_Id) return Boolean;
      pragma Inline (Flag179);

      function Flag180 (N : Node_Id) return Boolean;
      pragma Inline (Flag180);

      function Flag181 (N : Node_Id) return Boolean;
      pragma Inline (Flag181);

      function Flag182 (N : Node_Id) return Boolean;
      pragma Inline (Flag182);

      function Flag183 (N : Node_Id) return Boolean;
      pragma Inline (Flag183);

      function Flag184 (N : Node_Id) return Boolean;
      pragma Inline (Flag184);

      function Flag185 (N : Node_Id) return Boolean;
      pragma Inline (Flag185);

      function Flag186 (N : Node_Id) return Boolean;
      pragma Inline (Flag186);

      function Flag187 (N : Node_Id) return Boolean;
      pragma Inline (Flag187);

      function Flag188 (N : Node_Id) return Boolean;
      pragma Inline (Flag188);

      function Flag189 (N : Node_Id) return Boolean;
      pragma Inline (Flag189);

      function Flag190 (N : Node_Id) return Boolean;
      pragma Inline (Flag190);

      function Flag191 (N : Node_Id) return Boolean;
      pragma Inline (Flag191);

      function Flag192 (N : Node_Id) return Boolean;
      pragma Inline (Flag192);

      function Flag193 (N : Node_Id) return Boolean;
      pragma Inline (Flag193);

      function Flag194 (N : Node_Id) return Boolean;
      pragma Inline (Flag194);

      function Flag195 (N : Node_Id) return Boolean;
      pragma Inline (Flag195);

      function Flag196 (N : Node_Id) return Boolean;
      pragma Inline (Flag196);

      function Flag197 (N : Node_Id) return Boolean;
      pragma Inline (Flag197);

      function Flag198 (N : Node_Id) return Boolean;
      pragma Inline (Flag198);

      function Flag199 (N : Node_Id) return Boolean;
      pragma Inline (Flag199);

      function Flag200 (N : Node_Id) return Boolean;
      pragma Inline (Flag200);

      function Flag201 (N : Node_Id) return Boolean;
      pragma Inline (Flag201);

      function Flag202 (N : Node_Id) return Boolean;
      pragma Inline (Flag202);

      function Flag203 (N : Node_Id) return Boolean;
      pragma Inline (Flag203);

      function Flag204 (N : Node_Id) return Boolean;
      pragma Inline (Flag204);

      function Flag205 (N : Node_Id) return Boolean;
      pragma Inline (Flag205);

      function Flag206 (N : Node_Id) return Boolean;
      pragma Inline (Flag206);

      function Flag207 (N : Node_Id) return Boolean;
      pragma Inline (Flag207);

      function Flag208 (N : Node_Id) return Boolean;
      pragma Inline (Flag208);

      function Flag209 (N : Node_Id) return Boolean;
      pragma Inline (Flag209);

      function Flag210 (N : Node_Id) return Boolean;
      pragma Inline (Flag210);

      function Flag211 (N : Node_Id) return Boolean;
      pragma Inline (Flag211);

      function Flag212 (N : Node_Id) return Boolean;
      pragma Inline (Flag212);

      function Flag213 (N : Node_Id) return Boolean;
      pragma Inline (Flag213);

      function Flag214 (N : Node_Id) return Boolean;
      pragma Inline (Flag214);

      function Flag215 (N : Node_Id) return Boolean;
      pragma Inline (Flag215);

      function Flag216 (N : Node_Id) return Boolean;
      pragma Inline (Flag216);

      function Flag217 (N : Node_Id) return Boolean;
      pragma Inline (Flag217);

      function Flag218 (N : Node_Id) return Boolean;
      pragma Inline (Flag218);

      function Flag219 (N : Node_Id) return Boolean;
      pragma Inline (Flag219);

      function Flag220 (N : Node_Id) return Boolean;
      pragma Inline (Flag220);

      function Flag221 (N : Node_Id) return Boolean;
      pragma Inline (Flag221);

      function Flag222 (N : Node_Id) return Boolean;
      pragma Inline (Flag222);

      function Flag223 (N : Node_Id) return Boolean;
      pragma Inline (Flag223);

      function Flag224 (N : Node_Id) return Boolean;
      pragma Inline (Flag224);

      function Flag225 (N : Node_Id) return Boolean;
      pragma Inline (Flag225);

      function Flag226 (N : Node_Id) return Boolean;
      pragma Inline (Flag226);

      function Flag227 (N : Node_Id) return Boolean;
      pragma Inline (Flag227);

      function Flag228 (N : Node_Id) return Boolean;
      pragma Inline (Flag228);

      function Flag229 (N : Node_Id) return Boolean;
      pragma Inline (Flag229);

      function Flag230 (N : Node_Id) return Boolean;
      pragma Inline (Flag230);

      function Flag231 (N : Node_Id) return Boolean;
      pragma Inline (Flag231);

      function Flag232 (N : Node_Id) return Boolean;
      pragma Inline (Flag232);

      function Flag233 (N : Node_Id) return Boolean;
      pragma Inline (Flag233);

      function Flag234 (N : Node_Id) return Boolean;
      pragma Inline (Flag234);

      function Flag235 (N : Node_Id) return Boolean;
      pragma Inline (Flag235);

      function Flag236 (N : Node_Id) return Boolean;
      pragma Inline (Flag236);

      function Flag237 (N : Node_Id) return Boolean;
      pragma Inline (Flag237);

      function Flag238 (N : Node_Id) return Boolean;
      pragma Inline (Flag238);

      function Flag239 (N : Node_Id) return Boolean;
      pragma Inline (Flag239);

      function Flag240 (N : Node_Id) return Boolean;
      pragma Inline (Flag240);

      function Flag241 (N : Node_Id) return Boolean;
      pragma Inline (Flag241);

      function Flag242 (N : Node_Id) return Boolean;
      pragma Inline (Flag242);

      function Flag243 (N : Node_Id) return Boolean;
      pragma Inline (Flag243);

      function Flag244 (N : Node_Id) return Boolean;
      pragma Inline (Flag244);

      function Flag245 (N : Node_Id) return Boolean;
      pragma Inline (Flag245);

      function Flag246 (N : Node_Id) return Boolean;
      pragma Inline (Flag246);

      function Flag247 (N : Node_Id) return Boolean;
      pragma Inline (Flag247);

      function Flag248 (N : Node_Id) return Boolean;
      pragma Inline (Flag248);

      function Flag249 (N : Node_Id) return Boolean;
      pragma Inline (Flag249);

      function Flag250 (N : Node_Id) return Boolean;
      pragma Inline (Flag250);

      function Flag251 (N : Node_Id) return Boolean;
      pragma Inline (Flag251);

      function Flag252 (N : Node_Id) return Boolean;
      pragma Inline (Flag252);

      function Flag253 (N : Node_Id) return Boolean;
      pragma Inline (Flag253);

      function Flag254 (N : Node_Id) return Boolean;
      pragma Inline (Flag254);

      --  Procedures to set value of indicated field

      procedure Set_Nkind (N : Node_Id; Val : Node_Kind);
      pragma Inline (Set_Nkind);

      procedure Set_Field1 (N : Node_Id; Val : Union_Id);
      pragma Inline (Set_Field1);

      procedure Set_Field2 (N : Node_Id; Val : Union_Id);
      pragma Inline (Set_Field2);

      procedure Set_Field3 (N : Node_Id; Val : Union_Id);
      pragma Inline (Set_Field3);

      procedure Set_Field4 (N : Node_Id; Val : Union_Id);
      pragma Inline (Set_Field4);

      procedure Set_Field5 (N : Node_Id; Val : Union_Id);
      pragma Inline (Set_Field5);

      procedure Set_Field6 (N : Node_Id; Val : Union_Id);
      pragma Inline (Set_Field6);

      procedure Set_Field7 (N : Node_Id; Val : Union_Id);
      pragma Inline (Set_Field7);

      procedure Set_Field8 (N : Node_Id; Val : Union_Id);
      pragma Inline (Set_Field8);

      procedure Set_Field9 (N : Node_Id; Val : Union_Id);
      pragma Inline (Set_Field9);

      procedure Set_Field10 (N : Node_Id; Val : Union_Id);
      pragma Inline (Set_Field10);

      procedure Set_Field11 (N : Node_Id; Val : Union_Id);
      pragma Inline (Set_Field11);

      procedure Set_Field12 (N : Node_Id; Val : Union_Id);
      pragma Inline (Set_Field12);

      procedure Set_Field13 (N : Node_Id; Val : Union_Id);
      pragma Inline (Set_Field13);

      procedure Set_Field14 (N : Node_Id; Val : Union_Id);
      pragma Inline (Set_Field14);

      procedure Set_Field15 (N : Node_Id; Val : Union_Id);
      pragma Inline (Set_Field15);

      procedure Set_Field16 (N : Node_Id; Val : Union_Id);
      pragma Inline (Set_Field16);

      procedure Set_Field17 (N : Node_Id; Val : Union_Id);
      pragma Inline (Set_Field17);

      procedure Set_Field18 (N : Node_Id; Val : Union_Id);
      pragma Inline (Set_Field18);

      procedure Set_Field19 (N : Node_Id; Val : Union_Id);
      pragma Inline (Set_Field19);

      procedure Set_Field20 (N : Node_Id; Val : Union_Id);
      pragma Inline (Set_Field20);

      procedure Set_Field21 (N : Node_Id; Val : Union_Id);
      pragma Inline (Set_Field21);

      procedure Set_Field22 (N : Node_Id; Val : Union_Id);
      pragma Inline (Set_Field22);

      procedure Set_Field23 (N : Node_Id; Val : Union_Id);
      pragma Inline (Set_Field23);

      procedure Set_Field24 (N : Node_Id; Val : Union_Id);
      pragma Inline (Set_Field24);

      procedure Set_Field25 (N : Node_Id; Val : Union_Id);
      pragma Inline (Set_Field25);

      procedure Set_Field26 (N : Node_Id; Val : Union_Id);
      pragma Inline (Set_Field26);

      procedure Set_Field27 (N : Node_Id; Val : Union_Id);
      pragma Inline (Set_Field27);

      procedure Set_Field28 (N : Node_Id; Val : Union_Id);
      pragma Inline (Set_Field28);

      procedure Set_Field29 (N : Node_Id; Val : Union_Id);
      pragma Inline (Set_Field29);

      procedure Set_Node1 (N : Node_Id; Val : Node_Id);
      pragma Inline (Set_Node1);

      procedure Set_Node2 (N : Node_Id; Val : Node_Id);
      pragma Inline (Set_Node2);

      procedure Set_Node3 (N : Node_Id; Val : Node_Id);
      pragma Inline (Set_Node3);

      procedure Set_Node4 (N : Node_Id; Val : Node_Id);
      pragma Inline (Set_Node4);

      procedure Set_Node5 (N : Node_Id; Val : Node_Id);
      pragma Inline (Set_Node5);

      procedure Set_Node6 (N : Node_Id; Val : Node_Id);
      pragma Inline (Set_Node6);

      procedure Set_Node7 (N : Node_Id; Val : Node_Id);
      pragma Inline (Set_Node7);

      procedure Set_Node8 (N : Node_Id; Val : Node_Id);
      pragma Inline (Set_Node8);

      procedure Set_Node9 (N : Node_Id; Val : Node_Id);
      pragma Inline (Set_Node9);

      procedure Set_Node10 (N : Node_Id; Val : Node_Id);
      pragma Inline (Set_Node10);

      procedure Set_Node11 (N : Node_Id; Val : Node_Id);
      pragma Inline (Set_Node11);

      procedure Set_Node12 (N : Node_Id; Val : Node_Id);
      pragma Inline (Set_Node12);

      procedure Set_Node13 (N : Node_Id; Val : Node_Id);
      pragma Inline (Set_Node13);

      procedure Set_Node14 (N : Node_Id; Val : Node_Id);
      pragma Inline (Set_Node14);

      procedure Set_Node15 (N : Node_Id; Val : Node_Id);
      pragma Inline (Set_Node15);

      procedure Set_Node16 (N : Node_Id; Val : Node_Id);
      pragma Inline (Set_Node16);

      procedure Set_Node17 (N : Node_Id; Val : Node_Id);
      pragma Inline (Set_Node17);

      procedure Set_Node18 (N : Node_Id; Val : Node_Id);
      pragma Inline (Set_Node18);

      procedure Set_Node19 (N : Node_Id; Val : Node_Id);
      pragma Inline (Set_Node19);

      procedure Set_Node20 (N : Node_Id; Val : Node_Id);
      pragma Inline (Set_Node20);

      procedure Set_Node21 (N : Node_Id; Val : Node_Id);
      pragma Inline (Set_Node21);

      procedure Set_Node22 (N : Node_Id; Val : Node_Id);
      pragma Inline (Set_Node22);

      procedure Set_Node23 (N : Node_Id; Val : Node_Id);
      pragma Inline (Set_Node23);

      procedure Set_Node24 (N : Node_Id; Val : Node_Id);
      pragma Inline (Set_Node24);

      procedure Set_Node25 (N : Node_Id; Val : Node_Id);
      pragma Inline (Set_Node25);

      procedure Set_Node26 (N : Node_Id; Val : Node_Id);
      pragma Inline (Set_Node26);

      procedure Set_Node27 (N : Node_Id; Val : Node_Id);
      pragma Inline (Set_Node27);

      procedure Set_Node28 (N : Node_Id; Val : Node_Id);
      pragma Inline (Set_Node28);

      procedure Set_Node29 (N : Node_Id; Val : Node_Id);
      pragma Inline (Set_Node29);

      procedure Set_List1 (N : Node_Id; Val : List_Id);
      pragma Inline (Set_List1);

      procedure Set_List2 (N : Node_Id; Val : List_Id);
      pragma Inline (Set_List2);

      procedure Set_List3 (N : Node_Id; Val : List_Id);
      pragma Inline (Set_List3);

      procedure Set_List4 (N : Node_Id; Val : List_Id);
      pragma Inline (Set_List4);

      procedure Set_List5 (N : Node_Id; Val : List_Id);
      pragma Inline (Set_List5);

      procedure Set_List10 (N : Node_Id; Val : List_Id);
      pragma Inline (Set_List10);

      procedure Set_List14 (N : Node_Id; Val : List_Id);
      pragma Inline (Set_List14);

      procedure Set_List25 (N : Node_Id; Val : List_Id);
      pragma Inline (Set_List25);

      procedure Set_Elist1 (N : Node_Id; Val : Elist_Id);
      pragma Inline (Set_Elist1);

      procedure Set_Elist2 (N : Node_Id; Val : Elist_Id);
      pragma Inline (Set_Elist2);

      procedure Set_Elist3 (N : Node_Id; Val : Elist_Id);
      pragma Inline (Set_Elist3);

      procedure Set_Elist4 (N : Node_Id; Val : Elist_Id);
      pragma Inline (Set_Elist4);

      procedure Set_Elist8 (N : Node_Id; Val : Elist_Id);
      pragma Inline (Set_Elist8);

      procedure Set_Elist10 (N : Node_Id; Val : Elist_Id);
      pragma Inline (Set_Elist10);

      procedure Set_Elist13 (N : Node_Id; Val : Elist_Id);
      pragma Inline (Set_Elist13);

      procedure Set_Elist15 (N : Node_Id; Val : Elist_Id);
      pragma Inline (Set_Elist15);

      procedure Set_Elist16 (N : Node_Id; Val : Elist_Id);
      pragma Inline (Set_Elist16);

      procedure Set_Elist18 (N : Node_Id; Val : Elist_Id);
      pragma Inline (Set_Elist18);

      procedure Set_Elist21 (N : Node_Id; Val : Elist_Id);
      pragma Inline (Set_Elist21);

      procedure Set_Elist23 (N : Node_Id; Val : Elist_Id);
      pragma Inline (Set_Elist23);

      procedure Set_Elist25 (N : Node_Id; Val : Elist_Id);
      pragma Inline (Set_Elist25);

      procedure Set_Elist26 (N : Node_Id; Val : Elist_Id);
      pragma Inline (Set_Elist26);

      procedure Set_Name1 (N : Node_Id; Val : Name_Id);
      pragma Inline (Set_Name1);

      procedure Set_Name2 (N : Node_Id; Val : Name_Id);
      pragma Inline (Set_Name2);

      procedure Set_Str3 (N : Node_Id; Val : String_Id);
      pragma Inline (Set_Str3);

      procedure Set_Uint2 (N : Node_Id; Val : Uint);
      pragma Inline (Set_Uint2);

      procedure Set_Uint3 (N : Node_Id; Val : Uint);
      pragma Inline (Set_Uint3);

      procedure Set_Uint4 (N : Node_Id; Val : Uint);
      pragma Inline (Set_Uint4);

      procedure Set_Uint5 (N : Node_Id; Val : Uint);
      pragma Inline (Set_Uint5);

      procedure Set_Uint8 (N : Node_Id; Val : Uint);
      pragma Inline (Set_Uint8);

      procedure Set_Uint9 (N : Node_Id; Val : Uint);
      pragma Inline (Set_Uint9);

      procedure Set_Uint10 (N : Node_Id; Val : Uint);
      pragma Inline (Set_Uint10);

      procedure Set_Uint11 (N : Node_Id; Val : Uint);
      pragma Inline (Set_Uint11);

      procedure Set_Uint12 (N : Node_Id; Val : Uint);
      pragma Inline (Set_Uint12);

      procedure Set_Uint13 (N : Node_Id; Val : Uint);
      pragma Inline (Set_Uint13);

      procedure Set_Uint14 (N : Node_Id; Val : Uint);
      pragma Inline (Set_Uint14);

      procedure Set_Uint15 (N : Node_Id; Val : Uint);
      pragma Inline (Set_Uint15);

      procedure Set_Uint16 (N : Node_Id; Val : Uint);
      pragma Inline (Set_Uint16);

      procedure Set_Uint17 (N : Node_Id; Val : Uint);
      pragma Inline (Set_Uint17);

      procedure Set_Uint22 (N : Node_Id; Val : Uint);
      pragma Inline (Set_Uint22);

      procedure Set_Ureal3 (N : Node_Id; Val : Ureal);
      pragma Inline (Set_Ureal3);

      procedure Set_Ureal18 (N : Node_Id; Val : Ureal);
      pragma Inline (Set_Ureal18);

      procedure Set_Ureal21 (N : Node_Id; Val : Ureal);
      pragma Inline (Set_Ureal21);

      procedure Set_Flag4 (N : Node_Id; Val : Boolean);
      pragma Inline (Set_Flag4);

      procedure Set_Flag5 (N : Node_Id; Val : Boolean);
      pragma Inline (Set_Flag5);

      procedure Set_Flag6 (N : Node_Id; Val : Boolean);
      pragma Inline (Set_Flag6);

      procedure Set_Flag7 (N : Node_Id; Val : Boolean);
      pragma Inline (Set_Flag7);

      procedure Set_Flag8 (N : Node_Id; Val : Boolean);
      pragma Inline (Set_Flag8);

      procedure Set_Flag9 (N : Node_Id; Val : Boolean);
      pragma Inline (Set_Flag9);

      procedure Set_Flag10 (N : Node_Id; Val : Boolean);
      pragma Inline (Set_Flag10);

      procedure Set_Flag11 (N : Node_Id; Val : Boolean);
      pragma Inline (Set_Flag11);

      procedure Set_Flag12 (N : Node_Id; Val : Boolean);
      pragma Inline (Set_Flag12);

      procedure Set_Flag13 (N : Node_Id; Val : Boolean);
      pragma Inline (Set_Flag13);

      procedure Set_Flag14 (N : Node_Id; Val : Boolean);
      pragma Inline (Set_Flag14);

      procedure Set_Flag15 (N : Node_Id; Val : Boolean);
      pragma Inline (Set_Flag15);

      procedure Set_Flag16 (N : Node_Id; Val : Boolean);
      pragma Inline (Set_Flag16);

      procedure Set_Flag17 (N : Node_Id; Val : Boolean);
      pragma Inline (Set_Flag17);

      procedure Set_Flag18 (N : Node_Id; Val : Boolean);
      pragma Inline (Set_Flag18);

      procedure Set_Flag19 (N : Node_Id; Val : Boolean);
      pragma Inline (Set_Flag19);

      procedure Set_Flag20 (N : Node_Id; Val : Boolean);
      pragma Inline (Set_Flag20);

      procedure Set_Flag21 (N : Node_Id; Val : Boolean);
      pragma Inline (Set_Flag21);

      procedure Set_Flag22 (N : Node_Id; Val : Boolean);
      pragma Inline (Set_Flag22);

      procedure Set_Flag23 (N : Node_Id; Val : Boolean);
      pragma Inline (Set_Flag23);

      procedure Set_Flag24 (N : Node_Id; Val : Boolean);
      pragma Inline (Set_Flag24);

      procedure Set_Flag25 (N : Node_Id; Val : Boolean);
      pragma Inline (Set_Flag25);

      procedure Set_Flag26 (N : Node_Id; Val : Boolean);
      pragma Inline (Set_Flag26);

      procedure Set_Flag27 (N : Node_Id; Val : Boolean);
      pragma Inline (Set_Flag27);

      procedure Set_Flag28 (N : Node_Id; Val : Boolean);
      pragma Inline (Set_Flag28);

      procedure Set_Flag29 (N : Node_Id; Val : Boolean);
      pragma Inline (Set_Flag29);

      procedure Set_Flag30 (N : Node_Id; Val : Boolean);
      pragma Inline (Set_Flag30);

      procedure Set_Flag31 (N : Node_Id; Val : Boolean);
      pragma Inline (Set_Flag31);

      procedure Set_Flag32 (N : Node_Id; Val : Boolean);
      pragma Inline (Set_Flag32);

      procedure Set_Flag33 (N : Node_Id; Val : Boolean);
      pragma Inline (Set_Flag33);

      procedure Set_Flag34 (N : Node_Id; Val : Boolean);
      pragma Inline (Set_Flag34);

      procedure Set_Flag35 (N : Node_Id; Val : Boolean);
      pragma Inline (Set_Flag35);

      procedure Set_Flag36 (N : Node_Id; Val : Boolean);
      pragma Inline (Set_Flag36);

      procedure Set_Flag37 (N : Node_Id; Val : Boolean);
      pragma Inline (Set_Flag37);

      procedure Set_Flag38 (N : Node_Id; Val : Boolean);
      pragma Inline (Set_Flag38);

      procedure Set_Flag39 (N : Node_Id; Val : Boolean);
      pragma Inline (Set_Flag39);

      procedure Set_Flag40 (N : Node_Id; Val : Boolean);
      pragma Inline (Set_Flag40);

      procedure Set_Flag41 (N : Node_Id; Val : Boolean);
      pragma Inline (Set_Flag41);

      procedure Set_Flag42 (N : Node_Id; Val : Boolean);
      pragma Inline (Set_Flag42);

      procedure Set_Flag43 (N : Node_Id; Val : Boolean);
      pragma Inline (Set_Flag43);

      procedure Set_Flag44 (N : Node_Id; Val : Boolean);
      pragma Inline (Set_Flag44);

      procedure Set_Flag45 (N : Node_Id; Val : Boolean);
      pragma Inline (Set_Flag45);

      procedure Set_Flag46 (N : Node_Id; Val : Boolean);
      pragma Inline (Set_Flag46);

      procedure Set_Flag47 (N : Node_Id; Val : Boolean);
      pragma Inline (Set_Flag47);

      procedure Set_Flag48 (N : Node_Id; Val : Boolean);
      pragma Inline (Set_Flag48);

      procedure Set_Flag49 (N : Node_Id; Val : Boolean);
      pragma Inline (Set_Flag49);

      procedure Set_Flag50 (N : Node_Id; Val : Boolean);
      pragma Inline (Set_Flag50);

      procedure Set_Flag51 (N : Node_Id; Val : Boolean);
      pragma Inline (Set_Flag51);

      procedure Set_Flag52 (N : Node_Id; Val : Boolean);
      pragma Inline (Set_Flag52);

      procedure Set_Flag53 (N : Node_Id; Val : Boolean);
      pragma Inline (Set_Flag53);

      procedure Set_Flag54 (N : Node_Id; Val : Boolean);
      pragma Inline (Set_Flag54);

      procedure Set_Flag55 (N : Node_Id; Val : Boolean);
      pragma Inline (Set_Flag55);

      procedure Set_Flag56 (N : Node_Id; Val : Boolean);
      pragma Inline (Set_Flag56);

      procedure Set_Flag57 (N : Node_Id; Val : Boolean);
      pragma Inline (Set_Flag57);

      procedure Set_Flag58 (N : Node_Id; Val : Boolean);
      pragma Inline (Set_Flag58);

      procedure Set_Flag59 (N : Node_Id; Val : Boolean);
      pragma Inline (Set_Flag59);

      procedure Set_Flag60 (N : Node_Id; Val : Boolean);
      pragma Inline (Set_Flag60);

      procedure Set_Flag61 (N : Node_Id; Val : Boolean);
      pragma Inline (Set_Flag61);

      procedure Set_Flag62 (N : Node_Id; Val : Boolean);
      pragma Inline (Set_Flag62);

      procedure Set_Flag63 (N : Node_Id; Val : Boolean);
      pragma Inline (Set_Flag63);

      procedure Set_Flag64 (N : Node_Id; Val : Boolean);
      pragma Inline (Set_Flag64);

      procedure Set_Flag65 (N : Node_Id; Val : Boolean);
      pragma Inline (Set_Flag65);

      procedure Set_Flag66 (N : Node_Id; Val : Boolean);
      pragma Inline (Set_Flag66);

      procedure Set_Flag67 (N : Node_Id; Val : Boolean);
      pragma Inline (Set_Flag67);

      procedure Set_Flag68 (N : Node_Id; Val : Boolean);
      pragma Inline (Set_Flag68);

      procedure Set_Flag69 (N : Node_Id; Val : Boolean);
      pragma Inline (Set_Flag69);

      procedure Set_Flag70 (N : Node_Id; Val : Boolean);
      pragma Inline (Set_Flag70);

      procedure Set_Flag71 (N : Node_Id; Val : Boolean);
      pragma Inline (Set_Flag71);

      procedure Set_Flag72 (N : Node_Id; Val : Boolean);
      pragma Inline (Set_Flag72);

      procedure Set_Flag73 (N : Node_Id; Val : Boolean);
      pragma Inline (Set_Flag73);

      procedure Set_Flag74 (N : Node_Id; Val : Boolean);
      pragma Inline (Set_Flag74);

      procedure Set_Flag75 (N : Node_Id; Val : Boolean);
      pragma Inline (Set_Flag75);

      procedure Set_Flag76 (N : Node_Id; Val : Boolean);
      pragma Inline (Set_Flag76);

      procedure Set_Flag77 (N : Node_Id; Val : Boolean);
      pragma Inline (Set_Flag77);

      procedure Set_Flag78 (N : Node_Id; Val : Boolean);
      pragma Inline (Set_Flag78);

      procedure Set_Flag79 (N : Node_Id; Val : Boolean);
      pragma Inline (Set_Flag79);

      procedure Set_Flag80 (N : Node_Id; Val : Boolean);
      pragma Inline (Set_Flag80);

      procedure Set_Flag81 (N : Node_Id; Val : Boolean);
      pragma Inline (Set_Flag81);

      procedure Set_Flag82 (N : Node_Id; Val : Boolean);
      pragma Inline (Set_Flag82);

      procedure Set_Flag83 (N : Node_Id; Val : Boolean);
      pragma Inline (Set_Flag83);

      procedure Set_Flag84 (N : Node_Id; Val : Boolean);
      pragma Inline (Set_Flag84);

      procedure Set_Flag85 (N : Node_Id; Val : Boolean);
      pragma Inline (Set_Flag85);

      procedure Set_Flag86 (N : Node_Id; Val : Boolean);
      pragma Inline (Set_Flag86);

      procedure Set_Flag87 (N : Node_Id; Val : Boolean);
      pragma Inline (Set_Flag87);

      procedure Set_Flag88 (N : Node_Id; Val : Boolean);
      pragma Inline (Set_Flag88);

      procedure Set_Flag89 (N : Node_Id; Val : Boolean);
      pragma Inline (Set_Flag89);

      procedure Set_Flag90 (N : Node_Id; Val : Boolean);
      pragma Inline (Set_Flag90);

      procedure Set_Flag91 (N : Node_Id; Val : Boolean);
      pragma Inline (Set_Flag91);

      procedure Set_Flag92 (N : Node_Id; Val : Boolean);
      pragma Inline (Set_Flag92);

      procedure Set_Flag93 (N : Node_Id; Val : Boolean);
      pragma Inline (Set_Flag93);

      procedure Set_Flag94 (N : Node_Id; Val : Boolean);
      pragma Inline (Set_Flag94);

      procedure Set_Flag95 (N : Node_Id; Val : Boolean);
      pragma Inline (Set_Flag95);

      procedure Set_Flag96 (N : Node_Id; Val : Boolean);
      pragma Inline (Set_Flag96);

      procedure Set_Flag97 (N : Node_Id; Val : Boolean);
      pragma Inline (Set_Flag97);

      procedure Set_Flag98 (N : Node_Id; Val : Boolean);
      pragma Inline (Set_Flag98);

      procedure Set_Flag99 (N : Node_Id; Val : Boolean);
      pragma Inline (Set_Flag99);

      procedure Set_Flag100 (N : Node_Id; Val : Boolean);
      pragma Inline (Set_Flag100);

      procedure Set_Flag101 (N : Node_Id; Val : Boolean);
      pragma Inline (Set_Flag101);

      procedure Set_Flag102 (N : Node_Id; Val : Boolean);
      pragma Inline (Set_Flag102);

      procedure Set_Flag103 (N : Node_Id; Val : Boolean);
      pragma Inline (Set_Flag103);

      procedure Set_Flag104 (N : Node_Id; Val : Boolean);
      pragma Inline (Set_Flag104);

      procedure Set_Flag105 (N : Node_Id; Val : Boolean);
      pragma Inline (Set_Flag105);

      procedure Set_Flag106 (N : Node_Id; Val : Boolean);
      pragma Inline (Set_Flag106);

      procedure Set_Flag107 (N : Node_Id; Val : Boolean);
      pragma Inline (Set_Flag107);

      procedure Set_Flag108 (N : Node_Id; Val : Boolean);
      pragma Inline (Set_Flag108);

      procedure Set_Flag109 (N : Node_Id; Val : Boolean);
      pragma Inline (Set_Flag109);

      procedure Set_Flag110 (N : Node_Id; Val : Boolean);
      pragma Inline (Set_Flag110);

      procedure Set_Flag111 (N : Node_Id; Val : Boolean);
      pragma Inline (Set_Flag111);

      procedure Set_Flag112 (N : Node_Id; Val : Boolean);
      pragma Inline (Set_Flag112);

      procedure Set_Flag113 (N : Node_Id; Val : Boolean);
      pragma Inline (Set_Flag113);

      procedure Set_Flag114 (N : Node_Id; Val : Boolean);
      pragma Inline (Set_Flag114);

      procedure Set_Flag115 (N : Node_Id; Val : Boolean);
      pragma Inline (Set_Flag115);

      procedure Set_Flag116 (N : Node_Id; Val : Boolean);
      pragma Inline (Set_Flag116);

      procedure Set_Flag117 (N : Node_Id; Val : Boolean);
      pragma Inline (Set_Flag117);

      procedure Set_Flag118 (N : Node_Id; Val : Boolean);
      pragma Inline (Set_Flag118);

      procedure Set_Flag119 (N : Node_Id; Val : Boolean);
      pragma Inline (Set_Flag119);

      procedure Set_Flag120 (N : Node_Id; Val : Boolean);
      pragma Inline (Set_Flag120);

      procedure Set_Flag121 (N : Node_Id; Val : Boolean);
      pragma Inline (Set_Flag121);

      procedure Set_Flag122 (N : Node_Id; Val : Boolean);
      pragma Inline (Set_Flag122);

      procedure Set_Flag123 (N : Node_Id; Val : Boolean);
      pragma Inline (Set_Flag123);

      procedure Set_Flag124 (N : Node_Id; Val : Boolean);
      pragma Inline (Set_Flag124);

      procedure Set_Flag125 (N : Node_Id; Val : Boolean);
      pragma Inline (Set_Flag125);

      procedure Set_Flag126 (N : Node_Id; Val : Boolean);
      pragma Inline (Set_Flag126);

      procedure Set_Flag127 (N : Node_Id; Val : Boolean);
      pragma Inline (Set_Flag127);

      procedure Set_Flag128 (N : Node_Id; Val : Boolean);
      pragma Inline (Set_Flag128);

      procedure Set_Flag129 (N : Node_Id; Val : Boolean);
      pragma Inline (Set_Flag129);

      procedure Set_Flag130 (N : Node_Id; Val : Boolean);
      pragma Inline (Set_Flag130);

      procedure Set_Flag131 (N : Node_Id; Val : Boolean);
      pragma Inline (Set_Flag131);

      procedure Set_Flag132 (N : Node_Id; Val : Boolean);
      pragma Inline (Set_Flag132);

      procedure Set_Flag133 (N : Node_Id; Val : Boolean);
      pragma Inline (Set_Flag133);

      procedure Set_Flag134 (N : Node_Id; Val : Boolean);
      pragma Inline (Set_Flag134);

      procedure Set_Flag135 (N : Node_Id; Val : Boolean);
      pragma Inline (Set_Flag135);

      procedure Set_Flag136 (N : Node_Id; Val : Boolean);
      pragma Inline (Set_Flag136);

      procedure Set_Flag137 (N : Node_Id; Val : Boolean);
      pragma Inline (Set_Flag137);

      procedure Set_Flag138 (N : Node_Id; Val : Boolean);
      pragma Inline (Set_Flag138);

      procedure Set_Flag139 (N : Node_Id; Val : Boolean);
      pragma Inline (Set_Flag139);

      procedure Set_Flag140 (N : Node_Id; Val : Boolean);
      pragma Inline (Set_Flag140);

      procedure Set_Flag141 (N : Node_Id; Val : Boolean);
      pragma Inline (Set_Flag141);

      procedure Set_Flag142 (N : Node_Id; Val : Boolean);
      pragma Inline (Set_Flag142);

      procedure Set_Flag143 (N : Node_Id; Val : Boolean);
      pragma Inline (Set_Flag143);

      procedure Set_Flag144 (N : Node_Id; Val : Boolean);
      pragma Inline (Set_Flag144);

      procedure Set_Flag145 (N : Node_Id; Val : Boolean);
      pragma Inline (Set_Flag145);

      procedure Set_Flag146 (N : Node_Id; Val : Boolean);
      pragma Inline (Set_Flag146);

      procedure Set_Flag147 (N : Node_Id; Val : Boolean);
      pragma Inline (Set_Flag147);

      procedure Set_Flag148 (N : Node_Id; Val : Boolean);
      pragma Inline (Set_Flag148);

      procedure Set_Flag149 (N : Node_Id; Val : Boolean);
      pragma Inline (Set_Flag149);

      procedure Set_Flag150 (N : Node_Id; Val : Boolean);
      pragma Inline (Set_Flag150);

      procedure Set_Flag151 (N : Node_Id; Val : Boolean);
      pragma Inline (Set_Flag151);

      procedure Set_Flag152 (N : Node_Id; Val : Boolean);
      pragma Inline (Set_Flag152);

      procedure Set_Flag153 (N : Node_Id; Val : Boolean);
      pragma Inline (Set_Flag153);

      procedure Set_Flag154 (N : Node_Id; Val : Boolean);
      pragma Inline (Set_Flag154);

      procedure Set_Flag155 (N : Node_Id; Val : Boolean);
      pragma Inline (Set_Flag155);

      procedure Set_Flag156 (N : Node_Id; Val : Boolean);
      pragma Inline (Set_Flag156);

      procedure Set_Flag157 (N : Node_Id; Val : Boolean);
      pragma Inline (Set_Flag157);

      procedure Set_Flag158 (N : Node_Id; Val : Boolean);
      pragma Inline (Set_Flag158);

      procedure Set_Flag159 (N : Node_Id; Val : Boolean);
      pragma Inline (Set_Flag159);

      procedure Set_Flag160 (N : Node_Id; Val : Boolean);
      pragma Inline (Set_Flag160);

      procedure Set_Flag161 (N : Node_Id; Val : Boolean);
      pragma Inline (Set_Flag161);

      procedure Set_Flag162 (N : Node_Id; Val : Boolean);
      pragma Inline (Set_Flag162);

      procedure Set_Flag163 (N : Node_Id; Val : Boolean);
      pragma Inline (Set_Flag163);

      procedure Set_Flag164 (N : Node_Id; Val : Boolean);
      pragma Inline (Set_Flag164);

      procedure Set_Flag165 (N : Node_Id; Val : Boolean);
      pragma Inline (Set_Flag165);

      procedure Set_Flag166 (N : Node_Id; Val : Boolean);
      pragma Inline (Set_Flag166);

      procedure Set_Flag167 (N : Node_Id; Val : Boolean);
      pragma Inline (Set_Flag167);

      procedure Set_Flag168 (N : Node_Id; Val : Boolean);
      pragma Inline (Set_Flag168);

      procedure Set_Flag169 (N : Node_Id; Val : Boolean);
      pragma Inline (Set_Flag169);

      procedure Set_Flag170 (N : Node_Id; Val : Boolean);
      pragma Inline (Set_Flag170);

      procedure Set_Flag171 (N : Node_Id; Val : Boolean);
      pragma Inline (Set_Flag171);

      procedure Set_Flag172 (N : Node_Id; Val : Boolean);
      pragma Inline (Set_Flag172);

      procedure Set_Flag173 (N : Node_Id; Val : Boolean);
      pragma Inline (Set_Flag173);

      procedure Set_Flag174 (N : Node_Id; Val : Boolean);
      pragma Inline (Set_Flag174);

      procedure Set_Flag175 (N : Node_Id; Val : Boolean);
      pragma Inline (Set_Flag175);

      procedure Set_Flag176 (N : Node_Id; Val : Boolean);
      pragma Inline (Set_Flag176);

      procedure Set_Flag177 (N : Node_Id; Val : Boolean);
      pragma Inline (Set_Flag177);

      procedure Set_Flag178 (N : Node_Id; Val : Boolean);
      pragma Inline (Set_Flag178);

      procedure Set_Flag179 (N : Node_Id; Val : Boolean);
      pragma Inline (Set_Flag179);

      procedure Set_Flag180 (N : Node_Id; Val : Boolean);
      pragma Inline (Set_Flag180);

      procedure Set_Flag181 (N : Node_Id; Val : Boolean);
      pragma Inline (Set_Flag181);

      procedure Set_Flag182 (N : Node_Id; Val : Boolean);
      pragma Inline (Set_Flag182);

      procedure Set_Flag183 (N : Node_Id; Val : Boolean);
      pragma Inline (Set_Flag183);

      procedure Set_Flag184 (N : Node_Id; Val : Boolean);
      pragma Inline (Set_Flag184);

      procedure Set_Flag185 (N : Node_Id; Val : Boolean);
      pragma Inline (Set_Flag185);

      procedure Set_Flag186 (N : Node_Id; Val : Boolean);
      pragma Inline (Set_Flag186);

      procedure Set_Flag187 (N : Node_Id; Val : Boolean);
      pragma Inline (Set_Flag187);

      procedure Set_Flag188 (N : Node_Id; Val : Boolean);
      pragma Inline (Set_Flag188);

      procedure Set_Flag189 (N : Node_Id; Val : Boolean);
      pragma Inline (Set_Flag189);

      procedure Set_Flag190 (N : Node_Id; Val : Boolean);
      pragma Inline (Set_Flag190);

      procedure Set_Flag191 (N : Node_Id; Val : Boolean);
      pragma Inline (Set_Flag191);

      procedure Set_Flag192 (N : Node_Id; Val : Boolean);
      pragma Inline (Set_Flag192);

      procedure Set_Flag193 (N : Node_Id; Val : Boolean);
      pragma Inline (Set_Flag193);

      procedure Set_Flag194 (N : Node_Id; Val : Boolean);
      pragma Inline (Set_Flag194);

      procedure Set_Flag195 (N : Node_Id; Val : Boolean);
      pragma Inline (Set_Flag195);

      procedure Set_Flag196 (N : Node_Id; Val : Boolean);
      pragma Inline (Set_Flag196);

      procedure Set_Flag197 (N : Node_Id; Val : Boolean);
      pragma Inline (Set_Flag197);

      procedure Set_Flag198 (N : Node_Id; Val : Boolean);
      pragma Inline (Set_Flag198);

      procedure Set_Flag199 (N : Node_Id; Val : Boolean);
      pragma Inline (Set_Flag199);

      procedure Set_Flag200 (N : Node_Id; Val : Boolean);
      pragma Inline (Set_Flag200);

      procedure Set_Flag201 (N : Node_Id; Val : Boolean);
      pragma Inline (Set_Flag201);

      procedure Set_Flag202 (N : Node_Id; Val : Boolean);
      pragma Inline (Set_Flag202);

      procedure Set_Flag203 (N : Node_Id; Val : Boolean);
      pragma Inline (Set_Flag203);

      procedure Set_Flag204 (N : Node_Id; Val : Boolean);
      pragma Inline (Set_Flag204);

      procedure Set_Flag205 (N : Node_Id; Val : Boolean);
      pragma Inline (Set_Flag205);

      procedure Set_Flag206 (N : Node_Id; Val : Boolean);
      pragma Inline (Set_Flag206);

      procedure Set_Flag207 (N : Node_Id; Val : Boolean);
      pragma Inline (Set_Flag207);

      procedure Set_Flag208 (N : Node_Id; Val : Boolean);
      pragma Inline (Set_Flag208);

      procedure Set_Flag209 (N : Node_Id; Val : Boolean);
      pragma Inline (Set_Flag209);

      procedure Set_Flag210 (N : Node_Id; Val : Boolean);
      pragma Inline (Set_Flag210);

      procedure Set_Flag211 (N : Node_Id; Val : Boolean);
      pragma Inline (Set_Flag211);

      procedure Set_Flag212 (N : Node_Id; Val : Boolean);
      pragma Inline (Set_Flag212);

      procedure Set_Flag213 (N : Node_Id; Val : Boolean);
      pragma Inline (Set_Flag213);

      procedure Set_Flag214 (N : Node_Id; Val : Boolean);
      pragma Inline (Set_Flag214);

      procedure Set_Flag215 (N : Node_Id; Val : Boolean);
      pragma Inline (Set_Flag215);

      procedure Set_Flag216 (N : Node_Id; Val : Boolean);
      pragma Inline (Set_Flag216);

      procedure Set_Flag217 (N : Node_Id; Val : Boolean);
      pragma Inline (Set_Flag217);

      procedure Set_Flag218 (N : Node_Id; Val : Boolean);
      pragma Inline (Set_Flag218);

      procedure Set_Flag219 (N : Node_Id; Val : Boolean);
      pragma Inline (Set_Flag219);

      procedure Set_Flag220 (N : Node_Id; Val : Boolean);
      pragma Inline (Set_Flag220);

      procedure Set_Flag221 (N : Node_Id; Val : Boolean);
      pragma Inline (Set_Flag221);

      procedure Set_Flag222 (N : Node_Id; Val : Boolean);
      pragma Inline (Set_Flag222);

      procedure Set_Flag223 (N : Node_Id; Val : Boolean);
      pragma Inline (Set_Flag223);

      procedure Set_Flag224 (N : Node_Id; Val : Boolean);
      pragma Inline (Set_Flag224);

      procedure Set_Flag225 (N : Node_Id; Val : Boolean);
      pragma Inline (Set_Flag225);

      procedure Set_Flag226 (N : Node_Id; Val : Boolean);
      pragma Inline (Set_Flag226);

      procedure Set_Flag227 (N : Node_Id; Val : Boolean);
      pragma Inline (Set_Flag227);

      procedure Set_Flag228 (N : Node_Id; Val : Boolean);
      pragma Inline (Set_Flag228);

      procedure Set_Flag229 (N : Node_Id; Val : Boolean);
      pragma Inline (Set_Flag229);

      procedure Set_Flag230 (N : Node_Id; Val : Boolean);
      pragma Inline (Set_Flag230);

      procedure Set_Flag231 (N : Node_Id; Val : Boolean);
      pragma Inline (Set_Flag231);

      procedure Set_Flag232 (N : Node_Id; Val : Boolean);
      pragma Inline (Set_Flag232);

      procedure Set_Flag233 (N : Node_Id; Val : Boolean);
      pragma Inline (Set_Flag233);

      procedure Set_Flag234 (N : Node_Id; Val : Boolean);
      pragma Inline (Set_Flag234);

      procedure Set_Flag235 (N : Node_Id; Val : Boolean);
      pragma Inline (Set_Flag235);

      procedure Set_Flag236 (N : Node_Id; Val : Boolean);
      pragma Inline (Set_Flag236);

      procedure Set_Flag237 (N : Node_Id; Val : Boolean);
      pragma Inline (Set_Flag237);

      procedure Set_Flag238 (N : Node_Id; Val : Boolean);
      pragma Inline (Set_Flag238);

      procedure Set_Flag239 (N : Node_Id; Val : Boolean);
      pragma Inline (Set_Flag239);

      procedure Set_Flag240 (N : Node_Id; Val : Boolean);
      pragma Inline (Set_Flag240);

      procedure Set_Flag241 (N : Node_Id; Val : Boolean);
      pragma Inline (Set_Flag241);

      procedure Set_Flag242 (N : Node_Id; Val : Boolean);
      pragma Inline (Set_Flag242);

      procedure Set_Flag243 (N : Node_Id; Val : Boolean);
      pragma Inline (Set_Flag243);

      procedure Set_Flag244 (N : Node_Id; Val : Boolean);
      pragma Inline (Set_Flag244);

      procedure Set_Flag245 (N : Node_Id; Val : Boolean);
      pragma Inline (Set_Flag245);

      procedure Set_Flag246 (N : Node_Id; Val : Boolean);
      pragma Inline (Set_Flag246);

      procedure Set_Flag247 (N : Node_Id; Val : Boolean);
      pragma Inline (Set_Flag247);

      procedure Set_Flag248 (N : Node_Id; Val : Boolean);
      pragma Inline (Set_Flag248);

      procedure Set_Flag249 (N : Node_Id; Val : Boolean);
      pragma Inline (Set_Flag249);

      procedure Set_Flag250 (N : Node_Id; Val : Boolean);
      pragma Inline (Set_Flag250);

      procedure Set_Flag251 (N : Node_Id; Val : Boolean);
      pragma Inline (Set_Flag251);

      procedure Set_Flag252 (N : Node_Id; Val : Boolean);
      pragma Inline (Set_Flag252);

      procedure Set_Flag253 (N : Node_Id; Val : Boolean);
      pragma Inline (Set_Flag253);

      procedure Set_Flag254 (N : Node_Id; Val : Boolean);
      pragma Inline (Set_Flag254);

      --  The following versions of Set_Noden also set the parent
      --  pointer of the referenced node if it is non_Empty

      procedure Set_Node1_With_Parent (N : Node_Id; Val : Node_Id);
      pragma Inline (Set_Node1_With_Parent);

      procedure Set_Node2_With_Parent (N : Node_Id; Val : Node_Id);
      pragma Inline (Set_Node2_With_Parent);

      procedure Set_Node3_With_Parent (N : Node_Id; Val : Node_Id);
      pragma Inline (Set_Node3_With_Parent);

      procedure Set_Node4_With_Parent (N : Node_Id; Val : Node_Id);
      pragma Inline (Set_Node4_With_Parent);

      procedure Set_Node5_With_Parent (N : Node_Id; Val : Node_Id);
      pragma Inline (Set_Node5_With_Parent);

      --  The following versions of Set_Listn also set the parent pointer of
      --  the referenced node if it is non_Empty. The procedures for List6
      --  to List12 can only be applied to nodes which have an extension.

      procedure Set_List1_With_Parent (N : Node_Id; Val : List_Id);
      pragma Inline (Set_List1_With_Parent);

      procedure Set_List2_With_Parent (N : Node_Id; Val : List_Id);
      pragma Inline (Set_List2_With_Parent);

      procedure Set_List3_With_Parent (N : Node_Id; Val : List_Id);
      pragma Inline (Set_List3_With_Parent);

      procedure Set_List4_With_Parent (N : Node_Id; Val : List_Id);
      pragma Inline (Set_List4_With_Parent);

      procedure Set_List5_With_Parent (N : Node_Id; Val : List_Id);
      pragma Inline (Set_List5_With_Parent);

   end Unchecked_Access;

   -----------------------------
   -- Private Part Subpackage --
   -----------------------------

   --  The following package contains the definition of the data structure
   --  used by the implementation of the Atree package. Logically it really
   --  corresponds to the private part, hence the name. The reason that it
   --  is defined as a sub-package is to allow special access from clients
   --  that need to see the internals of the data structures.

   package Atree_Private_Part is

      -------------------------
      -- Tree Representation --
      -------------------------

      --  The nodes of the tree are stored in a table (i.e. an array). In the
      --  case of extended nodes five consecutive components in the array are
      --  used. There are thus two formats for array components. One is used
      --  for non-extended nodes, and for the first component of extended
      --  nodes. The other is used for the extension parts (second, third,
      --  fourth and fifth components) of an extended node. A variant record
      --  structure is used to distinguish the two formats.

      type Node_Record (Is_Extension : Boolean := False) is record

         --  Logically, the only field in the common part is the above
         --  Is_Extension discriminant (a single bit). However, Gigi cannot
         --  yet handle such a structure, so we fill out the common part of
         --  the record with fields that are used in different ways for
         --  normal nodes and node extensions.

         Pflag1, Pflag2 : Boolean;
         --  The Paren_Count field is represented using two boolean flags,
         --  where Pflag1 is worth 1, and Pflag2 is worth 2. This is done
         --  because we need to be easily able to reuse this field for
         --  extra flags in the extended node case.

         In_List : Boolean;
         --  Flag used to indicate if node is a member of a list.
         --  This field is considered private to the Atree package.

         Has_Aspects : Boolean;
         --  Flag used to indicate that a node has aspect specifications that
         --  are associated with the node. See Aspects package for details.

         Rewrite_Ins : Boolean;
         --  Flag set by Mark_Rewrite_Insertion procedure.
         --  This field is considered private to the Atree package.

         Analyzed : Boolean;
         --  Flag to indicate the node has been analyzed (and expanded)

         Comes_From_Source : Boolean;
         --  Flag to indicate that node comes from the source program (i.e.
         --  was built by the parser or scanner, not the analyzer or expander).

         Error_Posted : Boolean;
         --  Flag to indicate that an error message has been posted on the
         --  node (to avoid duplicate flags on the same node)

         Flag4  : Boolean;
         Flag5  : Boolean;
         Flag6  : Boolean;
         Flag7  : Boolean;
         Flag8  : Boolean;
         Flag9  : Boolean;
         Flag10 : Boolean;
         Flag11 : Boolean;
         Flag12 : Boolean;
         Flag13 : Boolean;
         Flag14 : Boolean;
         Flag15 : Boolean;
         Flag16 : Boolean;
         Flag17 : Boolean;
         Flag18 : Boolean;
         --  The eighteen flags for a normal node

         --  The above fields are used as follows in components 2-5 of
         --  an extended node entry.

         --    In_List              used as  Flag19, Flag40, Flag129, Flag216
         --    Has_Aspects          used as  Flag20, Flag41, Flag130, Flag217
         --    Rewrite_Ins          used as  Flag21, Flag42, Flag131, Flag218
         --    Analyzed             used as  Flag22, Flag43, Flag132, Flag219
         --    Comes_From_Source    used as  Flag23, Flag44, Flag133, Flag220
         --    Error_Posted         used as  Flag24, Flag45, Flag134, Flag221
         --    Flag4                used as  Flag25, Flag46, Flag135, Flag222
         --    Flag5                used as  Flag26, Flag47, Flag136, Flag223
         --    Flag6                used as  Flag27, Flag48, Flag137, Flag224
         --    Flag7                used as  Flag28, Flag49, Flag138, Flag225
         --    Flag8                used as  Flag29, Flag50, Flag139, Flag226
         --    Flag9                used as  Flag30, Flag51, Flag140, Flag227
         --    Flag10               used as  Flag31, Flag52, Flag141, Flag228
         --    Flag11               used as  Flag32, Flag53, Flag142, Flag229
         --    Flag12               used as  Flag33, Flag54, Flag143, Flag230
         --    Flag13               used as  Flag34, Flag55, Flag144, Flag231
         --    Flag14               used as  Flag35, Flag56, Flag145, Flag232
         --    Flag15               used as  Flag36, Flag57, Flag146, Flag233
         --    Flag16               used as  Flag37, Flag58, Flag147, Flag234
         --    Flag17               used as  Flag38, Flag59, Flag148, Flag235
         --    Flag18               used as  Flag39, Flag60, Flag149, Flag236
         --    Pflag1               used as  Flag61, Flag62, Flag150, Flag237
         --    Pflag2               used as  Flag63, Flag64, Flag151, Flag238

         Nkind : Node_Kind;
         --  For a non-extended node, or the initial section of an extended
         --  node, this field holds the Node_Kind value. For an extended node,
         --  The Nkind field is used as follows:
         --
         --     Second entry: holds the Ekind field of the entity
         --     Third entry:  holds 8 additional flags (Flag65-Flag72)
         --     Fourth entry: holds 8 additional flags (Flag239-246)
         --     Fifth entry:  holds 8 additional flags (Flag247-254)

         --  Now finally (on an 32-bit boundary!) comes the variant part

         case Is_Extension is

            --  Non-extended node, or first component of extended node

            when False =>

               Sloc : Source_Ptr;
               --  Source location for this node

               Link : Union_Id;
               --  This field is used either as the Parent pointer (if In_List
               --  is False), or to point to the list header (if In_List is
               --  True). This field is considered private and can be modified
               --  only by Atree or by Nlists.

               Field1 : Union_Id;
               Field2 : Union_Id;
               Field3 : Union_Id;
               Field4 : Union_Id;
               Field5 : Union_Id;
               --  Five general use fields, which can contain Node_Id, List_Id,
               --  Elist_Id, String_Id, or Name_Id values depending on the
               --  values in Nkind and (for extended nodes), in Ekind. See
               --  packages Sinfo and Einfo for details of their use.

            --  Extension (second component) of extended node

            when True =>

               Field6  : Union_Id;
               Field7  : Union_Id;
               Field8  : Union_Id;
               Field9  : Union_Id;
               Field10 : Union_Id;
               Field11 : Union_Id;
               Field12 : Union_Id;
               --  Seven additional general fields available only for entities
               --  See package Einfo for details of their use (which depends
               --  on the value in the Ekind field).

            --  In the third component, the extension format as described
            --  above is used to hold additional general fields and flags
            --  as follows:

            --    Field6-11      Holds Field13-Field18
            --    Field12        Holds Flag73-Flag96 and Convention

            --  In the fourth component, the extension format as described
            --  above is used to hold additional general fields and flags
            --  as follows:

            --    Field6-10      Holds Field19-Field23
            --    Field11        Holds Flag152-Flag183
            --    Field12        Holds Flag97-Flag128

            --  In the fifth component, the extension format as described
            --  above is used to hold additional general fields and flags
            --  as follows:

            --    Field6-11      Holds Field24-Field29
            --    Field12        Holds Flag184-Flag215

         end case;
      end record;

      pragma Pack (Node_Record);
      for Node_Record'Size use 8*32;
      for Node_Record'Alignment use 4;

      function E_To_N is new Unchecked_Conversion (Entity_Kind, Node_Kind);
      function N_To_E is new Unchecked_Conversion (Node_Kind, Entity_Kind);

      --  Default value used to initialize default nodes. Note that some of the
      --  fields get overwritten, and in particular, Nkind always gets reset.

      Default_Node : Node_Record := (
         Is_Extension      => False,
         Pflag1            => False,
         Pflag2            => False,
         In_List           => False,
<<<<<<< HEAD
         Unused_1          => False,
=======
         Has_Aspects       => False,
>>>>>>> 03d20231
         Rewrite_Ins       => False,
         Analyzed          => False,
         Comes_From_Source => False,
         --  modified by Set_Comes_From_Source_Default
         Error_Posted      => False,
         Flag4             => False,

         Flag5             => False,
         Flag6             => False,
         Flag7             => False,
         Flag8             => False,
         Flag9             => False,
         Flag10            => False,
         Flag11            => False,
         Flag12            => False,

         Flag13            => False,
         Flag14            => False,
         Flag15            => False,
         Flag16            => False,
         Flag17            => False,
         Flag18            => False,

         Nkind             => N_Unused_At_Start,

         Sloc              => No_Location,
         Link              => Empty_List_Or_Node,
         Field1            => Empty_List_Or_Node,
         Field2            => Empty_List_Or_Node,
         Field3            => Empty_List_Or_Node,
         Field4            => Empty_List_Or_Node,
         Field5            => Empty_List_Or_Node);

      --  Default value used to initialize node extensions (i.e. the second
      --  and third and fourth components of an extended node). Note we are
      --  cheating a bit here when it comes to Node12, which really holds
      --  flags an (for the third component), the convention. But it works
      --  because Empty, False, Convention_Ada, all happen to be all zero bits.

      Default_Node_Extension : constant Node_Record := (
         Is_Extension      => True,
         Pflag1            => False,
         Pflag2            => False,
         In_List           => False,
<<<<<<< HEAD
         Unused_1          => False,
=======
         Has_Aspects       => False,
>>>>>>> 03d20231
         Rewrite_Ins       => False,
         Analyzed          => False,
         Comes_From_Source => False,
         Error_Posted      => False,
         Flag4             => False,

         Flag5             => False,
         Flag6             => False,
         Flag7             => False,
         Flag8             => False,
         Flag9             => False,
         Flag10            => False,
         Flag11            => False,
         Flag12            => False,

         Flag13            => False,
         Flag14            => False,
         Flag15            => False,
         Flag16            => False,
         Flag17            => False,
         Flag18            => False,

         Nkind             => E_To_N (E_Void),

         Field6            => Empty_List_Or_Node,
         Field7            => Empty_List_Or_Node,
         Field8            => Empty_List_Or_Node,
         Field9            => Empty_List_Or_Node,
         Field10           => Empty_List_Or_Node,
         Field11           => Empty_List_Or_Node,
         Field12           => Empty_List_Or_Node);

      --  The following defines the extendable array used for the nodes table
      --  Nodes with extensions use five consecutive entries in the array

      package Nodes is new Table.Table (
        Table_Component_Type => Node_Record,
        Table_Index_Type     => Node_Id'Base,
        Table_Low_Bound      => First_Node_Id,
        Table_Initial        => Alloc.Nodes_Initial,
        Table_Increment      => Alloc.Nodes_Increment,
        Table_Name           => "Nodes");

   end Atree_Private_Part;

end Atree;<|MERGE_RESOLUTION|>--- conflicted
+++ resolved
@@ -3259,11 +3259,7 @@
          Pflag1            => False,
          Pflag2            => False,
          In_List           => False,
-<<<<<<< HEAD
-         Unused_1          => False,
-=======
          Has_Aspects       => False,
->>>>>>> 03d20231
          Rewrite_Ins       => False,
          Analyzed          => False,
          Comes_From_Source => False,
@@ -3308,11 +3304,7 @@
          Pflag1            => False,
          Pflag2            => False,
          In_List           => False,
-<<<<<<< HEAD
-         Unused_1          => False,
-=======
          Has_Aspects       => False,
->>>>>>> 03d20231
          Rewrite_Ins       => False,
          Analyzed          => False,
          Comes_From_Source => False,

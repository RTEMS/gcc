<<<<<<< HEAD
2019-01-09  Jelinek  <jakub@redhat.com>

	PR middle-end/88758
	* tree.c (initializer_each_zero_or_onep) <case VECTOR_CST>: Use
	vector_cst_elt instead of VECTOR_CST_ENCODED_ELT.
=======
2010-06-30  Jakub Jelinek  <jakub@redhat.com>

	* config/rs6000/rs6000.c (rs6000_elf_end_indicate_exec_stack): New.
	* config/rs6000/linux64.h (TARGET_ASM_FILE_END): Use
	rs6000_elf_end_indicate_exec_stack.
	* config/ia64/ia64.c (ia64_linux_file_end): New.
	* config/ia64/linux.h (TARGET_ASM_FILE_END): Use ia64_linux_file_end.

	* cppbuiltin.c (define__GNUC__): Also define __GNUC_RH_RELEASE__.

	* config/ia64/ia64.h (FRAME_GROWS_DOWNWARD): Define to 1 if
	-fstack-protect.
	* config/ia64/ia64.c (ia64_compute_frame_size): Make sure
	size is a multiple of 16 if FRAME_GROWS_DOWNWARD.
	(ia64_initial_elimination_offset): Support FRAME_GROWS_DOWNWARD
	layout.
	* config/ia64/linux.h (TARGET_LIBC_PROVIDES_SSP): Define.
	* config/ia64/ia64.md (stack_protect_set, stack_protect_test): New
	expanders.

	Revert:
	2005-04-29  Alan Modra  <amodra@bigpond.net.au>
	PR target/21098
	* config/rs6000/rs6000.c (rs6000_elf_end_indicate_exec_stack): New.
	* config/rs6000/linux64.h (TARGET_ASM_FILE_END): Use the above.

	* config/rs6000/ppc-asm.h: Add .note.GNU-stack section also
	on ppc64-linux.

	* config/ia64/linux.h (TARGET_ASM_FILE_END): Define.

	* configure.ac (HAVE_LD_OVERLAPPING_OPD): New test.
	* configure: Rebuilt.
	* config.in: Rebuilt.
	* config/rs6000/rs6000.c (OVERLAPPING_OPD): Define.
	(rs6000_elf_declare_function_name): Use it.

2018-01-12  Jakub Jelinek  <jakub@redhat.com>

	PR c++/83778
	* config/rs6000/rs6000-c.c (altivec_resolve_overloaded_builtin): Call
	fold_for_warn before checking if arg2 is INTEGER_CST.

2018-01-12  Segher Boessenkool  <segher@kernel.crashing.org>

	* config/rs6000/predicates.md (load_multiple_operation): Delete.
	(store_multiple_operation): Delete.
	* config/rs6000/rs6000-cpus.def (601): Remove MASK_STRING.
	* config/rs6000/rs6000-protos.h (rs6000_output_load_multiple): Delete.
	* config/rs6000/rs6000-string.c (expand_block_move): Delete everything
	guarded by TARGET_STRING.
	(rs6000_output_load_multiple): Delete.
	* config/rs6000/rs6000.c (rs6000_option_override_internal): Delete
	OPTION_MASK_STRING / TARGET_STRING handling.
	(print_operand) <'N', 'O'>: Add comment that these are unused now.
	(const rs6000_opt_masks) <"string">: Change mask to 0.
	* config/rs6000/rs6000.h (TARGET_DEFAULT): Remove MASK_STRING.
	(MASK_STRING): Delete.
	* config/rs6000/rs6000.md (*mov<mode>_string): Delete TARGET_STRING
	parts.  Simplify.
	(load_multiple): Delete.
	(*ldmsi8): Delete.
	(*ldmsi7): Delete.
	(*ldmsi6): Delete.
	(*ldmsi5): Delete.
	(*ldmsi4): Delete.
	(*ldmsi3): Delete.
	(store_multiple): Delete.
	(*stmsi8): Delete.
	(*stmsi7): Delete.
	(*stmsi6): Delete.
	(*stmsi5): Delete.
	(*stmsi4): Delete.
	(*stmsi3): Delete.
	(movmemsi_8reg): Delete.
	(corresponding unnamed define_insn): Delete.
	(movmemsi_6reg): Delete.
	(corresponding unnamed define_insn): Delete.
	(movmemsi_4reg): Delete.
	(corresponding unnamed define_insn): Delete.
	(movmemsi_2reg): Delete.
	(corresponding unnamed define_insn): Delete.
	(movmemsi_1reg): Delete.
	(corresponding unnamed define_insn): Delete.
	* config/rs6000/rs6000.opt (mno-string): New.
	(mstring): Replace by deprecation warning stub.
	* doc/invoke.texi (RS/6000 and PowerPC Options): Delete -mstring.

2018-01-12  Jakub Jelinek  <jakub@redhat.com>

	* regrename.c (regrename_do_replace): If replacing the same
	reg multiple times, try to reuse last created gen_raw_REG.

	PR debug/81155
	* bb-reorder.c (pass_partition_blocks::gate): In lto don't partition
	main to workaround a bug in GDB.

2018-01-12  Tom de Vries  <tom@codesourcery.com>

	PR target/83737
	* config.gcc (nvptx*-*-*): Set use_gcc_stdint=wrap.

2018-01-12  Vladimir Makarov  <vmakarov@redhat.com>

	PR rtl-optimization/80481
	* ira-color.c (get_cap_member): New function.
	(allocnos_conflict_by_live_ranges_p): Use it.
	(slot_coalesced_allocno_live_ranges_intersect_p): Add assert.
	(setup_slot_coalesced_allocno_live_ranges): Ditto.

2018-01-12  Uros Bizjak  <ubizjak@gmail.com>

	PR target/83628
	* config/alpha/alpha.md (*saddsi_1): New insn_ans_split pattern.
	(*saddl_se_1): Ditto.
	(*ssubsi_1): Ditto.
	(*saddl_se_1): Ditto.

2018-01-12  Richard Sandiford  <richard.sandiford@linaro.org>

	* tree-predcom.c (aff_combination_dr_offset): Use wi::to_poly_widest
	rather than wi::to_widest for DR_INITs.
	* tree-vect-data-refs.c (vect_find_same_alignment_drs): Use
	wi::to_poly_offset rather than wi::to_offset for DR_INIT.
	(vect_analyze_data_ref_accesses): Require both DR_INITs to be
	INTEGER_CSTs.
	(vect_analyze_group_access_1): Note that here.

2018-01-12  Richard Sandiford  <richard.sandiford@linaro.org>

	* tree-vectorizer.c (get_vec_alignment_for_array_type): Handle
	polynomial type sizes.

2018-01-12  Richard Sandiford  <richard.sandiford@linaro.org>

	* gimplify.c (gimple_add_tmp_var_fn): Allow variables to have a
	poly_uint64 size, rather than requiring an unsigned HOST_WIDE_INT size.
	(gimple_add_tmp_var): Likewise.

2018-01-12  Martin Liska  <mliska@suse.cz>

	* gimple.c (gimple_alloc_counts): Use uint64_t instead of int.
	(gimple_alloc_sizes): Likewise.
	(dump_gimple_statistics): Use PRIu64 in printf format.
	* gimple.h: Change uint64_t to int.

2018-01-12  Martin Liska  <mliska@suse.cz>

	* tree-core.h: Use uint64_t instead of int.
	* tree.c (tree_node_counts): Likewise.
	(tree_node_sizes): Likewise.
	(dump_tree_statistics): Use PRIu64 in printf format.

2018-01-12  Martin Liska  <mliska@suse.cz>

	* Makefile.in: As qsort_chk is implemented in vec.c, add
	vec.o to linkage of gencfn-macros.
	* tree.c (build_new_poly_int_cst): Add CXX_MEM_STAT_INFO as it's
	passing the info to record_node_allocation_statistics.
	(test_vector_cst_patterns): Add CXX_MEM_STAT_INFO to declaration
	and pass the info.
	* ggc-common.c (struct ggc_usage): Add operator== and use
	it in operator< and compare function.
	* mem-stats.h (struct mem_usage): Likewise.
	* vec.c (struct vec_usage): Remove operator< and compare
	function. Can be simply inherited.

2018-01-12  Martin Jambor  <mjambor@suse.cz>

	PR target/81616
	* params.def: New parameter PARAM_AVOID_FMA_MAX_BITS.
	* tree-ssa-math-opts.c: Include domwalk.h.
	(convert_mult_to_fma_1): New function.
	(fma_transformation_info): New type.
	(fma_deferring_state): Likewise.
	(cancel_fma_deferring): New function.
	(result_of_phi): Likewise.
	(last_fma_candidate_feeds_initial_phi): Likewise.
	(convert_mult_to_fma): Added deferring logic, split actual
	transformation to convert_mult_to_fma_1.
	(math_opts_dom_walker): New type.
	(math_opts_dom_walker::after_dom_children): New method, body moved
	here from pass_optimize_widening_mul::execute, added deferring logic
	bits.
	(pass_optimize_widening_mul::execute): Moved most of code to
	math_opts_dom_walker::after_dom_children.
	* config/i386/x86-tune.def (X86_TUNE_AVOID_128FMA_CHAINS): New.
	* config/i386/i386.c (ix86_option_override_internal): Added
	maybe_setting of PARAM_AVOID_FMA_MAX_BITS.

2018-01-12  Richard Biener  <rguenther@suse.de>

	PR debug/83157
	* dwarf2out.c (gen_variable_die): Do not reset old_die for
	inline instance vars.

2018-01-12  Oleg Endo  <olegendo@gcc.gnu.org>

	PR target/81819
	* config/rx/rx.c (rx_is_restricted_memory_address):
	Handle SUBREG case.

2018-01-12  Richard Biener  <rguenther@suse.de>

	PR tree-optimization/80846
	* target.def (split_reduction): New target hook.
	* targhooks.c (default_split_reduction): New function.
	* targhooks.h (default_split_reduction): Declare.
	* tree-vect-loop.c (vect_create_epilog_for_reduction): If the
	target requests first reduce vectors by combining low and high
	parts.
	* tree-vect-stmts.c (vect_gen_perm_mask_any): Adjust.
	(get_vectype_for_scalar_type_and_size): Export.
	* tree-vectorizer.h (get_vectype_for_scalar_type_and_size): Declare.
	* doc/tm.texi.in (TARGET_VECTORIZE_SPLIT_REDUCTION): Document.
	* doc/tm.texi: Regenerate.
	* config/i386/i386.c (ix86_split_reduction): Implement
	TARGET_VECTORIZE_SPLIT_REDUCTION.

2018-01-12  Eric Botcazou  <ebotcazou@adacore.com>

	PR target/83368
	* config/sparc/sparc.h (PIC_OFFSET_TABLE_REGNUM): Set to INVALID_REGNUM
	in PIC mode except for TARGET_VXWORKS_RTP.
	* config/sparc/sparc.c: Include cfgrtl.h.
	(TARGET_INIT_PIC_REG): Define.
	(TARGET_USE_PSEUDO_PIC_REG): Likewise.
	(sparc_pic_register_p): New predicate.
	(sparc_legitimate_address_p): Use it.
	(sparc_legitimize_pic_address): Likewise.
	(sparc_delegitimize_address): Likewise.
	(sparc_mode_dependent_address_p): Likewise.
	(gen_load_pcrel_sym): Remove 4th parameter.
	(load_got_register): Adjust call to above.  Remove obsolete stuff.
	(sparc_expand_prologue): Do not call load_got_register here.
	(sparc_flat_expand_prologue): Likewise.
	(sparc_output_mi_thunk): Set the pic_offset_table_rtx object.
	(sparc_use_pseudo_pic_reg): New function.
	(sparc_init_pic_reg): Likewise.
	* config/sparc/sparc.md (vxworks_load_got): Set the GOT register.
	(builtin_setjmp_receiver): Enable only for TARGET_VXWORKS_RTP.

2018-01-12  Christophe Lyon  <christophe.lyon@linaro.org>

	* doc/sourcebuild.texi (Effective-Target Keywords, Other attributes):
	Add item for branch_cost.

2018-01-12  Eric Botcazou  <ebotcazou@adacore.com>

	PR rtl-optimization/83565
	* rtlanal.c (nonzero_bits1): On WORD_REGISTER_OPERATIONS machines, do
	not extend the result to a larger mode for rotate operations.
	(num_sign_bit_copies1): Likewise.

2018-01-12  Rainer Orth  <ro@CeBiTec.Uni-Bielefeld.DE>

	PR target/40411
	* config/sol2.h (STARTFILE_ARCH_SPEC): Don't use with -shared or
	-symbolic.
	Use values-Xc.o for -pedantic.
	Link with values-xpg4.o for C90, values-xpg6.o otherwise.

2018-01-12  Martin Liska  <mliska@suse.cz>

	PR ipa/83054
	* ipa-devirt.c (final_warning_record::grow_type_warnings):
	New function.
	(possible_polymorphic_call_targets): Use it.
	(ipa_devirt): Likewise.

2018-01-12  Martin Liska  <mliska@suse.cz>

	* profile-count.h (enum profile_quality): Use 0 as invalid
	enum value of profile_quality.

2018-01-12  Chung-Ju Wu  <jasonwucj@gmail.com>

	* doc/invoke.texi (NDS32 Options): Add -mext-perf, -mext-perf2 and
	-mext-string options.

2018-01-12  Richard Biener  <rguenther@suse.de>

	* lto-streamer-out.c (DFS::DFS_write_tree_body): Process
	DECL_DEBUG_EXPR conditional on DECL_HAS_DEBUG_EXPR_P.
	* tree-streamer-in.c (lto_input_ts_decl_common_tree_pointers):
	Likewise.
	* tree-streamer-out.c (write_ts_decl_common_tree_pointers): Likewise.

2018-01-11  Michael Meissner  <meissner@linux.vnet.ibm.com>

	* configure.ac (--with-long-double-format): Add support for the
	configuration option to change the default long double format on
	PowerPC systems.
	* config.gcc (powerpc*-linux*-*): Likewise.
	* configure: Regenerate.
	* config/rs6000/rs6000-c.c (rs6000_cpu_cpp_builtins): If long
	double is IEEE, define __KC__ and __KF__ to allow floatn.h to be
	used without modification.

2018-01-11  Bill Schmidt  <wschmidt@linux.vnet.ibm.com>

	* config/rs6000/rs6000-builtin.def (BU_P7_MISC_X): New #define.
	(SPEC_BARRIER): New instantiation of BU_P7_MISC_X.
	* config/rs6000/rs6000.c (rs6000_expand_builtin): Handle
	MISC_BUILTIN_SPEC_BARRIER.
	(rs6000_init_builtins): Likewise.
	* config/rs6000/rs6000.md (UNSPECV_SPEC_BARRIER): New UNSPECV
	enum value.
	(speculation_barrier): New define_insn.
	* doc/extend.texi: Document __builtin_speculation_barrier.

2018-01-11  Jakub Jelinek  <jakub@redhat.com>

	PR target/83203
	* config/i386/i386.c (ix86_expand_vector_init_one_nonzero): If one_var
	is 0, for V{8,16}S[IF] and V[48]D[IF]mode use gen_vec_set<mode>_0.
	* config/i386/sse.md (VI8_AVX_AVX512F, VI4F_256_512): New mode
	iterators.
	(ssescalarmodesuffix): Add 512-bit vectors.  Use "d" or "q" for
	integral modes instead of "ss" and "sd".
	(vec_set<mode>_0): New define_insns for 256-bit and 512-bit
	vectors with 32-bit and 64-bit elements.
	(vecdupssescalarmodesuffix): New mode attribute.
	(vec_dup<mode>): Use it.

2018-01-11  H.J. Lu  <hongjiu.lu@intel.com>

	PR target/83330
	* config/i386/i386.c (ix86_compute_frame_layout): Align stack
	frame if argument is passed on stack.

2018-01-11  Jakub Jelinek  <jakub@redhat.com>

	PR target/82682
	* ree.c (combine_reaching_defs): Optimize also
	reg2=exp; reg1=reg2; reg2=any_extend(reg1); into
	reg2=any_extend(exp); reg1=reg2;, formatting fix.

2018-01-11  Jan Hubicka  <hubicka@ucw.cz>

	PR middle-end/83189
	* gimple-ssa-isolate-paths.c (isolate_path): Fix profile update.

2018-01-11  Jan Hubicka  <hubicka@ucw.cz>

	PR middle-end/83718
	* tree-inline.c (copy_cfg_body): Adjust num&den for scaling
	after they are computed.

2018-01-11  Bin Cheng  <bin.cheng@arm.com>

	PR tree-optimization/83695
	* gimple-loop-linterchange.cc
	(tree_loop_interchange::interchange_loops): Call scev_reset_htab to
	reset cached scev information after interchange.
	(pass_linterchange::execute): Remove call to scev_reset_htab.

2018-01-11  Kyrylo Tkachov  <kyrylo.tkachov@arm.com>

	* config/arm/arm_neon.h (vfmlal_lane_low_u32, vfmlal_lane_high_u32,
	vfmlalq_laneq_low_u32, vfmlalq_lane_low_u32, vfmlal_laneq_low_u32,
	vfmlalq_laneq_high_u32, vfmlalq_lane_high_u32, vfmlal_laneq_high_u32,
	vfmlsl_lane_low_u32, vfmlsl_lane_high_u32, vfmlslq_laneq_low_u32,
	vfmlslq_lane_low_u32, vfmlsl_laneq_low_u32, vfmlslq_laneq_high_u32,
	vfmlslq_lane_high_u32, vfmlsl_laneq_high_u32): Define.
	* config/arm/arm_neon_builtins.def (vfmal_lane_low,
	vfmal_lane_lowv4hf, vfmal_lane_lowv8hf, vfmal_lane_high,
	vfmal_lane_highv4hf, vfmal_lane_highv8hf, vfmsl_lane_low,
	vfmsl_lane_lowv4hf, vfmsl_lane_lowv8hf, vfmsl_lane_high,
	vfmsl_lane_highv4hf, vfmsl_lane_highv8hf): New sets of builtins.
	* config/arm/iterators.md (VFMLSEL2, vfmlsel2): New mode attributes.
	(V_lane_reg): Likewise.
	* config/arm/neon.md (neon_vfm<vfml_op>l_lane_<vfml_half><VCVTF:mode>):
	New define_expand.
	(neon_vfm<vfml_op>l_lane_<vfml_half><vfmlsel2><mode>): Likewise.
	(vfmal_lane_low<mode>_intrinsic,
	vfmal_lane_low<vfmlsel2><mode>_intrinsic,
	vfmal_lane_high<vfmlsel2><mode>_intrinsic,
	vfmal_lane_high<mode>_intrinsic, vfmsl_lane_low<mode>_intrinsic,
	vfmsl_lane_low<vfmlsel2><mode>_intrinsic,
	vfmsl_lane_high<vfmlsel2><mode>_intrinsic,
	vfmsl_lane_high<mode>_intrinsic): New define_insns.

2018-01-11  Kyrylo Tkachov  <kyrylo.tkachov@arm.com>

	* config/arm/arm-cpus.in (fp16fml): New feature.
	(ALL_SIMD): Add fp16fml.
	(armv8.2-a): Add fp16fml as an option.
	(armv8.3-a): Likewise.
	(armv8.4-a): Add fp16fml as part of fp16.
	* config/arm/arm.h (TARGET_FP16FML): Define.
	* config/arm/arm-c.c (arm_cpu_builtins): Define __ARM_FEATURE_FP16_FML
	when appropriate.
	* config/arm/arm-modes.def (V2HF): Define.
	* config/arm/arm_neon.h (vfmlal_low_u32, vfmlsl_low_u32,
	vfmlal_high_u32, vfmlsl_high_u32, vfmlalq_low_u32,
	vfmlslq_low_u32, vfmlalq_high_u32, vfmlslq_high_u32): Define.
	* config/arm/arm_neon_builtins.def (vfmal_low, vfmal_high,
	vfmsl_low, vfmsl_high): New set of builtins.
	* config/arm/iterators.md (PLUSMINUS): New code iterator.
	(vfml_op): New code attribute.
	(VFMLHALVES): New int iterator.
	(VFML, VFMLSEL): New mode attributes.
	(V_reg): Define mapping for V2HF.
	(V_hi, V_lo): New mode attributes.
	(VF_constraint): Likewise.
	(vfml_half, vfml_half_selector): New int attributes.
	* config/arm/neon.md (neon_vfm<vfml_op>l_<vfml_half><mode>): New
	define_expand.
	(vfmal_low<mode>_intrinsic, vfmsl_high<mode>_intrinsic,
	vfmal_high<mode>_intrinsic, vfmsl_low<mode>_intrinsic):
	New define_insn.
	* config/arm/t-arm-elf (v8_fps): Add fp16fml.
	* config/arm/t-multilib (v8_2_a_simd_variants): Add fp16fml.
	* config/arm/unspecs.md (UNSPEC_VFML_LO, UNSPEC_VFML_HI): New unspecs.
	* doc/invoke.texi (ARM Options): Document fp16fml.  Update armv8.4-a
	documentation.
	* doc/sourcebuild.texi (arm_fp16fml_neon_ok, arm_fp16fml_neon):
	Document new effective target and option set.

2017-01-11  Kyrylo Tkachov  <kyrylo.tkachov@arm.com>

	* config/arm/arm-cpus.in (armv8_4): New feature.
	(ARMv8_4a): New fgroup.
	(armv8.4-a): New arch.
	* config/arm/arm-tables.opt: Regenerate.
	* config/arm/t-aprofile: Add matching rules for -march=armv8.4-a.
	* config/arm/t-arm-elf (all_v8_archs): Add armv8.4-a.
	* config/arm/t-multilib (v8_4_a_simd_variants): New variable.
	Add matching rules for -march=armv8.4-a and extensions.
	* doc/invoke.texi (ARM Options): Document -march=armv8.4-a.

2018-01-11  Oleg Endo  <olegendo@gcc.gnu.org>

	PR target/81821
	* config/rx/rx.md (BW): New mode attribute.
	(sync_lock_test_and_setsi): Add mode suffix to insn output.

2018-01-11  Richard Biener  <rguenther@suse.de>

	PR tree-optimization/83435
	* graphite.c (canonicalize_loop_form): Ignore fake loop exit edges.
	* graphite-scop-detection.c (scop_detection::get_sese): Likewise.
	* tree-vrp.c (add_assert_info): Drop TREE_OVERFLOW if they appear.

2018-01-11  Richard Sandiford  <richard.sandiford@linaro.org>
	    Alan Hayward  <alan.hayward@arm.com>
	    David Sherwood  <david.sherwood@arm.com>

	* config/aarch64/aarch64.c (aarch64_address_info): Add a const_offset
	field.
	(aarch64_classify_address): Initialize it.  Track polynomial offsets.
	(aarch64_print_address_internal): Use it to check for a zero offset.

2018-01-11  Richard Sandiford  <richard.sandiford@linaro.org>
	    Alan Hayward  <alan.hayward@arm.com>
	    David Sherwood  <david.sherwood@arm.com>

	* config/aarch64/aarch64-modes.def (NUM_POLY_INT_COEFFS): Set to 2.
	* config/aarch64/aarch64-protos.h (aarch64_initial_elimination_offset):
	Return a poly_int64 rather than a HOST_WIDE_INT.
	(aarch64_offset_7bit_signed_scaled_p): Take the offset as a poly_int64
	rather than a HOST_WIDE_INT.
	* config/aarch64/aarch64.h (aarch64_frame): Protect with
	HAVE_POLY_INT_H rather than HOST_WIDE_INT.  Change locals_offset,
	hard_fp_offset, frame_size, initial_adjust, callee_offset and
	final_offset from HOST_WIDE_INT to poly_int64.
	* config/aarch64/aarch64-builtins.c (aarch64_simd_expand_args): Use
	to_constant when getting the number of units in an Advanced SIMD
	mode.
	(aarch64_builtin_vectorized_function): Check for a constant number
	of units.
	* config/aarch64/aarch64-simd.md (mov<mode>): Handle polynomial
	GET_MODE_SIZE.
	(aarch64_ld<VSTRUCT:nregs>_lane<VALLDIF:mode>): Use the nunits
	attribute instead of GET_MODE_NUNITS.
	* config/aarch64/aarch64.c (aarch64_hard_regno_nregs)
	(aarch64_class_max_nregs): Use the constant_lowest_bound of the
	GET_MODE_SIZE for fixed-size registers.
	(aarch64_const_vec_all_same_in_range_p): Use const_vec_duplicate_p.
	(aarch64_hard_regno_call_part_clobbered, aarch64_classify_index)
	(aarch64_mode_valid_for_sched_fusion_p, aarch64_classify_address)
	(aarch64_legitimize_address_displacement, aarch64_secondary_reload)
	(aarch64_print_operand, aarch64_print_address_internal)
	(aarch64_address_cost, aarch64_rtx_costs, aarch64_register_move_cost)
	(aarch64_short_vector_p, aapcs_vfp_sub_candidate)
	(aarch64_simd_attr_length_rglist, aarch64_operands_ok_for_ldpstp):
	Handle polynomial GET_MODE_SIZE.
	(aarch64_hard_regno_caller_save_mode): Likewise.  Return modes
	wider than SImode without modification.
	(tls_symbolic_operand_type): Use strip_offset instead of split_const.
	(aarch64_pass_by_reference, aarch64_layout_arg, aarch64_pad_reg_upward)
	(aarch64_gimplify_va_arg_expr): Assert that we don't yet handle
	passing and returning SVE modes.
	(aarch64_function_value, aarch64_layout_arg): Use gen_int_mode
	rather than GEN_INT.
	(aarch64_emit_probe_stack_range): Take the size as a poly_int64
	rather than a HOST_WIDE_INT, but call sorry if it isn't constant.
	(aarch64_allocate_and_probe_stack_space): Likewise.
	(aarch64_layout_frame): Cope with polynomial offsets.
	(aarch64_save_callee_saves, aarch64_restore_callee_saves): Take the
	start_offset as a poly_int64 rather than a HOST_WIDE_INT.  Track
	polynomial offsets.
	(offset_9bit_signed_unscaled_p, offset_12bit_unsigned_scaled_p)
	(aarch64_offset_7bit_signed_scaled_p): Take the offset as a
	poly_int64 rather than a HOST_WIDE_INT.
	(aarch64_get_separate_components, aarch64_process_components)
	(aarch64_expand_prologue, aarch64_expand_epilogue)
	(aarch64_use_return_insn_p): Handle polynomial frame offsets.
	(aarch64_anchor_offset): New function, split out from...
	(aarch64_legitimize_address): ...here.
	(aarch64_builtin_vectorization_cost): Handle polynomial
	TYPE_VECTOR_SUBPARTS.
	(aarch64_simd_check_vect_par_cnst_half): Handle polynomial
	GET_MODE_NUNITS.
	(aarch64_simd_make_constant, aarch64_expand_vector_init): Get the
	number of elements from the PARALLEL rather than the mode.
	(aarch64_shift_truncation_mask): Use GET_MODE_UNIT_BITSIZE
	rather than GET_MODE_BITSIZE.
	(aarch64_evpc_trn, aarch64_evpc_uzp, aarch64_evpc_ext)
	(aarch64_evpc_rev, aarch64_evpc_dup, aarch64_evpc_zip)
	(aarch64_expand_vec_perm_const_1): Handle polynomial
	d->perm.length () and d->perm elements.
	(aarch64_evpc_tbl): Likewise.  Use nelt rather than GET_MODE_NUNITS.
	Apply to_constant to d->perm elements.
	(aarch64_simd_valid_immediate, aarch64_vec_fpconst_pow_of_2): Handle
	polynomial CONST_VECTOR_NUNITS.
	(aarch64_move_pointer): Take amount as a poly_int64 rather
	than an int.
	(aarch64_progress_pointer): Avoid temporary variable.
	* config/aarch64/aarch64.md (aarch64_<crc_variant>): Use
	the mode attribute instead of GET_MODE.

2018-01-11  Richard Sandiford  <richard.sandiford@linaro.org>
	    Alan Hayward  <alan.hayward@arm.com>
	    David Sherwood  <david.sherwood@arm.com>

	* config/aarch64/aarch64.c (aarch64_force_temporary): Assert that
	x exists before using it.
	(aarch64_add_constant_internal): Rename to...
	(aarch64_add_offset_1): ...this.  Replace regnum with separate
	src and dest rtxes.  Handle the case in which they're different,
	including when the offset is zero.  Replace scratchreg with an rtx.
	Use 2 additions if there is no spare register into which we can
	move a 16-bit constant.
	(aarch64_add_constant): Delete.
	(aarch64_add_offset): Replace reg with separate src and dest
	rtxes.  Take a poly_int64 offset instead of a HOST_WIDE_INT.
	Use aarch64_add_offset_1.
	(aarch64_add_sp, aarch64_sub_sp): Take the scratch register as
	an rtx rather than an int.  Take the delta as a poly_int64
	rather than a HOST_WIDE_INT.  Use aarch64_add_offset.
	(aarch64_expand_mov_immediate): Update uses of aarch64_add_offset.
	(aarch64_expand_prologue): Update calls to aarch64_sub_sp,
	aarch64_allocate_and_probe_stack_space and aarch64_add_offset.
	(aarch64_expand_epilogue): Update calls to aarch64_add_offset
	and aarch64_add_sp.
	(aarch64_output_mi_thunk): Use aarch64_add_offset rather than
	aarch64_add_constant.

2018-01-11  Richard Sandiford  <richard.sandiford@linaro.org>

	* config/aarch64/aarch64.c (aarch64_reinterpret_float_as_int):
	Use scalar_float_mode.

2018-01-11  Richard Sandiford  <richard.sandiford@linaro.org>

	* config/aarch64/aarch64-simd.md
	(aarch64_fml<f16mac1>l<f16quad>_low<mode>): Avoid GET_MODE_NUNITS.
	(aarch64_fml<f16mac1>l<f16quad>_high<mode>): Likewise.
	(aarch64_fml<f16mac1>l_lane_lowv2sf): Likewise.
	(aarch64_fml<f16mac1>l_lane_highv2sf): Likewise.
	(aarch64_fml<f16mac1>lq_laneq_lowv4sf): Likewise.
	(aarch64_fml<f16mac1>lq_laneq_highv4sf): Likewise.
	(aarch64_fml<f16mac1>l_laneq_lowv2sf): Likewise.
	(aarch64_fml<f16mac1>l_laneq_highv2sf): Likewise.
	(aarch64_fml<f16mac1>lq_lane_lowv4sf): Likewise.
	(aarch64_fml<f16mac1>lq_lane_highv4sf): Likewise.

2018-01-11  Prathamesh Kulkarni  <prathamesh.kulkarni@linaro.org>

	PR target/83514
	* config/arm/arm.c (arm_declare_function_name): Set arch_to_print if
	targ_options->x_arm_arch_string is non NULL.

2018-01-11  Tamar Christina  <tamar.christina@arm.com>

	* config/aarch64/aarch64.h
	(AARCH64_FL_FOR_ARCH8_4): Add  AARCH64_FL_DOTPROD.

2018-01-11  Sudakshina Das  <sudi.das@arm.com>

	PR target/82096
	* expmed.c (emit_store_flag_force): Swap if const op0
	and change VOIDmode to mode of op0.

2018-01-11  Richard Sandiford  <richard.sandiford@linaro.org>

	PR rtl-optimization/83761
	* caller-save.c (replace_reg_with_saved_mem): Pass bits rather
	than bytes to mode_for_size.

2018-01-10  Jan Hubicka  <hubicka@ucw.cz>

	PR middle-end/83189
	* gfortran.fortran-torture/compile/pr83189.f90: New testcase.
	* tree-ssa-loop-manip.c (tree_transform_and_unroll_loop): Handle zero
	profile.

2018-01-10  Jan Hubicka  <hubicka@ucw.cz>

	PR middle-end/83575
	* cfgrtl.c (rtl_verify_edges): Only verify fixability of partition
	when in layout mode.
	(cfg_layout_finalize): Do not verify cfg before we are out of layout.
	* cfgcleanup.c (try_optimize_cfg): Only verify flow info when doing
	partition fixup.

2018-01-10  Michael Collison  <michael.collison@arm.com>

	* config/aarch64/aarch64-modes.def (V2HF): New VECTOR_MODE.
	* config/aarch64/aarch64-option-extension.def: Add
	AARCH64_OPT_EXTENSION of 'fp16fml'.
	* config/aarch64/aarch64-c.c (aarch64_update_cpp_builtins):
	(__ARM_FEATURE_FP16_FML): Define if TARGET_F16FML is true.
	* config/aarch64/predicates.md (aarch64_lane_imm3): New predicate.
	* config/aarch64/constraints.md (Ui7): New constraint.
	* config/aarch64/iterators.md (VFMLA_W): New mode iterator.
	(VFMLA_SEL_W): Ditto.
	(f16quad): Ditto.
	(f16mac1): Ditto.
	(VFMLA16_LOW): New int iterator.
	(VFMLA16_HIGH): Ditto.
	(UNSPEC_FMLAL): New unspec.
	(UNSPEC_FMLSL): Ditto.
	(UNSPEC_FMLAL2): Ditto.
	(UNSPEC_FMLSL2): Ditto.
	(f16mac): New code attribute.
	* config/aarch64/aarch64-simd-builtins.def
	(aarch64_fmlal_lowv2sf): Ditto.
	(aarch64_fmlsl_lowv2sf): Ditto.
	(aarch64_fmlalq_lowv4sf): Ditto.
	(aarch64_fmlslq_lowv4sf): Ditto.
	(aarch64_fmlal_highv2sf): Ditto.
	(aarch64_fmlsl_highv2sf): Ditto.
	(aarch64_fmlalq_highv4sf): Ditto.
	(aarch64_fmlslq_highv4sf): Ditto.
	(aarch64_fmlal_lane_lowv2sf): Ditto.
	(aarch64_fmlsl_lane_lowv2sf): Ditto.
	(aarch64_fmlal_laneq_lowv2sf): Ditto.
	(aarch64_fmlsl_laneq_lowv2sf): Ditto.
	(aarch64_fmlalq_lane_lowv4sf): Ditto.
	(aarch64_fmlsl_lane_lowv4sf): Ditto.
	(aarch64_fmlalq_laneq_lowv4sf): Ditto.
	(aarch64_fmlsl_laneq_lowv4sf): Ditto.
	(aarch64_fmlal_lane_highv2sf): Ditto.
	(aarch64_fmlsl_lane_highv2sf): Ditto.
	(aarch64_fmlal_laneq_highv2sf): Ditto.
	(aarch64_fmlsl_laneq_highv2sf): Ditto.
	(aarch64_fmlalq_lane_highv4sf): Ditto.
	(aarch64_fmlsl_lane_highv4sf): Ditto.
	(aarch64_fmlalq_laneq_highv4sf): Ditto.
	(aarch64_fmlsl_laneq_highv4sf): Ditto.
	* config/aarch64/aarch64-simd.md:
	(aarch64_fml<f16mac1>l<f16quad>_low<mode>): New pattern.
	(aarch64_fml<f16mac1>l<f16quad>_high<mode>): Ditto.
	(aarch64_simd_fml<f16mac1>l<f16quad>_low<mode>): Ditto.
	(aarch64_simd_fml<f16mac1>l<f16quad>_high<mode>): Ditto.
	(aarch64_fml<f16mac1>l_lane_lowv2sf): Ditto.
	(aarch64_fml<f16mac1>l_lane_highv2sf): Ditto.
	(aarch64_simd_fml<f16mac>l_lane_lowv2sf): Ditto.
	(aarch64_simd_fml<f16mac>l_lane_highv2sf): Ditto.
	(aarch64_fml<f16mac1>lq_laneq_lowv4sf): Ditto.
	(aarch64_fml<f16mac1>lq_laneq_highv4sf): Ditto.
	(aarch64_simd_fml<f16mac>lq_laneq_lowv4sf): Ditto.
	(aarch64_simd_fml<f16mac>lq_laneq_highv4sf): Ditto.
	(aarch64_fml<f16mac1>l_laneq_lowv2sf): Ditto.
	(aarch64_fml<f16mac1>l_laneq_highv2sf): Ditto.
	(aarch64_simd_fml<f16mac>l_laneq_lowv2sf): Ditto.
	(aarch64_simd_fml<f16mac>l_laneq_highv2sf): Ditto.
	(aarch64_fml<f16mac1>lq_lane_lowv4sf): Ditto.
	(aarch64_fml<f16mac1>lq_lane_highv4sf): Ditto.
	(aarch64_simd_fml<f16mac>lq_lane_lowv4sf): Ditto.
	(aarch64_simd_fml<f16mac>lq_lane_highv4sf): Ditto.
	* config/aarch64/arm_neon.h (vfmlal_low_u32): New intrinsic.
	(vfmlsl_low_u32): Ditto.
	(vfmlalq_low_u32): Ditto.
	(vfmlslq_low_u32): Ditto.
	(vfmlal_high_u32): Ditto.
	(vfmlsl_high_u32): Ditto.
	(vfmlalq_high_u32): Ditto.
	(vfmlslq_high_u32): Ditto.
	(vfmlal_lane_low_u32): Ditto.
	(vfmlsl_lane_low_u32): Ditto.
	(vfmlal_laneq_low_u32): Ditto.
	(vfmlsl_laneq_low_u32): Ditto.
	(vfmlalq_lane_low_u32): Ditto.
	(vfmlslq_lane_low_u32): Ditto.
	(vfmlalq_laneq_low_u32): Ditto.
	(vfmlslq_laneq_low_u32): Ditto.
	(vfmlal_lane_high_u32): Ditto.
	(vfmlsl_lane_high_u32): Ditto.
	(vfmlal_laneq_high_u32): Ditto.
	(vfmlsl_laneq_high_u32): Ditto.
	(vfmlalq_lane_high_u32): Ditto.
	(vfmlslq_lane_high_u32): Ditto.
	(vfmlalq_laneq_high_u32): Ditto.
	(vfmlslq_laneq_high_u32): Ditto.
	* config/aarch64/aarch64.h (AARCH64_FL_F16SML): New flag.
	(AARCH64_FL_FOR_ARCH8_4): New.
	(AARCH64_ISA_F16FML): New ISA flag.
	(TARGET_F16FML): New feature flag for fp16fml.
	(doc/invoke.texi): Document new fp16fml option.

2018-01-10  Michael Collison  <michael.collison@arm.com>

	* config/aarch64/aarch64-builtins.c:
	(aarch64_types_ternopu_imm_qualifiers, TYPES_TERNOPUI): New.
	* config/aarch64/aarch64-c.c (aarch64_update_cpp_builtins):
	(__ARM_FEATURE_SHA3): Define if TARGET_SHA3 is true.
	* config/aarch64/aarch64.h (AARCH64_FL_SHA3): New flags.
	(AARCH64_ISA_SHA3): New ISA flag.
	(TARGET_SHA3): New feature flag for sha3.
	* config/aarch64/iterators.md (sha512_op): New int attribute.
	(CRYPTO_SHA512): New int iterator.
	(UNSPEC_SHA512H): New unspec.
	(UNSPEC_SHA512H2): Ditto.
	(UNSPEC_SHA512SU0): Ditto.
	(UNSPEC_SHA512SU1): Ditto.
	* config/aarch64/aarch64-simd-builtins.def
	(aarch64_crypto_sha512hqv2di): New builtin.
	(aarch64_crypto_sha512h2qv2di): Ditto.
	(aarch64_crypto_sha512su0qv2di): Ditto.
	(aarch64_crypto_sha512su1qv2di): Ditto.
	(aarch64_eor3qv8hi): Ditto.
	(aarch64_rax1qv2di): Ditto.
	(aarch64_xarqv2di): Ditto.
	(aarch64_bcaxqv8hi): Ditto.
	* config/aarch64/aarch64-simd.md:
	(aarch64_crypto_sha512h<sha512_op>qv2di): New pattern.
	(aarch64_crypto_sha512su0qv2di): Ditto.
	(aarch64_crypto_sha512su1qv2di): Ditto.
	(aarch64_eor3qv8hi): Ditto.
	(aarch64_rax1qv2di): Ditto.
	(aarch64_xarqv2di): Ditto.
	(aarch64_bcaxqv8hi): Ditto.
	* config/aarch64/arm_neon.h (vsha512hq_u64): New intrinsic.
	(vsha512h2q_u64): Ditto.
	(vsha512su0q_u64): Ditto.
	(vsha512su1q_u64): Ditto.
	(veor3q_u16): Ditto.
	(vrax1q_u64): Ditto.
	(vxarq_u64): Ditto.
	(vbcaxq_u16): Ditto.
	* config/arm/types.md (crypto_sha512): New type attribute.
	(crypto_sha3): Ditto.
	(doc/invoke.texi): Document new sha3 option.

2018-01-10  Michael Collison  <michael.collison@arm.com>

	* config/aarch64/aarch64-builtins.c:
	(aarch64_types_quadopu_imm_qualifiers, TYPES_QUADOPUI): New.
	* config/aarch64/aarch64-c.c (aarch64_update_cpp_builtins):
	(__ARM_FEATURE_SM3): Define if TARGET_SM4 is true.
	(__ARM_FEATURE_SM4): Define if TARGET_SM4 is true.
	* config/aarch64/aarch64.h (AARCH64_FL_SM4): New flags.
	(AARCH64_ISA_SM4): New ISA flag.
	(TARGET_SM4): New feature flag for sm4.
	* config/aarch64/aarch64-simd-builtins.def
	(aarch64_sm3ss1qv4si): Ditto.
	(aarch64_sm3tt1aq4si): Ditto.
	(aarch64_sm3tt1bq4si): Ditto.
	(aarch64_sm3tt2aq4si): Ditto.
	(aarch64_sm3tt2bq4si): Ditto.
	(aarch64_sm3partw1qv4si): Ditto.
	(aarch64_sm3partw2qv4si): Ditto.
	(aarch64_sm4eqv4si): Ditto.
	(aarch64_sm4ekeyqv4si): Ditto.
	* config/aarch64/aarch64-simd.md:
	(aarch64_sm3ss1qv4si): Ditto.
	(aarch64_sm3tt<sm3tt_op>qv4si): Ditto.
	(aarch64_sm3partw<sm3part_op>qv4si): Ditto.
	(aarch64_sm4eqv4si): Ditto.
	(aarch64_sm4ekeyqv4si): Ditto.
	* config/aarch64/iterators.md (sm3tt_op): New int iterator.
	(sm3part_op): Ditto.
	(CRYPTO_SM3TT): Ditto.
	(CRYPTO_SM3PART): Ditto.
	(UNSPEC_SM3SS1): New unspec.
	(UNSPEC_SM3TT1A): Ditto.
	(UNSPEC_SM3TT1B): Ditto.
	(UNSPEC_SM3TT2A): Ditto.
	(UNSPEC_SM3TT2B): Ditto.
	(UNSPEC_SM3PARTW1): Ditto.
	(UNSPEC_SM3PARTW2): Ditto.
	(UNSPEC_SM4E): Ditto.
	(UNSPEC_SM4EKEY): Ditto.
	* config/aarch64/constraints.md (Ui2): New constraint.
	* config/aarch64/predicates.md (aarch64_imm2): New predicate.
	* config/arm/types.md (crypto_sm3): New type attribute.
	(crypto_sm4): Ditto.
	* config/aarch64/arm_neon.h (vsm3ss1q_u32): New intrinsic.
	(vsm3tt1aq_u32): Ditto.
	(vsm3tt1bq_u32): Ditto.
	(vsm3tt2aq_u32): Ditto.
	(vsm3tt2bq_u32): Ditto.
	(vsm3partw1q_u32): Ditto.
	(vsm3partw2q_u32): Ditto.
	(vsm4eq_u32): Ditto.
	(vsm4ekeyq_u32): Ditto.
	(doc/invoke.texi): Document new sm4 option.

2018-01-10  Michael Collison  <michael.collison@arm.com>

	* config/aarch64/aarch64-arches.def (armv8.4-a): New architecture.
	* config/aarch64/aarch64.h (AARCH64_ISA_V8_4): New ISA flag.
	(AARCH64_FL_FOR_ARCH8_4): New.
	(AARCH64_FL_V8_4): New flag.
	(doc/invoke.texi): Document new armv8.4-a option.

2018-01-10  Michael Collison  <michael.collison@arm.com>

	* config/aarch64/aarch64-c.c (aarch64_update_cpp_builtins):
	(__ARM_FEATURE_AES): Define if TARGET_AES is true.
	(__ARM_FEATURE_SHA2): Define if TARGET_SHA2 is true.
	* config/aarch64/aarch64-option-extension.def: Add
	AARCH64_OPT_EXTENSION of 'sha2'.
	(aes): Add AARCH64_OPT_EXTENSION of 'aes'.
	(crypto): Disable sha2 and aes if crypto disabled.
	(crypto): Enable aes and sha2 if enabled.
	(simd): Disable sha2 and aes if simd disabled.
	* config/aarch64/aarch64.h (AARCH64_FL_AES, AARCH64_FL_SHA2):
	New flags.
	(AARCH64_ISA_AES, AARCH64_ISA_SHA2): New ISA flags.
	(TARGET_SHA2): New feature flag for sha2.
	(TARGET_AES): New feature flag for aes.
	* config/aarch64/aarch64-simd.md:
	(aarch64_crypto_aes<aes_op>v16qi): Make pattern
	conditional on TARGET_AES.
	(aarch64_crypto_aes<aesmc_op>v16qi): Ditto.
	(aarch64_crypto_sha1hsi): Make pattern conditional
	on TARGET_SHA2.
	(aarch64_crypto_sha1hv4si): Ditto.
	(aarch64_be_crypto_sha1hv4si): Ditto.
	(aarch64_crypto_sha1su1v4si): Ditto.
	(aarch64_crypto_sha1<sha1_op>v4si): Ditto.
	(aarch64_crypto_sha1su0v4si): Ditto.
	(aarch64_crypto_sha256h<sha256_op>v4si): Ditto.
	(aarch64_crypto_sha256su0v4si): Ditto.
	(aarch64_crypto_sha256su1v4si): Ditto.
	(doc/invoke.texi): Document new aes and sha2 options.

2018-01-10  Martin Sebor  <msebor@redhat.com>

	PR tree-optimization/83781
	* gimple-fold.c (get_range_strlen): Avoid treating arrays of pointers
	as string arrays.

2018-01-11  Martin Sebor  <msebor@gmail.com>
	    Prathamesh Kulkarni  <prathamesh.kulkarni@linaro.org>

	PR tree-optimization/83501
	PR tree-optimization/81703

	* tree-ssa-strlen.c (get_string_cst): Rename...
	(get_string_len): ...to this.  Handle global constants.
	(handle_char_store): Adjust.

2018-01-10  Kito Cheng  <kito.cheng@gmail.com>
	    Jim Wilson  <jimw@sifive.com>

	* config/riscv/riscv-protos.h (riscv_output_return): New.
	* config/riscv/riscv.c (struct machine_function): New naked_p field.
	(riscv_attribute_table, riscv_output_return),
	(riscv_handle_fndecl_attribute, riscv_naked_function_p),
	(riscv_allocate_stack_slots_for_args, riscv_warn_func_return): New.
	(riscv_compute_frame_info): Only compute frame->mask if not a naked
	function.
	(riscv_expand_prologue): Add early return for naked function.
	(riscv_expand_epilogue): Likewise.
	(riscv_function_ok_for_sibcall): Return false for naked function.
	(riscv_set_current_function): New.
	(TARGET_SET_CURRENT_FUNCTION, TARGET_ALLOCATE_STACK_SLOTS_FOR_ARGS),
	(TARGET_ATTRIBUTE_TABLE, TARGET_WARN_FUNC_RETURN): New.
	* config/riscv/riscv.md (simple_return): Call riscv_output_return.
	* doc/extend.texi (RISC-V Function Attributes): New.

2018-01-10  Michael Meissner  <meissner@linux.vnet.ibm.com>

	* config/rs6000/rs6000.c (is_complex_IBM_long_double): Explicitly
	check for 128-bit long double before checking TCmode.
	* config/rs6000/rs6000.h (FLOAT128_IEEE_P): Explicitly check for
	128-bit long doubles before checking TFmode or TCmode.
	(FLOAT128_IBM_P): Likewise.

2018-01-10  Martin Sebor  <msebor@redhat.com>

	PR tree-optimization/83671
	* builtins.c (c_strlen): Unconditionally return zero for the empty
	string.
	Use -Warray-bounds for warnings.
	* gimple-fold.c (get_range_strlen): Handle non-constant lengths
	for non-constant array indices with COMPONENT_REF, arrays of
	arrays, and pointers to arrays.
	(gimple_fold_builtin_strlen): Determine and set length range for
	non-constant character arrays.

2018-01-10  Aldy Hernandez  <aldyh@redhat.com>

	PR middle-end/81897
	* tree-ssa-uninit.c (convert_control_dep_chain_into_preds): Skip
	empty blocks.

2018-01-10  Eric Botcazou  <ebotcazou@adacore.com>

	* dwarf2out.c (dwarf2out_var_location): Do not pass NULL to fprintf.

2018-01-10  Peter Bergner  <bergner@vnet.ibm.com>

	PR target/83399
	* config/rs6000/rs6000.c (print_operand) <'y'>: Use
	VECTOR_MEM_ALTIVEC_OR_VSX_P.
	* config/rs6000/vsx.md (*vsx_le_perm_load_<mode> for VSX_D): Use
	indexed_or_indirect_operand predicate.
	(*vsx_le_perm_load_<mode> for VSX_W): Likewise.
	(*vsx_le_perm_load_v8hi): Likewise.
	(*vsx_le_perm_load_v16qi): Likewise.
	(*vsx_le_perm_store_<mode> for VSX_D): Likewise.
	(*vsx_le_perm_store_<mode> for VSX_W): Likewise.
	(*vsx_le_perm_store_v8hi): Likewise.
	(*vsx_le_perm_store_v16qi): Likewise.
	(eight unnamed splitters): Likewise.

2018-01-10  Peter Bergner  <bergner@vnet.ibm.com>

	* config/rs6000/x86intrin.h: Change #warning to #error. Update message.
	* config/rs6000/emmintrin.h: Likewise.
	* config/rs6000/mmintrin.h: Likewise.
	* config/rs6000/xmmintrin.h: Likewise.

2018-01-10  David Malcolm  <dmalcolm@redhat.com>

	PR c++/43486
	* tree-core.h: Document EXPR_LOCATION_WRAPPER_P's usage of
	"public_flag".
	* tree.c (tree_nop_conversion): Return true for location wrapper
	nodes.
	(maybe_wrap_with_location): New function.
	(selftest::check_strip_nops): New function.
	(selftest::test_location_wrappers): New function.
	(selftest::tree_c_tests): Call it.
	* tree.h (STRIP_ANY_LOCATION_WRAPPER): New macro.
	(maybe_wrap_with_location): New decl.
	(EXPR_LOCATION_WRAPPER_P): New macro.
	(location_wrapper_p): New inline function.
	(tree_strip_any_location_wrapper): New inline function.

2018-01-10  H.J. Lu  <hongjiu.lu@intel.com>

	PR target/83735
	* config/i386/i386.c (ix86_compute_frame_layout): Always adjust
	stack_realign_offset for the largest alignment of stack slot
	actually used.
	(ix86_find_max_used_stack_alignment): New function.
	(ix86_finalize_stack_frame_flags): Use it.  Set
	max_used_stack_alignment if we don't realign stack.
	* config/i386/i386.h (machine_function): Add
	max_used_stack_alignment.

2018-01-10  Christophe Lyon  <christophe.lyon@linaro.org>

	* config/arm/arm.opt (-mbranch-cost): New option.
	* config/arm/arm.h (BRANCH_COST): Take arm_branch_cost into
	account.

2018-01-10  Segher Boessenkool  <segher@kernel.crashing.org>

	PR target/83629
	* config/rs6000/rs6000.md (load_toc_v4_PIC_2, load_toc_v4_PIC_3b,
	load_toc_v4_PIC_3c): Wrap const term in CONST RTL.

2018-01-10  Richard Biener  <rguenther@suse.de>

	PR debug/83765
	* dwarf2out.c (gen_subprogram_die): Hoist old_die && declaration
	early out so it also covers the case where we have a non-NULL
	origin.

2018-01-10  Richard Sandiford  <richard.sandiford@linaro.org>

	PR tree-optimization/83753
	* tree-vect-stmts.c (get_group_load_store_type): Use VMAT_CONTIGUOUS
	for non-strided grouped accesses if the number of elements is 1.

2018-01-10  Jan Hubicka  <hubicka@ucw.cz>

	PR target/81616
	* i386.c (ix86_vectorize_builtin_gather): Check TARGET_USE_GATHER.
	* i386.h (TARGET_USE_GATHER): Define.
	* x86-tune.def (X86_TUNE_USE_GATHER): New.

2018-01-10  Martin Liska  <mliska@suse.cz>

	PR bootstrap/82831
	* basic-block.h (CLEANUP_NO_PARTITIONING): New define.
	* bb-reorder.c (pass_reorder_blocks::execute): Do not clean up
	partitioning.
	* cfgcleanup.c (try_optimize_cfg): Fix up partitioning if
	CLEANUP_NO_PARTITIONING is not set.

2018-01-10  Richard Sandiford  <richard.sandiford@linaro.org>

	* doc/rtl.texi: Remove documentation of (const ...) wrappers
	for vectors, as a partial revert of r254296.
	* rtl.h (const_vec_p): Delete.
	(const_vec_duplicate_p): Don't test for vector CONSTs.
	(unwrap_const_vec_duplicate, const_vec_series_p): Likewise.
	* expmed.c (make_tree): Likewise.
>>>>>>> 8e629441

	PR rtl-optimization/88331
	* function.c (assign_stack_local_1): Don't set dynamic_align_addr if
	not currently_expanding_to_rtl.

2019-01-09  Eric Botcazou  <ebotcazou@adacore.com>

	* doc/invoke.texi (-Os): Remove trailing spaces.
	(-finline-functions): Remove reference to -O2.

2019-01-08  Jakub Jelinek  <jakub@redhat.com>

	PR rtl-optimization/79593
	* config/i386/i386.md (reg = mem; mem = reg): New define_peephole2.

	* config/rs6000/rs6000.c (rs6000_delegitimize_address): Delegitimize
	UNSPEC_FUSION_GPR to its argument.  Formatting fixes.

2019-01-08  Eric Botcazou  <ebotcazou@adacore.com>

	PR bootstrap/88721
	* config/sparc/sparc.c (function_arg_slotno): Set *PPREGNO & *PPADDING
	to -1 on entry.

	PR debug/88723
	* config/sparc/sparc.c (sparc_delegitimize_address): Deal with naked
	UNSPECs and UNSPEC_MOVE_GOTDATA specifically.

2019-01-08  H.J. Lu  <hongjiu.lu@intel.com>

	PR target/88717
	* config/i386/i386.c (ix86_avx_u128_mode_exit): Call
	ix86_avx_u128_mode_entry.

2019-01-08  Martin Liska  <mliska@suse.cz>

	PR tree-optimization/88753
	* tree-switch-conversion.c (switch_conversion::build_one_array):
	Come up with local variable constructor.  Convert first to
	type of constructor values.

2019-01-08  Richard Biener  <rguenther@suse.de>

	PR tree-optimization/86554
	* tree-ssa-sccvn.c (eliminate_dom_walker, rpo_elim,
	rpo_avail): Move earlier.
	(visit_nary_op): When value-numbering to expressions
	with different overflow behavior make sure there's an
	available expression on the path.

2019-01-08  Sam Tebbs  <sam.tebbs@arm.com>

	* config/aarch64/aarch64.c (BRANCH_PROTECT_STR_MAX,
	aarch64_parse_branch_protection,
	struct aarch64_branch_protect_type,
	aarch64_handle_no_branch_protection,
	aarch64_handle_standard_branch_protection,
	aarch64_validate_mbranch_protection,
	aarch64_handle_pac_ret_protection,
	aarch64_handle_attr_branch_protection,
	accepted_branch_protection_string,
	aarch64_pac_ret_subtypes,
	aarch64_branch_protect_types,
	aarch64_handle_pac_ret_leaf): Define.
	(aarch64_override_options_after_change_1, aarch64_override_options):
	Add check for accepted_branch_protection_string.
	(aarch64_option_save): Save accepted_branch_protection_string.
	(aarch64_option_restore): Save accepted_branch_protection_string.
	* config/aarch64/aarch64.c (aarch64_attributes): Add branch-protection.
	* config/aarch64/aarch64.opt: Add mbranch-protection. Deprecate
	msign-return-address.
	* doc/invoke.texi: Add mbranch-protection.

2019-01-08  Alan Modra  <amodra@gmail.com>

	PR target/88614
	* genattrtab.c (max_attr_value, min_attr_value, or_attr_value):
	Delete "unknownp" parameter.  Adjust callers.  Handle
	CONST_INT, PLUS, MINUS, and MULT.
	(attr_value_aligned): Renamed from or_attr_value.
	(min_attr_value): Return INT_MIN for unhandled rtl case..
	(min_fn): ..and translate to INT_MAX here.
	(write_length_unit_log): Modify to cope without "unknown".
	(write_attr_value): Handle IF_THEN_ELSE.

2019-01-07  Richard Sandiford  <richard.sandiford@arm.com>

	* tree-vect-stmts.c (vectorizable_store): Don't use the dataref_offset
	optimization for masked stores.

2019-01-07  Richard Sandiford  <richard.sandiford@arm.com>

	PR middle-end/88567
	* tree-vect-loop.c (get_initial_defs_for_reduction): Pass the
	output vector directly to duplicate_and_interleave instead of
	going through a temporary.  Postpone insertion of ctor_seq to
	the end of the loop.

2019-01-07  Richard Earnshaw  <rearnsha@arm.com>

	PR target/86891
	* config/aarch64/aarch64.c (aarch64_expand_subvti): New parameter
	unsigned_p.  Handle signed and unsigned overflow correction as
	required.
	* config/aarch64/aarch64-protos.h (aarch64_expand_subvti): Update
	prototype.
	* config/aarch64/aarch64.md (addv<mode>4): Use aarch64_plus_operand
	for operand 2.
	(add<mode>3_compareV_imm): Make this callable for expanding.
	(subv<GPI:mode>4): Use register_operand for operand 1.  Use
	aarch64_plus_operand for operand 2.
	(subv<GPI:mode>_insn): New insn pattern.
	(subv<GPI:mode>_imm): Likewise.
	(negv<GPI:mode>3): New expand pattern.
	(negv<GPI:mode>_insn): New insn pattern.
	(negv<GPI:mode>_cmp_only): Likewise.
	(cmpv<GPI:mode>_insn): Likewise.
	(subvti4): Use register_operand for operand 1.  Update call to
	aarch64_expand_subvti.
	(usubvti4): Likewise.
	(negvti3): New expand pattern.
	(negdi_carryout): New insn pattern.
	(negvdi_carryinV): New insn pattern.
	(sub<mode3>_compare1_imm): Delete named insn pattern, make anonymous
	version the named version.
	(peepholes to convert to sub<mode3>_compare1_imm): Adjust order of
	operands.
	(usub<GPI:mode>3_carryinC, usub<GPI:mode>3_carryinC_z1): New insn
	patterns.
	(usub<GPI:mode>3_carryinC_z2, usub<GPI:mode>3_carryinC): New insn
	patterns.
	(sub<mode>3_carryinCV, sub<mode>3_carryinCV_z1_z2): Delete.
	(sub<mode>3_carryinCV_z1, sub<mode>3_carryinCV_z2): Delete.
	(sub<mode>3_carryinCV): Delete.
	(sub<GPI:mode>3_carryinV): New expand pattern.
	sub<mode>3_carryinV, sub<mode>3_carryinV_z2): New insn patterns.

2019-01-07  Richard Biener  <rguenther@suse.de>

	* tree-ssa-uncprop.c (ssa_equip_hash_traits): Remove in favor
	of tree_operand_hash.

2019-01-07  Richard Sandiford  <richard.sandiford@arm.com>

	PR tree-optimization/88598
	* tree.h (single_nonzero_element): Declare.
	* tree.c (single_nonzero_element): New function.
	* match.pd: Fold certain reductions of X & CST to X[I] & CST[I]
	if I is the only nonzero element of CST.

2019-01-07  Richard Sandiford  <richard.sandiford@arm.com>

	PR tree-optimization/88598
	* tree.h (initializer_each_zero_or_onep): Declare.
	* tree.c (initializer_each_zero_or_onep): New function.
	(signed_or_unsigned_type_for): Handle float types too.
	(unsigned_type_for, signed_type_for): Update comments accordingly.
	* match.pd: Fold x * { 0 or 1, 0 or 1, ...} to
	x & { 0 or -1, 0 or -1, ... }.

2019-01-07  Jonathan Wakely  <jwakely@redhat.com>

	* doc/install.texi: Replace references to x86_64-unknown-linux-gnu
	with x86_64-pc-linux-gnu.

2019-01-07  Tom de Vries  <tdevries@suse.de>

	PR target/85486
	* config/nvptx/nvptx.c (has_vector_partitionable_routine_calls_p): New
	function.
	(nvptx_goacc_validate_dims): Force vl32 if calling vector-partitionable
	routines.

2019-01-07  Jakub Jelinek  <jakub@redhat.com>

	* config/i386/sse.md (vec_extract<mode><ssehalfvecmodelower>): Use
	V_256_512 iterator instead of V_512 and TARGET_AVX instead of
	TARGET_AVX512F as condition.

	PR debug/88723
	* dwarf2out.c (const_ok_for_output_1): Remove redundant call to
	const_not_ok_for_debug_p target hook.
	(mem_loc_descriptor) <case UNSPEC>: Only call const_ok_for_output_1
	on UNSPEC and subexpressions thereof if all subexpressions of the
	UNSPEC are CONSTANT_P.

	PR tree-optimization/88676
	* tree-ssa-phiopt.c (two_value_replacement): New function.
	(tree_ssa_phiopt_worker): Call it.

	PR sanitizer/88619
	* cfgexpand.c (expand_stack_vars): Only align prev_offset to
	ASAN_MIN_RED_ZONE_SIZE, not to maximum of that and alignb.

	PR c++/85052
	* tree-vect-generic.c: Include insn-config.h and recog.h.
	(expand_vector_piecewise): Add defaulted ret_type argument,
	if non-NULL, use that in preference to type for the result type.
	(expand_vector_parallel): Formatting fix.
	(do_vec_conversion, do_vec_narrowing_conversion,
	expand_vector_conversion): New functions.
	(expand_vector_operations_1): Call expand_vector_conversion
	for VEC_CONVERT ifn calls.
	* internal-fn.def (VEC_CONVERT): New internal function.
	* internal-fn.c (expand_VEC_CONVERT): New function.
	* fold-const-call.c (fold_const_vec_convert): New function.
	(fold_const_call): Use it for CFN_VEC_CONVERT.
	* doc/extend.texi (__builtin_convertvector): Document.

2019-01-07  Tom de Vries  <tdevries@suse.de>

	* config/nvptx/nvptx-protos.h (nvptx_output_red_partition): Declare.
	* config/nvptx/nvptx.c (vector_red_size, vector_red_align,
	vector_red_partition, vector_red_sym): New global variables.
	(nvptx_option_override): Initialize vector_red_sym.
	(nvptx_declare_function_name): Restore red_partition register.
	(nvptx_file_end): Emit code to declare the vector reduction variables.
	(nvptx_output_red_partition): New function.
	(nvptx_expand_shared_addr): Add vector argument. Use it to handle
	large vector reductions.
	(enum nvptx_builtins): Add NVPTX_BUILTIN_VECTOR_ADDR.
	(nvptx_init_builtins): Add VECTOR_ADDR.
	(nvptx_expand_builtin): Update call to nvptx_expand_shared_addr.
	Handle nvptx_expand_shared_addr.
	(nvptx_get_shared_red_addr): Add vector argument and handle large
	vectors.
	(nvptx_goacc_reduction_setup): Add offload_attrs argument and handle
	large vectors.
	(nvptx_goacc_reduction_init): Likewise.
	(nvptx_goacc_reduction_fini): Likewise.
	(nvptx_goacc_reduction_teardown): Likewise.
	(nvptx_goacc_reduction): Update calls to nvptx_goacc_reduction_{setup,
	init,fini,teardown}.
	(nvptx_init_axis_predicate): Initialize vector_red_partition.
	(nvptx_set_current_function): Init vector_red_partition.
	* config/nvptx/nvptx.md (UNSPECV_RED_PART): New unspecv.
	(nvptx_red_partition): New insn.
	* config/nvptx/nvptx.h (struct machine_function): Add red_partition.

2019-01-07  Tom de Vries  <tdevries@suse.de>

	PR target/85381
	* config/nvptx/nvptx.c (nvptx_process_pars): Don't emit barriers for
	empty loops.

2019-01-07  Tom de Vries  <tdevries@suse.de>

	* config/nvptx/nvptx.c (oacc_bcast_partition): Declare.
	(nvptx_option_override): Init oacc_bcast_partition.
	(nvptx_init_oacc_workers): New function.
	(nvptx_declare_function_name): Call nvptx_init_oacc_workers.
	(nvptx_needs_shared_bcast): New function.
	(nvptx_find_par): Generalize to enable vectors to use shared-memory
	to propagate state.
	(nvptx_shared_propagate): Initialize vector bcast partition and
	synchronization state.
	(nvptx_single):  Generalize to enable vectors to use shared-memory
	to propagate state.
	(nvptx_process_pars): Likewise.
	(nvptx_set_current_function): Initialize oacc_broadcast_partition.
	* config/nvptx/nvptx.h (struct machine_function): Add
	bcast_partition and sync_bar members.

2019-01-07  Tom de Vries  <tdevries@suse.de>

	* config/nvptx/nvptx.c (nvptx_welformed_vector_length_p)
	(nvptx_apply_dim_limits): New function.
	(nvptx_goacc_validate_dims_1): Allow PTX_MAX_VECTOR_LENGTH larger than
	PTX_WARP_SIZE.

2019-01-07  Tom de Vries  <tdevries@suse.de>

	* config/nvptx/nvptx.c (nvptx_goacc_validate_dims_1): Move warnings to
	as late as possible.

2019-01-07  Tom de Vries  <tdevries@suse.de>

	* config/nvptx/nvptx.c (PTX_VECTOR_LENGTH): Remove.
	(PTX_DEFAULT_VECTOR_LENGTH, PTX_MAX_VECTOR_LENGTH): Define.
	(nvptx_goacc_validate_dims_1, nvptx_dim_limit)
	(nvptx_goacc_reduction_fini): Use PTX_DEFAULT_VECTOR_LENGTH,
	PTX_MAX_VECTOR_LENGTH and PTX_WARP_SIZE instead of PTX_VECTOR_LENGTH.

2019-01-07  Tom de Vries  <tdevries@suse.de>

	* config/nvptx/nvptx.c (nvptx_goacc_validate_dims): Add asserts.

2019-01-07  Tom de Vries  <tdevries@suse.de>

	* omp-offload.c (oacc_get_min_dim): New function.
	* omp-offload.h (oacc_get_min_dim): Declare.

2018-12-26  Mateusz B  <mateuszb@poczta.onet.pl>

	PR target/88521
	* config/i386/i386.c (function_value_ms_64): Return small sturct in
	AX_REG and float/double in FIRST_SSE_REG for 4 or 8 byte modes.

2019-01-05  Jan Hubicka  <hubicka@ucw.cz>

	PR tree-opt/86020
	Revert:
	2017-05-22  Jan Hubicka  <hubicka@ucw.cz>
	
        * ipa-inline.c (edge_badness): Use inlined_time instead of
        inline_summaries->get.

2019-01-05  Jan Hubicka  <hubicka@ucw.cz>

	* opts.c (enable_fdo_optimizations): Enable
	version-loops-for-strides, loop-interchange, unrol-and-jam
	and tree-loop-distribution.
	* invoke.texi: Document newly enabled options.

2019-01-05  Jan Hubicka  <hubicka@ucw.cz>

	* doc/invoke.texi (max-inline-insns-small): New parameters.
	* ipa-inline.c (want_early_inline_function_p): simplify.
	(want_inline_small_function_p): Fix pasto from previous patch;
	use max-inline-insns-small bound.
	* params.def (max-inline-insns-small): New param.
	* ipa-fnsummary.c (analyze_function_body): Initialize time/size
	variables correctly.

2019-01-05  Jan Hubicka  <hubicka@ucw.cz>

	* doc/invoke.texi: Document max-inline-insns-size,
	uninlined-function-insns, uninlined-function-time,
	uninlined-thunk-insns and uninlined-thunk-time.
	* params.def: Add max-inline-insns-size,
	uninlined-function-insns, uninlined-function-time,
	uninlined-thunk-insns and uninlined-thunk-time.
	* ipa-fnsummary.c (compute_fn_summary, analyze_function_body): Use
	new parameters.
	* ipa-inline.c (can_inline_edge_by_limits_p,
	want_inline_small_function_p): Use new parameters.

2019-01-05  Jan Hubicka  <hubicka@ucw.cz>

	* ipa-fnsummary.c (analyze_function_body): Fix accounting of time.

2019-01-05  Jakub Jelinek  <jakub@redhat.com>

	PR middle-end/82564
	PR target/88620
	* expr.c (expand_assignment): For calls returning VLA structures
	if to_rtx is not a MEM, force it into a stack temporary.

	PR debug/88635
	* dwarf2out.c (const_ok_for_output_1): Reject MINUS that contains
	SYMBOL_REF, CODE_LABEL or UNSPEC in subexpressions of second argument.
	Reject PLUS that contains SYMBOL_REF, CODE_LABEL or UNSPEC in
	subexpressions of both operands.
	(mem_loc_descriptor): Handle UNSPEC if target hook acks it and all the
	subrtxes are CONSTANT_P.
	* config/i386/i386.c (ix86_const_not_ok_for_debug_p): Revert
	2018-11-09 changes.

2019-01-04  Jan Hubicka  <hubicka@ucw.cz>

	* params.def (hot-bb-count-ws-permille): Set to 990.

2019-01-04  Martin Sebor  <msebor@redhat.com>

	PR c/88546
	* attribs.c (decls_mismatched_attributes): Avoid warning for attribute
	leaf.

2019-01-04  Martin Sebor  <msebor@redhat.com>

	PR c/88363
	* doc/extend.texi (attribute alloc_align, alloc_size): Update.

2019-01-04  Jakub Jelinek  <jakub@redhat.com>

	* gdbinit.in: Turn off pagination for the skip commands, restore
	it to previous state afterwards.

2019-01-04  Sam Tebbs  <sam.tebbs@arm.com>

	PR gcc/87763
	* gcc.target/aarch64/combine_bfxil.c: Change scan-assembler-times bfxil
	count to 18.

2019-01-04  Jakub Jelinek  <jakub@redhat.com>

	PR target/88594
	* config/i386/i386.c (ix86_expand_divmod_libfunc): Use mode instead
	of GET_MODE (opN) as modes of the libcall arguments.

2019-01-04  Jan Beulich  <jbeulich@suse.com>

	* config/i386/sse.md
	(<avx512>_cmp<mode>3<mask_scalar_merge_name><round_saeonly_name>,
	<avx512>_cmp<mode>3<mask_scalar_merge_name>,
	<avx512>_ucmp<mode>3<mask_scalar_merge_name>,
	<avx512>_ucmp<mode>3<mask_scalar_merge_name>,
	avx512f_vmcmp<mode>3<round_saeonly_name>,
	avx512f_vmcmp<mode>3_mask<round_saeonly_name>,
	avx512f_maskcmp<mode>3,
	<avx512>_cvt<ssemodesuffix>2mask<mode>,
	<avx512>_cvt<ssemodesuffix>2mask<mode>,
	*<avx512>_cvtmask2<ssemodesuffix><mode>,
	*<avx512>_cvtmask2<ssemodesuffix><mode>,
	<avx512>_eq<mode>3<mask_scalar_merge_name>_1,
	<avx512>_eq<mode>3<mask_scalar_merge_name>_1,
	<avx512>_gt<mode>3<mask_scalar_merge_name>,
	<avx512>_gt<mode>3<mask_scalar_merge_name>,
	<avx512>_testm<mode>3<mask_scalar_merge_name>,
	<avx512>_testnm<mode>3<mask_scalar_merge_name>,
	*<avx512>_testm<VI1248_AVX512VLBW:mode>3_zext,
	*<avx512>_testm<VI1248_AVX512VLBW:mode>3_zext_mask,
	*<avx512>_testnm<VI1248_AVX512VLBW:mode>3_zext,
	*<avx512>_testnm<VI1248_AVX512VLBW:mode>3_zext_mask,
	avx512cd_maskb_vec_dup<mode>,
	avx512cd_maskw_vec_dup<mode>,
	avx512dq_fpclass<mode><mask_scalar_merge_name>,
	avx512dq_vmfpclass<mode>,
	avx512vl_vpshufbitqmb<mode><mask_scalar_merge_name>): Use =k
	instead of =Yk.

2019-01-03  Martin Sebor  <msebor@redhat.com>

	PR tree-optimization/88659
	* calls.c (maybe_warn_nonstring_arg): Avoid assuming maxlen is set.

2019-01-03  Aaron Sawdey  <acsawdey@linux.ibm.com>

	* config/rs6000/rs6000-string.c (expand_block_move): Don't use
	unaligned vsx and avoid lxvd2x/stxvd2x.
	(gen_lvx_v4si_move): New function.

2019-01-03  Tom de Vries  <tdevries@suse.de>

	* config/nvptx/nvptx.c (MACH_VECTOR_LENGTH, MACH_MAX_WORKERS): Define.
	(init_axis_dim, nvptx_mach_max_workers, nvptx_mach_vector_length): New
	function.
	* config/nvptx/nvptx.h (struct machine_function): Add axis_dims.

2019-01-03  Tom de Vries  <tdevries@suse.de>

	* config/nvptx/nvptx.c (struct offload_attrs): New.
	(populate_offload_attrs): New function.  Factor mask extraction out of
	nvptx_reorg.  Add extraction of dimensions.
	(nvptx_reorg): Use populate_offload_attrs.

2019-01-03  Tom de Vries  <tdevries@suse.de>

	* config/nvptx/nvptx.c (nvptx_goacc_validate_dims_1): Add early-out
	cases for oacc_min_dims_p and routine_p.  Add asserts for
	oacc_default_dims_p and offload_region_p.

2019-01-03  Tom de Vries  <tdevries@suse.de>

	* config/nvptx/nvptx.c (nvptx_goacc_validate_dims_1): New function,
	factored out of ...
	(nvptx_goacc_validate_dims): ... here.

2019-01-03  Jan Hubicka  <hubicka@ucw.cz>

	PR tree-optimization/85574
	* tree-ssa-uncprop.c (struct equiv_hash_elt): Remove unused
	structure.
	(struct ssa_equip_hash_traits): Declare.
	(val_ssa_equiv): Use custom hash traits using operand_equal_p.

2019-01-03  Jakub Jelinek  <jakub@redhat.com>

	PR debug/88644
	* dwarf2out.c (modified_type_die): If type is equal to sizetype,
	change it to qualified_type.

2019-01-03  Jan Hubicka  <hubicka@ucw.cz>

	* ipa-utils.c (scale_ipa_profile_for_fn): Break out from ...
	(ipa_merge_profiles): ... here; do not ICE on thunks and aliases.

2019-01-02  Martin Sebor  <msebor@redhat.com>
            Jeff Law  <law@redhat.com>

	* gimple-fold.c (strlen_range_kind): Remove SRK_LENRANGE_2.
	(get_range_strlen_tree): Update appropriately.
	(get_range_strlen)
	* gimple-fold.h (get_range_strlen): Drop unused last argument.

	* gimple-fold.c (gimple_fold_builtin_strlen): Use set_strlen_range
	rather than set_range_info.
	* tree-ssa-strlen.c (set_strlen_range): Extracted from
	maybe_set_strlen_range.  Handle potentially boundary crossing
	cases more conservatively.
	(maybe_set_strlen_range): Parts refactored into set_strlen_range.
	Call set_strlen_range.
	* tree-ssa-strlen.h (set_strlen_range): Add prototype.

	PR middle-end/88663
	* gimple-fold.c (get_range_strlen): Update prototype to no longer
	need the flexp argument.
	(get_range_strlen_tree): Drop flexp argument.  Drop flexp argument
	from calls to get_range_strlen.  Update comments.  Just update
	VAL for an unterminated const char array and let the reset of the
	code handle it normally.  No longer try to set *flexp.  Adjust
	return value.
	(get_range_strlen): Update for the new get_range_strlen API.
	(get_maxval_strlen): Similarly.
	(gimple_fold_builtin_strlen): Handle update meaning of return value
	from get_range_strlen.
	* gimple-ssa-sprintf.c (get_string_length): Update for the new
	get_range_strlen API.

2019-01-02  Jan Hubicka  <hubicka@ucw.cz>

	PR lto/88130
	* varpool.c (varpool_node::ctor_useable_for_folding_p): Also return
	false at WPA time when body was removed.

2019-01-02  Martin Liska  <mliska@suse.cz>

	PR tree-optimization/88650
	* predict.c (set_even_probabilities): Calculate probability
	remainer only when really used.

2019-01-02  Richard Biener  <rguenther@suse.de>

	PR middle-end/88651
	* tree-data-ref.c (analyze_subscript_affine_affine): Use
	widest_ints when mangling max_stmt_execution results.

2019-01-02  Richard Biener  <rguenther@suse.de>

	PR tree-optimization/88621
	* tree-ssa-loop-im.c (gather_mem_refs_stmt): Fix pastos, avoid
	bitfields when canoncalizing.

2019-01-02  Richard Biener  <rguenther@suse.de>

	PR target/87545
	* config/i386/x86-tune-costs.h (intel_cost): Adjust
	cost of cheap SSE instruction.

2019-01-02  Richard Biener  <rguenther@suse.de>

	PR ipa/85574
	* ipa-icf.h (sem_item_optimizer::sort_congruence_split): Declare.
	* ipa-icf.c (sem_item_optimizer::sort_congruence_split): New
	function.
	(sem_item_optimizer::do_congruence_step_f): Sort the congruence
	set after UIDs before splitting them.

2019-01-01  Martin Sebor  <msebor@redhat.com>
            Jeff Law  <law@redhat.com>

	* gimple-fold.c (get_range_strlen_tree): Record if the computed
	length is optimistic.  If it is, then arrange to compute the
	conservative length as well.

	* gimple-fold.h (get_range_strlen): Update prototype.
	* builtins.c (check_access): Update call to get_range_strlen to use
	c_strlen_data pointer.   Change various variable accesses to instead
	pull data from the c_strlen_data structure.
	(check_strncat_sizes, expand_builtin_strncat): Likewise.
	* calls.c (maybe_warn_nonstring_arg): Likewise.
	* tree-ssa-strlen.c (maybe_diag_stxncpy_trunc): Likewise.  Reset
	minimum length if maximum lengh is unknown.
	* gimple-ssa-sprintf.c (get_string_length): Likewise.  Drop code
	that used c_strlen, it's no longer needed.  Restructure slightly.
	(format_string): Set unlikely range appropriately.
	* gimple-fold.c (get_range_strlen): Update comments.  Fix minor
	formatting issues.
	(get_range_strlen):  Accept c_strlen_data pointer for external
	call sites as well.  Pass through to call to internal get_range_strlen.
	Adjust minlen, maxlen and maxbound as needed.
	(get_maxval_strlen): Update comments.
	(gimple_fold_builtin_strlen):  Update call to get_range_strlen
	to use c_strlen_data pointer.  Change variable accesses to instead
	use c_strlen_data data members.

	* gimple-fold.c (get_range_strlen): Update prototype.
	(get_range_strlen_tree): Update prototype.  Drop minlen/maxlen
	local variables.  Use pdata to return information to caller.
	Update calls to get_range_strlen.  Update pdata->maxbound.
	(get_range_strlen -- static version): Similarly.
	(get_range_strlen -- extern version): Update for internal
	get_range_strlen API change.  Convert to external data format.
	(get_maxval_strlen): Similarly.

2019-01-01  Jan Hubicka  <hubicka@ucw.cz>

	* coverage.c (get_coverage_counts): Use current_function_decl.
	* profile.c (read_thunk_profile): New function.
	(branch_prob): Add THUNK parameter.
	* tree-profile.c (tree_profiling): Handle thunks.
	* value-prof.c (init_node_map): Handle thunks.
	* value-prof.h (branch_prob): Upate prototype.
	(read_thunk_profile): Declare.

2019-01-01  Jakub Jelinek  <jakub@redhat.com>

	Update copyright years.

	* gcc.c (process_command): Update copyright notice dates.
	* gcov-dump.c (print_version): Ditto.
	* gcov.c (print_version): Ditto.
	* gcov-tool.c (print_version): Ditto.
	* gengtype.c (create_file): Ditto.
	* doc/cpp.texi: Bump @copying's copyright year.
	* doc/cppinternals.texi: Ditto.
	* doc/gcc.texi: Ditto.
	* doc/gccint.texi: Ditto.
	* doc/gcov.texi: Ditto.
	* doc/install.texi: Ditto.
	* doc/invoke.texi: Ditto.

Copyright (C) 2019 Free Software Foundation, Inc.

Copying and distribution of this file, with or without modification,
are permitted in any medium without royalty provided the copyright
notice and this notice are preserved.<|MERGE_RESOLUTION|>--- conflicted
+++ resolved
@@ -1,10 +1,3 @@
-<<<<<<< HEAD
-2019-01-09  Jelinek  <jakub@redhat.com>
-
-	PR middle-end/88758
-	* tree.c (initializer_each_zero_or_onep) <case VECTOR_CST>: Use
-	vector_cst_elt instead of VECTOR_CST_ENCODED_ELT.
-=======
 2010-06-30  Jakub Jelinek  <jakub@redhat.com>
 
 	* config/rs6000/rs6000.c (rs6000_elf_end_indicate_exec_stack): New.
@@ -42,988 +35,11 @@
 	* config/rs6000/rs6000.c (OVERLAPPING_OPD): Define.
 	(rs6000_elf_declare_function_name): Use it.
 
-2018-01-12  Jakub Jelinek  <jakub@redhat.com>
-
-	PR c++/83778
-	* config/rs6000/rs6000-c.c (altivec_resolve_overloaded_builtin): Call
-	fold_for_warn before checking if arg2 is INTEGER_CST.
-
-2018-01-12  Segher Boessenkool  <segher@kernel.crashing.org>
-
-	* config/rs6000/predicates.md (load_multiple_operation): Delete.
-	(store_multiple_operation): Delete.
-	* config/rs6000/rs6000-cpus.def (601): Remove MASK_STRING.
-	* config/rs6000/rs6000-protos.h (rs6000_output_load_multiple): Delete.
-	* config/rs6000/rs6000-string.c (expand_block_move): Delete everything
-	guarded by TARGET_STRING.
-	(rs6000_output_load_multiple): Delete.
-	* config/rs6000/rs6000.c (rs6000_option_override_internal): Delete
-	OPTION_MASK_STRING / TARGET_STRING handling.
-	(print_operand) <'N', 'O'>: Add comment that these are unused now.
-	(const rs6000_opt_masks) <"string">: Change mask to 0.
-	* config/rs6000/rs6000.h (TARGET_DEFAULT): Remove MASK_STRING.
-	(MASK_STRING): Delete.
-	* config/rs6000/rs6000.md (*mov<mode>_string): Delete TARGET_STRING
-	parts.  Simplify.
-	(load_multiple): Delete.
-	(*ldmsi8): Delete.
-	(*ldmsi7): Delete.
-	(*ldmsi6): Delete.
-	(*ldmsi5): Delete.
-	(*ldmsi4): Delete.
-	(*ldmsi3): Delete.
-	(store_multiple): Delete.
-	(*stmsi8): Delete.
-	(*stmsi7): Delete.
-	(*stmsi6): Delete.
-	(*stmsi5): Delete.
-	(*stmsi4): Delete.
-	(*stmsi3): Delete.
-	(movmemsi_8reg): Delete.
-	(corresponding unnamed define_insn): Delete.
-	(movmemsi_6reg): Delete.
-	(corresponding unnamed define_insn): Delete.
-	(movmemsi_4reg): Delete.
-	(corresponding unnamed define_insn): Delete.
-	(movmemsi_2reg): Delete.
-	(corresponding unnamed define_insn): Delete.
-	(movmemsi_1reg): Delete.
-	(corresponding unnamed define_insn): Delete.
-	* config/rs6000/rs6000.opt (mno-string): New.
-	(mstring): Replace by deprecation warning stub.
-	* doc/invoke.texi (RS/6000 and PowerPC Options): Delete -mstring.
-
-2018-01-12  Jakub Jelinek  <jakub@redhat.com>
-
-	* regrename.c (regrename_do_replace): If replacing the same
-	reg multiple times, try to reuse last created gen_raw_REG.
-
-	PR debug/81155
-	* bb-reorder.c (pass_partition_blocks::gate): In lto don't partition
-	main to workaround a bug in GDB.
-
-2018-01-12  Tom de Vries  <tom@codesourcery.com>
-
-	PR target/83737
-	* config.gcc (nvptx*-*-*): Set use_gcc_stdint=wrap.
-
-2018-01-12  Vladimir Makarov  <vmakarov@redhat.com>
-
-	PR rtl-optimization/80481
-	* ira-color.c (get_cap_member): New function.
-	(allocnos_conflict_by_live_ranges_p): Use it.
-	(slot_coalesced_allocno_live_ranges_intersect_p): Add assert.
-	(setup_slot_coalesced_allocno_live_ranges): Ditto.
-
-2018-01-12  Uros Bizjak  <ubizjak@gmail.com>
-
-	PR target/83628
-	* config/alpha/alpha.md (*saddsi_1): New insn_ans_split pattern.
-	(*saddl_se_1): Ditto.
-	(*ssubsi_1): Ditto.
-	(*saddl_se_1): Ditto.
-
-2018-01-12  Richard Sandiford  <richard.sandiford@linaro.org>
-
-	* tree-predcom.c (aff_combination_dr_offset): Use wi::to_poly_widest
-	rather than wi::to_widest for DR_INITs.
-	* tree-vect-data-refs.c (vect_find_same_alignment_drs): Use
-	wi::to_poly_offset rather than wi::to_offset for DR_INIT.
-	(vect_analyze_data_ref_accesses): Require both DR_INITs to be
-	INTEGER_CSTs.
-	(vect_analyze_group_access_1): Note that here.
-
-2018-01-12  Richard Sandiford  <richard.sandiford@linaro.org>
-
-	* tree-vectorizer.c (get_vec_alignment_for_array_type): Handle
-	polynomial type sizes.
-
-2018-01-12  Richard Sandiford  <richard.sandiford@linaro.org>
-
-	* gimplify.c (gimple_add_tmp_var_fn): Allow variables to have a
-	poly_uint64 size, rather than requiring an unsigned HOST_WIDE_INT size.
-	(gimple_add_tmp_var): Likewise.
-
-2018-01-12  Martin Liska  <mliska@suse.cz>
-
-	* gimple.c (gimple_alloc_counts): Use uint64_t instead of int.
-	(gimple_alloc_sizes): Likewise.
-	(dump_gimple_statistics): Use PRIu64 in printf format.
-	* gimple.h: Change uint64_t to int.
-
-2018-01-12  Martin Liska  <mliska@suse.cz>
-
-	* tree-core.h: Use uint64_t instead of int.
-	* tree.c (tree_node_counts): Likewise.
-	(tree_node_sizes): Likewise.
-	(dump_tree_statistics): Use PRIu64 in printf format.
-
-2018-01-12  Martin Liska  <mliska@suse.cz>
-
-	* Makefile.in: As qsort_chk is implemented in vec.c, add
-	vec.o to linkage of gencfn-macros.
-	* tree.c (build_new_poly_int_cst): Add CXX_MEM_STAT_INFO as it's
-	passing the info to record_node_allocation_statistics.
-	(test_vector_cst_patterns): Add CXX_MEM_STAT_INFO to declaration
-	and pass the info.
-	* ggc-common.c (struct ggc_usage): Add operator== and use
-	it in operator< and compare function.
-	* mem-stats.h (struct mem_usage): Likewise.
-	* vec.c (struct vec_usage): Remove operator< and compare
-	function. Can be simply inherited.
-
-2018-01-12  Martin Jambor  <mjambor@suse.cz>
-
-	PR target/81616
-	* params.def: New parameter PARAM_AVOID_FMA_MAX_BITS.
-	* tree-ssa-math-opts.c: Include domwalk.h.
-	(convert_mult_to_fma_1): New function.
-	(fma_transformation_info): New type.
-	(fma_deferring_state): Likewise.
-	(cancel_fma_deferring): New function.
-	(result_of_phi): Likewise.
-	(last_fma_candidate_feeds_initial_phi): Likewise.
-	(convert_mult_to_fma): Added deferring logic, split actual
-	transformation to convert_mult_to_fma_1.
-	(math_opts_dom_walker): New type.
-	(math_opts_dom_walker::after_dom_children): New method, body moved
-	here from pass_optimize_widening_mul::execute, added deferring logic
-	bits.
-	(pass_optimize_widening_mul::execute): Moved most of code to
-	math_opts_dom_walker::after_dom_children.
-	* config/i386/x86-tune.def (X86_TUNE_AVOID_128FMA_CHAINS): New.
-	* config/i386/i386.c (ix86_option_override_internal): Added
-	maybe_setting of PARAM_AVOID_FMA_MAX_BITS.
-
-2018-01-12  Richard Biener  <rguenther@suse.de>
-
-	PR debug/83157
-	* dwarf2out.c (gen_variable_die): Do not reset old_die for
-	inline instance vars.
-
-2018-01-12  Oleg Endo  <olegendo@gcc.gnu.org>
-
-	PR target/81819
-	* config/rx/rx.c (rx_is_restricted_memory_address):
-	Handle SUBREG case.
-
-2018-01-12  Richard Biener  <rguenther@suse.de>
-
-	PR tree-optimization/80846
-	* target.def (split_reduction): New target hook.
-	* targhooks.c (default_split_reduction): New function.
-	* targhooks.h (default_split_reduction): Declare.
-	* tree-vect-loop.c (vect_create_epilog_for_reduction): If the
-	target requests first reduce vectors by combining low and high
-	parts.
-	* tree-vect-stmts.c (vect_gen_perm_mask_any): Adjust.
-	(get_vectype_for_scalar_type_and_size): Export.
-	* tree-vectorizer.h (get_vectype_for_scalar_type_and_size): Declare.
-	* doc/tm.texi.in (TARGET_VECTORIZE_SPLIT_REDUCTION): Document.
-	* doc/tm.texi: Regenerate.
-	* config/i386/i386.c (ix86_split_reduction): Implement
-	TARGET_VECTORIZE_SPLIT_REDUCTION.
-
-2018-01-12  Eric Botcazou  <ebotcazou@adacore.com>
-
-	PR target/83368
-	* config/sparc/sparc.h (PIC_OFFSET_TABLE_REGNUM): Set to INVALID_REGNUM
-	in PIC mode except for TARGET_VXWORKS_RTP.
-	* config/sparc/sparc.c: Include cfgrtl.h.
-	(TARGET_INIT_PIC_REG): Define.
-	(TARGET_USE_PSEUDO_PIC_REG): Likewise.
-	(sparc_pic_register_p): New predicate.
-	(sparc_legitimate_address_p): Use it.
-	(sparc_legitimize_pic_address): Likewise.
-	(sparc_delegitimize_address): Likewise.
-	(sparc_mode_dependent_address_p): Likewise.
-	(gen_load_pcrel_sym): Remove 4th parameter.
-	(load_got_register): Adjust call to above.  Remove obsolete stuff.
-	(sparc_expand_prologue): Do not call load_got_register here.
-	(sparc_flat_expand_prologue): Likewise.
-	(sparc_output_mi_thunk): Set the pic_offset_table_rtx object.
-	(sparc_use_pseudo_pic_reg): New function.
-	(sparc_init_pic_reg): Likewise.
-	* config/sparc/sparc.md (vxworks_load_got): Set the GOT register.
-	(builtin_setjmp_receiver): Enable only for TARGET_VXWORKS_RTP.
-
-2018-01-12  Christophe Lyon  <christophe.lyon@linaro.org>
-
-	* doc/sourcebuild.texi (Effective-Target Keywords, Other attributes):
-	Add item for branch_cost.
-
-2018-01-12  Eric Botcazou  <ebotcazou@adacore.com>
-
-	PR rtl-optimization/83565
-	* rtlanal.c (nonzero_bits1): On WORD_REGISTER_OPERATIONS machines, do
-	not extend the result to a larger mode for rotate operations.
-	(num_sign_bit_copies1): Likewise.
-
-2018-01-12  Rainer Orth  <ro@CeBiTec.Uni-Bielefeld.DE>
-
-	PR target/40411
-	* config/sol2.h (STARTFILE_ARCH_SPEC): Don't use with -shared or
-	-symbolic.
-	Use values-Xc.o for -pedantic.
-	Link with values-xpg4.o for C90, values-xpg6.o otherwise.
-
-2018-01-12  Martin Liska  <mliska@suse.cz>
-
-	PR ipa/83054
-	* ipa-devirt.c (final_warning_record::grow_type_warnings):
-	New function.
-	(possible_polymorphic_call_targets): Use it.
-	(ipa_devirt): Likewise.
-
-2018-01-12  Martin Liska  <mliska@suse.cz>
-
-	* profile-count.h (enum profile_quality): Use 0 as invalid
-	enum value of profile_quality.
-
-2018-01-12  Chung-Ju Wu  <jasonwucj@gmail.com>
-
-	* doc/invoke.texi (NDS32 Options): Add -mext-perf, -mext-perf2 and
-	-mext-string options.
-
-2018-01-12  Richard Biener  <rguenther@suse.de>
-
-	* lto-streamer-out.c (DFS::DFS_write_tree_body): Process
-	DECL_DEBUG_EXPR conditional on DECL_HAS_DEBUG_EXPR_P.
-	* tree-streamer-in.c (lto_input_ts_decl_common_tree_pointers):
-	Likewise.
-	* tree-streamer-out.c (write_ts_decl_common_tree_pointers): Likewise.
-
-2018-01-11  Michael Meissner  <meissner@linux.vnet.ibm.com>
-
-	* configure.ac (--with-long-double-format): Add support for the
-	configuration option to change the default long double format on
-	PowerPC systems.
-	* config.gcc (powerpc*-linux*-*): Likewise.
-	* configure: Regenerate.
-	* config/rs6000/rs6000-c.c (rs6000_cpu_cpp_builtins): If long
-	double is IEEE, define __KC__ and __KF__ to allow floatn.h to be
-	used without modification.
-
-2018-01-11  Bill Schmidt  <wschmidt@linux.vnet.ibm.com>
-
-	* config/rs6000/rs6000-builtin.def (BU_P7_MISC_X): New #define.
-	(SPEC_BARRIER): New instantiation of BU_P7_MISC_X.
-	* config/rs6000/rs6000.c (rs6000_expand_builtin): Handle
-	MISC_BUILTIN_SPEC_BARRIER.
-	(rs6000_init_builtins): Likewise.
-	* config/rs6000/rs6000.md (UNSPECV_SPEC_BARRIER): New UNSPECV
-	enum value.
-	(speculation_barrier): New define_insn.
-	* doc/extend.texi: Document __builtin_speculation_barrier.
-
-2018-01-11  Jakub Jelinek  <jakub@redhat.com>
-
-	PR target/83203
-	* config/i386/i386.c (ix86_expand_vector_init_one_nonzero): If one_var
-	is 0, for V{8,16}S[IF] and V[48]D[IF]mode use gen_vec_set<mode>_0.
-	* config/i386/sse.md (VI8_AVX_AVX512F, VI4F_256_512): New mode
-	iterators.
-	(ssescalarmodesuffix): Add 512-bit vectors.  Use "d" or "q" for
-	integral modes instead of "ss" and "sd".
-	(vec_set<mode>_0): New define_insns for 256-bit and 512-bit
-	vectors with 32-bit and 64-bit elements.
-	(vecdupssescalarmodesuffix): New mode attribute.
-	(vec_dup<mode>): Use it.
-
-2018-01-11  H.J. Lu  <hongjiu.lu@intel.com>
-
-	PR target/83330
-	* config/i386/i386.c (ix86_compute_frame_layout): Align stack
-	frame if argument is passed on stack.
-
-2018-01-11  Jakub Jelinek  <jakub@redhat.com>
-
-	PR target/82682
-	* ree.c (combine_reaching_defs): Optimize also
-	reg2=exp; reg1=reg2; reg2=any_extend(reg1); into
-	reg2=any_extend(exp); reg1=reg2;, formatting fix.
-
-2018-01-11  Jan Hubicka  <hubicka@ucw.cz>
-
-	PR middle-end/83189
-	* gimple-ssa-isolate-paths.c (isolate_path): Fix profile update.
-
-2018-01-11  Jan Hubicka  <hubicka@ucw.cz>
-
-	PR middle-end/83718
-	* tree-inline.c (copy_cfg_body): Adjust num&den for scaling
-	after they are computed.
-
-2018-01-11  Bin Cheng  <bin.cheng@arm.com>
-
-	PR tree-optimization/83695
-	* gimple-loop-linterchange.cc
-	(tree_loop_interchange::interchange_loops): Call scev_reset_htab to
-	reset cached scev information after interchange.
-	(pass_linterchange::execute): Remove call to scev_reset_htab.
-
-2018-01-11  Kyrylo Tkachov  <kyrylo.tkachov@arm.com>
-
-	* config/arm/arm_neon.h (vfmlal_lane_low_u32, vfmlal_lane_high_u32,
-	vfmlalq_laneq_low_u32, vfmlalq_lane_low_u32, vfmlal_laneq_low_u32,
-	vfmlalq_laneq_high_u32, vfmlalq_lane_high_u32, vfmlal_laneq_high_u32,
-	vfmlsl_lane_low_u32, vfmlsl_lane_high_u32, vfmlslq_laneq_low_u32,
-	vfmlslq_lane_low_u32, vfmlsl_laneq_low_u32, vfmlslq_laneq_high_u32,
-	vfmlslq_lane_high_u32, vfmlsl_laneq_high_u32): Define.
-	* config/arm/arm_neon_builtins.def (vfmal_lane_low,
-	vfmal_lane_lowv4hf, vfmal_lane_lowv8hf, vfmal_lane_high,
-	vfmal_lane_highv4hf, vfmal_lane_highv8hf, vfmsl_lane_low,
-	vfmsl_lane_lowv4hf, vfmsl_lane_lowv8hf, vfmsl_lane_high,
-	vfmsl_lane_highv4hf, vfmsl_lane_highv8hf): New sets of builtins.
-	* config/arm/iterators.md (VFMLSEL2, vfmlsel2): New mode attributes.
-	(V_lane_reg): Likewise.
-	* config/arm/neon.md (neon_vfm<vfml_op>l_lane_<vfml_half><VCVTF:mode>):
-	New define_expand.
-	(neon_vfm<vfml_op>l_lane_<vfml_half><vfmlsel2><mode>): Likewise.
-	(vfmal_lane_low<mode>_intrinsic,
-	vfmal_lane_low<vfmlsel2><mode>_intrinsic,
-	vfmal_lane_high<vfmlsel2><mode>_intrinsic,
-	vfmal_lane_high<mode>_intrinsic, vfmsl_lane_low<mode>_intrinsic,
-	vfmsl_lane_low<vfmlsel2><mode>_intrinsic,
-	vfmsl_lane_high<vfmlsel2><mode>_intrinsic,
-	vfmsl_lane_high<mode>_intrinsic): New define_insns.
-
-2018-01-11  Kyrylo Tkachov  <kyrylo.tkachov@arm.com>
-
-	* config/arm/arm-cpus.in (fp16fml): New feature.
-	(ALL_SIMD): Add fp16fml.
-	(armv8.2-a): Add fp16fml as an option.
-	(armv8.3-a): Likewise.
-	(armv8.4-a): Add fp16fml as part of fp16.
-	* config/arm/arm.h (TARGET_FP16FML): Define.
-	* config/arm/arm-c.c (arm_cpu_builtins): Define __ARM_FEATURE_FP16_FML
-	when appropriate.
-	* config/arm/arm-modes.def (V2HF): Define.
-	* config/arm/arm_neon.h (vfmlal_low_u32, vfmlsl_low_u32,
-	vfmlal_high_u32, vfmlsl_high_u32, vfmlalq_low_u32,
-	vfmlslq_low_u32, vfmlalq_high_u32, vfmlslq_high_u32): Define.
-	* config/arm/arm_neon_builtins.def (vfmal_low, vfmal_high,
-	vfmsl_low, vfmsl_high): New set of builtins.
-	* config/arm/iterators.md (PLUSMINUS): New code iterator.
-	(vfml_op): New code attribute.
-	(VFMLHALVES): New int iterator.
-	(VFML, VFMLSEL): New mode attributes.
-	(V_reg): Define mapping for V2HF.
-	(V_hi, V_lo): New mode attributes.
-	(VF_constraint): Likewise.
-	(vfml_half, vfml_half_selector): New int attributes.
-	* config/arm/neon.md (neon_vfm<vfml_op>l_<vfml_half><mode>): New
-	define_expand.
-	(vfmal_low<mode>_intrinsic, vfmsl_high<mode>_intrinsic,
-	vfmal_high<mode>_intrinsic, vfmsl_low<mode>_intrinsic):
-	New define_insn.
-	* config/arm/t-arm-elf (v8_fps): Add fp16fml.
-	* config/arm/t-multilib (v8_2_a_simd_variants): Add fp16fml.
-	* config/arm/unspecs.md (UNSPEC_VFML_LO, UNSPEC_VFML_HI): New unspecs.
-	* doc/invoke.texi (ARM Options): Document fp16fml.  Update armv8.4-a
-	documentation.
-	* doc/sourcebuild.texi (arm_fp16fml_neon_ok, arm_fp16fml_neon):
-	Document new effective target and option set.
-
-2017-01-11  Kyrylo Tkachov  <kyrylo.tkachov@arm.com>
-
-	* config/arm/arm-cpus.in (armv8_4): New feature.
-	(ARMv8_4a): New fgroup.
-	(armv8.4-a): New arch.
-	* config/arm/arm-tables.opt: Regenerate.
-	* config/arm/t-aprofile: Add matching rules for -march=armv8.4-a.
-	* config/arm/t-arm-elf (all_v8_archs): Add armv8.4-a.
-	* config/arm/t-multilib (v8_4_a_simd_variants): New variable.
-	Add matching rules for -march=armv8.4-a and extensions.
-	* doc/invoke.texi (ARM Options): Document -march=armv8.4-a.
-
-2018-01-11  Oleg Endo  <olegendo@gcc.gnu.org>
-
-	PR target/81821
-	* config/rx/rx.md (BW): New mode attribute.
-	(sync_lock_test_and_setsi): Add mode suffix to insn output.
-
-2018-01-11  Richard Biener  <rguenther@suse.de>
-
-	PR tree-optimization/83435
-	* graphite.c (canonicalize_loop_form): Ignore fake loop exit edges.
-	* graphite-scop-detection.c (scop_detection::get_sese): Likewise.
-	* tree-vrp.c (add_assert_info): Drop TREE_OVERFLOW if they appear.
-
-2018-01-11  Richard Sandiford  <richard.sandiford@linaro.org>
-	    Alan Hayward  <alan.hayward@arm.com>
-	    David Sherwood  <david.sherwood@arm.com>
-
-	* config/aarch64/aarch64.c (aarch64_address_info): Add a const_offset
-	field.
-	(aarch64_classify_address): Initialize it.  Track polynomial offsets.
-	(aarch64_print_address_internal): Use it to check for a zero offset.
-
-2018-01-11  Richard Sandiford  <richard.sandiford@linaro.org>
-	    Alan Hayward  <alan.hayward@arm.com>
-	    David Sherwood  <david.sherwood@arm.com>
-
-	* config/aarch64/aarch64-modes.def (NUM_POLY_INT_COEFFS): Set to 2.
-	* config/aarch64/aarch64-protos.h (aarch64_initial_elimination_offset):
-	Return a poly_int64 rather than a HOST_WIDE_INT.
-	(aarch64_offset_7bit_signed_scaled_p): Take the offset as a poly_int64
-	rather than a HOST_WIDE_INT.
-	* config/aarch64/aarch64.h (aarch64_frame): Protect with
-	HAVE_POLY_INT_H rather than HOST_WIDE_INT.  Change locals_offset,
-	hard_fp_offset, frame_size, initial_adjust, callee_offset and
-	final_offset from HOST_WIDE_INT to poly_int64.
-	* config/aarch64/aarch64-builtins.c (aarch64_simd_expand_args): Use
-	to_constant when getting the number of units in an Advanced SIMD
-	mode.
-	(aarch64_builtin_vectorized_function): Check for a constant number
-	of units.
-	* config/aarch64/aarch64-simd.md (mov<mode>): Handle polynomial
-	GET_MODE_SIZE.
-	(aarch64_ld<VSTRUCT:nregs>_lane<VALLDIF:mode>): Use the nunits
-	attribute instead of GET_MODE_NUNITS.
-	* config/aarch64/aarch64.c (aarch64_hard_regno_nregs)
-	(aarch64_class_max_nregs): Use the constant_lowest_bound of the
-	GET_MODE_SIZE for fixed-size registers.
-	(aarch64_const_vec_all_same_in_range_p): Use const_vec_duplicate_p.
-	(aarch64_hard_regno_call_part_clobbered, aarch64_classify_index)
-	(aarch64_mode_valid_for_sched_fusion_p, aarch64_classify_address)
-	(aarch64_legitimize_address_displacement, aarch64_secondary_reload)
-	(aarch64_print_operand, aarch64_print_address_internal)
-	(aarch64_address_cost, aarch64_rtx_costs, aarch64_register_move_cost)
-	(aarch64_short_vector_p, aapcs_vfp_sub_candidate)
-	(aarch64_simd_attr_length_rglist, aarch64_operands_ok_for_ldpstp):
-	Handle polynomial GET_MODE_SIZE.
-	(aarch64_hard_regno_caller_save_mode): Likewise.  Return modes
-	wider than SImode without modification.
-	(tls_symbolic_operand_type): Use strip_offset instead of split_const.
-	(aarch64_pass_by_reference, aarch64_layout_arg, aarch64_pad_reg_upward)
-	(aarch64_gimplify_va_arg_expr): Assert that we don't yet handle
-	passing and returning SVE modes.
-	(aarch64_function_value, aarch64_layout_arg): Use gen_int_mode
-	rather than GEN_INT.
-	(aarch64_emit_probe_stack_range): Take the size as a poly_int64
-	rather than a HOST_WIDE_INT, but call sorry if it isn't constant.
-	(aarch64_allocate_and_probe_stack_space): Likewise.
-	(aarch64_layout_frame): Cope with polynomial offsets.
-	(aarch64_save_callee_saves, aarch64_restore_callee_saves): Take the
-	start_offset as a poly_int64 rather than a HOST_WIDE_INT.  Track
-	polynomial offsets.
-	(offset_9bit_signed_unscaled_p, offset_12bit_unsigned_scaled_p)
-	(aarch64_offset_7bit_signed_scaled_p): Take the offset as a
-	poly_int64 rather than a HOST_WIDE_INT.
-	(aarch64_get_separate_components, aarch64_process_components)
-	(aarch64_expand_prologue, aarch64_expand_epilogue)
-	(aarch64_use_return_insn_p): Handle polynomial frame offsets.
-	(aarch64_anchor_offset): New function, split out from...
-	(aarch64_legitimize_address): ...here.
-	(aarch64_builtin_vectorization_cost): Handle polynomial
-	TYPE_VECTOR_SUBPARTS.
-	(aarch64_simd_check_vect_par_cnst_half): Handle polynomial
-	GET_MODE_NUNITS.
-	(aarch64_simd_make_constant, aarch64_expand_vector_init): Get the
-	number of elements from the PARALLEL rather than the mode.
-	(aarch64_shift_truncation_mask): Use GET_MODE_UNIT_BITSIZE
-	rather than GET_MODE_BITSIZE.
-	(aarch64_evpc_trn, aarch64_evpc_uzp, aarch64_evpc_ext)
-	(aarch64_evpc_rev, aarch64_evpc_dup, aarch64_evpc_zip)
-	(aarch64_expand_vec_perm_const_1): Handle polynomial
-	d->perm.length () and d->perm elements.
-	(aarch64_evpc_tbl): Likewise.  Use nelt rather than GET_MODE_NUNITS.
-	Apply to_constant to d->perm elements.
-	(aarch64_simd_valid_immediate, aarch64_vec_fpconst_pow_of_2): Handle
-	polynomial CONST_VECTOR_NUNITS.
-	(aarch64_move_pointer): Take amount as a poly_int64 rather
-	than an int.
-	(aarch64_progress_pointer): Avoid temporary variable.
-	* config/aarch64/aarch64.md (aarch64_<crc_variant>): Use
-	the mode attribute instead of GET_MODE.
-
-2018-01-11  Richard Sandiford  <richard.sandiford@linaro.org>
-	    Alan Hayward  <alan.hayward@arm.com>
-	    David Sherwood  <david.sherwood@arm.com>
-
-	* config/aarch64/aarch64.c (aarch64_force_temporary): Assert that
-	x exists before using it.
-	(aarch64_add_constant_internal): Rename to...
-	(aarch64_add_offset_1): ...this.  Replace regnum with separate
-	src and dest rtxes.  Handle the case in which they're different,
-	including when the offset is zero.  Replace scratchreg with an rtx.
-	Use 2 additions if there is no spare register into which we can
-	move a 16-bit constant.
-	(aarch64_add_constant): Delete.
-	(aarch64_add_offset): Replace reg with separate src and dest
-	rtxes.  Take a poly_int64 offset instead of a HOST_WIDE_INT.
-	Use aarch64_add_offset_1.
-	(aarch64_add_sp, aarch64_sub_sp): Take the scratch register as
-	an rtx rather than an int.  Take the delta as a poly_int64
-	rather than a HOST_WIDE_INT.  Use aarch64_add_offset.
-	(aarch64_expand_mov_immediate): Update uses of aarch64_add_offset.
-	(aarch64_expand_prologue): Update calls to aarch64_sub_sp,
-	aarch64_allocate_and_probe_stack_space and aarch64_add_offset.
-	(aarch64_expand_epilogue): Update calls to aarch64_add_offset
-	and aarch64_add_sp.
-	(aarch64_output_mi_thunk): Use aarch64_add_offset rather than
-	aarch64_add_constant.
-
-2018-01-11  Richard Sandiford  <richard.sandiford@linaro.org>
-
-	* config/aarch64/aarch64.c (aarch64_reinterpret_float_as_int):
-	Use scalar_float_mode.
-
-2018-01-11  Richard Sandiford  <richard.sandiford@linaro.org>
-
-	* config/aarch64/aarch64-simd.md
-	(aarch64_fml<f16mac1>l<f16quad>_low<mode>): Avoid GET_MODE_NUNITS.
-	(aarch64_fml<f16mac1>l<f16quad>_high<mode>): Likewise.
-	(aarch64_fml<f16mac1>l_lane_lowv2sf): Likewise.
-	(aarch64_fml<f16mac1>l_lane_highv2sf): Likewise.
-	(aarch64_fml<f16mac1>lq_laneq_lowv4sf): Likewise.
-	(aarch64_fml<f16mac1>lq_laneq_highv4sf): Likewise.
-	(aarch64_fml<f16mac1>l_laneq_lowv2sf): Likewise.
-	(aarch64_fml<f16mac1>l_laneq_highv2sf): Likewise.
-	(aarch64_fml<f16mac1>lq_lane_lowv4sf): Likewise.
-	(aarch64_fml<f16mac1>lq_lane_highv4sf): Likewise.
-
-2018-01-11  Prathamesh Kulkarni  <prathamesh.kulkarni@linaro.org>
-
-	PR target/83514
-	* config/arm/arm.c (arm_declare_function_name): Set arch_to_print if
-	targ_options->x_arm_arch_string is non NULL.
-
-2018-01-11  Tamar Christina  <tamar.christina@arm.com>
-
-	* config/aarch64/aarch64.h
-	(AARCH64_FL_FOR_ARCH8_4): Add  AARCH64_FL_DOTPROD.
-
-2018-01-11  Sudakshina Das  <sudi.das@arm.com>
-
-	PR target/82096
-	* expmed.c (emit_store_flag_force): Swap if const op0
-	and change VOIDmode to mode of op0.
-
-2018-01-11  Richard Sandiford  <richard.sandiford@linaro.org>
-
-	PR rtl-optimization/83761
-	* caller-save.c (replace_reg_with_saved_mem): Pass bits rather
-	than bytes to mode_for_size.
-
-2018-01-10  Jan Hubicka  <hubicka@ucw.cz>
-
-	PR middle-end/83189
-	* gfortran.fortran-torture/compile/pr83189.f90: New testcase.
-	* tree-ssa-loop-manip.c (tree_transform_and_unroll_loop): Handle zero
-	profile.
-
-2018-01-10  Jan Hubicka  <hubicka@ucw.cz>
-
-	PR middle-end/83575
-	* cfgrtl.c (rtl_verify_edges): Only verify fixability of partition
-	when in layout mode.
-	(cfg_layout_finalize): Do not verify cfg before we are out of layout.
-	* cfgcleanup.c (try_optimize_cfg): Only verify flow info when doing
-	partition fixup.
-
-2018-01-10  Michael Collison  <michael.collison@arm.com>
-
-	* config/aarch64/aarch64-modes.def (V2HF): New VECTOR_MODE.
-	* config/aarch64/aarch64-option-extension.def: Add
-	AARCH64_OPT_EXTENSION of 'fp16fml'.
-	* config/aarch64/aarch64-c.c (aarch64_update_cpp_builtins):
-	(__ARM_FEATURE_FP16_FML): Define if TARGET_F16FML is true.
-	* config/aarch64/predicates.md (aarch64_lane_imm3): New predicate.
-	* config/aarch64/constraints.md (Ui7): New constraint.
-	* config/aarch64/iterators.md (VFMLA_W): New mode iterator.
-	(VFMLA_SEL_W): Ditto.
-	(f16quad): Ditto.
-	(f16mac1): Ditto.
-	(VFMLA16_LOW): New int iterator.
-	(VFMLA16_HIGH): Ditto.
-	(UNSPEC_FMLAL): New unspec.
-	(UNSPEC_FMLSL): Ditto.
-	(UNSPEC_FMLAL2): Ditto.
-	(UNSPEC_FMLSL2): Ditto.
-	(f16mac): New code attribute.
-	* config/aarch64/aarch64-simd-builtins.def
-	(aarch64_fmlal_lowv2sf): Ditto.
-	(aarch64_fmlsl_lowv2sf): Ditto.
-	(aarch64_fmlalq_lowv4sf): Ditto.
-	(aarch64_fmlslq_lowv4sf): Ditto.
-	(aarch64_fmlal_highv2sf): Ditto.
-	(aarch64_fmlsl_highv2sf): Ditto.
-	(aarch64_fmlalq_highv4sf): Ditto.
-	(aarch64_fmlslq_highv4sf): Ditto.
-	(aarch64_fmlal_lane_lowv2sf): Ditto.
-	(aarch64_fmlsl_lane_lowv2sf): Ditto.
-	(aarch64_fmlal_laneq_lowv2sf): Ditto.
-	(aarch64_fmlsl_laneq_lowv2sf): Ditto.
-	(aarch64_fmlalq_lane_lowv4sf): Ditto.
-	(aarch64_fmlsl_lane_lowv4sf): Ditto.
-	(aarch64_fmlalq_laneq_lowv4sf): Ditto.
-	(aarch64_fmlsl_laneq_lowv4sf): Ditto.
-	(aarch64_fmlal_lane_highv2sf): Ditto.
-	(aarch64_fmlsl_lane_highv2sf): Ditto.
-	(aarch64_fmlal_laneq_highv2sf): Ditto.
-	(aarch64_fmlsl_laneq_highv2sf): Ditto.
-	(aarch64_fmlalq_lane_highv4sf): Ditto.
-	(aarch64_fmlsl_lane_highv4sf): Ditto.
-	(aarch64_fmlalq_laneq_highv4sf): Ditto.
-	(aarch64_fmlsl_laneq_highv4sf): Ditto.
-	* config/aarch64/aarch64-simd.md:
-	(aarch64_fml<f16mac1>l<f16quad>_low<mode>): New pattern.
-	(aarch64_fml<f16mac1>l<f16quad>_high<mode>): Ditto.
-	(aarch64_simd_fml<f16mac1>l<f16quad>_low<mode>): Ditto.
-	(aarch64_simd_fml<f16mac1>l<f16quad>_high<mode>): Ditto.
-	(aarch64_fml<f16mac1>l_lane_lowv2sf): Ditto.
-	(aarch64_fml<f16mac1>l_lane_highv2sf): Ditto.
-	(aarch64_simd_fml<f16mac>l_lane_lowv2sf): Ditto.
-	(aarch64_simd_fml<f16mac>l_lane_highv2sf): Ditto.
-	(aarch64_fml<f16mac1>lq_laneq_lowv4sf): Ditto.
-	(aarch64_fml<f16mac1>lq_laneq_highv4sf): Ditto.
-	(aarch64_simd_fml<f16mac>lq_laneq_lowv4sf): Ditto.
-	(aarch64_simd_fml<f16mac>lq_laneq_highv4sf): Ditto.
-	(aarch64_fml<f16mac1>l_laneq_lowv2sf): Ditto.
-	(aarch64_fml<f16mac1>l_laneq_highv2sf): Ditto.
-	(aarch64_simd_fml<f16mac>l_laneq_lowv2sf): Ditto.
-	(aarch64_simd_fml<f16mac>l_laneq_highv2sf): Ditto.
-	(aarch64_fml<f16mac1>lq_lane_lowv4sf): Ditto.
-	(aarch64_fml<f16mac1>lq_lane_highv4sf): Ditto.
-	(aarch64_simd_fml<f16mac>lq_lane_lowv4sf): Ditto.
-	(aarch64_simd_fml<f16mac>lq_lane_highv4sf): Ditto.
-	* config/aarch64/arm_neon.h (vfmlal_low_u32): New intrinsic.
-	(vfmlsl_low_u32): Ditto.
-	(vfmlalq_low_u32): Ditto.
-	(vfmlslq_low_u32): Ditto.
-	(vfmlal_high_u32): Ditto.
-	(vfmlsl_high_u32): Ditto.
-	(vfmlalq_high_u32): Ditto.
-	(vfmlslq_high_u32): Ditto.
-	(vfmlal_lane_low_u32): Ditto.
-	(vfmlsl_lane_low_u32): Ditto.
-	(vfmlal_laneq_low_u32): Ditto.
-	(vfmlsl_laneq_low_u32): Ditto.
-	(vfmlalq_lane_low_u32): Ditto.
-	(vfmlslq_lane_low_u32): Ditto.
-	(vfmlalq_laneq_low_u32): Ditto.
-	(vfmlslq_laneq_low_u32): Ditto.
-	(vfmlal_lane_high_u32): Ditto.
-	(vfmlsl_lane_high_u32): Ditto.
-	(vfmlal_laneq_high_u32): Ditto.
-	(vfmlsl_laneq_high_u32): Ditto.
-	(vfmlalq_lane_high_u32): Ditto.
-	(vfmlslq_lane_high_u32): Ditto.
-	(vfmlalq_laneq_high_u32): Ditto.
-	(vfmlslq_laneq_high_u32): Ditto.
-	* config/aarch64/aarch64.h (AARCH64_FL_F16SML): New flag.
-	(AARCH64_FL_FOR_ARCH8_4): New.
-	(AARCH64_ISA_F16FML): New ISA flag.
-	(TARGET_F16FML): New feature flag for fp16fml.
-	(doc/invoke.texi): Document new fp16fml option.
-
-2018-01-10  Michael Collison  <michael.collison@arm.com>
-
-	* config/aarch64/aarch64-builtins.c:
-	(aarch64_types_ternopu_imm_qualifiers, TYPES_TERNOPUI): New.
-	* config/aarch64/aarch64-c.c (aarch64_update_cpp_builtins):
-	(__ARM_FEATURE_SHA3): Define if TARGET_SHA3 is true.
-	* config/aarch64/aarch64.h (AARCH64_FL_SHA3): New flags.
-	(AARCH64_ISA_SHA3): New ISA flag.
-	(TARGET_SHA3): New feature flag for sha3.
-	* config/aarch64/iterators.md (sha512_op): New int attribute.
-	(CRYPTO_SHA512): New int iterator.
-	(UNSPEC_SHA512H): New unspec.
-	(UNSPEC_SHA512H2): Ditto.
-	(UNSPEC_SHA512SU0): Ditto.
-	(UNSPEC_SHA512SU1): Ditto.
-	* config/aarch64/aarch64-simd-builtins.def
-	(aarch64_crypto_sha512hqv2di): New builtin.
-	(aarch64_crypto_sha512h2qv2di): Ditto.
-	(aarch64_crypto_sha512su0qv2di): Ditto.
-	(aarch64_crypto_sha512su1qv2di): Ditto.
-	(aarch64_eor3qv8hi): Ditto.
-	(aarch64_rax1qv2di): Ditto.
-	(aarch64_xarqv2di): Ditto.
-	(aarch64_bcaxqv8hi): Ditto.
-	* config/aarch64/aarch64-simd.md:
-	(aarch64_crypto_sha512h<sha512_op>qv2di): New pattern.
-	(aarch64_crypto_sha512su0qv2di): Ditto.
-	(aarch64_crypto_sha512su1qv2di): Ditto.
-	(aarch64_eor3qv8hi): Ditto.
-	(aarch64_rax1qv2di): Ditto.
-	(aarch64_xarqv2di): Ditto.
-	(aarch64_bcaxqv8hi): Ditto.
-	* config/aarch64/arm_neon.h (vsha512hq_u64): New intrinsic.
-	(vsha512h2q_u64): Ditto.
-	(vsha512su0q_u64): Ditto.
-	(vsha512su1q_u64): Ditto.
-	(veor3q_u16): Ditto.
-	(vrax1q_u64): Ditto.
-	(vxarq_u64): Ditto.
-	(vbcaxq_u16): Ditto.
-	* config/arm/types.md (crypto_sha512): New type attribute.
-	(crypto_sha3): Ditto.
-	(doc/invoke.texi): Document new sha3 option.
-
-2018-01-10  Michael Collison  <michael.collison@arm.com>
-
-	* config/aarch64/aarch64-builtins.c:
-	(aarch64_types_quadopu_imm_qualifiers, TYPES_QUADOPUI): New.
-	* config/aarch64/aarch64-c.c (aarch64_update_cpp_builtins):
-	(__ARM_FEATURE_SM3): Define if TARGET_SM4 is true.
-	(__ARM_FEATURE_SM4): Define if TARGET_SM4 is true.
-	* config/aarch64/aarch64.h (AARCH64_FL_SM4): New flags.
-	(AARCH64_ISA_SM4): New ISA flag.
-	(TARGET_SM4): New feature flag for sm4.
-	* config/aarch64/aarch64-simd-builtins.def
-	(aarch64_sm3ss1qv4si): Ditto.
-	(aarch64_sm3tt1aq4si): Ditto.
-	(aarch64_sm3tt1bq4si): Ditto.
-	(aarch64_sm3tt2aq4si): Ditto.
-	(aarch64_sm3tt2bq4si): Ditto.
-	(aarch64_sm3partw1qv4si): Ditto.
-	(aarch64_sm3partw2qv4si): Ditto.
-	(aarch64_sm4eqv4si): Ditto.
-	(aarch64_sm4ekeyqv4si): Ditto.
-	* config/aarch64/aarch64-simd.md:
-	(aarch64_sm3ss1qv4si): Ditto.
-	(aarch64_sm3tt<sm3tt_op>qv4si): Ditto.
-	(aarch64_sm3partw<sm3part_op>qv4si): Ditto.
-	(aarch64_sm4eqv4si): Ditto.
-	(aarch64_sm4ekeyqv4si): Ditto.
-	* config/aarch64/iterators.md (sm3tt_op): New int iterator.
-	(sm3part_op): Ditto.
-	(CRYPTO_SM3TT): Ditto.
-	(CRYPTO_SM3PART): Ditto.
-	(UNSPEC_SM3SS1): New unspec.
-	(UNSPEC_SM3TT1A): Ditto.
-	(UNSPEC_SM3TT1B): Ditto.
-	(UNSPEC_SM3TT2A): Ditto.
-	(UNSPEC_SM3TT2B): Ditto.
-	(UNSPEC_SM3PARTW1): Ditto.
-	(UNSPEC_SM3PARTW2): Ditto.
-	(UNSPEC_SM4E): Ditto.
-	(UNSPEC_SM4EKEY): Ditto.
-	* config/aarch64/constraints.md (Ui2): New constraint.
-	* config/aarch64/predicates.md (aarch64_imm2): New predicate.
-	* config/arm/types.md (crypto_sm3): New type attribute.
-	(crypto_sm4): Ditto.
-	* config/aarch64/arm_neon.h (vsm3ss1q_u32): New intrinsic.
-	(vsm3tt1aq_u32): Ditto.
-	(vsm3tt1bq_u32): Ditto.
-	(vsm3tt2aq_u32): Ditto.
-	(vsm3tt2bq_u32): Ditto.
-	(vsm3partw1q_u32): Ditto.
-	(vsm3partw2q_u32): Ditto.
-	(vsm4eq_u32): Ditto.
-	(vsm4ekeyq_u32): Ditto.
-	(doc/invoke.texi): Document new sm4 option.
-
-2018-01-10  Michael Collison  <michael.collison@arm.com>
-
-	* config/aarch64/aarch64-arches.def (armv8.4-a): New architecture.
-	* config/aarch64/aarch64.h (AARCH64_ISA_V8_4): New ISA flag.
-	(AARCH64_FL_FOR_ARCH8_4): New.
-	(AARCH64_FL_V8_4): New flag.
-	(doc/invoke.texi): Document new armv8.4-a option.
-
-2018-01-10  Michael Collison  <michael.collison@arm.com>
-
-	* config/aarch64/aarch64-c.c (aarch64_update_cpp_builtins):
-	(__ARM_FEATURE_AES): Define if TARGET_AES is true.
-	(__ARM_FEATURE_SHA2): Define if TARGET_SHA2 is true.
-	* config/aarch64/aarch64-option-extension.def: Add
-	AARCH64_OPT_EXTENSION of 'sha2'.
-	(aes): Add AARCH64_OPT_EXTENSION of 'aes'.
-	(crypto): Disable sha2 and aes if crypto disabled.
-	(crypto): Enable aes and sha2 if enabled.
-	(simd): Disable sha2 and aes if simd disabled.
-	* config/aarch64/aarch64.h (AARCH64_FL_AES, AARCH64_FL_SHA2):
-	New flags.
-	(AARCH64_ISA_AES, AARCH64_ISA_SHA2): New ISA flags.
-	(TARGET_SHA2): New feature flag for sha2.
-	(TARGET_AES): New feature flag for aes.
-	* config/aarch64/aarch64-simd.md:
-	(aarch64_crypto_aes<aes_op>v16qi): Make pattern
-	conditional on TARGET_AES.
-	(aarch64_crypto_aes<aesmc_op>v16qi): Ditto.
-	(aarch64_crypto_sha1hsi): Make pattern conditional
-	on TARGET_SHA2.
-	(aarch64_crypto_sha1hv4si): Ditto.
-	(aarch64_be_crypto_sha1hv4si): Ditto.
-	(aarch64_crypto_sha1su1v4si): Ditto.
-	(aarch64_crypto_sha1<sha1_op>v4si): Ditto.
-	(aarch64_crypto_sha1su0v4si): Ditto.
-	(aarch64_crypto_sha256h<sha256_op>v4si): Ditto.
-	(aarch64_crypto_sha256su0v4si): Ditto.
-	(aarch64_crypto_sha256su1v4si): Ditto.
-	(doc/invoke.texi): Document new aes and sha2 options.
-
-2018-01-10  Martin Sebor  <msebor@redhat.com>
-
-	PR tree-optimization/83781
-	* gimple-fold.c (get_range_strlen): Avoid treating arrays of pointers
-	as string arrays.
-
-2018-01-11  Martin Sebor  <msebor@gmail.com>
-	    Prathamesh Kulkarni  <prathamesh.kulkarni@linaro.org>
-
-	PR tree-optimization/83501
-	PR tree-optimization/81703
-
-	* tree-ssa-strlen.c (get_string_cst): Rename...
-	(get_string_len): ...to this.  Handle global constants.
-	(handle_char_store): Adjust.
-
-2018-01-10  Kito Cheng  <kito.cheng@gmail.com>
-	    Jim Wilson  <jimw@sifive.com>
-
-	* config/riscv/riscv-protos.h (riscv_output_return): New.
-	* config/riscv/riscv.c (struct machine_function): New naked_p field.
-	(riscv_attribute_table, riscv_output_return),
-	(riscv_handle_fndecl_attribute, riscv_naked_function_p),
-	(riscv_allocate_stack_slots_for_args, riscv_warn_func_return): New.
-	(riscv_compute_frame_info): Only compute frame->mask if not a naked
-	function.
-	(riscv_expand_prologue): Add early return for naked function.
-	(riscv_expand_epilogue): Likewise.
-	(riscv_function_ok_for_sibcall): Return false for naked function.
-	(riscv_set_current_function): New.
-	(TARGET_SET_CURRENT_FUNCTION, TARGET_ALLOCATE_STACK_SLOTS_FOR_ARGS),
-	(TARGET_ATTRIBUTE_TABLE, TARGET_WARN_FUNC_RETURN): New.
-	* config/riscv/riscv.md (simple_return): Call riscv_output_return.
-	* doc/extend.texi (RISC-V Function Attributes): New.
-
-2018-01-10  Michael Meissner  <meissner@linux.vnet.ibm.com>
-
-	* config/rs6000/rs6000.c (is_complex_IBM_long_double): Explicitly
-	check for 128-bit long double before checking TCmode.
-	* config/rs6000/rs6000.h (FLOAT128_IEEE_P): Explicitly check for
-	128-bit long doubles before checking TFmode or TCmode.
-	(FLOAT128_IBM_P): Likewise.
-
-2018-01-10  Martin Sebor  <msebor@redhat.com>
-
-	PR tree-optimization/83671
-	* builtins.c (c_strlen): Unconditionally return zero for the empty
-	string.
-	Use -Warray-bounds for warnings.
-	* gimple-fold.c (get_range_strlen): Handle non-constant lengths
-	for non-constant array indices with COMPONENT_REF, arrays of
-	arrays, and pointers to arrays.
-	(gimple_fold_builtin_strlen): Determine and set length range for
-	non-constant character arrays.
-
-2018-01-10  Aldy Hernandez  <aldyh@redhat.com>
-
-	PR middle-end/81897
-	* tree-ssa-uninit.c (convert_control_dep_chain_into_preds): Skip
-	empty blocks.
-
-2018-01-10  Eric Botcazou  <ebotcazou@adacore.com>
-
-	* dwarf2out.c (dwarf2out_var_location): Do not pass NULL to fprintf.
-
-2018-01-10  Peter Bergner  <bergner@vnet.ibm.com>
-
-	PR target/83399
-	* config/rs6000/rs6000.c (print_operand) <'y'>: Use
-	VECTOR_MEM_ALTIVEC_OR_VSX_P.
-	* config/rs6000/vsx.md (*vsx_le_perm_load_<mode> for VSX_D): Use
-	indexed_or_indirect_operand predicate.
-	(*vsx_le_perm_load_<mode> for VSX_W): Likewise.
-	(*vsx_le_perm_load_v8hi): Likewise.
-	(*vsx_le_perm_load_v16qi): Likewise.
-	(*vsx_le_perm_store_<mode> for VSX_D): Likewise.
-	(*vsx_le_perm_store_<mode> for VSX_W): Likewise.
-	(*vsx_le_perm_store_v8hi): Likewise.
-	(*vsx_le_perm_store_v16qi): Likewise.
-	(eight unnamed splitters): Likewise.
-
-2018-01-10  Peter Bergner  <bergner@vnet.ibm.com>
-
-	* config/rs6000/x86intrin.h: Change #warning to #error. Update message.
-	* config/rs6000/emmintrin.h: Likewise.
-	* config/rs6000/mmintrin.h: Likewise.
-	* config/rs6000/xmmintrin.h: Likewise.
-
-2018-01-10  David Malcolm  <dmalcolm@redhat.com>
-
-	PR c++/43486
-	* tree-core.h: Document EXPR_LOCATION_WRAPPER_P's usage of
-	"public_flag".
-	* tree.c (tree_nop_conversion): Return true for location wrapper
-	nodes.
-	(maybe_wrap_with_location): New function.
-	(selftest::check_strip_nops): New function.
-	(selftest::test_location_wrappers): New function.
-	(selftest::tree_c_tests): Call it.
-	* tree.h (STRIP_ANY_LOCATION_WRAPPER): New macro.
-	(maybe_wrap_with_location): New decl.
-	(EXPR_LOCATION_WRAPPER_P): New macro.
-	(location_wrapper_p): New inline function.
-	(tree_strip_any_location_wrapper): New inline function.
-
-2018-01-10  H.J. Lu  <hongjiu.lu@intel.com>
-
-	PR target/83735
-	* config/i386/i386.c (ix86_compute_frame_layout): Always adjust
-	stack_realign_offset for the largest alignment of stack slot
-	actually used.
-	(ix86_find_max_used_stack_alignment): New function.
-	(ix86_finalize_stack_frame_flags): Use it.  Set
-	max_used_stack_alignment if we don't realign stack.
-	* config/i386/i386.h (machine_function): Add
-	max_used_stack_alignment.
-
-2018-01-10  Christophe Lyon  <christophe.lyon@linaro.org>
-
-	* config/arm/arm.opt (-mbranch-cost): New option.
-	* config/arm/arm.h (BRANCH_COST): Take arm_branch_cost into
-	account.
-
-2018-01-10  Segher Boessenkool  <segher@kernel.crashing.org>
-
-	PR target/83629
-	* config/rs6000/rs6000.md (load_toc_v4_PIC_2, load_toc_v4_PIC_3b,
-	load_toc_v4_PIC_3c): Wrap const term in CONST RTL.
-
-2018-01-10  Richard Biener  <rguenther@suse.de>
-
-	PR debug/83765
-	* dwarf2out.c (gen_subprogram_die): Hoist old_die && declaration
-	early out so it also covers the case where we have a non-NULL
-	origin.
-
-2018-01-10  Richard Sandiford  <richard.sandiford@linaro.org>
-
-	PR tree-optimization/83753
-	* tree-vect-stmts.c (get_group_load_store_type): Use VMAT_CONTIGUOUS
-	for non-strided grouped accesses if the number of elements is 1.
-
-2018-01-10  Jan Hubicka  <hubicka@ucw.cz>
-
-	PR target/81616
-	* i386.c (ix86_vectorize_builtin_gather): Check TARGET_USE_GATHER.
-	* i386.h (TARGET_USE_GATHER): Define.
-	* x86-tune.def (X86_TUNE_USE_GATHER): New.
-
-2018-01-10  Martin Liska  <mliska@suse.cz>
-
-	PR bootstrap/82831
-	* basic-block.h (CLEANUP_NO_PARTITIONING): New define.
-	* bb-reorder.c (pass_reorder_blocks::execute): Do not clean up
-	partitioning.
-	* cfgcleanup.c (try_optimize_cfg): Fix up partitioning if
-	CLEANUP_NO_PARTITIONING is not set.
-
-2018-01-10  Richard Sandiford  <richard.sandiford@linaro.org>
-
-	* doc/rtl.texi: Remove documentation of (const ...) wrappers
-	for vectors, as a partial revert of r254296.
-	* rtl.h (const_vec_p): Delete.
-	(const_vec_duplicate_p): Don't test for vector CONSTs.
-	(unwrap_const_vec_duplicate, const_vec_series_p): Likewise.
-	* expmed.c (make_tree): Likewise.
->>>>>>> 8e629441
+2019-01-09  Jelinek  <jakub@redhat.com>
+
+	PR middle-end/88758
+	* tree.c (initializer_each_zero_or_onep) <case VECTOR_CST>: Use
+	vector_cst_elt instead of VECTOR_CST_ENCODED_ELT.
 
 	PR rtl-optimization/88331
 	* function.c (assign_stack_local_1): Don't set dynamic_align_addr if

<<<<<<< HEAD
=======
2012-04-23  David Edelsohn  <dje.gcc@gmail.com>

	* config/rs6000/sync.md (fetchop_name): Change ior attribute to "or".

2012-04-23  Georg-Johann Lay  <avr@gjlay.de>

	* doc/extend.texi (AVR Named Address Spaces): Fix typos.

2012-04-23  Richard Guenther  <rguenther@suse.de>

	PR c/53060
	* c-typeck.c (build_binary_op): Fix typo.

2012-04-23  Jakub Jelinek  <jakub@redhat.com>

	PR tree-optimizations/52891
	* tree-vect-patterns.c (adjust_bool_pattern): Use
	build_nonstandard_type even if rhs1 has unsigned INTEGER_TYPE,
	but with non-standard precision.

2012-04-22  Ian Lance Taylor  <iant@google.com>

	* godump.c (go_output_typedef): Dump size of structs.

2012-04-20  Ulrich Weigand  <ulrich.weigand@linaro.org>

	Backport from mainline:

	* config/arm/arm.c (arm_print_operand): Fix invalid alignment
	hints for 'A' operand types.

2012-04-19  Georg-Johann Lay  <avr@gjlay.de>

	Backport from 2012-04-19 mainline r186588.

	PR target/53033
	* config/avr/avr.c (avr_out_load_psi): Fix assembler template for
	the case *(X+const).

2012-04-18  Uros Bizjak  <ubizjak@gmail.com>

	* config/alpha/sync.md (fetchop_name): Change ior attribute to "or".

2012-04-17  Uros Bizjak  <ubizjak@gmail.com>

	PR target/53020
	* config/i386/sync.md (atomic_<code><mode>): Rename to
	atomic_<logic><mode>.

2012-04-16  Uros Bizjak  <ubizjak@gmail.com>

	Backport from mainline
	2012-04-12  Uros Bizjak  <ubizjak@gmail.com>

	PR target/52932
	* config/i386/avx2intrin.h (_mm256_permutevar8x32_ps): Change second
	argument type to __m256i.  Update call to __builtin_ia32_permvarsf256.
	* config/i386/sse.md (avx2_permvarv8sf): Change operand 1 to V8SI.
	(avx2_permvarv8sf, avx2_permvarv8si): Switch operands 1 and 2.
	* config/i386/i386.c (bdesc_args) <__builtin_ia32_permvarsf256>:
	Update builtin type to V8SF_FTYPE_V8SF_V8SI.
	(ix86_expand_vec_perm): Update calls to gen_avx2_permvarv8si and
	gen_avx2_permvarv8sf.

2012-04-16  Martin Jambor  <mjambor@suse.cz>

	Backported from mainline

	2012-04-13  Martin Jambor  <mjambor@suse.cz>
	PR middle-end/52939

	* gimple-fold.c (gimple_get_virt_method_for_binfo): Bail out if
	fold_ctor_reference returns a zero constant.

2012-04-13  H.J. Lu  <hongjiu.lu@intel.com>

	Backported from mainline
	2012-04-13  H.J. Lu  <hongjiu.lu@intel.com>

	* config/i386/i386-c.c (ix86_target_macros): Define _ILP32
	and __ILP32__ for x32.

2012-04-13  Tom de Vries  <tom@codesourcery.com>

	Backport from mainline r186418.

	2012-04-13  Tom de Vries  <tom@codesourcery.com>

	* tree-ssa-tail-merge.c (gsi_advance_bw_nondebug_nonlocal): Add
	parameters vuse and vuse_escaped.
	(find_duplicate): Init vuse1, vuse2 and vuse_escaped.  Pass to
	gsi_advance_bw_nondebug_nonlocal.  Return if vuse_escaped and
	vuse1 != vuse2.

2012-04-13  Richard Guenther  <rguenther@suse.de>

	PR tree-optimization/52969
	* tree-if-conv.c (predicate_mem_writes): Properly gimplify
	the condition for the COND_EXPR and handle predicate negation
	by swapping the COND_EXPR arms.

2012-04-13  Richard Guenther  <rguenther@suse.de>

	PR c/52862
	* convert.c (convert_to_pointer): Remove special-casing of
	zero.

2012-04-12  Michael Meissner  <meissner@linux.vnet.ibm.com>

	Backport from mainline
	2012-04-12  Michael Meissner  <meissner@linux.vnet.ibm.com>

	PR target/52775
	* config/rs6000/rs6000.h (TARGET_FCFID): Add TARGET_PPC_GPOPT to
	the list of options to enable the FCFID instruction.
	(TARGET_EXTRA_BUILTINS): Adjust comment.

2012-04-12  Richard Guenther  <rguenther@suse.de>

	PR tree-optimization/52943
	* tree-chrec.h (chrec_is_positive): Remove.
	* tree-scalar-evolution.c (chrec_is_positive): Move ...
	* tree-data-ref.c (chrec_is_positive): ... here.  Make static.
	Return false for a constant zero instead of negative.
	(analyze_siv_subscript_cst_affine): Handle zero difference
	in the initial condition explicitely.

2012-04-10  John David Anglin  <dave.anglin@nrc-cnrc.gc.ca>

	PR middle-end/52894
	* varasm.c (process_pending_assemble_externals): Set
	pending_assemble_externals_processed true.
	(assemble_external): Call assemble_external_real if the pending
	assemble externals have been processed.

2012-04-09  Eric Botcazou  <ebotcazou@adacore.com>

	PR target/52717
	* config/sparc/sparc.c (sparc_file_end): Set TREE_PUBLIC explicitly on
	the DECL generated for the special GOT helper.

2012-04-06  Walter Lee  <walt@tilera.com>

	Backport from mainline
	2012-03-07  Walter Lee  <walt@tilera.com>

	* config/tilegx/tilegx.c (tilegx_expand_prologue): Don't generate
	REG_CFA_* notes for the stack pointer.
	(tilegx_expand_epilogue): Restore stack pointer by adjusting it by
	EH_RETURN_STACKADJ_RTX.
	* config/tilepro/tilepro.c (tilepro_expand_prologue): Don't
	generate REG_CFA_* notes for the stack pointer.
	(tilepro_expand_epilogue): Restore stack pointer by adjusting it
	by EH_RETURN_STACKADJ_RTX.

2012-04-06  Matt Turner  <mattst88@gmail.com>

	* doc/install.texi: Correct typo "-mno-lsc" -> "-mno-llsc".

2012-04-06  Eric Botcazou  <ebotcazou@adacore.com>

	* config/ia64/ia64.c (ia64_load_pair_ok): Return 0 if the second member
	of the destination isn't also a FP_REGS register.

2012-04-03  Richard Guenther  <rguenther@suse.de>

	Backport from mainline
	2012-03-02  Richard Guenther  <rguenther@suse.de>

	PR tree-optimization/52406
	* tree-data-ref.h: Update documentation about DR_BASE_OBJECT.
	(struct indices): Add unconstrained_base member.
	(struct dr_alias): Remove unused vops member.
	(DR_UNCONSTRAINED_BASE): New define.
	* tree-data-ref.c (dr_analyze_indices): For COMPONENT_REFs
	add indices to allow their disambiguation.  Make DR_BASE_OBJECT
	be an artificial access that covers the whole indexed object,
	or mark it with DR_UNCONSTRAINED_BASE if we cannot do so.  Canonicalize
	plain decl base-objects to their MEM_REF variant.
	(dr_may_alias_p): When the base-object of either data reference
	has unknown size use only points-to information.
	(compute_affine_dependence): Make dumps easier to read and
	more verbose.
	* tree-vect-data-ref.c (vector_alignment_reachable_p): Use
	DR_REF when looking for packed references.
	(vect_supportable_dr_alignment): Likewise.

2012-04-03  Richard Guenther  <rguenther@suse.de>

	Backport from mainline
	2012-03-15  Richard Guenther  <rguenther@suse.de>

	PR middle-end/52580
	* tree-data-ref.c (subscript_dependence_tester_1): Check
	all dimensions for non-conflicting access functions.

2012-04-03  Richard Guenther  <rguenther@suse.de>

	Backport from mainline
	2012-03-06  Richard Guenther  <rguenther@suse.de>

	PR middle-end/52493
	* tree-ssa-alias.c (ptr_derefs_may_alias_p): Robustify.

	2012-03-23  Richard Guenther  <rguenther@suse.de>

	PR tree-optimization/52678
	* tree-vectorizer.h (struct _stmt_vec_info): Add
	loop_phi_evolution_part member.
	(STMT_VINFO_LOOP_PHI_EVOLUTION_PART): New define.
	* tree-vect-loop.c (vect_analyze_scalar_cycles_1): Initialize
	STMT_VINFO_LOOP_PHI_EVOLUTION_PART.
	* tree-vect-loop-manip.c (vect_update_ivs_after_vectorizer):
	Use the cached evolution part and the PHI nodes value from
	the loop preheader edge instead of re-analyzing the evolution.

	2012-03-26  Richard Guenther  <rguenther@suse.de>

	PR tree-optimization/52701
	* tree-vect-loop.c (vect_analyze_scalar_cycles_1): Always
	compute and set the evolution part of PHI nodes.

	2012-03-30  Richard Guenther  <rguenther@suse.de>

	PR tree-optimization/52754
	* tree-ssa-forwprop.c (forward_propagate_addr_expr_1): Only
	propagate arbitrary addresses into really plain dereferences.

2012-04-03  Jakub Jelinek  <jakub@redhat.com>

	PR tree-optimization/52835
	* tree-data-ref.c (build_rdg): Return NULL if
	compute_data_dependences_for_loop failed.

2012-03-31  Eric Botcazou  <ebotcazou@adacore.com>

	* tree-cfg.c (call_can_make_abnormal_goto): New predicate.
	(stmt_can_make_abnormal_goto): Use it.
	(is_ctrl_altering_stmt): Likewise.

2012-03-31  Martin Jambor  <mjambor@suse.cz>

	Backported from mainline
	2012-03-30  Martin Jambor  <mjambor@suse.cz>

	* tree-ssa-ccp.c (insert_clobbers_for_var): Do not assert that there
	is a builtin_stack_save in a dominating BB.

2012-03-29  Uros Bizjak  <ubizjak@gmail.com>

	* config/i386/sse.md (avx_h<plusminus_insn>v4df3): Fix results
	crossing 128bit lane boundary.

2012-03-29  Uros Bizjak  <ubizjak@gmail.com>

	Backported from mainline
	2012-03-27  Uros Bizjak  <ubizjak@gmail.com>

	PR target/52698
	* config/i386/i386-protos.h (ix86_legitimize_reload_address):
	New prototype.
	* config/i386/i386.h (LEGITIMIZE_RELOAD_ADDRESS): New define.
	* config/i386/i386.c: Include reload.h.
	(ix86_legitimize_reload_address): New function.

2012-03-28  Martin Jambor  <mjambor@suse.cz>

	Backported from mainline
	2012-03-27  Martin Jambor  <mjambor@suse.cz>

	PR middle-end/52693
	* tree-sra.c (sra_modify_assign): Do not call
	load_assign_lhs_subreplacements when working with an unscalarizable
	region.

2012-03-28  Jakub Jelinek  <jakub@redhat.com>

	PR middle-end/52691
	* tree-ssa-ccp.c (optimize_stdarg_builtin): Optimize
	__builtin_va_start to __builtin_next_arg if the latter is
	builtin_decl_explicit_p rather than when it is not.

	PR middle-end/52750
	* tree-vect-generic.c (vector_element): Perform multiplication
	for pos in bitsizetype type instead of idx type.

2012-03-28  Georg-Johann Lay  <avr@gjlay.de>

	Backport from 2012-03-28 mainline r185910.

	PR target/52692
	* config/avr/avr.c (TARGET_BUILTIN_DECL): New define.
	(avr_builtin_decl): New static function.
	(struct avr_builtin_description, avr_bdesc): Move up.
	Add GTY marker. Add field fndecl. Remove redundant field id.
	(avr_init_builtins): Initialize avr_bdesc[ID].fndecl.
	(avr_expand_builtin): Code cleanup because .id is removed.

2012-03-28  Aurelien Buhrig  <aurelien.buhrig.gcc@gmail.com>

	PR middle-end/51893
	* expmed.c (store_bit_field_1): Fix wordnum value for big-endian
	targets.

2012-03-28  Georg-Johann Lay  <avr@gjlay.de>

	Backport from 2012-03-28 mainline r185907.

	PR target/52737
	* config.gcc (tm_file): Remove avr/multilib.h.

	* doc/invoke.texi (AVR Options): Adjust
	documentation of -mtiny-stack.

	* config/avr/genmultilib.awk: Remove code to generate multilib.h.
	(BEGIN): Use -msp8 as multilib option instead of -mtiny-stack.
	* config/avr/t-avr: Remove generation of multilib.h.
	* config/avr/t-multilib: Regenerate.
	* config/avr/multilib.h: Remove.
	* config/avr/avr.opt (-msp8): New option.
	(avr_sp8): New variable.
	* config/avr/driver-avr.c (avr_device_to_sp8): New function.
	* config/avr/avr.h (AVR_HAVE_SPH): New define.
	(AVR_HAVE_8BIT_SP): Also set by avr_sp8 i.e. -msp8.
	(avr_device_to_sp8): New prototype.
	(EXTRA_SPEC_FUNCTIONS): Add { "device_to_sp8", avr_device_to_sp8 }
	(DRIVER_SELF_SPECS): New define.
	* config/avr/avr-c.c (avr_cpu_cpp_builtins): New built-in defines:
	__AVR_SP8__, __AVR_HAVE_SPH__.
	* config/avr/avr.c (output_movhi): Use AVR_HAVE_SPH instead of
	AVR_HAVE_8BIT_SP to decide if SP_H is present.
	(avr_file_start): Ditto.

2012-03-28  Jakub Jelinek  <jakub@redhat.com>

	PR target/52736
	* config/i386/sse.md (sse2_loadlpd splitter): Use offset 0
	instead of 8 in adjust_address.

2012-03-27  Eric Botcazou  <ebotcazou@adacore.com>

	* expmed.c (store_bit_field): Assert that BITREGION_START is a multiple
	of a unit before computing the offset in units.

2012-03-27  Richard Guenther  <rguenther@suse.de>

	PR middle-end/52720
	* fold-const.c (try_move_mult_to_index): Handle &x.array more
	explicitely.

2012-03-24  Eric Botcazou  <ebotcazou@adacore.com>

	PR target/52610
	* config/sparc/sparc.h (ASM_CPU_SPEC): Pass -Av8 if -mcpu=leon.

2012-03-24  Steven Bosscher  <steven@gcc.gnu.org>

	PR middle-end/52640
	* varasm.c: Include pointer-set.h.
	(pending_assemble_externals_set): New pointer set.
	(process_pending_assemble_externals): Destroy the pointer set.
	(assemble_external): See if decl is in pending_assemble_externals_set,
	and add it to pending_assemble_externals if necessary.
	(init_varasm_once): Allocate pending_assemble_externals_set.

2012-03-23  Michael Meissner  <meissner@linux.vnet.ibm.com>

	Backported from mainline
	2012-03-06  Michael Meissner  <meissner@linux.vnet.ibm.com>

	PR target/50310
	* config/rs6000/vector.md (vector_uneq<mode>): Add support for
	UNEQ, LTGT, ORDERED, and UNORDERED IEEE vector comparisons.
	(vector_ltgt<mode>): Likewise.
	(vector_ordered<mode>): Likewise.
	(vector_unordered<mode>): Likewise.
	* config/rs6000/rs6000.c (rs6000_emit_vector_compare_inner): Likewise.

2012-03-23  Joern Rennecke  <joern.rennecke@embecosm.com>

	* config/epiphany/epiphany.c (epiphany_function_value_regno_p):
	Make static.

2012-03-22  Kaz Kojima  <kkojima@gcc.gnu.org>

	Backported from mainline
	2012-03-02  Kaz Kojima  <kkojima@gcc.gnu.org>

	PR target/48596
	PR target/48806
	* config/sh/sh.c (sh_register_move_cost): Increase cost between
	GENERAL_REGS and FP_REGS for SImode.

2012-03-22  Jakub Jelinek  <jakub@redhat.com>

	PR middle-end/52547
	* tree-nested.c (convert_tramp_reference_stmt): Call declare_vars
	on any new_local_var_chain vars declared during recursing on
	GIMPLE_OMP_PARALLEL or GIMPLE_OMP_TASK body.

2012-03-22  Georg-Johann Lay  <avr@gjlay.de>

	Backport from 2012-03-22 mainline r185692.

	PR target/52496
	* config/avr/avr.md (unspec): Remove UNSPEC_MEMORY_BARRIER.
	(unspecv): Add UNSPECV_MEMORY_BARRIER.
	(cli_sei): Use unspec_volatile instead of unspec for memory barrier.
	(delay_cycles_1, delay_cycles_2): Ditto.
	(delay_cycles_3, delay_cycles_4): Ditto.
	(nopv, *nopv): Ditto.
	(sleep, *sleep): Ditto.
	(wdr, *wdr): Ditto.

	Backport from 2012-03-21 mainline r185605.

	PR rtl-optimization/52543
	PR target/52461
	* config/avr/avr-protos.h (avr_load_lpm): New prototype.
	* config/avr/avr.c (avr_mode_dependent_address_p): New function.
	(TARGET_MODE_DEPENDENT_ADDRESS_P): New define.
	(avr_load_libgcc_p): Restrict to __flash loads.
	(avr_out_lpm): Only handle 1-byte loads from __flash.
	(avr_load_lpm): New function.
	(avr_find_unused_d_reg): Remove.
	(avr_out_lpm_no_lpmx): Remove.
	(adjust_insn_length): Handle ADJUST_LEN_LOAD_LPM.
	* config/avr/avr.md (unspec): Add UNSPEC_LPM.
	(load_<mode>_libgcc): Use UNSPEC_LPM instead of MEM.
	(load_<mode>, load_<mode>_clobber): New insns.
	(mov<mode>): For multi-byte move from non-generic
	16-bit address spaces: Expand to load_<mode> resp.
	load_<mode>_clobber.
	(load<mode>_libgcc): Remove expander.
	(split-lpmx): Remove split.

	Backport from 2012-03-13 mainline r185329.

	PR target/52488
	* config/avr/avr.c (avr_prologue_setup_frame): Cut down stack
	offset (size) to a value the insns can deal with.
	(expand_epilogue): Ditto.

	Backport from 2012-03-12 mainline r185256.

	PR target/52499
	* config/avr/avr.c (avr_mode_code_base_reg_class): Change return
	type from reg_class_t to enum reg_class.
	* config/avr/avr-protos.h (avr_mode_code_base_reg_class): Ditto.

	Backport from 2012-03-12 mainline r185253.

	PR target/52148
	* config/avr/avr.c (avr_out_movmem): Fix typo in output template
	for the case ADDR_SPACE_FLASH and AVR_HAVE_LPMX introduced in
	r184615 from 2012-02-28.

	Backport from 2012-03-08 mainline r185105.

	* config/avr/avr.md (*addhi3, addhi3_clobber): Add "w" alternative
	for constants in [-63,63].

	Backport from 2012-03-08 mainline r185100.

	PR target/52496
	* config/avr/avr.c (avr_mem_clobber): New static function.
	(avr_expand_delay_cycles): Add memory clobber operand to
	delay_cycles_1, delay_cycles_2, delay_cycles_3, delay_cycles_4.
	* config/avr/avr.md (unspec): Add UNSPEC_MEMORY_BARRIER.
	(enable_interrupt, disable_interrupt): New expander.
	(nopv, sleep, wdr): New expanders.
	(delay_cycles_1): Add memory clobber.
	(delay_cycles_2): Add memory clobber.
	(delay_cycles_3): Add memory clobber.
	(delay_cycles_4): Add memory clobber.
	(cli_sei): New insn from former "enable_interrupt",
	"disable_interrupt" with memory clobber.
	(*wdt): New insn from former "wdt" with memory clobber.
	(*nopv): Similar, but for "nopv".
	(*sleep): Similar, but for "sleep".

	Backport from 2012-03-07 mainline r185043.

	PR target/52484
	* config/avr/avr.md (xload<mode>_A): Add R22... to register footprint.

	Backport from 2012-03-07 mainline r185032.

	PR target/52506
	* gcc/config/avr/avr.c (expand_epilogue): Fix order of restoration
	to: RAMPZ, RAMPY, RAMPX, RAMPD.
	(expand_prologue): Only clear RAMPZ if it has effect on RAM-read.

	Backport from 2012-03-07 mainline r185031.

	PR target/52505
	* config/avr/avr.c (avr_out_xload): Don't read unintentionally
	from RAM.
	* config/avr/avr.md (xload_8): Adjust insn length.

	Backport from 2012-03-07 mainline r185030.

	PR target/52461
	* gcc/config/avr/avr.c (avr_out_lpm): Clear RAMPZ after usage
	if RAMPZ affects reading from RAM.

	Backport from 2012-03-05 mainline r184919.

	* config/avr/avr.md (*umaddqihi4.2): New insn-and-split.

2012-03-22  Georg-Johann Lay  <avr@gjlay.de>

	Backport from mainline r185259.

	PR other/52545
	* output.h (SECTION_EXCLUDE, SECTION_MACH_DEP): Don't use
	SECTION_MACH_DEP reserved bits for SECTION_EXCLUDE.

2012-03-22  Jakub Jelinek  <jakub@redhat.com>

	Backported from mainline
	2012-03-13  Jakub Jelinek  <jakub@redhat.com>

	PR c/52577
	* c-parser.c (c_parser_postfix_expression)
	<case RID_BUILTIN_SHUFFLE>: Call mark_exp_read on argument values.

	* config/i386/smmintrin.h: Avoid /* within a comment.
	* config/i386/nmmintrin.h: Likewise.

2012-03-22  Richard Guenther  <rguenther@suse.de>

	* BASE-VER: Set to 4.7.1.
	* DEV-PHASE: Set to prerelease.

2012-03-22  Release Manager

	* GCC 4.7.0 released.

2012-03-16  Rainer Orth  <ro@CeBiTec.Uni-Bielefeld.DE>

	* doc/install.texi (Specific, *-*-solaris2*): Improve wording.

2012-03-15  Jakub Jelinek  <jakub@redhat.com>
	    Andrew Pinski  <apinski@cavium.com>

	PR middle-end/52592
	* builtins.c (expand_builtin_int_roundingfn_2): If expanding
	BUILT_IN_IR{INT,OUND}* using optab fails, emit lr{int,ound}*
	calls instead of __builtin_ir{int,ound}*.

2012-03-14  Jakub Jelinek  <jakub@redhat.com>

	PR c++/52582
	* config/rs6000/rs6000.c (call_ABI_of_interest): Return true
	if c_node is NULL.

2012-03-13  Joseph Myers  <joseph@codesourcery.com>

	* doc/invoke.texi (-std=c99), doc/standards.texi (C language):
	Refer to GCC 4.7 version of c99status.html.

2012-03-12  Michael Meissner  <meissner@linux.vnet.ibm.com>

	Backport from mainline
	2012-03-09  Michael Meissner  <meissner@linux.vnet.ibm.com>

	* config/rs6000/linux64.h (OPTION_TARGET_CPU_DEFAULT): Do not
	redefine to be NULL if the current bit-size is different from the
	configured bit-size.

	* config/rs6000/rs6000.c (rs6000_option_override_internal): If the
	cpu is defaulted, use PROCESSOR_DEFAULT and PROCESSOR_DEFAULT64 to
	set the default tuning.  Add asserts to make sure the cpu and tune
	indexes are defined.  Fix tests for cpu/tune index to use >= 0 to
	test whether the index is set, instead of > 0.
	(rs6000_file_start): Do not reset the default cpu if the current
	bit-size is different from the configured bit-size.

2012-03-12  Rainer Orth  <ro@CeBiTec.Uni-Bielefeld.DE>

	* doc/install.texi (Specific, i?86-*-solaris2.[89]): Update
	binutils reference.
	(Specific, i?86-*-solaris2.10): Remove GCC 4.0 reference.
	Update binutils references.
	(Specific, *-*-solaris2*): Mention bundled GCC in Solaris 10 and 11.
	Update binutils reference.
	Update Sun as/GNU ld caveat.
	Document binutils largefile requirement for LTO plugin.
	Remove reference to alternate libpthread.

2012-03-12  Rainer Orth  <ro@CeBiTec.Uni-Bielefeld.DE>

	* doc/install.texi (Specific, alpha*-dec-osf5.1): Update binutils
	reference.
	(Specific, mips-sgi-irix6): Likewise.

2012-03-08  Rainer Orth  <ro@CeBiTec.Uni-Bielefeld.DE>

	* configure.ac (gcc_cv_as_ix86_tlsldmplt): Add label.
	* configure: Regenerate.

2012-03-07  Richard Henderson  <rth@redhat.com>

	* config/m68k/m68k.h (ISA_HAS_TAS): New.
	* config/m68k/sync.md (atomic_test_and_set): Use it.
	(atomic_test_and_set_1): Likewise.

2012-03-07  Ralf Corsépius  <ralf.corsepius@rtems.org>

	PR target/51417
	* Makefile.in: Let install-gcc-ar depend on installdirs,
	gcc-ar$(exeext), gcc-nm$(exeext), gcc-ranlib$(exeext).
	Don't double canonicalize if cross-compiling.

2012-03-06  Aldy Hernandez  <aldyh@redhat.com>

	* trans-mem.c: New typedef for tm_region_p.
	Define vector types for tm_region_p.
	(tm_region_init): Replace region_worklist to a vector called
	bb_regions.

2012-03-06  Aldy Hernandez  <aldyh@redhat.com>

	PR middle-end/52463
	* trans-mem.c (tm_region_init): Use last_basic_block.

2012-03-05  Richard Henderson  <rth@redhat.com>

	PR tree-opt/52242
	Revert: 2011-11-26  Richard Henderson  <rth@redhat.com>
	* omp-low.c (expand_omp_atomic): Assume anything aligned to
	BIGGEST_ALIGNMENT is aligned.

2012-03-05  Oleg Endo  <olegendo@gcc.gnu.org>

	* config/sh/sh.c (TARGET_ATOMIC_TEST_AND_SET_TRUEVAL): New hook.

2012-03-05  Richard Henderson  <rth@redhat.com>

	PR target/52481
	* config/m68k/sync.md (atomic_test_and_set): Use expand_simple_unop
	instead of calling negqi2 directly.

2012-03-05  Rainer Orth  <ro@CeBiTec.Uni-Bielefeld.DE>

	* config/mips/iris6.h [!USED_FOR_TARGET] (long_intmax): Declare.
	(INTMAX_TYPE): Use it.
	(UINTMAX_TYPE): Likewise.
	(SUBTARGET_OVERRIDE_OPTIONS): Define.
	(irix6_c_common_override_options): Declare.
	(C_COMMON_OVERRIDE_OPTIONS): Define.
	* config/mips/mips.c [TARGET_IRIX6] (long_intmax): Define.
	* config/mips/irix6-c.c: New file.
	* config/mips/t-irix6 (irix6-c.o): New target.
	* config.gcc (mips-sgi-irix6.5): Set c_target_objs,
	cxx_target_objs.

2012-03-02  Richard Henderson  <rth@redhat.com>

	* optabs.c (expand_atomic_test_and_set): Honor
	atomic_test_and_set_trueval even when atomic_test_and_set
	optab is not in use.

2012-03-02  Peter Bergner  <bergner@vnet.ibm.com>

	Backport from mainline
	2012-03-02  Peter Bergner  <bergner@vnet.ibm.com>

	* config/rs6000/vsx.md (vsx_set_<mode>): Reorder operands.

2012-03-02  Richard Guenther  <rguenther@suse.de>

	* DEV-PHASE: Set to prerelease.

>>>>>>> 40dd2f8b
2012-03-01  Richard Earnshaw  <rearnsha@arm.com>

	* config.gcc (obsolete): Add all ARM targets using the FPA.
	(with_fpu): Obsolete selection of the FPA or Maverick on ARM.
	* doc/install.texi: Avoid references to obsolete ARM ports.

2012-03-01  Joern Rennecke  <joern.rennecke@embecosm.com>

	* config/epiphany/epiphany.md (movmisalign<mode>): New patterns.

2012-03-01  Jeremy Bennett  <jeremy.bennett@embecosm.com>
	    Joern Rennecke  <joern.rennecke@embecosm.com>

	* doc/extend.texi: Expand and update information on interrupt
	attribute for Epiphany.

2012-03-01  Oleg Endo  <olegendo@gcc.gnu.org>

	* config/sh/sh-protos.h: Update copyright notice dates.
	* config/sh/sh.h: Likewise.
	* config/sh/sh.md: Likewise.
	* config/sh/constraints.md: Likewise.
	* config/sh/predicates.md: Likewise.

2012-03-01  Oleg Endo  <olegendo@gcc.gnu.org>

	* config/sh/sh-protos.h (tertiary_reload_operand): Remove dead function.
	* config/sh/sh.c (tertiary_reload_operand): Likewise.

2012-03-01  Oleg Endo  <olegendo@gcc.gnu.org>

	* config/sh/constraints.md: Fix comment typo.

2012-03-01  John David Anglin  <dave.anglin@nrc-cnrc.gc.ca>

	PR target/52408
	* config/pa/pa.md (zvdep_imm32): Change type of variable x from int to
	unsigned HOST_WIDE_INT.
	(zvdep_imm64): Likewise.
	(vdepi_ior): Change type of variable x from int to HOST_WIDE_INT.
	(vdepi_and): Likewise.
	Likewise for unamed 64-bit patterns.
	* config/pa/predicates.md (lhs_lshift_cint_operand): Update comment.

2012-03-01  Alexandre Oliva  <aoliva@redhat.com>

	PR debug/52001
	PR rtl-optimization/52417
	* cselib.c (cselib_any_perm_equivs): New variable.
	(cselib_reset_table): Check that it's not set when not
	preserving constants.
	(cselib_add_permanent_equiv): Set it.
	(cselib_have_permanent_equivalences): New.
	(cselib_init, cselib_finish): Reset it.
	* cselib.h (cselib_have_permanent_equivalences): Declare.
	* alias.c (get_addr): Restore earlier behavior when there
	aren't permanent equivalences.

2012-03-01  Steven Bosscher  <steven@gcc.gnu.org>

	* config/mn10300/mn10300-modes.def: Fix copyright notice.
	* config/v850/v850-modes.def: Fix copyright notice.

2012-03-01  Georg-Johann Lay  <avr@gjlay.de>

	* doc/extend.texi (AVR Built-in Functions): Document
	__builtin_avr_flash_segment.

	* config/avr/builtins.def (__builtin_avr_flash_segment): New entry.
	* config/avr/avr.md (flash_segment, flash_segment1): New expanders.
	(*split.flash_segment): New insn-and-split.
	* config/avr/avr.c (avr_init_builtins): Add local variables:
	const_memx_void_node, const_memx_ptr_type_node,
	char_ftype_const_memx_ptr.

2012-03-01  Jakub Jelinek  <jakub@redhat.com>

	PR tree-optimization/52445
	* tree-ssa-phiopt.c (struct name_to_bb): Remove ssa_name field,
	add ssa_name_ver, offset and size fields and change store field
	to bool.
	(name_to_bb_hash, name_to_bb_eq): Adjust for the above changes.
	(add_or_mark_expr): Likewise.  Only consider previous stores
	with the same size and offset.
	(nt_init_block): Only look at gimple_assign_single_p stmts,
	doesn't look at rhs2.

2012-03-01  Richard Guenther  <rguenther@suse.de>

	PR middle-end/52443
	* tree-cfg.c (verify_gimple_assign_unary): Allow any
	conversions from integral types to pointer types.

2012-03-01  Georg-Johann Lay  <avr@gjlay.de>

	* config/avr/avr-c.c (avr_cpu_cpp_builtins): Restore built-in
	defines for __UINT24_MAX__, __INT24_MAX__, __INT24_MIN__
	unintentionally removed in r184616.

2012-03-01  Venkataramanan Kumar  <venkataramanan.kumar@amd.com>

	* doc/invoke.texi: Document AMD bdver2 and remove mentioning
	3DNow from bdver1.

2012-02-29  Jakub Jelinek  <jakub@redhat.com>
	    Uros Bizjak  <ubizjak@gmail.com>

	PR target/52437
	* config/i386/sse.md (vec_set<mode>_0): Swap "*r" and "fF"
	alternatives, add "e" constraint to the new last alternative
	and ! to last 3 alternatives.

2012-02-29  Eric Botcazou  <ebotcazou@adacore.com>

	* dwarf2out.c (modified_type_die): Set DW_AT_GNAT_descriptive_type and
	DW_AT_artificial attributes at the end of the processing.
	(gen_array_type_die): Likewise.
	(gen_enumeration_type_die): Likewise.
	(gen_struct_or_union_type_die): Likewise.
	(add_gnat_descriptive_type_attribute): Do not suppress debug info for
	the parent type.

2012-02-29  Jakub Jelinek  <jakub@redhat.com>

	PR middle-end/52419
	* expr.c (expand_assignment): If doing misaligned store that doesn't
	cover all mode bits, perform a RMW cycle.

	PR tree-optimization/52429
	* tree-parloops.c (separate_decls_in_region_debug): Return early
	if var is LABEL_DECL.

2012-02-29  Bill Schmidt  <wschmidt@linux.vnet.ibm.com>

	PR tree-optimization/52424
	* tree-ssa-dom.c (dom_opt_leave_block): Push a marker before
	calling dom_thread_across_edge.

2012-02-29  Georg-Johann Lay  <avr@gjlay.de>

	* config/avr/avr.c: Move definition of TARGET macros to end of file.

2012-02-29  Georg-Johann Lay  <avr@gjlay.de>

	* config/avr/avr-protos.h (avr_output_bld): Remove unused prototype.
	* config/avr/avr.c (avr_output_bld): Remove unused function.
	(avr_out_sbxx_branch): Use "%T" to print bit position.

2012-02-29  Georg-Johann Lay  <avr@gjlay.de>

	* config/avr/avr.md: Untabify.

2012-02-29  Georg-Johann Lay  <avr@gjlay.de>

	* config/avr/avr.md (eqne): New code iterator.
	(*dec-and-branchsi): Use it in text peephole's condition.
	(*dec-and-branchhi): Ditto.
	(*dec-and-branchqi): Ditto.

2012-02-29  Georg-Johann Lay  <avr@gjlay.de>

	PR target/49939
	* config/avr/avr.h (ASM_SPEC): Add -mno-skip-bug if we know that
	the device does not have the skip-bug.

2012-02-29  Oleg Endo  <olegendo@gcc.gnu.org>

	* doc/invoke.texi (-msoft-atomic): Add more detailed description.
	(-mbranch-cost, -mcbranchdi -mcmpeqdi -mfused-madd
	-mpretend-cmove): New.

2012-02-29  Jakub Jelinek  <jakub@redhat.com>

	PR bootstrap/52397
	* df.h (struct df_d): Adjust comment that hard_regs_live_count
	doesn't count DEBUG_INSN refs.
	* df-scan.c (df_ref_create_structure): Don't set DF_HARD_REG_LIVE
	for DEBUG_INSN refs.

2012-02-28  Ulrich Weigand  <Ulrich.Weigand@de.ibm.com>

	Partially revert:

	2012-02-20  Richard Guenther  <rguenther@suse.de>
	PR tree-optimization/52298
	* tree-vect-stmts.c (vectorizable_load): Properly use
	STMT_VINFO_DR_STEP instead of DR_STEP when vectorizing
	outer loops.

2012-02-28  Aldy Hernandez  <aldyh@redhat.com>

	PR middle-end/51752
	* gimple.h (gimple_in_transaction): New.
	(gimple_set_in_transaction): New.
	(struct gimple_statement_base): Add in_transaction field.
	* tree-ssa-loop-im.c: (movement_possibility): Restrict movement of
	transaction loads.
	(tree_ssa_lim_initialize): Compute transaction bits.
	* tree.h (compute_transaction_bits): Protoize.
	* trans-mem.c (tm_region_init): Use the heap to store BB
	auxilliary data.
	(compute_transaction_bits): New.

2012-02-28  Bernhard Reutner-Fischer  <aldot@gcc.gnu.org>

	* gcc.c (display_help): Document --help=common and sort entries
	alphabetically.

2012-02-28  Bernhard Reutner-Fischer  <aldot@gcc.gnu.org>

	* doc/install.texi: Document check-$LANG specific shortcuts

2012-02-28  Matthew Gretton-Dann  <matthew.gretton-dann@arm.com>

	PR target/51534
	* config/arm/arm.c (neon_builtin_data): Add entries for vcgeu
	and vcgtu.
	* config/arm/arm_neon.h: Regenerate.
	* config/arm/neon.md (unspec): Add UNSPEC_VCGEU, and UNSPEC_VCGTU.
	(neon_vcgeu): New insn.
	(neon_vcgtu): Likewise.
	* config/arm/neon.ml (s_8_32, u_8_32): New lists.
	(ops): Unsigned comparison intrinsics call a different
	builtin.

2012-02-28  Richard Guenther  <rguenther@suse.de>

	PR target/52407
	* config/i386/i386.c (ix86_expand_vector_set): Fix element
	ordering for the VEC_CONCAT for two element vectors for
	V2SFmode, V2SImode and V2DImode.

2012-02-28  Richard Earnshaw  <rearnsha@arm.com>

	PR target/49448
	* config.gcc (arm*-*-linux*): Use an unambiguous pattern for
	detecting big-endian triplets.

2012-02-28  Richard Earnshaw  <rearnsha@arm.com>

	* arm.c (aapcs_vfp_is_call_or_return_candidate): Only use the machine
	mode if there is no type information available.

2012-02-28  Thomas Koenig  <tkoenig@gcc.gnu.org>

	PR tree-optimization/53207
	* doc/invoke.texi: Document as experimental and relying on graphite.

2012-02-28  Georg-Johann Lay  <avr@gjlay.de>

	* config/avr/avr-devices.c (avr_mcu_type): Adjust NULL part
	of initializer to changes from r184614.

2012-02-28  Richard Guenther  <rguenther@suse.de>

	PR tree-optimization/52395
	* tree-sra.c (build_ref_for_offset): Also look at the base
	TYPE_ALIGN when figuring out the alignment of the replacement.

2012-02-28  Richard Guenther  <rguenther@suse.de>

	PR tree-optimization/52402
	* ipa-prop.c (ipa_modify_call_arguments): Properly use
	mis-aligned types when creating the accesses at the call site.

2012-02-28  Georg-Johann Lay  <avr@gjlay.de>

	* config/avr/builtins.def: New file.
	* config/avr/t-avr (avr.o, avr-c.o): Depend on it.
	* config/avr/avr.c (enum avr_builtin_id): Use it.
	(avr_init_builtins): Use it. And use avr_bdesc.
	(bdesc_1arg): Remove.
	(bdesc_2arg): Remove.
	(bdesc_3arg): Remove.
	(struct avr_builtin_description): Add field n_args.
	(avr_bdesc): New static variable using builtins.def.
	(avr_expand_builtin): Use it.
	Don't call avr_expand_delay_cycles if op0 is not CONST_INT.
	(avr_fold_builtin): Fold AVR_BUILTIN_SWAP.
	Don't fold AVR_BUILTIN_INSERT_BITS if arg0 is not INTEGER_CST.

2012-02-28  Georg-Johann Lay  <avr@gjlay.de>

	PR target/52148
	* config/avr/avr.md (movmem_<mode>): Replace match_operand that
	match only one single hard register with respective hard reg rtx.
	(movmemx_<mode>): Ditto.
	* config/avr/avr.c (avr_emit_movmemhi): Adapt expanding to new
	insn anatomy of movmem[x]_<mode>.
	(avr_out_movmem): Same for printing assembler and operand usage.

2012-02-28  Georg-Johann Lay  <avr@gjlay.de>

	PR target/49868
	PR target/52261
	* doc/extend.texi (AVR Named Address Spaces): No more try to fix
	address spaces located outside of device flash.

	* config/avr/avr.h (base_arch_s): Remove field n_segments.
	(mcu_type_s): Add field n_flash.
	* config/avr/avr-devices.c (avr_arch_types): Remove .n_segments.
	Set .have_elpm and .have_elpmx to 1 for avrxmega4 and avrxmega5.
	(AVR_MCU): Add N_FLASH argument.
	* config/avr/avr-mcus.def (AVR_MCU): Add initializer for .n_flash.
	* config/avr/avr-c.c (avr_cpu_cpp_builtins): Only define built-in
	macro __FLASH<n> if that address space makes sense for the device.
	* config/avr/avr.c (avr_out_lpm): Don't try to fix address spaces
	outside of target flash.
	(avr_asm_named_section): Ditto.
	(avr_asm_select_section): Ditto.
	(avr_addr_space_convert): Ditto.
	(avr_emit_movmemhi): Ditto.
	(avr_nonconst_pointer_addrspace, avr_pgm_check_var_decl): Error if
	address space is outside of device flash.
	(avr_insert_attributes): Ditto.
	(avr_xload_libgcc_p): Use avr_current_device->n_flash instead of
	avr_current_arch->n_segments.

2012-02-27  H.J. Lu  <hongjiu.lu@intel.com>

	PR target/52352
	* config/i386/i386.md (*movabs<mode>_1): Enable only for
	TARGET_LP64.
	(*movabs<mode>_2): Likewise.

2012-02-27  Jakub Jelinek  <jakub@redhat.com>

	PR target/52375
	* config/arm/neon.md (vashr<mode>3, vlshr<mode>3): Use
	s_register_operand in the test instead of REG_P.  Don't call
	gen_reg_rtx if it won't be used.

	PR tree-optimization/52376
	* ipa-split.c (split_function): Ignore CLOBBER stmts.

2012-02-27  Stuart Henderson  <shenders@gcc.gnu.org>

	* ifcvt.c (noce_get_condition): Check condition variable is not
	small_register_classes_for_mode_p before accepting.

2012-02-27  Uros Bizjak  <ubizjak@gmail.com>

	* config/i386/i386.md (*movabs<mode>_1): Fix operand 1 constraints.

2012-02-27  Matthew Gretton-Dann  <matthew.gretton-dann@arm.com>

	Revert:
	2012-01-09  Matthew Gretton-Dann  <matthew.gretton-dann@arm.com>
	* config/arm/arm-cores.def (cortex-a15): Use cortex_a15_tune for
	tuning parameters.
	* config/arm/arm.c (arm_cortex_a15_tune): New static variable.

2012-02-27  Oleg Endo  <olegendo@gcc.gnu.org>

	* config/sh/sh.h: Delete dead GO_IF_LEGITIMATE_INDEX macro.

2012-02-26  Oleg Endo  <olegendo@gcc.gnu.org>

	* config/sh/predicates.md: Remove blank lines.
	* config/sh/sh.c: Fix typos in comments.
	* config/sh/constraints.md: Likewise.
	* config/sh/sh.md: Remove blank lines.
	Fix typos in comments.  Use ;; as comment characters.

2012-02-26  Walter Lee  <walt@tilera.com>

	* config/tilegx/tilegx.c (match_pcrel_step2): Fix instruction pattern.
	(replace_mov_pcrel_step2): Ditto.

2012-02-25  Alexandre Oliva  <aoliva@redhat.com>

	PR debug/52001
	* alias.c (refs_newer_value_cb, refs_newer_value_p): New.
	(get_addr): Walk canonical value's locs.  Avoid returning VALUEs
	and locs that reference values newer than the non-canonical value
	at hand.  Return the canonical value as a worst case.
	(memrefs_conflict_p): Walk canonical value's locs.

	PR debug/52001
	* cselib.c (preserve_only_constants): Rename to...
	(preserve_constants_and_equivs): ... this.  Split out...
	(invariant_or_equiv_p): ... this.  Preserve plus expressions
	of other preserved expressions too.
	(cselib_reset_table): Adjust.
	* var-tracking.c (reverse_op): Use canonical value to build
	reverse operation.

2012-02-23  Kai Tietz  <ktietz@redhat.com>

	* config/i386/i386.c (ix86_delegitimize_address): Handle
	UNSPEC_PCREL plus displacement.

2012-02-24  Georg-Johann Lay  <avr@gjlay.de>

	PR target/52261
	* config/avr/avr.c (avr_out_movhi_mr_r_xmega): Use base
	to test for unusedness in st X addressing.

2012-02-24  Richard Guenther  <rguenther@suse.de>

	PR middle-end/52361
	* gimple.c (walk_gimple_op): Use predicates with less redundant tests.
	(is_gimple_reg_type): Move inline ...
	* gimple.h (is_gimple_reg_type): ... here.

2012-02-24  Richard Guenther  <rguenther@suse.de>

	PR middle-end/52361
	* passes.c (execute_function_todo): When verifying SSA form
	verify gimple form first.
	* tree-ssa.c (verify_ssa): Do not verify gimple form here.

2012-02-24  Richard Guenther  <rguenther@suse.de>

	PR middle-end/52355
	* fold-const.c (fold_addr_of_array_ref_difference): New function.
	(fold_binary_loc): Use it to extend the existing &a[i] - &a[j] folding.

2012-02-13  Bernhard Reutner-Fischer  <aldot@gcc.gnu.org>

	* tree-if-conv (predicate_scalar_phi): Commentary typo fix.

2012-02-23  Bernhard Reutner-Fischer  <aldot@gcc.gnu.org>

	* tree-phinodes.c (make_phi_node): Mark static.
	* tree-flow.h (make_phi_node): Remove extern decl.
	* doc/gimple.texi (make_phi_node): Remove documentation.

2012-02-23  Bernhard Reutner-Fischer  <aldot@gcc.gnu.org>

	* tree-into-ssa (update_ssa): Avoid trailing whitespace in dump_file.
	* tree-ssa-sccvn.c (print_scc): Ditto.

2012-02-23  Bernhard Reutner-Fischer  <aldot@gcc.gnu.org>

	* doc/passes.texi (Full redundancy elimination): Fix typo.

2012-02-23  Bernhard Reutner-Fischer  <aldot@gcc.gnu.org>

	* doc/invoke.texi (-fdse, -fdce): Remove duplicate entries.

2012-02-23  Eric Botcazou  <ebotcazou@adacore.com>

	PR bootstrap/52287
	* haifa-sched.c (rank_for_schedule): Stabilize sort for debug insns.

2012-02-23  Uros Bizjak  <ubizjak@gmail.com>

	PR c/52290
	* c-decl.c (start_function): Exit early if decl1 is not FUNTION_DECL.

2012-02-23  Georg-Johann Lay  <avr@gjlay.de>

	* config/avr/avr.md (code_stdname): Add ior, xor.
	(xior): New code iterator.
	(*<code_stdname><mode>qi.byte0): Use xior instead of ior.
	(*<code_stdname><mode>qi.byte1-3): Ditto.

2012-02-23  Jakub Jelinek  <jakub@redhat.com>

	PR tree-optimization/52019
	* ipa-split.c (find_return_bb, find_retval, visit_bb): Ignore
	CLOBBER stmts.

2012-02-23  Ulrich Weigand  <Ulrich.Weigand@de.ibm.com>

	* acinclude.m4: Use HAVE_INITFINI_ARRAY_SUPPORT instead of
	HAVE_INITFINI_ARRAY to work around namespace pollution in
	certain versions of newlib system headers.
	* config.in: Regenerate.
	* configure: Regenerate.
	* config/initfini-array.h: Use HAVE_INITFINI_ARRAY_SUPPORT
	instead of HAVE_INITFINI_ARRAY.

2012-02-22  Uros Bizjak  <ubizjak@gmail.com>

	PR target/52330
	* config/i386/i386.c (ix86_print_operand) <case 'H'>: Error out if x
	is not offsettable memory reference.

2012-02-22  Georg-Johann Lay  <avr@gjlay.de>

	PR target/18145
	* config/avr/avr.c (avr_asm_output_aligned_decl_common): Skip
	setting avr_need_clear_bss_p for __gnu_lto* symbols.

2012-02-22  Georg-Johann Lay  <avr@gjlay.de>

	* config/avr/avr.h (avr_accumulate_outgoing_args): Return int.
	* config/avr/avr.c (avr_accumulate_outgoing_args): Return int.

2012-02-22  Rainer Orth  <ro@CeBiTec.Uni-Bielefeld.DE>

	* configure.ac (LIB_TLS_SPEC): Enforce use of alternate thread
	library on Solaris 8 even without TLS support.
	* configure: Regenerate.

2012-02-22  Richard Guenther  <rguenther@suse.de>

	PR middle-end/52329
	* gimple-fold.c (fold_stmt_1): Also canonicalize ADDR_EXPRs
	for GIMPLE_DEBUG stmts.

2012-02-22  Martin Jambor  <mjambor@suse.cz>

	PR middle-end/51782
	* emit-rtl.c (set_mem_attributes_minus_bitpos): Set address space
	according to the base object.

2012-02-22  Georg-Johann Lay  <avr@gjlay.de>

	PR rtl-optimization/50063
	* config/avr/avr.md (movhi_sp_r): Handle -1 (unknown IRQ state)
	and 2 (8-bit SP) in operand 2.
	* config/avr/avr.c (avr_prologue_setup_frame): Adjust prologue
	setup to use movhi_sp_r instead of vanilla move to write SP.
	Adjust REG_CFA notes to superseed unspec.
	(expand_epilogue): Adjust epilogue setup to use movhi_sp_r instead
	of vanilla move.
	As function body might contain CLI or SEI: Use irq_state 0 (IRQ
	known to be off) only with TARGET_NO_INTERRUPTS. Never use
	irq_state 1 (IRQ known to be on) here.

2012-02-21  Bernd Schmidt  <bernds@codesourcery.com>

	* ira.c (check_allocation): Use REG_WORDS_BIG_ENDIAN, not
	WORDS_BIG_ENDIAN.
	* ira-color.c (setup_profitable_hard_regs, check_hard_reg_p,
	assign_hard_reg): Likewise.

2012-02-21  Georg-Johann Lay  <avr@gjlay.de>

	* config/avr/avr.md (neghi2): Remove "!d,0" alternative. Tweak "r,0".

2012-02-21  Georg-Johann Lay  <avr@gjlay.de>

	* config/avr/avr.md
	(*dec-and-branchhi!=-1.d.clobber): New text peephole.
	(*dec-and-branchhi!=-1.l.clobber): New text peephole.

2012-02-21  Georg-Johann Lay  <avr@gjlay.de>

	* config/avr/avr-protos.h (avr_accumulate_outgoing_args): Move
	prototype from here to...
	* config/avr/avr.h: ...here.

2012-02-21  Richard Earnshaw  <rearnsha@arm.com>

	PR target/52294
	* thumb2.md (thumb2_shiftsi3_short): Split register and
	immediate shifts.  For register shifts tie operands 0 and 1.
	(peephole2 for above): Check that register-controlled shifts
	have suitably tied operands.

2012-02-21  Quentin Neill  <quentin.neill@amd.com>

	PR target/52137
	* config/i386/bdver1.md (bdver1_call, bdver1_push,
	bdver1_pop, bdver1_leave, bdver1_lea, bdver1_imul_DI, bdver1_imul,
	bdver1_imul_mem_DI, bdver1_imul_mem, bdver1_idiv, bdver1_idiv_mem,
	bdver1_str, bdver1_idirect, bdver1_ivector, bdver1_idirect_loadmov,
	bdver1_idirect_load, bdver1_ivector_load, bdver1_idirect_movstore,
	bdver1_idirect_both, bdver1_ivector_both, bdver1_idirect_store,
	bdver1_ivector_store, bdver1_fldxf, bdver1_fld, bdver1_fstxf,
	bdver1_fst, bdver1_fist, bdver1_fmov_bdver1, bdver1_fadd_load,
	bdver1_fadd, bdver1_fmul_load, bdver1_fmul, bdver1_fsgn,
	bdver1_fdiv_load, bdver1_fdiv, bdver1_fpspc_load, bdver1_fpspc,
	bdver1_fcmov_load, bdver1_fcmov, bdver1_fcomi_load,
	bdver1_fcomi, bdver1_fcom_load, bdver1_fcom,
	bdver1_fxch, bdver1_ssevector_avx128_unaligned_load,
	bdver1_ssevector_avx256_unaligned_load,
	bdver1_ssevector_sse128_unaligned_load,
	bdver1_ssevector_avx128_load, bdver1_ssevector_avx256_load,
	bdver1_ssevector_sse128_load, bdver1_ssescalar_movq_load,
	bdver1_ssescalar_vmovss_load, bdver1_ssescalar_sse128_load,
	bdver1_mmxsse_load, bdver1_sse_store_avx256, bdver1_sse_store,
	bdver1_mmxsse_store_short, bdver1_ssevector_avx256,
	bdver1_movss_movsd, bdver1_mmxssemov, bdver1_sselog_load_256,
	bdver1_sselog_256, bdver1_sselog_load, bdver1_sselog,
	bdver1_ssecmp_load, bdver1_ssecmp, bdver1_ssecomi_load,
	bdver1_ssecomi, bdver1_vcvtX2Y_avx256_load, bdver1_vcvtX2Y_avx256,
	bdver1_ssecvt_cvtss2sd_load, bdver1_ssecvt_cvtss2sd,
	bdver1_sseicvt_cvtsi2sd_load, bdver1_sseicvt_cvtsi2sd,
	bdver1_ssecvt_cvtpd2ps_load, bdver1_ssecvt_cvtpd2ps,
	bdver1_ssecvt_cvtdq2ps_load, bdver1_ssecvt_cvtdq2ps,
	bdver1_ssecvt_cvtdq2pd_load, bdver1_ssecvt_cvtdq2pd,
	bdver1_ssecvt_cvtps2pd_load, bdver1_ssecvt_cvtps2pd,
	bdver1_ssecvt_cvtsX2si_load, bdver1_ssecvt_cvtsX2si,
	bdver1_ssecvt_cvtpd2pi_load, bdver1_ssecvt_cvtpd2pi,
	bdver1_ssecvt_cvtpd2dq_load, bdver1_ssecvt_cvtpd2dq,
	bdver1_ssecvt_cvtps2pi_load, bdver1_ssecvt_cvtps2pi,
	bdver1_ssemuladd_load_256, bdver1_ssemuladd_256,
	bdver1_ssemuladd_load, bdver1_ssemuladd, bdver1_sseimul_load,
	bdver1_sseimul, bdver1_sseiadd_load, bdver1_sseiadd,
	bdver1_ssediv_double_load_256, bdver1_ssediv_double_256,
	bdver1_ssediv_single_load_256, bdver1_ssediv_single_256,
	bdver1_ssediv_double_load, bdver1_ssediv_double,
	bdver1_ssediv_single_load, bdver1_ssediv_single, bdver1_sseins):
	Add "bdver2" attribute.

2012-02-21  Andreas Krebbel  <Andreas.Krebbel@de.ibm.com>

	* config/s390/s390.c (s390_option_override): Make -mhard-dfp the
	default if possible and not specified otherwise.

2012-02-21  Richard Guenther  <rguenther@suse.de>

	PR middle-end/52314
	* gimplify.c (create_tmp_from_val): Use the main variant type
	for the type of the temporary we create.

2012-02-21  Richard Guenther  <rguenther@suse.de>

	PR tree-optimization/52324
	* gimplify.c (gimplify_expr): When re-gimplifying expressions
	do not gimplify a MEM_REF address operand if it is already
	in suitable form.

2012-02-21  Andreas Krebbel  <Andreas.Krebbel@de.ibm.com>

	* config/s390/s390.md ("fixuns_trunc<mode>si2"): Replace
	TARGET_HARD_FLOAT with TARGET_HARD_DFP.

2012-02-21  Richard Guenther  <rguenther@suse.de>

	* tree-vect-stmts.c (vectorizable_load): Use pre-computed
	nested_in_vect_loop.

2012-02-21  Jakub Jelinek  <jakub@redhat.com>

	PR tree-optimization/52318
	* gimple-fold.c (gimplify_and_update_call_from_tree): Add
	vdef also to non-pure/const call stmts in the sequence.

2012-02-20  David S. Miller  <davem@davemloft.net>

	* config/sparc/sparc.md (load_pcrel_sym<P:mode>): Explain why we
	don't use the "rd %pc" instruction on v9 for PIC register loads.

2012-02-20  Aldy Hernandez  <aldyh@redhat.com>

	PR middle-end/52141
	* trans-mem.c (ipa_tm_scan_irr_block): Error out on GIMPLE_ASM's
	in a transaction safe function.

2012-02-20  Kai Tietz  <ktietz@redhat.com>

	PR target/52238
	* stor-layout.c (place_field): Handle desired_align for
	ms-bitfields, too.

2012-02-20  Richard Guenther  <rguenther@suse.de>

	PR tree-optimization/52298
	* tree-vect-stmts.c (vectorizable_store): Properly use
	STMT_VINFO_DR_STEP instead of DR_STEP when vectorizing
	outer loops.
	(vectorizable_load): Likewise.
	* tree-vect-data-refs.c (vect_analyze_data_ref_access):
	Access DR_STEP after ensuring it is not NULL.

2012-02-20  Jakub Jelinek  <jakub@redhat.com>

	PR tree-optimization/52286
	* fold-const.c (fold_binary_loc): For (X & C1) | C2
	optimization use double_int_to_tree instead of build_int_cst_wide,
	rewrite to use double_int vars.

2012-02-20  Rainer Orth  <ro@CeBiTec.Uni-Bielefeld.DE>

	PR target/50166
	* acinclude.m4 (gcc_AC_INITFINI_ARRAY): Require gcc_SUN_LD_VERSION.
	Define _start.
	Remove -e 0 from $gcc_cv_ld invocation.
	Only use __GLIBC_PREREQ if defined.
	Enable on Solaris since Solaris 8 patch.
	(gcc_SUN_LD_VERSION): New macro.
	* configure.ac (ld_ver) <*-*-solaris2*>: Refer to
	gcc_SUN_LD_VERSION for version number format.
	* configure: Regenerate.
	* varasm.c (get_elf_initfini_array_priority_section): Set
	SECTION_NOTYPE for non-default priority.
	Use get_section instead of get_unnamed_section to emit
	.init_array/.fini_array with default priority.

2012-02-19  Richard Sandiford  <rdsandiford@googlemail.com>

	* config/mips/mips.c (mips_need_mips16_rdhwr_p): New variable.
	(mips_get_tp): Set it.  Record that __mips16_rdhwr binds locally.
	(mips_start_unique_function, mips_output_mips16_rdhwr)
	(mips_code_end): New functions.
	(TARGET_ASM_CODE_END): Define.

2012-02-19  Richard Sandiford  <rdsandiford@googlemail.com>

	* config/mips/mips.c (mips16_build_call_stub): Add CFI information
	to stubs with non-sibling calls.

2012-02-18  Sandra Loosemore  <sandra@codesourcery.com>

	* doc/invoke.texi (-fira-* options): Copy-edit.
	(ira-* parameters): Copy-edit.

2012-02-17  Sandra Loosemore  <sandra@codesourcery.com>

	* doc/invoke.texi: Minor copy-edits to bring into conformance with
	GCC coding conventions.

2012-02-17  Sandra Loosemore  <sandra@codesourcery.com>

	* doc/invoke.texi: Consistently hyphenate "big-endian"/"little-endian"
	when used as adjectives.

2012-02-16  Sandra Loosemore  <sandra@codesourcery.com>

	* doc/invoke.texi: Clean up "that"/"which" confusion.

2012-02-17  Steven Bosscher  <steven@gcc.gnu.org>

	* system.h: Poison SMALL_REGISTER_CLASSES
	* config/rl78/rl78.h: Replace SMALL_REGISTER_CLASSES with hook.
	* config/rx/rx.h: Remove SMALL_REGISTER_CLASSES.

2012-02-16  Jakub Jelinek  <jakub@redhat.com>

	PR tree-optimization/52285
	* tree-tailcall.c (find_tail_calls): Ignore gimple_clobber_p stmts
	when deciding if a call is a tail call or tail recursion.

2012-02-16  Kai Tietz  <ktietz@redhat.com>

	* config/i386/i386.c (legitimate_pic_address_disp_p): Allow
	interger-constant displacement for UNSPEC_PCREL.

2012-02-16  Jakub Jelinek  <jakub@redhat.com>

	PR rtl-optimization/52208
	* ira-costs.c (scan_one_insn): Don't decrease mem_cost
	for MEMs with REG_EQUIV, if the MEM isn't general_operand.

	PR tree-optimization/52255
	* tree-vect-loop-manip.c (slpeel_tree_peel_loop_to_edge): If
	loop->header has virtual PHI, but exit_e->dest doesn't, add
	virtual PHI to exit_e->dest and adjust all uses after the loop.

	PR debug/52260
	* dwarf2out.c (copy_decls_walk): Fill in *slot before traversing
	children with clone_tree_hash, not after it.

2012-02-16  Iain Sandoe  <iains@gcc.gnu.org>

	* config/darwin.h (ASM_OUTPUT_LABELREF): Add user label prefix for
	extended identifiers.

2012-02-16  Jakub Jelinek  <jakub@redhat.com>

	PR middle-end/51929
	* cgraphunit.c (verify_edge_corresponds_to_fndecl): If node is
	a same_body_alias, also test whether e->callee isn't a former
	or current clone of the decl this is a same body alias of.

	PR translation/52264
	* cgraphunit.c (verify_cgraph_node): Fix a typo.

2012-02-15  Sandra Loosemore  <sandra@codesourcery.com>

	* doc/invoke.texi: Clean up "n-bit/byte/word" modifiers.

2012-02-15  Michael Meissner  <meissner@linux.vnet.ibm.com>

	PR target/52199
	* config/rs6000/rs6000.c (rs6000_expand_vector_init): Use
	force_reg instead of copy_to_reg for better optimization.  Force
	non-register or memory operands into a register.

2012-02-15  Andrew MacLeod  <amacleod@redhat.com>

	* extend.texi: Reserve upper bits of memory model for future use.

2012-01-15  Georg-Johann Lay  <avr@gjlay.de>
	    Anatoly Sokolov <aesok@post.ru>
	    Eric Weddington <eric.weddington@atmel.com>

	PR target/52261
	* config/avr/avr-devices.c (avr_arch_types): Add avrxmega2,
	avrxmega4, avrxmega5, avrxmega6, avrxmega7.
	Rewrite initializers for .macro.
	* config/avr/avr-mcus.def (AVR_MCU): Add known MCUs:
	avrxmega2: atxmega16a4, atxmega16d4, atxmega16x1, atxmega32a4
	atxmega32d4, atxmega32x1.
	avrxmega4: atxmega64a3, atxmega64d3.
	avrxmega5: atxmega64a1, atxmega64a1u.
	avrxmega6: atxmega128a3, atxmega128d3, atxmega192a3, atxmega192d3,
	atxmega256a3, atxmega256a3b, atxmega256a3bu, atxmega256d3.
	avrxmega7: atxmega128a1, atxmega128a1u.
	* config/avr/avr.h (enum avr_arch): Add: ARCH_AVRXMEGA2,
	ARCH_AVRXMEGA4,	ARCH_AVRXMEGA5, ARCH_AVRXMEGA6, ARCH_AVRXMEGA7.
	(struct base_arch_s): Rename reserved to xmega_p.
	Rename reserved2 to have_rampd.
	(AVR_XMEGA): New define.
	(AVR_HAVE_RAMPD, AVR_HAVE_RAMPX, AVR_HAVE_RAMPY): New defines.
	(AVR_HAVE_RAMPZ): Change definition to fit xmega.
	* config/avr/predicates.md (io_address_operand): Take into
	account SFR offset.
	(low_io_address_operand): Ditto.
	(high_io_address_operand): Ditto.
	* config/avr/avr.md (isa): Add alternatives no_xmega, xmega.
	(enabled, movhi_sp_r): Use them.
	* config/avr/avr-c.c (avr_cpu_cpp_builtins): Use
	cpp_define_formatted to built-in define __AVR_ARCH__.
	(__AVR_XMEGA__): New built-in define.
	(__AVR_HAVE_RAMPD__): New built-in define.
	(__AVR_HAVE_RAMPX__): New built-in define.
	(__AVR_HAVE_RAMPY__): New built-in define.
	(__AVR_HAVE_RAMPZ__): Change condition when to built-in define it.

	* config/avr/avr.c (avr_addr_t): Add ccp, rampd, rampx, rampy.
	(avr_option_override): Initialize them.
	(sreg_rtx, rampd_rtx, rampx_rtx, rampy_rtx): New GTY rtx.
	(avr_init_expanders): Initialize them. No more block several calls.
	(emit_push_sfr): New static function.
	(avr_prologue_setup_frame): Use it to push SREG, RAMPD/X/Y/Z as needed.
	Handle AVR_XMEGA.
	(expand_epilogue): Handle AVR_XMEGA. Pop RAMPD/X/Y/Z as needed.
	(avr_print_operand): Print addreeses as symbols for
	RAMPX, RAMPY, RAMPD, CCP.
	(output_movhi): Handle AVR_XMEGA when writing to SP.
	(avr_out_movhi_mr_r_xmega): New static function.
	(out_movhi_mr_r): Forward to avr_out_movhi_mr_r_xmega for AVR_XMEGA.
	(avr_file_start): Print symbol defines for __RAMPX__,  __RAMPY__,
	__RAMPD__,  __CCP__ as needed.

	* config/avr/multilib.h: Regenerate.
	* config/avr/t-multilib: Regenerate.
	* config/avr/avr-tables.opt: Regenerate.

2012-02-15  Tobias Grosser <grosser@fim.uni-passau.de>

	PR tree-optimization/50561
	* graphite-flattening.c (lst_project_loop): Do not
	remove old scattering dimensions after flattening.
	(lst_do_flatten): Likewise.

2012-02-15  Georg-Johann Lay  <avr@gjlay.de>

	* doc/extend.texi (AVR Built-in Functions): Remove doc for
	__builtin_avr_map8, __builtin_avr_map16.
	Document __builtin_avr_insert_bits.

	* config/avr/avr.md (map_bitsqi, map_bitshi): Remove.
	(insert_bits): New insn.
	(adjust_len.map_bits): Rename to insert_bits.
	(UNSPEC_MAP_BITS): Rename to UNSPEC_INSERT_BITS.
	* avr-protos.h (avr_out_map_bits): Remove.
	(avr_out_insert_bits, avr_has_nibble_0xf): New.
	* config/avr/constraints.md (Cxf,C0f): New.
	* config/avr/avr.c (avr_cpu_cpp_builtins): Remove built-in
	defines __BUILTIN_AVR_MAP8, __BUILTIN_AVR_MAP16.
	New built-in define __BUILTIN_AVR_INSERT_BITS.
	* config/avr/avr.c (TARGET_FOLD_BUILTIN): New define.
	(enum avr_builtin_id): Add AVR_BUILTIN_INSERT_BITS.
	(avr_move_bits): Rewrite.
	(avr_fold_builtin, avr_map_metric, avr_map_decompose): New static
	functions.
	(avr_map_op_t): New typedef.
	(avr_map_op): New static variable.
	(avr_out_insert_bits, avr_has_nibble_0xf): New functions.
	(adjust_insn_length): Handle ADJUST_LEN_INSERT_BITS.
	(avr_init_builtins): Add definition for __builtin_avr_insert_bits.
	(bdesc_3arg, avr_expand_triop_builtin): New.
	(avr_expand_builtin): Use them. And handle AVR_BUILTIN_INSERT_BITS.
	(avr_revert_map, avr_swap_map, avr_id_map, avr_sig_map): Remove.
	(avr_map_hamming_byte, avr_map_hamming_nonstrict): Remove.
	(avr_map_equal_p, avr_map_sig_p): Remove.
	(avr_out_swap_bits, avr_out_revert_bits, avr_out_map_bits): Remove.
	(bdesc_2arg): Remove AVR_BUILTIN_MAP8, AVR_BUILTIN_MAP16.
	(adjust_insn_length): Remove handling for ADJUST_LEN_MAP_BITS.
	(enum avr_builtin_id): Remove AVR_BUILTIN_MAP8, AVR_BUILTIN_MAP16.
	(avr_init_builtins): Remove __builtin_avr_map8, __builtin_avr_map16.
	(avr_expand_builtin): Remove AVR_BUILTIN_MAP8, AVR_BUILTIN_MAP16.

2012-02-14  Bernd Schmidt  <bernds@codesourcery.com>

	* config/c6x/c6x.md (reserve_cycles): New attribute.
	* config/c6x/c6x.c (c6x_sched_reorder_1): Ensure insns we predicate
	don't reserve functional units after the branch occurs.

2012-02-14  Aldy Hernandez  <aldyh@redhat.com>

	PR middle-end/52142
	* ipa-inline.c (can_inline_edge_p): Do not inline tm_pure
	functions into non-tm_pure functions.

2012-02-14  Eric Botcazou  <ebotcazou@adacore.com>

	PR lto/52178
	* gimple.c (iterative_hash_gimple_type): Use RECORD_OR_UNION_TYPE_P.
	(iterative_hash_canonical_type): Likewise.
	* tree-ssa-pre.c (fini_pre): Clean up the CFG only after purging all
	the dead edges.

2012-02-14  Bernd Schmidt  <bernds@codesourcery.com>

	* haifa-sched.c (prune_ready_list): Ensure that if there is a
	sched-group insn, it either remains alone or the entire list is pruned.

2012-02-14  Jonathan Wakely  <jwakely.gcc@gmail.com>

	* doc/install.texi (Prerequisites): Fix grammar.
	(Configuration): Likewise.

2012-02-14  Jonathan Wakely  <jwakely.gcc@gmail.com>

	* doc/install.texi (Prerequisites): Suggest building GMP, MPFR and
	MPC as part of GCC before describing configuring with --with-gmp etc.
	(Installing GCC: Configuration): --with-gmp etc. aren't needed if
	sources are present.

2012-02-14  Jakub Jelinek  <jakub@redhat.com>

	PR debug/51950
	* dwarf2out.c (clone_tree_hash): New function.
	(copy_decls_walk): Use it instead of clone_tree.

2012-02-14  Richard Guenther  <rguenther@suse.de>

	PR tree-optimization/52244
	PR tree-optimization/51528
	* tree-sra.c (analyze_access_subtree): Only create INTEGER_TYPE
	replacements for integral types.

2012-02-14  Walter Lee  <walt@tilera.com>

	* config.gcc: Handle tilegx and tilepro.
	* configure.ac (gcc_cv_as_dwarf2_debug_line): Enable test for
	tilegx and tilepro.
	Add HAVE_AS_TLS check for tilegx and tilepro.
	* configure: Regenerate.
	* doc/contrib.texi: Add Mat Hostetter and self.
	* doc/extend.texi (TILE-Gx Built-in Functions): New node.
	Document instruction intrinsics and network accessing intrinsics.
	(TILEPro Built-in Functions): New node.  Document instruction
	intrinsics and network accessing intrinsics.
	* doc/install.texi (Specific, tilegx-*-linux*): Document it.
	(Specific, tilepro-*-linux*): Likewise.
	* doc/invoke.texi (TILE-Gx Options): New section.
	(TILEPro Options): New section.
	* doc/md.texi (TILE-Gx): New section.
	(TILEPro): New section.
	* common/config/tilegx/tilegx-common.c: New file.
	* common/config/tilepro/tilepro-common.c: New file.
	* config/tilegx/constraints.md: New file.
	* config/tilegx/linux.h: New file.
	* config/tilegx/mul-tables.c: New file.
	* config/tilegx/predicates.md: New file.
	* config/tilegx/sync.md: New file.
	* config/tilegx/t-tilegx: New file.
	* config/tilegx/tilegx-builtins.h: New file.
	* config/tilegx/tilegx-c.c: New file.
	* config/tilegx/tilegx-generic.md: New file.
	* config/tilegx/tilegx-modes.def: New file.
	* config/tilegx/tilegx-multiply.h: New file.
	* config/tilegx/tilegx-protos.h: New file.
	* config/tilegx/tilegx.c: New file.
	* config/tilegx/tilegx.h: New file.
	* config/tilegx/tilegx.md: New file.
	* config/tilegx/tilegx.opt: New file.
	* config/tilepro/constraints.md: New file.
	* config/tilepro/gen-mul-tables.cc: New file.
	* config/tilepro/linux.h: New file.
	* config/tilepro/mul-tables.c: New file.
	* config/tilepro/predicates.md: New file.
	* config/tilepro/t-tilepro: New file.
	* config/tilepro/tilepro-builtins.h: New file.
	* config/tilepro/tilepro-c.c: New file.
	* config/tilepro/tilepro-generic.md: New file.
	* config/tilepro/tilepro-modes.def: New file.
	* config/tilepro/tilepro-multiply.h: New file.
	* config/tilepro/tilepro-protos.h: New file.
	* config/tilepro/tilepro.c: New file.
	* config/tilepro/tilepro.h: New file.
	* config/tilepro/tilepro.md: New file.
	* config/tilepro/tilepro.opt: New file.

2012-02-14  Jakub Jelinek  <jakub@redhat.com>

	PR tree-optimization/52210
	* tree-vect-slp.c (vect_get_and_check_slp_defs): Call
	vect_model_simple_cost with two entry vect_def_type array instead
	of an address of dt.

2012-02-14  Richard Guenther  <rguenther@suse.de>

	PR lto/52178
	* tree-streamer-in.c (lto_input_ts_field_decl_tree_pointers):
	Do not stream DECL_QUALIFIER.
	* tree-streamer-out.c (write_ts_field_decl_tree_pointers): Likewise.
	* tree.c (free_lang_data_in_decl): Free DECL_QUALIFIER.
	(find_decls_types_r): Do not walk DECL_QUALIFIER.

2012-02-14  Jakub Jelinek  <jakub@redhat.com>

	PR c/52181
	* c-decl.c (merge_decls): Copy DECL_USER_ALIGN bit from olddecl to
	newdecl.

2012-02-13  Jakub Jelinek  <jakub@redhat.com>

	PR bootstrap/52172
	* cselib.h (cselib_subst_to_values_from_insn): New prototype.
	* cselib.c (cselib_subst_to_values_from_insn): New function.
	* sched-deps.c (add_insn_mem_dependence,
	sched_analyze_1, sched_analyze_2): Use it.

2012-02-13  Jan Hubicka  <jh@suse.cz>

	PR middle-end/52214
	* predict.c (predict_paths_for_bb): Fix thinko in prevoius patch.

2012-02-13  Eric Botcazou  <ebotcazou@adacore.com>

	* gcc.c (LINK_COMMAND_SPEC): Deal with -fgnu-tm.
	(GTM_SELF_SPECS): Define if not already defined.
	(driver_self_specs): Add GTM_SELF_SPECS.
	* config/darwin.h (LINK_COMMAND_SPEC_A): Deal with -fgnu-tm.
	(GTM_SELF_SPECS): Define.
	* config/i386/cygwin.h (GTM_SELF_SPECS): Likewise.
	* config/i386/mingw32.h (GTM_SELF_SPECS): Likewise.

2012-02-13  Jakub Jelinek  <jakub@redhat.com>

	* cselib.c (expand_loc): Return sp, fp, hfp or cfa base reg right
	away if seen.

	* cselib.c (dump_cselib_val): Don't assume l->setting_insn is non-NULL.

	PR middle-end/52230
	* omp-low.c (expand_omp_for): If a static schedule without chunk size
	has NULL region->cont, force fd.chunk_size to be integer_zero_node.

2012-02-13  Andrew MacLeod  <amacleod@redhat.com>

	PR c/52190
	* doc/extend.texi : Fix another __atomic_compare_exchange typo.

2012-02-13  Richard Guenther  <rguenther@suse.de>

	PR translation/52211
	* passes.c (enable_disable_pass): Fix typo.

2012-02-13  Jakub Jelinek  <jakub@redhat.com>

	PR middle-end/52209
	* expr.c (expand_expr_real_2) <case BIT_NOT_EXPR>: Only expand using
	XOR for reduce_bit_field if type is unsigned.

2012-02-12  Eric Botcazou  <ebotcazou@adacore.com>

	* config/sparc/sparc.h (CANNOT_CHANGE_MODE_CLASS): In 64-bit mode,
	disallow changes from SFmode to mode with different size in FP regs.

2012-02-12  Robert Millan  <rmh@gnu.org>
	    Gerald Pfeifer <gerald@pfeifer.com>

	* ginclude/stddef.h [__FreeBSD_kernel__] (__size_t): Do not define.
	Tweak comment.

2012-02-11  Richard Sandiford  <rdsandiford@googlemail.com>

	PR rtl-optimization/52175
	* reorg.c (fill_slots_from_thread): Don't apply add/sub optimization
	to frame-related instructions.

2012-02-10  Jason Merrill  <jason@redhat.com>

	PR c++/51910
	* tlink.c (demangled_hash_entry): Change mangled to a VEC.
	(demangle_new_symbols): Fill it.
	(scan_linker_output): Walk it.
	(start_tweaking): Split out from scan_linker_output.
	(maybe_tweak): Update sym->chosen.
	* Makefile.in (COLLECT2_OBJS): Add vec.o and gcc-none.o

2012-02-11  Jakub Jelinek  <jakub@redhat.com>

	PR debug/52132
	* reg-stack.c (subst_stack_regs_in_debug_insn): Don't use get_true_reg.

2012-02-11  Uros Bizjak  <ubizjak@gmail.com>

	* compare-elim.c (find_comparisons_in_bb): Eliminate only compares
	having the same mode as previous compare.

2012-02-10  Eric Botcazou  <ebotcazou@adacore.com>

	* config/sparc/sparc.c (sparc_flat_expand_prologue): Use emit_use.
	* config/sparc/sparc.md (UNSPECV_GOTO): Delete.
	(nonlocal_goto_internal): Likewise.
	(nonlocal_goto): Emit a use and an indirect jump directly.

2012-02-10  Andrew MacLeod  <amacleod@redhat.com>

	PR c/52190
	* doc/extend.texi : Update comments for __atomic_compare_exchange and
	__atomic_{is,always}_lock_free.

2012-02-10  Uros Bizjak  <ubizjak@gmail.com>

	PR target/52146
	* config/i386/i386.c (ix86_legitimate_address_p): Disallow
	negative constant address for x32.

2012-02-10  Richard Henderson  <rth@redhat.com>

	* tree-ssa-dce.c (propagate_necessity): Handle GIMPLE_TRANSACTION.
	* tree-ssa-operands.c (parse_ssa_operands): Add virtual operands
	for GIMPLE_TRANSACTION.  Tidy if's into a switch.

2012-02-10  Bill Schmidt  <wschmidt@linux.vnet.ibm.com>
	    Ira Rosen  <irar@il.ibm.com>

	PR tree-optimization/50031
	* targhooks.c (default_builtin_vectorization_cost): Handle
	vec_promote_demote.
	* target.h (enum vect_cost_for_stmt): Add vec_promote_demote.
	* tree-vect-loop.c (vect_get_single_scalar_iteraion_cost): Handle
	all types of reduction and pattern statements.
	(vect_estimate_min_profitable_iters): Likewise.
	* tree-vect-stmts.c (vect_model_promotion_demotion_cost): New function.
	(vect_get_load_cost): Use vec_perm for permutations; add dump logic
	for explicit realigns.
	(vectorizable_conversion): Call vect_model_promotion_demotion_cost.
	* config/spu/spu.c (spu_builtin_vectorization_cost): Handle
	vec_promote_demote.
	* config/i386/i386.c (ix86_builtin_vectorization_cost): Likewise.
	* config/rs6000/rs6000.c (rs6000_builtin_vectorization_cost): Update
	vec_perm for VSX and handle vec_promote_demote.

2012-02-10  Jakub Jelinek  <jakub@redhat.com>

	PR middle-end/52177
	* builtins.c (fold_builtin_atomic_always_lock_free,
	expand_builtin_atomic_always_lock_free,
	fold_builtin_atomic_is_lock_free, expand_builtin_atomic_is_lock_free):
	Return and/or test boolean_true_node/boolean_false_node instead of
	integer_one_node/integer_zero_node.

2012-02-10  Jan Hubicka  <jh@suse.cz>

	PR middle-end/48600
	* predict.c (predict_paths_for_bb): Prevent looping.
	(predict_paths_leading_to_edge, predict_paths_leading_to): Update.

2012-02-10  Roman Zhuykov  <zhroma@ispras.ru>

	* config/arm/arm.c (output_move_double): In one case properly
	count number of instructions that will be emitted.

2012-02-10  Richard Guenther  <rguenther@suse.de>

	PR translation/52193
	* cgraphunit.c (cgraph_mark_functions_to_output): Fix typo.

2012-02-09  Peter Bergner  <bergner@vnet.ibm.com>

	PR middle-end/52140
	* dojump.c (do_compare_rtx_and_jump): Use SCALAR_FLOAT_MODE_P.

2012-02-09  Jakub Jelinek  <jakub@redhat.com>

	PR debug/52165
	* var-tracking.c (emit_note_insn_var_location): If
	EMIT_NOTE_BEFORE_INSN and insn is NOTE_INSN_CALL_ARG_LOCATION,
	emit it before next non-NOTE_INSN_CALL_ARG_LOCATION
	non-NOTE_DURING_CALL_P insn.

2012-02-09  Bin Cheng  <bin.cheng@arm.com>

	PR middle-end/51867
	* builtins.c (expand_builtin): Don't check DECL_ASSEMBLER_NAME_SET_P.

2012-02-08  Magnus Granberg  <zorry@gentoo.org>

	PR driver/48524
	* gcc.c (switch_matches) Support switches with separated form,
	-D and -U.

2012-02-08  Georg-Johann Lay  <avr@gjlay.de>

	* config/avr/avr.md (SREG_ADDR): Remove constant definition.
	(SP_ADDR): Ditto.
	(RAMPZ_ADDR): Ditto.
	* config/avr/avr.c (avr_addr_t): New typedef.
	(avr_addr): New struct to hold RAM address of SPL, SPH, RAMPZ, SREG.
	(avr_init_expanders): Initialize it.
	(expand_prologue): Use avr_addr instead of RAMPZ_ADDR, SP_ADDR,
	SREG_ADDR.
	(expand_epilogue): Ditto.
	(avr_print_operand): Ditto.
	(avr_file_start): Ditto.
	(avr_emit_movmemhi): Ditto.

2012-02-08  Richard Guenther  <rguenther@suse.de>

	PR tree-optimization/46886
	* tree-flow.h (do_while_loop_p): Declare.
	* tree-ssa-loop-ch.c (do_while_loop_p): Export.
	* tree-parloops.c (parallelize_loops): Only parallelize do-while loops.

2012-02-08  Andrew MacLeod  <amacleod@redhat.com>

	* optabs.c (expand_atomic_load): Do not assume compare_and_swap will
	always succeed for integers larger than a native word.

2012-02-08  Richard Guenther  <rguenther@suse.de>

	PR rtl-optimization/52170
	* simplify-rtx.c (simplify_plus_minus): Use CONSTM1_RTX to
	properly handle integer vector modes.

2012-02-08  Jakub Jelinek  <jakub@redhat.com>

	PR gcov-profile/52150
	* coverage.c: Include target.h.
	(build_var): Call targetm.strip_name_encoding on the assembler name.
	Change one _ into . or $ if the target allows it.
	* Makefile.in (coverage.o): Depend on $(TARGET_H).

	PR rtl-optimization/52139
	* cfgrtl.c (cfg_layout_merge_blocks): If BB_END
	is a BARRIER after emit_insn_after_noloc, move BB_END
	to the last non-BARRIER insn before it.

2012-02-07  Richard Sandiford  <rdsandiford@googlemail.com>

	PR middle-end/24306
	* config/mips/mips.c (mips_std_gimplify_va_arg_expr): New function.
	(mips_gimplify_va_arg_expr): Call it instead of
	std_gimplify_va_arg_expr.

2012-02-07  Michael Meissner  <meissner@linux.vnet.ibm.com>

	* config/rs6000/rs6000.c (rs6000_trampoline_init): Fix error
	message for -mno-pointers-to-nested-function.

2012-02-07  Eric Botcazou  <ebotcazou@adacore.com>

	PR middle-end/51994
	* expr.c (get_inner_reference): If there is an offset, add a negative
	bit position to it (if any).

2012-02-07  Jakub Jelinek  <jakub@redhat.com>

	PR rtl-optimization/52060
	* combine.c (try_combine): Add i0src_copy and i0src_copy2 variables,
	copy i1src to i1src_copy whenever added_sets_2 && i1_feeds_i2_n already
	before i1dest -> i1src substitution in newpat, copy i0src to i0src_copy
	and/or i0src_copy2 when needed.

2012-02-07  Jakub Jelinek  <jakub@redhat.com>

	* gcc.c (main): Don't look for lto-wrapper or lto-wrapper
	or LTOPLUGINSONAME if have_c.

	* config/freebsd-spec.h: Add comment about what macros can be defined
	in this header.
	(LINK_EH_SPEC, LINK_SSP_SPEC, USE_LD_AS_NEEDED): Don't define here.
	* config/freebsd.h (LINK_EH_SPEC, LINK_SSP_SPEC, USE_LD_AS_NEEDED): But
	here instead.

2012-02-07  Richard Guenther  <rguenther@suse.de>

	* gimple-pretty-print.c (dump_gimple_phi): Avoid excessive
	newline in -alias dumps.

2012-02-07  Kai Tietz  <ktietz@redhat.com>
	    Dave Korn  <dave.korn.cygwin@gmail.com>

	PR target/40068
	* config/i386/winnt-cxx.c (i386_pe_adjust_class_at_definition):
	Take care that typinfo gets dllexport-attribute.

2012-02-07  Jakub Jelinek  <jakub@redhat.com>

	PR middle-end/52074
	* expr.c (expand_expr_addr_expr_1): For CONSTANT_CLASS_P or CONST_DECL
	if modifier < EXPAND_SUM call force_operand on the result.

2012-02-07  Joern Rennecke  <joern.rennecke@embecosm.com>

	* config/epiphany/epiphany.h (ASM_DECLARE_FUNCTION_SIZE): Redefine,
	adding __forwarder_dst__ prefix if a forwarder_section attribute is
	present.
	(epiphany_function_type): Replace types for specific interrupts with
	EPIPHANY_FUNCTION_INTERRUPT.
	(EPIPHANY_INTERRUPT_P): Update.
	* config/epiphany/epiphany.c (epiphany_handle_forwarder_attribute):
	New static function.
	(epiphany_attribute_table) <interrupt>: min_len is 0, max_len is 9.
	<disinterrupt>: Affects type identity.
	(epiphany_handle_interrupt_attribute): Handle variable number of
	arguments.
	(epiphany_compute_function_type): Update for new
	epiphany_function_type definition.
	(epiphany_expand_prologue): Don't save (reg:DI GPR_0) for interrupt
	handlers with a longcall forwarder.
	(epiphany_start_function): Handle multiple interrupt arguments and/or
	forwarder_section attribute.

	* config/epiphany/epiphany.h (LIB_SPEC): Link libc again after
	libgloss.

2012-02-07  Alan Modra  <amodra@gmail.com>

	PR target/52107
	* config/rs6000/rs6000.c (rs6000_emit_move): Don't create DImode
	subregs of TFmode.

2012-02-06  Bill Schmidt  <wschmidt@linux.vnet.ibm.com>

	PR tree-optimization/50969
	* tree-vect-stmts.c (vect_model_store_cost): Correct statement cost to
	use vec_perm rather than vector_stmt.
	(vect_model_load_cost): Likewise.
	* config/i386/i386.c (ix86_builtin_vectorization_cost): Change cost of
	vec_perm to be the same as other vector statements.
	* config/rs6000/rs6000.c (rs6000_builtin_vectorization_cost): Revise
	cost of vec_perm for TARGET_VSX.

2012-02-06  Richard Guenther  <rguenther@suse.de>

	PR tree-optimization/52115
	* tree-sra.c (access_has_replacements_p): New function.
	(sra_modify_assign): Use it to decide whether a use is uninitialized.

2012-02-06  Patrick Marlier  <patrick.marlier@gmail.com>

	PR middle-end/52047
	* trans-mem.c (expand_call_tm): Add an assertion.
	* calls.c (flags_from_decl_or_type): Add ECF_TM_PURE to 'no vops'
	functions.

2012-02-06  Richard Guenther  <rguenther@suse.de>

	PR tree-optimization/50955
	* tree-ssa-loop-ivopts.c (get_computation_cost_at): Artificially
	raise cost of expressions that replace an address with an
	expression based on a different pointer.

2012-02-06  Jakub Jelinek  <jakub@redhat.com>

	PR target/52129
	* calls.c (mem_overlaps_already_clobbered_arg_p): If val is
	CONST_INT_P, subtract resp. add crtl->args.pretend_args_size to it.

2012-02-06  Jonathan Wakely  <jwakely.gcc@gmail.com>

	PR c++/48680
	* doc/invoke.texi (C++ Dialect Options): Use @option markup for
	-Weffc++ and specify guidelines come from second edition.

2012-02-05  Richard Sandiford  <rdsandiford@googlemail.com>

	* config/mips/mips.md (sibcall_internal, sibcall_value_internal)
	(sibcall_value_multiple_internal, call_split, call_internal_direct)
	(call_direct_split, call_value_split, call_value_internal_direct)
	(call_value_direct_split, call_value_multiple_split): Use jal and
	jal_macro attributes.

2012-02-05  Richard Sandiford  <rdsandiford@googlemail.com>

	* reload1.c (reload_regs_reach_end_p): Replace with...
	(reload_reg_rtx_reaches_end_p): ...this function.
	(new_spill_reg_store): Update commentary.
	(emit_input_reload_insns): Don't clear new_spill_reg_store here.
	(emit_output_reload_insns): Check reload_reg_rtx_reaches_end_p
	before setting new_spill_reg_store.
	(emit_reload_insns): Use a separate loop to clear new_spill_reg_store.
	Use reload_reg_rtx_reaches_end_p instead of reload_regs_reach_end_p.
	Also use reload_reg_rtx_reaches_end_p when reading new_spill_reg_store
	for non-spill reload registers.

2012-02-05  Ira Rosen  <irar@il.ibm.com>

	PR tree-optimization/52091
	* tree-vectorizer.h (vect_is_simple_use): Add an argument.
	(vect_is_simple_use_1): Likewise.
	* tree-vect-loop.c (vectorizable_reduction): Update calls
	to vect_is_simple_use_1 and vect_is_simple_use.
	(vectorizable_live_operation): Likewise.
	* tree-vect-patterns.c (widened_name_p,
	vect_recog_vector_vector_shift_pattern, check_bool_pattern): Likewise.
	* tree-vect-stmts.c (process_use, vect_get_vec_def_for_operand,
	vectorizable_call, vectorizable_conversion, vectorizable_assignment,
	vectorizable_shift,vectorizable_operation, vectorizable_store,
	vectorizable_load): Likewise.
	(vect_is_simple_cond): Add an argument, pass it to
	vect_is_simple_use_1.
	(vectorizable_condition): Update calls to vect_is_simple_cond,
	vect_is_simple_use.
	(vect_is_simple_use): Add an argument, the statement in which
	OPERAND is used.  Check that if OPERAND's def stmt is a double
	reduction phi node, the use is a phi node too.
	(vect_is_simple_use_1): Add an argument, pass it to
	vect_is_simple_use.
	* tree-vect-slp.c (vect_get_and_check_slp_defs): Update a call
	to vect_is_simple_use.

2012-02-04  Jakub Jelinek  <jakub@redhat.com>

	PR rtl-optimization/52095
	* modulo-sched.c (dump_insn_locator): New function.
	(loop_canon_p, sms_schedule): Use it.

	PR rtl-optimization/52113
	* lower-subreg.c (decompose_multiword_subregs): Call recog_memoized
	even for decomposable shift/zext insns.

2012-02-03  Jakub Jelinek  <jakub@redhat.com>
	    Zdenek Dvorak  <ook@ucw.cz>

	PR rtl-optimization/52092
	* loop-unswitch.c (unswitch_single_loop): Call copy_rtx_if_shared
	on get_iv_value result.

2012-02-02  Andrew Pinski  <apinski@cavium.com>

	PR middle-end/47982
	PR middle-end/43967
	* doc/libgcc.texi (__udivmoddi4/__udivmodti4): Fix documentation typo.

2012-02-02  Jakub Jelinek  <jakub@redhat.com>

	PR middle-end/48071
	* diagnostic.c (diagnostic_finish): Remove trailing newlines.

2012-02-02  Vladimir Makarov  <vmakarov@redhat.com>

	PR rtl-optimization/49800
	* haifa-sched.c (sched_init): Call regstat_init_n_sets_and_refs.
	(sched_finish): Call regstat_free_n_sets_and_refs.

2012-02-02  Jia Liu  <proljc@gmail.com>

	* config/mips/mips-dspr2.md (mips_prepend): Mask operand 3 rather
	than operand 2.

2012-02-02  Jan Hubicka  <jh@suse.cz>
	    Tom de Vries  <tom@codesourcery.com>

	PR middle-end/51998
	* cgraphunit.c (cgraph_analyze_function): Break cyclic aliases.
	* varpool.c (varpool_analyze_pending_decls): Likewise.

2012-02-02  Sumanth G <sumanth.gundapaneni@kpitcummins.com>
	    Jayant R Sonar <jayant.sonar@kpitcummins.com>

	* config.gcc: Add cr16-* support.

	* doc/extend.texi: Document cr16 extensions.
	* doc/install.texi: Document cr16 install.
	* doc/invoke.texi: Document cr16 options.
	* doc/md.texi: Document cr16 constraints.

	* common/config/cr16/cr16-common.c: New file.
	* config/cr16/cr16.c: New file.
	* config/cr16/cr16.h: New file.
	* config/cr16/cr16.md: New file.
	* config/cr16/cr16.opt: New file.
	* config/cr16/cr16-protos.h: New file.
	* config/cr16/predicates.md: New file.
	* config/cr16/constraints.md: New file.
	* config/cr16/t-cr16: New file.

2012-02-02  Jakub Jelinek  <jakub@redhat.com>

	PR target/52086
	* config/i386/i386.md (*addqi_2 peephole with SImode addition): Check
	that operands[2] is either immediate, or q_regs_operand.

	PR tree-optimization/52073
	* tree-vect-stmts.c (vect_mark_relevant): When checking uses of
	a pattern stmt for pattern uses, ignore uses outside of the loop.

2012-02-01  Georg-Johann Lay  <avr@gjlay.de>

	* config/avr/avr.c: Resolve all AS1 and AS2 macros.
	* config/avr/avr.h (AS1, AS2, AS2C, AS3): Remove.
	(OUT_AS1, OUT_AS2): Remove.

2012-02-01  Georg-Johann Lay  <avr@gjlay.de>

	PR rtl-optimization/51374
	* combine.c (can_combine_p): Don't allow volatile_refs_p insns
	to cross other volatile_refs_p insns.

2012-02-01  Richard Guenther  <rguenther@suse.de>

	* doc/invoke.texi (fno-inline): Clarify documentation.
	(finline-small-functions): Likewise.
	(finline-functions): Likewise.
	* common.opt (finline): Adjust comment and documentation.
	(finline-small-functions): Clarify documentation.
	(finline-functions): Likewise.
	(finline-functions-called-once): Likewise.

2012-02-01  Tristan Gingold  <gingold@adacore.com>

	* c-typeck.c (composite_type): Keep mode for pointers.

2012-01-31  Richard Sandiford  <rdsandiford@googlemail.com>

	* function.h (regno_reg_rtx): Adjust comment.
	* reginfo.c (init_reg_modes_target): Only use the previous mode
	if it fits within one register.  Remove MIPS comment.

2012-01-31  Jakub Jelinek  <jakub@redhat.com>

	PR bootstrap/52058
	* combine.c (do_SUBST_LINK, SUBST_LINK): Guard with #ifndef HAVE_cc0.

2012-01-31  Andreas Krebbel  <Andreas.Krebbel@de.ibm.com>

	* config/s390/s390.md ("*ashr<mode>3_and"): Add missing z196 flag
	to srak instruction.

2012-01-31  Matthew Gretton-Dann  <matthew.gretton-dann@arm.com>

	* config/arm/thumb2.md (thumb2_mov_notscc): Use MVN for true condition.

2012-01-31  Jakub Jelinek  <jakub@redhat.com>

	PR bootstrap/52041
	PR bootstrap/52039
	PR target/51974
	* ipa-prop.c (detect_type_change_1): Call ao_ref_init.

2012-01-31  Richard Guenther  <rguenther@suse.de>

	PR tree-optimization/51528
	* tree-sra.c (sra_modify_assign): Avoid copy-in/out for aggregate
	assigns.

2012-01-31  Jakub Jelinek  <jakub@redhat.com>

	PR bootstrap/52041
	PR bootstrap/52039
	PR target/51974
	* ree.c (add_removable_extension): Change def_map argument
	to unsigned *, store in def_map 1 + offset into *insn_list vector
	instead of pointers into the vector.
	(find_removable_extensions): Adjust caller.

2012-01-30  Georg-Johann Lay  <avr@gjlay.de>

	* config/avr/avr.md: Resolve all AS1 and AS2 macros.
	Transform all "* quoted-c-code" to { c-code }.
	Remove redundant test for "optimize" in combine patterns.
	Move (include "avr-dimode.md") to end of file.

2012-01-30  Bin Cheng  <bin.cheng@arm.com>

	PR target/51835
	* config/arm/arm.c (arm_libcall_uses_aapcs_base): Use correct ABI
	for __aeabi_d2iz/__aeabi_d2uiz with hard-float.

2012-01-30  Richard Guenther  <rguenther@suse.de>

	PR tree-optimization/52028
	* tree-loop-distribution.c (ldist_gen): Properly update
	virtual SSA form.

2012-01-30  Jakub Jelinek  <jakub@redhat.com>

	PR debug/52027
	* dwarf2out.c (dwarf2out_switch_text_section): Don't call
	set_cur_line_info_table if not emitting debug info.

	PR tree-optimization/52046
	* tree-vect-patterns.c (check_bool_pattern): Give up if
	a comparison could throw.

	PR debug/52048
	* tree-ssa-tail-merge.c (local_def): Ignore debug uses.

2012-01-30  Richard Guenther  <rguenther@suse.de>

	PR tree-optimization/52045
	* tree-optimize.c (execute_cleanup_cfg_post_optimizing): Update
	SSA form if cfgcleanup did anything.

2012-01-30  Richard Guenther  <rguenther@suse.de>

	PR tree-optimization/52045
	* ipa-inline-transform.c (inline_transform): Call execute_fixup_cfg
	before computing final todo.

2012-01-30  Richard Guenther  <rguenther@suse.de>

	PR tree-optimization/51528
	* tree-sra.c (sra_modify_assign): Re-factor in preparation
	for PR51528 fix.

2012-01-30  Paolo Bonzini  <bonzini@gnu.org>

	* df-problems.c (df_kill_notes): Check that the use refers
	to the note under examination.

2012-01-30  Eric Botcazou  <ebotcazou@adacore.com>

	PR target/51920
	* config/sparc/sparc.c (vector_init_fpmerge): Remove INNER_MODE
	parameter and use short-lived pseudos.
	(vector_init_faligndata): Remove INNER_MODE parameter and use loop.
	(sparc_expand_vector_init): Const-ify local variables and adjust
	calls to above functions.

2012-01-30  Georg-Johann Lay  <avr@gjlay.de>

	* config/avr/avr.c (out_movqi_mr_r): Fix length computation.

2012-01-29  Sandra Loosemore  <sandra@codesourcery.com>

	* doc/invoke.texi: Make usage of "compile time" and
	"run time"/"runtime" consistent throughout the file.

2012-01-29  Uros Bizjak  <ubizjak@gmail.com>

	* config/alpha/alpha.c (alpha_option_override): Default to
	full IEEE compliance mode for Go language.

2011-01-29  Tijl Coosemans  <tijl@coosemans.org>

	* config/freebsd-spec.h [TARGET_LIBC_PROVIDES_SSP]
	(LINK_SSP_SPEC): Define.

2012-01-28  John David Anglin  <dave.anglin@nrc-cnrc.gc.ca>

	PR target/51871
	* config/pa/pa.c (pa_return_addr_rtx): Add support for PA2.0 export
	stubs.

2012-01-28  Sandra Loosemore  <sandra@codesourcery.com>

	* doc/invoke.texi: Correct hyphenation of "floating point",
	"double precision", and related terminology throughout the file.

2012-01-28  Jakub Jelinek  <jakub@redhat.com>

	PR target/52006
	* config/arm/arm.md (pic_add_dot_plus_eight peephole2): Use
	arm_general_register_operand predicate for operand 2 instead of
	register_operand.

2012-01-27  Ian Lance Taylor  <iant@google.com>

	PR go/47656
	* builtins.def (BUILT_IN_INIT_HEAP_TRAMPOLINE): Define.
	* builtins.c (expand_builtin_init_trampoline): Add onstack
	parameter.  Change caller.
	(expand_builtin): Handle BUILT_IN_INIT_HEAP_TRAMPOLINE.
	* tree.c (build_common_builtin_nodes): Declare
	__builtin_init_heap_trampoline.

2012-01-27  Georg-Johann Lay  <avr@gjlay.de>

	* config/avr/avr-protos.h (lpm_reg_rtx, lpm_addr_reg_rtx,
	tmp_reg_rtx, zero_reg_rtx, all_regs_rtx, rampz_rtx): Make global.
	* config/avr/avr.c: Ditto.
	(avr_regnames): Remove because unused.
	* config/avr/avr.md (*cpse.ne): New peephole.
	(*cpse.eq): New peephole from former cpse peepholes.

2012-01-27  Michael Eager  <eager@eagercon.com>

	* config/microblaze.c (microblaze_emit_compare): Correct
	test after pcmp instruction.

2012-01-27  Richard Guenther  <rguenther@suse.de>

	PR tree-optimization/52020
	* tree-sra.c (sra_modify_assign): Do not transform clobbers.

2012-01-27  Richard Guenther  <rguenther@suse.de>

	* ipa-pure-const.c (check_stmt): Clobbers do not make a
	function non-const/pure.

2012-01-27  Richard Guenther  <rguenther@suse.de>

	PR tree-optimization/50444
	* tree-sra.c (build_ref_for_offset): Properly adjust the
	MEM_REF type for unaligned accesses.

2012-01-27  Richard Guenther  <rguenther@suse.de>

	PR tree-optimization/50444
	* expr.c (mem_ref_refers_to_non_mem_p): New function.
	(expand_assignment): Use it.  Properly handle misaligned
	bases when expanding stores to component references.
	(expand_expr_real_1): Use mem_ref_refers_to_non_mem_p and
	refactor that case.

2012-01-27  Andrey Belevantsev  <abel@ispras.ru>

	PR middle-end/51389
	* Makefile.in (tree-data-ref.o): Depend on $(PARAMS_H).
	* tree-data-ref.h (find_data_references_in_loop): Remove declaration.
	* tree-data-ref.c (find_data_references_in_loop): Make static.
	(compute_all_dependences): Change return type to bool.  Bail out
	for too many datarefs in a loop.  Move the hunk resetting the data
	dependences vector from ...
	(compute_data_dependences_for_loop): ... here.  Account for
	compute_all_dependences returning false.
	(compute_data_dependences_for_bb): Likewise.
	* params.def (PARAM_LOOP_MAX_DATAREFS_FOR_DATADEPS): New param.
	* doc/invoke.texi (loop-max-datarefs-for-datadeps): Document it.

2012-01-27  Richard Guenther  <rguenther@suse.de>

	PR middle-end/51959
	* expr.c (store_field): Use the alias-set of the scratch memory
	for storing to it.

2012-01-27  Tom de Vries  <tom@codesourcery.com>

	PR tree-optimization/51990
	* tree-ssa-sccvn.c (copy_reference_ops_from_ref): Handle
	WITH_SIZE_EXPR.
	* tree-ssa-pre.c (create_component_ref_by_pieces_1): Same.

2012-01-27  Jakub Jelinek  <jakub@redhat.com>

	PR debug/52001
	* var-tracking.c (reverse_op): Don't add any reverse operation
	if V already has any constant locations.

2012-01-27  Sandra Loosemore  <sandra@codesourcery.com>

	* doc/invoke.texi: Correct usage of "command line" (noun)
	vs "command-line" (adjective) throughout.

2012-01-27  Sandra Loosemore  <sandra@codesourcery.com>

	* doc/invoke.texi (Language Independent Options): Move
	-Wcoverage-mismatch blurb from here....
	(Warning Options): ...to here.

2012-01-27  Peter Bergner  <bergner@vnet.ibm.com>

	* config/rs6000/rs6000.c (rs6000_option_override_internal):
	Set rs6000_always_hint to false for 476.

2012-01-27  Matthias Klose  <doko@ubuntu.com>

	* gcc.c (add_sysrooted_prefix): Remove trailing dir separator from
	  system root.
	* incpath.c (add_standard_paths): Likewise.

2012-01-27  Richard Henderson  <rth@redhat.com>

	* config/m68k/m68k.c (TARGET_ATOMIC_TEST_AND_SET_TRUEVAL): New.
	* config/m68k/sync.md (atomic_test_and_set): Rename from
	sync_test_and_setqi and adjust the operands.
	(atomic_test_and_set_1): Rename from sync_test_and_setqi_1
	and unconditionally enable.

2012-01-27  Richard Henderson  <rth@redhat.com>

	* config/sparc/sparc.c (TARGET_ATOMIC_TEST_AND_SET_TRUEVAL): New.
	* config/sparc/sync.md (atomic_test_and_set): Only handle QImode.
	(ldstub): Rename from ldstubqi.
	(ldstub<I24MODE>): Remove.

2012-01-27  Richard Henderson  <rth@redhat.com>

	* target.def (TARGET_ATOMIC_TEST_AND_SET_TRUEVAL): New.
	* c-cppbuiltin.c (cpp_atomic_builtins): Define
	__GCC_ATOMIC_TEST_AND_SET_TRUEVAL.
	* doc/tm.texi.in (TARGET_ATOMIC_TEST_AND_SET_TRUEVAL): Add doc hook.
	* doc/tm.texi: Rebuild.

2012-01-27  Richard Henderson  <rth@redhat.com>

	* optabs.c (gen_atomic_test_and_set): Remove default.
	(maybe_emit_atomic_test_and_set): Use maybe_expand_insn.

2012-01-26  Jakub Jelinek  <jakub@redhat.com>

	PR rtl-optimization/51978
	* ree.c (make_defs_and_copies_lists): Change set_pat type to const_rtx.
	(combine_reaching_defs): Likewise.
	(struct re_info): Remove.
	(add_removable_extension): Remove x and data arguments,
	add insn, insn_list and def_map.  Use the arguments directly
	instead of using struct re_info.
	(find_removable_extensions): Don't call add_removable_extension
	through note_stores, instead just call it with single_set
	result if non-NULL.
	(find_and_remove_re): Pass curr_cand->expr instead of
	PATTERN (curr_cand->insn) as set_pat argument to combine_reaching_defs.

2012-01-26  Michael Matz  <matz@suse.de>

	PR tree-optimization/46590
	* cfgexpand.c: Revert last change (r183305).
	* gimplify.c (gimplify_bind_expr): Add clobbers for all non-gimple
	regs.
	* tree-eh.c (cleanup_empty_eh): Try to optimize clobbers before
	checking for emptiness.

2012-01-26  Jakub Jelinek  <jakub@redhat.com>

	PR middle-end/51895
	* expr.c (expand_expr_real_1): Handle BLKmode MEM_REF of
	non-addressable non-BLKmode base correctly.

2012-01-26  Michael Matz  <matz@suse.de>

	PR tree-optimization/48794
	* tree-eh.c (remove_unreachable_handlers_no_lp): Don't remove
	regions referenced from RESX/EH_DISPATCH.

2012-01-26  Andreas Krebbel  <Andreas.Krebbel@de.ibm.com>

	* config/s390/s390.h: Make BRANCH_COST an option.
	* config/s390/s390.opt: New option -mbranch-cost.

2012-01-26  Richard Henderson  <rth@redhat.com>

	Revert 2012-01-24 change:
	* trans-mem.c (requires_barrier): Do not instrument thread local
	variables and emit save/restore for them.

2012-01-25  Jakub Jelinek  <jakub@redhat.com>

	PR middle-end/51986
	* sched-deps.c (sched_get_condition_with_rev_uncached): Don't test
	for pat == 0.

2012-01-25  Richard Sandiford  <rdsandiford@googlemail.com>

	* config/mips/mips.c (mips_small_data_pattern_1): Don't process
	ASM_OPERANDS.

2012-01-25  Georg-Johann Lay  <avr@gjlay.de>

	PR target/49868
	Rename __pgm to __flash.
	Rename __pgm1 to __flash1.
	Rename __pgm2 to __flash2.
	Rename __pgm3 to __flash3.
	Rename __pgm4 to __flash4.
	Rename __pgm5 to __flash5.
	Rename __pgmx to __memx.
	* doc/extend.texi (AVR Named Address Spaces)
	Rename address space names as indicated above.
	* config/avr/avr.c (avr_addrspace): Ditto.

	* config/avr/avr-protos.h
	(avr_mem_pgmx_p): Rename to avr_mem_memx_p.
	(avr_mem_pgm_p): Rename to avr_mem_flash_p.
	* config/avr/predicates.md: Ditto.
	* config/avr/avr.c Ditto, and
	(avr_decl_pgmx_p): Rename to avr_decl_memx_p.
	(avr_decl_pgm_p): Rename to avr_decl_flash_p.

	* config/avr/avr.h (ADDR_SPACE_PGM): Rename to ADDR_SPACE_FLASH.
	(ADDR_SPACE_PGM1): Rename to ADDR_SPACE_FLASH1.
	(ADDR_SPACE_PGM2): Rename to ADDR_SPACE_FLASH2.
	(ADDR_SPACE_PGM3): Rename to ADDR_SPACE_FLASH3.
	(ADDR_SPACE_PGM4): Rename to ADDR_SPACE_FLASH4.
	(ADDR_SPACE_PGM5): Rename to ADDR_SPACE_FLASH5.
	(ADDR_SPACE_PGMX): Rename to ADDR_SPACE_MEMX.
	* config/avr/avr.c: Ditto.
	* config/avr/avr.md: Ditto.

2012-01-25  Jason Merrill  <jason@redhat.com>

	PR c++/51992
	* tree.c (find_decls_types_in_node): Walk gimple_call_fntype.

2012-01-25  Jakub Jelinek  <jakub@redhat.com>

	PR tree-optimization/51987
	* tree-data-ref.c (get_references_in_stmt): Handle references in
	non-volatile GIMPLE_ASM.

2012-01-25  Richard Guenther  <rguenther@suse.de>

	* tree-ssa-sccvn.c (vn_reference_eq): Also compare if both
	bases are dereferenced.

2012-01-25  Andrey Belevantsev  <abel@ispras.ru>

	PR rtl-optimization/48374
	* sel-sched-ir.h (get_all_loop_exits): Check for zero successors.

2012-01-25  Andrey Belevantsev  <abel@ispras.ru>

	* tree-predcom.c (tree_predictive_commoning_loop): Bail out when
	compute_data_dependences_for_loop returns false.
	* tree-parloops.c (loop_parallel_p): Likewise.

2012-01-25  Richard Guenther  <rguenther@suse.de>

	* tree.h (get_pointer_alignment_1): Declare.
	* builtins.c (get_pointer_alignment_1): New function.
	(get_pointer_alignment): Use it.

2012-01-25  Ramana Radhakrishnan  <ramana.radhakrishnan@linaro.org>

	PR rtl-optimization/48308
	* combine.c (enum undo_kind): Add UNDO_LINKS.
	(struct undo): Add member l to other_contents and where.
	(do_SUBST_LINK): New.
	(SUBST_LINK): New.
	(try_combine): Handle LOG_LINKS for the dummy i1 case.
	(undo_all): Handle UNDO_LINKS.

2012-01-25  Richard Henderson  <rth@redhat.com>

	* optabs.c (maybe_emit_atomic_test_and_set): Allow non-QImode
	mem inputs.

2012-01-24  Richard Sandiford  <rdsandiford@googlemail.com>

	* optabs.c (gen_atomic_test_and_set): Use each argument.

2012-01-24  Richard Sandiford  <rdsandiford@googlemail.com>

	* config/mips/mips-ps-3d.md (mips_addr_ps, reduc_splus_v2sf)
	(mips_cvt_pw_ps, mips_cvt_ps_pw, mips_mulr_ps, mips_cabs_cond_<fmt>)
	(mips_cabs_cond_4s, mips_cabs_cond_ps, bc1any4t, bc1any4f, bc1any2t)
	(bc1any2f, mips_rsqrt1_<fmt>, mips_rsqrt2_<fmt>, mips_recip1_<fmt>)
	(mips_recip2_<fmt>): Require TARGET_MIPS3D rather than
	TARGET_PAIRED_SINGLE_FLOAT.

2012-01-24  Richard Sandiford  <rdsandiford@googlemail.com>

	* doc/rtl.texi (MEM_IN_STRUCT_P, MEM_SCALAR_P): Delete.
	(in_struct, return_val): Remove MEM documentation.
	* rtl.h (rtx_def): Remove MEM meanings from in_struct and return_val.
	(MEM_IN_STRUCT_P, MEM_SCALAR_P): Delete.
	(MEM_COPY_ATTRIBUTES): Remove references to MEM_IN_STRUCT_P
	and MEM_SCALAR.
	* emit-rtl.c (set_mem_attributes_minus_bitpos): Likewise.
	* cfgexpand.c (add_alias_set_conflicts): Likewise.
	* expr.c (store_field): Likewise.
	* function.c (assign_stack_temp_for_type): Likewise.
	* ifcvt.c (noce_try_cmove_arith): Likewise.
	* reload1.c (reload): Likewise.
	* config/alpha/alpha.c (alpha_set_memflags_1): Likewise.
	(alpha_set_memflags): Likewise.
	* config/m32c/m32c.c (m32c_immd_dbl_mov): Nullify.

2012-01-24  Richard Sandiford  <rdsandiford@googlemail.com>

	* rtl.h (true_dependence, canon_true_dependence): Remove varies
	parameter.
	* alias.c (fixed_scalar_and_varying_struct_p): Delete.
	(true_dependence_1, write_dependence_p, may_alias_p): Don't call it.
	(true_dependence_1, true_dependence, canon_true_dependence): Remove
	varies parameter.
	* cselib.c (cselib_rtx_varies_p): Delete.
	(cselib_invalidate_mem): Update call to canon_true_dependence.
	* dse.c (record_store, check_mem_read_rtx): Likewise.
	(scan_reads_nospill): Likewise.
	* cse.c (check_dependence): Likewise.
	(cse_rtx_varies_p): Delete.
	* expr.c (safe_from_p): Update call to true_dependence.
	* ira.c (validate_equiv_mem_from_store): Likewise.
	(memref_referenced_p): Likewise.
	* postreload-gcse.c (find_mem_conflicts): Likewise.
	* sched-deps.c (sched_analyze_2): Likewise.
	* store-motion.c (load_kills_store): Likewise.
	* config/frv/frv.c (frv_registers_conflict_p_1): Likewise.
	* gcse.c (mems_conflict_for_gcse_p): Likewise.
	(compute_transp): Update call to canon_true_dependence.

2012-01-25  Richard Henderson  <rth@redhat.com>

	* optabs.c (CODE_FOR_atomic_test_and_set): Provide default.
	(maybe_emit_atomic_test_and_set): New.
	(expand_sync_lock_test_and_set): Use it.
	(expand_atomic_test_and_set): Likewise.
	* doc/extend.texi (__atomic_test_and_set): Adjust the docs to match
	the implementation; clarify implementation defined details.
	* doc/md.texi (atomic_test_and_set): Document.

2012-01-25  Richard Henderson  <rth@redhat.com>

	* config/sparc/predicates.md (zero_or_v7_operand): Use match_code.

2012-01-25  Richard Henderson  <rth@redhat.com>

	PR target/51968
	* config/arm/arm.c (neon_split_vcombine): Emit deleted note
	to effect no-op split.

2012-01-24  Aldy Hernandez  <aldyh@redhat.com>

	PR lto/51698
	* builtin-types.def: (BT_CONST_DOUBLE_PTR): New.
	(BT_FN_VOID_PTR_CONST_PTR_SIZE): New.
	(BT_FN_VOID_PTR_INT_SIZE): New.
	(BT_FN_UINT_UINT_VAR): Remove.
	(BT_FN_UINT32_UINT32_VAR): New.
	(BT_FN_DOUBLE_VPTR): Remove.
	(BT_FN_DOUBLE_CONST_DOUBLE_PTR): New.

	* gtm-builtins.def (_ITM_abortTransaction): Set return type to void.
	(_ITM_changeTransactionMode): Same.
	(_ITM_memmoveRtWt): Change return type to void.
	(_ITM_memcpyRtWt): Same.
	(_ITM_memsetW): Same.
	(_ITM_RaRD): Change types to double.
	(_ITM_RD): Same.
	(_ITM_RaWD): Same.
	(_ITM_RfWD): Same.

	* builtins.def (DEF_TM_BUILTIN): Set BOTH_P to true.

2012-01-24  Aldy Hernandez  <aldyh@redhat.com>
	    Patrick Marlier  <patrick.marlier@gmail.com>

	* trans-mem.c (requires_barrier): Do not instrument thread local
	variables and emit save/restore for them.

2012-01-24  Jason Merrill  <jason@redhat.com>

	PR c++/51812
	* cgraphunit.c (cgraph_decide_is_function_needed): Don't always
	output static aliases.

2012-01-24  Jakub Jelinek  <jakub@redhat.com>

	PR driver/47249
	* common.opt (-pie, -shared, pie, shared): Change from Common to
	Driver.
	* gcc.c (display_help): Display help for -pie and -shared.

2012-01-24  Georg-Johann Lay  <avr@gjlay.de>

	PR target/49868
	* doc/extend.texi (AVR Named Address Spaces): Move sample code up.
	Remove note on size/offset limitation.
	(AVR Variable Attributes): Add example how to read data located
	with progmem.  Refer to named address spaces.
	* doc/invoke.texi (AVR Options): Fix typo.

2012-01-24  Richard Guenther  <rguenther@suse.de>

	Forward-port to trunk
	2010-09-21  Jakub Jelinek  <jakub@redhat.com>

	PR middle-end/45678
	* expr.c (expand_expr_real_1) <case VIEW_CONVERT_EXPR>: If
	op0 isn't sufficiently aligned and there is movmisalignM
	insn for mode, use it to load op0 into a temporary register.

2012-01-24  Jakub Jelinek  <jakub@redhat.com>

	PR target/51957
	* target.def (const_not_ok_for_debug_p): New hook.
	* doc/tm.texi.in (TARGET_CONST_NOT_OK_FOR_DEBUG_P): New hook
	documentation.
	* doc/tm.texi: Regenerated.
	* dwarf2out.c (const_ok_for_output_1): If
	targetm.const_not_ok_for_debug_p returns true, fail.
	* config/rs6000/rs6000.c (rs6000_const_not_ok_for_debug_p): New
	function.
	(TARGET_CONST_NOT_OK_FOR_DEBUG_P): Redefine.

2012-01-23  Kai Tietz  <ktietz@redhat.com>

	PR target/51900
	* config/i386/predicates.md (symbolic_operand): Allow
	UNSPEC_PCREL as PIC expression for lea.
	* config/i386/winnt.c (i386_pe_binds_local_p): Reworked.
	* config/i386/i386.c (ix86_delegitimize_address): Handle
	UNSPEC_PCREL for none-MEM, too.

2012-01-23  Aldy Hernandez  <aldyh@redhat.com>

	* trans-mem.c (ipa_tm_create_version): Set externally_visible.
	(ipa_tm_create_version_alias): Same.

2012-01-23  Uros Bizjak  <ubizjak@gmail.com>

	PR libitm/51830
	* builtin-types.def (BT_FN_UINT_UINT_VAR): New.
	* gtm-builtins.def (BUILT_IN_TM_START): Declare as BT_FN_UINT_UINT_VAR.

2012-01-23  Aldy Hernandez  <aldyh@redhat.com>
	    Patrick Marlier  <patrick.marlier@gmail.com>
	    Iain Sandoe  <developer@sandoe-acoustics.co.uk>

	PR lto/51916
	* lto-wrapper.c (run_gcc): Pass the LTO section name to
	simple_object_start_read.

2012-01-23  Richard Guenther  <rguenther@suse.de>


	PR tree-optimization/51895
	* tree-sra.c (decide_one_param_reduction): Avoid sub-optimal
	parameter decomposition into BLKmode components.

2012-01-23  Eric Botcazou  <ebotcazou@adacore.com>

	* tree-ssa-structalias.c (intra_create_variable_infos): Do not create
	fake variables for restrict-qualified pointers whose pointed-to type
	contains a placeholder.

2012-01-23  Richard Guenther  <rguenther@suse.de>

	PR tree-optimization/51949
	* ipa-split.c (execute_split_functions): Do not split malloc functions.

2012-01-23  Jakub Jelinek  <jakub@redhat.com>

	PR rtl-optimization/51933
	* ree.c (transform_ifelse): Return true right away if dstreg is
	already wider or equal to cand->mode.
	(enum ext_modified_kind, struct ext_modified, ext_state): New types.
	(make_defs_and_copies_lists): Remove defs_list and copies_list
	arguments, add state argument, just truncate state->work_list
	instead of always allocating and freeing the vector.  Assert that
	get_defs succeeds instead of returning 2.  Changed return type to bool.
	(merge_def_and_ext): Add state argument.  If SET_DEST doesn't
	have ext_src_mode, see if it has been modified already with the
	right kind of extension and has been extended before from the
	ext_src_mode.  If SET_DEST is already wider or equal to cand->mode,
	just return true.  Remember the original mode in state->modified array.
	(combine_reaching_defs): Add state argument.  Don't allocate and
	free here def_list, copied_list and vec vectors, instead just
	VEC_truncate the vectors in *state.  Don't handle outcome == 2 here.
	(find_and_remove_re): Set DF_DEFER_INSN_RESCAN df flag.
	Add state variable, clear vectors in it, initialize state.modified
	if needed.  Free all the vectors at the end and state.modified too.
	Don't skip a candidate if the extension expression has been modified.

2012-01-22  Douglas B Rupp  <rupp@gnat.com>

	PR target/47096
	* config.gcc: (i[34567]86-*-interix3*): Remove from obsolete
	 configurations. Change triplet to i[34567]86-*-interix[3-9]*.
	(extra_options) interix.opt -> i386/interix.opt"
	(extra_objs):Add winnt-stubs.o
	* configure.ac: Add interix to target_os .comm on PE check.
	* configure: Regenerate.
	* config/interix3.h: Delete and move bits to..
	* config/interix.h: Delete and move bits to..
	* config/i386/i386-interix3.h: Delete and move bits to..
	* config/i386/i386-interix.h: ..here.
	(TARGET_CPU_DEFAULT): Remove redefinition.
	(TARGET_ASM_CONSTRUCTOR): Undefine.
	(SUBTARGET_SWITCHES): Define for ms-bitfields.
	(TARGET_OS_CPP_BUILTINS): Remove __OPENNT. Add __declspec.
	(PTRDIFF_TYPE): Define.
	(LONG_DOUBLE_TYPE_SIZE): Define.
	(LIBGCC2_LONG_DOUBLE_TYPE_SIZE): Define.
	(SUBTARGET_OVERRIDE_OPTIONS): Remove.
	(TARGET_SECTION_TYPE_FLAGS): Define.
	(ASM_DECLARE_FUNCTION_NAME): Define.
	(ASM_OUTPUT_EXTERNAL): Define.
	(ASM_OUTPUT_EXTERNAL_LIBCALL): Define.
	(ASM_OUTPUT_ALIGNED_BSS): Define.
	(PCC_BITFIELD_TYPE_MATTERS): Define.
	(USE_CONST_SECTION): Define.
	(SUBTARGET_ENCODE_SECTION_INFO): Remove.
	(TARGET_ASM_FUNCTION_RODATA_SECTION): Remove.
	(SUPPORTS_ONE_ONLY): Remove.
	(I386_PE_STRIP_ENCODING): Define.
	* config/interix.opt: Delete and move bits to..
	* config/i386/interix.opt: ..here. New.
	(mpe-aligned-commons): Add.
	* config/i386/t-interix: Add copyright header.
	(winnt-stubs.o): Add rule.

2012-01-22  Jason Merrill  <jason@redhat.com>

	PR c++/51832
	* varpool.c (varpool_analyze_pending_decls): Copy DECL_EXTERNAL
	for extra name aliases.

2012-01-22  Eric Botcazou  <ebotcazou@adacore.com>

	PR rtl-optimization/51924
	* ree.c (combine_set_extension): Improve debugging message.
	(combine_reaching_defs): Likewise.
	(get_defs): Rename confusingly named variable.
	(find_and_remove_re): Skip a candidate if the extension expression has
	been modified.

2012-01-21  Robert Millan  <rmh@gnu.org>
	    Gerald Pfeifer  <gerald@pfeifer.com>

	* config/kfreebsd-gnu.h (GNU_USER_DYNAMIC_LINKERX32): New macro.
	(GNU_USER_DYNAMIC_LINKER): Adjust indentation.

2012-01-20  Jakub Jelinek  <jakub@redhat.com>

	PR tree-optimization/51914
	* tree-vect-stmts.c (vectorizable_conversion): For
	cvt_type && modifier == WIDEN, put temporary with cvt_type
	at the beginning of vec_dsts and set vec_dest to temporary
	with vectype_out.

2012-01-20  Eric Botcazou  <ebotcazou@adacore.com>

	* cfgrtl.c (rtl_dump_bb): Do not dump insns for {ENTRY|EXIT}_BLOCK.

2011-01-20  Tijl Coosemans  <tijl@coosemans.org>

	* config/i386/i386.c: Fix checks for !TARGET_MACHO.
	* config/rs6000/rs6000.c: Likewise.

2012-01-20  Jakub Jelinek  <jakub@redhat.com>

	PR target/51915
	* config/arm/arm.c (arm_count_output_move_double_insns): Call
	output_move_double on a copy of operands array.

2012-01-20  Cary Coutant  <ccoutant@google.com>
	    Dodji Seketeli  <dodji@redhat.com>

	PR debug/45682
	* dwarf2out.c (copy_declaration_context): Return ref to parent
	of declaration DIE, if necessary.
	(remove_child_or_replace_with_skeleton): Add new parameter; update
	caller.  Place skeleton DIE under parent DIE of original declaration.
	Move call to copy_declaration_context to here ...
	(break_out_comdat_types): ... from here.

2012-01-20  Andreas Krebbel  <Andreas.Krebbel@de.ibm.com>

	PR rtl-optimization/51856
	* reload.c (find_reloads_subreg_address): Set the address_reloaded
	flag to reloaded.

2012-01-20  Ramana Radhakrishnan  <ramana.radhakrishnan@linaro.org>

	PR target/51819
	* config/arm/arm.c (arm_print_operand): Correct output of alignment
	hints for neon loads and stores.

2012-01-20  Georg-Johann Lay  <avr@gjlay.de>

	PR target/49868
	PR target/50887
	* doc/extend.texi (Named Address Spaces): Split into subsections.
	(AVR Named Address Spaces): New subsection.
	(M32C Named Address Spaces): New subsection.
	(RL78 Named Address Spaces): New subsection.
	(SPU Named Address Spaces): New subsection.
	(Variable Attributes): New anchor "AVR Variable Attributes".
	(AVR Variable Attributes): Rewrite and avoid wording
	"address space" in this context.
	* doc/invoke.texi (AVR Options): Rewrite and add documentation
	for -maccumulate-args, -mbranch-cost=, -mrelax, -mshort-calls.
	(AVR Built-in Macros): New subsubsection therein.
	* doc/md.texi (AVR constraints): Remove "C04", "R".

2012-01-20  Richard Guenther  <rguenther@suse.de>

	PR tree-optimization/51903
	* tree-ssa-pre.c (eliminate): Properly purging of EH edges
	when removing stmts.

2012-01-20  Ramana Radhakrishnan  <ramana.radhakrishnan@linaro.org>

	PR target/50313
	* config/arm/arm.c (arm_load_pic_register): Use
	gen_pic_load_addr_unified. Delete calls to gen_pic_load_addr_32bit
	, gen_pic_add_dot_plus_eight and gen_pic_add_dot_plus_four.
	(arm_pic_static_addr): Likewise.
	(arm_rtx_costs_1): Adjust cost for UNSPEC_PIC_UNIFIED.
	(arm_note_pic_base): Handle UNSPEC_PIC_UNIFIED.
	* config/arm/arm.md (UNSPEC_PIC_UNIFIED): Define.
	(pic_load_addr_unified): New.

2012-01-20  Andrey Belevantsev  <abel@ispras.ru>

	PR target/51106
	* function.c (instantiate_virtual_regs_in_insn): Use
	delete_insn_and_edges when removing a wrong asm insn.

2012-01-19  Vladimir Makarov  <vmakarov@redhat.com>

	PR rtl-optimization/40761
	* ira-int.h (struct ira_loop_tree_node): Add comment for member loop.
	Add new member loop_num.
	(IRA_LOOP_NODE_BY_INDEX): Modify the check.
	(ira_build): Remove the parameter.

	* ira.c (ira_print_disposition): Use loop_num instead of loop->num.
	(ira.c): Do not build CFG loops for one region allocation.  Remove
	argument from ira_build call.

	* ira-build.c (init_loop_tree_node): New function.
	(create_loop_tree_nodes): Use it.  Separate the case when CFG
	loops are not built.
	(more_one_region_p): Check current_loops.
	(finish_loop_tree_nodes): Separate the case when CFG loops are not
	built.
	(add_loop_to_tree): Process loop equal to NULL too.
	(form_loop_tree): Separate the case when CFG loops are not built.
	Use explicitly number for the root.
	(rebuild_regno_allocno_maps, create_loop_tree_node_allocnos): Add
	an assertion.
	(ira_print_expanded_allocno, loop_compare_func): Use loop_num
	instead of loop->num.
	(mark_loops_for_removal): Ditto.  Use loop_num instead of loop->num.
	(mark_all_loops_for_removal): Ditto.
	(remove_unnecessary_regions): Separate the case when CFG loops
	are not built.
	(ira_build): Remove the parameter.  Use explicit number of regions
	when CFG loops are not built.

	* ira-color.c (print_loop_title): Separate the case for the root node.
	Use loop_num instead of loop->num.
	(move_spill_restore): Use loop_num instead of loop->num.

	* ira-emit.c (setup_entered_from_non_parent_p): Add an assertion.
	(change_loop): Ditto.
	(change_loop): Use loop_num instead of loop->num.

	* ira-lives.c (process_bb_node_lives): Ditto.

	* ira-costs.c (print_allocno_costs, find_costs_and_classes): Ditto.

	* ira-conflicts.c (print_allocno_conflicts): Ditto.

2012-01-19  Jakub Jelinek  <jakub@redhat.com>

	PR libmudflap/40778
	* tree-mudflap.c (mf_artificial): New function.
	(execute_mudflap_function_ops, execute_mudflap_function_decls,
	mx_register_decls, mudflap_enqueue_decl): Use it.

	PR target/51876
	* config/arm/neon.md (*neon_vswp<mode>): Fix up operand
	numbers in the insn pattern.

2012-01-19  Michael Matz  <matz@suse.de>

	PR tree-optimization/46590
	* cfgexpand.c (add_scope_conflicts_1): New old_conflicts argument,
	use it in remembering which conflicts we already created.
	(add_scope_conflicts): Adjust call to above, (de)allocate helper
	bitmap.

2012-01-19  Aldy Hernandez  <aldyh@redhat.com>

	PR lto/51280
	* lto-wrapper.c (run_gcc): Pass -fgnu_tm on.
	(merge_and_complain): Same.

2012-01-19  Jakub Jelinek  <jakub@redhat.com>

	PR bootstrap/50237
	* config/initfini-array.h: Guard content of the header
	with #ifdef HAVE_INITFINI_ARRAY.
	* configure.ac: Move gcc_AC_INITFINI_ARRAY much later into the file.
	Add initfini-array.h to tm_file here.
	* acinclude.m4 (gcc_AC_INITFINI_ARRAY): For non-ia64 do a linker test.
	* config.gcc: Don't add initfini-array.h to tm_file here.
	* configure: Regenerated.

2012-01-19  Andrey Belevantsev  <abel@ispras.ru>

	PR rtl-optimization/51505
	* df-problems.c (df_kill_notes): New parameter live. Update comment.
	Remove REG_EQUAL/REG_EQUIV notes referring to dead registers.
	(df_note_bb_compute): Update the call to df_kill_notes.

2012-01-18  Aldy Hernandez  <aldyh@redhat.com>

	* trans-mem.c (requires_barrier): Remove call to is_global_var.

2012-01-18  Richard Guenther  <rguenther@suse.de>

	* tree-ssa.c (useless_type_conversion_p): Remove special-casing
	of conversions to void *.

2012-01-17  Andreas Krebbel  <Andreas.Krebbel@de.ibm.com>
	    Richard Sandiford  <rdsandiford@googlemail.com>

	PR middle-end/50325
	PR middle-end/51192
	* optabs.h (simplify_expand_binop): Declare.
	* optabs.c (simplify_expand_binop): Make global.
	* expmed.c (store_bit_field_1): Use simplify_expand_binop on big
	endian targets if the source cannot be exactly covered by word
	mode chunks.

2012-01-17  Jakub Jelinek  <jakub@redhat.com>

	PR bootstrap/51872
	* hard-reg-set.h (struct hard_reg_set_container): New type.
	* target.h (struct hard_reg_set_container): Forward declare.
	* target.def (set_up_by_prologue): New target hook.
	* doc/tm.texi.in (TARGET_SET_UP_BY_PROLOGUE): Document it.
	* doc/tm.texi: Regenerated.
	* function.c (thread_prologue_and_epilogue_insns): Change
	set_up_by_prologue HARD_REG_SET into struct hard_reg_set_container.
	Call targetm.set_up_by_prologue on it.
	* config/rs6000/rs6000.c (rs6000_set_up_by_prologue): New function.
	(TARGET_SET_UP_BY_PROLOGUE): Redefine to it.

2012-01-17  Nick Clifton  <nickc@redhat.com>

	* config/rx/rx.c (rx_can_use_simple_return): New function.
	* config/rx/rx-protos.h (rx_can_use_simple_return): Prototype.
	* config/rx/rx.md (return): Predicate on rx_can_use_simple_return.

2012-01-17  Richard Guenther  <rguenther@suse.de>

	PR middle-end/51782
	* expr.c (expand_assignment): Take address-space information
	from the address operand of MEM_REF and TARGET_MEM_REF.
	(expand_expr_real_1): Likewise.

2012-01-17  Andreas Krebbel  <Andreas.Krebbel@de.ibm.com>

	* ira.c (do_reload): Make sure ira_dump_file is re-set if no
	reload dump is requested.

2012-01-17  Aldy Hernandez  <aldyh@redhat.com>

	PR other/51165
	* trans-mem.c (requires_barrier): Call may_be_aliased.

2012-01-17  Jakub Jelinek  <jakub@redhat.com>

	PR tree-optimization/51877
	* tree-ssa-tail-merge.c (gimple_equal_p): Don't return true whenever
	call arguments and fndecls compare equal, instead return false if they
	don't.  Return true only if lhs1 and lhs2 are either both NULL, or
	both SSA_NAMEs that are valueized the same, or they satisfy
	operand_equal_p.

2012-01-17  Rainer Orth  <ro@CeBiTec.Uni-Bielefeld.DE>

	* configure.ac (gcc_cv_target_dl_iterate_phdr): Only check on
	Solaris 11+.
	* configure: Regenerate.

2012-01-16  Jan Hubicka  <jh@suse.cz>

	PR c/12245
	PR c++/14179
	* convert.c (convert_to_integer): Use fold_convert for
	converting an INTEGER_CST to integer type.

2012-01-16  Jason Merrill  <jason@redhat.com>

	PR c++/14179
	* vec.c (vec_gc_o_reserve_1): Use ggc_round_alloc_size.

2012-01-16  Jakub Jelinek  <jakub@redhat.com>

	PR bootstrap/51860
	* config/s390/s390.c (s390_chunkify_start): Don't skip
	call insns followed by NOTE_INSN_CALL_ARG_LOCATION note.  Skip
	NOTE_INSN_VAR_LOCATION and NOTE_INSN_CALL_ARG_LOCATION notes.
	If insn is followed by NOTE_INSN_VAR_LOCATION or
	NOTE_INSN_CALL_ARG_LOCATION notes, insert jump after all those notes.
	Don't use location of note insns.

	PR tree-optimization/51865
	* tree-inline.c (tree_function_versioning): Call remap_decl
	on DECL_RESULT whenever it has VOID_TYPE_P type.

2012-01-15  Richard Sandiford  <rdsandiford@googlemail.com>

	* config/mips/mips.c (mips16_build_call_stub): Don't use a stub
	for calls to locally-binding MIPS16 functions if only the return
	type uses float regs.

2012-01-15  Chung-Lin Tang  <cltang@codesourcery.com>
	    Richard Sandiford  <rdsandiford@googlemail.com>

	* config/mips/mips-protos.h (SYMBOL_FORCE_TO_MEM): Delete.
	(SYMBOL_32_HIGH): Likewise.
	(mips_output_tls_reloc_directive): Declare.
	* config/mips/mips.h (PIC_FUNCTION_ADDR_REGNUM): Move to mips.md.
	(mips_use_pcrel_pool_p, mips_lo_relocs, mips_hi_relocs): Declare.
	* config/mips/mips.c (mips_use_pcrel_pool_p): New variable.
	(mips_lo_relocs, mips_hi_relocs): Make extern.
	(mips16_stub_function): Move up file.
	(mips_classify_symbol): Remove SYMBOL_FORCE_TO_MEM handling.
	(mips_symbolic_constant_p): Likewise.  Remove SYMBOL_32_HIGH too.
	(mips_symbol_insns_1): Likewise.  Check mips_use_pcrel_pool_p.
	(mips_cannot_force_const_mem): Use mips_use_pcrel_pool_p instead of
	SYMBOL_FORCE_TO_MEM.  Only check mips_tls_symbol_ref_1 if it's false.
	(mips_get_tp): Add MIPS16 support.
	(mips_legitimize_tls_address): Remove MIPS16 sorry().
	Generalize DTPREL and TPREL handling.
	(mips_init_relocs): Initialize mips_use_pcrel_pool_p.
	Add MIPS16 TLS support.
	(mips_output_tls_reloc_directive): New function.
	(mips16_rewrite_pool_refs): Ignore UNSPEC_TLS_GET_TPs.
	* config/mips/predicates.md (symbolic_operand_with_high)
	(tls_reloc_operand): New predicates.
	(force_to_mem_operand): Use mips_use_pcrel_pool_p.
	* config/mips/mips.md (UNSPEC_UNSHIFTED_HIGH): New unspec.
	(PIC_FUNCTION_ADDR_REGNUM): Moved from mips.h.
	(*unshifted_high): New instruction.  Use it for MIPS16 high splitter.
	(consttable_tls_reloc, tls_get_tp_mips16_<mode>): New patterns.
	(*tls_get_tp_mips16_call_<mode>): Likewise.

2012-01-15  Uros Bizjak  <ubizjak@gmail.com>

	PR rtl-optimization/51821
	* recog.c (peep2_find_free_register): Determine clobbered registers
	from insn pattern.

2012-01-14  Denis Chertykov  <chertykov@gmail.com>

	PR target/50925
	* config/avr/avr-protos.h: Revert change of 2012-01-09.
	* config/avr/avr.c: Likewise.
	* config/avr/avr.h: Likewise.

2012-01-13  Ian Lance Taylor  <iant@google.com>

	PR c++/50012
	* tree.h (TYPE_QUALS): Add cast to int.
	(TYPE_QUALS_NO_ADDR_SPACE): Likewise.

2012-01-13  Ian Lance Taylor  <iant@google.com>

	* ipa-cp.c (ipa_get_indirect_edge_target): Add typecasts when
	comparing param_index to VEC_length result.

2012-01-13  Steven Bosscher  <steven@gcc.gnu.org>

	* c-decl.c: Do not include tree-mudflap.h
	* tree-optimize.c: Likewise.
	* Makefile.in: Update dependencies.

2012-01-13  Richard Guenther  <rguenther@suse.de>

	PR middle-end/8081
	* gimplify.c (gimplify_modify_expr_rhs): For calls with a
	variable-sized result always use RSO.

2012-01-12  DJ Delorie  <dj@redhat.com>

	* cfgexpand.c (convert_debug_memory_address): Allow any valid
	pointer type, not just the default pointer type.

2012-01-09  Richard Henderson  <rth@redhat.com>
	    Denis Chertykov  <chertykov@gmail.com>

	PR target/50925
	* config/avr/avr-protos.h (avr_hard_regno_nregs): Declare.
	* config/avr/avr.c (avr_can_eliminate): Simplify.
	(avr_initial_elimination_offset): Likewise.
	(avr_prologue_setup_frame): Use hard_frame_pointer_rtx.
	(expand_epilogue): Likewise.
	(avr_legitimize_address): Gut.
	(avr_legitimize_reload_address): Use hard_frame_pointer_rtx.
	(avr_hard_regno_nregs): New.
	(avr_hard_regno_ok): Allow only Pmode for arg and frame_pointers.
	(avr_regno_mode_code_ok_for_base_b): Handle arg and frame pointers.
	* config/avr/avr.h (FIXED_REGISTERS): Adjust arg pointer,
	add soft frame pointer.
	(CALL_USED_REGISTERS): Likewise.
	(REG_CLASS_CONTENTS): Likewise.
	(REGISTER_NAMES): Likewise.
	(HARD_REGNO_NREGS): Use avr_hard_regno_nregs.
	(HARD_FRAME_POINTER_REGNUM): New.
	(FRAME_POINTER_REGNUM): Use soft frame pointer.
	(ELIMINABLE_REGS): Eliminate from the soft frame pointer,
	remove the HARD_FRAME_POINTER self-elimination.

2012-01-12  Georg-Johann Lay  <avr@gjlay.de>

	PR target/51756
	* config/avr/avr.c (avr_encode_section_info): Test for absence of
	DECL_EXTERNAL when checking for initializers of progmem variables.

2012-01-12  Ira Rosen  <irar@il.ibm.com>

	PR tree-optimization/51799
	* tree-vect-patterns.c (vect_recog_over_widening_pattern): Check
	that the last operation is a type demotion.

2012-01-12  Uros Bizjak  <ubizjak@gmail.com>

	* config/i386/i386.md (*zero_extendsidi2_rex64): Correct movl template.
	(x86_shift<mode>_adj_1): Remove operand constraint from operand 3.

2012-01-11  Jakub Jelinek  <jakub@redhat.com>

	PR bootstrap/51796
	* combine.c (distribute_notes): If i3 is a noreturn call,
	allow old_size to be equal to args_size and make sure the
	noreturn call gets REG_ARGS_SIZE note.
	* expr.c (fixup_args_size_notes): Put REG_ARGS_SIZE notes
	on noreturn calls even when the delta is 0.

2012-01-11  Nathan Sidwell  <nathan@acm.org>

	* gcov.c (STRING_SIZE): Remove.
	(generate_results): Erase annotations for source files with no
	coverage information.
	(read_line): New.
	(output_lines): Use it.

2012-01-11  Eric Botcazou  <ebotcazou@adacore.com>

	* gimple.h (gimplify_body): Remove first argument.
	* gimplify.c (copy_if_shared): Add DATA argument.  Do not create the
	pointer set here, instead just pass DATA to walk_tree.
	(unshare_body): Remove BODY_P argument and adjust.  Create the pointer
	set here and invoke copy_if_shared on the size trees of DECL_RESULT.
	(unvisit_body): Likewise, but with unmark_visited.
	(gimplify_body): Remove BODY_P argument and adjust.
	(gimplify_function_tree): Adjust call to gimplify_body.
	* omp-low.c (finalize_task_copyfn): Likewise.

2012-01-11  Eric Botcazou  <ebotcazou@adacore.com>

	* tree.h (build_function_decl_skip_args): Add boolean parameter.
	(build_function_type_skip_args): Delete.
	* tree.c (build_function_type_skip_args): Make static and add
	SKIP_RETURN parameter.  Fix thinko in the handling of variants.
	(build_function_decl_skip_args): Add SKIP_RETURN parameter and
	pass it to build_function_type_skip_args.
	* cgraph.h (cgraph_function_versioning): Add boolean parameter.
	(tree_function_versioning): Likewise.
	* cgraph.c (cgraph_create_virtual_clone): Adjust call to
	build_function_decl_skip_args.
	* cgraphunit.c (cgraph_function_versioning): Add SKIP_RETURN parameter
	and pass it to build_function_decl_skip_args/tree_function_versioning.
	(cgraph_materialize_clone): Adjust call to tree_function_versioning.
	* ipa-inline-transform.c (save_inline_function_body): Likewise.
	* trans-mem.c (ipa_tm_create_version): Likewise.
	* tree-sra.c (modify_function): Ditto for cgraph_function_versioning.
	* tree-inline.c (declare_return_variable): Remove always-true test.
	(tree_function_versioning): Add SKIP_RETURN parameter.  If the function
	returns non-void and SKIP_RETURN, create a void-typed RESULT_DECL.
	* ipa-split.c (split_function): Skip the return value for the split
	part if it doesn't return.

2012-01-11  Bill Schmidt  <wschmidt@linux.vnet.ibm.com>

	PR tree-optimization/49642
	* ipa-split.c (forbidden_dominators): New variable.
	(check_forbidden_calls): New function.
	(dominated_by_forbidden): Likewise.
	(consider_split): Check for forbidden dominators.
	(execute_split_functions): Initialize and free forbidden
	dominators info; call check_forbidden_calls.

2012-01-11  Matthew Gretton-Dann  <matthew.gretton-dann@arm.com>

	* config/arm/arm.md (mov_notscc): Use MVN for false condition.

2012-01-11  Nick Clifton  <nickc@redhat.com>

	* config/rx/rx.md (return): Define pattern.

2012-01-11  Richard Guenther  <rguenther@suse.de>

	* doc/extend.texi (malloc attribute): Adjust according to
	implementation.

2012-01-10  Aldy Hernandez  <aldyh@redhat.com>
	    Patrick Marlier  <patrick.marlier@gmail.com>

	PR middle-end/51516
	* trans-mem.c (get_cg_data): Traverse aliases if requested.
	(ipa_tm_scan_calls_block): Update parameters to get_cg_data.
	(ipa_tm_note_irrevocable): Same.
	(ipa_tm_scan_irr_block): Same.
	(ipa_tm_decrement_clone_counts): Same.
	(ipa_tm_scan_irr_function): Same.
	(ipa_tm_create_version_alias): Same.
	(ipa_tm_create_version): Same.
	(ipa_tm_transform_calls_redirect): Same.
	(ipa_tm_transform_calls): Same.
	(ipa_tm_transform_transaction): Same.
	(ipa_tm_execute): Same.

2012-01-10  Richard Guenther  <rguenther@suse.de>

	PR middle-end/51806
	* opts.c (common_handle_option): Handle -Werror.

2012-01-10  Andreas Schwab  <schwab@linux-m68k.org>

	* config/m68k/sync.md ("atomic_compare_and_swap<mode>_1"): Fix
	operand number.

2012-01-10  Jason Merrill  <jason@redhat.com>

	* doc/invoke.texi (C++ Dialect Options): Update -fabi-version=6
	information.

2012-01-10  Rainer Orth  <ro@CeBiTec.Uni-Bielefeld.DE>

	* configure.ac (gcc_cv_as_ix86_tlsgdplt): Check if linker
	supports R_386_TLS_GD_PLT reloc.
	(gcc_cv_as_ix86_tlsldmplt): Check if linker
	supports R_386_TLS_LDM_PLT reloc.
	* configure: Regenerate.
	* config.in: Regenerate.

2012-01-10  Georg-Johann Lay  <avr@gjlay.de>

	PR target/49868
	Extend __pgmx semantics to linearize memory.
	* config/avr/avr.md (mov<mode>): Use avr_xload_libgcc_p to
	determine if code comes inline or from libgcc.
	(MOVMEM_r_d:HI): Add "w" to constraint for better preference.
	(movmem_qi, movmem_qi): Set constraint #2 to "n".
	(movmem_qi_elpm, movmem_hi_elpm): Remove insns.
	(movmemx_qi, movmemx_hi): New insns.
	(xload_<mode>_libgcc): Rewrite to new insn condition.
	(xload_<mode>): Remove insns.
	* config/avr/avr.c (avr_out_xload): Rewrite: Only need to handle
	cases that don't satisfy avr_xload_libgcc_p().
	(avr_addr_space_convert): Allow converting in any direction.
	(avr_addr_space_subset_p): Return always true.
	(avr_xload_libgcc_p): Rewrite to fit new __pgmx semantics.
	(avr_emit_movmemhi): Ditto.
	(avr_out_lpm): No need to handle ADDR_SPACE_PGMX any more.
	(avr_out_movmem): Ditto.
	(AVR_SYMBOL_FLAG_PROGMEM): New macro.
	(AVR_SYMBOL_SET_ADDR_SPACE): New macro.
	(AVR_SYMBOL_GET_ADDR_SPACE): New macro.
	(avr_encode_section_info): Encode 'progmem' in symbol flags.
	(output_reload_in_const): Don't zero-extend any 24-bit symbols.

2012-01-10  Richard Guenther  <rguenther@suse.de>

	PR tree-optimization/50913
	* graphite-scop-detection.c (stmt_has_simple_data_refs_p):
	Require data-refs to be representable by Graphite with respect
	to any loop nest.

2012-01-10  Uros Bizjak  <ubizjak@gmail.com>

	* config/i386/constraints.md ("L"): Return true for 0xffffffff.
	* config/i386/i386.c (*anddi_1): Emit AND with 0xffffffff as MOV.

2012-01-10  Tom de Vries  <tom@codesourcery.com>

	PR rtl-optimization/51271
	* dwarf2cfi.c (scan_trace): Save and restore cur_row->reg_save when
	handling annulled branch.

2012-01-10  Richard Henderson  <rth@redhat.com>

	* config/arm/arm.c (arm_vectorize_vec_perm_const_ok,
	TARGET_VECTORIZE_VEC_PERM_CONST_OK, neon_split_vcombine, MAX_VECT_LEN,
	struct expand_vec_perm_d, arm_expand_vec_perm_1, arm_expand_vec_perm,
	arm_evpc_neon_vuzp, arm_evpc_neon_vzip, arm_evpc_neon_vrev,
	arm_evpc_neon_vtrn, arm_evpc_neon_vtbl, arm_expand_vec_perm_const_1,
	arm_expand_vec_perm_const): New.
	* config/arm/arm-protos.h: Update.
	* config/arm/neon.md (UNSPEC_VCONCAT): New.
	(*neon_vswp<VDQX>): New.
	(neon_vcombine<VDX>): Use neon_split_vcombine.
	(neon_vtbl1v16qi, neon_vtbl2v16qi, neon_vcombinev16qi): New.
	* config/arm/vec-common.md (vec_perm_const<VALL>): New.
	(vec_perm<VE>): New.

2012-01-10  Richard Henderson  <rth@redhat.com>

	* config/arm/arm.c (arm_gen_compare_reg): Add scratch argument;
	use it if reload_completed.
	(arm_legitimize_sync_memory, arm_emit, arm_insn_count, arm_count,
	arm_output_asm_insn, arm_process_output_memory_barrier,
	arm_output_memory_barrier, arm_ldrex_suffix, arm_output_ldrex,
	arm_output_strex, arm_output_it, arm_output_op2, arm_output_op3,
	arm_output_sync_loop, arm_get_sync_operand, FETCH_SYNC_OPERAND,
	arm_process_output_sync_insn, arm_output_sync_insn,
	arm_sync_loop_insns, arm_call_generator, arm_expand_sync): Remove.
	(arm_pre_atomic_barrier, arm_post_atomic_barrier): New.
	(arm_emit_load_exclusive, arm_emit_store_exclusive): New.
	(emit_unlikely_jump): New.
	(arm_expand_compare_and_swap, arm_split_compare_and_swap): New.
	(arm_split_atomic_op): New.
	* config/arm/arm-protos.h: Update.
	* config/arm/arm.h (enum arm_sync_generator_tag): Remove.
	(struct arm_sync_generator): Remove.
	* config/arm/arm.md (VUNSPEC_SYNC_COMPARE_AND_SWAP, VUNSPEC_SYNC_LOCK,
	VUNSPEC_SYNC_OP, VUNSPEC_SYNC_NEW_OP, VUNSPEC_SYNC_OLD_OP): Remove.
	(VUNSPEC_ATOMIC_CAS, VUNSPEC_ATOMIC_XCHG, VUNSPEC_ATOMIC_OP): New.
	(VUNSPEC_LL, VUNSPEC_SC): New.
	(sync_result, sync_memory, sync_required_value, sync_new_value,
	sync_t1, sync_t2, sync_release_barrier, sync_op): Remove.
	(attr length): Don't use arm_sync_loop_insns.
	(cbranch_cc, cstore_cc): Update call to arm_gen_compare_reg.
	(movsfcc, movdfcc): Likewise.
	* config/arm/constraints.md (Ua): New.
	* config/arm/prediates.md (mem_noofs_operand): New.
	(sync_compare_and_swap<QHSD>, sync_lock_test_and_set<QHSD>): Remove.
	(sync_clobber, sync_t2_reqd): Remove.
	(sync_<syncop><QHSD>, sync_nand<QHSD>): Remove.
	(sync_new_<syncop><QHSD>, sync_new_nand<QHSD>): Remove.
	(sync_old_<syncop><QHSD>, sync_old_nand<QHSD>): Remove.
	(arm_sync_compare_and_swap<SIDI>): Remove.
	(arm_sync_compare_and_swap<NARROW>): Remove.
	(arm_sync_lock_test_and_set<SIDI>): Remove.
	(arm_sync_lock_test_and_set<NARROW>): Remove.
	(arm_sync_new_<syncop><SIDI>): Remove.
	(arm_sync_new_<syncop><NARROW>): Remove.
	(arm_sync_new_nand<SIDI>): Remove.
	(arm_sync_new_nand<NARROW>): Remove.
	(arm_sync_old_<syncop><SIDI>): Remove.
	(arm_sync_old_<syncop><NARROW>): Remove.
	(arm_sync_old_nand<SIDI>): Remove.
	(arm_sync_old_nand<NARROW>): Remove.
	(*memory_barrier): Merge arm_output_memory_barrier.
	(atomic_compare_and_swap<QHSD>): New.
	(atomic_compare_and_swap<NARROW>_1): New.
	(atomic_compare_and_swap<SIDI>_1): New.
	(atomic_exchange<QHSD>): New.
	(cas_cmp_operand, cas_cmp_str): New.
	(atomic_op_operand, atomic_op_str): New.
	(atomic_<syncop><QHSD>, atomic_nand<QHSD>): New.
	(atomic_fetch_<syncop><QHSD>, atomic_fetch_nand<QHSD>): New.
	(atomic_<syncop>_fetch<QHSD>, atomic_nand_fetch<QHSD>): New.
	(arm_load_exclusive<NARROW>): New.
	(arm_load_exclusivesi, arm_load_exclusivedi): New.
	(arm_store_exclusive<QHSD>): New.

2012-01-09  Michael Meissner  <meissner@linux.vnet.ibm.com>

	* config/rs6000/rs6000.c (rs6000_init_hard_regno_mode_ok): Add DF
	reload patterns if -mvsx-scalar-memory.

	* config/rs6000/vsx.md (vsx_xscvspdp): Allow xscvspdp to be
	generated, even -mno-vsx-scalar-double was used.
	(vsx_xscvdpsp_scalar): Likewise.
	(vsx_xscvspdp_scalar2): Likewise.

2012-01-09  Tom de Vries  <tom@codesourcery.com>
	    Andrew Pinski  <apinski@cavium.com>

	PR debug/51471
	* reorg.c (fill_slots_from_thread): Don't speculate
	frame-related insns.

2012-01-09  Richard Sandiford  <rdsandiford@googlemail.com>

	* sched-int.h (bb_note): Move to...
	* basic-block.h: ...here.
	* haifa-sched.c (bb_note): Move to...
	* cfgrtl.c: ...here.
	* function.c (next_block_for_reg): New function.
	(move_insn_for_shrink_wrap): Likewise.
	(prepare_shrink_wrap): Rewrite to use the above.

2012-01-09  Aldy Hernandez  <aldyh@redhat.com>

	* gimple.c (is_gimple_non_addressable): Remove.
	* gimple.h: Remove is_gimple_non_addressable.
	* gimplify.c (gimplify_modify_expr_rhs): Use is_gimple_reg instead of
	is_gimple_non_addressable.
	* trans-mem.c (expand_assign_tm): Same.

2012-01-09  Richard Guenther  <rguenther@suse.de>

	PR tree-optimization/51775
	* tree-ssa-sccvn.c (visit_use): Value-number throwing stmts.
	* tree-ssa-pre.c (eliminate): Properly fixup EH info.

2012-01-09  Matthew Gretton-Dann  <matthew.gretton-dann@arm.com>

	* config/arm/arm-cores.def (cortex-a15): Use cortex_a15_tune for
	tuning parameters.
	* config/arm/arm.c (arm_cortex_a15_tune): New static variable.

2012-01-09  Richard Guenther  <rguenther@suse.de>

	* tree-streamer-out.c (write_ts_optimization): Fix spelling.

2012-01-08  Jan Hubicka  <jh@suse.cz>

	PR tree-optimize/51680
	* ipa-inline-analyss.c (evaluate_properties_for_edge): Fix condition
	on when known_vals needs to be computed; cleanup.

2012-01-08  Jan Hubicka  <jh@suse.cz>

	PR tree-optimize/51694
	* ipa-cp.c (ipa_get_indirect_edge_target): Add bounds checks.

2012-01-08  Jonathan Wakely  <jwakely.gcc@gmail.com>

	* doc/cpp.texi (Predefined Macros): __STRICT_ANSI__ is defined
	for -std=c++98 and -std=c++11 too.

2012-01-08  Chung-Lin Tang  <cltang@codesourcery.com>

	* cfgloop.c (cancel_loop): Add free() of bbs array.

2012-01-07  Jan Hubicka  <jh@suse.cz>

	PR tree-optimization/51600
	* ipa-inline-analysis.c (estimate_edge_devirt_benefit): Disable code
	that benefits small functions.

2012-01-07  Jan Hubicka  <jh@suse.cz>

	* ipa-inline.c (want_inline_small_function_p): Fix formating.

2012-01-07  Jan Hubicka  <jh@suse.cz>

	PR tree-optimization/51680
	* ipa-inline.c (want_inline_small_function_p): Be more lax on functions
	whose inlining reduce unit size.

2012-01-07  Alexandre Oliva  <aoliva@redhat.com>

	PR bootstrap/51725
	* cselib.c (new_elt_loc_list): Promote addr_list to canonical node.
	Add canonical node to containing_mem chain after the non-canonical
	one, even if there weren't any locs to propagate.
	(remove_useless_values): Keep only canonical values.
	(add_mem_for_addr, cselib_lookup_mem): Canonicalize addr.
	(cselib_invalidate_mem): Likewise.  Ensure v is canonical, and
	canonicalize mem_chain elements that are not discarded.

2012-01-06  Jakub Jelinek  <jakub@redhat.com>

	PR target/47333
	* cgraphunit.c (cgraph_optimize): Call output_weakrefs
	before emitting functions.

	PR gcov-profile/50127
	* bb-reorder.c (partition_hot_cold_basic_blocks): Call
	clear_aux_for_blocks.

2012-01-06  Alexandre Oliva  <aoliva@redhat.com>

	PR debug/51746
	* cselib.c (cselib_hash_rtx): Hash incoming VALUEs too.

2012-01-06  Arnaud Charlet  <charlet@adacore.com>

	* c-decl.c (ext_block): Moved up.
	(collect_all_refs, for_each_global_decl): Take ext_block into account.

2012-01-06  Han Shen  <shenhan@google.com>

	Translate built-in include paths for sysroot.
	* Makefile.in (gcc_gxx_include_dir_add_sysroot): New.
	(PREPROCESSOR_DEFINES): Define GPLUSPLUS_INCLUDE_DIR_ADD_SYSROOT.

	* cppdefault.c (cpp_include_defaults): Replace hard coded "0" with
	GPLUSPLUS_INCLUDE_DIR_ADD_SYSROOT for "add_sysroot" field.

	* configure.ac (AC_SUBST): Add gcc_gxx_include_dir_add_sysroot to
	control whether sysroot should be prepended to gxx include dir.

	* configure: Regenerate.

2012-01-06  Torvald Riegel  <triegel@redhat.com>

	PR rtl-optimization/51771
	* builtin-attrs.def (ATTR_RETURNS_TWICE, ATTR_TM_NOTHROW_RT_LIST): New.
	* gtm-builtins.def (BUILT_IN_TM_START): Add returns-twice attrib.

2012-01-05  Eric Botcazou  <ebotcazou@adacore.com>

	PR tree-optimization/51315
	* tree-sra.c (tree_non_aligned_mem_for_access_p): New predicate.
	(build_accesses_from_assign): Use it instead of tree_non_aligned_mem_p.

2012-01-05  Uros Bizjak  <ubizjak@gmail.com>

	PR target/51681
	* config/ia64/ia64.c (expand_vec_perm_shrp): Use correct operands
	for shrp pattern.  Correctly handle and fixup shift variable.
	Return false when shift > nelt for BYTES_BIG_ENDIAN target.

2012-01-05  Jakub Jelinek  <jakub@redhat.com>

	PR debug/51762
	* calls.c (emit_call_1): For noreturn calls force a REG_ARGS_SIZE
	note when !ACCUMULATE_OUTGOING_ARGS.

2012-01-05  Eric Botcazou  <ebotcazou@adacore.com>

	* tree-vrp.c (extract_range_from_binary_expr_1): Remove duplicated
	condition.
	(extract_range_from_unary_expr_1): Avoid useless computations.

2012-01-05  Jakub Jelinek  <jakub@redhat.com>

	PR rtl-optimization/51767
	* cfgrtl.c (force_nonfallthru_and_redirect): Force addition
	of jump_block and add an extra edge for degenerated asm gotos.

	PR middle-end/51768
	* stmt.c (check_unique_operand_names): Don't ICE during error
	reporting if i is from labels chain.

	PR middle-end/44777
	* profile.c (branch_prob): Split bbs that have exit edge
	and need a fake entry edge too.

2012-01-05  Jan Hubicka  <jh@suse.cz>

	PR middle-end/49710
	* cfgloopmanip.c (remove_path): Walk loop hiearchy upwards when
	unlooping loops.

2012-01-05  Richard Guenther  <rguenther@suse.de>

	PR lto/50490
	* tree-streamer-out.c (write_ts_optimization): New function.
	(streamer_write_tree_body): Call it.
	* tree-streamer-in.c (lto_input_ts_optimization): New function.
	(streamer_read_tree_body): Call it.
	* lto-streamer-out.c (lto_is_streamable): Handle OPTIMIZATION_NODE.

2012-01-05  Jakub Jelinek  <jakub@redhat.com>

	PR middle-end/51761
	* gimple.h (struct gimplify_ctx): Add in_cleanup_point_expr field.
	* gimplify.c (gimplify_cleanup_point_expr): Save and set
	in_cleanup_point_expr before gimplify_stmt call and restore it
	afterwards.
	(gimplify_target_expr): Don't add {CLOBBER} cleanup if
	in_cleanup_point_expr is false.

2012-01-05  Richard Guenther  <rguenther@suse.de>

	PR middle-end/51764
	* common.opt (Wmudflap, fmudflap, fmudflapth, fmudflapir): Move
	to c.opt.
	* toplev.c (process_options): Reject combining mudflap and LTO.
	* tree-nomudflap.c (nogo): Use sorry instead of internal_error.

2012-01-05  Richard Guenther  <rguenther@suse.de>

	PR tree-optimization/51760
	* tree-ssa-ccp.c (likely_value): Drop UNDEFINED to CONSTANT,
	not VARYING.
	(bit_value_unop): Handle UNDEFINED operands.
	(bit_value_binop): Likewise.

2012-01-05  Georg-Johann Lay  <avr@gjlay.de>

	* config/avr/avr.c (avr_replace_prefix): Remove.
	(avr_asm_named_section): Use ACONCAT instead of avr_replace_prefix.
	(avr_asm_function_rodata_section): Ditto.
	(avr_asm_select_section): Ditto.

2012-01-05  Marcus Shawcroft  <marcus.shawcroft@arm.com>

	* reload.c (find_reloads): Adjust LABEL_NUSES on REG_LABEL_OPERAND
	insertion.

2012-01-05  Jakub Jelinek  <jakub@redhat.com>

	PR bootstrap/51648
	* tree-cfg.c (need_fake_edge_p): Return true also for noreturn
	calls that have any non-fake successor edges.

	PR debug/51746
	* var-tracking.c (add_stores): For COND_EXEC allow oval to be NULL.

2012-01-04  Eric Botcazou  <ebotcazou@adacore.com>

	PR tree-optimization/51624
	* tree-sra.c (build_ref_for_model): When replicating a chain of
	COMPONENT_REFs, stop as soon as the offset would become negative.

2012-01-04  Jakub Jelinek  <jakub@redhat.com>

	PR debug/51695
	* dwarf2out.c (output_loc_list): For now drop >= 64KB expressions
	in .debug_loc on the floor.

2012-01-04  Andrew Pinski  <apinski@cavium.com>

	* doc/invoke.texi (-march=@var{arch}): Add octeon+ and octeon2.

2012-01-04  Andrew Pinski  <apinski@cavium.com>
	    Adam Nemet  <anemet@caviumnetworks.com>

	* config/mips/mips.md (size): Add SI and DI.
	(SIZE): New mode attribute.
	(U): New code attribute.
	* config/mips/mips-dsp.md (mips_lbux): Use gen_mips_lbux_extsi.
	(mips_lbux_<mode>): Delete.
	(mips_l<SHORT:size><u>x_ext<GPR:mode>_<P:mode>): New pattern.
	(mips_lhx): Use gen_mips_lhx_extsi.
	(mips_lhx_<mode>): Delete.
	(mips_lwx): Delete.
	(mips_l<size>x): New expand.
	(mips_lwx_<mode>): Delete.
	(mips_l<GPR:size>x_<P:mode>): New pattern.
	(*mips_lw<u>x_<P:mode>_ext): Likewise.
	* config/mips/mips-ftypes.def: Add DI f(POINTER, SI) function type.
	* config/mips/mips.c (mips_lx_address_p): New function.
	(mips_rtx_costs <case MEM>): Call mips_lx_address_p.
	(dsp64): New availability predicate.
	(mips_builtins): Add an entry for __builtin_mips_ldx.
	* config/mips/mips.h (ISA_HAS_LBX): New define.
	(ISA_HAS_LBUX): Likewise.
	(ISA_HAS_LHX): Likewise.
	(ISA_HAS_LHUX): Likewise.
	(ISA_HAS_LWX): Likewise.
	(ISA_HAS_LWUX): Likewise.
	(ISA_HAS_LDX): Likewise.
	* doc/extend.texi (__builtin_mips_ldx): Document.

2012-01-04  Tristan Gingold  <gingold@adacore.com>

	* config/vms/xm-vms.h (HOST_LONG_FORMAT, HOST_PTR_PRINTF): Define
	when long pointers are used.
	* config.build (*-*-*vms*): Handle all OpenVMS targets.
	(alpha64-dec-*vms*, alpha*-dec-*vms*)
	(ia64-hp-*vms*): Remove.
	* config/vms/xm-vms64.h: Delete.

2012-01-04  Aldy Hernandez  <aldyh@redhat.com>

	PR middle-end/51472
	* trans-mem.c (expand_assign_tm): Handle TM_MEMMOVE loads correctly.

2012-01-04  Aldy Hernandez  <aldyh@redhat.com>

	* opts.c (finish_options): Remove duplicate sorry.

2012-01-04  Aldy Hernandez  <aldyh@redhat.com>

	PR middle-end/51696
	* trans-mem.c (diagnose_tm_1): Display indirect calls with no name
	correctly.

2012-01-04  Richard Guenther  <rguenther@suse.de>

	PR middle-end/51750
	* tree.c (size_low_cst): New function.
	* tree.h (size_low_cst): Declare.
	* fold-const.c (fold_comparison): Use it to extract the low
	part of the POINTER_PLUS_EXPR offset.

2012-01-04  Georg-Johann Lay  <avr@gjlay.de>

	Fix clearing ZERO_REG
	* config/avr/avr.md (cc): Add alternative "ldi".
	(movqi_insn): Use it in cc attribute.
	* config/avr/avr.c (notice_update_cc): Handle CC_LDI.
	(output_reload_in_const): Use CLR to move 0 to ZERO_REG.
	(output_reload_insisf): Use ZERO_REG to pre-clear register.

2012-01-04  Andreas Krebbel  <Andreas.Krebbel@de.ibm.com>

	* configure: Regenerate.

2012-01-04  Richard Guenther  <rguenther@suse.de>

	PR tree-optimization/49651
	* tree-ssa-structalias.c (type_can_have_subvars): New function.
	(var_can_have_subvars): Use it.
	(get_constraint_for_1): Only consider subfields if there can be any.

2012-01-03  Jakub Jelinek  <jakub@redhat.com>

	PR bootstrap/51725
	* cselib.c (new_elt_loc_list): When moving locs from one cselib_val
	to its new canonical_cselib_val and the cselib_val was in
	first_containing_mem chain, but the canonical_cselib_val was not,
	add the latter into the chain.
	(cselib_invalidate_mem): Compare canonical_cselib_val of
	addr_list chain elt with v.

	PR pch/51722
	* dwarf2out.c (dwarf2out_start_source_file, dwarf2out_define,
	dwarf2out_undef): Allocate e.info using ggc_strdup instead
	of xstrdup.
	(output_macinfo_op): Don't ggc_strdup fd->filename.
	(optimize_macinfo_range): Allocate grp_name using XALLOCAVEC,
	then ggc_strdup it.  Don't free inc->info or cur->info.
	(output_macinfo): Don't free ref->info or file->info.

2012-01-03  Ira Rosen  <irar@il.ibm.com>

	PR tree-optimization/51269
	* tree-vect-loop-manip.c (set_prologue_iterations): Make
	first_niters a pointer.
	(slpeel_tree_peel_loop_to_edge): Likewise.
	(vect_do_peeling_for_loop_bound): Update call to
	slpeel_tree_peel_loop_to_edge.
	(vect_gen_niters_for_prolog_loop): Don't compute wide_prolog_niters
	here.  Remove it from the parameters list.
	(vect_do_peeling_for_alignment): Update calls and compute
	wide_prolog_niters.

2012-01-03  Richard Guenther  <rguenther@suse.de>

	PR tree-optimization/51070
	* tree-loop-distribution.c (stmt_has_scalar_dependences_outside_loop):
	Properly handle calls.

2012-01-03  Richard Guenther  <rguenther@suse.de>

	PR tree-optimization/51692
	* tree-ssa-dce.c (eliminate_unnecessary_stmts): Do not remove
	the LHS of allocation stmts.

2012-01-03  Olivier Hainque  <hainque@adacore.com>

	* system.h: Prior to #define, #undef fopen and freopen unconditionally.

2012-01-03  Olivier Hainque  <hainque@adacore.com>

	* collect2.c (main): In AIX specific computations for vector
	insertions, use CONST_CAST2 to cast from char ** to const char **.

2012-01-03  Richard Guenther  <rguenther@suse.de>

	PR debug/51650
	* dwarf2out.c (dwarf2out_finish): Always create a DIE for
	the context of a limbo DIE when it does not already exist.

2012-01-03  Jakub Jelinek  <jakub@redhat.com>

	PR tree-optimization/51719
	* value-prof.c (gimple_ic): When indirect call isn't noreturn,
	but direct call is, clear direct call's lhs and don't add fallthrough
	edge from dcall_bb to join_bb and PHIs.

2012-01-03  Andreas Krebbel  <Andreas.Krebbel@de.ibm.com>

	* config/s390/s390.md ("*cmp<mode>_ccs"): Fix comment mentioning
	the instructions emitted by the pattern.
	("*TDC_insn_<mode>"): Add comment.

2012-01-03  Richard Guenther  <rguenther@suse.de>

	PR middle-end/51730
	* fold-const.c (fold_comparison): Properly canonicalize
	tree offset and HOST_WIDE_INT bit position.

2012-01-02  Uros Bizjak  <ubizjak@gmail.com>

	* config/ia64/ia64.c (expand_vec_perm_broadcast): Use correct
	operands for extzv pattern.

2012-01-02  Jakub Jelinek  <jakub@redhat.com>

	PR bootstrap/51725
	* cselib.c (add_mem_for_addr): Call canonical_cselib_val
	on mem_elt first.

2012-01-02  Sandra Loosemore  <sandra@codesourcery.com>

	* doc/invoke.texi (-flto and related options): Copy-edit.

2012-01-02  Richard Sandiford  <rdsandiford@googlemail.com>

	* config/mips/mips.md (loadgp_newabi_<mode>): Add missing earlyclobber.

2012-01-02  Jakub Jelinek  <jakub@redhat.com>

	* config/i386/sse.md (*avx2_gatherdi<mode>_3, *avx2_gatherdi<mode>_4):
	New patterns.

2012-01-02  Richard Sandiford  <rdsandiford@googlemail.com>

	* expr.h (move_by_pieces_ninsns): Declare.
	* expr.c (move_by_pieces_ninsns): Make external.
	* config/mips/mips-protos.h (mips_move_by_pieces_p): Declare.
	(mips_store_by_pieces_p): Likewise.
	* config/mips/mips.h (MOVE_BY_PIECES_P): Call mips_move_by_pieces_p.
	(STORE_BY_PIECES_P): Likewise mips_store_by_pieces_p.
	* config/mips/mips.c (mips_move_by_pieces_p): New function.
	(mips_store_by_pieces_p): Likewise.

2012-01-02  Jakub Jelinek  <jakub@redhat.com>

	* passes.c (register_one_dump_file): Free full_name.

	* reload1.c (reload): Don't allocate reg_max_ref_width here.
	(calculate_elim_costs_all_insns): Free offsets_at and
	offsets_known_at at the end and clear the pointers.

2012-01-02  Georg-Johann Lay  <avr@gjlay.de>

	* config/avr/avr.opt (-mbranch-cost): Fix double definition of
	this option introduced in r180739.

2012-01-02  Georg-Johann Lay  <avr@gjlay.de>

	PR target/51345
	* config.gcc (tm_file target=avr]): Add avr/avr-multilib.h
	(tmake_file target=avr): Add avr/t-multilib.

	* config/avr/avr-c.c (avr_cpu_cpp_builtins): Use AVR_HAVE_8BIT_SP
	to built-in define __AVR_HAVE_8BIT_SP__, __AVR_HAVE_16BIT_SP__.
	* config/avr/genmultilib.awk: New file.
	* config/avr/t-multilib: New auto-generated file.
	* config/avr/multilib.h: New auto-generated file.
	* config/avr/t-avr (AVR_MCUS): New variable.
	(genopt.sh): Use it.
	(s-mlib): Depend on t-multilib.
	(t-multilib, multilib.h): New dependencies.
	(s-avr-mlib): New rule to build t-multilib, multilib.h from AVR_MCUS.
	(MULTILIB_OPTIONS): Remove.
	(MULTILIB_MATCHES): Remove.
	(MULTILIB_DIRNAMES): Remove.
	(MULTILIB_EXCEPTIONS): Remove:
	* config/avr/genopt.sh: Don't use hard coded file name;
	pass AVR_MCUS from t-avr instead.

2012-01-02  Georg-Johann Lay  <avr@gjlay.de>

	* config/avr/avr.c (avr_out_ashrpsi3): Fix "case 31" to "case 23".

2012-01-02  Georg-Johann Lay  <avr@gjlay.de>

	Implement light-weight DImode support.
	* config/avr/avr-dimode.md: New file.
	* config/avr/avr.md: Include it.
	(adjust_len): Add plus64, compare64.
	(HIDI): Remove code iterator.
	(code_stdname): New code attribute.
	(rotx, rotsmode): Remove DI.
	(rotl<mode>3, *rotw<mode>, *rotb<mode>): Use HISI instead of HIDI
	as code iterator.
	* config/avr/avr-protos.h (avr_have_dimode): New.
	(avr_out_plus64, avr_out_compare64): New.
	* config/avr/avr.c (avr_out_compare): Handle DImode.
	(avr_have_dimode): New variable definition and initialization.
	(avr_out_compare64, avr_out_plus64): New functions.
	(avr_out_plus_1): Use simplify_unary_operation to negate xval.
	(adjust_insn_length): Handle ADJUST_LEN_COMPARE64, ADJUST_LEN_PLUS64.
	(avr_compare_pattern): Skip DImode comparisons.

2012-01-02  Revital Eres  <revital.eres@linaro.org>

	* ddg.c (def_has_ccmode_p): New function.
	(add_cross_iteration_register_deps,
	create_ddg_dep_from_intra_loop_link): Call it.

2012-01-02  Richard Guenther  <rguenther@suse.de>

	PR other/51679
	* invoke.texi (fassociative-math): Remove spurious paranthesis.

2012-01-01  Jakub Jelinek  <jakub@redhat.com>

	* gcc.c (process_command): Update copyright notice dates.
	* gcov.c (print_version): Likewise.
	* gcov-dump.c (print_version): Likewise.
	* mips-tfile.c (main): Likewise.
	* mips-tdump.c (main): Likewise.

2012-01-01  Ira Rosen  <irar@il.ibm.com>

	PR tree-optimization/51704
	* tree-vect-slp.c (vect_detect_hybrid_slp_stmts): Check that
	a use is inside the basic block or loop before accessing its vect info.

2012-01-01  Jan Hubicka  <jhjh@suse.cz>

	PR rtl-optimization/51069
	* cfgloopmanip.c (remove_path): Removing path making irreducible
	region unconditional makes BB part of the region.

2012-01-01  Jakub Jelinek  <jakub@redhat.com>

	PR tree-optimization/51683
	* tree-ssa-propagate.c (substitute_and_fold): Don't optimize away
	calls with side-effects.
	* tree-ssa-ccp.c (ccp_fold_stmt): Likewise.

Copyright (C) 2012 Free Software Foundation, Inc.

Copying and distribution of this file, with or without modification,
are permitted in any medium without royalty provided the copyright
notice and this notice are preserved.<|MERGE_RESOLUTION|>--- conflicted
+++ resolved
@@ -1,5 +1,3 @@
-<<<<<<< HEAD
-=======
 2012-04-23  David Edelsohn  <dje.gcc@gmail.com>
 
 	* config/rs6000/sync.md (fetchop_name): Change ior attribute to "or".
@@ -675,7 +673,6 @@
 
 	* DEV-PHASE: Set to prerelease.
 
->>>>>>> 40dd2f8b
 2012-03-01  Richard Earnshaw  <rearnsha@arm.com>
 
 	* config.gcc (obsolete): Add all ARM targets using the FPA.

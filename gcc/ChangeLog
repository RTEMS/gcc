<<<<<<< HEAD
2020-01-17  Mihail-Calin Ionescu <mihail.ionescu@arm.com>
=======
2020-01-18  Tamar Christina  <tamar.christina@arm.com>

	* config/aarch64/aarch64-sve-builtins-base.cc (memory_vector_mode):
	Mark parameter unused.

2020-01-18  Hans-Peter Nilsson  <hp@axis.com>

	* config.gcc <obsolete targets>: Add crisv32-*-* and cris-*-linux*

2019-01-18  Gerald Pfeifer  <gerald@pfeifer.com>

	* varpool.c (ctor_useable_for_folding_p): Fix grammar.

2020-01-18  Iain Sandoe  <iain@sandoe.co.uk>

	* Makefile.in: Add coroutine-passes.o.
	* builtin-types.def (BT_CONST_SIZE): New.
	(BT_FN_BOOL_PTR): New.
	(BT_FN_PTR_PTR_CONST_SIZE_BOOL): New.
	* builtins.def (DEF_COROUTINE_BUILTIN): New.
	* coroutine-builtins.def: New file.
	* coroutine-passes.cc: New file.
	* function.h (struct GTY function): Add a bit to indicate that the
	function is a coroutine component.
	* internal-fn.c (expand_CO_FRAME): New.
	(expand_CO_YIELD): New.
	(expand_CO_SUSPN): New.
	(expand_CO_ACTOR): New.
	* internal-fn.def (CO_ACTOR): New.
	(CO_YIELD): New.
	(CO_SUSPN): New.
	(CO_FRAME): New.
	* passes.def: Add pass_coroutine_lower_builtins,
	pass_coroutine_early_expand_ifns.
	* tree-pass.h (make_pass_coroutine_lower_builtins): New.
	(make_pass_coroutine_early_expand_ifns): New.
	* doc/invoke.texi: Document the fcoroutines command line
	switch.

2020-01-18  Jakub Jelinek  <jakub@redhat.com>

	* config/arm/vfp.md (*clear_vfp_multiple): Remove unused variable.

	PR target/93312
	* config/arm/arm.c (clear_operation_p): Don't use REGNO until
	after checking the argument is a REG.  Don't use REGNO (reg)
	again to set last_regno, reuse regno variable instead.

2020-01-17  David Malcolm  <dmalcolm@redhat.com>

	* doc/analyzer.texi (Limitations): Add note about NaN.

2020-01-17  Mihail-Calin Ionescu  <mihail.ionescu@arm.com>
>>>>>>> 463f6499
	    Sudakshina Das  <sudi.das@arm.com>

	* config/arm/arm.md (ashldi3): Generate thumb2_lsll for both reg
	and valid immediate.
	(ashrdi3): Generate thumb2_asrl for both reg and valid immediate.
	(lshrdi3): Generate thumb2_lsrl for valid immediates.
	* config/arm/constraints.md (Pg): New.
	* config/arm/predicates.md (long_shift_imm): New.
	(arm_reg_or_long_shift_imm): Likewise.
	* config/arm/thumb2.md (thumb2_asrl): New immediate alternative.
	(thumb2_lsll): Likewise.
	(thumb2_lsrl): New.

2020-01-17  Mihail-Calin Ionescu  <mihail.ionescu@arm.com>
	    Sudakshina Das  <sudi.das@arm.com>

	* config/arm/arm.md (ashldi3): Generate thumb2_lsll for TARGET_HAVE_MVE.
	(ashrdi3): Generate thumb2_asrl for TARGET_HAVE_MVE.
	* config/arm/arm.c (arm_hard_regno_mode_ok): Allocate even odd
	register pairs for doubleword quantities for ARMv8.1M-Mainline.
	* config/arm/thumb2.md (thumb2_asrl): New.
	(thumb2_lsll): Likewise.

2020-01-17  Jakub Jelinek  <jakub@redhat.com>

	* config/arm/arm.c (cmse_nonsecure_call_inline_register_clear): Remove
	unused variable.

2020-01-17  Alexander Monakov  <amonakov@ispras.ru>

	* gdbinit.in (help-gcc-hooks): New command.
	(pp, pr, prl, pt, pct, pgg, pgq, pgs, pge, pmz, ptc, pdn, ptn, pdd, prc,
	pi, pbm, pel, trt): Take $arg0 instead of $ if supplied. Update
	documentation.

2020-01-17  Matthew Malcomson  <matthew.malcomson@arm.com>

	* config/aarch64/aarch64-sve.md (@aarch64_sve_ld1ro<mode>): Use the
	correct target macro.

2020-01-17  Matthew Malcomson  <matthew.malcomson@arm.com>

	* config/aarch64/aarch64-protos.h
	(aarch64_sve_ld1ro_operand_p): New.
	* config/aarch64/aarch64-sve-builtins-base.cc
	(class load_replicate): New.
	(class svld1ro_impl): New.
	(class svld1rq_impl): Change to inherit from load_replicate.
	(svld1ro): New sve intrinsic function base.
	* config/aarch64/aarch64-sve-builtins-base.def (svld1ro):
	New DEF_SVE_FUNCTION.
	* config/aarch64/aarch64-sve-builtins-base.h
	(svld1ro): New decl.
	* config/aarch64/aarch64-sve-builtins.cc
	(function_expander::add_mem_operand): Modify assert to allow
	OImode.
	* config/aarch64/aarch64-sve.md (@aarch64_sve_ld1ro<mode>): New
	pattern.
	* config/aarch64/aarch64.c
	(aarch64_sve_ld1rq_operand_p): Implement in terms of ...
	(aarch64_sve_ld1rq_ld1ro_operand_p): This.
	(aarch64_sve_ld1ro_operand_p): New.
	* config/aarch64/aarch64.md (UNSPEC_LD1RO): New unspec.
	* config/aarch64/constraints.md (UOb,UOh,UOw,UOd): New.
	* config/aarch64/predicates.md
	(aarch64_sve_ld1ro_operand_{b,h,w,d}): New.

2020-01-17  Matthew Malcomson  <matthew.malcomson@arm.com>

	* config/aarch64/aarch64-c.c (_ARM_FEATURE_MATMUL_FLOAT64):
	Introduce this ACLE specified predefined macro.
	* config/aarch64/aarch64-option-extensions.def (f64mm): New.
	(fp): Disabling this disables f64mm.
	(simd): Disabling this disables f64mm.
	(fp16): Disabling this disables f64mm.
	(sve): Disabling this disables f64mm.
	* config/aarch64/aarch64.h (AARCH64_FL_F64MM): New.
	(AARCH64_ISA_F64MM): New.
	(TARGET_F64MM): New.
	* doc/invoke.texi (f64mm): Document new option.

2020-01-17  Wilco Dijkstra  <wdijkstr@arm.com>

	* config/aarch64/aarch64.c (generic_tunings): Add branch fusion.
	(neoversen1_tunings): Likewise.

2020-01-17  Wilco Dijkstra  <wdijkstr@arm.com>

	PR target/92692
	* config/aarch64/aarch64.c (aarch64_split_compare_and_swap)
	Add assert to ensure prolog has been emitted.
	(aarch64_split_atomic_op): Likewise.
	* config/aarch64/atomics.md (aarch64_compare_and_swap<mode>)
	Use epilogue_completed rather than reload_completed.
	(aarch64_atomic_exchange<mode>): Likewise.
	(aarch64_atomic_<atomic_optab><mode>): Likewise.
	(atomic_nand<mode>): Likewise.
	(aarch64_atomic_fetch_<atomic_optab><mode>): Likewise.
	(atomic_fetch_nand<mode>): Likewise.
	(aarch64_atomic_<atomic_optab>_fetch<mode>): Likewise.
	(atomic_nand_fetch<mode>): Likewise.

2020-01-17  Richard Sandiford  <richard.sandiford@arm.com>

<<<<<<< HEAD
2020-01-17  Richard Sandiford  <richard.sandiford@arm.com>

=======
>>>>>>> 463f6499
	PR target/93133
	* config/aarch64/aarch64.h (REVERSIBLE_CC_MODE): Return false
	for FP modes.
	(REVERSE_CONDITION): Delete.
	* config/aarch64/iterators.md (CC_ONLY): New mode iterator.
	(CCFP_CCFPE): Likewise.
	(e): New mode attribute.
	* config/aarch64/aarch64.md (ccmp<GPI:mode>): Rename to...
	(@ccmp<CC_ONLY:mode><GPI:mode>): ...this, using CC_ONLY instead of CC.
	(fccmp<GPF:mode>, fccmpe<GPF:mode>): Merge into...
	(@ccmp<CCFP_CCFPE:mode><GPF:mode>): ...this combined pattern.
	(@ccmp<CC_ONLY:mode><GPI:mode>_rev): New pattern.
	(@ccmp<CCFP_CCFPE:mode><GPF:mode>_rev): Likewise.
	* config/aarch64/aarch64.c (aarch64_gen_compare_reg): Update
	name of generator from gen_ccmpdi to gen_ccmpccdi.
	(aarch64_gen_ccmp_next): Use code_for_ccmp.  If we want to reverse
	the previous comparison but aren't able to, use the new ccmp_rev
	patterns instead.

2020-01-17  Richard Sandiford  <richard.sandiford@arm.com>

	* gimplify.c (gimplify_return_expr): Use poly_int_tree_p rather
	than testing directly for INTEGER_CST.
	(gimplify_target_expr, gimplify_omp_depend): Likewise.

2020-01-17  Jakub Jelinek  <jakub@redhat.com>

	PR tree-optimization/93292
	* tree-vect-stmts.c (vectorizable_comparison): Punt also if
	get_vectype_for_scalar_type returns NULL.

2020-01-16  Jan Hubicka  <hubicka@ucw.cz>

	* params.opt (-param=max-predicted-iterations): Increase range from 0.
	* predict.c (estimate_loops): Add 1 to param_max_predicted_iterations.

2020-01-16  Jan Hubicka  <hubicka@ucw.cz>

	* ipa-fnsummary.c (estimate_calls_size_and_time): Fix formating of
	dump.
	* params.opt: (max-predicted-iterations): Set bounds.
	* predict.c (real_almost_one, real_br_prob_base,
	real_inv_br_prob_base, real_one_half, real_bb_freq_max): Remove.
	(propagate_freq): Add max_cyclic_prob parameter; cap cyclic
	probabilities; do not truncate to reg_br_prob_bases.
	(estimate_loops_at_level): Pass max_cyclic_prob.
	(estimate_loops): Compute max_cyclic_prob.
	(estimate_bb_frequencies): Do not initialize real_*; update calculation
	of back edge prob.
	* profile-count.c (profile_probability::to_sreal): New.
	* profile-count.h (class sreal): Move up in file.
	(profile_probability::to_sreal): Declare.

2020-01-16  Stam Markianos-Wright  <stam.markianos-wright@arm.com>

	* config/arm/arm.c
	(arm_invalid_conversion): New function for target hook.
	(arm_invalid_unary_op): New function for target hook.
	(arm_invalid_binary_op): New function for target hook.

2020-01-16  Stam Markianos-Wright  <stam.markianos-wright@arm.com>

	* config.gcc: Add arm_bf16.h.
	* config/arm/arm-builtins.c (arm_mangle_builtin_type): Fix comment.
	(arm_simd_builtin_std_type): Add BFmode.
	(arm_init_simd_builtin_types): Define element types for vector types.
	(arm_init_bf16_types): New function.
	(arm_init_builtins): Add arm_init_bf16_types function call.
	* config/arm/arm-modes.def: Add BFmode and V4BF, V8BF vector modes.
	* config/arm/arm-simd-builtin-types.def: Add V4BF, V8BF.
	* config/arm/arm.c (aapcs_vfp_sub_candidate):  Add BFmode.
	(arm_hard_regno_mode_ok): Add BFmode and tidy up statements.
	(arm_vector_mode_supported_p): Add V4BF, V8BF.
	(arm_mangle_type):  Add __bf16.
	* config/arm/arm.h: Add V4BF, V8BF to VALID_NEON_DREG_MODE, 
	VALID_NEON_QREG_MODE respectively. Add export arm_bf16_type_node,
	arm_bf16_ptr_type_node.
	* config/arm/arm.md: Add BFmode to movhf expand, mov pattern and
	define_split between ARM registers.
	* config/arm/arm_bf16.h: New file.
	* config/arm/arm_neon.h: Add arm_bf16.h and Bfloat vector types.
	* config/arm/iterators.md: (ANY64_BF, VDXMOV, VHFBF, HFBF, fporbf): New.
	(VQXMOV): Add V8BF.
	* config/arm/neon.md: Add BF vector types to movhf NEON move patterns.
	* config/arm/vfp.md: Add BFmode to movhf patterns.

2020-01-16  Mihail Ionescu  <mihail.ionescu@arm.com>
	    Andre Vieira  <andre.simoesdiasvieira@arm.com>

	* config/arm/arm-cpus.in (mve, mve_float): New features.
	(dsp, mve, mve.fp): New options.
	* config/arm/arm.h (TARGET_HAVE_MVE, TARGET_HAVE_MVE_FLOAT): Define.
	* config/arm/t-rmprofile: Map v8.1-M multilibs to v8-M.
	* doc/invoke.texi: Document the armv8.1-m mve and dps options.

2020-01-16  Mihail-Calin Ionescu  <mihail.ionescu@arm.com>
	    Thomas Preud'homme  <thomas.preudhomme@arm.com>

	* config/arm/arm-cpus.in (ARMv8_1m_main): Redefine as an extension to
	Armv8-M Mainline.
	* config/arm/arm.c (arm_options_perform_arch_sanity_checks): Remove
	error for using -mcmse when targeting Armv8.1-M Mainline.

2020-01-16  Mihail-Calin Ionescu  <mihail.ionescu@arm.com>
	    Thomas Preud'homme  <thomas.preudhomme@arm.com>

	* config/arm/arm.md (nonsecure_call_internal): Do not force memory
	address in r4 when targeting Armv8.1-M Mainline.
	(nonsecure_call_value_internal): Likewise.
	* config/arm/thumb2.md (nonsecure_call_reg_thumb2): Make memory address
	a register match_operand again.  Emit BLXNS when targeting
	Armv8.1-M Mainline.
	(nonsecure_call_value_reg_thumb2): Likewise.

2020-01-16  Mihail-Calin Ionescu  <mihail.ionescu@arm.com>
	    Thomas Preud'homme  <thomas.preudhomme@arm.com>

	* config/arm/arm.c (arm_add_cfa_adjust_cfa_note): Declare early.
	(cmse_nonsecure_call_inline_register_clear): Define new lazy_fpclear
	variable as true when floating-point ABI is not hard.  Replace
	check against TARGET_HARD_FLOAT_ABI by checks against lazy_fpclear.
	Generate VLSTM and VLLDM instruction respectively before and
	after a function call to cmse_nonsecure_call function.
	* config/arm/unspecs.md (VUNSPEC_VLSTM): Define unspec.
	(VUNSPEC_VLLDM): Likewise.
	* config/arm/vfp.md (lazy_store_multiple_insn): New define_insn.
	(lazy_load_multiple_insn): Likewise.

2020-01-16  Mihail-Calin Ionescu  <mihail.ionescu@arm.com>
	    Thomas Preud'homme  <thomas.preudhomme@arm.com>

	* config/arm/arm.c (vfp_emit_fstmd): Declare early.
	(arm_emit_vfp_multi_reg_pop): Likewise.
	(cmse_nonsecure_call_inline_register_clear): Abstract number of VFP
	registers to clear in max_fp_regno.  Emit VPUSH and VPOP to save and
	restore callee-saved VFP registers.

2020-01-16  Mihail-Calin Ionescu  <mihail.ionescu@arm.com>
	    Thomas Preud'homme  <thomas.preudhomme@arm.com>

	* config/arm/arm.c (arm_emit_multi_reg_pop): Declare early.
	(cmse_nonsecure_call_clear_caller_saved): Rename into ...
	(cmse_nonsecure_call_inline_register_clear): This.  Save and clear
	callee-saved GPRs as well as clear ip register before doing a nonsecure
	call then restore callee-saved GPRs after it when targeting
	Armv8.1-M Mainline.
	(arm_reorg): Adapt to function rename.

2020-01-16  Mihail-Calin Ionescu  <mihail.ionescu@arm.com>
	    Thomas Preud'homme  <thomas.preudhomme@arm.com>

	* config/arm/arm-protos.h (clear_operation_p): Adapt prototype.
	* config/arm/arm.c (clear_operation_p): Extend to be able to check a
	clear_vfp_multiple pattern based on a new vfp parameter.
	(cmse_clear_registers): Generate VSCCLRM to clear VFP registers when
	targeting Armv8.1-M Mainline.
	(cmse_nonsecure_entry_clear_before_return): Clear VFP registers
	unconditionally when targeting Armv8.1-M Mainline architecture.  Check
	whether VFP registers are available before looking call_used_regs for a
	VFP register.
	* config/arm/predicates.md (clear_multiple_operation): Adapt to change
	of prototype of clear_operation_p.
	(clear_vfp_multiple_operation): New predicate.
	* config/arm/unspecs.md (VUNSPEC_VSCCLRM_VPR): New volatile unspec.
	* config/arm/vfp.md (clear_vfp_multiple): New define_insn.

2020-01-16  Mihail-Calin Ionescu  <mihail.ionescu@arm.com>
	    Thomas Preud'homme  <thomas.preudhomme@arm.com>

	* config/arm/arm-protos.h (clear_operation_p): Declare.
	* config/arm/arm.c (clear_operation_p): New function.
	(cmse_clear_registers): Generate clear_multiple instruction pattern if
	targeting Armv8.1-M Mainline or successor.
	(output_return_instruction): Only output APSR register clearing if
	Armv8.1-M Mainline instructions not available.
	(thumb_exit): Likewise.
	* config/arm/predicates.md (clear_multiple_operation): New predicate.
	* config/arm/thumb2.md (clear_apsr): New define_insn.
	(clear_multiple): Likewise.
	* config/arm/unspecs.md (VUNSPEC_CLRM_APSR): New volatile unspec.

2020-01-16  Mihail-Calin Ionescu  <mihail.ionescu@arm.com>
	    Thomas Preud'homme  <thomas.preudhomme@arm.com>

	* config/arm/arm.c (fp_sysreg_names): Declare and define.
	(use_return_insn): Also return false for Armv8.1-M Mainline.
	(output_return_instruction): Skip FPSCR clearing if Armv8.1-M
	Mainline instructions are available.
	(arm_compute_frame_layout): Allocate space in frame for FPCXTNS
	when targeting Armv8.1-M Mainline Security Extensions.
	(arm_expand_prologue): Save FPCXTNS if this is an Armv8.1-M
	Mainline entry function.
	(cmse_nonsecure_entry_clear_before_return): Clear IP and r4 if
	targeting Armv8.1-M Mainline or successor.
	(arm_expand_epilogue): Fix indentation of caller-saved register
	clearing.  Restore FPCXTNS if this is an Armv8.1-M Mainline
	entry function.
	* config/arm/arm.h (TARGET_HAVE_FP_CMSE): New macro.
	(FP_SYSREGS): Likewise.
	(enum vfp_sysregs_encoding): Define enum.
	(fp_sysreg_names): Declare.
	* config/arm/unspecs.md (VUNSPEC_VSTR_VLDR): New volatile unspec.
	* config/arm/vfp.md (push_fpsysreg_insn): New define_insn.
	(pop_fpsysreg_insn): Likewise.

2020-01-16  Mihail-Calin Ionescu  <mihail.ionescu@arm.com>
	    Thomas Preud'homme  <thomas.preudhomme@arm.com>

	* config/arm/arm-cpus.in (armv8_1m_main): New feature.
	(ARMv4, ARMv4t, ARMv5t, ARMv5te, ARMv5tej, ARMv6, ARMv6j, ARMv6k,
	ARMv6z, ARMv6kz, ARMv6zk, ARMv6t2, ARMv6m, ARMv7, ARMv7a, ARMv7ve,
	ARMv7r, ARMv7m, ARMv7em, ARMv8a, ARMv8_1a, ARMv8_2a, ARMv8_3a,
	ARMv8_4a, ARMv8_5a, ARMv8m_base, ARMv8m_main, ARMv8r): Reindent.
	(ARMv8_1m_main): New feature group.
	(armv8.1-m.main): New architecture.
	* config/arm/arm-tables.opt: Regenerate.
	* config/arm/arm.c (arm_arch8_1m_main): Define and default initialize.
	(arm_option_reconfigure_globals): Initialize arm_arch8_1m_main.
	(arm_options_perform_arch_sanity_checks): Error out when targeting
	Armv8.1-M Mainline Security Extensions.
	* config/arm/arm.h (arm_arch8_1m_main): Declare.

2020-01-16  Stam Markianos-Wright  <stam.markianos-wright@arm.com>

	* config/aarch64/aarch64-simd-builtins.def (aarch64_bfdot,
	aarch64_bfdot_lane, aarch64_bfdot_laneq): New.
	* config/aarch64/aarch64-simd.md (aarch64_bfdot, aarch64_bfdot_lane,
	aarch64_bfdot_laneq): New.
	* config/aarch64/arm_bf16.h (vbfdot_f32, vbfdotq_f32,
	vbfdot_lane_f32, vbfdotq_lane_f32, vbfdot_laneq_f32,
	vbfdotq_laneq_f32): New.
	* config/aarch64/iterators.md (UNSPEC_BFDOT, Vbfdottype,
	VBFMLA_W, VBF): New.
	(isquadop): Add V4BF, V8BF.

2020-01-16  Stam Markianos-Wright  <stam.markianos-wright@arm.com>

	* config/aarch64/aarch64-builtins.c: (enum aarch64_type_qualifiers):
	New qualifier_lane_quadtup_index, TYPES_TERNOP_SSUS,
	TYPES_QUADOPSSUS_LANE_QUADTUP, TYPES_QUADOPSSSU_LANE_QUADTUP.
	(aarch64_simd_expand_args): Add case SIMD_ARG_LANE_QUADTUP_INDEX.
	(aarch64_simd_expand_builtin): Add qualifier_lane_quadtup_index.
	* config/aarch64/aarch64-simd-builtins.def (usdot, usdot_lane,
	usdot_laneq, sudot_lane,sudot_laneq): New.
	* config/aarch64/aarch64-simd.md (aarch64_usdot): New.
	(aarch64_<sur>dot_lane): New.
	* config/aarch64/arm_neon.h (vusdot_s32): New.
	(vusdotq_s32): New.
	(vusdot_lane_s32): New.
	(vsudot_lane_s32): New.
	* config/aarch64/iterators.md (DOTPROD_I8MM): New iterator.
	(UNSPEC_USDOT, UNSPEC_SUDOT): New unspecs.

2020-01-16  Martin Liska  <mliska@suse.cz>

	* value-prof.c (dump_histogram_value): Fix
	obvious spacing issue.

2020-01-16  Andrew Pinski  <apinski@marvell.com>

	* tree-ssa-sccvn.c(vn_reference_lookup_3): Check lhs for
	!storage_order_barrier_p.

2020-01-16  Andrew Pinski  <apinski@marvell.com>

	* sched-int.h (_dep): Add unused bit-field field for the padding.
	* sched-deps.c (init_dep_1): Init unused field.

2020-01-16  Andrew Pinski  <apinski@marvell.com>

	* optabs.h (create_expand_operand): Initialize target field also.

2020-01-16  Andre Vieira  <andre.simoesdiasvieira@arm.com>

	PR tree-optimization/92429
	* tree-ssa-loop-niter.h (simplify_replace_tree): Add parameter.
	* tree-ssa-loop-niter.c (simplify_replace_tree): Add parameter to
	control folding.
	* tree-vect-loop.c (update_epilogue_vinfo): Do not fold when replacing
	tree.

2020-01-16  Richard Sandiford  <richard.sandiford@arm.com>

	* config/aarch64/aarch64.c (aarch64_split_sve_subreg_move): Apply
	aarch64_sve_int_mode to each mode.

2020-01-15  David Malcolm  <dmalcolm@redhat.com>

	* doc/analyzer.texi (Overview): Add note about
	-fdump-ipa-analyzer.

2020-01-15  Wilco Dijkstra  <wdijkstr@arm.com>

	PR tree-optimization/93231
	* tree-ssa-forwprop.c (optimize_count_trailing_zeroes): Check
	input_type is unsigned.  Use tree_to_shwi for shift constant.
	Check CST_STRING element size is CHAR_TYPE_SIZE bits.
	(simplify_count_trailing_zeroes): Add test to handle known non-zero
	inputs more efficiently.

2020-01-15  Uroš Bizjak  <ubizjak@gmail.com>

	* config/i386/i386.md (*movsf_internal): Do not require
	SSE2 ISA for alternatives 14 and 15.

2020-01-15  Richard Biener  <rguenther@suse.de>

	PR middle-end/93273
	* tree-eh.c (sink_clobbers): If we already visited the destination
	block do not defer insertion.
	(pass_lower_eh_dispatch::execute): Maintain BB_VISITED for
	the purpose of defered insertion.

2020-01-15  Jakub Jelinek  <jakub@redhat.com>

	* BASE-VER: Bump to 10.0.1.

2020-01-15  Richard Sandiford  <richard.sandiford@arm.com>

	PR tree-optimization/93247
	* tree-vect-loop.c (update_epilogue_loop_vinfo): Check the access
	type of the stmt that we're going to vectorize.

2020-01-15  Richard Sandiford  <richard.sandiford@arm.com>

	* tree-vect-slp.c (vectorize_slp_instance_root_stmt): Use a
	VIEW_CONVERT_EXPR if the vectorized constructor has a diffeent
	type from the lhs.

2020-01-15  Martin Liska  <mliska@suse.cz>

	* ipa-profile.c (ipa_profile_read_edge_summary): Do not allow
	2 calls of streamer_read_hwi in a function call.

2020-01-15  Richard Biener  <rguenther@suse.de>

	* alias.c (record_alias_subset): Avoid redundant work when
	subset is already recorded.

2020-01-14  David Malcolm  <dmalcolm@redhat.com>

	* doc/invoke.texi (-fdiagnostics-show-cwe): Add note that some of
	the analyzer options provide CWE identifiers.

2020-01-14  David Malcolm  <dmalcolm@redhat.com>

	* tree-diagnostic-path.cc (path_summary::event_range::print):
	When testing for UNKNOWN_LOCATION, look through ad-hoc wrappers
	using get_pure_location.

2010-06-30  Jakub Jelinek  <jakub@redhat.com>

	* config/rs6000/rs6000.c (rs6000_elf_end_indicate_exec_stack): New.
	* config/rs6000/linux64.h (TARGET_ASM_FILE_END): Use
	rs6000_elf_end_indicate_exec_stack.
	* config/ia64/ia64.c (ia64_linux_file_end): New.
	* config/ia64/linux.h (TARGET_ASM_FILE_END): Use ia64_linux_file_end.

	* cppbuiltin.c (define__GNUC__): Also define __GNUC_RH_RELEASE__.

	* config/ia64/ia64.h (FRAME_GROWS_DOWNWARD): Define to 1 if
	-fstack-protect.
	* config/ia64/ia64.c (ia64_compute_frame_size): Make sure
	size is a multiple of 16 if FRAME_GROWS_DOWNWARD.
	(ia64_initial_elimination_offset): Support FRAME_GROWS_DOWNWARD
	layout.
	* config/ia64/linux.h (TARGET_LIBC_PROVIDES_SSP): Define.
	* config/ia64/ia64.md (stack_protect_set, stack_protect_test): New
	expanders.

	Revert:
	2005-04-29  Alan Modra  <amodra@bigpond.net.au>
	PR target/21098
	* config/rs6000/rs6000.c (rs6000_elf_end_indicate_exec_stack): New.
	* config/rs6000/linux64.h (TARGET_ASM_FILE_END): Use the above.

	* config/rs6000/ppc-asm.h: Add .note.GNU-stack section also
	on ppc64-linux.

	* config/ia64/linux.h (TARGET_ASM_FILE_END): Define.

	* configure.ac (HAVE_LD_OVERLAPPING_OPD): New test.
	* configure: Rebuilt.
	* config.in: Rebuilt.
	* config/rs6000/rs6000.c (OVERLAPPING_OPD): Define.
	(rs6000_elf_declare_function_name): Use it.

2020-01-15  Jakub Jelinek  <jakub@redhat.com>

	PR tree-optimization/93262
	* tree-ssa-dse.c (maybe_trim_memstar_call): For *_chk builtins,
	perform head trimming only if the last argument is constant,
	either all ones, or larger or equal to head trim, in the latter
	case decrease the last argument by head_trim.

	PR tree-optimization/93249
	* tree-ssa-dse.c: Include builtins.h and gimple-fold.h.
	(maybe_trim_memstar_call): Move head_trim and tail_trim vars to
	function body scope, reindent.  For BUILTIN_IN_STRNCPY*, don't
	perform head trim unless we can prove there are no '\0' chars
	from the source among the first head_trim chars.

2020-01-14  David Malcolm  <dmalcolm@redhat.com>

	* Makefile.in (ANALYZER_OBJS): Add analyzer/function-set.o.

2020-01-15  Jakub Jelinek  <jakub@redhat.com>

	PR target/93009
	* config/i386/sse.md
	(*<sd_mask_codefor>fma_fmadd_<mode><sd_maskz_name>_bcst_1,
	*<sd_mask_codefor>fma_fmsub_<mode><sd_maskz_name>_bcst_1,
	*<sd_mask_codefor>fma_fnmadd_<mode><sd_maskz_name>_bcst_1,
	*<sd_mask_codefor>fma_fnmsub_<mode><sd_maskz_name>_bcst_1): Use
	just a single alternative instead of two, make operands 1 and 2
	commutative.

2020-01-14  Jan Hubicka  <hubicka@ucw.cz>

	PR lto/91576
	* ipa-devirt.c (odr_types_equivalent_p): Compare TREE_ADDRESSABLE and
	TYPE_MODE.

2020-01-14  David Malcolm  <dmalcolm@redhat.com>

	* Makefile.in (lang_opt_files): Add analyzer.opt.
	(ANALYZER_OBJS): New.
	(OBJS): Add digraph.o, graphviz.o, ordered-hash-map-tests.o,
	tristate.o and ANALYZER_OBJS.
	(TEXI_GCCINT_FILES): Add analyzer.texi.
	* common.opt (-fanalyzer): New driver option.
	* config.in: Regenerate.
	* configure: Regenerate.
	* configure.ac (--disable-analyzer, ENABLE_ANALYZER): New option.
	(gccdepdir): Also create depdir for "analyzer" subdir.
	* digraph.cc: New file.
	* digraph.h: New file.
	* doc/analyzer.texi: New file.
	* doc/gccint.texi ("Static Analyzer") New menu item.
	(analyzer.texi): Include it.
	* doc/invoke.texi ("Static Analyzer Options"): New list and new section.
	("Warning Options"): Add static analysis warnings to the list.
	(-Wno-analyzer-double-fclose): New option.
	(-Wno-analyzer-double-free): New option.
	(-Wno-analyzer-exposure-through-output-file): New option.
	(-Wno-analyzer-file-leak): New option.
	(-Wno-analyzer-free-of-non-heap): New option.
	(-Wno-analyzer-malloc-leak): New option.
	(-Wno-analyzer-possible-null-argument): New option.
	(-Wno-analyzer-possible-null-dereference): New option.
	(-Wno-analyzer-null-argument): New option.
	(-Wno-analyzer-null-dereference): New option.
	(-Wno-analyzer-stale-setjmp-buffer): New option.
	(-Wno-analyzer-tainted-array-index): New option.
	(-Wno-analyzer-use-after-free): New option.
	(-Wno-analyzer-use-of-pointer-in-stale-stack-frame): New option.
	(-Wno-analyzer-use-of-uninitialized-value): New option.
	(-Wanalyzer-too-complex): New option.
	(-fanalyzer-call-summaries): New warning.
	(-fanalyzer-checker=): New warning.
	(-fanalyzer-fine-grained): New warning.
	(-fno-analyzer-state-merge): New warning.
	(-fno-analyzer-state-purge): New warning.
	(-fanalyzer-transitivity): New warning.
	(-fanalyzer-verbose-edges): New warning.
	(-fanalyzer-verbose-state-changes): New warning.
	(-fanalyzer-verbosity=): New warning.
	(-fdump-analyzer): New warning.
	(-fdump-analyzer-callgraph): New warning.
	(-fdump-analyzer-exploded-graph): New warning.
	(-fdump-analyzer-exploded-nodes): New warning.
	(-fdump-analyzer-exploded-nodes-2): New warning.
	(-fdump-analyzer-exploded-nodes-3): New warning.
	(-fdump-analyzer-supergraph): New warning.
	* doc/sourcebuild.texi (dg-require-dot): New.
	(dg-check-dot): New.
	* gdbinit.in (break-on-saved-diagnostic): New command.
	* graphviz.cc: New file.
	* graphviz.h: New file.
	* ordered-hash-map-tests.cc: New file.
	* ordered-hash-map.h: New file.
	* passes.def (pass_analyzer): Add before
	pass_ipa_whole_program_visibility.
	* selftest-run-tests.c (selftest::run_tests): Call
	selftest::ordered_hash_map_tests_cc_tests.
	* selftest.h (selftest::ordered_hash_map_tests_cc_tests): New
	decl.
	* shortest-paths.h: New file.
	* timevar.def (TV_ANALYZER): New timevar.
	(TV_ANALYZER_SUPERGRAPH): Likewise.
	(TV_ANALYZER_STATE_PURGE): Likewise.
	(TV_ANALYZER_PLAN): Likewise.
	(TV_ANALYZER_SCC): Likewise.
	(TV_ANALYZER_WORKLIST): Likewise.
	(TV_ANALYZER_DUMP): Likewise.
	(TV_ANALYZER_DIAGNOSTICS): Likewise.
	(TV_ANALYZER_SHORTEST_PATHS): Likewise.
	* tree-pass.h (make_pass_analyzer): New decl.
	* tristate.cc: New file.
	* tristate.h: New file.

2020-01-14  Uroš Bizjak  <ubizjak@gmail.com>

	PR target/93254
	* config/i386/i386.md (*movsf_internal): Require SSE2 ISA for
	alternatives 9 and 10.

2020-01-14  David Malcolm  <dmalcolm@redhat.com>

	* attribs.c (excl_hash_traits::empty_zero_p): New static constant.
	* gcov.c (function_start_pair_hash::empty_zero_p): Likewise.
	* graphite.c (struct sese_scev_hash::empty_zero_p): Likewise.
	* hash-map-tests.c (selftest::test_nonzero_empty_key): New selftest.
	(selftest::hash_map_tests_c_tests): Call it.
	* hash-map-traits.h (simple_hashmap_traits::empty_zero_p):
	New static constant, using the value of = H::empty_zero_p.
	(unbounded_hashmap_traits::empty_zero_p): Likewise, using the value
	from default_hash_traits <Value>.
	* hash-map.h (hash_map::empty_zero_p): Likewise, using the value
	from Traits.
	* hash-set-tests.c (value_hash_traits::empty_zero_p): Likewise.
	* hash-table.h (hash_table::alloc_entries): Guard the loop of
	calls to mark_empty with !Descriptor::empty_zero_p.
	(hash_table::empty_slow): Conditionalize the memset call with a
	check that Descriptor::empty_zero_p; otherwise, loop through the
	entries calling mark_empty on them.
	* hash-traits.h (int_hash::empty_zero_p): New static constant.
	(pointer_hash::empty_zero_p): Likewise.
	(pair_hash::empty_zero_p): Likewise.
	* ipa-devirt.c (default_hash_traits <type_pair>::empty_zero_p):
	Likewise.
	* ipa-prop.c (ipa_bit_ggc_hash_traits::empty_zero_p): Likewise.
	(ipa_vr_ggc_hash_traits::empty_zero_p): Likewise.
	* profile.c (location_triplet_hash::empty_zero_p): Likewise.
	* sanopt.c (sanopt_tree_triplet_hash::empty_zero_p): Likewise.
	(sanopt_tree_couple_hash::empty_zero_p): Likewise.
	* tree-hasher.h (int_tree_hasher::empty_zero_p): Likewise.
	* tree-ssa-sccvn.c (vn_ssa_aux_hasher::empty_zero_p): Likewise.
	* tree-vect-slp.c (bst_traits::empty_zero_p): Likewise.
	* tree-vectorizer.h
	(default_hash_traits<scalar_cond_masked_key>::empty_zero_p):
	Likewise.

2020-01-14  Kewen Lin  <linkw@gcc.gnu.org>

	* cfgloopanal.c (average_num_loop_insns): Free bbs when early return,
	fix typo on return value.

2020-01-14  Xiong Hu Luo  <luoxhu@linux.ibm.com>

	PR ipa/69678
	* cgraph.c (symbol_table::create_edge): Init speculative_id and
	target_prob.
	(cgraph_edge::make_speculative): Add param for setting speculative_id
	and target_prob.
	(cgraph_edge::speculative_call_info): Update comments and find reference
	by speculative_id for multiple indirect targets.
	(cgraph_edge::resolve_speculation): Decrease the speculations
	for indirect edge, drop it's speculative if not direct target
	left. Update comments.
	(cgraph_edge::redirect_call_stmt_to_callee): Likewise.
	(cgraph_node::dump): Print num_speculative_call_targets.
	(cgraph_node::verify_node): Don't report error if speculative
	edge not include statement.
	(cgraph_edge::num_speculative_call_targets_p): New function.
	* cgraph.h (int common_target_id): Remove.
	(int common_target_probability): Remove.
	(num_speculative_call_targets): New variable.
	(make_speculative): Add param for setting speculative_id.
	(cgraph_edge::num_speculative_call_targets_p): New declare.
	(target_prob): New variable.
	(speculative_id): New variable.
	* ipa-fnsummary.c (analyze_function_body): Create and duplicate
	  call summaries for multiple speculative call targets.
	* cgraphclones.c (cgraph_node::create_clone): Clone speculative_id.
	* ipa-profile.c (struct speculative_call_target): New struct.
	(class speculative_call_summary): New class.
	(class speculative_call_summaries): New class.
	(call_sums): New variable.
	(ipa_profile_generate_summary): Generate indirect multiple targets summaries.
	(ipa_profile_write_edge_summary): New function.
	(ipa_profile_write_summary): Stream out indirect multiple targets summaries.
	(ipa_profile_dump_all_summaries): New function.
	(ipa_profile_read_edge_summary): New function.
	(ipa_profile_read_summary_section): New function.
	(ipa_profile_read_summary): Stream in indirect multiple targets summaries.
	(ipa_profile): Generate num_speculative_call_targets from
	profile summaries.
	* ipa-ref.h (speculative_id): New variable.
	* ipa-utils.c (ipa_merge_profiles): Update with target_prob.
	* lto-cgraph.c (lto_output_edge): Remove indirect common_target_id and
	common_target_probability.   Stream out speculative_id and
	num_speculative_call_targets.
	(input_edge): Likewise.
	* predict.c (dump_prediction): Remove edges count assert to be
	precise.
	* symtab.c (symtab_node::create_reference): Init speculative_id.
	(symtab_node::clone_references): Clone speculative_id.
	(symtab_node::clone_referring): Clone speculative_id.
	(symtab_node::clone_reference): Clone speculative_id.
	(symtab_node::clear_stmts_in_references): Clear speculative_id.
	* tree-inline.c (copy_bb): Duplicate all the speculative edges
	if indirect call contains multiple speculative targets.
	* value-prof.h  (check_ic_target): Remove.
	* value-prof.c  (gimple_value_profile_transformations):
	Use void function gimple_ic_transform.
	* value-prof.c  (gimple_ic_transform): Handle topn case.
	Fix comment typos.  Change it to a void function.

2020-01-13  Andrew Pinski  <apinski@marvell.com>

	* config/aarch64/aarch64-cores.def (octeontx2): New define.
	(octeontx2t98): New define.
	(octeontx2t96): New define.
	(octeontx2t93): New define.
	(octeontx2f95): New define.
	(octeontx2f95n): New define.
	(octeontx2f95mm): New define.
	* config/aarch64/aarch64-tune.md: Regenerate.
	* doc/invoke.texi (-mcpu=): Document the new cpu types.

2020-01-13  Jason Merrill  <jason@redhat.com>

	PR c++/33799 - destroy return value if local cleanup throws.
	* gimplify.c (gimplify_return_expr): Handle COMPOUND_EXPR.

2020-01-13  Martin Liska  <mliska@suse.cz>

	* ipa-cp.c (get_max_overall_size): Use newly
	renamed param param_ipa_cp_unit_growth.
	* params.opt: Remove legacy param name.

2020-01-13  Martin Sebor  <msebor@redhat.com>

	PR tree-optimization/93213
	* tree-ssa-strlen.c (handle_store): Only allow single-byte nul-over-nul
	stores to be eliminated.

2020-01-13  Martin Liska  <mliska@suse.cz>

	* opts.c (print_help): Do not print CL_PARAM
	and CL_WARNING for CL_OPTIMIZATION.

2020-01-13  Jonathan Wakely  <jwakely@redhat.com>

	PR driver/92757
	* doc/invoke.texi (Warning Options): Add caveat about some warnings
	depending on optimization settings.

2020-01-13  Jakub Jelinek  <jakub@redhat.com>

	PR tree-optimization/90838
	* tree-ssa-forwprop.c (simplify_count_trailing_zeroes): Use
	SCALAR_INT_TYPE_MODE directly in CTZ_DEFINED_VALUE_AT_ZERO macro
	argument rather than to initialize temporary for targets that
	don't use the mode argument at all.  Initialize ctzval to avoid
	warning at -O0.

2020-01-10  Thomas Schwinge  <thomas@codesourcery.com>

	* tree.h (OMP_CLAUSE_USE_DEVICE_PTR_IF_PRESENT): New definition.
	* tree-core.h: Document it.
	* gimplify.c (gimplify_omp_workshare): Set it.
	* omp-low.c (lower_omp_target): Use it.
	* tree-pretty-print.c (dump_omp_clause): Print it.

	* omp-low.c (lower_omp_target) <OMP_CLAUSE_USE_DEVICE_PTR etc.>:
	Assert that for OpenACC we always have 'GOMP_MAP_USE_DEVICE_PTR'.

2020-01-10  David Malcolm  <dmalcolm@redhat.com>

	* Makefile.in (OBJS): Add tree-diagnostic-path.o.
	* common.opt (fdiagnostics-path-format=): New option.
	(diagnostic_path_format): New enum.
	(fdiagnostics-show-path-depths): New option.
	* coretypes.h (diagnostic_event_id_t): New forward decl.
	* diagnostic-color.c (color_dict): Add "path".
	* diagnostic-event-id.h: New file.
	* diagnostic-format-json.cc (json_from_expanded_location): Make
	non-static.
	(json_end_diagnostic): Call context->make_json_for_path if it
	exists and the diagnostic has a path.
	(diagnostic_output_format_init): Clear context->print_path.
	* diagnostic-path.h: New file.
	* diagnostic-show-locus.c (colorizer::set_range): Special-case
	when printing a run of events in a diagnostic_path so that they
	all get the same color.
	(layout::m_diagnostic_path_p): New field.
	(layout::layout): Initialize it.
	(layout::print_any_labels): Don't colorize the label text for an
	event in a diagnostic_path.
	(gcc_rich_location::add_location_if_nearby): Add
	"restrict_to_current_line_spans" and "label" params.  Pass the
	former to layout.maybe_add_location_range; pass the latter
	when calling add_range.
	* diagnostic.c: Include "diagnostic-path.h".
	(diagnostic_initialize): Initialize context->path_format and
	context->show_path_depths.
	(diagnostic_show_any_path): New function.
	(diagnostic_path::interprocedural_p): New function.
	(diagnostic_report_diagnostic): Call diagnostic_show_any_path.
	(simple_diagnostic_path::num_events): New function.
	(simple_diagnostic_path::get_event): New function.
	(simple_diagnostic_path::add_event): New function.
	(simple_diagnostic_event::simple_diagnostic_event): New ctor.
	(simple_diagnostic_event::~simple_diagnostic_event): New dtor.
	(debug): New overload taking a diagnostic_path *.
	* diagnostic.def (DK_DIAGNOSTIC_PATH): New.
	* diagnostic.h (enum diagnostic_path_format): New enum.
	(json::value): New forward decl.
	(diagnostic_context::path_format): New field.
	(diagnostic_context::show_path_depths): New field.
	(diagnostic_context::print_path): New callback field.
	(diagnostic_context::make_json_for_path): New callback field.
	(diagnostic_show_any_path): New decl.
	(json_from_expanded_location): New decl.
	* doc/invoke.texi (-fdiagnostics-path-format=): New option.
	(-fdiagnostics-show-path-depths): New option.
	(-fdiagnostics-color): Add "path" to description of default
	GCC_COLORS; describe it.
	(-fdiagnostics-format=json): Document how diagnostic paths are
	represented in the JSON output format.
	* gcc-rich-location.h (gcc_rich_location::add_location_if_nearby):
	Add optional params "restrict_to_current_line_spans" and "label".
	* opts.c (common_handle_option): Handle
	OPT_fdiagnostics_path_format_ and
	OPT_fdiagnostics_show_path_depths.
	* pretty-print.c: Include "diagnostic-event-id.h".
	(pp_format): Implement "%@" format code for printing
	diagnostic_event_id_t *.
	(selftest::test_pp_format): Add tests for "%@".
	* selftest-run-tests.c (selftest::run_tests): Call
	selftest::tree_diagnostic_path_cc_tests.
	* selftest.h (selftest::tree_diagnostic_path_cc_tests): New decl.
	* toplev.c (general_init): Initialize global_dc->path_format and
	global_dc->show_path_depths.
	* tree-diagnostic-path.cc: New file.
	* tree-diagnostic.c (maybe_unwind_expanded_macro_loc): Make
	non-static.  Drop "diagnostic" param in favor of storing the
	original value of "where" and re-using it.
	(virt_loc_aware_diagnostic_finalizer): Update for dropped param of
	maybe_unwind_expanded_macro_loc.
	(tree_diagnostics_defaults): Initialize context->print_path and
	context->make_json_for_path.
	* tree-diagnostic.h (default_tree_diagnostic_path_printer): New
	decl.
	(default_tree_make_json_for_path): New decl.
	(maybe_unwind_expanded_macro_loc): New decl.

2020-01-10  Jakub Jelinek  <jakub@redhat.com>

	PR tree-optimization/93210
	* fold-const.h (native_encode_initializer,
	can_native_interpret_type_p): Declare.
	* fold-const.c (native_encode_string): Fix up handling with off != -1,
	simplify.
	(native_encode_initializer): New function, moved from dwarf2out.c.
	Adjust to native_encode_expr compatible arguments, including dry-run
	and partial extraction modes.  Don't handle STRING_CST.
	(can_native_interpret_type_p): No longer static.
	* gimple-fold.c (fold_ctor_reference): For native_encode_expr, verify
	offset / BITS_PER_UNIT fits into int and don't call it if
	can_native_interpret_type_p fails.  If suboff is NULL and for
	CONSTRUCTOR fold_{,non}array_ctor_reference returns NULL, retry with
	native_encode_initializer.
	(fold_const_aggregate_ref_1): Formatting fix.
	* dwarf2out.c (native_encode_initializer): Moved to fold-const.c.
	(tree_add_const_value_attribute): Adjust caller.

	PR tree-optimization/90838
	* tree-ssa-forwprop.c (simplify_count_trailing_zeroes): Use
	SCALAR_INT_TYPE_MODE instead of TYPE_MODE as operand of
	CTZ_DEFINED_VALUE_AT_ZERO.

2020-01-10  Vladimir Makarov  <vmakarov@redhat.com>

	PR inline-asm/93027
	* lra-constraints.c (match_reload): Permit input operands have the
	same mode as output while other input operands have a different
	mode.

2020-01-10  Wilco Dijkstra  <wdijkstr@arm.com>

	PR tree-optimization/90838
	* tree-ssa-forwprop.c (check_ctz_array): Add new function.
	(check_ctz_string): Likewise.
	(optimize_count_trailing_zeroes): Likewise.
	(simplify_count_trailing_zeroes): Likewise.
	(pass_forwprop::execute): Try ctz simplification.
	* match.pd: Add matching for ctz idioms.

2020-01-10  Stam Markianos-Wright  <stam.markianos-wright@arm.com>

	* config/aarch64/aarch64.c (aarch64_invalid_conversion): New function
	for target hook.
	(aarch64_invalid_unary_op): New function for target hook.
	(aarch64_invalid_binary_op): New function for target hook.

2020-01-10  Stam Markianos-Wright  <stam.markianos-wright@arm.com>

	* config.gcc: Add arm_bf16.h.
	* config/aarch64/aarch64-builtins.c
	(aarch64_simd_builtin_std_type): Add BFmode.
	(aarch64_init_simd_builtin_types): Define element types for vector
	types.
	(aarch64_init_bf16_types): New function.
	(aarch64_general_init_builtins): Add arm_init_bf16_types function call.
	* config/aarch64/aarch64-modes.def: Add BFmode and V4BF, V8BF vector
	modes.
	* config/aarch64/aarch64-simd-builtin-types.def: Add BF SIMD types.
	* config/aarch64/aarch64-simd.md: Add BF vector types to NEON move
	patterns.
	* config/aarch64/aarch64.h (AARCH64_VALID_SIMD_DREG_MODE): Add V4BF.
	(AARCH64_VALID_SIMD_QREG_MODE): Add V8BF.
	* config/aarch64/aarch64.c
	(aarch64_classify_vector_mode): Add support for BF types.
	(aarch64_gimplify_va_arg_expr): Add support for BF types.
	(aarch64_vq_mode): Add support for BF types.
	(aarch64_simd_container_mode): Add support for BF types.
	(aarch64_mangle_type): Add support for BF scalar type.
	* config/aarch64/aarch64.md: Add BFmode to movhf pattern.
	* config/aarch64/arm_bf16.h: New file.
	* config/aarch64/arm_neon.h: Add arm_bf16.h and Bfloat vector types.
	* config/aarch64/iterators.md: Add BF types to mode attributes.
	(HFBF, GPF_TF_F16_MOV, VDMOV, VQMOV, VQMOV_NO2Em VALL_F16MOV): New.

2020-01-10  Jason Merrill  <jason@redhat.com>

	PR c++/93173 - incorrect tree sharing.
	* gimplify.c (copy_if_shared): No longer static.
	* gimplify.h: Declare it.

2020-01-10  Richard Sandiford  <richard.sandiford@arm.com>

	* doc/invoke.texi (-msve-vector-bits=): Document that
	-msve-vector-bits=128 now generates VL-specific code for
	little-endian targets.
	* config/aarch64/aarch64-sve-builtins.cc (register_builtin_types): Use
	build_vector_type_for_mode to construct the data vector types.
	* config/aarch64/aarch64.c (aarch64_convert_sve_vector_bits): Generate
	VL-specific code for -msve-vector-bits=128 on little-endian targets.
	(aarch64_simd_container_mode): Always prefer Advanced SIMD modes
	for 128-bit vectors.

2020-01-10  Richard Sandiford  <richard.sandiford@arm.com>

	* config/aarch64/aarch64.c (aarch64_evpc_sel): Fix gen_vcond_mask
	invocation.

2020-01-10  Richard Sandiford  <richard.sandiford@arm.com>

	* config/aarch64/aarch64-builtins.c
	(aarch64_builtin_vectorized_function): Check for specific vector modes,
	rather than checking the number of elements and the element mode.

2020-01-10  Richard Sandiford  <richard.sandiford@arm.com>

	* tree-vect-loop.c (vect_create_epilog_for_reduction): Use
	get_related_vectype_for_scalar_type rather than build_vector_type
	to create the index type for a conditional reduction.

2020-01-10  Richard Sandiford  <richard.sandiford@arm.com>

	* tree-vect-loop.c (update_epilogue_loop_vinfo): Update DR_REF
	for any type of gather or scatter, including strided accesses.

2020-01-10  Andre Vieira  <andre.simoesdiasvieira@arm.com>

	* tree-vectorizer.h (get_dr_vinfo_offset): Add missing function
	 comment.

2020-01-10  Andre Vieira  <andre.simoesdiasvieira@arm.com>

	* tree-vect-data-refs.c (vect_create_addr_base_for_vector_ref): Use
	get_dr_vinfo_offset
	* tree-vect-loop.c (update_epilogue_loop_vinfo):  Remove orig_drs_init
	parameter and its use to reset DR_OFFSET's.
	(vect_transform_loop): Remove orig_drs_init argument.
	* tree-vect-loop-manip.c (vect_update_init_of_dr): Update the offset
	member of dr_vec_info rather than the offset of the associated
	data_reference's innermost_loop_behavior.
	(vect_update_init_of_dr): Pass dr_vec_info instead of data_reference.
	(vect_do_peeling): Remove orig_drs_init parameter and its construction.
	* tree-vect-stmts.c (check_scan_store): Replace use of DR_OFFSET with
	get_dr_vinfo_offset.
	(vectorizable_store): Likewise.
	(vectorizable_load): Likewise.

2020-01-10  Richard Biener  <rguenther@suse.de>

	* gimple-ssa-store-merging
	(pass_store_merging::terminate_all_aliasing_chains): Cache alias info.

2020-01-10  Martin Liska  <mliska@suse.cz>

	PR ipa/93217
	* ipa-inline-analysis.c (offline_size): Make proper parenthesis
	encapsulation that was there before r280040.

2020-01-10  Richard Biener  <rguenther@suse.de>

	PR middle-end/93199
	* tree-eh.c (sink_clobbers): Move clobbers to out-of-IL
	sequences to avoid walking them again for secondary opportunities.
	(pass_lower_eh_dispatch::execute): Instead actually insert
	them here.

2020-01-10  Richard Biener  <rguenther@suse.de>

	PR middle-end/93199
	* tree-eh.c (redirect_eh_edge_1): Avoid some work if possible.
	(cleanup_all_empty_eh): Walk landing pads in reverse order to
	avoid quadraticness.

2020-01-10  Martin Jambor  <mjambor@suse.cz>

	* params.opt (param_ipa_sra_max_replacements): Mark as Optimization.
	* ipa-sra.c (pull_accesses_from_callee): New parameter caller, use it
	to get param_ipa_sra_max_replacements.
	(param_splitting_across_edge): Pass the caller to
	pull_accesses_from_callee.

2020-01-10  Martin Jambor  <mjambor@suse.cz>

	* params.opt (param_ipcp_unit_growth): Mark as Optimization.
	* ipa-cp.c (max_new_size): Removed.
	(orig_overall_size): New variable.
	(get_max_overall_size): New function.
	(estimate_local_effects): Use it.  Adjust dump.
	(decide_about_value): Likewise.
	(ipcp_propagate_stage): Do not calculate max_new_size, just store
	orig_overall_size.  Adjust dump.
	(ipa_cp_c_finalize): Clear orig_overall_size instead of max_new_size.

2020-01-10  Martin Jambor  <mjambor@suse.cz>

	* params.opt (param_ipa_max_agg_items): Mark as Optimization
	* ipa-cp.c (merge_agg_lats_step): New parameter max_agg_items, use
	instead of param_ipa_max_agg_items.
	(merge_aggregate_lattices): Extract param_ipa_max_agg_items from
	optimization info for the callee.

2020-01-09  Kwok Cheung Yeung  <kcy@codesourcery.com>

	* lto-streamer-in.c (input_function): Remove streamed-in inline debug
	markers	if debug_inline_points is false.

2020-01-09  Richard Sandiford  <richard.sandiford@arm.com>

	* config.gcc (aarch64*-*-*): Add aarch64-sve-builtins-sve2.o to
	extra_objs.
	* config/aarch64/t-aarch64 (aarch64-sve-builtins.o): Depend on
	aarch64-sve-builtins-base.def, aarch64-sve-builtins-sve2.def and
	aarch64-sve-builtins-sve2.h.
	(aarch64-sve-builtins-sve2.o): New rule.
	* config/aarch64/aarch64.h (AARCH64_ISA_SVE2_AES): New macro.
	(AARCH64_ISA_SVE2_BITPERM, AARCH64_ISA_SVE2_SHA3): Likewise.
	(AARCH64_ISA_SVE2_SM4, TARGET_SVE2_AES, TARGET_SVE2_BITPERM): Likewise.
	(TARGET_SVE2_SHA, TARGET_SVE2_SM4): Likewise.
	* config/aarch64/aarch64-c.c (aarch64_update_cpp_builtins): Handle
	TARGET_SVE2_AES, TARGET_SVE2_BITPERM, TARGET_SVE2_SHA3 and
	TARGET_SVE2_SM4.
	* config/aarch64/aarch64-sve.md: Update comments with SVE2
	instructions that are handled here.
	(@cond_asrd<mode>): Generalize to...
	(@cond_<SVE_INT_SHIFT_IMM:sve_int_op><mode>): ...this.
	(*cond_asrd<mode>_2): Generalize to...
	(*cond_<SVE_INT_SHIFT_IMM:sve_int_op><mode>_2): ...this.
	(*cond_asrd<mode>_z): Generalize to...
	(*cond_<SVE_INT_SHIFT_IMM:sve_int_op><mode>_z): ...this.
	* config/aarch64/aarch64.md (UNSPEC_LDNT1_GATHER): New unspec.
	(UNSPEC_STNT1_SCATTER, UNSPEC_WHILEGE, UNSPEC_WHILEGT): Likewise.
	(UNSPEC_WHILEHI, UNSPEC_WHILEHS): Likewise.
	* config/aarch64/aarch64-sve2.md (@aarch64_gather_ldnt<mode>): New
	pattern.
	(@aarch64_gather_ldnt_<ANY_EXTEND:optab><SVE_FULL_SDI:mode><SVE_PARTIAL_I:mode>)
	(@aarch64_scatter_stnt<mode>): Likewise.
	(@aarch64_scatter_stnt_<SVE_FULL_SDI:mode><SVE_PARTIAL_I:mode>)
	(@aarch64_mul_lane_<mode>): Likewise.
	(@aarch64_sve_suqadd<mode>_const): Likewise.
	(*<sur>h<addsub><mode>): Generalize to...
	(@aarch64_pred_<SVE2_COND_INT_BINARY_REV:sve_int_op><mode>): ...this
	new pattern.
	(@cond_<SVE2_COND_INT_BINARY:sve_int_op><mode>): New expander.
	(*cond_<SVE2_COND_INT_BINARY:sve_int_op><mode>_2): New pattern.
	(*cond_<SVE2_COND_INT_BINARY:sve_int_op><mode>_3): Likewise.
	(*cond_<SVE2_COND_INT_BINARY:sve_int_op><mode>_any): Likewise.
	(*cond_<SVE2_COND_INT_BINARY_NOREV:sve_int_op><mode>_z): Likewise.
	(@aarch64_sve_<SVE2_INT_BINARY:sve_int_op><mode>):: Likewise.
	(@aarch64_sve_<SVE2_INT_BINARY:sve_int_op>_lane_<mode>): Likewise.
	(@aarch64_pred_<SVE2_COND_INT_SHIFT:sve_int_op><mode>): Likewise.
	(@cond_<SVE2_COND_INT_SHIFT:sve_int_op><mode>): New expander.
	(*cond_<SVE2_COND_INT_SHIFT:sve_int_op><mode>_2): New pattern.
	(*cond_<SVE2_COND_INT_SHIFT:sve_int_op><mode>_3): Likewise.
	(*cond_<SVE2_COND_INT_SHIFT:sve_int_op><mode>_any): Likewise.
	(@aarch64_sve_<SVE2_INT_TERNARY:sve_int_op><mode>): Likewise.
	(@aarch64_sve_<SVE2_INT_TERNARY_LANE:sve_int_op>_lane_<mode>)
	(@aarch64_sve_add_mul_lane_<mode>): Likewise.
	(@aarch64_sve_sub_mul_lane_<mode>): Likewise.
	(@aarch64_sve2_xar<mode>): Likewise.
	(@aarch64_sve2_bcax<mode>): Likewise.
	(*aarch64_sve2_eor3<mode>): Rename to...
	(@aarch64_sve2_eor3<mode>): ...this.
	(@aarch64_sve2_bsl<mode>): New expander.
	(@aarch64_sve2_nbsl<mode>): Likewise.
	(@aarch64_sve2_bsl1n<mode>): Likewise.
	(@aarch64_sve2_bsl2n<mode>): Likewise.
	(@aarch64_sve_add_<SHIFTRT:sve_int_op><mode>): Likewise.
	(*aarch64_sve2_sra<mode>): Add MOVPRFX support.
	(@aarch64_sve_add_<VRSHR_N:sve_int_op><mode>): New pattern.
	(@aarch64_sve_<SVE2_INT_SHIFT_INSERT:sve_int_op><mode>): Likewise.
	(@aarch64_sve2_<USMAX:su>aba<mode>): New expander.
	(*aarch64_sve2_<USMAX:su>aba<mode>): New pattern.
	(@aarch64_sve_<SVE2_INT_BINARY_WIDE:sve_int_op><mode>): Likewise.
	(<su>mull<bt><Vwide>): Generalize to...
	(@aarch64_sve_<SVE2_INT_BINARY_LONG:sve_int_op><mode>): ...this new
	pattern.
	(@aarch64_sve_<SVE2_INT_BINARY_LONG_lANE:sve_int_op>_lane_<mode>)
	(@aarch64_sve_<SVE2_INT_SHIFT_IMM_LONG:sve_int_op><mode>)
	(@aarch64_sve_add_<SVE2_INT_ADD_BINARY_LONG:sve_int_op><mode>)
	(@aarch64_sve_add_<SVE2_INT_ADD_BINARY_LONG_LANE:sve_int_op>_lane_<mode>)
	(@aarch64_sve_qadd_<SVE2_INT_QADD_BINARY_LONG:sve_int_op><mode>)
	(@aarch64_sve_qadd_<SVE2_INT_QADD_BINARY_LONG_LANE:sve_int_op>_lane_<mode>)
	(@aarch64_sve_sub_<SVE2_INT_SUB_BINARY_LONG:sve_int_op><mode>)
	(@aarch64_sve_sub_<SVE2_INT_SUB_BINARY_LONG_LANE:sve_int_op>_lane_<mode>)
	(@aarch64_sve_qsub_<SVE2_INT_QSUB_BINARY_LONG:sve_int_op><mode>)
	(@aarch64_sve_qsub_<SVE2_INT_QSUB_BINARY_LONG_LANE:sve_int_op>_lane_<mode>)
	(@aarch64_sve_<SVE2_FP_TERNARY_LONG:sve_fp_op><mode>): New patterns.
	(@aarch64_<SVE2_FP_TERNARY_LONG_LANE:sve_fp_op>_lane_<mode>)
	(@aarch64_sve_<SVE2_INT_UNARY_NARROWB:sve_int_op><mode>): Likewise.
	(@aarch64_sve_<SVE2_INT_UNARY_NARROWT:sve_int_op><mode>): Likewise.
	(@aarch64_sve_<SVE2_INT_BINARY_NARROWB:sve_int_op><mode>): Likewise.
	(@aarch64_sve_<SVE2_INT_BINARY_NARROWT:sve_int_op><mode>): Likewise.
	(<SHRNB:r>shrnb<mode>): Generalize to...
	(@aarch64_sve_<SVE2_INT_SHIFT_IMM_NARROWB:sve_int_op><mode>): ...this
	new pattern.
	(<SHRNT:r>shrnt<mode>): Generalize to...
	(@aarch64_sve_<SVE2_INT_SHIFT_IMM_NARROWT:sve_int_op><mode>): ...this
	new pattern.
	(@aarch64_pred_<SVE2_INT_BINARY_PAIR:sve_int_op><mode>): New pattern.
	(@aarch64_pred_<SVE2_FP_BINARY_PAIR:sve_fp_op><mode>): Likewise.
	(@cond_<SVE2_INT_BINARY_PAIR_LONG:sve_int_op><mode>): New expander.
	(*cond_<SVE2_INT_BINARY_PAIR_LONG:sve_int_op><mode>_2): New pattern.
	(*cond_<SVE2_INT_BINARY_PAIR_LONG:sve_int_op><mode>_z): Likewise.
	(@aarch64_sve_<SVE2_INT_CADD:optab><mode>): Likewise.
	(@aarch64_sve_<SVE2_INT_CMLA:optab><mode>): Likewise.
	(@aarch64_<SVE2_INT_CMLA:optab>_lane_<mode>): Likewise.
	(@aarch64_sve_<SVE2_INT_CDOT:optab><mode>): Likewise.
	(@aarch64_<SVE2_INT_CDOT:optab>_lane_<mode>): Likewise.
	(@aarch64_pred_<SVE2_COND_FP_UNARY_LONG:sve_fp_op><mode>): Likewise.
	(@cond_<SVE2_COND_FP_UNARY_LONG:sve_fp_op><mode>): New expander.
	(*cond_<SVE2_COND_FP_UNARY_LONG:sve_fp_op><mode>): New pattern.
	(@aarch64_sve2_cvtnt<mode>): Likewise.
	(@aarch64_pred_<SVE2_COND_FP_UNARY_NARROWB:sve_fp_op><mode>): Likewise.
	(@cond_<SVE2_COND_FP_UNARY_NARROWB:sve_fp_op><mode>): New expander.
	(*cond_<SVE2_COND_FP_UNARY_NARROWB:sve_fp_op><mode>_any): New pattern.
	(@aarch64_sve2_cvtxnt<mode>): Likewise.
	(@aarch64_pred_<SVE2_U32_UNARY:sve_int_op><mode>): Likewise.
	(@cond_<SVE2_U32_UNARY:sve_int_op><mode>): New expander.
	(*cond_<SVE2_U32_UNARY:sve_int_op><mode>): New pattern.
	(@aarch64_pred_<SVE2_COND_INT_UNARY_FP:sve_fp_op><mode>): Likewise.
	(@cond_<SVE2_COND_INT_UNARY_FP:sve_fp_op><mode>): New expander.
	(*cond_<SVE2_COND_INT_UNARY_FP:sve_fp_op><mode>): New pattern.
	(@aarch64_sve2_pmul<mode>): Likewise.
	(@aarch64_sve_<SVE2_PMULL:optab><mode>): Likewise.
	(@aarch64_sve_<SVE2_PMULL_PAIR:optab><mode>): Likewise.
	(@aarch64_sve2_tbl2<mode>): Likewise.
	(@aarch64_sve2_tbx<mode>): Likewise.
	(@aarch64_sve_<SVE2_INT_BITPERM:sve_int_op><mode>): Likewise.
	(@aarch64_sve2_histcnt<mode>): Likewise.
	(@aarch64_sve2_histseg<mode>): Likewise.
	(@aarch64_pred_<SVE2_MATCH:sve_int_op><mode>): Likewise.
	(*aarch64_pred_<SVE2_MATCH:sve_int_op><mode>_cc): Likewise.
	(*aarch64_pred_<SVE2_MATCH:sve_int_op><mode>_ptest): Likewise.
	(aarch64_sve2_aes<CRYPTO_AES:aes_op>): Likewise.
	(aarch64_sve2_aes<CRYPTO_AESMC:aesmc_op>): Likewise.
	(*aarch64_sve2_aese_fused, *aarch64_sve2_aesd_fused): Likewise.
	(aarch64_sve2_rax1, aarch64_sve2_sm4e, aarch64_sve2_sm4ekey): Likewise.
	(<su>mulh<r>s<mode>3): Update after above pattern name changes.
	* config/aarch64/iterators.md (VNx16QI_ONLY, VNx4SF_ONLY)
	(SVE_STRUCT2, SVE_FULL_BHI, SVE_FULL_HSI, SVE_FULL_HDI)
	(SVE2_PMULL_PAIR_I): New mode iterators.
	(UNSPEC_ADCLB, UNSPEC_ADCLT, UNSPEC_ADDHNB, UNSPEC_ADDHNT, UNSPEC_BDEP)
	(UNSPEC_BEXT, UNSPEC_BGRP, UNSPEC_CADD90, UNSPEC_CADD270, UNSPEC_CDOT)
	(UNSPEC_CDOT90, UNSPEC_CDOT180, UNSPEC_CDOT270, UNSPEC_CMLA)
	(UNSPEC_CMLA90, UNSPEC_CMLA180, UNSPEC_CMLA270, UNSPEC_COND_FCVTLT)
	(UNSPEC_COND_FCVTNT, UNSPEC_COND_FCVTX, UNSPEC_COND_FCVTXNT)
	(UNSPEC_COND_FLOGB, UNSPEC_EORBT, UNSPEC_EORTB, UNSPEC_FADDP)
	(UNSPEC_FMAXP, UNSPEC_FMAXNMP, UNSPEC_FMLALB, UNSPEC_FMLALT)
	(UNSPEC_FMLSLB, UNSPEC_FMLSLT, UNSPEC_FMINP, UNSPEC_FMINNMP)
	(UNSPEC_HISTCNT, UNSPEC_HISTSEG, UNSPEC_MATCH, UNSPEC_NMATCH)
	(UNSPEC_PMULLB, UNSPEC_PMULLB_PAIR, UNSPEC_PMULLT, UNSPEC_PMULLT_PAIR)
	(UNSPEC_RADDHNB, UNSPEC_RADDHNT, UNSPEC_RSUBHNB, UNSPEC_RSUBHNT)
	(UNSPEC_SLI, UNSPEC_SRI, UNSPEC_SABDLB, UNSPEC_SABDLT, UNSPEC_SADDLB)
	(UNSPEC_SADDLBT, UNSPEC_SADDLT, UNSPEC_SADDWB, UNSPEC_SADDWT)
	(UNSPEC_SBCLB, UNSPEC_SBCLT, UNSPEC_SMAXP, UNSPEC_SMINP)
	(UNSPEC_SQCADD90, UNSPEC_SQCADD270, UNSPEC_SQDMULLB, UNSPEC_SQDMULLBT)
	(UNSPEC_SQDMULLT, UNSPEC_SQRDCMLAH, UNSPEC_SQRDCMLAH90)
	(UNSPEC_SQRDCMLAH180, UNSPEC_SQRDCMLAH270, UNSPEC_SQRSHRNB)
	(UNSPEC_SQRSHRNT, UNSPEC_SQRSHRUNB, UNSPEC_SQRSHRUNT, UNSPEC_SQSHRNB)
	(UNSPEC_SQSHRNT, UNSPEC_SQSHRUNB, UNSPEC_SQSHRUNT, UNSPEC_SQXTNB)
	(UNSPEC_SQXTNT, UNSPEC_SQXTUNB, UNSPEC_SQXTUNT, UNSPEC_SSHLLB)
	(UNSPEC_SSHLLT, UNSPEC_SSUBLB, UNSPEC_SSUBLBT, UNSPEC_SSUBLT)
	(UNSPEC_SSUBLTB, UNSPEC_SSUBWB, UNSPEC_SSUBWT, UNSPEC_SUBHNB)
	(UNSPEC_SUBHNT, UNSPEC_TBL2, UNSPEC_UABDLB, UNSPEC_UABDLT)
	(UNSPEC_UADDLB, UNSPEC_UADDLT, UNSPEC_UADDWB, UNSPEC_UADDWT)
	(UNSPEC_UMAXP, UNSPEC_UMINP, UNSPEC_UQRSHRNB, UNSPEC_UQRSHRNT)
	(UNSPEC_UQSHRNB, UNSPEC_UQSHRNT, UNSPEC_UQXTNB, UNSPEC_UQXTNT)
	(UNSPEC_USHLLB, UNSPEC_USHLLT, UNSPEC_USUBLB, UNSPEC_USUBLT)
	(UNSPEC_USUBWB, UNSPEC_USUBWT): New unspecs.
	(UNSPEC_SMULLB, UNSPEC_SMULLT, UNSPEC_UMULLB, UNSPEC_UMULLT)
	(UNSPEC_SMULHS, UNSPEC_SMULHRS, UNSPEC_UMULHS, UNSPEC_UMULHRS)
	(UNSPEC_RSHRNB, UNSPEC_RSHRNT, UNSPEC_SHRNB, UNSPEC_SHRNT): Move
	further down file.
	(VNARROW, Ventype): New mode attributes.
	(Vewtype): Handle VNx2DI.  Fix typo in comment.
	(VDOUBLE): New mode attribute.
	(sve_lane_con): Handle VNx8HI.
	(SVE_INT_UNARY): Include ss_abs and ss_neg for TARGET_SVE2.
	(SVE_INT_BINARY): Likewise ss_plus, us_plus, ss_minus and us_minus.
	(sve_int_op, sve_int_op_rev): Handle the above codes.
	(sve_pred_int_rhs2_operand): Likewise.
	(MULLBT, SHRNB, SHRNT): Delete.
	(SVE_INT_SHIFT_IMM): New int iterator.
	(SVE_WHILE): Add UNSPEC_WHILEGE, UNSPEC_WHILEGT, UNSPEC_WHILEHI
	and UNSPEC_WHILEHS for TARGET_SVE2.
	(SVE2_U32_UNARY, SVE2_INT_UNARY_NARROWB, SVE2_INT_UNARY_NARROWT)
	(SVE2_INT_BINARY, SVE2_INT_BINARY_LANE, SVE2_INT_BINARY_LONG)
	(SVE2_INT_BINARY_LONG_LANE, SVE2_INT_BINARY_NARROWB)
	(SVE2_INT_BINARY_NARROWT, SVE2_INT_BINARY_PAIR, SVE2_FP_BINARY_PAIR)
	(SVE2_INT_BINARY_PAIR_LONG, SVE2_INT_BINARY_WIDE): New int iterators.
	(SVE2_INT_SHIFT_IMM_LONG, SVE2_INT_SHIFT_IMM_NARROWB): Likewise.
	(SVE2_INT_SHIFT_IMM_NARROWT, SVE2_INT_SHIFT_INSERT, SVE2_INT_CADD)
	(SVE2_INT_BITPERM, SVE2_INT_TERNARY, SVE2_INT_TERNARY_LANE): Likewise.
	(SVE2_FP_TERNARY_LONG, SVE2_FP_TERNARY_LONG_LANE, SVE2_INT_CMLA)
	(SVE2_INT_CDOT, SVE2_INT_ADD_BINARY_LONG, SVE2_INT_QADD_BINARY_LONG)
	(SVE2_INT_SUB_BINARY_LONG, SVE2_INT_QSUB_BINARY_LONG): Likewise.
	(SVE2_INT_ADD_BINARY_LONG_LANE, SVE2_INT_QADD_BINARY_LONG_LANE)
	(SVE2_INT_SUB_BINARY_LONG_LANE, SVE2_INT_QSUB_BINARY_LONG_LANE)
	(SVE2_COND_INT_UNARY_FP, SVE2_COND_FP_UNARY_LONG): Likewise.
	(SVE2_COND_FP_UNARY_NARROWB, SVE2_COND_INT_BINARY): Likewise.
	(SVE2_COND_INT_BINARY_NOREV, SVE2_COND_INT_BINARY_REV): Likewise.
	(SVE2_COND_INT_SHIFT, SVE2_MATCH, SVE2_PMULL): Likewise.
	(optab): Handle the new unspecs.
	(su, r): Remove entries for UNSPEC_SHRNB, UNSPEC_SHRNT, UNSPEC_RSHRNB
	and UNSPEC_RSHRNT.
	(lr): Handle the new unspecs.
	(bt): Delete.
	(cmp_op, while_optab_cmp, sve_int_op): Handle the new unspecs.
	(sve_int_op_rev, sve_int_add_op, sve_int_qadd_op, sve_int_sub_op)
	(sve_int_qsub_op): New int attributes.
	(sve_fp_op, rot): Handle the new unspecs.
	* config/aarch64/aarch64-sve-builtins.h
	(function_resolver::require_matching_pointer_type): Declare.
	(function_resolver::resolve_unary): Add an optional boolean argument.
	(function_resolver::finish_opt_n_resolution): Add an optional
	type_suffix_index argument.
	(gimple_folder::redirect_call): Declare.
	(gimple_expander::prepare_gather_address_operands): Add an optional
	bool parameter.
	* config/aarch64/aarch64-sve-builtins.cc: Include
	aarch64-sve-builtins-sve2.h.
	(TYPES_b_unsigned, TYPES_b_integer, TYPES_bh_integer): New macros.
	(TYPES_bs_unsigned, TYPES_hs_signed, TYPES_hs_integer): Likewise.
	(TYPES_hd_unsigned, TYPES_hsd_signed): Likewise.
	(TYPES_hsd_integer): Use TYPES_hsd_signed.
	(TYPES_s_float_hsd_integer, TYPES_s_float_sd_integer): New macros.
	(TYPES_s_unsigned): Likewise.
	(TYPES_s_integer): Use TYPES_s_unsigned.
	(TYPES_sd_signed, TYPES_sd_unsigned): New macros.
	(TYPES_sd_integer): Use them.
	(TYPES_d_unsigned): New macro.
	(TYPES_d_integer): Use it.
	(TYPES_d_data, TYPES_cvt_long, TYPES_cvt_narrow_s): New macros.
	(TYPES_cvt_narrow): Likewise.
	(DEF_SVE_TYPES_ARRAY): Include the new types macros above.
	(preds_mx): New variable.
	(function_builder::add_overloaded_function): Allow the new feature
	set to be more restrictive than the original one.
	(function_resolver::infer_pointer_type): Remove qualifiers from
	the pointer type before printing it.
	(function_resolver::require_matching_pointer_type): New function.
	(function_resolver::resolve_sv_displacement): Handle functions
	that don't support 32-bit vector indices or svint32_t vector offsets.
	(function_resolver::finish_opt_n_resolution): Take the inferred type
	as a separate argument.
	(function_resolver::resolve_unary): Optionally treat all forms in
	the same way as normal merging functions.
	(gimple_folder::redirect_call): New function.
	(function_expander::prepare_gather_address_operands): Add an argument
	that says whether scaled forms are available.  If they aren't,
	handle scaling of vector indices and don't add the extension and
	scaling operands.
	(function_expander::map_to_unspecs): If aarch64_sve isn't available,
	fall back to using cond_* instead.
	* config/aarch64/aarch64-sve-builtins-functions.h (rtx_code_function):
	Split out the member variables into...
	(rtx_code_function_base): ...this new base class.
	(rtx_code_function_rotated): Inherit rtx_code_function_base.
	(unspec_based_function): Split out the member variables into...
	(unspec_based_function_base): ...this new base class.
	(unspec_based_function_rotated): Inherit unspec_based_function_base.
	(unspec_based_function_exact_insn): New class.
	(unspec_based_add_function, unspec_based_add_lane_function)
	(unspec_based_lane_function, unspec_based_pred_function)
	(unspec_based_qadd_function, unspec_based_qadd_lane_function)
	(unspec_based_qsub_function, unspec_based_qsub_lane_function)
	(unspec_based_sub_function, unspec_based_sub_lane_function): New
	typedefs.
	(unspec_based_fused_function): New class.
	(unspec_based_mla_function, unspec_based_mls_function): New typedefs.
	(unspec_based_fused_lane_function): New class.
	(unspec_based_mla_lane_function, unspec_based_mls_lane_function): New
	typedefs.
	(CODE_FOR_MODE1): New macro.
	(fixed_insn_function): New class.
	(while_comparison): Likewise.
	* config/aarch64/aarch64-sve-builtins-shapes.h (binary_long_lane)
	(binary_long_opt_n, binary_narrowb_opt_n, binary_narrowt_opt_n)
	(binary_to_uint, binary_wide, binary_wide_opt_n, compare, compare_ptr)
	(load_ext_gather_index_restricted, load_ext_gather_offset_restricted)
	(load_gather_sv_restricted, shift_left_imm_long): Declare.
	(shift_left_imm_to_uint, shift_right_imm_narrowb): Likewise.
	(shift_right_imm_narrowt, shift_right_imm_narrowb_to_uint): Likewise.
	(shift_right_imm_narrowt_to_uint, store_scatter_index_restricted)
	(store_scatter_offset_restricted, tbl_tuple, ternary_long_lane)
	(ternary_long_opt_n, ternary_qq_lane_rotate, ternary_qq_rotate)
	(ternary_shift_left_imm, ternary_shift_right_imm, ternary_uint)
	(unary_convert_narrowt, unary_long, unary_narrowb, unary_narrowt)
	(unary_narrowb_to_uint, unary_narrowt_to_uint, unary_to_int): Likewise.
	* config/aarch64/aarch64-sve-builtins-shapes.cc (apply_predication):
	Also add an initial argument for unary_convert_narrowt, regardless
	of the predication type.
	(build_32_64): Allow loads and stores to specify MODE_none.
	(build_sv_index64, build_sv_uint_offset): New functions.
	(long_type_suffix): New function.
	(binary_imm_narrowb_base, binary_imm_narrowt_base): New classes.
	(binary_imm_long_base, load_gather_sv_base): Likewise.
	(shift_right_imm_narrow_wrapper, ternary_shift_imm_base): Likewise.
	(ternary_resize2_opt_n_base, ternary_resize2_lane_base): Likewise.
	(unary_narrowb_base, unary_narrowt_base): Likewise.
	(binary_long_lane_def, binary_long_lane): New shape.
	(binary_long_opt_n_def, binary_long_opt_n): Likewise.
	(binary_narrowb_opt_n_def, binary_narrowb_opt_n): Likewise.
	(binary_narrowt_opt_n_def, binary_narrowt_opt_n): Likewise.
	(binary_to_uint_def, binary_to_uint): Likewise.
	(binary_wide_def, binary_wide): Likewise.
	(binary_wide_opt_n_def, binary_wide_opt_n): Likewise.
	(compare_def, compare): Likewise.
	(compare_ptr_def, compare_ptr): Likewise.
	(load_ext_gather_index_restricted_def,
	load_ext_gather_index_restricted): Likewise.
	(load_ext_gather_offset_restricted_def,
	load_ext_gather_offset_restricted): Likewise.
	(load_gather_sv_def): Inherit from load_gather_sv_base.
	(load_gather_sv_restricted_def, load_gather_sv_restricted): New shape.
	(shift_left_imm_def, shift_left_imm): Likewise.
	(shift_left_imm_long_def, shift_left_imm_long): Likewise.
	(shift_left_imm_to_uint_def, shift_left_imm_to_uint): Likewise.
	(store_scatter_index_restricted_def,
	store_scatter_index_restricted): Likewise.
	(store_scatter_offset_restricted_def,
	store_scatter_offset_restricted): Likewise.
	(tbl_tuple_def, tbl_tuple): Likewise.
	(ternary_long_lane_def, ternary_long_lane): Likewise.
	(ternary_long_opt_n_def, ternary_long_opt_n): Likewise.
	(ternary_qq_lane_def): Inherit from ternary_resize2_lane_base.
	(ternary_qq_lane_rotate_def, ternary_qq_lane_rotate): New shape
	(ternary_qq_opt_n_def): Inherit from ternary_resize2_opt_n_base.
	(ternary_qq_rotate_def, ternary_qq_rotate): New shape.
	(ternary_shift_left_imm_def, ternary_shift_left_imm): Likewise.
	(ternary_shift_right_imm_def, ternary_shift_right_imm): Likewise.
	(ternary_uint_def, ternary_uint): Likewise.
	(unary_convert): Fix typo in comment.
	(unary_convert_narrowt_def, unary_convert_narrowt): New shape.
	(unary_long_def, unary_long): Likewise.
	(unary_narrowb_def, unary_narrowb): Likewise.
	(unary_narrowt_def, unary_narrowt): Likewise.
	(unary_narrowb_to_uint_def, unary_narrowb_to_uint): Likewise.
	(unary_narrowt_to_uint_def, unary_narrowt_to_uint): Likewise.
	(unary_to_int_def, unary_to_int): Likewise.
	* config/aarch64/aarch64-sve-builtins-base.cc (unspec_cmla)
	(unspec_fcmla, unspec_cond_fcmla, expand_mla_mls_lane): New functions.
	(svasrd_impl): Delete.
	(svcadd_impl::expand): Handle integer operations too.
	(svcmla_impl::expand, svcmla_lane::expand): Likewise, using the
	new functions to derive the unspec numbers.
	(svmla_svmls_lane_impl): Replace with...
	(svmla_lane_impl, svmls_lane_impl): ...these new classes.  Handle
	integer operations too.
	(svwhile_impl): Rename to...
	(svwhilelx_impl): ...this and inherit from while_comparison.
	(svasrd): Use unspec_based_function.
	(svmla_lane): Use svmla_lane_impl.
	(svmls_lane): Use svmls_lane_impl.
	(svrecpe, svrsqrte): Handle unsigned integer operations too.
	(svwhilele, svwhilelt): Use svwhilelx_impl.
	* config/aarch64/aarch64-sve-builtins-sve2.h: New file.
	* config/aarch64/aarch64-sve-builtins-sve2.cc: Likewise.
	* config/aarch64/aarch64-sve-builtins-sve2.def: Likewise.
	* config/aarch64/aarch64-sve-builtins.def: Include
	aarch64-sve-builtins-sve2.def.

2020-01-09  Richard Sandiford  <richard.sandiford@arm.com>

	* config/aarch64/aarch64-protos.h (aarch64_sve_arith_immediate_p)
	(aarch64_sve_sqadd_sqsub_immediate_p): Add a machine_mode argument.
	* config/aarch64/aarch64.c (aarch64_sve_arith_immediate_p)
	(aarch64_sve_sqadd_sqsub_immediate_p): Likewise.  Handle scalar
	immediates as well as vector ones.
	* config/aarch64/predicates.md (aarch64_sve_arith_immediate)
	(aarch64_sve_sub_arith_immediate, aarch64_sve_qadd_immediate)
	(aarch64_sve_qsub_immediate): Update calls accordingly.

2020-01-09  Richard Sandiford  <richard.sandiford@arm.com>

	* config/aarch64/aarch64-sve2.md: Add banner comments.
	(<su>mulh<r>s<mode>3): Move further up file.
	(<su>mull<bt><Vwide>, <r>shrnb<mode>, <r>shrnt<mode>)
	(*aarch64_sve2_sra<mode>): Move further down file.
	* config/aarch64/t-aarch64 (s-check-sve-md): Check aarch64-sve2.md too.

2020-01-09  Richard Sandiford  <richard.sandiford@arm.com>

	* config/aarch64/iterators.md (SVE_WHILE): Add UNSPEC_WHILERW
	and UNSPEC_WHILEWR.
	(while_optab_cmp): Handle them.
	* config/aarch64/aarch64-sve.md
	(*while_<while_optab_cmp><GPI:mode><PRED_ALL:mode>_ptest): Make public
	and add a "@" marker.
	* config/aarch64/aarch64-sve2.md (check_<raw_war>_ptrs<mode>): Use it
	instead of gen_aarch64_sve2_while_ptest.
	(@aarch64_sve2_while<cmp_op><GPI:mode><PRED_ALL:mode>_ptest): Delete.

2020-01-09  Richard Sandiford  <richard.sandiford@arm.com>

	* config/aarch64/aarch64.md (UNSPEC_WHILE_LE): Rename to...
	(UNSPEC_WHILELE): ...this.
	(UNSPEC_WHILE_LO): Rename to...
	(UNSPEC_WHILELO): ...this.
	(UNSPEC_WHILE_LS): Rename to...
	(UNSPEC_WHILELS): ...this.
	(UNSPEC_WHILE_LT): Rename to...
	(UNSPEC_WHILELT): ...this.
	* config/aarch64/iterators.md (SVE_WHILE): Update accordingly.
	(cmp_op, while_optab_cmp): Likewise.
	* config/aarch64/aarch64.c (aarch64_sve_move_pred_via_while): Likewise.
	* config/aarch64/aarch64-sve-builtins-base.cc (svwhilele): Likewise.
	(svwhilelt): Likewise.

2020-01-09  Richard Sandiford  <richard.sandiford@arm.com>

	* config/aarch64/aarch64-sve-builtins-shapes.h (unary_count): Delete.
	(unary_to_uint): Define.
	* config/aarch64/aarch64-sve-builtins-shapes.cc (unary_count_def)
	(unary_count): Rename to...
	(unary_to_uint_def, unary_to_uint): ...this.
	* config/aarch64/aarch64-sve-builtins-base.def: Update accordingly.

2020-01-09  Richard Sandiford  <richard.sandiford@arm.com>

	* config/aarch64/aarch64-sve-builtins-functions.h
	(code_for_mode_function): New class.
	(CODE_FOR_MODE0, QUIET_CODE_FOR_MODE0): New macros.
	* config/aarch64/aarch64-sve-builtins-base.cc (svcompact_impl)
	(svext_impl, svmul_lane_impl, svsplice_impl, svtmad_impl): Delete.
	(svcompact, svext, svsplice): Use QUIET_CODE_FOR_MODE0.
	(svmul_lane, svtmad): Use CODE_FOR_MODE0.

2020-01-09  Richard Sandiford  <richard.sandiford@arm.com>

	* config/aarch64/iterators.md (addsub): New code attribute.
	* config/aarch64/aarch64-simd.md (aarch64_<su_optab><optab><mode>):
	Re-express as...
	(aarch64_<su_optab>q<addsub><mode>): ...this, making the same change
	in the asm string and attributes.  Fix indentation.
	* config/aarch64/aarch64-sve.md (@aarch64_<su_optab><optab><mode>):
	Re-express as...
	(@aarch64_sve_<optab><mode>): ...this.
	* config/aarch64/aarch64-sve-builtins.h
	(function_expander::expand_signed_unpred_op): Delete.
	* config/aarch64/aarch64-sve-builtins.cc
	(function_expander::expand_signed_unpred_op): Likewise.
	(function_expander::map_to_rtx_codes): If the optab isn't defined,
	try using code_for_aarch64_sve instead.
	* config/aarch64/aarch64-sve-builtins-base.cc (svqadd_impl): Delete.
	(svqsub_impl): Likewise.
	(svqadd, svqsub): Use rtx_code_function instead.

2020-01-09  Richard Sandiford  <richard.sandiford@arm.com>

	* config/aarch64/iterators.md (SRHSUB, URHSUB): Delete.
	(HADDSUB, sur, addsub): Remove them.

2020-01-09  Richard Sandiford  <richard.sandiford@arm.com>

	* tree-nrv.c (pass_return_slot::execute): Handle all internal
	functions the same way, rather than singling out those that
	aren't mapped directly to optabs.

2020-01-09  Richard Sandiford  <richard.sandiford@arm.com>

	* target.def (compatible_vector_types_p): New target hook.
	* hooks.h (hook_bool_const_tree_const_tree_true): Declare.
	* hooks.c (hook_bool_const_tree_const_tree_true): New function.
	* doc/tm.texi.in (TARGET_COMPATIBLE_VECTOR_TYPES_P): New hook.
	* doc/tm.texi: Regenerate.
	* gimple-expr.c: Include target.h.
	(useless_type_conversion_p): Use targetm.compatible_vector_types_p.
	* config/aarch64/aarch64.c (aarch64_compatible_vector_types_p): New
	function.
	(TARGET_COMPATIBLE_VECTOR_TYPES_P): Define.
	* config/aarch64/aarch64-sve-builtins.cc (gimple_folder::convert_pred):
	Use the original predicate if it already has a suitable type.

2020-01-09  Martin Jambor  <mjambor@suse.cz>

	* cgraph.h (cgraph_edge): Make remove, set_call_stmt, make_direct,
	resolve_speculation and redirect_call_stmt_to_callee static.  Change
	return type of set_call_stmt to cgraph_edge *.
	* auto-profile.c (afdo_indirect_call): Adjust call to
	redirect_call_stmt_to_callee.
	* cgraph.c (cgraph_edge::set_call_stmt): Make return cgraph-edge *,
	make the this pointer explicit, adjust self-recursive calls and the
	call top make_direct.  Return the resulting edge.
	(cgraph_edge::remove): Make this pointer explicit.
	(cgraph_edge::resolve_speculation): Likewise, adjust call to remove.
	(cgraph_edge::make_direct): Likewise, adjust call to
	resolve_speculation.
	(cgraph_edge::redirect_call_stmt_to_callee): Likewise, also adjust
	call to set_call_stmt.
	(cgraph_update_edges_for_call_stmt_node): Update call to
	set_call_stmt and remove.
	* cgraphclones.c (cgraph_node::set_call_stmt_including_clones):
	Renamed edge to master_edge.  Adjusted calls to set_call_stmt.
	(cgraph_node::create_edge_including_clones): Moved "first" definition
	of edge to the block where it was used.  Adjusted calls to
	set_call_stmt.
	(cgraph_node::remove_symbol_and_inline_clones): Adjust call to
	cgraph_edge::remove.
	* cgraphunit.c (walk_polymorphic_call_targets): Adjusted calls to
	make_direct and redirect_call_stmt_to_callee.
	* ipa-fnsummary.c (redirect_to_unreachable): Adjust calls to
	resolve_speculation and make_direct.
	* ipa-inline-transform.c (inline_transform): Adjust call to
	redirect_call_stmt_to_callee.
	(check_speculations_1):: Adjust call to resolve_speculation.
	* ipa-inline.c (resolve_noninline_speculation): Adjust call to
	resolve-speculation.
	(inline_small_functions): Adjust call to resolve_speculation.
	(ipa_inline): Likewise.
	* ipa-prop.c (ipa_make_edge_direct_to_target): Adjust call to
	make_direct.
	* ipa-visibility.c (function_and_variable_visibility): Make iteration
	safe with regards to edge removal, adjust calls to
	redirect_call_stmt_to_callee.
	* ipa.c (walk_polymorphic_call_targets): Adjust calls to make_direct
	and redirect_call_stmt_to_callee.
	* multiple_target.c (create_dispatcher_calls): Adjust call to
	redirect_call_stmt_to_callee
	(redirect_to_specific_clone): Likewise.
	* tree-cfgcleanup.c (delete_unreachable_blocks_update_callgraph):
	Adjust calls to cgraph_edge::remove.
	* tree-inline.c (copy_bb): Adjust call to set_call_stmt.
	(redirect_all_calls): Adjust call to redirect_call_stmt_to_callee.
	(expand_call_inline): Adjust call to cgraph_edge::remove.

2020-01-09  Martin Liska  <mliska@suse.cz>

	* params.opt: Set Optimization for
	param_max_speculative_devirt_maydefs.

2020-01-09  Martin Sebor  <msebor@redhat.com>

	PR middle-end/93200
	PR fortran/92956
	* builtins.c (compute_objsize): Avoid handling MEM_REFs of vector type.

2020-01-09  Martin Liska  <mliska@suse.cz>

	* auto-profile.c (auto_profile): Use opt_for_fn
	for a parameter.
	* ipa-cp.c (ipcp_lattice::add_value): Likewise.
	(propagate_vals_across_arith_jfunc): Likewise.
	(hint_time_bonus): Likewise.
	(incorporate_penalties): Likewise.
	(good_cloning_opportunity_p): Likewise.
	(perform_estimation_of_a_value): Likewise.
	(estimate_local_effects): Likewise.
	(ipcp_propagate_stage): Likewise.
	* ipa-fnsummary.c (decompose_param_expr): Likewise.
	(set_switch_stmt_execution_predicate): Likewise.
	(analyze_function_body): Likewise.
	* ipa-inline-analysis.c (offline_size): Likewise.
	* ipa-inline.c (early_inliner): Likewise.
	* ipa-prop.c (ipa_analyze_node): Likewise.
	(ipcp_transform_function): Likewise.
	* ipa-sra.c (process_scan_results): Likewise.
	(ipa_sra_summarize_function): Likewise.
	* params.opt: Rename ipcp-unit-growth to
	ipa-cp-unit-growth.  Add Optimization for various
	IPA-related parameters.

2020-01-09  Richard Biener  <rguenther@suse.de>

	PR middle-end/93054
	* gimplify.c (gimplify_expr): Deal with NOP definitions.

2020-01-09  Richard Biener  <rguenther@suse.de>

	PR tree-optimization/93040
	* gimple-ssa-store-merging.c (find_bswap_or_nop): Raise search limit.

2020-01-09  Georg-Johann Lay  <avr@gjlay.de>

	* common/config/avr/avr-common.c (avr_option_optimization_table)
	[OPT_LEVELS_1_PLUS]: Set -fsplit-wide-types-early.

2020-01-09  Martin Liska  <mliska@suse.cz>

	* cgraphclones.c (symbol_table::materialize_all_clones):
	Use cgraph_node::dump_name.

2020-01-09  Jakub Jelinek  <jakub@redhat.com>

	PR inline-asm/93202
	* config/riscv/riscv.c (riscv_print_operand_reloc): Use
	output_operand_lossage instead of gcc_unreachable.
	* doc/md.texi (riscv f constraint): Fix typo.

	PR target/93141
	* config/i386/i386.md (subv<mode>4): Use SWIDWI iterator instead of
	SWI.  Use <general_hilo_operand> instead of <general_operand>.  Use
	CONST_SCALAR_INT_P instead of CONST_INT_P.
	(*subv<mode>4_1): Rename to ...
	(subv<mode>4_1): ... this.
	(*subv<dwi>4_doubleword, *addv<dwi>4_doubleword_1): New
	define_insn_and_split patterns.
	(*subv<mode>4_overflow_1, *addv<mode>4_overflow_2): New define_insn
	patterns.

2020-01-08  David Malcolm  <dmalcolm@redhat.com>

	* vec.c (class selftest::count_dtor): New class.
	(selftest::test_auto_delete_vec): New test.
	(selftest::vec_c_tests): Call it.
	* vec.h (class auto_delete_vec): New class template.
	(auto_delete_vec<T>::~auto_delete_vec): New dtor.

2020-01-08  David Malcolm  <dmalcolm@redhat.com>

	* sbitmap.h (auto_sbitmap): Add operator const_sbitmap.

2020-01-08  Jim Wilson  <jimw@sifive.com>

	* config/riscv/riscv.c (riscv_legitimize_tls_address): Ifdef out
	use of TLS_MODEL_LOCAL_EXEC when not pic.

2020-01-08  David Malcolm  <dmalcolm@redhat.com>

	* hash-map-tests.c (selftest::test_map_of_strings_to_int): Fix
	memory leak.

2020-01-08  Jakub Jelinek  <jakub@redhat.com>

	PR target/93187
	* config/i386/i386.md (*stack_protect_set_2_<mode> peephole2,
	*stack_protect_set_3 peephole2): Also check that the second
	insns source is general_operand.

	PR target/93174
	* config/i386/i386.md (addcarry<mode>_0): Use nonimmediate_operand
	predicate for output operand instead of register_operand.
	(addcarry<mode>, addcarry<mode>_1): Likewise.  Add alternative with
	memory destination and non-memory operands[2].

2020-01-08  Martin Liska  <mliska@suse.cz>

	* cgraph.c (cgraph_node::dump): Use ::dump_name or
	::dump_asm_name instead of (::name or ::asm_name).
	* cgraphclones.c (symbol_table::materialize_all_clones): Likewise.
	* cgraphunit.c (walk_polymorphic_call_targets): Likewise.
	(analyze_functions): Likewise.
	(expand_all_functions): Likewise.
	* ipa-cp.c (ipcp_cloning_candidate_p): Likewise.
	(propagate_bits_across_jump_function): Likewise.
	(dump_profile_updates): Likewise.
	(ipcp_store_bits_results): Likewise.
	(ipcp_store_vr_results): Likewise.
	* ipa-devirt.c (dump_targets): Likewise.
	* ipa-fnsummary.c (analyze_function_body): Likewise.
	* ipa-hsa.c (check_warn_node_versionable): Likewise.
	(process_hsa_functions): Likewise.
	* ipa-icf.c (sem_item_optimizer::merge_classes): Likewise.
	(set_alias_uids): Likewise.
	* ipa-inline-transform.c (save_inline_function_body): Likewise.
	* ipa-inline.c (recursive_inlining): Likewise.
	(inline_to_all_callers_1): Likewise.
	(ipa_inline): Likewise.
	* ipa-profile.c (ipa_propagate_frequency_1): Likewise.
	(ipa_propagate_frequency): Likewise.
	* ipa-prop.c (ipa_make_edge_direct_to_target): Likewise.
	(remove_described_reference): Likewise.
	* ipa-pure-const.c (worse_state): Likewise.
	(check_retval_uses): Likewise.
	(analyze_function): Likewise.
	(propagate_pure_const): Likewise.
	(propagate_nothrow): Likewise.
	(dump_malloc_lattice): Likewise.
	(propagate_malloc): Likewise.
	(pass_local_pure_const::execute): Likewise.
	* ipa-visibility.c (optimize_weakref): Likewise.
	(function_and_variable_visibility): Likewise.
	* ipa.c (symbol_table::remove_unreachable_nodes): Likewise.
	(ipa_discover_variable_flags): Likewise.
	* lto-streamer-out.c (output_function): Likewise.
	(output_constructor): Likewise.
	* tree-inline.c (copy_bb): Likewise.
	* tree-ssa-structalias.c (ipa_pta_execute): Likewise.
	* varpool.c (symbol_table::remove_unreferenced_decls): Likewise.

2020-01-08  Richard Biener  <rguenther@suse.de>

	PR middle-end/93199
	* tree-eh.c (sink_clobbers): Update virtual operands for
	the first and last stmt only.  Add a dry-run capability.
	(pass_lower_eh_dispatch::execute): Perform clobber sinking
	after CFG manipulations and in RPO order to catch all
	secondary opportunities reliably.

2020-01-08  Georg-Johann Lay  <avr@gjlay.de>

	PR target/93182
	* doc/invoke.texi (AVR Options) <-nodevicespecs>: Document.

2019-01-08  Richard Biener  <rguenther@suse.de>

	PR middle-end/93199
	* gimple-fold.c (rewrite_to_defined_overflow): Mark stmt modified.
	* tree-ssa-loop-im.c (move_computations_worker): Properly adjust
	virtual operand, also updating SSA use.
	* gimple-loop-interchange.cc (loop_cand::undo_simple_reduction):
	Update stmt after resetting virtual operand.
	(tree_loop_interchange::move_code_to_inner_loop): Likewise.
	* gimple-iterator.c (gsi_remove): When not removing the stmt
	permanently do not delink immediate uses or mark the stmt modified.

2020-01-08  Martin Liska  <mliska@suse.cz>

	* ipa-fnsummary.c (dump_ipa_call_summary): Use symtab_node::dump_name.
	(ipa_call_context::estimate_size_and_time): Likewise.
	(inline_analyze_function): Likewise.

2020-01-08  Martin Liska  <mliska@suse.cz>

	* cgraph.c (cgraph_node::dump): Use systematically
	dump_asm_name.

2020-01-08  Georg-Johann Lay  <avr@gjlay.de>

	Add -nodevicespecs option for avr.

	PR target/93182
	* config/avr/avr.opt (-nodevicespecs): New driver option.
	* config/avr/driver-avr.c (avr_devicespecs_file): Only issue
	"-specs=device-specs/..." if that option is not set.
	* doc/invoke.texi (AVR Options) <-nodevicespecs>: Document.

2020-01-08  Georg-Johann Lay  <avr@gjlay.de>

	Implement 64-bit double functions for avr.

	PR target/92055
	* config.gcc (tm_defines) [target=avr]: Support --with-libf7,
	--with-double-comparison.
	* doc/install.texi: Document them.
	* config/avr/avr-c.c (avr_cpu_cpp_builtins)
	<WITH_LIBF7_LIBGCC, WITH_LIBF7_MATH, WITH_LIBF7_MATH_SYMBOLS>
	<WITH_DOUBLE_COMPARISON>: New built-in defines.
	* doc/invoke.texi (AVR Built-in Macros): Document them.
	* config/avr/avr-protos.h (avr_float_lib_compare_returns_bool): New.
	* config/avr/avr.c (avr_float_lib_compare_returns_bool): New function.
	* config/avr/avr.h (FLOAT_LIB_COMPARE_RETURNS_BOOL): New macro.

2020-01-08  Richard Earnshaw  <rearnsha@arm.com>

	PR target/93188
	* config/arm/t-multilib (MULTILIB_MATCHES): Add rules to match
	armv7-a{+mp,+sec,+mp+sec} to appropriate armv7 multilib variants
	when only building rm-profile multilibs.

2020-01-08  Feng Xue  <fxue@os.amperecomputing.com>

	PR ipa/93084
	* ipa-cp.c (self_recursively_generated_p): Find matched aggregate
	lattice for a value to check.
	(propagate_vals_across_arith_jfunc): Add an assertion to ensure
	finite propagation in self-recursive scc.

2020-01-08  Luo Xiong Hu  <luoxhu@linux.ibm.com>

	* ipa-inline.c (caller_growth_limits): Restore the AND.

2020-01-07  Andrew Stubbs  <ams@codesourcery.com>

	* config/gcn/gcn-valu.md (VEC_1REG_INT_ALT): Delete iterator.
	(VEC_ALLREG_ALT): New iterator.
	(VEC_ALLREG_INT_MODE): New iterator.
	(VCMP_MODE): New iterator.
	(VCMP_MODE_INT): New iterator.
	(vec_cmpu<mode>di): Use VCMP_MODE_INT.
	(vec_cmp<u>v64qidi): New define_expand.
	(vec_cmp<mode>di_exec): Use VCMP_MODE.
	(vec_cmpu<mode>di_exec): New define_expand.
	(vec_cmp<u>v64qidi_exec): New define_expand.
	(vec_cmp<mode>di_dup): Use VCMP_MODE.
	(vec_cmp<mode>di_dup_exec): Use VCMP_MODE.
	(vcond<VEC_ALL1REG_MODE:mode><VEC_1REG_ALT:mode>): Rename ...
	(vcond<VEC_ALLREG_MODE:mode><VEC_ALLREG_ALT:mode>): ... to this.
	(vcond<VEC_ALL1REG_MODE:mode><VEC_1REG_ALT:mode>_exec): Rename ...
	(vcond<VEC_ALLREG_MODE:mode><VEC_ALLREG_ALT:mode>_exec): ... to this.
	(vcondu<VEC_ALL1REG_MODE:mode><VEC_1REG_INT_ALT:mode>): Rename ...
	(vcondu<VEC_ALLREG_MODE:mode><VEC_ALLREG_INT_MODE:mode>): ... to this.
	(vcondu<VEC_ALL1REG_MODE:mode><VEC_1REG_INT_ALT:mode>_exec): Rename ...
	(vcondu<VEC_ALLREG_MODE:mode><VEC_ALLREG_INT_MODE:mode>_exec): ... to
	this.
	* config/gcn/gcn.c (print_operand): Fix 8 and 16 bit suffixes.
	* config/gcn/gcn.md (expander): Add sign_extend and zero_extend.

2020-01-07  Andrew Stubbs  <ams@codesourcery.com>

	* config/gcn/constraints.md (DA): Update description and match.
	(DB): Likewise.
	(Db): New constraint.
	* config/gcn/gcn-protos.h (gcn_inline_constant64_p): Add second
	parameter.
	* config/gcn/gcn.c (gcn_inline_constant64_p): Add 'mixed' parameter.
	Implement 'Db' mixed immediate type.
	* config/gcn/gcn-valu.md (addcv64si3<exec_vcc>): Rework constraints.
	(addcv64si3_dup<exec_vcc>): Delete.
	(subcv64si3<exec_vcc>): Rework constraints.
	(addv64di3): Rework constraints.
	(addv64di3_exec): Rework constraints.
	(subv64di3): Rework constraints.
	(addv64di3_dup): Delete.
	(addv64di3_dup_exec): Delete.
	(addv64di3_zext): Rework constraints.
	(addv64di3_zext_exec): Rework constraints.
	(addv64di3_zext_dup): Rework constraints.
	(addv64di3_zext_dup_exec): Rework constraints.
	(addv64di3_zext_dup2): Rework constraints.
	(addv64di3_zext_dup2_exec): Rework constraints.
	(addv64di3_sext_dup2): Rework constraints.
	(addv64di3_sext_dup2_exec): Rework constraints.

2020-01-07  Andre Vieira  <andre.simoesdiasvieira@arm.com>

	* doc/sourcebuild.texi (arm_little_endian, arm_nothumb): Documented
	existing target checks.

2020-01-07  Richard Biener  <rguenther@suse.de>

	* doc/install.texi: Bump minimal supported MPC version.

2020-01-07  Richard Sandiford  <richard.sandiford@arm.com>

	* langhooks-def.h (lhd_simulate_enum_decl): Declare.
	(LANG_HOOKS_SIMULATE_ENUM_DECL): Use it.
	* langhooks.c: Include stor-layout.h.
	(lhd_simulate_enum_decl): New function.
	* config/aarch64/aarch64-sve-builtins.cc (init_builtins): Call
	handle_arm_sve_h for the LTO frontend.
	(register_vector_type): Cope with null returns from pushdecl.

2020-01-07  Richard Sandiford  <richard.sandiford@arm.com>

	* config/aarch64/aarch64-protos.h (aarch64_sve::svbool_type_p)
	(aarch64_sve::nvectors_if_data_type): Replace with...
	(aarch64_sve::builtin_type_p): ...this.
	* config/aarch64/aarch64-sve-builtins.cc: Include attribs.h.
	(find_vector_type): Delete.
	(add_sve_type_attribute): New function.
	(lookup_sve_type_attribute): Likewise.
	(register_builtin_types): Add an "SVE type" attribute to each type.
	(register_tuple_type): Likewise.
	(svbool_type_p, nvectors_if_data_type): Delete.
	(mangle_builtin_type): Use lookup_sve_type_attribute.
	(builtin_type_p): Likewise.  Add an overload that returns the
	number of constituent vector and predicate registers.
	* config/aarch64/aarch64.c (aarch64_sve_argument_p): Delete.
	(aarch64_returns_value_in_sve_regs_p): Use aarch64_sve::builtin_type_p
	instead of aarch64_sve_argument_p.
	(aarch64_takes_arguments_in_sve_regs_p): Likewise.
	(aarch64_pass_by_reference): Likewise.
	(aarch64_function_value_1): Likewise.
	(aarch64_return_in_memory): Likewise.
	(aarch64_layout_arg): Likewise.

2020-01-07  Jakub Jelinek  <jakub@redhat.com>

	PR tree-optimization/93156
	* tree-ssa-ccp.c (bit_value_binop): For x * x note that the second
	least significant bit is always clear.

	PR tree-optimization/93118
	* match.pd ((x >> c) << c -> x & (-1<<c)): Add nop_convert?.  Add new
	simplifier with two intermediate conversions.

2020-01-07  Martin Liska  <mliska@suse.cz>

	* params.opt: Add Optimization for various parameters.

2020-01-07  Martin Liska  <mliska@suse.cz>

	PR ipa/83411
	* doc/extend.texi: Explain cloning for target_clone
	attribute.

2020-01-07  Martin Liska  <mliska@suse.cz>

	PR tree-optimization/92860
	* common.opt: Make in Optimization option
	as it is affected by -O0, which is an Optimization
	option.
	* tree-inline.c (tree_inlinable_function_p):
	Use opt_for_fn for warn_inline.
	(expand_call_inline): Likewise.

2020-01-07  Martin Liska  <mliska@suse.cz>

	PR tree-optimization/92860
	* common.opt: Make flag_ree as optimization
	attribute. 

2020-01-07  Martin Liska  <mliska@suse.cz>

	PR optimization/92860
	* params.opt: Mark param_min_crossjump_insns with Optimization
	keyword.

2020-01-07  Luo Xiong Hu  <luoxhu@linux.ibm.com>

	* ipa-inline-analysis.c (estimate_growth): Fix typo.
	* ipa-inline.c (caller_growth_limits): Use OR instead of AND.

2020-01-06  Michael Meissner  <meissner@linux.ibm.com>

	* config/rs6000/rs6000.c (hard_reg_and_mode_to_addr_mask): New
	helper function to return the valid addressing formats for a given
	hard register and mode.
	(rs6000_adjust_vec_address): Call hard_reg_and_mode_to_addr_mask.

	* config/rs6000/constraints.md (Q constraint): Update
	documentation.
	* doc/md.texi (RS/6000 constraints): Update 'Q' cosntraint
	documentation.

	* config/rs6000/vsx.md (vsx_extract_<mode>_var, VSX_D iterator):
	Use 'Q' for doing vector extract from memory.
	(vsx_extract_v4sf_var): Use 'Q' for doing vector extract from
	memory.
	(vsx_extract_<mode>_var, VSX_EXTRACT_I iterator): Use 'Q' for
	doing vector extract from memory.
	(vsx_extract_<mode>_<VS_scalar>mode_var): Use 'Q' for doing vector
	extract from memory.

	* config/rs6000/rs6000.c (rs6000_adjust_vec_address): Add support
	for the offset being 34-bits when -mcpu=future is used.

2020-01-06  John David Anglin  <danglin@gcc.gnu.org>

	* config/pa/pa.md: Revert change to use ordered_comparison_operator
	instead of cmpib_comparison_operator in cmpib patterns.
	* config/pa/predicates.md (cmpib_comparison_operator): Revert removal
	of cmpib_comparison_operator.  Revise comment.

2020-01-06  Richard Sandiford  <richard.sandiford@arm.com>

	* tree-vect-slp.c (vect_build_slp_tree_1): Require all shifts
	in an IFN_DIV_POW2 node to be equal.

2020-01-06  Richard Sandiford  <richard.sandiford@arm.com>

	* tree-vect-stmts.c (vect_check_load_store_mask): Rename to...
	(vect_check_scalar_mask): ...this.
	(vectorizable_store, vectorizable_load): Update call accordingly.
	(vectorizable_call): Use vect_check_scalar_mask to check the mask
	argument in calls to conditional internal functions.

2020-01-06  Andrew Stubbs  <ams@codesourcery.com>

	* config/gcn/gcn-valu.md (subv64di3): Use separate alternatives for
	'0' matching inputs.
	(subv64di3_exec): Likewise.

2020-01-06  Bryan Stenson  <bryan@siliconvortex.com>

	* config/mips/mips.c (vr4130_align_insns): Fix typo.
	* doc/md.texi (movstr): Likewise.

2020-01-06  Andrew Stubbs  <ams@codesourcery.com>

	* config/gcn/gcn-valu.md (vec_extract<mode><scalar_mode>): Add early
	clobber.

2020-01-06  Richard Sandiford  <richard.sandiford@arm.com>

	* config/aarch64/t-aarch64 ($(srcdir)/config/aarch64/aarch64-tune.md):
	Depend on...
	(s-aarch64-tune-md): ...this new stamp file.  Pipe the new contents
	to a temporary file and use move-if-change to update the real
	file where necessary.

2020-01-06  Richard Sandiford  <richard.sandiford@arm.com>

	* config/aarch64/aarch64-sve.md (@aarch64_sel_dup<mode>): Use Upl
	rather than Upa for CPY /M.

2020-01-06  Andrew Stubbs  <ams@codesourcery.com>

	* config/gcn/gcn.c (gcn_inline_constant_p): Allow 64 as an inline
	immediate.

2020-01-06  Martin Liska  <mliska@suse.cz>

    PR tree-optimization/92860
    * params.opt: Mark param_max_combine_insns with Optimization
    keyword. 

2020-01-05  Jakub Jelinek  <jakub@redhat.com>

	PR target/93141
	* config/i386/i386.md (SWIDWI): New mode iterator.
	(DWI, dwi): Add TImode variants.
	(addv<mode>4): Use SWIDWI iterator instead of SWI.  Use
	<general_hilo_operand> instead of <general_operand>.  Use
	CONST_SCALAR_INT_P instead of CONST_INT_P.
	(*addv<mode>4_1): Rename to ...
	(addv<mode>4_1): ... this.
	(QWI): New mode attribute.
	(*addv<dwi>4_doubleword, *addv<dwi>4_doubleword_1): New
	define_insn_and_split patterns.
	(*addv<mode>4_overflow_1, *addv<mode>4_overflow_2): New define_insn
	patterns.
	(uaddv<mode>4): Use SWIDWI iterator instead of SWI.  Use
	<general_hilo_operand> instead of <general_operand>.
	(*addcarry<mode>_1): New define_insn.
	(*add<dwi>3_doubleword_cc_overflow_1): New define_insn_and_split.

2020-01-03  Konstantin Kharlamov  <Hi-Angel@yandex.ru>

	* gdbinit.in (pr, prl, pt, pct, pgg, pgq, pgs, pge, pmz, pdd, pbs, pbm):
	Use "call" instead of "set".

2020-01-03  Martin Jambor  <mjambor@suse.cz>

	PR ipa/92917
	* ipa-cp.c (print_all_lattices): Skip functions without info.

2020-01-03  Jakub Jelinek  <jakub@redhat.com>

	PR target/93089
	* config/i386/i386-options.c (ix86_simd_clone_adjust): If
	TARGET_PREFER_AVX128, use prefer-vector-width=256 for 'c' and 'd'
	simd clones.  If TARGET_PREFER_AVX256, use prefer-vector-width=512
	for 'e' simd clones.

	PR target/93089
	* config/i386/i386.opt (x_prefer_vector_width_type): Remove TargetSave
	entry.
	(mprefer-vector-width=): Add Save.
	* config/i386/i386-options.c (ix86_target_string): Add PVW argument, print
	-mprefer-vector-width= if non-zero.  Fix up -mfpmath= comment.
	(ix86_debug_options, ix86_function_specific_print): Adjust
	ix86_target_string callers.
	(ix86_valid_target_attribute_inner_p): Handle prefer-vector-width=.
	(ix86_valid_target_attribute_tree): Likewise.
	* config/i386/i386-options.h (ix86_target_string): Add PVW argument.
	* config/i386/i386-expand.c (ix86_expand_builtin): Adjust
	ix86_target_string caller.

	PR target/93110
	* config/i386/i386.md (abs<mode>2): Use expand_simple_binop instead of
	emitting ASHIFTRT, XOR and MINUS by hand.  Use gen_int_mode with QImode
	instead of gen_int_shift_amount + convert_modes.

	PR rtl-optimization/93088
	* loop-iv.c (find_single_def_src): Punt after looking through
	128 reg copies for regs with single definitions.  Move definitions
	to first uses.

2020-01-02  Dennis Zhang  <dennis.zhang@arm.com>

	* config/arm/arm-c.c (arm_cpu_builtins): Define
	__ARM_FEATURE_MATMUL_INT8, __ARM_FEATURE_BF16_VECTOR_ARITHMETIC,
	__ARM_FEATURE_BF16_SCALAR_ARITHMETIC, and
	__ARM_BF16_FORMAT_ALTERNATIVE when enabled.
	* config/arm/arm-cpus.in (armv8_6, i8mm, bf16): New features.
	* config/arm/arm-tables.opt: Regenerated.
	* config/arm/arm.c (arm_option_reconfigure_globals): Initialize
	arm_arch_i8mm and arm_arch_bf16 when enabled.
	* config/arm/arm.h (TARGET_I8MM): New macro.
	(TARGET_BF16_FP, TARGET_BF16_SIMD): Likewise.
	* config/arm/t-aprofile: Add matching rules for -march=armv8.6-a.
	* config/arm/t-arm-elf (all_v8_archs): Add armv8.6-a.
	* config/arm/t-multilib: Add matching rules for -march=armv8.6-a.
	(v8_6_a_simd_variants): New.
	(v8_*_a_simd_variants): Add i8mm and bf16.
	* doc/invoke.texi (armv8.6-a, i8mm, bf16): Document new options.

2020-01-02  Jakub Jelinek  <jakub@redhat.com>

	PR ipa/93087
	* predict.c (compute_function_frequency): Don't call
	warn_function_cold on functions that already have cold attribute.

2020-01-01  John David Anglin  <danglin@gcc.gnu.org>

	PR target/67834
	* config/pa/pa.c (pa_elf_select_rtx_section): New.  Put references to
	COMDAT group function labels in .data.rel.ro.local section.
	* config/pa/pa32-linux.h (TARGET_ASM_SELECT_RTX_SECTION): Define.

	PR target/93111
	* config/pa/pa.md (scc): Use ordered_comparison_operator instead of
	comparison_operator in B and S integer comparisons.  Likewise, use
	ordered_comparison_operator instead of cmpib_comparison_operator in
	cmpib patterns.
	* config/pa/predicates.md (cmpib_comparison_operator): Remove.

2020-01-01  Jakub Jelinek  <jakub@redhat.com>

	Update copyright years.

	* gcc.c (process_command): Update copyright notice dates.
	* gcov-dump.c (print_version): Ditto.
	* gcov.c (print_version): Ditto.
	* gcov-tool.c (print_version): Ditto.
	* gengtype.c (create_file): Ditto.
	* doc/cpp.texi: Bump @copying's copyright year.
	* doc/cppinternals.texi: Ditto.
	* doc/gcc.texi: Ditto.
	* doc/gccint.texi: Ditto.
	* doc/gcov.texi: Ditto.
	* doc/install.texi: Ditto.
	* doc/invoke.texi: Ditto.

2020-01-01  Jan Hubicka  <hubicka@ucw.cz>

	* ipa.c (walk_polymorphic_call_targets): Fix updating of overall
	summary.

2020-01-01  Jakub Jelinek  <jakub@redhat.com>

	PR tree-optimization/93098
	* match.pd (popcount): For shift amounts, use integer_onep
	or wi::to_widest () == cst instead of tree_to_uhwi () == cst
	tests.  Make sure that precision is power of two larger than or equal
	to 16.  Ensure shift is never negative.  Use HOST_WIDE_INT_UC macro
	instead of ULL suffixed constants.  Formatting fixes.

Copyright (C) 2020 Free Software Foundation, Inc.

Copying and distribution of this file, with or without modification,
are permitted in any medium without royalty provided the copyright
notice and this notice are preserved.<|MERGE_RESOLUTION|>--- conflicted
+++ resolved
@@ -1,6 +1,3 @@
-<<<<<<< HEAD
-2020-01-17  Mihail-Calin Ionescu <mihail.ionescu@arm.com>
-=======
 2020-01-18  Tamar Christina  <tamar.christina@arm.com>
 
 	* config/aarch64/aarch64-sve-builtins-base.cc (memory_vector_mode):
@@ -54,7 +51,6 @@
 	* doc/analyzer.texi (Limitations): Add note about NaN.
 
 2020-01-17  Mihail-Calin Ionescu  <mihail.ionescu@arm.com>
->>>>>>> 463f6499
 	    Sudakshina Das  <sudi.das@arm.com>
 
 	* config/arm/arm.md (ashldi3): Generate thumb2_lsll for both reg
@@ -159,11 +155,132 @@
 
 2020-01-17  Richard Sandiford  <richard.sandiford@arm.com>
 
-<<<<<<< HEAD
+	PR target/93133
+	* config/aarch64/aarch64.h (REVERSIBLE_CC_MODE): Return false
+	for FP modes.
+	(REVERSE_CONDITION): Delete.
+	* config/aarch64/iterators.md (CC_ONLY): New mode iterator.
+	(CCFP_CCFPE): Likewise.
+	(e): New mode attribute.
+	* config/aarch64/aarch64.md (ccmp<GPI:mode>): Rename to...
+	(@ccmp<CC_ONLY:mode><GPI:mode>): ...this, using CC_ONLY instead of CC.
+	(fccmp<GPF:mode>, fccmpe<GPF:mode>): Merge into...
+	(@ccmp<CCFP_CCFPE:mode><GPF:mode>): ...this combined pattern.
+	(@ccmp<CC_ONLY:mode><GPI:mode>_rev): New pattern.
+	(@ccmp<CCFP_CCFPE:mode><GPF:mode>_rev): Likewise.
+	* config/aarch64/aarch64.c (aarch64_gen_compare_reg): Update
+	name of generator from gen_ccmpdi to gen_ccmpccdi.
+	(aarch64_gen_ccmp_next): Use code_for_ccmp.  If we want to reverse
+	the previous comparison but aren't able to, use the new ccmp_rev
+	patterns instead.
+
+2020-01-17  Mihail-Calin Ionescu <mihail.ionescu@arm.com>
+	    Sudakshina Das  <sudi.das@arm.com>
+
+	* config/arm/arm.md (ashldi3): Generate thumb2_lsll for both reg
+	and valid immediate.
+	(ashrdi3): Generate thumb2_asrl for both reg and valid immediate.
+	(lshrdi3): Generate thumb2_lsrl for valid immediates.
+	* config/arm/constraints.md (Pg): New.
+	* config/arm/predicates.md (long_shift_imm): New.
+	(arm_reg_or_long_shift_imm): Likewise.
+	* config/arm/thumb2.md (thumb2_asrl): New immediate alternative.
+	(thumb2_lsll): Likewise.
+	(thumb2_lsrl): New.
+
+2020-01-17  Mihail-Calin Ionescu  <mihail.ionescu@arm.com>
+	    Sudakshina Das  <sudi.das@arm.com>
+
+	* config/arm/arm.md (ashldi3): Generate thumb2_lsll for TARGET_HAVE_MVE.
+	(ashrdi3): Generate thumb2_asrl for TARGET_HAVE_MVE.
+	* config/arm/arm.c (arm_hard_regno_mode_ok): Allocate even odd
+	register pairs for doubleword quantities for ARMv8.1M-Mainline.
+	* config/arm/thumb2.md (thumb2_asrl): New.
+	(thumb2_lsll): Likewise.
+
+2020-01-17  Jakub Jelinek  <jakub@redhat.com>
+
+	* config/arm/arm.c (cmse_nonsecure_call_inline_register_clear): Remove
+	unused variable.
+
+2020-01-17  Alexander Monakov  <amonakov@ispras.ru>
+
+	* gdbinit.in (help-gcc-hooks): New command.
+	(pp, pr, prl, pt, pct, pgg, pgq, pgs, pge, pmz, ptc, pdn, ptn, pdd, prc,
+	pi, pbm, pel, trt): Take $arg0 instead of $ if supplied. Update
+	documentation.
+
+2020-01-17  Matthew Malcomson  <matthew.malcomson@arm.com>
+
+	* config/aarch64/aarch64-sve.md (@aarch64_sve_ld1ro<mode>): Use the
+	correct target macro.
+
+2020-01-17  Matthew Malcomson  <matthew.malcomson@arm.com>
+
+	* config/aarch64/aarch64-protos.h
+	(aarch64_sve_ld1ro_operand_p): New.
+	* config/aarch64/aarch64-sve-builtins-base.cc
+	(class load_replicate): New.
+	(class svld1ro_impl): New.
+	(class svld1rq_impl): Change to inherit from load_replicate.
+	(svld1ro): New sve intrinsic function base.
+	* config/aarch64/aarch64-sve-builtins-base.def (svld1ro):
+	New DEF_SVE_FUNCTION.
+	* config/aarch64/aarch64-sve-builtins-base.h
+	(svld1ro): New decl.
+	* config/aarch64/aarch64-sve-builtins.cc
+	(function_expander::add_mem_operand): Modify assert to allow
+	OImode.
+	* config/aarch64/aarch64-sve.md (@aarch64_sve_ld1ro<mode>): New
+	pattern.
+	* config/aarch64/aarch64.c
+	(aarch64_sve_ld1rq_operand_p): Implement in terms of ...
+	(aarch64_sve_ld1rq_ld1ro_operand_p): This.
+	(aarch64_sve_ld1ro_operand_p): New.
+	* config/aarch64/aarch64.md (UNSPEC_LD1RO): New unspec.
+	* config/aarch64/constraints.md (UOb,UOh,UOw,UOd): New.
+	* config/aarch64/predicates.md
+	(aarch64_sve_ld1ro_operand_{b,h,w,d}): New.
+
+2020-01-17  Matthew Malcomson  <matthew.malcomson@arm.com>
+
+	* config/aarch64/aarch64-c.c (_ARM_FEATURE_MATMUL_FLOAT64):
+	Introduce this ACLE specified predefined macro.
+	* config/aarch64/aarch64-option-extensions.def (f64mm): New.
+	(fp): Disabling this disables f64mm.
+	(simd): Disabling this disables f64mm.
+	(fp16): Disabling this disables f64mm.
+	(sve): Disabling this disables f64mm.
+	* config/aarch64/aarch64.h (AARCH64_FL_F64MM): New.
+	(AARCH64_ISA_F64MM): New.
+	(TARGET_F64MM): New.
+	* doc/invoke.texi (f64mm): Document new option.
+
+2020-01-17  Wilco Dijkstra  <wdijkstr@arm.com>
+
+	* config/aarch64/aarch64.c (generic_tunings): Add branch fusion.
+	(neoversen1_tunings): Likewise.
+
+2020-01-17  Wilco Dijkstra  <wdijkstr@arm.com>
+
+	PR target/92692
+	* config/aarch64/aarch64.c (aarch64_split_compare_and_swap)
+	Add assert to ensure prolog has been emitted.
+	(aarch64_split_atomic_op): Likewise.
+	* config/aarch64/atomics.md (aarch64_compare_and_swap<mode>)
+	Use epilogue_completed rather than reload_completed.
+	(aarch64_atomic_exchange<mode>): Likewise.
+	(aarch64_atomic_<atomic_optab><mode>): Likewise.
+	(atomic_nand<mode>): Likewise.
+	(aarch64_atomic_fetch_<atomic_optab><mode>): Likewise.
+	(atomic_fetch_nand<mode>): Likewise.
+	(aarch64_atomic_<atomic_optab>_fetch<mode>): Likewise.
+	(atomic_nand_fetch<mode>): Likewise.
+
 2020-01-17  Richard Sandiford  <richard.sandiford@arm.com>
 
-=======
->>>>>>> 463f6499
+2020-01-17  Richard Sandiford  <richard.sandiford@arm.com>
+
 	PR target/93133
 	* config/aarch64/aarch64.h (REVERSIBLE_CC_MODE): Return false
 	for FP modes.

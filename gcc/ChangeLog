--- conflicted
+++ resolved
@@ -1,4 +1,8 @@
-<<<<<<< HEAD
+2011-08-03  Jakub Jelinek  <jakub@redhat.com>
+
+	PR tree-optimization/49948
+	* gimple.c (walk_stmt_load_store_addr_ops): Walk CONSTRUCTOR elements.
+
 2011-08-04  Jakub Jelinek  <jakub@redhat.com>
 
 	* gcc.c (self_spec): New variable.
@@ -95,12 +99,6 @@
 	* omp-builtins.def (BUILT_IN_GOMP_TASKYIELD): New builtin.
 	* doc/generic.texi: Mention OMP_CLAUSE_COLLAPSE,
 	OMP_CLAUSE_UNTIED, OMP_CLAUSE_FINAL and OMP_CLAUSE_MERGEABLE.
-=======
-2011-08-03  Jakub Jelinek  <jakub@redhat.com>
-
-	PR tree-optimization/49948
-	* gimple.c (walk_stmt_load_store_addr_ops): Walk CONSTRUCTOR elements.
->>>>>>> 8e3a6e79
 
 2011-08-02  Uros Bizjak  <ubizjak@gmail.com>
 

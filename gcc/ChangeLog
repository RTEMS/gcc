<<<<<<< HEAD
2015-08012  Lynn Boger <laboger@linux.vnet.ibm.com>

	Backport of trunk r223426 split stack implementation for
	ppc64le and ppc64.
=======
2015-08-11  Thomas Preud'homme  <thomas.preudhomme@arm.com>

	Backport from mainline
	2015-07-28  Thomas Preud'homme  <thomas.preudhomme@arm.com>

	PR tree-optimization/66828
	* tree-ssa-math-opts.c (perform_symbolic_merge): Change type of inc
	from int64_t to uint64_t.

2015-08-07  Kaz Kojima  <kkojima@gcc.gnu.org>

	Backport from mainline
	2015-08-07  Kaz Kojima  <kkojima@gcc.gnu.org>

	PR target/67002
	* config/sh/sh.c (sh_recog_treg_set_expr): Return false when
	currently_expanding_to_rtl is set.

2015-08-07  Kirill Yukhin  <kirill.yukhin@intel.com>

	* config/i386/i386.md (define_attr "isa"): Addd avx512vl and
	noavx512vl.
	(define_attr "enabled"): Handle avx521vl and noavx512vl.
	* config/i386/sse.md (define_insn "vec_dupv2df<mask_name>"): Split
	AVX-512 alternative out of SSE.
	(define_insn "*vec_concatv2df"): Ditto.

2015-08-05  Matthew Wahab  <matthew.wahab@arm.com>

	Backport from trunk:
	2015-06-29  Matthew Wahab  <matthew.wahab@arm.com>

	PR target/65697
	* config/arm/arm.c (arm_split_compare_and_swap): For ARMv8,
	replace an initial acquire barrier with final barrier.

2015-08-05  Matthew Wahab  <matthew.wahab@arm.com>

	Backport from trunk:
	2015-06-29  Matthew Wahab  <matthew.wahab@arm.com>

	PR target/65697
	* config/arm/arm.c (arm_split_atomic_op): For ARMv8, replace an
	initial acquire barrier with final barrier.

2015-08-05  Matthew Wahab  <matthew.wahab@arm.com>

	Backport from trunk.
	2015-06-01  Matthew Wahab  <matthew.wahab@arm.com>

	PR target/65697
	* config/aarch64/aarch64.c (aarch64_split_compare_and_swap): Check
	for __sync memory models, emit initial loads and final barriers as
	appropriate.

2015-08-05  Matthew Wahab  <matthew.wahab@arm.com>

	Backport from trunk.
	2015-06-01  Matthew Wahab  <matthew.wahab@arm.com>

	PR target/65697
	* config/aarch64/aarch64.c (aarch64_emit_post_barrier): New.
	(aarch64_split_atomic_op): Check for __sync memory models, emit
	appropriate initial loads and final barriers.

2015-08-05  Matthew Wahab  <matthew.wahab@arm.com>

	Backport from trunk
	2015-05-12  Andrew MacLeod  <amacleod@redhat.com>

	PR target/65697
	* coretypes.h (MEMMODEL_SYNC, MEMMODEL_BASE_MASK): New macros.
	(enum memmodel): Add SYNC_{ACQUIRE,RELEASE,SEQ_CST}.
	* tree.h (memmodel_from_int, memmodel_base, is_mm_relaxed)
	(is_mm_consume,is_mm_acquire, is_mm_release, is_mm_acq_rel)
	(is_mm_seq_cst, is_mm_sync): New accessor functions.
	* builtins.c (expand_builtin_sync_operation)
	(expand_builtin_compare_and_swap): Use MEMMODEL_SYNC_SEQ_CST.
	(expand_builtin_sync_lock_release): Use MEMMODEL_SYNC_RELEASE.
	(get_memmodel,  expand_builtin_atomic_compare_exchange)
	(expand_builtin_atomic_load, expand_builtin_atomic_store)
	(expand_builtin_atomic_clear): Use new accessor routines.
	(expand_builtin_sync_synchronize): Use MEMMODEL_SYNC_SEQ_CST.
	* optabs.c (expand_compare_and_swap_loop): Use MEMMODEL_SYNC_SEQ_CST.
	(maybe_emit_sync_lock_test_and_set): Use new accessors and
	MEMMODEL_SYNC_ACQUIRE.
	(expand_sync_lock_test_and_set): Use MEMMODEL_SYNC_ACQUIRE.
	(expand_mem_thread_fence, expand_mem_signal_fence, expand_atomic_load)
	(expand_atomic_store): Use new accessors.
	* emit-rtl.c (need_atomic_barrier_p): Add additional enum cases.
	* tsan.c (instrument_builtin_call): Update check for memory model beyond
	final enum to use MEMMODEL_LAST.
	* c-family/c-common.c: Use new accessor for memmodel_base.
	* config/aarch64/aarch64.c (aarch64_expand_compare_and_swap): Use new
	accessors.
	* config/aarch64/atomics.md (atomic_load<mode>,atomic_store<mode>)
	(arch64_load_exclusive<mode>, aarch64_store_exclusive<mode>)
	(mem_thread_fence, *dmb): Likewise.
	* config/alpha/alpha.c (alpha_split_compare_and_swap)
	(alpha_split_compare_and_swap_12): Likewise.
	* config/arm/arm.c (arm_expand_compare_and_swap)
	(arm_split_compare_and_swap, arm_split_atomic_op): Likewise.
	* config/arm/sync.md (atomic_load<mode>, atomic_store<mode>)
	(atomic_loaddi): Likewise.
	* config/i386/i386.c (ix86_destroy_cost_data, ix86_memmodel_check):
	Likewise.
	* config/i386/sync.md (mem_thread_fence, atomic_store<mode>): Likewise.
	* config/ia64/ia64.c (ia64_expand_atomic_op): Add new memmodel cases and
	use new accessors.
	* config/ia64/sync.md (mem_thread_fence, atomic_load<mode>)
	(atomic_store<mode>, atomic_compare_and_swap<mode>)
	(atomic_exchange<mode>): Use new accessors.
	* config/mips/mips.c (mips_process_sync_loop): Likewise.
	* config/pa/pa.md (atomic_loaddi, atomic_storedi): Likewise.
	* config/rs6000/rs6000.c (rs6000_pre_atomic_barrier)
	(rs6000_post_atomic_barrier): Add new cases.
	(rs6000_expand_atomic_compare_and_swap): Use new accessors.
	* config/rs6000/sync.md (mem_thread_fence): Add new cases.
	(atomic_load<mode>): Add new cases and use new accessors.
	(store_quadpti): Add new cases.
	* config/s390/s390.md (mem_thread_fence, atomic_store<mode>): Use new
	accessors.
	* config/sparc/sparc.c (sparc_emit_membar_for_model): Use new accessors.
	* doc/extend.texi: Update docs to indicate 16 bits are used for memory
	model, not 8.

2015-08-04  Szabolcs Nagy  <szabolcs.nagy@arm.com>

	Backport from mainline:
	2015-08-04  Szabolcs Nagy  <szabolcs.nagy@arm.com>

	PR target/66731
	* config/aarch64/aarch64.c (aarch64_rtx_costs): Fix NEG cost for FNMUL.
	(aarch64_rtx_mult_cost): Fix MULT cost with -frounding-math.

	2015-07-06  Szabolcs Nagy  <szabolcs.nagy@arm.com>

	PR target/66731
	* config/aarch64/aarch64.md (fnmul<mode>3): Handle -frounding-math.

2015-08-03  Peter Bergner  <bergner@vnet.ibm.com>

	Backport from mainline:
	2015-08-03  Peter Bergner  <bergner@vnet.ibm.com>

	* config/rs6000/htm.md (tabort.): Restrict the source operand to
	using a base register.

2015-08-03  John David Anglin  <danglin@gcc.gnu.org>

	PR target/67060
	* config/pa/pa.md (call_reg_64bit): Remove reg:DI 1 clobber.
	Adjust splits to match new pattern.

2015-08-03  Szabolcs Nagy  <szabolcs.nagy@arm.com>

	Backport form mainline r226496.
	2015-08-03  Szabolcs Nagy  <szabolcs.nagy@arm.com>

	PR target/66731
	* config/arm/vfp.md (negmuldf3_vfp): Add new pattern.
	(negmulsf3_vfp): Likewise.
	(muldf3negdf_vfp): Disable for -frounding-math.
	(mulsf3negsf_vfp): Likewise.
	* config/arm/arm.c (arm_new_rtx_costs): Fix NEG cost for VNMUL,
	fix MULT cost with -frounding-math.

2015-07-31  Kaz Kojima  <kkojima@gcc.gnu.org>

	Backport form mainline
	2015-07-31  Kaz Kojima  <kkojima@gcc.gnu.org>

	PR target/67049
	* config/sh/sh.md (GOTaddr2picreg): Fix typo.

2015-07-31  Vladimir Makarov  <vmakarov@redhat.com>

	PR debug/66691
	* lra-int.h (lra_substitute_pseudo): Add a parameter.
	(lra_substitute_pseudo_within_insn): Ditto.
	* lra.c (lra_substitute_pseudo): Add a parameter.  Simplify subreg
	of constant.
	(lra_substitute_pseudo_within_insn): Add a parameter.  Transfer it
	to lra_substitute_pseudo.
	* lra-lives.c (process_bb_lives): Add an argument to
	lra_substitute_pseudo_within_insn call.
	* lra-constraints.c (inherit_reload_reg, split_reg): Add an
	argument to lra_substitute_pseudo and
	lra_substitute_pseudo_within_insn calls.
	(remove_inheritance_pseudos, undo_optional_reloads): Ditto.

2015-07-27  Marek Polacek  <polacek@redhat.com>

	Backport from mainline
	2015-07-27  Marek Polacek  <polacek@redhat.com>

	* ipa-devirt.c (types_same_for_odr): Fix typo.

2015-07-25  Oleg Endo  <olegendo@gcc.gnu.org>

	Backport from mainline
	2015-07-25  Oleg Endo  <olegendo@gcc.gnu.org>

	PR target/66930
	* config/sh/sh.c (sh_split_movrt_negc_to_movt_xor): Add missing
	T bit register modified_between_p check.

2015-07-25  Tom de Vries  <tom@codesourcery.com>

	backport from trunk:
	2015-07-24  Tom de Vries  <tom@codesourcery.com>

	* graphite-sese-to-poly.c (is_reduction_operation_p): Limit
	flag_associative_math to FLOAT_TYPE_P.  Honour
	TYPE_OVERFLOW_WRAPS for INTEGRAL_TYPE_P. Don't allow any other types.

2015-07-25  Kaz Kojima  <kkojima@gcc.gnu.org>

	Backport from mainline
	2015-07-16  Kaz Kojima  <kkojima@gcc.gnu.org>

	PR target/65249
	* config/sh/sh.md (movdi): Split simple reg move to two movsi
	when the destination is R0.

2015-07-24  Szabolcs Nagy  <szabolcs.nagy@arm.com>

	Backport from mainline r226159.
	2015-07-24  Szabolcs Nagy  <szabolcs.nagy@arm.com>

	* config/aarch64/aarch64-elf-raw.h (LINK_SPEC): Handle -h, -static,
	-shared, -symbolic, -rdynamic.

2015-07-24  Szabolcs Nagy  <szabolcs.nagy@arm.com>

	Backport from mainline r226158.
	2015-07-24  Szabolcs Nagy  <szabolcs.nagy@arm.com>

	PR target/65711
	* config/aarch64/aarch64-linux.h (LINUX_TARGET_LINK_SPEC): Move
	-dynamic-linker within %{!static %{!shared, and -rdynamic within
	%{!static.

2015-07-24  Ilya Enkovich  <enkovich.gnu@gmail.com>

	Backport from mainline r226155.
	2015-07-24  Ilya Enkovich  <enkovich.gnu@gmail.com>

	PR ipa/66566
	* ipa-inline-analysis.c (estimate_calls_size_and_time): Check
	edge summary is available.

2015-07-23  Uros Bizjak  <ubizjak@gmail.com>

	Backport from mainline:
	2015-07-17  Uros Bizjak  <ubizjak@gmail.com>

	PR rtl-optimization/66891
	* calls.c (expand_call): Wrap precompute_register_parameters with
	NO_DEFER_POP/OK_DEFER_POP to prevent deferred pops.

	2015-07-15  Uros Bizjak  <ubizjak@gmail.com>

	PR target/58066
	* config/i386/i386.md (*tls_global_dynamic_64_<mode>): Depend on SP_REG.
	(*tls_local_dynamic_base_64_<mode>): Ditto.
	(*tls_local_dynamic_base_64_largepic): Ditto.
	(tls_global_dynamic_64_<mode>): Update expander pattern.
	(tls_local_dynamic_base_64_<mode>): Ditto.

	2015-07-15  Uros Bizjak  <ubizjak@gmail.com>

	PR rtl-optimization/58066
	* calls.c (expand_call): Precompute register parameters before stack
	alignment is performed.

2015-07-23  Martin Jambor  <mjambor@suse.cz>

	Backport from mainline r225867.
	2015-07-16  Martin Jambor  <mjambor@suse.cz>

	* ipa-prop.h (param_aa_status): Rename to ipa_param_aa_status.  Adjust
	all uses.  Fix two typos in its general comment.
	(func_body_info): Rename to ipa_func_body_info.  Adjust all uses.

2015-07-23  Martin Jambor  <mjambor@suse.cz>

	Backport from mainline r225838.
	2015-07-15  Paolo Bonzini  <bonzini@gnu.org>
	    	    Martin Jambor  <mjambor@suse.cz>

	PR ipa/66760
	* ipa-inline-analysis.c (unmodified_parm_or_parm_agg_item): Accept
	struct func_body_info* instead of struct ipa_node_params*, expecting
	fbi->info to be filled in.  Replace throughout.  Adjust call to
	ipa_load_from_parm_agg.
	(set_cond_stmt_execution_predicate): Accept struct func_body_info*
	instead of struct ipa_node_params*.  Adjust calls to other functions
	so that they pass either fbi or fbi->info.
	(set_switch_stmt_execution_predicate): Likewise.
	(will_be_nonconstant_predicate): Likewise.
	(compute_bb_predicates): Likewise.
	(estimate_function_body_sizes): Move asserts earlier.  Fill in
	struct func_body_info, replace parms_info with fbi.info.  Adjust
	calls to functions that now accept struct func_body_info.
	* ipa-prop.c (param_aa_status, struct ipa_bb_info): Move to ipa-prop.h.
	(struct func_body_info): Likewise.
	(ipa_load_from_parm_agg_1): Rename to ipa_load_from_parm_agg,
	remove static.  Adjust callers.
	(ipa_load_from_parm_agg): Remove.
	* ipa-prop.h (param_aa_status, ipa_bb_info): Move from ipa-prop.c.
	(func_body_info): Likewise.
	(ipa_load_from_parm_agg): Adjust prototype.

2015-07-23  Ilya Enkovich  <enkovich.gnu@gmail.com>

	Backport from mainline r224643.
	2015-06-19  Ilya Enkovich  <enkovich.gnu@gmail.com>

	PR middle-end/pr66581
	* tree-chkp.c (chkp_compute_bounds_for_assignment): Don't
	reuse bounds created for abnormal ssa names.

2015-07-23  Ilya Enkovich  <enkovich.gnu@gmail.com>

	Backport from mainline r224602.
	2015-06-18  Ilya Enkovich  <enkovich.gnu@gmail.com>

	PR target/66569
	* function.c (assign_bounds): Add arguments assign_regs,
	assign_special, assign_bt.
	(assign_parms): For vararg functions handle bounds in BT
	and special slots after incoming vararg bounds.

2015-07-23  Ilya Enkovich  <enkovich.gnu@gmail.com>

	Backport from mainline r224601.
	2015-06-18  Ilya Enkovich  <enkovich.gnu@gmail.com>

	PR middle-end/66568
	* cfgexpand.c (expand_return): Handle missing bounds.
	(expand_gimple_stmt_1): Likewise.
	* tree-chkp.c (chkp_expand_zero_bounds): New.
	* tree-chkp.h (chkp_expand_zero_bounds): New.

2015-07-23  Ilya Enkovich  <enkovich.gnu@gmail.com>

	Backport from mainline r224600.
	2015-06-18  Ilya Enkovich  <enkovich.gnu@gmail.com>

	PR middle-end/66567
	* ipa-chkp.c (chkp_maybe_create_clone): Require
	functions to be instrumentable.
	* tree-chkp.c (chkp_replace_function_pointer): Use
	chkp_instrumentable_p instead of attribute check.

2015-07-23  Ilya Enkovich  <enkovich.gnu@gmail.com>

	Backport from mainline r223215.
	2015-05-15  Ilya Enkovich  <enkovich.gnu@gmail.com>

	PR middle-end/66134
	* tree-chkp.c (chkp_get_orginal_bounds_for_abnormal_copy): New.
	(chkp_maybe_copy_and_register_bounds): Don't copy abnormal copy.

2015-07-23  Ilya Enkovich  <ilya.enkovich@intel.com>

	Backport from mainline r223114.
	2015-05-13  Ilya Enkovich  <ilya.enkovich@intel.com>

	PR target/66048
	* function.c (diddle_return_value_1): Process bounds first.
	* config/i38/i386.c (ix86_function_value_regno_p): Add bnd1
	register.

2015-07-23  Ilya Enkovich  <ilya.enkovich@intel.com>

	Backport from mainline r223216.
	2015-05-15  Ilya Enkovich  <ilya.enkovich@intel.com>

	* ipa-chkp.h (chkp_wrap_function): New.
	* ipa-chkp.c (chkp_wrap_function): Remove 'static'.
	(chkp_wrap_function_name): New.
	(chkp_build_instrumented_fndecl): Use chkp_wrap_function_name
	to get wrapper name.
	* lto-cgraph.c: Include ipa-chkp.h.
	(input_cgraph_1): Avoid alias chain for wrappers.

2015-07-23  Ilya Enkovich  <ilya.enkovich@intel.com>

	Backport from mainline r224074.
	2015-06-03  Ilya Enkovich  <ilya.enkovich@intel.com>

	* ipa-chkp.c (chkp_maybe_create_clone): Create alias
	reference when cloning alias node.

2015-07-21  Georg-Johann Lay  <avr@gjlay.de>

	Backport from 2015-07-21 trunk r226046.

	PR target/66956
	* config/avr/avr-dimode.md (<extend_u>mulsidi3_insn)
	(<extend_u>mulsidi3): Don't use if !AVR_HAVE_MUL.

2015-07-21  Richard Biener  <rguenther@suse.de>

	PR tree-optimization/66948
	* genmatch.c (capture_info::walk_match): Also recurse to
	captures.  Properly compute expr state from captures of
	captures.

2015-07-18  Uros Bizjak  <ubizjak@gmail.com>

	PR target/66922
	* config/i386/i386.c (ix86_expand_pinsr): Reject insertions
	to misaligned positions.

2015-07-17  Uros Bizjak  <ubizjak@gmail.com>

	PR target/66866
	* config/i386/i386.c (ix86_expand_pinsr): Reject non-lowpart
	source subregs.

2015-07-17  Uros Bizjak  <ubizjak@gmail.com>

	Backport from mainline:
	2015-07-10  Uros Bizjak  <ubizjak@gmail.com>

	* config/i386/sse.md (movdi_to_sse): Use gen_lowpart
	and gen_higpart instead of gen_rtx_SUBREG.
	* config/i386/i386.md
	(floatdi<X87MODEF:mode>2_i387_with_xmm splitter): Ditto.
	(read-modify peephole2): Use gen_lowpart instead of
	gen_rtx_SUBREG for operand 5.

2015-07-17  Uros Bizjak  <ubizjak@gmail.com>

	Backport from mainline:
	2015-07-08  Uros Bizjak  <ubizjak@gmail.com>

	PR target/66814
	* config/i386/predicates.md (nonimmediate_gr_operand): New predicate.
	* config/i386/i386.md (not peephole2): Use nonimmediate_gr_operand.
	(varous peephole2s): Use {GENERAL,SSE,MMX}_REGNO_P instead of
	{GENERAL,SSE,MMX}_REG_P where appropriate.

2015-07-17  Uros Bizjak  <ubizjak@gmail.com>

	Backport from mainline:
	2015-07-15  Uros Bizjak  <ubizjak@gmail.com>

	PR rtl-optimization/66838
	* postreload.c (reload_cse_move2add): Also process
	CALL_INSN_FUNCTION_USAGE when resetting information of
	call-clobbered registers.

2015-07-16  Martin Liska  <mliska@suse.cz>

	PR ipa/66896
	* ipa-prop.c (update_jump_functions_after_inlining): Create properly
	dst_ctx if it does not exist.

2015-07-16  Richard Biener  <rguenther@suse.de>

	* BASE-VER: Set to 5.2.1.

2015-07-16  Release Manager

	* GCC 5.2.0 released.

2015-07-15  Renlin Li  <renlin.li@arm.com>

	Backport from mainline.
	2015-07-13  Renlin Li  <renlin.li@arm.com>

	PR rtl/66556
	* simplify-rtx.c (simplify_const_relational_operation): Add
	side_effects_p checks.

2015-07-15  Thomas Schwinge  <thomas@codesourcery.com>

	Backport trunk r225560:

	2015-07-08  Thomas Schwinge  <thomas@codesourcery.com>

	PR libgomp/65099
	* config/nvptx/mkoffload.c (main): Create an offload image only in
	64-bit configurations.

	Backport trunk r222583:

	2015-04-29  Thomas Schwinge  <thomas@codesourcery.com>

	PR libgomp/65099
	* config/nvptx/mkoffload.c (target_ilp32): New variable.
	(main): Set it depending on "-foffload-abi=[...]".
	(compile_native, main): Use it to pass "-m32" or "-m64" to the
	compiler.

	Backport trunk r223805:

	2015-05-28  H.J. Lu  <hongjiu.lu@intel.com>

	* builtins.c (expand_builtin_acc_on_device): Mark parameters
	with ATTRIBUTE_UNUSED.

	Backport trunk r223801:

	2015-05-28  Julian Brown  <julian@codesourcery.com>

	PR libgomp/65742

	* builtins.c (expand_builtin_acc_on_device): Don't use open-coded
	sequence for !ACCEL_COMPILER.

2015-07-14  Matthias Klose  <doko@ubuntu.com>

	PR target/66840
	* config/rs6000/t-rs6000 (TM_H): Add rs6000-cpus.def.

2015-07-10  Jakub Jelinek  <jakub@redhat.com>

	PR middle-end/66820
	* gimplify.c (maybe_fold_stmt): Don't fold in ORT_PARALLEL
	or ORT_TASK contexts.
	* omp-low.c (lower_omp): Call fold_stmt even if taskreg_nesting_level
	is non-zero.

	Backported from mainline
	2015-07-09  Jakub Jelinek  <jakub@redhat.com>

	PR middle-end/66633
	* tree-nested.c (get_static_chain): Or in a flag into
	info->static_chain_added.
	(get_frame_field, get_nonlocal_debug_decl): Likewise.
	(convert_nonlocal_omp_clauses, convert_local_omp_clauses): Revert
	2015-07-01 changes.
	(convert_tramp_reference_stmt): If a frame_decl or chain_decl
	is needed newly inside of GIMPLE_OMP_{PARALLEL,TASK,TARGET} body,
	add it to clauses.

2015-07-10  Vladimir Makarov  <vmakarov@redhat.com>

	Backport from mainline
	2015-07-09  Vladimir Makarov  <vmakarov@redhat.com>

	PR rtl-optimization/66782
	* lra-int.h (struct lra_insn_recog_data): Add comment about
	clobbered hard regs for arg_hard_regs.
	* lra.c (lra_set_insn_recog_data): Add clobbered hard regs.
	* lra-lives.c (process_bb_lives): Process clobbered hard regs.
	Add condition for processing used hard regs.
	* lra-constraints.c (update_ebb_live_info, inherit_in_ebb):
	Process clobbered hard regs.

2015-07-10  Richard Biener  <rguenther@suse.de>

	Backport from mainline
	2015-07-10  Richard Biener  <rguenther@suse.de>

	PR tree-optimization/66823
	* tree-if-conv.c (memrefs_read_or_written_unconditionally): Fix
	inverted predicate.

	2015-07-08  Richard Biener  <rguenther@suse.de>

	PR middle-end/43341
	* toplev.c (compile_file): Reset maximum_field_alignment after parsing.

	2015-07-08  Richard Biener  <rguenther@suse.de>

	PR tree-optimization/66794
	* gimple-ssa-isolate-paths.c (gimple_ssa_isolate_erroneous_paths):
	Free post-dominators.

2015-07-10  Kaz Kojima  <kkojima@gcc.gnu.org>

	Backport form mainline
	2015-07-07  Kaz Kojima  <kkojima@gcc.gnu.org>

	PR target/66780
	* config/sh/sh.md (symGOT_load): Revert a part of 2015-03-03
	change for target/65249.

2015-07-09  Iain Sandoe  <iain@codesourcery.com>

	PR target/66523
	* config/darwin.c (darwin_mark_decl_preserved): Exclude 'L' label
	names from preservation.

2015-07-06  Alan Lawrence  <alan.lawrence@arm.com>

	Backport from mainline r225465
	2015-07-06  Alan Lawrence  <alan.lawrence@arm.com>

	PR target/65956
	* config/arm/arm.c (arm_needs_doubleword_align): Drop any outer
	alignment attribute, exploring one level down for records and arrays.

2015-07-06  Alan Lawrence  <alan.lawrence@arm.com>

	Backport from mainline r225461
	2015-07-06  Alan Lawrence  <alan.lawrence@arm.com>

	* config/arm/arm.md (movdi): Avoid odd-number ldrd/strd in ARM state.

2015-07-05  Bill Schmidt  <wschmidt@linux.vnet.ibm.com>

	Backport from mainline r224725
	2015-06-22  Bill Schmidt  <wschmidt@linux.vnet.ibm.com>

	PR target/65914
	* config/rs6000/predicates.md (altivec_register_operand): Permit
	virtual stack registers.
	(vsx_register_operand): Likewise.
	(vfloat_operand): Likewise.
	(vint_operand): Likewise.
	(vlogical_operand): Likewise.

2015-07-04  John David Anglin  <danglin@gcc.gnu.org>

	PR target/66114
	* config/pa/pa.md (indirect_jump): Use pmode_register_operand instead
	of register_operand.  Remove constraint.

2015-07-03  Jack Howarth  <howarth.at.gcc@gmail.com>

	PR target/66509
	* configure.ac: Fix filds and fildq test for 64-bit.
	* configure: Regenerated.

2015-07-03  James Greenhalgh  <james.greenhalgh@arm.com>

	Backport from mainline.
	2015-07-03  James Greenhalgh  <james.greenhalgh@arm.com>

	PR tree-optimization/66119
	* toplev.c (process_options): Don't set up default values for
	the sra_max_scalarization_size_{speed,size} parameters.
	* tree-sra (analyze_all_variable_accesses): If no values
	have been set for the sra_max_scalarization_size_{speed,size}
	parameters, call get_move_ratio to get target defaults.

2015-07-03  Gerald Pfeifer  <gerald@pfeifer.com>

	PR target/37072
	* doc/invoke.texi (i386 and x86-64 Options): -mno-fancy-math-387
	is not actually the default on FreeBSD.

2015-07-02  Andreas Krebbel  <krebbel@linux.vnet.ibm.com>

	Backport from mainline
	2015-06-24  Andreas Krebbel  <krebbel@linux.vnet.ibm.com>

	* config/s390/vx-builtins.md
	("vec_scatter_element<mode>_<non_vec_int>")
	("vec_scatter_element<V_HW_64:mode>_SI"): Replace gf mode
	attribute with bhfgq.

2015-07-02  Andreas Krebbel  <krebbel@linux.vnet.ibm.com>

	Backport from mainline
	2015-06-24  Andreas Krebbel  <krebbel@linux.vnet.ibm.com>

	* config/s390/s390-builtins.def: Fix vpopct instruction comments.

2015-07-02  Andreas Krebbel  <krebbel@linux.vnet.ibm.com>

	Backport from mainline
	2015-06-24  Andreas Krebbel  <krebbel@linux.vnet.ibm.com>

	* config/s390/s390-builtin-types.def: Add flag to indicate the
	options under which the function type is needed.
	* config/s390/s390-builtins.def: Add flag to indicate the options
	under which the builtin is enabled.
	* config/s390/s390-builtins.h: Add flags parameter to macro
	definitions.
	(bflags_for_builtin): New function.
	(flags_for_builtin): Renamed to ...
	(opflags_for_builtin): ... this.
	* config/s390/s390-c.c (s390_resolve_overloaded_builtin): Rename
	flags_for_builtin to bflags_for_builtin and
	flags_overloaded_builtin_var to opflags_overloaded_builtin_var.
	* config/s390/s390.c: Add initialization of bflags_builtin and
	opflags_builtin arrays.
	Remove code for flags_builtin.
	(s390_init_builtins): Only create builtin function types if one of
	their flags is active.
	Only create builtins if all of their flags are active.
	(s390_expand_builtin): Rename flags_for_builtin to
	opflags_for_builtin.

2015-07-02  Andreas Krebbel  <krebbel@linux.vnet.ibm.com>

	Backport from mainline
	2015-06-24  Andreas Krebbel  <krebbel@linux.vnet.ibm.com>

	* config/s390/vecintrin.h: Remove internal builtins.

2015-07-02  Andreas Krebbel  <krebbel@linux.vnet.ibm.com>

	Backport from mainline
	2015-06-24  Andreas Krebbel  <krebbel@linux.vnet.ibm.com>

	* config/s390/s390.c (s390_secondary_reload): Fix check for
	GENERAL_REGS register class.

2015-07-02  Andreas Krebbel  <krebbel@linux.vnet.ibm.com>

	Backport from mainline
	2015-06-24  Andreas Krebbel  <krebbel@linux.vnet.ibm.com>

	* config/s390/s390.c (s390_support_vector_misalignment): Call
	default implementation for !TARGET_VX.

2015-07-02  Andreas Krebbel  <krebbel@linux.vnet.ibm.com>

	Backport from mainline
	2015-06-24  Andreas Krebbel  <krebbel@linux.vnet.ibm.com>

	* config/s390/s390.c (s390_legitimate_constant_p): Add
	TARGET_VX check.

2015-07-02  Andreas Krebbel  <krebbel@linux.vnet.ibm.com>

	Backport from mainline
	2015-06-24  Andreas Krebbel  <krebbel@linux.vnet.ibm.com>

	* config/s390/s390.c (s390_vector_abi): New variable definition.
	(s390_check_type_for_vector_abi): New function.
	(TARGET_ASM_FILE_END): New macro definition.
	(s390_asm_file_end): New function.
	(s390_function_arg): Call s390_check_type_for_vector_abi.
	(s390_gimplify_va_arg): Likewise.
	* configure: Regenerate.
	* configure.ac: Check for .gnu_attribute Binutils feature.

2015-07-02  Andreas Krebbel  <krebbel@linux.vnet.ibm.com>

	Backport from mainline
	2015-05-19  Andreas Krebbel  <krebbel@linux.vnet.ibm.com>

	* config/s390/s390.c (s390_vector_bool_type_p): New function.
	(s390_invalid_binary_op): New function.
	(TARGET_INVALID_BINARY_OP): Define macro.

2015-07-02  Andreas Krebbel  <krebbel@linux.vnet.ibm.com>

	Backport from mainline
	2015-05-19  Andreas Krebbel  <krebbel@linux.vnet.ibm.com>

	* config.gcc: Add vecintrin.h to extra_headers.  Add s390-c.o to
	c_target_objs and cxx_target_objs.  Add t-s390 to tmake_file.
	* config/s390/s390-builtin-types.def: New file.
	* config/s390/s390-builtins.def: New file.
	* config/s390/s390-builtins.h: New file.
	* config/s390/s390-c.c: New file.
	* config/s390/s390-modes.def: Add modes CCVEQANY, CCVH,
	CCVHANY, CCVHU, CCVHUANY, CCVFHANY, CCVFHEANY.
	* config/s390/s390-protos.h (s390_expand_vec_compare_cc)
	(s390_cpu_cpp_builtins, s390_register_target_pragmas): Add
	prototypes.
	* config/s390/s390.c (s390-builtins.h, s390-builtins.def):
	Include.
	(flags_builtin, flags_overloaded_builtin_var, s390_builtin_types)
	(s390_builtin_fn_types, s390_builtin_decls, code_for_builtin): New
	variable definitions.
	(s390_const_operand_ok): New function.
	(s390_expand_builtin): Rewrite.
	(s390_init_builtins): New function.
	(s390_handle_vectorbool_attribute): New function.
	(s390_attribute_table): Add s390_vector_bool attribute.
	(s390_match_ccmode_set): Handle new cc modes CCVH, CCVHU.
	(s390_branch_condition_mask): Generate masks for new modes.
	(s390_expand_vec_compare_cc): New function.
	(s390_mangle_type): Add mangling for vector bool types.
	(enum s390_builtin): Remove.
	(s390_atomic_assign_expand_fenv): Rename constants for sfpc and
	efpc builtins.
	* config/s390/s390.h (TARGET_CPU_CPP_BUILTINS): Call
	s390_cpu_cpp_builtins.
	(REGISTER_TARGET_PRAGMAS): New macro.
	* config/s390/s390.md: Define more UNSPEC_VEC_* constants.
	(insn_cmp mode attribute): Add new CC modes.
	(s390_sfpc, s390_efpc): Rename patterns to sfpc and efpc.
	(lcbb): New pattern definition.
	* config/s390/s390intrin.h: Include vecintrin.h.
	* config/s390/t-s390: New file.
	* config/s390/vecintrin.h: New file.
	* config/s390/vector.md: Include vx-builtins.md.
	* config/s390/vx-builtins.md: New file.S/390 zvector builtin
	support.

2015-07-02  Andreas Krebbel  <krebbel@linux.vnet.ibm.com>

	Backport from mainline
	2015-05-19  Andreas Krebbel  <krebbel@linux.vnet.ibm.com>

	* config/s390/s390-modes.def: Add new modes CCVEQ, CCVFH, and
	CCVFHE.
	* config/s390/s390.c (s390_match_ccmode_set): Handle new modes.
	(s390_select_ccmode): Likewise.
	(s390_canonicalize_comparison): Swap operands if necessary.
	(s390_expand_vec_compare_scalar): Expand DFmode compare using
	single element vector instructions.
	(s390_emit_compare): Call s390_expand_vec_compare_scalar.
	(s390_branch_condition_mask): Generate CC masks for the new modes.
	* config/s390/s390.md (v0, vf, vd): New mode attributes.
	(VFCMP, asm_fcmp, insn_cmp): New mode iterator and attributes.
	(*vec_cmp<insn_cmp>df_cconly, *fixuns_truncdfdi2_z13)
	(*fix_trunc<BFP:mode><GPR:mode>2_bfp, *floatunsdidf2_z13)
	(*floatuns<GPR:mode><FP:mode>2, *extendsfdf2_z13)
	(*extend<DSF:mode><BFP:mode>2): New insn definition.
	(fix_trunc<BFP:mode><GPR:mode>2_bfp, loatuns<GPR:mode><FP:mode>2)
	(extend<DSF:mode><BFP:mode>2): Turn into expander.
	(floatdi<mode>2, truncdfsf2, add<mode>3, sub<mode>3, mul<mode>3)
	(div<mode>3, *neg<mode>2, *abs<mode>2, *negabs<mode>2)
	(sqrt<mode>2): Add vector instruction.

2015-07-02  Andreas Krebbel  <krebbel@linux.vnet.ibm.com>

	Backport from mainline
	2015-05-19  Andreas Krebbel  <krebbel@linux.vnet.ibm.com>

	* config/s390/constraints.md (j00, jm1, jxx, jyy, v): New
	constraints.
	* config/s390/predicates.md (const0_operand, constm1_operand)
	(constable_operand): Accept vector operands.
	* config/s390/s390-modes.def: Add supported vector modes.
	* config/s390/s390-protos.h (s390_cannot_change_mode_class)
	(s390_function_arg_vector, s390_contiguous_bitmask_vector_p)
	(s390_bytemask_vector_p, s390_expand_vec_strlen)
	(s390_expand_vec_compare, s390_expand_vcond)
	(s390_expand_vec_init): Add prototypes.
	* config/s390/s390.c (VEC_ARG_NUM_REG): New macro.
	(s390_vector_mode_supported_p): New function.
	(s390_contiguous_bitmask_p): Mask out the irrelevant bits.
	(s390_contiguous_bitmask_vector_p): New function.
	(s390_bytemask_vector_p): New function.
	(s390_split_ok_p): Vector regs don't work either.
	(regclass_map): Add VEC_REGS.
	(s390_legitimate_constant_p): Handle vector constants.
	(s390_cannot_force_const_mem): Handle CONST_VECTOR.
	(legitimate_reload_vector_constant_p): New function.
	(s390_preferred_reload_class): Handle CONST_VECTOR.
	(s390_reload_symref_address):  Likewise.
	(s390_secondary_reload): Vector memory instructions only support
	short displacements.  Rename reload*_nonoffmem* to reload*_la*.
	(s390_emit_ccraw_jump): New function.
	(s390_expand_vec_strlen): New function.
	(s390_expand_vec_compare): New function.
	(s390_expand_vcond): New function.
	(s390_expand_vec_init): New function.
	(s390_dwarf_frame_reg_mode): New function.
	(print_operand): Handle addresses with 'O' and 'R' constraints.
	(NR_C_MODES, constant_modes): Add vector modes.
	(s390_output_pool_entry): Handle vector constants.
	(s390_hard_regno_mode_ok): Handle vector registers.
	(s390_class_max_nregs): Likewise.
	(s390_cannot_change_mode_class): New function.
	(s390_invalid_arg_for_unprototyped_fn): New function.
	(s390_function_arg_vector): New function.
	(s390_function_arg_float): Remove size variable.
	(s390_pass_by_reference): Handle vector arguments.
	(s390_function_arg_advance): Likewise.
	(s390_function_arg): Likewise.
	(s390_return_in_memory): Vector values are returned in a VR if
	possible.
	(s390_function_and_libcall_value): Handle vector arguments.
	(s390_gimplify_va_arg): Likewise.
	(s390_call_saved_register_used): Consider the arguments named.
	(s390_conditional_register_usage): Disable v16-v31 for non-vec
	targets.
	(s390_preferred_simd_mode): New function.
	(s390_support_vector_misalignment): New function.
	(s390_vector_alignment): New function.
	(TARGET_STRICT_ARGUMENT_NAMING, TARGET_DWARF_FRAME_REG_MODE)
	(TARGET_VECTOR_MODE_SUPPORTED_P)
	(TARGET_INVALID_ARG_FOR_UNPROTOTYPED_FN)
	(TARGET_VECTORIZE_PREFERRED_SIMD_MODE)
	(TARGET_VECTORIZE_SUPPORT_VECTOR_MISALIGNMENT)
	(TARGET_VECTOR_ALIGNMENT): Define target macro.
	* config/s390/s390.h (FUNCTION_ARG_PADDING): Define macro.
	(FIRST_PSEUDO_REGISTER): Increase value.
	(VECTOR_NOFP_REGNO_P, VECTOR_REGNO_P, VECTOR_NOFP_REG_P)
	(VECTOR_REG_P): Define macros.
	(FIXED_REGISTERS, CALL_USED_REGISTERS)
	(CALL_REALLY_USED_REGISTERS, REG_ALLOC_ORDER)
	(HARD_REGNO_CALL_PART_CLOBBERED, REG_CLASS_NAMES)
	(FUNCTION_ARG_REGNO_P, FUNCTION_VALUE_REGNO_P, REGISTER_NAMES):
	Add vector registers.
	(CANNOT_CHANGE_MODE_CLASS): Call C function.
	(enum reg_class): Add VEC_REGS, ADDR_VEC_REGS, GENERAL_VEC_REGS.
	(SECONDARY_MEMORY_NEEDED): Allow SF<->SI mode moves without
	memory.
	(DBX_REGISTER_NUMBER, FIRST_VEC_ARG_REGNO, LAST_VEC_ARG_REGNO)
	(SHORT_DISP_IN_RANGE, VECTOR_STORE_FLAG_VALUE): Define macro.
	* config/s390/s390.md (UNSPEC_VEC_*): New constants.
	(VR*_REGNUM): New constants.
	(ALL): New mode iterator.
	(INTALL): Remove mode iterator.
	Include vector.md.
	(movti): Implement TImode moves for VRs.
	Disable TImode splitter for VR targets.
	Implement splitting TImode GPR<->VR moves.
	(reload*_tomem_z10, reload*_toreg_z10): Replace INTALL with ALL.
	(reload<mode>_nonoffmem_in, reload<mode>_nonoffmem_out): Rename to
	reload<mode>_la_in, reload<mode>_la_out.
	(*movdi_64, *movsi_zarch, *movhi, *movqi, *mov<mode>_64dfp)
	(*mov<mode>_64, *mov<mode>_31): Add vector instructions.
	(TD/TF mode splitter): Enable for GPRs only (formerly !FP).
	(mov<mode> SF SD): Prefer lder, lde for loading.
	Add lrl and strl instructions.
	Add vector instructions.
	(strlen<mode>): Rename old strlen<mode> to strlen_srst<mode>.
	Call s390_expand_vec_strlen on z13.
	(*cc_to_int): Change predicate to nonimmediate_operand.
	(addti3): Rename to *addti3.  New expander.
	(subti3): Rename to *subti3.  New expander.
	* config/s390/vector.md: New file.

2015-07-02  Andreas Krebbel  <krebbel@linux.vnet.ibm.com>

	Backport from mainline
	2015-05-19  Andreas Krebbel  <krebbel@linux.vnet.ibm.com>

	* common/config/s390/s390-common.c (processor_flags_table): Add
	z13.
	* config.gcc: Add z13.
	* config/s390/s390-opts.h (enum processor_type): Add
	PROCESSOR_2964_Z13.
	* config/s390/s390.c (s390_adjust_priority): Check for
	PROCESSOR_2964_Z13.
	(s390_reorg): Likewise.
	(s390_sched_reorder): Likewise.
	(s390_sched_variable_issue): Likewise.
	(s390_loop_unroll_adjust): Likewise.
	(s390_option_override): Likewise. Default to -mvx when available.
	* config/s390/s390.h (enum processor_flags): Add PF_Z13 and PF_VX.
	(TARGET_CPU_Z13, TARGET_CPU_VX, TARGET_Z13, TARGET_VX)
	(TARGET_VX_ABI): Define macros.
	macros.
	(TARGET_DEFAULT): Add MASK_OPT_VX.
	* config/s390/s390.md ("cpu" attribute): Add z13.
	("cpu_facility" attribute): Add vec.
	* config/s390/s390.opt (processor_type): Add z13.
	(mvx): New options.
	* doc/invoke.texi: Add z13 option for -march.

2015-07-02  Andreas Krebbel  <krebbel@linux.vnet.ibm.com>

	Backport from mainline
	2015-05-19  Andreas Krebbel  <krebbel@linux.vnet.ibm.com>

	* optabs.c (expand_vec_perm): Don't re-use SEL as target operand.

2015-07-02  Andreas Krebbel  <krebbel@linux.vnet.ibm.com>

	Backport from mainline
	2015-05-19  Andreas Krebbel  <krebbel@linux.vnet.ibm.com>

	* recog.h: Increase MAX_RECOG_ALTERNATIVES.  Change type of
	alternative_mask to uint64_t.

2015-07-02  Jakub Jelinek  <jakub@redhat.com>

	Backported from mainline
	2015-06-08  Jakub Jelinek  <jakub@redhat.com>

	* genattrtab.c (insn_alternatives): Change type from int *
	to uint64_t *.
	(check_attr_test): Shift ((uint64_t) 1) instead of 1 up.
	(get_attr_value): Change type of num_alt to uint64_t.
	(compute_alternative_mask): Change return type from
	int to uint64_t, shift ((uint64_t) 1) instead of 1 up.
	(make_alternative_compare, mk_attr_alt): Change argument type
	from int to uint64_t.
	(simplify_test_exp): Change type of i from int to uint64_t.
	Shift ((uint64_t) 1) instead of 1 up.
	(main): Adjust oballocvec first argument from int to uint64_t.
	Shift ((uint64_t) 1) instead of 1 up.

2015-07-01  Kaz Kojima  <kkojima@gcc.gnu.org>

	2015-06-30  Kaz Kojima  <kkojima@gcc.gnu.org>
	PR target/64833
	* config/sh/sh.md (casesi_worker_1): Set length to 8 when
	flag_pic is set.

2015-07-01  David Malcolm  <dmalcolm@redhat.com>

	Backport from mainline r225207
	2015-06-30  David Malcolm  <dmalcolm@redhat.com>

	* typed-splay-tree.h: New file.

2015-07-01  Eric Botcazou  <ebotcazou@adacore.com>

	PR middle-end/66633
	* tree-nested.c (convert_nonlocal_omp_clauses): Initialize need_chain
	to true if the function is nested and if not optimizing.
	(convert_local_omp_clauses): Initialize need_frame to true if the
	function contains nested functions and if not optimizing.

2015-06-30  Jakub Jelinek  <jakub@redhat.com>

	PR middle-end/66702
	* omp-low.c (simd_clone_adjust): Handle addressable linear
	or uniform parameters or non-gimple type uniform parameters.

2015-06-30  Eric Botcazou  <ebotcazou@adacore.com>

	* config/sparc/leon.md (leon_load): Enable for all LEON variants if
	-mfix-ut699 is not specified.
	(leon3_load): Rename into...
	(ut699_load): ...this.  Enable for all LEON variants if -mfix-ut699
	is specified.

2015-06-30  Szabolcs Nagy  <szabolcs.nagy@arm.com>

	Backport from mainline:
	2015-06-02  Szabolcs Nagy  <szabolcs.nagy@arm.com>

	PR target/66136
	* config/aarch64/geniterators.sh: Rewrite in awk.

2015-06-27  James Greenhalgh  <james.greenhalgh@arm.com>

	Backport from mainline r224672.
	2015-06-19  James Greenhalgh  <james.greenhalgh@arm.com>

	* config/vax/vax.md: Adjust sign/zero extend patterns to
	handle SUBREGs in operands[1].

2015-06-27  Oleg Endo  <olegendo@gcc.gnu.org>

	Backport from mainline
	2015-06-25  Oleg Endo  <olegendo@gcc.gnu.org>

	PR target/65979
	PR target/66611
	* config/sh/sh.md (tstsi_t peephole2): Use insn_invalid_p to check if
	the replacement insn will work.

2015-06-26  Martin Jambor  <mjambor@suse.cz>

	PR debug/66301
	* tree-ssa-pre.c (before_dom_children): Check that dump_file is not
	NULL instead of calling dump_enabled_p.

2015-06-26  Uros Bizjak  <ubizjak@gmail.com>
	    Segher Boessenkool  <segher@kernel.crashing.org>

	PR target/66412
	* config/i386/i386.md (various splitters): Use shallow_copy_rtx
	before doing PUT_MODE or PUT_CODE on operands to avoid
	in-place RTX modification.

2015-06-25  Andreas Tobler  <andreast@gcc.gnu.org>

	Backport from mainline
	2015-05-18  Andreas Tobler  <andreast@gcc.gnu.org>

	* config/freebsd-spec.h (FBSD_STARTFILE_SPEC): Add the bits to build
	pie executables.
	(FBSD_ENDFILE_SPEC): Likewise.
	* config/i386/freebsd.h (STARTFILE_SPEC): Remove and use the one from
	config/freebsd-spec.h.
	(ENDFILE_SPEC): Likewise.

2015-06-25  Kaz Kojima  <kkojima@gcc.gnu.org>

	Backport from mainline
	2015-06-24  Kaz Kojima  <kkojima@gcc.gnu.org>

	PR target/66563
	* config/sh/sh.md (GOTaddr2picreg): Add a new operand for
	an additional element of the unspec vector.  Modify indices
	of operands.
	(builtin_setjmp_receiver): Pass const0_rtx to gen_GOTaddr2picreg.
	* config/sh/sh.c (prepare_move_operands): Pass incremented
	const_int to gen_GOTaddr2picreg.
	(sh_expand_prologue): Pass const0_rtx to gen_GOTaddr2picreg.

2015-06-25  Ramana Radhakrishnan  <ramana.radhakrishnan@arm.com>

	Backport from mainline.
	2015-06-24  Ramana Radhakrishnan  <ramana.radhakrishnan@arm.com>
	PR target/63408
	* config/arm/arm.c (vfp3_const_double_for_fract_bits): Disable
	for negative numbers.

2015-06-24  Ramana Radhakrishnan  <ramana.radhakrishnan@arm.com>

	PR target/66200
	* config/aarch64/aarch64.c (TARGET_RELAXED_ORDERING): Define.

2015-06-24  Renlin Li  <renlin.li@arm.com>

	Backport from mainline
	2015-06-24  Renlin Li  <renlin.li@arm.com>

	* varasm.c (emit_local): Use unsigned int for align variable.

2015-06-23  Richard Biener  <rguenther@suse.de>

	Backport from mainline
	2015-06-09  Richard Biener  <rguenther@suse.de>

	PR middle-end/66413
	* tree-inline.c (insert_init_debug_bind): Unshare value.

2015-06-23  Ludovic Courtès  <ludo@gnu.org>

	PR 65711
	* config/arm/linux-elf.h (LINUX_TARGET_LINK_SPEC): Move
	'-dynamic-linker' within %{!shared: ...}.

2015-06-22  Vladimir Makarov  <vmakarov@redhat.com>

	PR bootstrap/63740
	* lra-lives.c (process_bb_lives): Check insn copying the same
	reload pseudo and don't create a copy for it.

2015-06-22  Richard Biener  <rguenther@suse.de>

	Backport from mainline
	2015-06-08  Richard Biener  <rguenther@suse.de>

	PR tree-optimization/66422
	* tree-ssa-loop-ivcanon.c (remove_exits_and_undefined_stmts): Split
	block after inserted gcc_unreachable.

2015-06-21  Marek Polacek  <polacek@redhat.com>

	Backport from mainline
	2015-06-20  Marek Polacek  <polacek@redhat.com>

	* common.opt (fsanitize-undefined-trap-on-error): Add Driver.

2015-06-18  Richard Biener  <rguenther@suse.de>

	Backport from mainline
	2015-06-03  Richard Biener  <rguenther@suse.de>

	PR tree-optimization/66375
	* tree-scalar-evolution.c (follow_ssa_edge_binary): First
	add to the evolution before following SSA edges.

2015-06-18  Venkataramanan Kumar  <venkataramanan.kumar@amd.com>

	Backport from mainline r224414.
	2015-06-12  Venkataramanan Kumar  <venkataramanan.kumar@amd.com>

	* common/config/i386/i386-common.c
	(OPTION_MASK_ISA_MWAITX_SET): New.
	(ix86_handle_option): Handle mwaitx.
	* config.gcc (i[34567]86-*-*): Add mwaitxintrin.h,
	(x86_64-*-*): Likewise.
	* config/i386/mwaitxintrin.h: New header.
	* config/i386/cpuid.h (bit_MWAITX):  Define.
	 * config/i386/driver-i386.c (host_detect_local_cpu): Detect
	MWAITX support.
	 * config/i386/i386.opt (mwaitx): New.
	* config/i386/i386-builtin-types.def
	(VOID_FTYPE_UNSIGNED_ UNSIGNED_UNSIGNED): New function type.
	* config/i386/i386-c.c: Define __MWAITX__ if needed.
	* config/i386/i386.c (ix86_target_string): Define -mmwaitx option.
	(PTA_MWAITX): New.
	(ix86_option_override_internal): Handle new option.
	(processor_alias_table): Added PTA_MWAITX.
	(ix86_valid_target_attribute_inner_p): Add OPT_mmwaitx.
	(ix86_builtins): Add IX86_BUILTIN_MWAITX, IX86_BUILTIN_MONITORX.
	(ix86_expand_builtin): Handle IX86_BUILTIN_MWAITX and
	IX86_BUILTIN_MONITORX  built-ins.
	* config/i386/i386.h (TARGET_MWAITX): New.
	* config/i386/i386.md (unspecv): Add UNSPEC_MWAITX and
	UNSPEC_MONITORX.
	(mwaitx):  New pattern.
	(monitorx_<mode>): New pattern.
	* config/i386/x86intrin.h: Include mwaitxintrin.h.
	* doc/extend.texi: Document monitorx and mwaitx builtins.
	* doc/invoke.texi: Document -mmwaitx option.

2015-06-17  Jakub Jelinek  <jakub@redhat.com>

	PR middle-end/66429
	* omp-low.c (expand_omp_taskreg, expand_omp_target): Use child_cfun
	instead of DECL_STRUCT_FUNCTION (child_fn).  Or in has_simduid_loops
	and has_force_vectorize_loops flags from cfun into
	child_cfun.
	(expand_omp_simd): For broken loop, set cfun->has_simduid_loops
	if simduid is non-NULL.
	* tree-pass.h (make_pass_simduid_cleanup): New prototype.
	* passes.def (pass_simduid_cleanup): Add new pass after loop
	passes.
	* tree-vectorizer.c (adjust_simduid_builtins): Remove one unnecessary
	indirection from htab argument's type.
	(shrink_simd_arrays): New function.
	(vectorize_loops): Use it.  Adjust adjust_simduid_builtins caller.
	Don't call adjust_simduid_builtins if there are no loops.
	(pass_data_simduid_cleanup, pass_simduid_cleanup): New variables.
	(pass_simduid_cleanup::execute): New method.
	(make_pass_simduid_cleanup): New function.

2015-06-17  Ilya Enkovich  <ilya.enkovich@intel.com>

	Backport from mainline r223929.
	2015-06-01  Ilya Enkovich  <ilya.enkovich@intel.com>

	PR target/65527
	* cgraph.c (cgraph_edge::redirect_call_stmt_to_callee): Add
	redirection for instrumented calls.
	* lto-wrapper.c (merge_and_complain): Merge -fcheck-pointer-bounds.
	(append_compiler_options): Append -fcheck-pointer-bounds.
	* tree-chkp.h (chkp_copy_call_skip_bounds): New.
	(chkp_redirect_edge): New.
	* tree-chkp.c (chkp_copy_call_skip_bounds): New.
	(chkp_redirect_edge): New.

2015-06-17  Ilya Enkovich  <ilya.enkovich@intel.com>

	Backport from mainline r224063.
	2015-06-03  Ilya Enkovich  <ilya.enkovich@intel.com>

	* ipa.c (symbol_table::remove_unreachable_nodes): Don't
	remove instumentation thunks calling reachable functions.
	* lto-cgraph.c (output_refs): Always output IPA_REF_CHKP.
	* lto/lto-partition.c (privatize_symbol_name_1): New.
	(privatize_symbol_name): Privatize both decl and orig_decl
	names for instrumented functions.
	* cgraph.c (cgraph_node::verify_node): Add transparent
	transparent alias chain check for instrumented node.

2015-06-16  Jim Wilson  <jim.wilson@linaro.org>

	Backport from mainline
	2015-06-02  Jim Wilson  <jim.wilson@linaro.org>

	PR target/66258
	* config/aarch64/aarch64.c (aarch64_function_value_regno_p): Change
	!TARGET_GENERAL_REGS_ONLY to TARGET_FLOAT.
	(aarch64_secondary_reload): Likewise
	(aarch64_expand_builtin_va_start): Change TARGET_GENERAL_REGS_ONLY
	to !TARGET_FLOAT.
	(aarch64_gimplify_va_arg_expr, aarch64_setup_incoming_varargs):
	Likewise.

2015-06-16  Richard Biener  <rguenther@suse.de>

	Revert
	2015-06-01  Richard Biener  <rguenther@suse.de>

	Backport from mainline
	2015-05-26  Michael Matz  <matz@suse.de>

	PR middle-end/66251
	* tree-vect-stmts.c (vect_create_vectorized_demotion_stmts): Always set
	STMT_VINFO_VEC_STMT, also with SLP.

	2015-05-22  Richard Biener  <rguenther@suse.de>

	PR tree-optimization/66251
	* tree-vect-stmts.c (vectorizable_conversion): Properly
	set STMT_VINFO_VEC_STMT even for the SLP case.

2015-06-11  Pierre-Marie de Rodat  <derodat@adacore.com>

	Backport from mainline:
	2015-06-11  David Edelsohn  <dje.gcc@gmail.com>

		* dbxout.c (xcoff_debug_hooks): Provide a function for
		register_main_translation_unit hook.

2015-06-11  John David Anglin  <danglin@gcc.gnu.org>

	* config/pa/pa.c (pa_output_global_address): Handle LABEL_REF plus
	CONST_INT for goto.

2015-06-11  Eric Botcazou  <ebotcazou@adacore.com>

	PR bootstrap/66252
	* config/sparc/sparc.c (hard_regno_mode_classes): Add ??? comment.
	* config/sparc/sparc.md (zero_extendsidi2_insn_sp32): Use single order.
	(*addx_extend_sp32): Fix pasto.
	(*subx_extend): Rename into...
	(*subx_extend_sp32): ...this.
	(*adddi3_extend_sp32): Add earlyclobber.
	(*subdi3_insn_sp32): Likewise.
	(*subdi3_extend_sp32): Likewise.
	(*and_not_di_sp32): Likewise.
	(*or_not_di_sp32): Likewise.
	(*xor_not_di_sp32): Likewise.
	(*negdi2_sp32): Likewise.
	(*one_cmpldi2_sp32): Likewise.

2015-06-11  Pierre-Marie de Rodat  <derodat@adacore.com>

	* debug.h (struct gcc_debug_hooks): Add a
	register_main_translation_unit hook.
	* debug.c (do_nothing_debug_hooks): Provide a function for this
	new hook.
	* dbxout.c (dbx_debug_hooks): Likewise.
	* sdbout.c (sdb_debug_hooks): Likewise.
	* vmsdbgout.c (vmsdbg_debug_hooks): Likewise.
	* dwarf2out.c (main_translation_unit): New global variable.
	(dwarf2out_register_main_translation_unit): New function
	implementing the new hook.
	(dwarf2_debug_hooks): Assign
	dwarf2out_register_main_translation_unit to this new hook.
	(dwarf2out_init): Associate any main translation unit to
	comp_unit_die ().

2015-06-10  Uros Bizjak  <ubizjak@gmail.com>

	PR target/66473
	* config/i386/i386.c (ix86_expand_vector_set): Use gen_int_mode
	to prepare mask operand for AVX512 modes.

2015-06-10  Michael Meissner  <meissner@linux.vnet.ibm.com>

	Backport from mainline:
	2015-06-10  Michael Meissner  <meissner@linux.vnet.ibm.com>

	PR target/66474
	* doc/md.texi (Machine Constraints): Document that on the PowerPC
	if you use a constraint that targets a VSX register, you must use
	%x<n> in the template.

2015-06-10  Jakub Jelinek  <jakub@redhat.com>

	PR target/66470
	* config/i386/i386.c (ix86_split_long_move): For collisions
	involving direct tls segment refs, move the UNSPEC_TP possibly
	wrapped in ZERO_EXTEND out of the address for lea, to each of
	the memory loads.

2015-06-08  Uros Bizjak  <ubizjak@gmail.com>

	Backport from mainline:
	2015-06-03  Uros Bizjak  <ubizjak@gmail.com>

	PR target/66275
	* config/i386/i386.c (ix86_function_arg_regno): Use ix86_cfun_abi
	to determine current function ABI.
	(ix86_function_value_regno_p): Ditto.

2015-06-08  Tom de Vries  <tom@codesourcery.com>

	backport from mainline:
	2015-06-08  Tom de Vries  <tom@codesourcery.com>

	PR rtl-optimization/66444
	* postreload.c (reload_combine): Use get_call_reg_set_usage instead of
	call_used_regs.

2015-06-08  Venkataramanan Kumar  <venkataramanan.kumar@amd.com>

	* config/i386/sse.md (sse3_mwait): Swap the operand constriants.

2015-06-06  John David Anglin  <danglin@gcc.gnu.org>

	PR bootstrap/66319
	* config/pa/pa-hpux10.h (TARGET_OS_CPP_BUILTINS): Rearrange builtin
	defines.  Define _LARGEFILE_SOURCE and _LARGEFILE64_SOURCE for c++.
	Define _XOPEN_UNIX and _XOPEN_SOURCE_EXTENDED for c++ if unix95 or
	later.
	* config/pa/pa-hpux11.h (TARGET_OS_CPP_BUILTINS): Likewise.
	Define _INCLUDE_STDC_SOURCE_PRE_199901, _INCLUDE_STDC_SOURCE_199901,
	_INCLUDE_XOPEN_SOURCE_PRE_500, _INCLUDE_XOPEN_SOURCE_520,
	_INCLUDE_XOPEN_SOURCE_PRE_600 and _INCLUDE_XOPEN_SOURCE_600 for c++
	and non iso if unix2003.

2015-06-03  Richard Biener  <rguenther@suse.de>

	Backport from mainline
	2015-06-02  Richard Biener  <rguenther@suse.de>

	PR debug/65549
	* dwarf2out.c (lookup_context_die): New function.
	(resolve_addr): Avoid forcing a full DIE for the
	target of a DW_TAG_GNU_call_site during late compilation.
	Instead create a stub DIE without a type if we have a
	context DIE present.

	2015-06-01  Richard Biener  <rguenther@suse.de>

	PR tree-optimization/66280
	* tree-vect-slp.c (vect_detect_hybrid_slp_stmts): Fix pattern
	def-use walking.

	2015-05-27  Richard Biener  <rguenther@suse.de>

	PR tree-optimization/66272
	Revert parts of
	2014-08-15  Richard Biener  <rguenther@suse.de>

	PR tree-optimization/62031
	* tree-data-ref.c (dr_analyze_indices): Do not set
	DR_UNCONSTRAINED_BASE.
	(dr_may_alias_p): All indirect accesses have to go the
	formerly DR_UNCONSTRAINED_BASE path.
	* tree-data-ref.h (struct indices): Remove
	unconstrained_base member.
	(DR_UNCONSTRAINED_BASE): Remove.

	2015-05-21  Richard Biener  <rguenther@suse.de>

	PR c++/66211
	* match.pd: Guard pattern optimzing (int)(float)int
	conversions to apply only on GIMPLE.

	2015-05-13  Richard Biener  <rguenther@suse.de>

	PR tree-optimization/66123
	* tree-ssa-dom.c (propagate_rhs_into_lhs): Check if we found
	a taken edge.

2015-06-02  Renlin Li  <renlin.li@arm.com>

	Backport from mainline
	2015-04-30  Renlin Li  <renlin.li@arm.com>

	* config/aarch64/aarch64-simd.md (vec_shr): Defined as an unspec.
	* config/aarch64/iterators.md (unspec): Add UNSPEC_VEC_SHR.

2015-06-02  Marek Polacek  <polacek@redhat.com>

	Backport from mainline
	2015-06-02  Marek Polacek  <polacek@redhat.com>

	PR middle-end/66345
	* gimple-fold.c (gimple_fold_builtin_snprintf): Return false if
	get_maxval_strlen does not produce an INTEGER_CST.

2015-06-02  Alan Modra  <amodra@gmail.com>

	* config/rs6000/vsx.md (vsx_extract_v4sf): Revert accidental
	2014-08-11 change.

2015-06-01  Dominik Vogt  <vogt@linux.vnet.ibm.com>

	Backport from mainline
	2015-05-29  Dominik Vogt  <vogt@linux.vnet.ibm.com>

	PR target/66215
	* config/s390/s390.c (s390_reorg): Fix placement of post-label NOPs
	with -mhotpatch=.

2015-06-01  Richard Biener  <rguenther@suse.de>

	Backport from mainline
	2015-05-26  Michael Matz  <matz@suse.de>

	PR middle-end/66251
	* tree-vect-stmts.c (vect_create_vectorized_demotion_stmts): Always set
	STMT_VINFO_VEC_STMT, also with SLP.

	2015-05-22  Richard Biener  <rguenther@suse.de>

	PR tree-optimization/66251
	* tree-vect-stmts.c (vectorizable_conversion): Properly
	set STMT_VINFO_VEC_STMT even for the SLP case.

2015-05-28  Mike Frysinger  <vapier@gentoo.org>

	* config/nios2/linux.h (CPP_SPEC): Define.

2015-05-28  Mike Frysinger  <vapier@gentoo.org>

	* config/microblaze/linux.h (CPP_SPEC): Define.

2015-05-28  Mike Frysinger  <vapier@gentoo.org>

	* config/pa/pa-linux.h (CPP_SPEC): Change so -D_REENTRANT is used when
	-pthread is specified.

2015-05-27  John David Anglin  <danglin@gcc.gnu.org>

	PR target/66148
	* config/pa/pa.c (pa_emit_move_sequence): Correct placement of
	REG_EQUAL note when doing insert.

2015-05-27  Richard Biener  <rguenther@suse.de>

	Backport from mainline
	2015-05-12  Richard Biener  <rguenther@suse.de>

	PR tree-optimization/66101
	* tree-ssa-dce.c (remove_dead_stmt): Properly mark loops for
	fixup if we turn a loop exit edge to a fallthru edge.

2015-05-26  Oleg Endo  <olegendo@gcc.gnu.org>

	PR target/65979
	* config/sh/sh.md (tstsi_t peephole2): Use gen_rtx_SET and
	take into account the case that operands[1] and operands[2]
	are the same register.

2015-05-22  Jakub Jelinek  <jakub@redhat.com>

	Backported from mainline
	2015-05-21  Jakub Jelinek  <jakub@redhat.com>

	PR tree-optimization/66233
	* match.pd (ocvt (icvt@1 @0)): Don't handle vector types.
	Simplify.

	2015-05-19  Jakub Jelinek  <jakub@redhat.com>

	PR middle-end/66199
	* tree.h (OMP_TEAMS_COMBINED): Define.
	* gimplify.c (enum gimplify_omp_var_data): Add
	GOVD_LINEAR_LASTPRIVATE_NO_OUTER.
	(enum omp_region_type): Add ORT_COMBINED_TEAMS.
	(omp_notice_variable): Accept both ORT_TEAMS
	and ORT_COMBINED_TEAMS.  Don't recurse if
	GOVD_LINEAR_LASTPRIVATE_NO_OUTER is set and either
	GOVD_LINEAR is set, or GOVD_LASTPRIVATE without
	GOVD_FIRSTPRIVATE.
	(omp_no_lastprivate): New function.
	(gimplify_scan_omp_clauses): For OMP_CLAUSE_LASTPRIVATE
	and OMP_CLAUSE_LINEAR, if omp_no_lastprivate, don't
	notice_outer and set appropriate bits, otherwise make
	sure default(none) combined constructs won't complain.
	(gimplify_adjust_omp_clauses): Remove OMP_CLAUSE_LINEAR
	outer special casing, for OMP_CLAUSE_LASTPRIVATE if
	omp_no_lastprivate either remove the clause or turn it
	into OMP_CLAUSE_PRIVATE.
	(gimplify_omp_for): Fix up handling of implicit
	lastprivate or linear iterators.
	(gimplify_omp_workshare): For OMP_TEAMS_COMBINED use
	ORT_COMBINED_TEAMS.
	* omp-low.c (lower_omp_for_lastprivate): For combined
	for simd use fd.loop.n2 from the for rather than simd.

	2015-05-13  Jakub Jelinek  <jakub@redhat.com>

	PR middle-end/66133
	* omp-low.c (expand_omp_taskreg): For GIMPLE_OMP_TASK expansion,
	make sure it is never noreturn, even when the task body does not
	return.
	(lower_omp_taskreg): For GIMPLE_OMP_TASK, emit GIMPLE_OMP_CONTINUE
	right before GIMPLE_OMP_RETURN.
	(make_gimple_omp_edges): Accept GIMPLE_OMP_CONTINUE as ->cont
	for GIMPLE_OMP_TASK.  For GIMPLE_OMP_RETURN corresponding to
	GIMPLE_OMP_TASK add an EDGE_ABNORMAL edge from entry to exit.

2015-05-21  Sandra Loosemore  <sandra@codesourcery.com>

	Backport from mainline r223418:
	* config.gcc [powerpc*-*-linux*]: Allow --enable-targets=all
	to build a biarch toolchain again.

2015-05-21  Ilya Enkovich  <enkovich.gnu@gmail.com>

	Backport from mainline r223471
	2015-05-21  Ilya Enkovich  <enkovich.gnu@gmail.com>

	PR middle-end/66221
	* ipa-chkp.c (chkp_copy_function_type_adding_bounds): Use
	build_distinct_type_copy to copy bounds.

2015-05-19  Uros Bizjak  <ubizjak@gmail.com>

	PR target/66174
	* config/i386/i386.c (expand_vec_perm_blend): Enable HImode and
	QImode inner modes for TARGET_AVX512BW.  Force mask operand
	to a register for AVX512F modes.

2015-04-16  Jan Hubicka  <hubicka@ucw.cz>

	PR target/66047
	* i386.c (ix86_function_sseregparm): Only return -1 if local function
	with implied regparm is called from -mno-sse function.
	(init_cumulative_args): Output error if ix86_function_sseregparm
	return -1 and SSE register would be needed.
	(function_arg_advance_32): Likewise.
	(function_arg_32): Likewise.
	* i386.h (ix86_args): Add decl field.

2015-04-16  Jan Hubicka  <hubicka@ucw.cz>

	PR target/66047
	* i386.c (ix86_function_sseregparm): Only return -1 if local function
	with implied regparm is called from -mno-sse function.
	(init_cumulative_args): Output error if ix86_function_sseregparm
	return -1 and SSE register would be needed.
	(function_arg_advance_32): Likewise.
	(function_arg_32): Likewise.
	* i386.h (ix86_args): Add decl field.
	* gcc.target/i386/pr66047.c: New testcase.

2015-04-16  Jan Hubicka  <hubicka@ucw.cz>

	PR ipa/65873
	* ipa-inline.c (can_inline_edge_p): Allow early inlining of always
	inlines across optimization boundary; be tolerant about COMDAT;
	allow inlining across -fstrict-aliasing boundary.

2015-05-16  Segher Boessenkool  <segher@kernel.crashing.org>

	Backport from mainline
	2015-05-13  Segher Boessenkool  <segher@kernel.crashing.org>

	PR rtl-optimization/30967
	* config/rs6000/rs6000.c (rs6000_rtx_costs): Don't consider
	destination mode for the cost of scc patterns.

2015-05-16  Uros Bizjak  <ubizjak@gmail.com>

	PR target/66140
	* config/alpha/alpha.c (get_aligned_mem): Also look for reload
	replacements in memory addresses.
	(get_unaligned_address): Ditto.

2015-05-13  Kyrylo Tkachov  <kyrylo.tkachov@arm.com>

	Backport from mainline
	2015-05-12  Kyrylo Tkachov  <kyrylo.tkachov@arm.com>

	PR target/65955
	* config/arm/arm.md (movcond_addsi): Check that operands[2] is a
	REG before taking its REGNO.

2015-05-12  Andreas Krebbel  <krebbel@linux.vnet.ibm.com>

	* config/s390/2827.md: Split zEC12_simple into zEC12_simple_int
	and zEC12_simple_fp.
	* config/s390/s390.c (s390_issue_rate): Set issue rate for zEC12
	to 1.

2015-05-12  Kyrylo Tkachov  <kyrylo.tkachov@arm.com>

	Backport from mainline
	2015-04-21  Kyrylo Tkachov  <kyrylo.tkachov@arm.com>

	* common/config/aarch64/aarch64-common.c (AARCH64_CPU_NAME_LENGTH):
	Increase to 128.
	(aarch64_rewrite_selected_cpu): Do not chop off extensions starting
	at '.'.  Assert that there's enough space for everything.

2015-05-12  Yvan Roux  <yvan.roux@linaro.org>

	Backport from mainline.
	2015-05-05  Yvan Roux  <yvan.roux@linaro.org>

	* config/aarch64/aarch64-elf-raw.h (CA53_ERR_843419_SPEC): Define.
	(LINK_SPEC): Include CA53_ERR_843419_SPEC.
	* config/aarch64/aarch64-linux.h (CA53_ERR_843419_SPEC): Define.
	(LINK_SPEC): Include CA53_ERR_843419_SPEC.
	* config/aarch64/aarch64.opt (mfix-cortex-a53-843419): New option.
	* configure: Regenerate.
	* configure.ac: Add --enable-fix-cortex-a53-843419 option.
	* doc/install.texi (aarch64*-*-*): Document new
	--enable-fix-cortex-a53-843419 option.
	* doc/invoke.texi (AArch64 Options): Document -mfix-cortex-a53-843419
	and -mno-fix-cortex-a53-843419 options.

2015-05-11  Uros Bizjak  <ubizjak@gmail.com>

	* config/i386/i386.c (ix86_loop_unroll_adjust): Use PATTERN (insn)
	when looking for memory references.
>>>>>>> 8700102f

2015-05-11  Jakub Jelinek  <jakub@redhat.com>

	PR target/65780
	* config/s390/linux.h (TARGET_BINDS_LOCAL_P): Define to
	default_binds_local_p_2.
	* config/arm/linux-elf.h (TARGET_BINDS_LOCAL_P): Likewise.
	* config/aarch64/aarch64-linux.h (TARGET_BINDS_LOCAL_P): Likewise.

2015-05-07  Uros Bizjak  <ubizjak@gmail.com>

	PR target/66015
	* config/alpha/alpha.c (alpha_override_options_after_change): New.
	(TARGET_OVERRIDE_OPTIONS_AFTER_CHANGE): New.
	(alpha_override_options): Move align_loops, align_jumps and
	align_functions handling into alpha_override_options_after_change.

2015-05-06  Uros Bizjak  <ubizjak@gmail.com>

	PR target/65990
	* config/i386/i386.c (ix86_parse_stringop_strategy_string): Error out
	if rep_8byte stringop strategy was specified for 32-bit target.

2015-05-06  Christian Bruel  <christian.bruel@st.com>

	PR target/66015
	* config/aarch64/aarch64.c (aarch64_override_options): Move align_loops,
	align_jumps, align_functions into aarch64_override_options_after_change.

2015-05-05  Peter Bergner  <bergner@vnet.ibm.com>

	Backport from mainline.
	2015-04-27  Peter Bergner  <bergner@vnet.ibm.com>

	PR target/64579
	* config/rs6000/htm.md: Remove all define_expands.
	(UNSPECV_HTM_TABORTDC, UNSPECV_HTM_TABORTDCI, UNSPECV_HTM_TABORTWC,
	UNSPECV_HTM_TABORTWCI): Remove.
	(UNSPECV_HTM_TABORTXC, UNSPECV_HTM_TABORTXCI, UNSPECV_HTM_TTEST): New.
	(tabort_internal, tbegin_internal, tcheck_internal, tend_internal,
	trechkpt_internal, treclaim_internal, tsr_internal): Rename from this...
	(tabort, tbegin, tcheck, tend, trechkpt, treclaim, tsr): ...to this.
	(tabortdc_internal, tabortdci_internal, tabortwc_internal,
	tabortwci_internal): Remove define_insns.
	(tabort<wd>c, tabort<wd>ci): New define_insns.
	(tabort): Use gpc_reg_operand.
	(tcheck): Remove operand.
	(htm_mfspr_<mode>, htm_mtspr_<mode>): Use GPR mode macro.
	* config/rs6000/htmxlintrin.h (__TM_end): Use _HTM_TRANSACTIONAL as
	expected value.
	* config/rs6000/rs6000-builtin.def (BU_HTM_SPR0): Remove.
	(BU_HTM_SPR1): Rename to BU_HTM_V1.  Remove use of RS6000_BTC_SPR.
	(tabort, tabortdc, tabortdci, tabortwc, tabortwci, tbegin,
	tcheck, tend, tendall, trechkpt, treclaim, tresume, tsuspend,
	tsr, ttest): Pass in the RS6000_BTC_CR attribute.
	(get_tfhar, set_tfhar, get_tfiar, set_tfiar, get_texasr, set_texasr,
	get_texasru, set_texasru): Pass in the RS6000_BTC_SPR attribute.
	(tcheck): Remove builtin argument.
	* config/rs6000/rs6000.c (rs6000_htm_spr_icode): Use TARGET_POWERPC64
	not TARGET_64BIT.
	(htm_expand_builtin): Fix usage of expandedp.  Disallow usage of the
	tabortdc and tabortdci builtins when not in 64-bit mode.
	Modify code to handle the loss of the HTM define_expands.
	Emit code to copy the CR register to TARGET.
	(htm_init_builtins): Modify code to handle the loss of the HTM
	define_expands.
	* config/rs6000/rs6000.h (RS6000_BTC_32BIT): Delete.
	(RS6000_BTC_64BIT): Likewise.
	(RS6000_BTC_CR): New macro.
	* doc/extend.texi: Update documentation for htm builtins.

2015-05-04  Jakub Jelinek  <jakub@redhat.com>

	PR tree-optimization/65984
	* ubsan.c: Include tree-cfg.h.
	(instrument_bool_enum_load): Use stmt_ends_bb_p instead of
	stmt_could_throw_p test, rename can_throw variable to ends_bb.

	* Makefile.in (PATCHLEVEL_c): New variable.
	(DATESTAMP_s, REVISION_s): If PATCHLEVEL_c is not 0,
	expand the same way as if DEVPHASE_c was non-empty.

2015-05-04  Kai Tietz  <ktietz@redhat.com>

	Backmerge from trunk.

	PR lto/65559
	* lto-wrapper.c (run_gcc): Open filename
	in binary-mode.

2015-04-30  Paolo Carlini  <paolo.carlini@oracle.com>

	PR c++/65801
	* doc/invoke.texi ([-Wnarrowing]): Update.

2015-04-30  Alan Modra  <amodra@gmail.com>

	PR target/65408
	PR target/58744
	PR middle-end/36043
	* calls.c (load_register_parameters): Don't load past end of
	mem unless suitably aligned.

2015-04-27  Jakub Jelinek  <jakub@redhat.com>

	PR tree-optimization/65875
	* tree-vrp.c (update_value_range): If in is_new case setting
	old_vr to VR_VARYING, also set new_vr to it.  Remove
	old_vr->type == VR_VARYING test.
	(vrp_visit_phi_node): Return SSA_PROP_VARYING instead of
	SSA_PROP_INTERESTING if update_value_range returned true,
	but new range is VR_VARYING.

2015-04-27  Georg-Johann Lay  <avr@gjlay.de>

	Backport from 2015-04-27 trunk r222459.

	PR target/65296
	PR target/65895
	* config/avr/gen-avr-mmcu-specs.c (print_mcu): Close file.
	Add hint how to use own spec file.

2015-04-24  Michael Meissner  <meissner@linux.vnet.ibm.com>

	Backport from mainline
	2015-04-24  Michael Meissner  <meissner@linux.vnet.ibm.com>

	PR target/65849
	* config/rs6000/rs6000.opt (-mvsx-align-128): Make options that
	save to independent variables use the Save attribute.  This will
	allow these options to be modified with the #pragma/attribute
	target support.
	(-mallow-movmisalign): Likewise.
	(-mallow-df-permute): Likewise.
	(-msched-groups): Likewise.
	(-malways-hint): Likewise.
	(-malign-branch-targets): Likewise.
	(-mvectorize-builtins): Likewise.
	(-msave-toc-indirect): Likewise.

	* config/rs6000/rs6000.c (rs6000_opt_masks): Add more options that
	can be set via the #pragma/attribute target support.
	(rs6000_opt_vars): Likewise.
	(rs6000_inner_target_options): If VSX was set, also set
	-mno-avoid-indexed-addresses.

2015-04-24  Bill Schmidt  <wschmidt@linux.vnet.ibm.com>

	Backport from mainline r222385
	2015-04-23  Bill Schmidt  <wschmidt@linux.vnet.ibm.com>

	* config/rs6000/altivec.md (*altivec_lvx_<mode>_internal): Remove
	asterisk from name so this can be generated directly.
	(*altivec_stvx_<mode>_internal): Likewise.
	* config/rs6000/rs6000.c (rs6000_emit_le_vsx_store): Add assert
	that this is never called during or after reload/lra.
	(rs6000_frame_related): Remove split_reg
	argument and logic that references it.
	(emit_frame_save): Remove last parameter from call to
	rs6000_frame_related.
	(rs6000_emit_prologue): Remove last parameter from eight calls to
	rs6000_frame_related.  Force generation of stvx instruction for
	Altivec register saves.  Remove split_reg handling, which is no
	longer needed.
	(rs6000_emit_epilogue):  Force generation of lvx instruction for
	Altivec register restores.

2015-04-24  Uros Bizjak  <ubizjak@gmail.com>

	* config/i386/sse.md (*vec_widen_smult_even_v8si<mask_name>):
	Mark operand1 commutative.

2015-04-23  Bill Schmidt  <wschmidt@linux.vnet.ibm.com>

	Backport from mainline r222362
	2015-04-23  Bill Schmidt  <wschmidt@linux.vnet.ibm.com>

	* config/rs6000/crypto.md (crypto_vpmsum<CR_char>): Change
	TARGET_CRYPTO to TARGET_P8_VECTOR>
	(crypto_vpermxor_<mode>): Likewise.
	* config/rs6000/rs6000-builtin.def (BU_CRYPTO_2A): New #define.
	(BU_CRYPTO_3A): Likewise.
	(BU_CRYPTO_OVERLOAD_2A): Rename from BU_CRYPTO_OVERLOAD_2.
	(BU_CRYPTO_OVERLOAD_3A): New #define.
	(VPMSUMB): Change from BU_CRYPTO_2 to BU_CRYPTO_2A.
	(VPMSUMH): Likewise.
	(VPMSUMW): Likewise.
	(VPMSUMD): Likewise.
	(VPERMXOR_V2DI): Change from BU_CRYPTO_3 to BU_CRYPTO_3A.
	(VPERMXOR_V4SI): Likewise.
	(VPERMXOR_V8HI): Likewise.
	(VPERMXOR_V16QI): Likewise.
	(VPMSUM): Change from BU_CRYPTO_OVERLOAD_2 to
	BU_CRYPTO_OVERLOAD_2A.
	(VPERMXOR): Change from BU_CRYPTO_OVERLOAD3 to
	BU_CRYPTO_OVERLOAD_3A.
	* config/rs6000/rs6000.opt (mcrypto): Change description of
	option.

	Backport from mainline r222362
	2015-04-23  Bill Schmidt  <wschmidt@linux.vnet.ibm.com>

	* config/rs6000/rs6000.opt (mcrypto): Change option description to
	match category changes in ISA 2.07B.

2015-04-23  Bill Schmidt  <wschmidt@linux.vnet.ibm.com>

	Backport from mainline r222351
	2015-04-22  Bill Schmidt  <wschmidt@linux.vnet.ibm.com>

	* config/rs6000/rs6000.c (rtx_is_swappable_p): Commentary
	adjustments.
	(insn_is_swappable_p): Return 1 for a convert from double to
	single precision when all of its uses are splats of BE element
	zero.

2015-04-23  Bill Schmidt  <wschmidt@linux.vnet.ibm.com>

	Backport from mainline r222349
	2015-04-22  Bill Schmidt  <wschmidt@linux.vnet.ibm.com>

	PR target/65456
	* config/rs6000/rs6000.c (rs6000_option_override_internal):  For
	VSX + POWER8, enable TARGET_ALLOW_MOVMISALIGN and
	TARGET_EFFICIENT_UNALIGNED_VSX if not selected by command line
	option.
	(rs6000_builtin_mask_for_load): Return 0 for targets with
	efficient unaligned VSX accesses so that the vectorizer will use
	direct unaligned loads.
	(rs6000_builtin_support_vector_misalignment): Always return true
	for targets with efficient unaligned VSX accesses.
	(rs6000_builtin_vectorization_cost): Cost of unaligned loads and
	stores on targets with efficient unaligned VSX accesses is almost
	always the same as the cost of an aligned load or store, so model
	it that way.
	* config/rs6000/rs6000.h (SLOW_UNALIGNED_ACCESS): Return 0 for
	unaligned vectors if we have efficient unaligned VSX accesses.
	* config/rs6000/rs6000.opt (mefficient-unaligned-vector): New
	undocumented option.

2015-04-23  Vladimir Makarov  <vmakarov@redhat.com>

	Backport from trunk r222223.

	2015-04-19  Vladimir Makarov  <vmakarov@redhat.com>

	PR rtl-optimization/65805
	* lra-eliminations.c (lra_eliminate_regs_1): Add new assert.
	Don't use difference of offset and previous offset if
	update_sp_offset is non-zero.
	(eliminate_regs_in_insn): Ditto.
	* lra-spills.c (remove_pseudos): Exchange 4th and 6th args in
	lra_eliminate_regs_1 call.
	* lra-constraints.c (get_equiv_with_elimination): Ditto.

2015-04-22  Georg-Johann Lay  <avr@gjlay.de>

	Backport from trunk r222179.

	2015-04-17  Sivanupandi Pitchumani <Pitchumani.Sivanupandi@atmel.com>

	PR target/65296
	* config/avr/gen-avr-mmcu-specs.c (*avrlibc_startfile): Adjust
	to new AVR-LibC file layout (bug #44574).
	(*avrlibc_devicelib): Same.
	* config/avr/avr-mcus.def: Adjust comments.
	* config/avr/avr.opt (nodevicelib): Adjust help.

2015-04-22  Jakub Jelinek  <jakub@redhat.com>

	* BASE-VER: Set to 5.1.1.

2015-04-22  Release Manager

	* GCC 5.1.0 released.

2015-04-20  Jakub Jelinek  <jakub@redhat.com>

	PR debug/65807
	* dwarf2out.c (add_AT_wide): Clear attr.dw_attr_val.val_entry.

2015-04-18  Gerald Pfeifer  <gerald@pfeifer.com>

	* doc/plugins.texi: Rewrite first introductory paragraph.

2015-04-17  H.J. Lu  <hongjiu.lu@intel.com>

	PR target/65780
	* config/i386/i386.c (ix86_binds_local_p): Define only if
	TARGET_MACHO and TARGET_DLLIMPORT_DECL_ATTRIBUTES are false.

2015-04-17  Bill Schmidt  <wschmidt@linux.vnet.ibm.com>
	    Jakub Jelinek  <jakub@redhat.com>

	PR target/65787
	* config/rs6000/rs6000.c (rtx_is_swappable_p): Remove previous
	fix; ensure that a subsequent SH_NONE operand does not overwrite
	an existing *special value.

2015-04-17  H.J. Lu  <hongjiu.lu@intel.com>

	PR target/65780
	* output.h (default_binds_local_p_3): New.
	* varasm.c (default_binds_local_p_3): Make it public.  Take an
	argument to indicate if common symbol may be local.  If common
	symbol may be local, treat non-external variable as defined
	locally.
	(default_binds_local_p_2): Pass !flag_pic to default_binds_local_p_3.
	(default_binds_local_p_1): Pass false to default_binds_local_p_3.
	* config/i386/i386.c (ix86_binds_local_p): New.
	(TARGET_BINDS_LOCAL_P): Replace default_binds_local_p_2 with
	ix86_binds_local_p.

2015-04-17  Bill Schmidt  <wschmidt@linux.vnet.ibm.com>

	PR target/65787
	* config/rs6000/rs6000.c (rtx_is_swappable_p): Handle case where
	vec_extract operation is wrapped in a PARALLEL with a CLOBBER.
	(adjust_extract): Likewise.

2015-04-17  Jakub Jelinek  <jakub@redhat.com>

	PR debug/65771
	* dwarf2out.c (loc_list_from_tree): Return NULL
	for DEBUG_EXPR_DECL.

2015-04-15  Jakub Jelinek  <jakub@redhat.com>

	PR ipa/65765
	* ipa-icf-gimple.c (func_checker::compare_bb): For GIMPLE_NOP
	and GIMPLE_PREDICT use break instead of return true. For
	GIMPLE_EH_DISPATCH, compare dispatch region.

2015-04-14  Jakub Jelinek  <jakub@redhat.com>

	PR rtl-optimization/65761
	* cfgrtl.c (rtl_split_edge): For EDGE_CROSSING split, use
	get_last_bb_insn (after) instead of NEXT_INSN (BB_END (after)).

2015-04-13  Jan Hubicka  <hubicka@ucw.cz>
	    Gerald Pfeifer  <gerald@pfeifer.com>

	* doc/contrib.texi (Contributors): Add Martin Jambor and
	Michael Matz.

2015-04-12  Jakub Jelinek  <jakub@redhat.com>

	* BASE-VER: Set to 5.0.1.
	* DEV-PHASE: Set to prerelease.

	PR tree-optimization/65747
	* ipa-icf-gimple.c (func_checker::compare_operand): Use compare_operand
	rather than compare_ssa_name for OBJ_TYPE_REF_OBJECT.

2015-04-12  Gerald Pfeifer  <gerald@pfeifer.com>

	* doc/invoke.texi (-Wmemset-transposed-args): Break a long
	sentence.  Improve grammar.

2015-04-12  Gerald Pfeifer  <gerald@pfeifer.com>

	* doc/contrib.texi (Contributors): Add Maxim Kuvyrkov.

2015-04-11  Jan Hubicka  <hubicka@ucw.cz>

	PR ipa/65743
	* ipa-inline-transform.c (speculation_removed): Remove static var.
	(check_speculations): New function.
	(clone_inlined_nodes): Do not check spculations.
	(inline_call): Call check_speculations.
	* ipa-prop.c (ipa_make_edge_direct_to_target): Do not
	consider non-invariants.

2015-04-11  Jan Hubicka  <hubicka@ucw.cz>
	    Martin Liska  <mliska@suse.cz>

	PR ipa/65722
	* ipa-icf.c (sem_item::compare_cgraph_references): function and
	variable can not match.
	(sem_item::update_hash_by_addr_refs): Fix handling of virtual tables.
	(sem_variable::equals_wpa): Fix checking of DECL_FINAL_P patch.

2015-04-11  Jakub Jelinek  <jakub@redhat.com>

	PR tree-optimization/65735
	* tree-ssa-threadedge.c (fsm_find_control_statement_thread_paths):
	Remove visited_phis argument, add visited_bbs, avoid recursing into the
	same bb rather than just into the same phi node.
	(thread_through_normal_block): Adjust caller.

2015-04-11  Gerald Pfeifer  <gerald@pfeifer.com>

	* doc/contrib.texi (Contributors): Add Ira Rosen.

2015-04-11  Benno Schulenberg  <bensberg@justemail.net>

	* gcov.c (find_source): Fix miswording in error message.
	* config/i386/i386.c (ix86_handle_cconv_attribute): Likewise.
	(ix86_expand_sse_comi_round): Fix typo in error message.

2015-04-11  Gerald Pfeifer  <gerald@pfeifer.com>

	* doc/contrib.texi (Contributors): Add Laurynas Biveinis.

2015-04-10  Gerald Pfeifer  <gerald@pfeifer.com>

	* doc/contrib.texi (Contributors): Update Joe Buck's entry.

2015-04-10  Vladimir Makarov  <vmakarov@redhat.com>

	PR target/65710
	* lra-assigns.c (spill_for): Update smallest_bad_spills_num.
	Print bad_spills_num and insn_pseudos_num.

2015-04-10  Kyrylo Tkachov  <kyrylo.tkachov@arm.com>

	PR target/65694
	* config/arm/arm.c (arm_canonicalize_comparison): Use ARM_SIGN_EXTEND
	when creating +1 values for SImode.

2015-04-10  Vladimir Makarov  <vmakarov@redhat.com>

	PR target/65729
	* lra-constraints.c (prohibited_class_reg_set_mode_p): Comment the
	assert.

2015-04-10  Jakub Jelinek  <jakub@redhat.com>
	    Iain Sandoe  <iain@codesourcery.com>

	PR target/65351
	* configure: Regenerate.

2015-04-09  Kirill Yukhin  <kirill.yukhin@intel.com>

	PR target/65671
	* config/i386/sse.md: Generate vextract32x4 if AVX-512DQ is disabled.

2015-04-09  Gerald Pfeifer  <gerald@pfeifer.com>

	* doc/contrib.texi (Contributors): Add John Marino.

2015-04-09  Jakub Jelinek  <jakub@redhat.com>

	PR tree-optimization/65709
	* ubsan.c (instrument_mem_ref): Use TREE_TYPE (base) instead of
	TREE_TYPE (TREE_TYPE (t)).

2015-04-09  Vladimir Makarov  <vmakarov@redhat.com>

	PR target/65710
	* lra-int.h (lra_bad_spill_regno_start): New.
	* lra.c (lra_bad_spill_regno_start): New.
	(lra): Set up lra_bad_spill_regno_start.  Set up
	lra_constraint_new_regno_start unconditionally.
	* lra-assigns.c (spill_for): Use lra_bad_spill_regno_start for
	spill preferences.

2015-04-09  Marek Polacek  <polacek@redhat.com>
	    Jakub Jelinek  <jakub@redhat.com>

	PR middle-end/65554
	* gimple-fold.c (gimple_fold_builtin_memory_op): Update comment.
	(fold_ctor_reference): Use STRIP_USELESS_TYPE_CONVERSION instead
	of STRIP_NOPS.

2015-04-09  Segher Boessenkool  <segher@kernel.crashing.org>

	PR rtl-optimization/65693
	* combine.c (is_parallel_of_n_reg_sets): Move outside of
	#ifndef HAVE_cc0.

2015-04-09  Georg-Johann Lay  <avr@gjlay.de>

	PR target/65296
	* config/avr/driver-avr.c (avr_devicespecs_file): Don't specify a
	device specs file if "device-specs%s" didn't resolve to a path.

2015-04-09  Kirill Yukhin  <kirill.yukhin@intel.com>

	PR target/65676
	* config/i386/i386.c (fixup_modeless_constant): New.
	(ix86_expand_args_builtin): Fixup modeless constant operand.
	(ix86_expand_round_builtin): Ditto.
	(ix86_expand_special_args_builtin): Ditto.
	(ix86_expand_builtin): Ditto.

2015-04-09  Jakub Jelinek  <jakub@redhat.com>

	PR target/65693
	* config/i386/i386.md (*udivmod<mode>4_pow2): Allow
	any pow2 integer in between 2 and 0x80000000U inclusive.

2015-04-08  Segher Boessenkool  <segher@kernel.crashing.org>

	PR rtl-optimization/65693
	* combine.c (is_parallel_of_n_reg_sets): Change first argument
	from an rtx_insn * to an rtx.
	(try_combine): Adjust both callers.  Use it once more.

2015-04-08  Ilya Enkovich  <ilya.enkovich@intel.com>

	* tree-chkp.c (chkp_find_const_bounds_var): Remove.
	(chkp_make_static_const_bounds): Search existing
	symbol by assembler name.  Use make_decl_one_only.
	(chkp_get_zero_bounds_var): Remove node	search which
	is now performed in chkp_make_static_const_bounds.
	(chkp_get_none_bounds_var): Likewise.

2015-04-08  Michael Witten  <mfwitten@gmail.com>

	* doc/extend.texi (Attribute Syntax): Add a trailing semicolon
	to an example.

2015-04-08  Bernhard Reutner-Fischer  <aldot@gcc.gnu.org>

	* tree.h (CONVERT_EXPR_P): Commentary typo fix.

2015-04-08  Gerald Pfeifer  <gerald@pfeifer.com>

	* doc/extend.texi (__sync Builtins): Fix grammar.

2015-04-08  Bernhard Reutner-Fischer  <aldot@gcc.gnu.org>

	* doc/cfg.texi (GIMPLE statement iterators): Fix typo.

2015-04-08  Bernhard Reutner-Fischer  <aldot@gcc.gnu.org>

	* varasm.c (emit_local): Move definition of align.

2015-04-08  Julian Brown  <julian@codesourcery.com>

	* config/nvptx/mkoffload.c (process): Support variable mapping.

2015-03-27  Trevor Saunders  <tbsaunde@tbsaunde.org>

	* config/alpha/alpha.c (alpha_use_linkage): Change type of slot to
	alpha_links **.
	(alpha_write_one_linkage): Correct typo.

2015-04-08  Ilya Enkovich  <ilya.enkovich@intel.com>

	* ipa-comdats.c (propagate_comdat_group): Walk through thunks.

2015-04-08  Gerald Pfeifer  <gerald@pfeifer.com>

	* doc/install.texi (bootstrap-lto-noplugin): Rewrite.

2015-04-08  Ilya Enkovich  <ilya.enkovich@intel.com>

	* tree-chkp.h (chkp_insert_retbnd_call): New.
	* tree-chkp.c (chkp_insert_retbnd_call): New.
	* ipa-split.c (insert_bndret_call_after): Remove.
	(split_function): Use chkp_insert_retbnd_call.
	* cgraphunit.c (cgraph_node::expand_thunk): Build returned
	bounds for instrumented functions.

2015-04-07  Jan Hubicka  <hubicka@ucw.cz>

	PR ipa/65540
	* calls.c (initialize_argument_information): When producing tail
	call also turn SSA_NAMES passed by references to original PARM_DECLs

2015-04-07  Vladimir Makarov  <vmakarov@redhat.com>

	PR target/65648
	* lra-remat.c (do_remat): Process input and non-input insn
	registers separately.

2015-04-07  Jakub Jelinek  <jakub@redhat.com>

	PR debug/65678
	* valtrack.c (debug_lowpart_subreg): New function.
	(dead_debug_insert_temp): Use it.

	PR middle-end/65680
	* expr.c (get_inner_reference): Handle bit_offset that doesn't fit
	into signed HOST_WIDE_INT the same as negative bit_offset.

2015-04-07  Ilya Enkovich  <ilya.enkovich@intel.com>

	* ipa-comdats.c (ipa_comdats): Visit all thunks
	to set proper comdat group.

2015-04-07  Kyrylo Tkachov  <kyrylo.tkachov@arm.com>

	PR target/65489
	* config/arm/arm.c (arm_legitimate_constant_p_1): Remove restriction
	on constants for NEON VSTRUCT modes.

2015-04-07  Jakub Jelinek  <jakub@redhat.com>
	    Iain Sandoe  <iain@codesourcery.com>

	PR target/65351
	* configure: Regenerate.

2015-04-06  Michael Meissner  <meissner@linux.vnet.ibm.com>

	PR target/65614
	* config/rs6000/rs6000.c (struct processor_costs): Add cost field
	for SF->DF conversions to make FLOAT_EXTEND more expensive, so
	that LFD is used to load double constants instead of LFS.  Add
	defaults for all costs structures.  Add comments for missing
	initialization fields.
	(size32_cost): Likewise.
	(size64_cost): Likewise.
	(rs64a_cost): Likewise.
	(mpccore_cost): Likewise.
	(ppc403_cost): Likewise.
	(ppc405_cost): Likewise.
	(ppc440_cost): Likewise.
	(ppc476_cost): Likewise.
	(ppc601_cost): Likewise.
	(ppc603_cost): Likewise.
	(ppc604_cost): Likewise.
	(ppc604e_cost): Likewise.
	(ppc620_cost): Likewise.
	(ppc630_cost): Likewise.
	(ppccell_cost): Likewise.
	(ppc750_cost): Likewise.
	(ppc7450_cost): Likewise.
	(ppc8540_cost): Likewise.
	(ppce300c2c3_cost): Likewise.
	(ppce500mc_cost): Likewise.
	(ppce500mc64_cost): Likewise.
	(ppce5500_cost): Likewise.
	(ppce6500_cost): Likewise.
	(titan_cost): Likewise.
	(power4_cost): Likewise.
	(power6_cost): Likewise.
	(power7_cost): Likewise.
	(power8_cost): Likewise.
	(ppca2_cost): Likewise.
	(rs6000_rtx_costs): Make FLOAT_EXTEND use SFDF_convert field.

	* config/rs6000/rs6000.md (extendsfdf2_fpr): Generate XSCPSGNDP
	instead of XXLOR to copy SFmode to clear out dirty bits created
	when SFmode denormals are generated.
	(mov<mode>_hardfloat, FMOVE32 case): Likewise.
	(truncdfsf2_fpr): Add support for ISA 2.07 XSRSP instruction.

2015-04-06  Evandro Menezes  <e.menezes@samsung.com>

	* doc/invoke.texi (AARCH64/mtune): Add exynos-m1 as an option.
	* config/aarch64/aarch64-cores.def (exynos-m1): New core.
	* config/aarch64/aarch64-tune.md: Regenerate.

2015-04-06  Evandro Menezes  <e.menezes@samsung.com>

	* doc/invoke.texi (ARM/mtune): Add "exynos-m1" as an option.
	* config/arm/arm.c (arm_issue_rate): Specify "3" for "exynosm1".
	* config/arm/arm-cores.def (exynos-m1): New core.
	* config/arm/arm-tune.md: Regenerate.
	* config/arm/arm-tables.opt: Add entry for "exynos-m1".
	* config/arm/bpabi.h: Likewise.

2015-04-06  Ilya Enkovich  <ilya.enkovich@intel.com>

	* ipa-cp (set_single_call_flag): Remove too
	restrictive assert.

2015-04-06  Ilya Verbin  <ilya.verbin@intel.com>

	* config/i386/intelmic-mkoffload.c (generate_host_descr_file): Call
	GOMP_offload_unregister from the destructor.

2015-04-06  Ilya Enkovich  <ilya.enkovich@intel.com>

	* ipa-chkp.c (chkp_maybe_create_clone): Reset cdtor
	flags for instrumentation thunk.
	(chkp_produce_thunks): Likewise.

2015-04-05  Martin Liska  <mliska@suse.cz>

	PR ipa/65665
	* ipa-icf.c (sem_function::equals_wpa): Verify that IPA CP
	has computed data structure.
	(sem_item_optimizer::update_hash_by_addr_refs): Likewise.

2015-04-04  Jan Hubicka  <hubicka@ucw.cz>

	* invoke.texi (inline-unit-growth): Increase growth to 20%
	* params.def (PARAM_INLINE_UNIT_GROWTH): Likewise.

2015-04-04  Vladimir Makarov  <vmakarov@redhat.com>

	PR target/65647
	* lra-int.h (LRA_MAX_REMATERIALIZATION_PASSES): New.  Add its
	value checking.
	(lra_rematerialization_iter): New.
	* lra.c (lra): Initialize lra_rematerialization_iter.
	Stop updating lra_constraint_new_regno_start after switching of
	inheritance and rematerialization.
	* lra-remat.c (lra_rematerialization_iter): New.
	(lra_remat): Add printing pass iteration.  Do rematerialization
	only first LRA_MAX_REMATERIALIZATION_PASSES iterations.

2015-04-04  Richard Biener  <rguenther@suse.de>

	PR tree-optimization/64909
	PR tree-optimization/65660
	* tree-vectorizer.h (vect_get_known_peeling_cost): Adjust
	to take a cost vector for scalar iteration cost.
	(vect_get_single_scalar_iteration_cost): Likewise.
	* tree-vect-loop.c (vect_get_single_scalar_iteration_cost):
	Compute the scalar iteration cost into a cost vector.
	(vect_get_known_peeling_cost): Use the scalar cost vector to
	account for the cost of the peeled iterations.
	(vect_estimate_min_profitable_iters): Likewise.
	* tree-vect-data-refs.c (vect_peeling_hash_get_lowest_cost):
	Likewise.

2015-04-04  Alan Modra  <amodra@gmail.com>

	PR target/65576
	PR target/65240
	* config/rs6000/predicates.md (zero_reg_mem_operand): Exclude
	0.0 constant unless TARGET_VSX.
	* config/rs6000/rs6000.md (extenddftf2_internal): Remove last
	alternative.

2015-04-03  Jan Hubicka  <hubicka@ucw.cz>

	PR ipa/65654
	* ipa-inline-transform.c (inline_call): Skip sanity check to work
	around the ICE

2015-04-03  Jan Hubicka  <hubicka@ucw.cz>

	PR ipa/65655
	* ipa-inline-analysis.c (edge_set_predicate): Do not redirect
	speculative indirect edges to avoid ordering issue.

2015-04-03  Jan Hubicka  <hubicka@ucw.cz>

	PR ipa/65076
	* ipa-inline.c (edge_badness): Add combined size to the denominator.

2015-04-03  Jakub Jelinek  <jakub@redhat.com>

	* omp-low.c (scan_omp_parallel, scan_omp_task, scan_omp_target): Set
	TYPE_ARTIFICIAL on the .omp_data* types.

2015-04-02  Ilya Enkovich  <ilya.enkovich@intel.com>

	* cgraphunit.c (cgraph_node::expand_thunk): Don't expand
	instrumentation thunks.

2015-04-02  Ilya Enkovich  <ilya.enkovich@intel.com>

	* config/i386/i386.c (ix86_expand_call): Avoid nested
	PARALLEL in returned call value.

2015-04-02  Ilya Enkovich  <ilya.enkovich@intel.com>

	* lto-cgraph.c (input_cgraph_1): Always link instrumented
	assembler name with original one.

2015-04-02  Uros Bizjak  <ubizjak@gmail.com>

	* config/i386/i386.c (ix86_register_priority): Use AX_REG.

2015-04-02  Uros Bizjak  <ubizjak@gmail.com>

	Revert parts of r216820.
	* config/i386/i386.md (movqi_internal): Correct type calculation
	for alternatives 3 and 5.

2015-04-02  Jakub Jelinek  <jakub@redhat.com>

	PR preprocessor/61977
	* config/rs6000/rs6000-c.c (rs6000_cpu_cpp_builtins): Don't
	predefine __vector/__bool/__pixel macros nor context sensitive
	macros for CLK_ASM.
	* config/spu/spu-c.c (spu_cpu_cpp_builtins): Similarly.

2015-04-02  John David Anglin  <danglin@gcc.gnu.org>

	* config/pa/pa.c (pa_output_move_double): Directly handle register
	indexed memory operand.  Simplify handling of scaled register indexed
	memory operands.

2015-04-02  Ilya Enkovich  <ilya.enkovich@intel.com>

	PR driver/65444
	* config/i386/linux-common.h (MPX_SPEC): New.
	(CHKP_SPEC): Add MPX_SPEC.
	* doc/invoke.texi (-fcheck-pointer-boudns): Document
	possible issues with '-z bndplt' support in linker.

2015-04-02  Uros Bizjak  <ubizjak@gmail.com>

	* config/i386/sync.md (UNSPEC_FILD_ATOMIC, UNSPEC_FIST_ATOMIC): New.
	(loaddi_via_fpu): Use UNSPEC_FILD_ATOMIC.
	(storedi_via_fpu): Use UNSPEC_FIST_ATOMIC.
	* reg-stack.c (get_true_reg): Change UNSPEC_LDA to UNSPEC_FILD_ATOMIC.
	(subst_stack_regs_pat): Change UNSPEC_STA to UNSPEC_FIST_ATOMIC.

2015-04-01  Uros Bizjak  <ubizjak@gmail.com>

	* config/i386/sync.md (UNSPEC_MOVA): Remove.
	(atomic_load<mode>): Change operand 0 predicate to
	nonimmediate_operand and fix up the destination when needed.
	Use UNSPEC_LDA.
	(atomic_loaddi_fpu): Use UNSPEC_LDA.
	(atomic_store<mode>): Change operand 1 predicate to
	nonimmendate_operand and move the source to register when needed.
	Use UNSPEC_STA.
	(atomic_store<mode>_1): Use UNSPEC_STA.
	(atomic_storedi_fpu): Change operand 1 to nonimmediate_operand.
	Fix moves from memory operand.  Use UNSPEC_STA.

2015-04-01  Bernd Edlinger  <bernd.edlinger@hotmail.de>

	* expmed.c (strict_volatile_bitfield_p): Check that the access will
	not cross a MODESIZE boundary.
	(store_bit_field, extract_bit_field): Added assertions in the
	strict volatile bitfields code path.

2015-04-01  Max Ostapenko  <m.ostapenko@partner.samsung.com>

	PR target/65624
	* config/aarch64/aarch64-builtins.c (aarch64_simd_expand_builtin):
	Increase args array size by one to avoid buffer overflow.

2015-03-31  Jan Hubicka  <hubicka@ucw.cz>

	* lto-cgraph.c (lto_output_node, input_overwrite_node): Stream
	split_part.
	* ipa-inline.c (edge_badness): Add wrapper penalty.
	(sum_callers): Move up.
	(inline_small_functions): Set single_caller.
	* ipa-inline.h (inline_summary): Add single_caller.
	* ipa-split.c (split_function): Set split_part.
	(cgraph_node::create_clone): Do not shadow decl; copy split_part.
	* cgraph.h (cgraph_node): Add split_part.

2015-03-31  Uros Bizjak  <ubizjak@gmail.com>

	PR target/58945
	* config/i386/sync.md (atomic_compare_and_swap<dwi>_doubleword):
	Do not split operands 0 and operands 2 to halfmode.
	(atomic_compare_and_swap<mode>): Update for
	atomic_compare_and_swap<dwi>_doubleword changes.

2015-03-31  Jan Hubicka  <hubicka@ucw.cz>

	* tree.c (need_assembler_name_p): Artificial types have no ODR names.
	* ipa-devirt.c (warn_odr): Do not try to apply ODR cache when
	no caching is done.

2015-03-31  Martin Liska  <mliska@suse.cz>

	PR ipa/65557
	* ipa-icf.c (sem_function::equals_wpa): Check if IPA CP
	has already filled up function summary.
	(sem_item_optimizer::update_hash_by_addr_refs): Likewise.

2015-03-31  Richard Biener  <rguenther@suse.de>

	* tree-sra.c (create_access_replacement): Drop under-/over-alignment
	of types.

2015-03-31  Dominik Vogt  <vogt@linux.vnet.ibm.com>

	* config/s390/s390.c (s390_function_num_hotpatch_hw): Allow hotpatching
	nested functions.
	(s390_reorg): Adapt to new signature of s390_function_num_hotpatch_hw.
	(s390_asm_output_function_label): Adapt to new signature of
	s390_function_num_hotpatch_hw
	Optimise the code generating assembler output.
	Add comments to assembler file.

2015-03-31  Richard Biener  <rguenther@suse.de>

	PR middle-end/65626
	* tree-cfgcleanup.c (fixup_noreturn_call): Only split the block
	of the noreturn call so it is last and cleanup_control_flow_bb
	can do the CFG part.

2015-03-31  Ilya Enkovich  <ilya.enkovich@intel.com>

	PR target/65531
	* ipa-chkp.c (chkp_maybe_create_clone): Don't set
	same_comdat_group for external symbols.
	* symtab.c (symtab_node::verify_symtab_nodes): Avoid
	infinite same_comdat_group traversal loop.

2015-03-31  Jakub Jelinek  <jakub@redhat.com>

	PR plugins/61176
	* Makefile.in (install-plugin): Add all gcc/*.{h,def} files
	automatically to $headers.

2015-03-30  Jakub Jelinek  <jakub@redhat.com>

	PR ipa/65610
	* ipa-utils.h (inlined_polymorphic_ctor_dtor_block_p): Declare.
	* ipa-polymorphic-call.c (inlined_polymorphic_ctor_dtor_block_p): New
	function.
	(decl_maybe_in_construction_p, noncall_stmt_may_be_vtbl_ptr_store):
	Use it.
	* ipa-prop.c (param_type_may_change_p): Likewise.
	* tree-ssa-live.c: Include ipa-utils.h and its dependencies.
	(remove_unused_scope_block_p): Add in_ctor_dtor_block
	argument.  Before inlining, preserve
	inlined_polymorphic_ctor_dtor_block_p blocks and the outermost block
	with FUNCTION_DECL BLOCK_ABSTRACT_ORIGIN inside of them.  Adjust
	recursive calls.
	(remove_unused_locals): Adjust remove_unused_scope_block_p caller.

2015-03-27  Jan Hubicka  <hubicka@ucw.cz>

	PR ipa/65076
	* ipa-inline.c (edge_badness): Base denominator on callee's
	grwoth squared.

2015-03-27  Martin Jambor  <mjambor@suse.cz>

	PR ipa/65478
	* params.def (PARAM_IPA_CP_RECURSION_PENALTY) : New.
	(PARAM_IPA_CP_SINGLE_CALL_PENALTY): Likewise.
	* ipa-prop.h (ipa_node_params): New flags node_within_scc and
	node_calling_single_call.
	* ipa-cp.c (count_callers): New function.
	(set_single_call_flag): Likewise.
	(initialize_node_lattices): Count callers and set single_flag_call if
	necessary.
	(incorporate_penalties): New function.
	(good_cloning_opportunity_p): Use it, dump new flags.
	(propagate_constants_topo): Set node_within_scc flag if appropriate.
	* doc/invoke.texi (ipa-cp-recursion-penalty,
	ipa-cp-single-call-pentalty): Document.

2015-03-27  Jan Hubicka  <hubicka@ucw.cz>

	PR ipa/65588
	* symtab.c (symtab_node::get_partitioning_class): Register vars
	are duplicated.
	* varpool.c (symbol_table::output_variables) Do not assemble unefined
	decls for non-symbols.

2015-03-27  H.J. Lu  <hongjiu.lu@intel.com>

	PR target/65248
	* output.h (default_binds_local_p_2): New.
	* varasm.c (default_binds_local_p_2): Renamed to ...
	(default_binds_local_p_3): This.  Don't return true on protected
	data symbol if protected data may be external.
	(default_binds_local_p): Use default_binds_local_p_3.
	(default_binds_local_p_1): Likewise.
	(default_binds_local_p_2): New.
	* config/i386/i386.c (TARGET_BINDS_LOCAL_P): Set to
	default_binds_local_p_2 if TARGET_MACHO is undefined.

2015-03-27  Jakub Jelinek  <jakub@redhat.com>

	PR target/65593
	* config/i386/i386.c (legitimize_pic_address): If base
	is SYMBOL_REF or LABEL_REF using %rip addressing, force
	it to reg to avoid PLUS of SYMBOL_REF/LABEL_REF and register.

2015-03-27  Jan Hubicka  <hubicka@ucw.cz>

	PR target/65531
	* symtab.c (symtab_node::verify_symtab_nodes): Fix verification of
	comdat groups.

2015-03-27  Jan Hubicka  <hubicka@ucw.cz>

	PR ipa/65600
	* cgraph.c (cgraph_update_edges_for_call_stmt_node): Fix the case
	of optimized out indirect call.
	(redirect_to_unreachable): Always build symbol table node for
	BUILT_IN_UNREACHABLE

2015-03-27  Vladimir Makarov  <vmakarov@redhat.com>

	PR target/65407
	* ira-costs.c (record_reg_classes): Process all constraint string
	containing 0-9.

2015-03-27  Bernd Schmidt  <bernds@codesourcery.com>

	* config/c6x/c6x.md (movmisalign<mode>): Use MEM_P, not
	memory_operand.

	PR target/65052
	* config/c6x/constraints.md (S3): New constraint.
	* config/c6x/c6x.md (real_jump): Use it.

2015-03-26  Jan Hubicka  <hubicka@ucw.cz>

	PR middle-end/65595
	* cgraph.c (cgraph_update_edges_for_call_stmt_node): Only
	do redirection if the call is not optimized out.

2015-03-27  Ilya Enkovich  <ilya.enkovich@intel.com>

	PR target/65495
	* c-family/c.opt (fcheck-pointer-bounds): List supported languages.
	(fchkp-check-incomplete-type): Add LTO.
	(fchkp-zero-input-bounds-for-main): Likewise.
	(fchkp-first-field-has-own-bounds): Likewise.
	(fchkp-narrow-bounds): Likewise.
	(fchkp-narrow-to-innermost-array): Likewise.
	(fchkp-use-static-bounds): Likewise.
	(fchkp-use-static-const-bounds): Likewise.
	(fchkp-treat-zero-dynamic-size-as-infinite): Likewise.

2015-03-27  Marek Polacek  <polacek@redhat.com>

	* gimple-iterator.h (gsi_prev_nondebug): Fix typo.

2015-03-27  Marek Polacek  <polacek@redhat.com>

	PR sanitizer/65583
	* ubsan.c (ubsan_create_edge): New function.
	(instrument_bool_enum_load): Call it.
	(instrument_nonnull_arg): Likewise.
	(instrument_nonnull_return): Likewise.
	(instrument_object_size): Likewise.

2015-03-26  Jan Hubicka  <hubicka@ucw.cz>

	* lto-streamer.h (class lto_location_cache): Turn loc_cache into
	auto_vec.

2015-03-26  Jan Hubicka  <hubicka@ucw.cz>

	PR lto/65536
	* lto-streamer.h (class lto_location_cache): New.
	(struct data_in): Add location_cache.
	(lto_input_location): Update prototype.
	(stream_input_location_now): New.
	* streamer-hooks.h (struct streamer_hooks): Make input_location to take
	pointer to location.
	(stream_input_location): Update.
	* ipa-devirt.c: Include streamer-hooks.h and lto-streamer.h
	(warn_odr): Apply location cache before warning.
	(lto_input_location): Update prototype.
	* gimple-streamer-in.c (input_phi, input_gimple_stmt):
	Use stream_input_location_now.
	* lto-streamer-in.c (lto_location_cache::current_cache): New static
	variable.
	(lto_location_cache::cmp_loc): New function.
	(lto_location_cache::apply_location_cache): New function.
	(lto_location_cache::accept_location_cache): New function.
	(lto_location_cache::revert_location_cache): New function.
	(lto_location_cache::input_location): New function.
	(lto_input_location): Do location caching.
	(stream_input_location_now): New function.
	(input_eh_region, input_struct_function_base): Use
	stream_input_location_now.
	(lto_data_in_create): use new.
	(lto_data_in_delete): Use delete.
	* tree-streamer-in.c (unpack_ts_block_value_fields,
	unpack_ts_omp_clause_value_fields, streamer_read_tree_bitfields,
	lto_input_ts_exp_tree_pointers): Update for cached location api.

2015-03-26  Jan Hubicka  <hubicka@ucw.cz>

	PR ipa/65076
	* passes.def: Add pass_nothrow.
	* ipa-pure-const.c: (pass_data_nothrow): New.
	(pass_nothrow): New.
	(pass_nothrow::execute): New.
	(make_pass_nothrow): New.
	* tree-pass.h (make_pass_nothrow): Declare.

2015-03-26  Jan Hubicka  <hubicka@ucw.cz>

	* ipa-inline-analysis.c (redirect_to_unreachable): Be prepared for
	edge to change by speculation resolution or redirection.
	(edge_set_predicate): Likewise.
	(inline_summary_t::duplicate): Likewise.
	(remap_edge_summaries): Likewise.

2015-03-26  Jan Hubicka  <hubicka@ucw.cz>

	* ipa-inline.c (check_maybe_up, check_maybe_down, check_match):
	New macros.
	(can_inline_edge_p): Relax option matching for always inline functions.

2015-03-26  Uros Bizjak  <ubizjak@gmail.com>

	PR target/65561
	* config/i386/sse.md (avx512dq_vextract<shuffletype>64x2_1_maskm):
	Check operand 4 and operand 0 for equality.
	(avx512f_vextract<shuffletype>32x4_1_maskm):
	Check operand 6 and operand 0 for equality.
	(vec_extract_lo_<mode>_maskm): Check operand 2 and operand 0
	for equality.
	(vec_extract_hi_<mode>_maskm): Ditto.

2015-03-26  Jan Hubicka  <hubicka@ucw.cz>

	* cgraph.c (cgraph_update_edges_for_call_stmt_node): Do not bring
	dead calls back to live.
	(cgraph_edge::verify_count_and_frequency): Move cgraph/cfg frequency
	cross check to ...
	(cgraph_node::verify_node): ... here; verify only callee edges,
	not caller.
	* cif-code.def (CILK_SPAWN): New code.

2015-03-26  Jan Hubicka  <hubicka@ucw.cz>

	* ipa-inline-analysis.c (redirect_to_unreachable): New function.
	(edge_set_predicate): Use it to mark unreachable edges.
	(inline_summary_t::duplicate): Remove unnecesary code.
	(remap_edge_summaries): Likewise.
	(dump_inline_summary): Report contains_cilk_spawn.
	(compute_inline_parameters): Compute contains_cilk_spawn.
	(inline_read_section, inline_write_summary): Stream
	contains_cilk_spawn.
	* ipa-inline.c (can_inline_edge_p): Do not touch
	DECL_STRUCT_FUNCTION that may not be available;
	use CIF_CILK_SPAWN for cilk; fix optimization attribute checks;
	remove check for callee_fun->can_throw_non_call_exceptions and
	replace it by optimization attribute check; check for flag_exceptions.
	* ipa-inline-transform.c (inline_call): Maintain
	DECL_FUNCTION_PERSONALITY
	* ipa-inline.h (inline_summary): Add contains_cilk_spawn.

2015-03-26  Jakub Jelinek  <jakub@redhat.com>

	PR tree-optimization/65551
	* tree-ssa-sccvn.c (fully_constant_vn_reference_p): Use
	TYPE_PRECISION only for INTEGRAL_TYPE_P types.

2015-03-26  Richard Biener  <rguenther@suse.de>

	PR middle-end/65555
	* tree-cfg.c (verify_gimple_call): Do not require a call to
	have no LHS if it wasn't recognized as control altering yet.

2015-03-26  Jakub Jelinek  <jakub@redhat.com>

	PR tree-optimization/64715
	* passes.def: Add another instance of pass_object_sizes before ccp1.
	* tree-object-size.c (pass_object_sizes::execute): In
	first_pass_instance, only handle __bos (, 1) and __bos (, 3)
	calls, and keep the call in the IL, as {MIN,MAX}_EXPR of the
	__bos result and the computed constant.  Remove redundant
	checks, obsoleted by gimple_call_builtin_p test.

	* var-tracking.c (variable_tracking_main_1): Don't track
	variables for targetm.no_register_allocation targets.

2015-03-26  Oleg Endo  <olegendo@gcc.gnu.org>

	* config/sh/t-linux (DEFAULT_ENDIAN, MULTILIB_EXCEPTIONS): Remove.
	* config/sh/t-sh (MULTILIB_EXCEPTIONS): Handle default endian.

2015-03-25  Michael Meissner  <meissner@linux.vnet.ibm.com>

	PR target/65569
	* config/rs6000/rs6000.md (extenddftf2_fprs): On VSX systems use
	XXLXOR to create 0.0.  On pre-VSX systems make sure the constant
	0.0 is correctly setup.
	(extenddftf2_internal): Likewise.

2015-03-25  Sebastian Pop  <s.pop@samsung.com>

	PR tree-optimization/65177
	* tree-ssa-threadupdate.c (verify_seme): Renamed verify_jump_thread.
	(bb_in_bbs): New.
	(duplicate_seme_region): Renamed duplicate_thread_path.  Redirect all
	edges not adjacent on the path to the original code.

2015-03-25  Uros Bizjak  <ubizjak@gmail.com>

	PR bootstrap/65537
	* doc/install.texi (Building a native compiler): Document new
	bootstrap-lto-noplugin configuration.  Mention that bootstrap-lto
	configuration assumes that the host supports the linker plugin.

2015-03-25  Ilya Enkovich  <ilya.enkovich@intel.com>

	PR target/65508
	* tree-chkp.c (chkp_add_bounds_to_call_stmt): Set static
	chain for generated call.

2015-03-25  Richard Biener  <rguenther@suse.de>

	* passes.c (pass_manager::execute_early_local_passes): Guard
	execution of pass_chkp_instrumentation_passes with
	flag_check_pointer_bounds.
	(pass_chkp_instrumentation_passes::gate): Likewise.

2015-03-25  Martin Liska  <mliska@suse.cz>

	PR tree-optimization/65538
	* symbol-summary.h (function_summary::~function_summary):
	Relese memory for allocated summaries.
	(function_summary::release): New function.

2015-03-25  Jakub Jelinek  <jakub@redhat.com>

	PR lto/65515
	* lto-streamer-out.c (DFS::worklist): New struct.
	(DFS::worklist_vec): New data member.
	(DFS::next_dfs_num): Remove.
	(DFS::DFS): Rewritten using worklist instead of recursion,
	using most of code from DFS::DFS_write_tree.
	(DFS::DFS_write_tree_body): Remove SINGLE_P argument, don't
	pass it to DFS_write_tree calls.
	(DFS::DFS_write_tree): Remove SINGLE_P argument, after
	quick initial checks push it into worklist_vec and return.

2015-03-25  Richard Biener  <rguenther@suse.de>

	PR middle-end/65519
	* genmatch.c (expr::gen_transform): Re-write to avoid
	using gimple_build.

2015-03-25  Bin Cheng  <bin.cheng@arm.com>

	* doc/sourcebuild.texi (arm_tune_string_ops_prefer_neon): New.

2015-03-25  Bin Cheng  <bin.cheng@arm.com>

	* config/arm/arm.opt (print_tune_info): New option.
	* config/arm/arm.c (arm_print_tune_info): New function.
	(arm_file_start): Call arm_print_tune_info.
	* config/arm/arm-protos.h (struct tune_params): Add comment.
	* doc/invoke.texi (@item -mprint-tune-info): New item.
	(-mtune): mention it in ARM Option Summary.

2015-03-25  DJ Delorie  <dj@redhat.com>

	* config/rl78/rl78.c (rl78_print_operand_1): Move 'p' test to
	correct clause.

2015-03-24  Jan Hubicka  <hubicka@ucw.cz>
	    Martin Liska  <mliska@suse.cz>

	* ipa-icf-gimple.h (return_with_result): Add missing colon to dump.
	* ipa-icf.c (sem_function::get_hash): Hash new declaration properties.
	(sem_item::add_type): New function.
	(sem_function::hash_stmt): Add TREE_TYPE of gimple_op.
	(sem_function::compare_polymorphic_p): Do not consider indirect calls.
	(sem_item_optimizer::update_hash_by_addr_refs): Add ODR type to hash.
	(sem_function::equals_wpa): Fix typo.
	* ipa-icf.h (sem_item::add_type): New function.
	(symbol_compare_hashmap_traits): Replace hashing of pointer with symbol
	order.

2015-03-24  Jakub Jelinek  <jakub@redhat.com>

	PR tree-optimization/65533
	* tree-vect-slp.c (vect_build_slp_tree): Before re-trying
	with swapped operands, call vect_free_slp_tree on
	SLP_TREE_CHILDREN of child and truncate the SLP_TREE_CHILDREN
	vector.

2015-03-24  Richard Biener  <rguenther@suse.de>

	PR middle-end/65517
	* tree-cfg.c (remove_edge_and_dominated_blocks): Mark loops
	for fixup if necessary.

2015-03-23  Sandra Loosemore  <sandra@codesourcery.com>

	* doc/extend.texi (Function Attributes): Add @cindex entries
	for all attributes and regularize their format.  Delete text
	about long-obsolete 68HC11 and 68HC12 targets.  Move misplaced
	information about "eightbit_data", "tiny_data", and "model"
	variable attributes to the Variable Attributes section.  Fix
	some obvious typos and copy-editing issues.
	(Variable Attributes, Type Attributes): Likewise add/fix
	@cindex entries for all attributes.

2015-03-23  Jakub Jelinek  <jakub@redhat.com>

	PR target/65523
	* tree-chkp.c (chkp_build_returned_bound): Ignore
	ERF_RETURNS_ARG calls if they have fewer than needed arguments.

2015-03-23  Oleg Endo  <olegendo@gcc.gnu.org>

	PR target/65505
	* config/sh/predicates.md (simple_mem_operand,
	displacement_mem_operand): Add test for reg.
	(short_displacement_mem_operand): Test for displacement_mem_operand
	before invoking sh_disp_addr_displacement.
	* config/sh/constraints.md (Sdd, Sra): Simplify.
	* config/sh/sync.md (atomic_mem_operand_0, atomic_mem_operand_1):
	Remove redundant displacement_mem_operand tests.

2015-03-23  Georg-Johann Lay  <avr@gjlay.de>

	PR target/65296
	* config/avr/driver-avr.c (avr_devicespecs_file): Allow to specify
	the same -mmcu=MCU more than once.

2015-03-23  Jakub Jelinek  <jakub@redhat.com>

	PR bootstrap/65522
	* ipa-devirt.c: Remove duplicate demangle.h include.

	PR target/65504
	* config/i386/i386.c (ix86_copy_addr_to_reg): Set REG_POINTER
	on the pseudo.
	(expand_set_or_movmem_prologue_epilogue_by_misaligned_moves): Set
	REG_POINTER on *destptr after adjusting it for prologue size.

	PR ipa/65521
	* ipa-icf.c (sem_item::update_hash_by_addr_refs): Hash
	ultimate_alias_target ()->order ints instead of
	ultimate_alias_target () pointers.

2015-03-23  Richard Biener  <rguenther@suse.de>

	PR tree-optimization/65518
	* tree-vect-stmts.c (vectorizable_load): Reject single-element
	interleaving cases we generate absymal code for.

2015-03-23  Richard Biener  <rguenther@suse.de>

	PR tree-optimization/65494
	* tree-vect-slp.c (vect_build_slp_tree): Do not (re-)allocate
	matches here.
	(vect_analyze_slp_instance): But do that here, always and once.

2015-03-23  Kyrylo Tkachov  <kyrylo.tkachov@arm.com>

	* expmed.c (synth_mult): Fix comment about multiplying by T-1 and
	adding T or multiplying by T+1 and subracting T.

2015-03-22  Jeff Law  <law@redhat.com>

	PR rtl-optimization/64317
	* Makefile.in (OBJS): Add gcse-common.c
	* gcse.c: Include gcse-common.h
	(struct modify_pair_s): Move structure definition to gcse-common.h
	(compute_transp): Move function to gcse-common.c.
	(canon_list_insert): Similarly.
	(record_last_mem_set_info): Break out some code and put it into
	gcse-common.c.  Call into the new common code.
	(compute_local_properties): Pass additional arguments to compute_transp.
	* postreload-gcse.c: Include gcse-common.h and df.h
	(modify_mem_list_set, blocks_with_calls): New variables.
	(modify_mem_list, canon_modify_mem_list, transp): Likewise.
	(get_bb_avail_insn): Pass in the expression index too.
	(alloc_mem): Allocate memory for the new bitmaps and lists.
	(free_mem): Free memory for the new bitmaps and lists.
	(insert_expr_in_table): Record a bitmap index for each entry we
	add to the table.
	(record_last_mem_set_info): Call into common code in gcse-common.c.
	(get_bb_avail_insn): If no available insn was found in the requested
	BB.  If BB has a single predecessor, see if the expression is
	transparent in BB and available in that single predecessor.
	(compute_expr_transp): New wrapper for compute_transp.
	(eliminate_partially_redundant_load): Pass expression's bitmap_index
	to get_bb_avail_insn.  Compute next_pred_bb_end a bit later.
	(gcse_after_reload_main): If there are elements in the hash table,
	then compute transparency for all the elements in the hash table.
	* gcse-common.h: New file.
	* gcse-common.c: New file.

2015-03-22  Sandra Loosemore  <sandra@codesourcery.com>

	* doc/cpp.texi (Search Path): Hyphenate "command-line" when used
	as an adjective.
	(System Headers): Likewise.
	(Ifdef): Likewise.
	(Traditional macros): Likewise.
	(Invocation): Likewise.
	(Option Index): Likewise.
	* doc/cppopts.texi (-M): Likewise.
	(-finput-charset): Likewise.
	(--help): Likewise.
	* doc.invoke.texi (AVR Options): Likewise.
	(V850 Options): Likewise.

2015-03-22  Jan Hubicka  <hubicka@ucw.cz>

	PR ipa/65475
	* ipa-devirt.c: Include demangle.h
	(odr_type_d): Add field rtti_broken.
	(odr_subtypes_equivalent_p): Do not require name to match.
	(compare_virtual_tables): Fix typo; if type already has ODR violation,
	bypass the tests; be ready for function referneces in vtables that are
	not DECL_VIRTUAL; make warnings to be OPT_Wodr.
	(warn_odr): Give up for nameless types.
	(warn_types_mismatch): Report mismatch in mangled names;
	report mismatch in anonymous namespaces; look into component types to
	give useful error; report when mismatch is dragged in from other ODR
	type.
	(odr_types_equivalent_p): Match types for being polymorphic; avoid
	duplicated diagnostics.
	(add_type_duplicate): Reorder checks so more informative ones come
	first; fix typo; do not output "the extra base is defined here" when
	we did not warn.
	(BINFO_N_BASE_BINFOS): Relax sanity check.

2015-03-22  Martin Liska  <mliska@suse.cz>
	    Jakub Jelinek  <jakub@redhat.com>

	* config/i386/i386.c (def_builtin): Set deferred_isa_values for
	masks that can potentially include a builtin.
	(ix86_add_new_builtins): Introduce fast filter for isa values
	that cannot trigger builtin inclusion.

2015-03-22  Martin Liska  <mliska@suse.cz>

	* ipa-icf.c (sem_item::update_hash_by_addr_refs): New function.
	(sem_item::update_hash_by_local_refs): Likewise.
	(sem_variable::get_hash): Empty line is fixed.
	(sem_item_optimizer::execute): Include adding of hash references.
	(sem_item_optimizer::update_hash_by_addr_refs): New function.
	(sem_item_optimizer::build_hash_based_classes): Use local hash.
	* ipa-icf.h (sem_item::update_hash_by_addr_refs): New function.
	(sem_item::update_hash_by_local_refs): Likewise.

2015-03-20  Jan Hubicka  <hubicka@ucw.cz>

	PR ipa/65502
	* ipa-comdats.c (enqueue_references): Walk through thunks.
	(ipa_comdats): Likewise.
	(set_comdat_group_1): New function.

2015-03-20  Jan Hubicka  <hubicka@ucw.cz>

	PR ipa/65475
	* ipa-devirt.c (add_type_duplicate): Prevail polymorphic type over
	non-polymorphic

2015-03-22  Dave Korn  <dave.korn.cygwin@gmail.com>
	    Gerald Pfeifer  <gerald@pfeifer.com>

	* doc/contrib.texi (Contributors): Update entry for Danny Smith.

2015-03-21  Chung-Lin Tang  <cltang@codesourcery.com>
	    Sandra Loosemore  <sandra@codesourcery.com>

	* config/nios2/nios2-protos.h (nios2_adjust_call_address): Adjust
	function parameter declaration.
	* config/nios2/nios2.md (call,call_value,sibcall,sibcall_value):
	Update arguments to nios2_adjust_call_address().
	(sibcall_internal): Rename from *sibcall.
	(sibcall_value_internal): Rename from *sibcall_value.
	* config/nios2/nios2.c (nios2_emit_add_constant): New function.
	(nios2_large_got_address): Add target temp reg parameter.
	(nios2_got_address): Adjust call to nios2_large_got_address, add
	force_reg around it.
	(nios2_load_pic_address): Add target temp reg parameter, replace call
	to nios2_got_address with corresponding code.
	(nios2_legitimize_constant_address): Update call to
	nios2_load_pic_address.
	(nios2_adjust_call_address): Add temp reg parameter, update PIC case
	to use temp reg for PIC loading purposes.
	(nios2_asm_output_mi_thunk): Implement TARGET_ASM_OUTPUT_MI_THUNK.
	(TARGET_ASM_CAN_OUTPUT_MI_THUNK): Define.
	(TARGET_ASM_OUTPUT_MI_THUNK): Likewise.

2015-03-21  Sandra Loosemore  <sandra@codesourcery.com>

	* doc/invoke.texi (-fno-diagnostics-show-caret): Fix
	usage of "the @option{...}".
	(-Wopenmp-simd): Likewise.
	(-fsanitize-recover): Likewise.
	(-fsanitize-undefined-trap-on-error): Likewise.
	(-flto): Likewise.
	(tracer-dynamic-coverage-feedback): Likewise.
	(reorder-block-duplicate-feedback): Likewise.
	(loop-unroll-jam-size): Likewise.
	(-B): Likewise.
	(-I-): Likewise.
	(-mabs=legacy): Likewise.
	(-mupper-regs-df): Likewise.
	(-mupper-regs-sf): Likewise.
	(-mpointers-to-nested-functions): Likewise.

2015-03-21  Sandra Loosemore  <sandra@codesourcery.com>

	* doc/extend.texi (Cilk Plus Builtins): Add markup.

2015-03-21  Sandra Loosemore  <sandra@codesourcery.com>

	* doc/invoke.texi (-fcheck-pointer-bounds): Copy-edit, add
	additional index entries and cross-references.
	(-fchkp-check-incomplete-type): Likewise.
	(-fchkp-first-field-has-own-bounds): Likewise.
	(-fchkp-narrow-to-innermost-array): Likewise.
	(-fchkp-use-fast-string-functions): Likewise.
	(-fchkp-use-nochk-string-functions): Likewise.
	(-fchkp-use-static-const-bounds): Likewise.
	(-fchkp-treat-zero-dynamic-size-as-infinite): Likewise.
	(-fchkp-instrument-marked-only): Likewise.
	(-fchkp-use-wrappers): Likewise.
	(-static-libmpx): Likewise.
	(-static-libmpxwrappers): Likewise.
	* doc/extend.texi (bnd_legacy): Likewise.
	(bnd_instrument): Likewise.
	(bnd_variable_size): Likewise.
	(Pointer Bounds Checker builtins): Likewise.

2015-03-21  Tom de Vries  <tom@codesourcery.com>

	PR tree-optimization/65458
	* cgraph.c (cgraph_node::dump): Handle parallelized_function field.
	* cgraph.h (cgraph_node): Add parallelized_function field.
	* lto-cgraph.c (lto_output_node): Write parallelized_function field.
	(input_overwrite_node): Read parallelized_function field.
	* omp-low.c (expand_omp_taskreg, finalize_task_copyfn): Set
	parallelized_function on cgraph_node for child_fn.
	* tree-parloops.c: Add include of plugin-api.h, ipa-ref.h and cgraph.h.
	Remove include of gt-tree-parloops.h.
	(parallelized_functions): Remove static variable.
	(parallelized_function_p): Rewrite using parallelized_function field of
	cgraph_node.
	(create_loop_fn): Remove adding to parallelized_functions.
	* Makefile.in (GTFILES): Remove tree-parloops.c

2015-03-20  Vladimir Makarov  <vmakarov@redhat.com>

	PR rtl-optimization/64366
	* lra.c (lra_update_insn_regno_info): Consider regs in
	CALL_INSN_FUNCTION_USAGE memory.

2015-03-20  Richard Biener  <rguenther@suse.de>

	PR middle-end/64715
	* tree-chrec.c (chrec_fold_poly_cst): Use useless_type_conversion_p
	for type comparison and gcc_checking_assert.
	(chrec_fold_plus_poly_poly): Likewise.
	(chrec_fold_multiply_poly_poly): Likewise.
	(chrec_convert_1): Likewise.
	* gimplify.c (gimplify_expr): Remove premature folding of
	&X + CST to &MEM[&X, CST].

2015-03-20  Jan Hubicka  <hubicka@ucw.cz>

	* ipa-inline.c (can_inline_edge_p): Short circuit if inline_failed
	already is final.
	(ipa_inline): Recompute inline_failed codes.
	* cif-code.def (FUNCTION_NOT_OPTIMIZED, REDEFINED_EXTERN_INLINE,
	USES_COMDAT_LOCAL, ATTRIBUTE_MISMATCH, UNREACHABLE): Declare as
	CIF_FINAL_ERROR.

2015-03-20  Uros Bizjak  <ubizjak@gmail.com>

	PR rtl-optimization/60851
	* recog.c (constrain_operands): Accept a pseudo register before reload
	for LRA enabled targets.

2015-03-19  Michael Meissner  <meissner@linux.vnet.ibm.com>

	PR target/65240
	* config/rs6000/predicates.md (easy_fp_constant): Remove special
	-ffast-math handling that kept non-0 constants live in the RTL
	until reload.  Remove logic testing the number of instructions it
	took to create a constant in a GPR that was never used, due to a
	test for soft-float earlier.
	(memory_fp_constant): Delete, no longer used.

	* config/rs6000/rs6000.md (mov<MODE>_hardfloat): Remove
	alternatives for loading non-0 constants into GPRs for hard
	floating point that is no longer needed due to changes in
	easy_fp_constant.  Add support for loading 0.0 into GPRs.
	(mov<mode>_hardfloat32): Likewise.
	(mov<mode>_hardfloat64): Likewise.
	(mov<mode>_64bit_dm): Likewise.
	(movtd_64bit_nodm): Likewise.
	(pre-reload move FP constant define_split): Delete define_split,
	since it is no longer used.
	(extenddftf2_internal): Remove GHF constraints that are not valid
	for extenddftf2.

2015-03-19  Vladimir Makarov  <vmakarov@redhat.com>

	PR rtl-optimization/63491
	* lra-constraints.c (check_and_process_move): Use src instead of
	sreg.  Remove some dead code.

2015-03-19  Jan Hubicka  <hubicka@ucw.cz>

	PR ipa/65380
	* ipa-icf.c (sem_function::merge): Do not merge DECL_EXTERNAL symbols.
	(sem_variable::merge): Likewise.

2015-03-19  Martin Liska  <mliska@suse.cz>

	PR ipa/65465
	* cgraphunit.c (cgraph_node::create_wrapper): Correctly reset
	all fields of cgraph_thunk_info.

2015-03-19  Ilya Enkovich  <ilya.enkovich@intel.com>

	* ipa-chkp.c (chkp_maybe_create_clone): Don't try to
	clone instrumented thunks.

2015-03-19  Richard Biener  <rguenther@suse.de>

	Revert
	2015-03-10  Richard Biener  <rguenther@suse.de>

	PR middle-end/63155
	* tree-ssa-coalesce.h (verify_ssa_coalescing): Declare.
	* tree-ssa-coalesce.c: Include timevar.h.
	(attempt_coalesce): Handle graph being NULL.
	(coalesce_partitions): Call verify_ssa_coalescing if ENABLE_CHECKING.
	Split out abnormal coalescing to ...
	(perform_abnormal_coalescing): ... this function.
	(coalesce_ssa_name): Perform abnormal coalescing without computing
	live/conflict.
	(verify_ssa_coalescing_worker): New function.
	(verify_ssa_coalescing): Likewise.

2015-03-19  Bernd Edlinger  <bernd.edlinger@hotmail.de>
	    Jakub Jelinek  <jakub@redhat.com>

	PR sanitizer/65400
	* tsan.c (instrument_gimple): Clear tail call flag on
	calls.

2015-03-19  Jakub Jelinek  <jakub@redhat.com>

	PR sanitizer/65400
	* ipa-split.c (find_return_bb): Allow TSAN_FUNC_EXIT internal
	call in the return bb.
	(find_split_points): Add RETURN_BB argument, don't call
	find_return_bb.
	(split_function): Likewise.  Add ADD_TSAN_FUNC_EXIT argument,
	if true append TSAN_FUNC_EXIT internal call after the call to
	the split off function.
	(execute_split_functions): Call find_return_bb here.
	Don't optimize if TSAN_FUNC_EXIT is found in unexpected places.
	Adjust find_split_points and split_function calls.

2015-03-18  DJ Delorie  <dj@redhat.com>

	* config/rl78/rl78-virt.md (andqi3_virt): Allow far operands.
	(iorqi3_virt): Likewise.

2015-03-18  Tom de Vries  <tom@codesourcery.com>

	* tree-parloops.c (parallelize_loops): Make static.
	* tree-parloops.h (parallelize_loops): Remove extern declaration.

2015-03-18  Andrew Stubbs  <ams@codesourcery.com>

	PR middle-end/64491
	Revert:
	2014-11-20  Andrew Stubbs  <ams@codesourcery.com>

	* tree-ssa-loop-niter.c (maybe_lower_iteration_bound): Warn if a loop
	condition would be removed due to undefined behaviour.

2015-03-18  Martin Liska  <mliska@suse.cz>

	PR ipa/65432
	* cgraph.c (cgraph_node::get_create): Remove unnecessary
	xstrdup_for_dump wrapper.
	* ipa-icf.c (sem_item::dump): Use symtab_node::name instead of
	sem_item::name.
	(sem_function::equals): Wrap symtab_node::name and symtab_node::asm_name
	with xstrdup_for_dump.
	(sem_variable::equals): Likewise.
	(sem_item_optimizer::read_section): Use symtab_node::name instead of
	sem_item::name.
	(sem_item_optimizer::parse_funcs_and_vars): Likewise.
	(sem_item_optimizer::merge_classes): Wrap symtab_node::name and
	symtab_node::asm_name with xstrdup_for_dump.
	(congruence_class::dump): Use symtab_node::name instead of
	sem_item::name.
	* ipa-icf.h (symtab_node::name): Remove.
	(symtab_node::asm_name): Likewise.

2015-03-18  Jakub Jelinek  <jakub@redhat.com>

	PR tree-optimization/65450
	* tree-vect-data-refs.c (vect_duplicate_ssa_name_ptr_info): New
	function.
	(vect_create_addr_base_for_vector_ref, vect_create_data_ref_ptr): Use
	it instead of duplicate_ssa_name_ptr_info.

	PR target/65222
	* doc/invoke.texi: Add knl as x86 -march=/-mtune= CPU type.

2015-03-18  Richard Biener  <rguenther@suse.de>

	* tree-data-ref.h (struct access_matrix): Remove.
	(AM_LOOP_NEST, AM_NB_INDUCTION_VARS, AM_PARAMETERS, AM_MATRIX,
	AM_NB_PARAMETERS, AM_CONST_COLUMN_INDEX, AM_NB_COLUMNS,
	AM_GET_SUBSCRIPT_ACCESS_VECTOR, AM_GET_ACCESS_MATRIX_ELEMENT): Likewise.
	(am_vector_index_for_loop): Likewise.
	(struct data_reference): Remove access_matrix member.
	(DR_ACCESS_MATRIX): Remove.
	(lambda_vector_new): Add comment.
	(lambda_matrix_new): Use XOBNEWVEC.

2015-03-18  Richard Biener  <rguenther@suse.de>

	* tree-ssa-loop-ch.c (pass_data_ch): Remove TODO_cleanup_cfg.
	(pass_ch::execute): Cleanup the CFG only if we did sth.
	* tree-vect-generic.c (pass_data_lower_vector): Remove TODO_cleanup_cfg.

2015-03-18  Kyrylo Tkachov  <kyrylo.tkachov@arm.com>

	* expmed.c (synth_mult): Use std::swap instead of manually
	swapping algorithms.

2015-03-18  Jakub Jelinek  <jakub@redhat.com>

	PR target/65078
	* config/i386/sse.md (movsi/movdi -> vec_extract_*_0 splitter): New.

2015-03-16  Georg-Johann Lay  <avr@gjlay.de>

	PR target/65296
	* config/avr/avr.opt (-nodevicelib): New option.
	* doc/invoke.texi (AVR Options): Document it.
	* config/avr/avrlibc.h (LIB_SPEC, LIBGCC_SPEC) [avr1]: Don't link
	libgcc.a, libc.a, libm.a.
	* config/avr/specs.h: Same.
	* config/avr/gen-avr-mmcu-specs.c (print_mcu): Don't print specs
	which don't (directly) depend on the device.  Print more help.
	(*avrlibc_devicelib) [-nodevicelib]: Don't link libdev.a.
	(*cpp): Don't define __AVR_DEV_LIB_NAME__.
	* config/avr/driver-avr.c: Remove -nodevicelib from option list in
	case of an error.
	(avr_devicespecs_file): Use suffix "%s" instead of absolute path
	for specs file name.
	* config/avr/avr-arch.h (avr_mcu_t) [.library_name]: Remove.
	* config/avr/avr-mcus.def: Adjust initializers and comments.

2015-03-16  Jan Hubicka  <hubicka@ucw.cz>

	* tree-sra.c (ipa_sra_preliminary_function_checks): Use
	DECL_ONE_ONLY to check if decl is one only.
	* ipa-split.c (consider_split): Limit splitt of one only functions.

2015-03-16  Jakub Jelinek  <jakub@redhat.com>

	PR tree-optimization/65427
	* tree-vect-generic.c (do_cond, expand_vector_scalar_condition): New
	functions.
	(expand_vector_operations_1): Handle BLKmode vector COND_EXPR.

2015-03-16  Marek Polacek  <polacek@redhat.com>

	* cgraph.h (add_new_static_var): Remove declaration.
	* varpool.c (add_new_static_var): Remove function.

2015-03-16  Jakub Jelinek  <jakub@redhat.com>

	* omp-low.c (expand_omp_target): Use auto_vec<tree, 11>
	instead of vec<tree> * with vec_alloc and release for args.
	Adjust all users.

	PR middle-end/65431
	* omp-low.c (delete_omp_context): Only splay_tree_delete
	reduction_map in GIMPLE_OMP_TARGET is_gimple_omp_offloaded
	is_gimple_omp_oacc contexts.  Don't look at ctx->outer.

2015-03-16  Max Ostapenko  <m.ostapenko@partner.samsung.com>

	PR sanitizer/64820
	* cfgexpand.c (align_base): New function.
	(alloc_stack_frame_space): Call it.
	(expand_stack_vars): Align prev_frame to be sure
	data->asan_vec elements aligned properly.

2015-03-16  Eric Botcazou  <ebotcazou@adacore.com>

	PR middle-end/65409
	* expr.c (store_field): Do not do a direct block copy if the source is
	a PARALLEL with BLKmode.

2015-03-16  Tom de Vries  <tom@codesourcery.com>

	PR middle-end/65414
	Revert:
	2015-03-12  Tom de Vries  <tom@codesourcery.com>

	PR rtl-optimization/64895
	* lra-lives.c (check_pseudos_live_through_calls): Use
	actual_call_used_reg_set instead of call_used_reg_set, if available.

2015-03-16  Alan Modra  <amodra@gmail.com>

	PR target/63150
	* config/rs6000/rs6000.md (bswapdi2): Remove one scratch reg.
	Modify Z->r bswapdi splitter to use dest in place of scratch.
	In r->Z and Z->r bswapdi splitter rename word_high, word_low
	to word1, word2 and rearrange logic to suit.
	(bswapdi2_64bit): Remove early clobber on Z->r alternative.
	(bswapdi2_ldbrx): Likewise.  Remove '??' on r->r.
	(bswapdi2_32bit): Remove early clobber on Z->r alternative.
	Add one '?' on r->r.  Modify Z->r splitter to avoid need for
	early clobber.

2015-03-14  Jakub Jelinek  <jakub@redhat.com>

	PR tree-optimization/65369
	* tree-vect-stmts.c (vectorizable_load) <case dr_explicit_realign>:
	Set bump to vs * TYPE_SIZE_UNIT (elem_type) - 1 instead of
	(vs - 1) * TYPE_SIZE_UNIT (elem_type).

	PR tree-optimization/65418
	* tree-ssa-reassoc.c (extract_bit_test_mask): If there
	are casts in the first PLUS_EXPR operand, ensure tbias and
	*totallowp are in the inner type.

	PR rtl-optimization/65401
	* combine.c (rtx_equal_for_field_assignment_p): Add widen_x
	argument.  If true, adjust_address_nv of x with big-endian
	correction for the mode widening to GET_MODE (y).
	(make_field_assignment): Don't do MEM mode widening here.
	Use MEM_P instead of GET_CODE == MEM.

2015-03-13  Ilya Verbin  <ilya.verbin@intel.com>

	* varpool.c (varpool_node::get_create): Don't set 'offloadable' flag for
	the external decls.

2015-03-13  Kyrylo Tkachov  <kyrylo.tkachov@arm.com>

	PR target/64600
	* config/arm/arm.c (arm_gen_constant, AND case): Use
	ARM_SIGN_EXTEND when constructing AND mask.

2015-03-13  Thomas Preud'homme  <thomas.preudhomme@arm.com>

	* graph.c (print_graph_cfg): Make function names visible and append
	parenthesis to it.  Also make groups of basic blocks belonging to the
	same function visible.

2015-03-12  Richard Biener  <rguenther@suse.de>

	PR middle-end/44563
	* tree-inline.c (gimple_expand_calls_inline): Walk BB backwards
	to avoid quadratic behavior with inline expansion splitting blocks.
	* tree-cfgcleanup.c (cleanup_tree_cfg_bb): Do not merge block
	with the successor if the predecessor will be merged with it.
	* tree-cfg.c (gimple_can_merge_blocks_p): We can't merge the
	entry block with its successor.

2015-03-13  Richard Biener  <rguenther@suse.de>

	PR middle-end/44563
	* tree-cfgcleanup.c (split_bb_on_noreturn_calls): Remove.
	(cleanup_tree_cfg_1): Do not call it.
	(execute_cleanup_cfg_post_optimizing): Fixup the CFG here.
	(fixup_noreturn_call): Mark the stmt as control altering.
	* tree-cfg.c (execute_fixup_cfg): Do not dump the function
	here.
	(pass_data_fixup_cfg): Produce a dump file.
	* tree-ssa-dom.c: Include tree-cfgcleanup.h.
	(need_noreturn_fixup): New global.
	(pass_dominator::execute): Fixup queued noreturn calls.
	(optimize_stmt): Queue calls that became noreturn for fixup.
	* tree-ssa-forwprop.c (pass_forwprop::execute): Likewise.
	* tree-ssa-pre.c: Include tree-cfgcleanup.h.
	(el_to_fixup): New global.
	(eliminate_dom_walker::before_dom_childre): Queue calls that
	became noreturn for fixup.
	(eliminate): Fixup queued noreturn calls.
	* tree-ssa-propagate.c: Include tree-cfgcleanup.h.
	(substitute_and_fold_dom_walker): New member stmts_to_fixup.
	(substitute_and_fold_dom_walker::before_dom_children): Queue
	alls that became noreturn for fixup.
	(substitute_and_fold): Fixup queued noreturn calls.

2015-03-12  Jan Hubicka  <hubicka@ucw.cz>

	* ipa-icf.c (sem_function::equals_wpa): Match CXX_CONSTRUCTOR_P
	and CXX_DESTURCTOR_P. For consutrctors match ODR type of class they
	are building; for methods check ODR type of class they belong to if
	they may lead to a polymorphic call.
	(sem_function::compare_polymorphic_p): Be bit smarter about testing
	when function may lead to a polymorphic call.
	(sem_function::compare_type_list): Remove.
	(sem_variable::equals): Update use of compatible_types_p.
	(sem_variable::parse_tree_refs): Remove.
	(sem_item_optimizer::filter_removed_items): Do not filter out CXX
	cdtor.
	* ipa-icf-gimple.c (func_checker::compare_decl): Do polymorphic
	matching here.
	(func_checker::compatible_polymorphic_types_p): Break out from ...
	(unc_checker::compatible_types_p): ... here.
	* ipa-icf-gimple.h (func_checker::compatible_polymorphic_types_p):
	Declare.
	(unc_checker::compatible_types_p): Update.
	* ipa-icf.h (compare_type_list, parse_tree_refs, compare_sections):
	Remove.

2015-03-12  Kyrylo Tkachov  <kyrylo.tkachov@arm.com>

	PR rtl-optimization/65235
	* simplify-rtx.c (simplify_binary_operation_1, VEC_SELECT case):
	When first element of vec_concat is const_int, calculate its size
	using second element.

2015-03-12  Richard Biener  <rguenther@suse.de>

	PR middle-end/65270
	* fold-const.c (operand_equal_p): Fix ordering of resetting
	OEP_ADDRESS_OF and checking for it in the [TARGET_]MEM_REF case.

2015-03-12  Dominik Vogt  <vogt@linux.vnet.ibm.com>

	* config/s390/s390.c (s390_reorg): Move code to output nops after label
	to s390_reorg ().
	(s390_asm_output_function_label): Likewise.
	* config/s390/s390.c (s390_asm_output_function_label):
	Fix function label alignment with -mhtopatch.
	* config/s390/s390.md ("unspecv"): New values UNSPECV_NOP_2_BYTE,
	UNSPECV_NOP_4_BYTE and UNSPECV_NOP_6_BYTE
	("nop_2_byte"): New define_insn.
	("nop_4_byte"): Likewise.
	("nop_6_byte"): Likewise.
	* doc/extend.texi (hotpatch): hotpatch attribute doc fixes.
	* doc/invoke.texi (-mhotpatch): -mhotpatch doc fixes.

2015-03-12  Ilya Enkovich  <ilya.enkovich@intel.com>

	PR target/65103
	* config/i386/i386.c (ix86_address_cost): Fix cost of a PIC
	register.

2015-03-12  Ilya Enkovich  <ilya.enkovich@intel.com>

	PR target/65044
	* toplev.c (process_options): Restrict Pointer Bounds Checker
	usage with Address Sanitizer.

2015-03-12  Richard Biener  <rguenther@suse.de>

	* tree-cfg.c (gimple_split_block): Remove loop finding stmt
	to split on.
	* omp-low.c (expand_omp_taskreg): Split block before removing
	the stmt.
	(expand_omp_target): Likewise.
	* ubsan.c (ubsan_expand_null_ifn): Adjust stmt if we replaced it.
	* tree-parloops.c (create_call_for_reduction_1): Pass a proper
	stmt to split_block.

2015-03-12  Tom de Vries  <tom@codesourcery.com>

	PR rtl-optimization/64895
	* lra-lives.c (check_pseudos_live_through_calls): Use
	actual_call_used_reg_set instead of call_used_reg_set, if available.

2015-03-10  Jan Hubicka  <hubicka@ucw.cz>

	* cgraph.c (cgraph_node::release_body): Free function_in_decl_state.
	(cgraph_node::remove): Likewise.
	(cgraph_node::get_untransformed_body): Likewise.
	* varpool.c (varpool_node::remove): Likewise.
	(varpool_node::get_constructor): Add sanity check.

2015-03-11  Sandra Loosemore  <sandra@codesourcery.com>

	* doc/invoke.texi (-fgnu89-inline): Remove discussion about
	old GCC versions.
	(-fabi-compat-version): Likewise.
	(-ffriend-injection): Likewise.
	(-Wdeclaration-after-statement): Likewise.
	(-fomit-frame-pointer): Likewise.
	(-ftree-coalesce-inlined-vars): Likewise.
	(-fvisibility=): Likewise.
	* doc/extend.texi (Typeof): Likewise.
	(Zero Length): Likewise.
	(Escaped Newlines): Likewise.
	(Compound Literals): Likewise.
	(Function Attributes): Likewise.
	(Label Attributes): Likewise.
	(Type Attributes): Likewise.
	(Function Names): Likewise.
	(Other Builtins): Likewise.
	(Function Specific Option Pragmas): Likewise.
	(C++ Interface): Likewise.

2015-03-11  Thomas Schwinge  <thomas@codesourcery.com>

	* config/nvptx/nvptx.h (LIBSTDCXX): Define to "gcc".

2015-03-11  Marek Polacek  <polacek@redhat.com>

	PR tree-optimization/65388
	* tree-ssa-tail-merge.c (same_succ_def::equal): Fix typo in comparison.

2015-03-10  Georg-Johann Lay  <avr@gjlay.de>

	PR target/65296
	* configure.ac [avr]: Check as for options -mrmw, --mlink-relax.
	* configure: Regenerate.
	* config.in: Regenerate.
	* doc/invoke.texi (AVR Options) [-mrmw]: Document it.
	[-mn-flash]: Document it.
	[__AVR_ARCH__]: Document avrtiny.

	* config/avr/gen-avr-mmcu-specs.c (config.h): Include it.
	(*asm_relax): Only define spec if HAVE_AS_AVR_MLINK_RELAX_OPTION.
	(*asm_rmw): Only define spec if HAVE_AS_AVR_MRMW_OPTION.

2015-03-11  Andreas Krebbel  <krebbel@linux.vnet.ibm.com>

	* doc/invoke.texi: Add missing cpu values (z196, zEC12).

2015-03-11  Michael Meissner  <meissner@linux.vnet.ibm.com>

	PR target/65242
	* config/rs6000/rs6000.c (rs6000_preferred_reload_class): Do not
	allow reloads of PLUS in floating point/VSX registers.

2015-03-11  Junmo Park  <junmoz.park@samsung.com>

	* config/arm/cortex-a57.md (cortex_a57_crypto_simple): Add
	crypto_sha256_fast.
	(cortex_a57_crypto_complex): Add crypto_sha256_slow.

2015-03-11  Richard Biener  <rguenther@suse.de>

	PR tree-optimization/65310
	* tree-sra.c (build_ref_for_offset): Also preserve larger
	alignment.

2015-03-11  Marat Zakirov  <m.zakirov@samsung.com>

	* asan.c (instrument_derefs): Disable instrumentation on asan-globals=0.

2015-03-10  Jakub Jelinek  <jakub@redhat.com>

	PR target/65368
	* config/i386/i386.md (bmi2_bzhi_<mode>3): Removed define_insn,
	new define_expand.
	(*bmi2_bzhi_<mode>3, *bmi2_bzhi_<mode>3_1): New define_insns.

2015-03-10  Jan Hubicka  <hubicka@ucw.cz>

	* ipa-icf.c (sem_function::equals_wpa): Move here some checks from ...
	(sem_function::equals_wpa): ... here.

2015-03-10  Marek Polacek  <polacek@redhat.com>
	    Jakub Jelinek  <jakub@redhat.com>

	PR sanitizer/65367
	* ubsan.c (ubsan_expand_objsize_ifn): Update GSI instead of GSI_ORIG
	when only removing the statement.  Handle expanding UBSAN_OBJECT_SIZE
	separately.

2015-03-10  Jakub Jelinek  <jakub@redhat.com>

	PR target/65286
	* config/rs6000/t-linux: For powerpc64* target set
	MULTILIB_OSDIRNAMES instead of MULTIARCH_DIRNAME.

2015-03-10  Richard Biener  <rguenther@suse.de>

	PR middle-end/44563
	* tree-inline.c (copy_cfg_body): Skip block mapped to entry/exit
	for redirect_all_calls.

2015-03-10  Marek Polacek  <polacek@redhat.com>

	* gdbinit.in (pcfun): Define and document.

2015-03-10  Ilya Verbin  <ilya.verbin@intel.com>

	* config/i386/intelmic-mkoffload.c: Include intelmic-offload.h instead
	of libgomp-plugin.h.
	(find_target_compiler): Support a case when the path to gcc is
	specified in the PATH env var, so COLLECT_GCC doesn't contain a path.
	(generate_host_descr_file): Use GOMP_DEVICE_INTEL_MIC from
	intelmic-offload.h instead of OFFLOAD_TARGET_TYPE_INTEL_MIC from
	libgomp-plugin.h.
	(main): Use GCC_INSTALL_NAME as target_driver_name.
	* config/i386/t-intelmic (CFLAGS-mkoffload.o): Add GCC_INSTALL_NAME
	define.
	(mkoffload.o): Remove obsolete include path and defines.
	(mkoffload$(exeext)): Use $(LINKER) instead of $(COMPILER).

2015-03-10  Richard Biener  <rguenther@suse.de>

	PR middle-end/63155
	* tree-ssa-coalesce.h (verify_ssa_coalescing): Declare.
	* tree-ssa-coalesce.c: Include timevar.h.
	(attempt_coalesce): Handle graph being NULL.
	(coalesce_partitions): Call verify_ssa_coalescing if ENABLE_CHECKING.
	Split out abnormal coalescing to ...
	(perform_abnormal_coalescing): ... this function.
	(coalesce_ssa_name): Perform abnormal coalescing without computing
	live/conflict.
	(verify_ssa_coalescing_worker): New function.
	(verify_ssa_coalescing): Likewise.

2015-03-10  Georg-Johann Lay  <avr@gjlay.de>

	PR target/65296
	* config.gcc (extra_options) [avr]: Remove.
	(extra_gcc_objs) [avr]: Use driver-avr.o, avr-devices.o.
	(tm_file) [avr]: Add avr/specs.h after avr/avr.h.
	(tm_defines) [avr-*-rtems*]: Add WITH_RTEMS.

	* config/avr/avr.opt (config/avr/avr-arch.h): Remove include.
	(-mmcu=): Add Var and MissingArgError properties.
	(-march=): Remove.
	* config/avr/genmultilib.awk: Use -mmcu= instead of -march=.
	* config/avr/t-multilib: Regenerate.
	* config/avr/specs.h: New file.
	* config/avr/driver-avr.c: New file.
	* config/avr/genopt.sh: Remove file.
	* config/avr/avr-tables.opt: Remove file.
	* config/avr/predicates.md (avr_current_arch): Rename to avr_arch.
	* config/avr/avr-c.c: Same.
	* avr-arch.h: Same.
	(avr_current_device): Remove proto.
	* config/avr/avr.h (avr_current_arch): Rename to avr_arch.
	(AVR_HAVE_8BIT_SP): Don't depend on avr_current_device.
	(EXTRA_SPEC_FUNCTIONS): Define.
	(avr_devicespecs_file): New specs function proto.
	(DRIVER_SELF_SPECS): Use device-specs-file spec function.
	* config/avr/avr.c (avr_current_arch): Rename to avr_arch.
	(avr_current_device): Remove definition and usage.
	(avr_set_core_architecture): New static function.
	(avr_option_override): Use it.
	* config/avr/avr-devices.c (diagnostic.h, avr-arch.h): Include them.
	(mcu_name): New static array.
	(comparator, avr_archs_str, avr_mcus_str): New static functions.
	(avr_inform_devices, avr_inform_core_architectures): New functions.
	* config/avr/gen-avr-mmcu-specs.c (avr-arch.h, specs.h): Include.
	(avrlibc.h) [WITH_AVRLIBC]: Include.
	(../rtems.h, rtems.h) [WITH_RTEMS]: Include.
	(print_mcu): Rewrite from scratch.
	* config/avr/avrlibc.h (LIB_SPEC, LIBGCC_SPEC, STARTFILE_SPEC):
	Forward to avr-specific specs defined in device-specs file.
	* config/avr/t-avr (driver-avr.o): New rule.
	(avr-devices.o): Depend on avr-arch.h.
	(avr-mcus): No more depend on avr-tables.opt.
	(avr-tables.opt): Remove rule.
	(install-device-specs): Use INSTALL_DATA, not INSTALL_PROGRAM.

2015-03-10  Ilya Enkovich  <ilya.enkovich@intel.com>

	* c-family/c.opt (fchkp-use-wrappers): New.
	* ipa-chkp.c (CHKP_WRAPPER_SYMBOL_PREFIX): New.
	(chkp_wrap_function): New.
	(chkp_build_instrumented_fndecl): Support wrapped
	functions.
	* doc/invoke.texi (-fcheck-pointer-bounds): New.
	(-fchkp-check-incomplete-type): New.
	(-fchkp-first-field-has-own-bounds): New.
	(-fchkp-narrow-bounds): New.
	(-fchkp-narrow-to-innermost-array): New.
	(-fchkp-optimize): New.
	(-fchkp-use-fast-string-functions): New.
	(-fchkp-use-nochk-string-functions): New.
	(-fchkp-use-static-bounds): New.
	(-fchkp-use-static-const-bounds): New.
	(-fchkp-treat-zero-dynamic-size-as-infinite): New.
	(-fchkp-check-read): New.
	(-fchkp-check-write): New.
	(-fchkp-store-bounds): New.
	(-fchkp-instrument-calls): New.
	(-fchkp-instrument-marked-only): New.
	(-fchkp-use-wrappers): New.
	(-static-libmpx): New.
	(-static-libmpxwrappers): New.

2015-03-10  Ilya Enkovich  <ilya.enkovich@intel.com>

	* config/i386/linux-common.h (LIBMPX_WRAPPERSSPEC): New.
	(CHKP_SPEC): Add wrappers library.
	* c-family/c.opt (static-libmpxwrappers): New.

2015-03-10  Ilya Enkovich  <ilya.enkovich@intel.com>

	* config/i386/linux-common.h (LIBMPX_LIBS): New.
	(LIBMPX_SPEC): New.
	(CHKP_SPEC): New.
	* gcc.c (CHKP_SPEC): New.
	(LINK_COMMAND_SPEC): Add CHKP_SPEC.
	* c-family/c.opt (static-libmpx): New.

2015-03-10  Richard Biener  <rguenther@suse.de>

	PR middle-end/44563
	* cgraph.h (struct cgraph_edge_hasher): Add hash overload
	for compare_type.
	* cgraph.c (cgraph_edge_hasher::hash): Inline htab_hash_pointer.
	(cgraph_update_edge_in_call_site_hash): Use cgraph_edge_hasher::hash.
	(cgraph_add_edge_to_call_site_hash): Likewise.
	(cgraph_node::get_edge): Likewise.
	(cgraph_edge::set_call_stmt): Likewise.
	(cgraph_edge::remove_caller): Likewise.

2015-03-10  Chung-Ju Wu  <jasonwucj@gmail.com>

	* config/nds32/nds32.h (callee_saved_regs_size): Rename to ...
	(callee_saved_gpr_regs_size): ... this.
	(callee_saved_regs_first_regno): Rename to ...
	(callee_saved_first_gpr_regno): ... this.
	(callee_saved_regs_last_regno) Rename to ...
	(callee_saved_last_gpr_regno): ... this.
	* config/nds32/nds32.c (nds32_compute_stack_frame): Adjust renamed
	variables.
	(nds32_initial_elimination_offset): Likewise.
	(nds32_expand_prologue): Likewise.
	(nds32_expand_epilogue): Likewise.
	(nds32_expand_prologue_v3push): Likewise.
	(nds32_expand_epilogue_v3pop): Likewise.
	* config/nds32/nds32-md-auxiliary.c (nds32_output_stack_push):
	Adjust renamed variables.
	(nds32_output_stack_pop): Likewise.

2015-03-10  Thomas Preud'homme  <thomas.preudhomme@arm.com>

	* dominance.c (nearest_common_dominator_for_set): Fix A_Dominated_by_B
	code in comment.

2015-03-10  Jakub Jelinek  <jakub@redhat.com>

	PR rtl-optimization/65321
	* cfgexpand.c (expand_debug_expr): Ensure shift amount isn't wider
	than shift mode.
	* var-tracking.c (use_narrower_mode): Likewise.

2015-03-10  Jan Hubicka  <hubicka@ucw.cz>

	PR tree-optimization/65355
	* varasm.c (notice_global_symbol): Do not produce RTL.
	* symtab.c (symtab_node::can_increase_alignment_p): Check for section
	anchor.
	* tree-vect-data-refs.c (vect_compute_data_ref_alignment): Do not
	check for section anchors.

2015-03-10  Alan Modra  <amodra@gmail.com>

	PR target/65286
	* config.gcc (powerpc*-*-linux*): Arrange for powerpc64le-linux
	to be single-arch by default.  Set cpu_is_64bit for powerpc64
	given --with-cpu=native.
	* config/rs6000/t-fprules: Do not set default MULTILIB vars.
	* config/rs6000/t-linux (MULTIARCH_DIRNAME): Support powerpc64
	and powerpc64le.
	* config/rs6000/linux64.h (SUBSUBTARGET_OVERRIDE_OPTIONS): Test
	rs6000_isa_flags rather than TARGET_64BIT.

2015-03-09  Yoshinori Sato  <ysato@users.sourceforge.jp>
	    Kaz Kojima  <kkojima@gcc.gnu.org>

	* config/sh/t-linux (MULTILIB_EXCEPTIONS): Define for m2a cases.

2015-03-09  Jakub Jelinek  <jakub@redhat.com>

	PR lto/65361
	* ipa-devirt.c (add_type_duplicate): Don't use DECL_CONTEXT
	on a TREE_BINFO, instead use BINFO_TYPE.

2015-03-09  Richard Biener  <rguenther@suse.de>

	PR middle-end/65270
	* tree-core.h (enum operand_equal_flag): Add OEP_ADDRESS_OF.
	* fold-const.c (operand_equal_p): When recursing for ADDR_EXPRs
	operand set OEP_ADDRESS_OF.  Clear it when recursing to non-bases
	of that.  When comparing dereferences compare alignment.
	When comparing MEM_REFs or TARGET_MEM_REFs compare dependence info.

2015-03-08  Jan Hubicka  <hubicka@ucw.cz>

	* ipa-inline-analysis.c (check_callers): Check
	node->can_remove_if_no_direct_calls_and_refs_p.
	(growth_likely_positive): Reorganize to call
	can_remove_if_no_direct_calls_p later.
	* cgraph.h (will_be_removed_from_program_if_no_direct_calls_p,
	will_be_removed_from_program_if_no_direct_calls_p): Add
	will_inline parameter.
	* cgraph.c (cgraph_node::can_remove_if_no_direct_calls_p,
	cgraph_node::will_be_removed_from_program_if_no_direct_calls_p):
	Handle inliner case correctly.

2015-03-09  Thomas Preud'homme  <thomas.preudhomme@arm.com>

	PR tree-optimization/63743
	* cfgexpand.c (reorder_operands): Also reorder if only second operand
	had its definition forwarded by TER.

2015-03-08  Jan Hubicka  <hubicka@ucw.cz>

	PR lto/65316
	* ipa-utils.h (types_odr_comparable): Add strict argument.
	* ipa-devirt.c: Fix whitespace;
	(odr_hasher): Remove.
	(odr_name_hasher, odr_vtable_hasher): New hashers.
	(can_be_name_hashed_p): New predicate.
	(hash_type_name): remove.
	(hash_odr_name): New.
	(odr_name_hasher::hash): new.
	(can_be_vtable_hashed_p): New.
	(hash_odr_vtable): New.
	(odr_vtable_hasher::hash): New.
	(types_same_for_odr): Add strict parameter.
	(types_odr_comparable): Likewise.
	(odr_name_hasher::equal): New.
	(odr_vtable_hasher::equal): New.
	(odr_name_hasher::remove): New.
	(odr_hash_type): Change to hash_table<odr_name_hasher>.
	(odr_vtable_hash_type): New.
	(odr_vtable_hash): New.
	(odr_subtypes_equivalent_p): Do strict comparsion.
	(add_type_duplicate): Merge type names; cleanup; avoid type
	duplicates.
	(register_odr_type): Initialize vtable hash.
	(build_type_inheritance_graph): Likewise
	(get_odr_type): Reorg to use two hashes.
	(dump_possible_polymorphic_call_targets): Move sanity check after debug
	output.
	(ipa_devirt): Dump type_inheritance_graph.
	(types_same_for_odr): Add strict mode.

2015-03-05  Jan Hubicka  <hubicka@ucw.cz>

	PR ipa/65334
	* cgraph.h (symtab_node): Add definition_alignment,
	can_increase_alignment_p and increase_alignment.
	* symtab.c (symtab_node::can_increase_alignment_p,
	increase_alignment_1, symtab_node::increase_alignment,
	symtab_node::definition_alignment): New.
	* tree-vect-data-refs.c (vect_can_force_dr_alignment_p): Use
	can_increase_alignment_p.
	* tree-vectorizer.c (increase_alignment): Use increase_alignment.
	* tree-vect-stmts.c (ensure_base_align): Likewise.
	* varasm.c (function_section_1): Use definition_alignment.
	(assemble_start_function): Likewise.
	(emit_local): likewise.
	(build_constant_desc): Likewsie.
	(output_constant_def_contents): Likewise.
	(place_block_symbol): Likewise.
	(output_object_block): Likewise.

2015-03-05  Jan Hubicka  <hubicka@ucw.cz>

	PR ipa/65316
	* tree.c (free_lang_data_in_type): Be sure to keep BINFO_VTABLE
	when outputting debug.

2015-03-07  Marek Polacek  <polacek@redhat.com>
	    Martin Uecker  <uecker@eecs.berkeley.edu>

	PR sanitizer/65280
	* doc/invoke.texi: Update description of -fsanitize=bounds.

2015-03-06  Wilco Dijkstra  <wilco.dijkstra@arm.com>

	* tree-ssa-phiopt.c (neg_replacement): Remove.
	(tree_ssa_phiopt_worker): Remove negate optimization.

2015-03-05  Jan Hubicka  <hubicka@ucw.cz>

	PR ipa/65302
	* value-prof.c (gimple_ic): Pure dead eh edges when needed.

2015-03-06  Richard Biener  <rguenther@suse.de>

	PR middle-end/64928
	* tree-ssa-live.h (struct tree_live_info_d): Add livein_obstack
	and liveout_obstack members.
	(calculate_live_on_exit): Remove.
	(calculate_live_ranges): Change declaration.
	* tree-ssa-live.c (liveness_bitmap_obstack): Remove global var.
	(new_tree_live_info): Adjust.
	(calculate_live_ranges): Delete livein when not wanted.
	(calculate_live_ranges): Do not initialize liveness_bitmap_obstack.
	Deal with partly deleted live info.
	(loe_visit_block): Remove temporary bitmap by using
	bitmap_ior_and_compl_into.
	(live_worklist): Adjust accordingly.
	(calculate_live_on_exit): Make static.
	* tree-ssa-coalesce.c (coalesce_ssa_name): Tell calculate_live_ranges
	we do not need livein.

2015-03-06  Jonathan Wakely  <jwakely@redhat.com>

	* real.c (real_from_string): Fix typo in assertion.

2015-03-06  Alex Velenko  <alex.velenko@arm.com>

	* ChangeLog (2015-03-05): Reflect Richard Henderson as actual author of
	the patch.

2015-03-05  Jan Hubicka  <hubicka@ucw.cz>

	* ipa-icf.c (sem_variable::equals_wpa): Check FINAL flags.

2015-03-05  Vladimir Makarov  <vmakarov@redhat.com>

	PR target/64342
	* lra-assigns.c (find_hard_regno_for): Rename to
	find_hard_regno_for_1.  Add a new parameter.
	(find_hard_regno_for): New function using find_hard_regno_for_1.

2015-03-05  Bernd Edlinger  <bernd.edlinger@hotmail.de>

	PR rtl-optimization/65067
	* expmed.c (store_bit_field, extract_bit_field): Reworked the
	strict volatile bitfield handling.

2015-03-05  Martin Liska  <mliska@suse.cz>

	PR ipa/65318
	* ipa-icf.c (sem_variable::equals): Compare variables types.

2015-03-05  Richard Henderson  <rth@redhat.com>

	PR target/65121
	* config/arm/arm.c (arm_function_in_section_p): Fix predicate to
	correctly check weak symbol binding.

2015-03-05  Steve Ellcey  <sellcey@imgtec.com>

	PR middle-end/65315
	* cfgexpand.c (expand_stack_vars): Update large_align to maximum
	needed alignment.

2015-03-05  Martin Liska  <mliska@suse.cz>

	* ipa-inline.c (inline_small_functions): Set default value to
	prevent warning during bootstrap.
	* tree.h: Add pragma guard that ignores false positives during
	bootstrap.

2015-03-05  Richard Biener  <rguenther@suse.de>

	PR tree-optimization/65310
	* tree-vect-data-refs.c (vect_compute_data_ref_alignment):
	Properly preserve alignment of the base of the access.

2015-03-05  Richard Biener  <rguenther@suse.de>

	PR ipa/65270
	* ipa-icf-gimple.c (func_checker::compare_memory_operand):
	Compare dependence info.

2015-03-05  Richard Biener  <rguenther@suse.de>

	PR middle-end/65233
	* ipa-polymorphic-call.c: Include tree-ssa-operands.h and
	tree-into-ssa.h.
	(walk_ssa_copies): Revert last chage.  Instead do not walk
	SSA names registered for SSA update.

2015-03-03  Jan Hubicka  <hubicka@ucw.cz>

	PR ipa/65270
	* ipa-icf.c (sem_item::compare_cgraph_references): Compare
	vtable references for their containing type.
	(sem_function::equals_wpa): Compare TYPE_RESTRICT
	and type attributes.

2015-03-04  Eric Botcazou  <ebotcazou@adacore.com>

	* fold-const.c (round_up_loc): Cast divisor to signed on all paths
	before negating it.
	* stor-layout.c (finalize_record_size): Revert latest change.

2015-03-04  Andreas Tobler  <andreast@gcc.gnu.org>

	* config/rs6000/t-freebsd64: Remove 32-bit soft-float multilibs.

2015-03-03  Jan Hubicka  <hubicka@ucw.cz>

	* cgraph.c (cgraph_node::can_remove_if_no_direct_calls_p): Rewrite
	for correct comdat handling.
	(cgraph_node::will_be_removed_from_program_if_no_direct_calls_p):
	Likewise.
	* cgraph.h (call_for_symbol_and_aliases): Fix formating.
	(used_from_object_file_p_worker): Remove.
	(cgraph_node::only_called_directly_or_alised): Add
	used_from_object_file_p.
	* ipa-inline-analysis.c (growth_likely_positive): Optimie.
	* ipa-inline-transform.c (can_remove_node_now_p_1): Use
	can_remove_if_no_direct_calls_and_refs_p.

2015-03-04  Nick Clifton  <nickc@redhat.com>

	* config/rl78/rl78.h (enum reg_class): Remove real registers from
	General register class.
	* config/rl78/rl78-real.md: Replace general register constraints
	with real+virtual register constraints.

2015-03-04  Andreas Krebbel  <krebbel@linux.vnet.ibm.com>

	* config/s390/s390.c (s390_expand_builtin): Exlude non-htm builtins
	from checking for -mhtm option.

2015-03-03  Jan Hubicka  <hubicka@ucw.cz>

	* tree-sra.c (convert_callers): Use call_for_symbol_and_aliases.
	(struct ipa_sra_check_caller_data): Add has_thunk field.
	(ipa_sra_check_caller): Check for thunk.
	(ipa_sra_preliminary_function_checks): Give up on function with
	thunks.
	(ipa_early_sra): Use call_for_symbol_and_aliases.

2015-03-03  Kaz Kojima  <kkojima@gcc.gnu.org>

	PR target/65249
	* config/sh/sh.md (symGOT_load): Use R0 reg for operands[2] when
	called for __stack_chk_guard symbol.

2015-03-03  DJ Delorie  <dj@redhat.com>

	* config/rl78/rl78-real.md (*addqi_real): Allow SADDR types for
	inc/dec.
	(*addhi3_real): Likewise.
	* config/rl78/rl78-virt.md (*inc<mode>3_virt): Additional
	pattern to match incrementing memory.
	* config/rl78/predicates.md (rl78_1_2_operand): New.
	* config/rl78/rl78.c (rl78_force_nonfar_3): Allow far mem-mem if
	it's the same and only mem.
	(rl78_alloc_physical_registers_op2): If there's effectively only
	one MEM, transcode it into HL.
	(rl78_far_p): Reject addresses that aren't legitimate.

2015-03-03  Eric Botcazou  <ebotcazou@adacore.com>

	* fold-const.c (round_up_loc): Cast divisor to HOST_WIDE_INT before
	negating it.

	* tree-sra.c (pa_sra_preliminary_function_checks): Fix typo in message.

2015-03-03  Max Filippov  <jcmvbkbc@gmail.com>

	Implement call0 ABI for xtensa
	* config/xtensa/constraints.md ("a" constraint): Include stack
	pointer in case of call0 ABI.
	("q" constraint): Make empty in case of call0 ABI.
	("D" constraint): Include stack pointer in case of call0 ABI.
	* config/xtensa/xtensa-protos.h (xtensa_set_return_address,
	xtensa_expand_epilogue, xtensa_regno_to_class): Add new function
	prototypes.
	* config/xtensa/xtensa.c (xtensa_callee_save_size): New
	variable.
	(xtensa_regno_to_class): Make it a local variable in the
	function xtensa_regno_to_class.
	(xtensa_function_epilogue, TARGET_ASM_FUNCTION_EPILOGUE): Remove
	macro, function prototype and implementation.
	(reg_nonleaf_alloc_order): Make it a local variable in the
	function order_regs_for_local_alloc.
	(xtensa_conditional_register_usage): New function.
	(TARGET_CONDITIONAL_REGISTER_USAGE): Define macro.
	(xtensa_valid_move): Allow direct moves to stack pointer
	register in call0 ABI.
	(xtensa_setup_frame_addresses): Only spill register windows in
	windowed ABI.
	(xtensa_emit_call): Emit call(x)8 or call(x)0 in windowed and
	call0 ABI respectively.
	(xtensa_function_arg_1): Only mark a7 register for copying in
	windowed ABI.
	(xtensa_call_save_reg): New function.
	(compute_frame_size): Add space for callee saved register
	storage to the frame size in call0 ABI.
	(xtensa_expand_prologue): Generate code to set up stack frame
	and save callee-saved registers in call0 ABI.
	(xtensa_expand_epilogue): New function.
	(xtensa_set_return_address): New function.
	(xtensa_return_addr): Calculate return address in call0 ABI.
	(xtensa_builtin_saveregs): Only mark a7 register for copying and
	emit copying code in windowed ABI.
	(order_regs_for_local_alloc): Add preferred register allocation
	order for non-leaf function in call0 ABI.
	(xtensa_static_chain): Add atatic chain passing for call0 ABI.
	(xtensa_asm_trampoline_template): Add trampoline generation for
	call0 ABI.
	(xtensa_trampoline_init): Add trampoline initialization for
	call0 ABI.
	(xtensa_conditional_register_usage, xtensa_regno_to_class): New
	functions.
	* config/xtensa/xtensa.h (TARGET_WINDOWED_ABI): New macro.
	(TARGET_CPU_CPP_BUILTINS): Add built-in define for call0 ABI.
	(CALL_USED_REGISTERS): Modify to encode both windowed and call0
	ABI call-used registers.
	(HARD_FRAME_POINTER_REGNUM): Add frame pointer for call0 ABI.
	(INCOMING_REGNO, OUTGOING_REGNO): Use argument unchanged in
	call0 ABI.
	(REG_CLASS_CONTENTS): Include all registers into the preferred
	reload registers set, adjust the set in the
	xtensa_conditional_register_usage.
	(xtensa_regno_to_class): Drop variable declaration.
	(REGNO_REG_CLASS): Redefine to use xtensa_regno_to_class
	function.
	(WINDOW_SIZE): Define as 8 or 0 for windowed and call0 ABI
	respectively.
	(FUNCTION_PROFILER): Add _mcount call for call0 ABI.
	(TRAMPOLINE_SIZE): Define trampoline size for call0 ABI.
	(RETURN_ADDR_IN_PREVIOUS_FRAME): Define to 0 in call0 ABI.
	(ASM_OUTPUT_POOL_PROLOGUE): Always generate literal pool
	location in call0 ABI.
	(EH_RETURN_STACKADJ_RTX): New definition, use a10 for passing
	stack adjustment size when handling exception.
	(CRT_CALL_STATIC_FUNCTION): Add definition for call0 ABI.
	* config/xtensa/xtensa.md (A9_REG, UNSPECV_BLOCKAGE): New
	definitions.
	("return" pattern): Generate ret.n/ret in call0 ABI.
	("epilogue" pattern): Expand epilogue.
	("nonlocal_goto" pattern): Use default in call0 ABI.
	("eh_return" pattern): Move implementation to eh_set_a0_windowed,
	emit eh_set_a0_* depending on ABI.
	("eh_set_a0_windowed" pattern): Former eh_return pattern.
	("eh_set_a0_call0", "blockage"): New patterns.

2015-03-03  Martin Liska  <mliska@suse.cz>

	PR ipa/65287
	* ipa-icf.c (sem_variable::parse): Skip all alias variables.

2015-03-03  Michael Meissner  <meissner@linux.vnet.ibm.com>

	PR 65138/target
	* config/rs6000/rs6000-tables.opt: Regenerate table.

2015-03-03  Renlin Li  <renlin.li@arm.com>

	* doc/md.texi (@item ^): Change ? into ^.

2015-03-03  H.J. Lu  <hongjiu.lu@intel.com>

	* doc/tm.texi: Regenerated.

2015-03-03  Max Filippov  <jcmvbkbc@gmail.com>

	* builtins.c (expand_builtin_return_addr): Add
	RETURN_ADDR_IN_PREVIOUS_FRAME to 'if' condition, remove
	surrounding #ifdef.
	* config/sparc/sparc.h (RETURN_ADDR_IN_PREVIOUS_FRAME): Change
	definition to 1.
	* config/xtensa/xtensa.h (RETURN_ADDR_IN_PREVIOUS_FRAME):
	Likewise.
	* defaults.h (RETURN_ADDR_IN_PREVIOUS_FRAME): Define to 0 if
	undefined.
	* doc/tm.texi.in (RETURN_ADDR_IN_PREVIOUS_FRAME): Update
	paragraph.

2015-03-03  Martin Jambor  <mjambor@suse.cz>
	    Eric Botcazou  <ebotcazou@adacore.com>

	* tree-sra.c (ipa_sra_check_caller_data): New type.
	(has_caller_p): Removed.
	(ipa_sra_check_caller): New function.
	(ipa_sra_preliminary_function_checks): Use it.

2015-03-03  Martin Liska  <mliska@suse.cz>

	* ipa-icf.c (sem_item_optimizer::merge_classes): Use bit or
	instead of if branch.

2015-03-03  Martin Liska  <mliska@suse.cz>

	PR ipa/65282
	* ipa-icf.c (sem_variable::equals): Fix wrong condition.

2015-03-23  Jeff Law  <law@redhat.com>

	PR tree-optimization/65241
	* tree-ssa-dom.c (lookup_avail_expr): Only modify the avail_expr
	hash table if INSERT is true.

2015-03-03  Georg-Johann Lay  <avr@gjlay.de>

	PR target/65296
	* config.gcc (extra_gcc_objs) [avr-*-rtems*]: Remove.

2015-03-03  Georg-Johann Lay  <avr@gjlay.de>

	PR target/64331
	* config/avr/avr.c (context.h, tree-pass.h): Include them.
	(avr_pass_data_recompute_notes): New static variable.
	(avr_pass_recompute_notes): New class.
	(avr_register_passes): New static function.
	(avr_option_override): Call it.

2015-03-03  Georg-Johann Lay  <avr@gjlay.de>

	Fix various problems with specs file generation.

	PR target/65296
	* config.gcc (extra_gcc_objs) [avr]: Remove.
	* config/avr/driver-avr.c: Remove file.
	* config/avr/t-avr (driver-avr.o): Remove rule.
	(gen-avr-mmcu-specs): Use CXX_FOR_BUILD, CXXFLAGS_FOR_BUILD and
	INCLUDES to build.  Depend on TM_H.
	* config/avr/gen-avr-mmcu-specs.c: Tidy up code.  Fix various
	build warnings.  Fix non-matching types and non-existing %-codes.
	(tm.h): Include.
	(*lib) [!WITH_AVRLIBC]: Don't link libdev.a.
	(*libgcc) [WITH_AVRLIBC]: Add "-lm".
	* config/avr/avrlibc.h (LIBGCC_SPEC): Remove definition.
	* config/avr/avr.h (DRIVER_SELF_SPECS): Fix handling of -march=.
	(CPP_SPEC, CC1PLUS_SPEC, ASM_SPEC, LINK_SPEC, LIB_SPEC)
	(LIBGCC_SPEC): Remove definitions.

2015-03-03  Eric Botcazou  <ebotcazou@adacore.com>

	* config/ia64/ia64.c (expand_vec_perm_interleave_2): Use gen_raw_REG
	to create a register in testing mode.

2015-03-03  Martin Liska  <mliska@suse.cz>
	    Jan Hubicka  <hubicka@ucw.cz>

	PR ipa/65263
	* cgraph.c (cgraph_node::has_thunk_p): New function.
	* cgraph.h (cgraph_node::has_thunk_p: Likewise.
	* ipa-icf.c (redirect_all_callers): Do not redirect thunks.
	(sem_function::merge): Assert is changed.

2015-03-03  Martin Liska  <mliska@suse.cz>
	    Martin Jambor  <mjambor@suse.cz>

	PR ipa/65087
	* ipa-icf.c (sem_item_optimizer::execute): Change function
	return value to boolean.
	(sem_item_optimizer::merge_classes): Likewise.
	(ipa_icf_driver): Return TODO_remove_functions in case there's
	a merge operation processed.
	* ipa-icf.h: Change function return value to boolean.

2015-03-02  Michael Meissner  <meissner@linux.vnet.ibm.com>

	PR 65138/target
	* config/rs6000/rs6000-cpus.def (powerpc64le): Add new generic
	processor type for 64-bit little endian PowerPC.

	* config/rs6000/rs6000.c (rs6000_option_override_internal): If
	-mdebug=reg, print TARGET_DEFAULT.  Fix logic to use
	TARGET_DEFAULT if there is no default cpu.  Fix -mdebug=reg
	printing built-in mask so it does not pass NULL pointers.

	* doc/invoke.texi (IBM RS/6000 and PowerPC options): Document
	-mcpu=powerpc64le.

2015-03-02  Steve Ellcey  <sellcey@imgtec.com>

	PR target/58158
	* config/mips/mips.md (mov<mode>cc): Change ISA_HAS_SEL check to
	!ISA_HAS_FP_CONDMOVE.

2015-03-02  Aldy Hernandez  <aldyh@redhat.com>

	* config/i386/i386.md (*udivmod<mode>4_pow2): Remove
	reload_completed.

2015-03-02  Ulrich Drepper  <drepper@gmail.com>

	* doc/invoke.texi (Options for Code Generation Conventions):
	Fix URL of DSO paper.

2015-03-02  Jan Hubicka  <hubicka@ucw.cz>

	PR ipa/65130
	* ipa-inline.c (check_callers): Looks for recursion.
	(inline_to_all_callers): Give up on uninlinable or recursive edges.
	* ipa-inline-analysis.c (inline_summary_t::duplicate): Do not update
	summary of inline clones.
	(do_estimate_growth_1): Fix recursion check.

2015-03-02  Jan Hubicka  <hubicka@ucw.cz>

	PR ipa/64988
	* ipa-inline-transform.c (clone_inlined_nodes): Do not dissolve
	comdat groups.

2015-03-02  Jan Hubicka  <hubicka@ucw.cz>
	    Aldy Hernandez  <aldyh@redhat.com>

	PR lto/65276
	* ipa-devirt.c (add_type_duplicate): Remove odr_violated assert
	when checking TYPE_BINFO.

2015-03-02  Richard Biener  <rguenther@suse.de>

	PR ipa/65270
	* ipa-icf-gimple.c: Include builtins.h.
	(func_checker::compare_memory_operand): Compare base alignment.

2015-03-02  Ilya Enkovich  <ilya.enkovich@intel.com>

	PR target/65184
	* gcc/config/i386/i386.c (ix86_pass_by_reference) Bounds
	are never passed by reference.

2015-03-02  Ilya Enkovich  <ilya.enkovich@intel.com>

	PR target/65183
	* tree-chkp.c (chkp_check_lower): Don't check against
	zero bounds for already instrumented functions.
	(chkp_check_upper): Likewise.
	(chkp_fini): Clean pass local data to avoid wrong reusage.

2015-02-28  Martin Liska  <mliska@suse.cz>
	    Jan Hubicka  <hubicka@ucw.cz>

	* ipa-icf.c (sem_variable::equals): Improve debug output;
	get variable constructor.
	(sem_variable::parse): Do not filter out too early; give up on
	volatile and register vars.
	(sem_item_optimizer::filter_removed_items): Filter out nonreadonly
	variables.
	* ipa-icf.h (sem_variable::init): Do not set ctor.
	(sem_variable::ctor): Remove.

2015-03-01  Aldy Hernandez  <aldyh@redhat.com>

	PR middle-end/65233
	* ipa-polymorphic-call.c (walk_ssa_copies): Handle empty PHIs.

2015-02-28  Jan Hubicka  <hubicka@ucw.cz>

	* ipa-icf.c: Include stor-layout.h
	(sem_function::compare_cgraph_references): Rename to ...
	(sem_item::compare_cgraph_references): ... this one.
	(sem_variable::equals_wpa): New function
	(sem_variable::equals): Do not check stuff already verified by
	equals_wpa.
	(sem_variable::equals): Reorg based on varasm.c:compare_constant.
	* ipa-icf.h (sem_item): Add compare_cgraph_references.
	(sem_function): Remove compare_cgraph_references.
	(sem_variable): Turns equals_wpa into non-inline.

2015-02-28  Jan Hubicka  <hubicka@ucw.cz>

	* ipa-icf.c (sem_function::init): Fix formating; skip GIMPLE_PREDICT.
	(sem_item::add_expr): New function.
	(sem_function::hash_stmt): Handle operands of most statements.
	(sem_variable::get_hash): Hash the actual constructor.
	* ipa-icf.h (sem_item): Add add_expr.
	(sem_function): Update prototype of hash_stmt

2015-02-28  Martin Liska  <mliska@suse.cz>
	    Jan Hubicka  <hubicka@ucw.cz>

	PR ipa/65245
	* ipa-icf-gimple.c (func_checker::compare_function_decl):
	Remove.
	(func_checker::compare_variable_decl): Skip symtab vars.
	(func_checker::compare_cst_or_decl): Update.
	* ipa-icf.c (sem_function::parse): Do not consider aliases.
	(sem_function::compare_cgraph_references): Add ADDRESS parameter;
	use correct symtab predicates.
	(sem_function::equals_wpa): Update uses of compare_cgraph_references.
	(sem_variable::parse):  Update comment.
	(sem_item_optimizer::build_graph): Consider ultimate aliases
	for references.

2015-02-28  Jan Hubicka  <hubicka@ucw.cz>

	* ipa-icf-gimple.c (func_checker::compare_operand): Fix handling
	of OBJ_TYPE_REF.

2015-02-28  Jan Hubicka  <hubicka@ucw.cz>

	* ipa-icf.c (sem_function::merge): Fix handling of COMDAT.
	(sem_variable::merge) Likewise.

2015-02-28  Jan Hubicka  <hubicka@ucw.cz>

	* ipa-inline.c (can_inline_edge_p): Match opt_for_fn on inline
	target; also match flag_ipa_devirt.

2015-03-01  Martin Liska  <mliska@suse.cz>
	    Jan Hubicka  <hubicka@ucw.cz>

	* ipa-icf-gimple.c (func_checker::compare_variable_decl):
	Validate variable alignment.
	* ipa-icf.c (sem_function::equals_private): Be more precise
	about non-common function attributes.
	(sem_variable::equals): Likewise.

2015-02-28  Jan Hubicka  <hubicka@ucw.cz>

	PR ipa/65237
	* ipa-icf.c (sem_function::merge): Do not attempt to produce alias
	across COMDAT group boundary.

2015-02-28  Jan Hubicka  <hubicka@ucw.cz>

	PR ipa/65232
	* ipa-icf.c (clear_decl_rtl): New function.
	(sem_function::merge): Clear RTL before forming alias.
	(sem_variable::merge): Clear RTL before forming alias.

2015-02-28  Jan Hubicka  <hubicka@ucw.cz>

	PR ipa/65236
	* cgraphunit.c (cgraph_node::expand_thunk): Enable return slot opt.

2015-02-28  Xingxing Pan  <xxingpan@marvell.com>

	* config/aarch64/aarch64.md: (mov<mode>_aarch64): Change type
	to neon_to_gp<q>.

2015-02-27  Vladimir Makarov  <vmakarov@redhat.com>

	* params.def (PARAM_LRA_INHERITANCE_EBB_PROBABILITY_CUTOFF): Fix
	a typo in the description.

2015-02-27  Vladimir Makarov  <vmakarov@redhat.com>

	PR target/64317
	* params.def (PARAM_LRA_INHERITANCE_EBB_PROBABILITY_CUTOFF): New.
	* params.h (LRA_INHERITANCE_EBB_PROBABILITY_CUTOFF): New.
	* lra-constraints.c: Include "params.h".
	(EBB_PROBABILITY_CUTOFF): Use
	LRA_INHERITANCE_EBB_PROBABILITY_CUTOFF.
	(lra_inheritance): Use '<' instead of '<=' for
	EBB_PROBABILITY_CUTOFF.
	* doc/invoke.texi (lra-inheritance-ebb-probability-cutoff):
	Document change.

2015-02-27  Martin Liska  <mliska@suse.cz>

	* ipa-icf.h (struct symbol_compare_hashmap_traits): Add missing
	vector length condition.

2015-02-27  Sandra Loosemore  <sandra@codesourcery.com>

	* doc/extend.texi (x86 transactional memory intrinsics):
	Reorganize discussion of _xbegin.  Clarify that the return
	value is a bit mask.  Expand example and move to end of section.

2015-02-26  Jakub Jelinek  <jakub@redhat.com>
	    Aldy Hernandez  <aldyh@redhat.com>

	PR rtl-optimization/65220
	* config/i386/i386.md (*udivmod<mode>4_pow2): New.

2015-02-27  Vladimir Makarov  <vmakarov@redhat.com>

	PR target/65032
	* lra-remat.c (update_scratch_ops): New.
	(do_remat): Call it.
	* lra.c (lra_register_new_scratch_op): New. Take code from ...
	(remove_scratches): ... here.
	* lra-int.h (lra_register_new_scratch_op): New prototype.

2015-02-27  Marek Polacek  <polacek@redhat.com>

	PR c/65040
	* doc/invoke.texi: Update to reflect that -Wformat=2 doesn't enable
	-Wformat-signedness anymore.

2015-02-27  Andreas Krebbel  <Andreas.Krebbel@de.ibm.com>

	* config/s390/s390.c: (s390_atomic_assign_expand_fenv): New
	function.
	(TARGET_ATOMIC_ASSIGN_EXPAND_FENV): Define macro.

2015-02-27  Andreas Krebbel  <Andreas.Krebbel@de.ibm.com>

	* config/s390/s390.c (enum s390_builtin):
	Add S390_BUILTIN_S390_SFPC and S390_BUILTIN_S390_EFPC.
	(code_for_builtin): Add CODE_FOR_s390_sfpc and CODE_FOR_s390_efpc.
	(s390_init_builtins): Generate new builtin functions.
	* config/s390/s390.md (UNSPECV_SFPC, UNSPECV_EFPC): New constants.
	(s390_sfpc, s390_efpc): New pattern definitions.

2015-02-27  Andreas Krebbel  <Andreas.Krebbel@de.ibm.com>

	* config/s390/s390.c: (enum s390_builtin, s390_expand_builtin):
	Rename S390_BUILTIN_max to S390_BUILTIN_MAX.
	(s390_builtin_decls): New array.
	(s390_init_builtins): Put builtin decls into s390_builtin_decls.
	(s390_builtin_decl): New function.
	(TARGET_BUILTIN_DECL): Define macro.

2015-02-27  Richard Biener  <rguenther@suse.de>

	PR middle-end/63175
	* builtins.c (get_object_alignment_2): Make sure to re-apply
	the ANDed mask after recursing to its operand gets us a new
	misalignment bit position.

2015-02-26  Jan Hubicka  <hubicka@ucw.cz>
	    Martin Liska  <mliska@suse.cz>

	PR bootstrap/65150
	* ipa-icf.c (symbol_compare_collection::symbol_compare_colleciton):
	Use address_matters_p.
	(redirect_all_callers, set_addressable): New functions.
	(sem_function::merge): Reorganize and fix merging issues.
	(sem_variable::merge): Likewise.
	(sem_variable::compare_sections): Remove.
	* common.opt (fmerge-all-constants, fmerge-constants): Remove
	Optimization flag.
	* symtab.c (symtab_node::resolve_alias): When alias has aliases,
	redirect them.
	(symtab_node::make_decl_local): Set ADDRESSABLE bit when
	decl is used.
	(address_matters_1): New function.
	(symtab_node::address_matters_p): New function.
	* cgraph.c (cgraph_edge::verify_corresponds_to_fndecl): Fix
	check for merged flag.
	* cgraph.h (address_matters_p): Declare.
	(symtab_node::address_taken_from_non_vtable_p): Remove.
	(symtab_node::address_can_be_compared_p): New method.
	(ipa_ref::address_matters_p): Move here from ipa-ref.c; simplify.
	* ipa-visibility.c (symtab_node::address_taken_from_non_vtable_p):
	Remove.
	(comdat_can_be_unshared_p_1) Use address_matters_p.
	(update_vtable_references): Fix formating.
	* ipa-ref.c (ipa_ref::address_matters_p): Move inline.
	* cgraphunit.c (cgraph_node::create_wrapper): Drop UNINLINABLE flag.
	* cgraphclones.c: Preserve merged and icf_merged flags.

2015-02-26  Sandra Loosemore  <sandra@codesourcery.com>

	* doc/extend.texi (Function Attributes): Fix spelling and typos.
	(Label Attributes): Likewise.
	(Cilk Plus Builtins): Likewise.
	(ARC SIMD Built-in Functions): Likewise.
	(ARM C Language Extensions (ACLE)): Likewise.
	(PowerPC Built-in Functions): Likewise.
	(PowerPC Hardware Transactional Memory Built-in Functions):
	Likewise.

2015-02-26  Jakub Jelinek  <jakub@redhat.com>

	PR tree-optimization/65216
	* tree-ssa-reassoc.c (rewrite_expr_tree): Force creation of
	new stmt and new SSA_NAME for lhs whenever the arguments have
	changed and weren't just swapped.  Fix comment typo.

	PR tree-optimization/65215
	* tree-ssa-math-opts.c (find_bswap_or_nop_load): Return false
	for PDP endian targets.
	(perform_symbolic_merge, find_bswap_or_nop_1, find_bswap_or_nop):
	Fix up formatting issues.
	(bswap_replace): Likewise.  For BYTES_BIG_ENDIAN, if the final access
	size is smaller than the original, adjust MEM_REF offset by the
	difference of sizes.  Use is_gimple_mem_ref_addr instead of
	is_gimple_min_invariant test to avoid adding address temporaries.

2015-02-26  Martin Liska  <mliska@suse.cz>
	    Jan Hubicka  <hubicka@ucw.cz>

	PR ipa/64693
	* ipa-icf.c (symbol_compare_collection::symbol_compare_collection): New.
	(sem_item_optimizer::subdivide_classes_by_sensitive_refs): New function.
	(sem_item_optimizer::process_cong_reduction): Include division by
	sensitive references.
	* ipa-icf.h (struct symbol_compare_hashmap_traits): New class.
	* ipa-ref.c (ipa_ref::address_matters_p): New function.
	* ipa-ref.h (ipa_ref::address_matters_p): Likewise.

2015-02-26  Georg-Johann Lay  <avr@gjlay.de>

	PR target/65192
	* config/avr/avr-protos.h (tiny_valid_direct_memory_access_range):
	Remove.
	* config/avr/avr.c: Same.
	(avr_legitimate_address_p) <AVR_TINY, CONSTANT_ADDRESS_P>:
	Refuse any constant address not in 0..0xbf.
	* config/avr/avr.md (*mov<mode>, *movsf): Remove
	tiny_valid_direct_memory_access_range from insn conditions.
	(mov<mode>): Don't special-case expansion of avrtiny addresses.

2015-02-26  Oleg Endo  <olegendo@gcc.gnu.org>

	PR target/61142
	* config/sh/sh.c (sh_check_add_incdec_notes): New function.
	* config/sh/sh-protos.h (sh_check_add_incdec_notes): Declare it.
	* config/sh/predicates.md (const_logical_operand): New predicate.
	* config/sh/sh.md: Add new peephole2 patterns.

2015-02-26  Marek Polacek  <polacek@redhat.com>

	PR ipa/65008
	* ipa-inline.c (early_inliner): Recompute inline parameters.

2015-02-26  Bill Schmidt  <wschmidt@linux.vnet.ibm.com>

	PR target/65171
	* config/rs6000/rs6000.c (rs6000_analyze_swaps): Ensure
	instructions with TImode operands are included in the analysis.

2015-02-26  Sebastian Pop  <s.pop@samsung.com>

	* tree-ssa-threadupdate.c (dump_jump_thread_path): Print all edges
	of an EDGE_FSM_THREAD.

2015-02-25  Adhemerval Zanella  <azanella@linux.vnet.ibm.com>

	* config/rs6000/htm.md (tcheck): Fix assembly encoding.

2015-02-25  Aldy Hernandez  <aldyh@redhat.com>

	PR debug/46102
	* dwarf2out.c (dwarf2out_init): Disable -feliminate-dwarf2-dups.

2015-02-26  Sebastian Pop  <s.pop@samsung.com>

	PR tree-optimization/65048
	* tree-ssa-threadupdate.c (valid_jump_thread_path): New.
	(thread_through_all_blocks): Call valid_jump_thread_path.
	Remove invalid FSM jump-thread paths.

2015-02-26  Jakub Jelinek  <jakub@redhat.com>

	* passes.c (ipa_write_summaries_1): Call lto_output_init_mode_table.
	(ipa_write_optimization_summaries): Likewise.
	* tree-streamer.h: Include data-streamer.h.
	(streamer_mode_table): Declare extern variable.
	(bp_pack_machine_mode, bp_unpack_machine_mode): New inline functions.
	* lto-streamer-out.c (lto_output_init_mode_table,
	lto_write_mode_table): New functions.
	(produce_asm_for_decls): Call lto_write_mode_table when streaming
	offloading LTO.
	* lto-section-in.c (lto_section_name): Add "mode_table" entry.
	(lto_create_simple_input_block): Add mode_table argument to the
	lto_input_block constructors.
	* ipa-prop.c (ipa_prop_read_section, read_replacements_section):
	Likewise.
	* data-streamer-in.c (string_for_index): Likewise.
	* ipa-inline-analysis.c (inline_read_section): Likewise.
	* ipa-icf.c (sem_item_optimizer::read_section): Likewise.
	* lto-cgraph.c (input_cgraph_opt_section): Likewise.
	* lto-streamer-in.c (lto_read_body_or_constructor,
	lto_input_toplevel_asms): Likewise.
	(lto_input_mode_table): New function.
	* tree-streamer-out.c (pack_ts_fixed_cst_value_fields,
	pack_ts_decl_common_value_fields, pack_ts_type_common_value_fields):
	Use bp_pack_machine_mode.
	* real.h (struct real_format): Add name field.
	* lto-streamer.h (enum lto_section_type): Add LTO_section_mode_table.
	(class lto_input_block): Add mode_table member.
	(lto_input_block::lto_input_block): Add mode_table_ argument,
	initialize mode_table.
	(struct lto_file_decl_data): Add mode_table field.
	(lto_input_mode_table, lto_output_init_mode_table): New prototypes.
	* tree-streamer-in.c (unpack_ts_fixed_cst_value_fields,
	unpack_ts_decl_common_value_fields,
	unpack_ts_type_common_value_fields): Call bp_unpack_machine_mode.
	* tree-streamer.c (streamer_mode_table): New variable.
	* real.c (ieee_single_format, mips_single_format,
	motorola_single_format, spu_single_format, ieee_double_format,
	mips_double_format, motorola_double_format,
	ieee_extended_motorola_format, ieee_extended_intel_96_format,
	ieee_extended_intel_128_format, ieee_extended_intel_96_round_53_format,
	ibm_extended_format, mips_extended_format, ieee_quad_format,
	mips_quad_format, vax_f_format, vax_d_format, vax_g_format,
	decimal_single_format, decimal_double_format, decimal_quad_format,
	ieee_half_format, arm_half_format, real_internal_format): Add name
	field.
	* config/pdp11/pdp11.c (pdp11_f_format, pdp11_d_format): Likewise.

2015-02-26  Yuri Rumyantsev  <ysrumyan@gmail.com>

	PR target/65161
	* config/i386/i386.c (ix86_sched_reorder): Skip instruction
	reordering for selective scheduling.

2015-02-26  Terry Guo  <terry.guo@arm.com>

	* config/arm/arm-cores.def (cortex-m7): Add flag FL_NO_VOLATILE_CE.
	* config/arm/arm-protos.h (FL_NO_VOLATILE_CE): New flag.
	(arm_arch_no_volatile_ce): Declare new global variable.
	* config/arm/arm.c (arm_arch_no_volatile_ce): New global variable.
	(arm_option_override): Assign value to arm_arch_no_volatile_ce.
	* config/arm/arm.h (arm_arch_no_volatile_ce): Declare it.
	(TARGET_NO_VOLATILE_CE): New macro.
	* config/arm/arm.md (arm_comparison_operator): Disabled if not allow
	volatile memory access in IT block

2015-02-25  Kai Tietz  <ktietz@redhat.com>

	PR tree-optimization/61917
	* tree-vect-loop.c (vectorizable_reduction): Handle obvious case
	that reduc_def_stmt is null.

2015-02-25  Martin Liska  <mliska@suse.cz>

	* ipa-icf-gimple.c (func_checker::compare_variable_decl): Compare
	hard register variables.

2015-02-25  Kai Tietz  <ktietz@redhat.com>

	PR target/64212
	* symtab.c (symtab::make_decl_local): Set DECL_IMPORT_P explicit to 0.
	(symtab::noninterposable_alias): Likewise.

2015-02-25  Ilya Enkovich  <ilya.enkovich@intel.com>

	PR target/65167
	* gcc/config/i386/i386.c (ix86_function_arg_regno_p): Support
	bounds registers.
	(avoid_func_arg_motion): Add dependencies for BNDSTX insns.

2015-02-25  Alan Lawrence  <alan.lawrence@arm.com>

	PR target/64997
	* config/aarch64/aarch64.md (*xor_one_cmpl<mode>3): Use FP_REGNUM_P
	as split condition; force split via '#' in output pattern.

2015-02-25  Richard Biener  <rguenther@suse.de>
	    Kai Tietz  <ktietz@redhat.com>

	PR tree-optimization/61917
	* tree-vect-loop.c (vectorizable_reduction): Allow
	vect_internal_def without reduction to exit graceful.

2015-02-25  Georg-Johann Lay  <avr@gjlay.de>

	PR target/65196
	* config/avr/avr.c (avr_adjust_insn_length): Call recog_memoized
	only with NONDEBUG_INSN_P.

2015-02-25  Georg-Johann Lay  <avr@gjlay.de>

	Use variadic macros with avr-log.c.

	* config/avr/avr-protos.h (avr_vdump): New prototype.
	(avr_log_set_caller_e, avr_log_set_caller_f): Remove protos.
	(avr_edump, avr_fdump, avr_dump): (Re)define to use avr_vdump.
	* config/avr/avr-log.c: Adjust comments.
	(avr_vdump): New function.
	(avr_vadump): Pass caller as 2nd argument instead of format string.
	(avr_log_caller, avr_log_fdump_e, avr_log_fdump_f)
	(avr_log_set_caller_e, avr_log_set_caller_f): Remove.

2015-02-25  Jakub Jelinek  <jakub@redhat.com>

	PR lto/64374
	* target.def (target_option_stream_in): New target hook.
	* tree-streamer-in.c (streamer_read_tree_bitfields): Invoke
	targetm.target_option.post_stream_in if non-NULL.
	* doc/tm.texi.in: Add @hook TARGET_OPTION_POST_STREAM_IN.
	* doc/tm.texi: Updated.
	* config/i386/i386.c (ix86_function_specific_post_stream_in): New
	function.
	(TARGET_OPTION_POST_STREAM_IN): Redefine.

2015-02-24  Jeff Law  <law@redhat.com>

	PR target/65117
	* config/xtensa/xtensa.md (zero_cost_loop_start): Reverse numbering
	of operand 0 and operand 2.
	(zero_cost_loop_end, loop_end): Similarly.

2015-02-24  Aldy Hernandez  <aldyh@redhat.com>

	* gimple.h (gimple_build_assign): Rename CXX_MEM_STAT_DECL to
	CXX_MEM_STAT_INFO.

2015-02-24  DJ Delorie  <dj@redhat.com>

	* config/rl78/rl78-protos.h (rl78_split_movsi): Accept a mode as well.
	* config/rl78/rl78-expand.md (movsf): New, same as movsi.
	* config/rl78/rl78.c (rl78_split_movsi): Accept a mode, use it
	instead of hardcoding SImode.

2015-02-24  Bernd Schmidt  <bernds@codesourcery.com>

	* omp-low.c (create_omp_child_function): Tag entrypoint
	functions with a special attribute.

2015-02-24  Michael Haubenwallner <michael.haubenwallner@ssi-schaefer.com>

	PR target/65058
	* config/rs6000/xcoff.h (ASM_OUTPUT_EXTERNAL): Drop unused variable.

2015-02-24  Vladimir Makarov  <vmakarov@redhat.com>

	PR rtl-optimization/65123
	* lra-remat.c (operand_to_remat): Check hard regs in insn
	definition too.

2015-02-24  Nick Clifton  <nickc@redhat.com>

	* config/v850/v850.h (ASM_SPEC): Pass -msoft-float/-mhard-float on
	to the assembler.

2015-02-24  Thomas Schwinge  <thomas@codesourcery.com>

	PR libgomp/64625
	* omp-builtins.def (BUILT_IN_GOACC_DATA_START): Specify as
	BT_FN_VOID_INT_SIZE_PTR_PTR_PTR, not
	BT_FN_VOID_INT_PTR_SIZE_PTR_PTR_PTR.
	(BUILT_IN_GOACC_ENTER_EXIT_DATA, BUILT_IN_GOACC_UPDATE): Specify as
	BT_FN_VOID_INT_SIZE_PTR_PTR_PTR_INT_INT_VAR, not
	BT_FN_VOID_INT_PTR_SIZE_PTR_PTR_PTR_INT_INT_VAR.
	(BUILT_IN_GOACC_PARALLEL): Specify as
	BT_FN_VOID_INT_OMPFN_SIZE_PTR_PTR_PTR_INT_INT_INT_INT_INT_VAR, not
	BT_FN_VOID_INT_OMPFN_PTR_SIZE_PTR_PTR_PTR_INT_INT_INT_INT_INT_VAR.
	* builtin-types.def
	(BT_FN_VOID_INT_PTR_SIZE_PTR_PTR_PTR_INT_INT_VAR)
	(BT_FN_VOID_INT_OMPFN_PTR_SIZE_PTR_PTR_PTR_INT_INT_INT_INT_INT_VAR):
	Remove function types.
	(BT_FN_VOID_INT_SIZE_PTR_PTR_PTR)
	(BT_FN_VOID_INT_SIZE_PTR_PTR_PTR_INT_INT_VAR)
	(BT_FN_VOID_INT_OMPFN_SIZE_PTR_PTR_PTR_INT_INT_INT_INT_INT_VAR):
	New function types.

2015-02-24  Georg-Johann Lay  <avr@gjlay.de>

	* config/avr/stdfix.h [__WITH_AVRLIBC__]: Include <stdfix-avrlibc.h>.

2015-02-24  Jakub Jelinek  <jakub@redhat.com>

	PR tree-optimization/65170
	* wide-int.cc (wi::mul_internal): For the umul_ppmm optimization,
	if val[1] < 0, clear also val[2] and return 3.

2015-02-24  Alan Modra  <amodra@gmail.com>

	PR target/65172
	* config/rs6000/rs6000.c (get_memref_parts): Only return true
	when *base is a reg.  Handle nested plus addresses.  Simplify
	pre_modify test.

2015-02-22  Max Filippov  <jcmvbkbc@gmail.com>

	* config/xtensa/xtensa.h (CONSTANT_ALIGNMENT, DATA_ALIGNMENT):
	use natural alignment when optimizing for size.

2015-02-23  Kaz Kojima  <kkojima@gcc.gnu.org>

	PR target/65153
	* config/sh/sh.md (movsicc_true+3): Remove peephole.
	* config/sh/sh-protos.h (replace_n_hard_rtx): Don't declare.
	* config/sh/sh.c (replace_n_hard_rtx): Remove.

2015-02-23  Richard Sandiford  <richard.sandiford@arm.com>

	PR fortran/63427
	* wide-int.cc (wi::from_mpz): Cope with unwrapped values that are
	too big for a wide_int.  Implement missing wrapping operation.

2015-02-23  Oleg Endo  <olegendo@gcc.gnu.org>

	PR target/65163
	* config/sh/sh.md (swapbsi2, related peephole2): Use const_int -65536
	instead of const_int 4294901760.

2015-02-23  Georg-Johann Lay  <avr@gjlay.de>

	* config/avr/t-avr: Fix typo in comment.

2015-02-21  Richard Sandiford  <richard.sandiford@arm.com>

	* doc/rtl.texi (fma): Clarify documentation.

2015-02-20  Aldy Hernandez  <aldyh@redhat.com>

	PR debug/58123
	* gimplify.c (gimplify_expr): Prefer location of TRY_FINALLY_EXPR
	over input_location.

2015-02-20  Bernd Schmidt  <bernds@codesourcery.com>

	* tree-streamer-in.c (unpack_ts_decl_common_value_fields,
	unpack_ts_type_common_value_fields): If ACCEL_COMPILER,
	restrict alignments to absolute_biggest_alignment.
	* config/i386/i386.c (TARGET_ABSOLUTE_BIGGEST_ALIGNMENT):
	Define.
	* doc/tm.texi.in (TARGET_ABSOLUTE_BIGGEST_ALIGNMENT): Add.
	* doc/tm.texi: Regenerate.
	* target.def (absolute_biggest_alignment): New DEFHOOKPOD.

2015-02-20  Vladimir Makarov  <vmakarov@redhat.com>

	PR target/64172
	* ira-color.c (color_pass): Prevent splitting multi-register pseudos.

2015-02-20  Richard Biener  <rguenther@suse.de>

	PR tree-optimization/65136
	* tree-ssa-propagate.c: Include cfgloop.h.
	(replace_phi_args_in): Avoid replacing loop latch edge PHI
	arguments with constants.

2015-02-20  Jakub Jelinek  <jakub@redhat.com>
	    Martin Liska  <mliska@suse.cz>

	PR target/63892
	* ipa-icf.c (sem_function::merge): If DECL_COMDAT_GROUP (alias->decl),
	don't try to create_thunk if stdarg_p.  If
	!sem_item::target_supports_symbol_aliases_p (), similarly, and try to
	redirect_callers if possible.
	(sem_item_optimizer::execute): Call unregister_hooks here...
	(ipa_icf_driver): ... instead of here.

2015-02-20  Kyrylo Tkachov  <kyrylo.tkachov@arm.com>

	* config/aarch64/aarch64.md (*aarch64_lshr_sisd_or_int_<mode>3):
	Mark operand 0 as earlyclobber in 2nd alternative.
	(1st define_split below *aarch64_lshr_sisd_or_int_<mode>3):
	Write negated shift amount into QI lowpart operand 0 and use it
	in the shift step.
	(2nd define_split below *aarch64_lshr_sisd_or_int_<mode>3): Likewise.

2015-02-20  Bernd Schmidt  <bernds@codesourcery.com>

	* cgraph.h (clone_function_name_1): Declare.
	* cgraphclones.c (clone_function_name_1): New function.
	(clone_function_name): Use it.
	* lto-partition.c: Include "stringpool.h".
	(must_not_rename, maybe_rewrite_identifier)
	(validize_symbol_for_target): New static functions.
	(privatize_symbol_name): Use must_not_rename.
	(promote_symbol): Call validize_symbol_for_target.
	(lto_promote_cross_file_statics): Likewise.
	(lto_promote_statics_nonwpa): Likewise.

2015-02-20  Georg-Johann Lay  <avr@gjlay.de>

	PR target/64452
	* config/avr/avr.md (pushhi_insn): New insn.
	(push<mode>1): Push virtual regs in one chunk using pushhi1_insn.

2015-02-20  Bernd Schmidt  <bernds@codesourcery.com>
	    Jakub Jelinek  <jakub@redhat.com>

	* tree-streamer.c (preload_common_nodes): Don't preload
	TI_VA_LIST* for offloading.
	* tree-stdarg.c (pass_stdarg::gate): Disable for ACCEL_COMPILER
	in_lto_p.

2015-02-19  John David Anglin  <danlgin@gcc.gnu.org>

	* config/pa/pa.c (pa_emit_move_sequence): Always force
	(const (plus (symbol) (const_int))) to const mem.  Put REG_EQUAL
	note on insn.

	* config/pa/pa.c (pa_reloc_rw_mask): New function.
	(TARGET_ASM_RELOC_RW_MASK): Define.
	(pa_cannot_force_const_mem): Revert previous change.

2015-02-19  Martin Jambor  <mjmabor@suse.cz>
	    Jan Hubicka  <hubicka@ucw.cz>

	PR ipa/65028
	* ipa-cp.c (propagate_alignment_accross_jump_function): Fix propagation
	across jump functions.

2015-02-19  Uros Bizjak  <ubizjak@gmail.com>

	* config/alpha/alpha.c (alpha_in_small_data_p): Reject common symbols.

2015-02-19  Sandra Loosemore  <sandra@codesourcery.com>

	* doc/extend.texi (x86 transactional memory intrinsics): Copy-edit.

2015-02-19  Richard Henderson  <rth@redhat.com>

	PR middle-end/65074
	* varasm.c (default_binds_local_p_2): Don't test node->definition;
	test DECL_EXTERNAL independent of symtab_node.

2015-02-19  Jakub Jelinek  <jakub@redhat.com>

	PR lto/65012
	* varpool.c (varpool_node::get_constructor): Return early
	if this->lto_file_data is NULL.

2015-02-19  Maxim Kuvyrkov  <maxim.kuvyrkov@linaro.org>

	* haifa-sched.c (enum rfs_decision, rfs_str): Remove RFS_DEBUG.
	(rank_for_schedule_debug): Update.
	(ready_sort): Make static.  Move sorting logic to ...
	(ready_sort_debug, ready_sort_real): New static functions.
	(schedule_block): Sort both debug insns and real insns in preparation
	for ready list trimming.  Improve debug output.
	* sched-int.h (ready_sort): Remove global declaration.

2015-02-18  Trevor Saunders  <tsaunders@mozilla.com>

	* ipa-icf.c (sem_function::equals_private): Adjust.
	(sem_function::bb_dict_test): Take a vec<int> * instead of
	auto_vec<int>.
	* ipa-icf.h (bb_dict_test): Likewise.

2015-02-18  Jakub Jelinek  <jakub@redhat.com>

	PR gcov-profile/64634
	* tree-eh.c (frob_into_branch_around): Fix up typos
	in function comment.
	(lower_catch): Put eh_seq resulting from EH lowering of
	the cleanup sequence after the cleanup rather than before it.

2015-02-18  Tom de Vries  <tom@codesourcery.com>

	* common.opt (fstdarg-opt): New option.
	* tree-stdarg.c (pass_stdarg::gate): Use flag_stdarg_opt.
	* doc/invoke.texi (@item Optimization Options): Add -fstdarg-opt.
	(@item -fstdarg-opt): New item.

2015-02-18  H.J. Lu  <hongjiu.lu@intel.com>

	PR target/65064
	* config/ia64/predicates.md (sdata_symbolic_operand): Return false
	for common symbols.

2015-02-18  Jakub Jelinek  <jakub@redhat.com>

	* config/i386/t-intelmic (mkoffload.o): Remove dependency on
	insn-modes.h.
	(ALL_HOST_OBJS): Add mkoffload.o.
	* config/nvptx/t-nvptx (ALL_HOST_OBJS): Likewise.

2015-02-18  Jan Hubicka  <hubicka@ucw.cz>

	* ipa-devirt.c (odr_subtypes_equivalent_p): Fix formating.
	(compare_virtual_tables): Be smarter about skipping typeinfos;
	do sane output on virtual table table mismatch.
	(warn_odr): Be ready for forward declarations of enums;
	output sane info on base mismatch and virtual table mismatch.
	(add_type_duplicate): Fix code choosing prevailing type; do not ICE
	when only one type is polymorphic.
	(get_odr_type): Fix hashtable corruption.
	(dump_odr_type): Dump mangled names.

2015-02-18  Richard Biener  <rguenther@suse.de>

	PR tree-optimization/65063
	* tree-predcom.c (determine_unroll_factor): Return 1 if we
	have replaced looparound PHIs.

2015-02-18  Martin Liska  <mliska@suse.cz>

	* lto-streamer.c (lto_streamer_init): Encapsulate
	streamer_check_handled_ts_structures with checking macro.

2015-02-18  Jakub Jelinek  <jakub@redhat.com>

	PR ipa/65087
	* cgraphclones.c (cgraph_node::create_virtual_clone): Only copy
	section if !implicit_section.
	(cgraph_node::create_version_clone_with_body): Likewise.
	* trans-mem.c (ipa_tm_create_version): Likewise.

2015-02-18  Richard Biener  <rguenther@suse.de>

	PR tree-optimization/62217
	* tree-ssa-dom.c (cprop_operand): Avoid propagating copies
	into BIVs.

2015-02-18  Marek Polacek  <polacek@redhat.com>

	PR sanitizer/65081
	* ubsan.c (OBJSZ_MAX_OFFSET): Define.
	(ubsan_expand_objsize_ifn): Don't emit run-time check if the offset
	is in range [-16K, -1].  Don't issue run-time error if
	(ptr > ptr + offset).

2015-02-18  Thomas Schwinge  <thomas@codesourcery.com>

	* doc/install.texi (nvptx-*-none): New section.
	* doc/invoke.texi (Nvidia PTX Options): Likewise.
	* config/nvptx/nvptx.opt: Update.

	* config/nvptx/mkoffload.c (parse_env_var, free_array_of_ptrs)
	(access_check): New functions, copied from
	config/i386/intelmic-mkoffload.c.
	(main): For non-installed testing, look in all COMPILER_PATHs for
	GCC_INSTALL_NAME.

	* config/nvptx/nvptx.h (GOMP_SELF_SPECS): Define macro.

2015-02-18  Andrew Pinski  <apinski@cavium.com>
	    Naveen H.S  <Naveen.Hurugalawadi@caviumnetworks.com>

	* config/aarch64/aarch64.c (*aarch64_load_symref_appropriately):
	Check whether the destination of SYMBOL_SMALL_TPREL is Pmode.

2015-02-17  Jan Hubicka  <hubicka@ucw.cz>

	* ipa-visibility.c (function_and_variable_visibility): Only
	check locality if node is not already local.
	* ipa-inline.c (want_inline_function_to_all_callers_p): Use
	call_for_symbol_and_aliases instead of
	call_for_symbol_thunks_and_aliases.
	(ipa_inline): Likewise.
	* cgraph.c (cgraph_node::call_for_symbol_thunks_and_aliases):
	first walk aliases.
	* ipa.c (symbol_table::remove_unreachable_nodes): Use
	call_for_symbol_and_aliases.
	* ipa-profile.c (ipa_propagate_frequency_data): Add function_symbol.
	(ipa_propagate_frequency_1): Use it; use opt_for_fn
	(ipa_propagate_frequency): Update.
	(ipa_profile): Add opt_for_fn gueards.

2015-02-17  Oleg Endo  <olegendo@gcc.gnu.org>

	* config/sh/sh.opt (mcbranch-force-delay-slot): New option.
	* doc/invoke.texi (SH options): Document it.
	* config/sh/sh.c (sh_insn_length_adjustment): Check
	TARGET_CBRANCH_FORCE_DELAY_SLOT instead of sh_cpu_attr == CPU_SH2E.

2015-02-17  H.J. Lu  <hongjiu.lu@intel.com>

	* common.opt (fipa-cp-alignment): New.
	* ipa-cp.c (ipcp_store_alignment_results): Check
	flag_ipa_cp_alignment.
	* opts.c (default_options_table): Enable -fipa-cp-alignment for
	-O2.
	(enable_fdo_optimizations): Set x_flag_ipa_cp_alignment.
	* doc/invoke.texi: Document -fipa-cp-alignment.

2015-02-17  Oleg Endo  <olegendo@gcc.gnu.org>

	PR target/64793
	* config/sh/sh.md (cbranch define_delay): Set annulled true branch insn
	to nil.  Adjust comments.

2015-02-17  Jan Hubicka  <hubicka@ucw.cz>

	* ipa-visibility.c (function_and_variable_visibility): Only
	check locality if node is not already local.
	* ipa-inline.c (want_inline_function_to_all_callers_p): Use
	call_for_symbol_and_aliases instead of
	call_for_symbol_thunks_and_aliases.
	(ipa_inline): Likewise.
	* cgraph.c (cgraph_node::call_for_symbol_thunks_and_aliases):
	first walk aliases.
	* ipa.c (symbol_table::remove_unreachable_nodes): Use
	call_for_symbol_and_aliases.
	* ipa-profile.c (ipa_propagate_frequency_data): Add function_symbol.
	(ipa_propagate_frequency_1): Use it; use opt_for_fn
	(ipa_propagate_frequency): Update.
	(ipa_profile): Add opt_for_fn guards.

2015-02-17  Thomas Schwinge  <thomas@codesourcery.com>

	* config/nvptx/mkoffload.c (parse_file): Fix logic error in
	skipping of "strange" tokens.

2015-02-17  Jeff Law  <law@redhat.com>

	* tree-vrp.c (identify_jump_threads): Use last_stmt.  Remove
	obsolete comment.

2015-02-17  James Greenhalgh  <james.greenhalgh@arm.com>

	* haifa-sched.c (recompute_todo_spec): Treat SCHED_GROUP_P
	as forcing a HARD_DEP between instructions, thereby
	disallowing rewriting to break dependencies.

2015-02-16  Jan Hubicka  <hubicka@ucw.cz>

	* symtab.c (symtab_node::verify_base): Verify body_removed->!definiton
	* lto-cgraph.c (lto_output_varpool_node): Do not keep definition of
	variables in boundary that have no inlitalizer encoded and are
	not aliases.
	* varasm.c (default_binds_local_p_2): External definitions do not
	count as definitions here.

2015-02-16  Jeff Law  <law@redhat.com>

	PR tree-optimization/64823
	* tree-vrp.c (identify_jump_threads): Handle blocks with no real
	statements.
	* tree-ssa-threadedge.c (potentially_threadable_block): Allow
	threading through blocks with PHIs, but no statements.
	(thread_through_normal_block): Distinguish between blocks where
	we did not process all the statements and blocks with no statements.

2015-02-16  Jakub Jelinek  <jakub@redhat.com>
	    James Greenhalgh  <james.greenhalgh@arm.com>

	PR ipa/64963
	* cgraphclones.c (cgraph_node::create_virtual_clone): Copy
	section if not linkonce.  Fix up formatting.
	(cgraph_node::create_version_clone_with_body): Copy section.
	* trans-mem.c (ipa_tm_create_version): Likewise.

2015-02-16  Richard Biener  <rguenther@suse.de>

	PR tree-optimization/65077
	* tree-ssa-structalias.c (get_constraint_for_1): Handle
	IMAGPART_EXPR, REALPART_EXPR and BIT_FIELD_REF.
	(find_func_aliases): Allow float values to carry pointers again.

2015-02-16  James Greenhalgh  <james.greenhalgh@arm.com>

	* doc/install.texi (Specific): Reorder targets list to put
	aarch64 in alphabetical order.  Add a link to aarch64*-*-*
	from the top menu.

2015-02-16  Michael Haubenwallner  <michael.haubenwallner@ssi-schaefer.com>
	    David Edelsohn  <dje.gcc@gmail.com>

	PR target/65058
	* config/rs6000/rs6000.c (rs6000_output_symbol_ref): Append storage
	mapping class to external variable or function reference.
	* config/rs6000/xcoff.h (ASM_OUTPUT_EXTERNAL): Do not append storage
	mapping class.

2015-02-16  David Eelsohn  <dje.gcc@gmail.com>

	PR target/53348
	* config/rs6000/rs6000.c (rs6000_declare_alias): Only use
	ASM_WEAKEN_DECL if defined.

2015-02-16  Richard Biener  <rguenther@suse.de>

	PR lto/65015
	* varasm.c (default_file_start): For LTO produced units
	emit <artificial> as file directive.

2015-02-16  Richard Biener  <rguenther@suse.de>

	PR tree-optimization/63593
	* tree-predcom.c (execute_pred_commoning_chain): Delay removing
	stmts and releasing SSA names until...
	(execute_pred_commoning): ... after processing all chains.

2015-02-16  Jan Hubicka  <hubicka@ucw.cz>

	PR ipa/65059
	* ipa-comdats.c (ipa_comdats): Do not categorize thunks to
	external functions.

2015-02-15  Sandra Loosemore  <sandra@codesourcery.com>

	* doc/bugreport.texi: Adjust section titles throughout the file
	to use "Title Case".
	* doc/extend.texi: Likewise.
	* doc/gcov.texi: Likewise.
	* doc/implement-c.texi: Likewise.
	* doc/implement-cxx.texi: Likewise.
	* doc/invoke.texi: Likewise.
	* doc/objc.texi: Likewise.
	* doc/standards.texi: Likewise.
	* doc/trouble.texi: Likewise.

2015-02-15  Jan Hubicka  <hubicka@ucw.cz>

	* cgraph.h (symtab_node::has_aliases_p): Simplify.
	(symtab_node::call_for_symbol_and_aliases): Use has_aliases_p
	* tree.c (lookup_binfo_at_offset): Make static.
	(get_binfo_at_offset): Do not shadow offset; add explanatory
	comment.

2015-02-15  John David Anglin  <danglin@gcc.gnu.org>

	* config/pa/pa.c (pa_secondary_reload): Request a secondary reload
	for all floading point loads and stores except those using a register
	index address.
	* config/pa/pa.md: Add new patterns to load a lo_sum DLT operand
	to a register.

2015-02-14  Jan Hubicka  <hubicka@ucw.cz>

	* ipa-inline-analysis.c (growth_data): Add uninlinable field.
	(do_estimate_growth_1): Record if any uninlinable edge was seen.
	(estimate_growth): Handle uninlinable edges correctly.
	(check_callers): New.
	(growth_likely_positive): Handle aliases correctly.

2015-02-14  Jan Hubicka  <hubicka@ucw.cz>

	* ipa-chkp.c: Use iterate_direct_aliases.
	* symtab.c (resolution_used_from_other_file_p): Move inline.
	(symtab_node::create_reference): Fix formating.
	(symtab_node::has_aliases_p): Move inline; use iterate_direct_aliases.
	(symtab_node::iterate_reference): Move inline.
	(symtab_node::iterate_referring): Move inline.
	(symtab_node::iterate_direct_aliases): Move inline.
	(symtab_node::used_from_object_file_p_worker): Inline into ...
	(symtab_node::used_from_object_file_p): ... this one; move inline.
	(symtab_node::call_for_symbol_and_aliases): Move inline;
	use iterate_direct_aliases.
	(symtab_node::call_for_symbol_and_aliases_1): New method.
	(cgraph_node::call_for_symbol_and_aliases): Move inline;
	use iterate_direct_aliases.
	(cgraph_node::call_for_symbol_and_aliases_1): New method.
	(varpool_node::call_for_node_and_aliases): Rename to ...
	(varpool_node::call_for_symbol_and_aliases): ... this one; Move inline;
	use iterate_direct_aliases.
	(varpool_node::call_for_symbol_and_aliases_1): New method.
	* ipa.c (ipa_single_use): Use iterate_direct_aliases.
	(ipa_discover_readonly_nonaddressable_var): Update.
	* ipa-devirt.c: Fix formating.
	* cgraph.c (cgraph_node::can_remove_if_no_direct_calls_and_refs_p):
	Move inline.
	(cgraph_node::call_for_symbol_and_aliases): Move inline.
	(cgraph_node::call_for_symbol_and_aliases_1): New function..
	* cgraph.h (used_from_object_file_p_worker): Remove.
	(resolution_used_from_other_file_p): Move inline.
	(symtab_node::has_aliases_p): Move inline; use iterate_direct_aliases.
	(symtab_node::iterate_reference): Move inline.
	(symtab_node::iterate_referring): Move inline.
	(symtab_node::iterate_direct_aliases): Move inline.
	(symtab_node::used_from_object_file_p_worker): Inline into ...
	(symtab_node::used_from_object_file_p): Move inline.
	* tree-emutls.c (ipa_lower_emutls): Update.
	* varpool.c (varpool_node::call_for_symbol_and_aliases_1): New method.
	(varpool_node::call_for_node_and_aliases): Remove.

2015-02-14  Jakub Jelinek  <jakub@redhat.com>

	PR tree-optimization/62209
	* tree-ssa-reassoc.c (update_range_test): If stmt is a PHI and
	op == range->exp, insert seq and gimplified code after labels
	instead of after the phi.

2015-02-13  Jeff Law  <law@redhat.com>

	PR bootstrap/65060
	Revert my change for tree-optimization/64823.

2015-02-13  Jakub Jelinek  <jakub@redhat.com>

	PR tree-optimization/65053
	* tree-ssa-phiopt.c (value_replacement): When moving assign before
	cond, either reset VR on lhs or set it to phi result VR.

2015-02-13  Jeff Law  <law@redhat.com>

	PR tree-optimization/64823
	* tree-vrp.c (identify_jump_threads): Handle blocks with no statements.
	* tree-ssa-threadedge.c (potentially_threadable_block): Allow
	threading through blocks with PHIs, but no statements.
	(thread_through_normal_block): Distinguish between blocks where
	we did not process all the statements and blocks with no statements.

	PR rtl-optimization/47477
	* match.pd (convert (plus/minus (convert @0) (convert @1): New
	simplifier to narrow arithmetic.

2015-02-13  Jan Hubicka  <hubicka@ucw.cz>

	PR ipa/65028
	* ipa-prop.c (update_indirect_edges_after_inlining): Do not drop
	polymorphic call info when type is not known to be preserved.

2015-02-13  Maritn Jambor  <mjambor@suse.cz>

	PR ipa/65028
	* ipa-inline-transform.c (mark_all_inlined_calls_cdtor): New function.
	(inline_call): Use it.

2015-02-13  Thomas Schwinge  <thomas@codesourcery.com>

	* config/nvptx/offload.h (ACCEL_COMPILER_acc_device): Define to
	GOMP_DEVICE_NVIDIA_PTX.

2015-02-13  Jakub Jelinek  <jakub@redhat.com>

	PR ipa/65034
	* stmt.c (emit_case_nodes): Use void_type_node instead of
	NULL_TREE as LABEL_DECL type.

2015-02-13  John David Anglin  <danglin@gcc.gnu.org>

	* config/pa/constraints.md: Change "Q" and "T" constraints to memory
	constraints.
	* config/pa/pa.c (pa_cannot_force_const_mem): Don't allow constant
	symbolic references to data to be forced to constant memory on the
	SOM target.

2015-02-13  Ilya Enkovich  <ilya.enkovich@intel.com>

	PR tree-optimization/65002
	* tree-cfg.c (pass_data_fixup_cfg): Don't update
	SSA on start.
	* tree-sra.c (some_callers_have_no_vuse_p): New.
	(ipa_early_sra): Reject functions whose callers
	assume function is read only.

2015-02-13  Richard Biener  <rguenther@suse.de>

	PR lto/65015
	* dwarf2out.c (dwarf2out_finish): Use <artificial> as DW_AT_name
	for LTO produced CUs.

2015-02-13  Bin Cheng  <bin.cheng@arm.com>

	PR tree-optimization/64705
	* tree-ssa-loop-niter.h (expand_simple_operations): New parameter.
	* tree-ssa-loop-niter.c (expand_simple_operations): New parameter.
	* tree-ssa-loop-ivopts.c (extract_single_var_from_expr): New.
	(find_bivs, find_givs_in_stmt_scev): Pass new argument to
	expand_simple_operations.

2015-02-13  H.J. Lu  <hongjiu.lu@intel.com>
	    Richard Henderson  <rth@redhat.com>

	PR rtl/32219
	* cgraphunit.c (cgraph_node::finalize_function): Set definition
	before notice_global_symbol.
	(varpool_node::finalize_decl): Likewise.
	* varasm.c (default_binds_local_p_2): Rename from
	default_binds_local_p_1, add weak_dominate argument.  Use direct
	returns instead of assigning to local variable.  Unify varpool and
	cgraph paths via symtab_node.  Reject undef weak variables before
	testing visibility.  Reorder tests for simplicity.
	(default_binds_local_p): Use default_binds_local_p_2.
	(default_binds_local_p_1): Likewise.
	(decl_binds_to_current_def_p): Unify varpool and cgraph paths
	via symtab_node.
	(default_elf_asm_output_external): Emit visibility when specified.

2015-02-13  Alan Modra  <amodra@gmail.com>

	* config/rs6000/rs6000.c (rs6000_emit_epilogue): Fix typo in
	code setting up r11 for out-of-line fp restore.

2015-02-13  Eric Botcazou  <ebotcazou@adacore.com>

	* config/visium/visium.opt (msv-mode): Add RejectNegative and Report.
	(muser-mode): Likewise.

2015-02-13  Alan Modra  <amodra@gmail.com>

	* config/rs6000/rs6000.c (rs6000_emit_epilogue): Use addsi3_carry
	or adddi3_carry when restoring frame_reg_rtx from r0 after restvr.

2015-02-12  David Howells  <dhowells@redhat.com>

	* tree-sra.c (dump_dereferences_table): Avoid -Wformat-security
	warning.
	* tree-ssa-uninit.c (dump_predicates): Likewise.
	* opts.c (print_filtered_help): Likewise.

2015-02-12  Jakub Jelinek  <jakub@redhat.com>

	* dwarf2out.c (output_die): Use "%s", name instead of name to
	avoid -Wformat-security warning.

	* dwarf2asm.c (dw2_asm_output_vms_delta): Only define
	if ASM_OUTPUT_DWARF_VMS_DELTA is defined.
	* dwarf2out.c (output_die): Use dw2_asm_output_vms_delta
	only if ASM_OUTPUT_DWARF_VMS_DELTA is defined.

2015-02-12  Jason Merrill  <jason@redhat.com>

	* common.opt (-flifetime-dse): New.

2015-02-12  Jakub Jelinek  <jakub@redhat.com>

	PR sanitizer/65019
	* ubsan.c (ubsan_expand_objsize_ifn): Always return true.

	PR tree-optimization/65014
	* fold-const.c (fold_binary_loc): When creating {L,R}ROTATE_EXPR,
	use original second operand of arg0 or arg1 instead of
	that adjusted by STRIP_NOPS.

2015-02-11  Jeff Law  <law@redhat.com>

	PR target/63347
	* haifa-sched.c (prune_ready_list): If we have a SCHED_GROUP_P insn
	that needs to be queued, just queue it for a single cycle.

2015-02-11  Jan Hubicka  <hubicka@ucw.cz>

	* ipa.c (symbol_table::remove_unreachable_nodes): Avoid releasing
	bodies of thunks; comment on why.
	* symtab.c (symtab_node::get_partitioning_class): Aliases of extern
	symbols are extern.

2015-02-11  Richard Henderson  <rth@redhat.com>

	PR sanitize/65000
	* tree-eh.c (mark_reachable_handlers): Mark source and destination
	regions of __builtin_eh_copy_values.

2015-02-11  Jakub Jelinek  <jakub@redhat.com>

	PR middle-end/65003
	* varasm.c (place_block_symbol): Assert that DECL_RTL of the
	ultimate alias is MEM with SYMBOL_REF satisfying
	SYMBOL_REF_HAS_BLOCK_INFO_P as its operand.  Don't pass the MEM
	to place_block_symbol, but instead pass the SYMBOL_REF operand of it.

2015-02-11  Thomas Schwinge  <thomas@codesourcery.com>

	* config/nvptx/mkoffload.c: Include "diagnostic.h" instead of
	"diagnostic-core.h".
	(main): Initialize progname, and call diagnostic_initialize.

	* config/nvptx/mkoffload.c (process): Refer to __OFFLOAD_TABLE__
	instead of __OPENMP_TARGET__.

	* config/nvptx/mkoffload.c: Include "gomp-constants.h".
	(process): Use its GOMP_DEVICE_NVIDIA_PTX instead of (wrongly)
	hard-coding PTX_ID.

2015-02-11  H.J. Lu  <hongjiu.lu@intel.com>

	* doc/sourcebuild.texi (pie_enabled): Document.

2015-02-11  Martin Liska  <mliska@suse.cz>

	PR ipa/64813
	* cgraphunit.c (cgraph_node::expand_thunk): Do not create
	a return value for call to a function that is noreturn.

2015-02-11  Richard Biener  <rguenther@suse.de>

	PR lto/65015
	* dwarf2out.c (gen_producer_string): Drop -fltrans-output-list
	and -fresolution.

2015-02-11  Andrew Pinski  <apinski@cavium.com>

	PR target/64893
	* config/aarch64/aarch64-builtins.c (aarch64_init_simd_builtins):
	Change the first argument type to size_type_node and add another
	size_type_node.
	(aarch64_simd_expand_builtin): Handle the new argument to
	AARCH64_SIMD_BUILTIN_LANE_CHECK and don't ICE but rather
	print an out when the first two arguments are not
	nonzero integer constants.
	* config/aarch64/arm_neon.h (__AARCH64_LANE_CHECK):
	Pass the sizeof directly to __builtin_aarch64_im_lane_boundsi.

2015-02-11  Jakub Jelinek  <jakub@redhat.com>

	PR target/61925
	* config/i386/i386.c (ix86_reset_to_default_globals): Removed.
	(ix86_reset_previous_fndecl): Restore it here, unconditionally.
	(ix86_set_current_function): Rewritten.
	(ix86_add_new_builtins): Temporarily clear current_target_pragma
	when creating builtin fndecls.

2015-02-10  Jan Hubicka  <hubicka@ucw.cz>

	PR ipa/65005
	* ipa-visibility.c (cgraph_node::non_local_p): Turn into static
	function.
	* symtab.c (symtab_node::verify_base): Remove check that non-definitions
	have no comdat group.
	* lto-cgraph.c (lto_output_node): Always output thunk and alias info.
	(lto_output_varpool_node): Always output alias info.
	(output_refs): Output refs of boundary aliases, too.
	(compute_ltrans_boundary): Add alias and thunk target into boundaries.
	(output_symtab): Output call eges in thunks in boundary.
	(get_alias_symbol): Remove.
	(input_node, input_varpool_node): Do not special case weakrefs.
	* ipa.c (symbol_table::remove_unreachable_nodes): Do not remove
	alias and thunks targets in the boundary; do not take removed symbols
	from their comdat groups.
	* cgraph.c (cgraph_node::local_info): Look through aliases and thunks.
	(cgraph_node::global_info): Remove.
	(cgraph_node::rtl_info): Look through aliases and thunks.
	* cgrpah.h (global_info): Remove.
	(non_local_p): Remove.

2015-02-10  David Wohlferd  <dw@LimeGreenSocks.com>
	    Sandra Loosemore  <sandra@codesourcery.com>

	* doc/invoke.texi (x86 Options [-masm=dialect]): Add cross-references
	to inline asm.  List dialects in proper order.

2015-02-10  David Wohlferd  <dw@LimeGreenSocks.com>
	    Sandra Loosemore  <sandra@codesourcery.com>

	* doc/extend.texi (Loop-Specific Pragmas): Fix grammar error.

2015-02-10  David Wohlferd  <dw@LimeGreenSocks.com>

	* doc/extend.texi (Symbol-Renaming Pragmas): Restore (slightly
	modified) reference to Solaris.

2015-02-10  Sandra Loosemore  <sandra@codesourcery.com>

	* doc/extend.texi (Extended Asm): Fix typos.

2015-02-10  Jakub Jelinek  <jakub@redhat.com>

	PR sanitizer/65004
	* ubsan.c (ubsan_expand_vptr_ifn): Always return true.

2015-02-10  Oleg Endo  <olegendo@gcc.gnu.org>

	PR target/64661
	* config/sh/sh-protos.h (TARGET_ATOMIC_ANY, TARGET_ATOMIC_STRICT,
	TARGET_ATOMIC_SOFT_GUSA, TARGET_ATOMIC_HARD_LLCS,
	TARGET_ATOMIC_SOFT_TCB, TARGET_ATOMIC_SOFT_IMASK): Add parentheses.
	* config/sh/constraints.md (Ara, Add): New constraints.
	* config/sh/sync.md (atomic_mem_operand_0, atomic_mem_operand_1): New
	predicates.
	(atomic_compare_and_swap<mode>, atomic_exchange<mode>): Use
	atomic_mem_operand_0.  Don't use force_reg on the memory address.
	(atomic_compare_and_swapsi_hard): Use atomic_mem_operand_0 predicate and
	Sra constraint.  Convert to insn_and_split.  Add workaround for
	PR 64974.
	(atomic_compare_and_swap<mode>_hard): Copy to
	atomic_compare_and_swap<mode>_hard_1.  Convert to insn_and_split.
	Use atomic_mem_operand_0 predicate.
	(atomic_compare_and_swap<mode>_soft_gusa,
	atomic_exchange<mode>_soft_gusa): Use atomic_mem_operand_0 predicate and
	AraAdd constraints.
	(atomic_compare_and_swap<mode>_soft_tcb,
	atomic_compare_and_swap<mode>_soft_imask,
	atomic_exchange<mode>_soft_tcb, atomic_exchange<mode>_soft_imask): Use
	atomic_mem_operand_0 predicate and SraSdd constraints.
	(atomic_exchangesi_hard) Use atomic_mem_operand_0 predicate and Sra
	constraint.
	(atomic_exchange<mode>_hard): Copy to atomic_exchange<mode>_hard_1.
	Convert to insn_and_split.  Use atomic_mem_operand_0 predicate.
	(atomic_fetch_<fetchop_name><mode>, atomic_fetch_nand<mode>,
	atomic_<fetchop_name>_fetch<mode>): Use atomic_mem_operand_1.  Don't use
	force_reg on the memory address.
	(atomic_fetch_<fetchop_name>si_hard, atomic_fetch_notsi_hard,
	atomic_fetch_nandsi_hard, atomic_<fetchop_name>_fetchsi_hard,
	atomic_not_fetchsi_hard, atomic_nand_fetchsi_hard): Use
	atomic_mem_operand_1 predicate and Sra constraint.
	(atomic_fetch_<fetchop_name><mode>_hard): Copy to
	atomic_fetch_<fetchop_name><mode>_hard_1.  Convert to insn_and_split.
	Use atomic_mem_operand_1 predicate.
	(atomic_<fetchop_name><mode>_hard): Copy to
	atomic_<fetchop_name><mode>_hard_1.  Convert to insn_and_split.
	Use atomic_mem_operand_1 predicate.
	(atomic_fetch_nand<mode>_hard): Copy to atomic_fetch_nand<mode>_hard_1.
	Convert to insn_and_split.  Use atomic_mem_operand_1 predicate.
	(atomic_nand<mode>_hard): Copy to atomic_nand<mode>_hard_1.  Convert to
	insn_and_split.  Use atomic_mem_operand_1 predicate.
	(atomic_<fetchop_name>_fetch<mode>_hard): Copy to
	atomic_<fetchop_name>_fetch<mode>_hard_1.  Convert to insn_and_split.
	Use atomic_mem_operand_1 predicate.
	(atomic_nand_fetch<mode>_hard): Copy to atomic_nand_fetch<mode>_hard_1.
	Convert to insn_and_split.  Use atomic_mem_operand_1 predicate.
	(atomic_fetch_not<mode>_hard, atomic_not_fetch<mode>_hard): Replace mems
	in generated insn with original mem operand before emitting the insn.
	(atomic_fetch_<fetchop_name><mode>_soft_gusa,
	atomic_fetch_not<mode>_soft_gusa, atomic_fetch_nand<mode>_soft_gusa,
	atomic_<fetchop_name>_fetch<mode>_soft_gusa,
	atomic_not_fetch<mode>_soft_gusa, atomic_nand_fetch<mode>_soft_gusa):
	Use atomic_mem_operand_1 predicate and AraAdd constraints.
	(atomic_fetch_<fetchop_name><mode>_soft_tcb,
	atomic_<fetchop_name><mode>_soft_tcb, atomic_fetch_not<mode>_soft_tcb,
	atomic_not<mode>_soft_tcb, atomic_fetch_<fetchop_name><mode>_soft_imask,
	atomic_fetch_not<mode>_soft_imask, atomic_fetch_nand<mode>_soft_tcb,
	atomic_nand<mode>_soft_tcb, atomic_fetch_nand<mode>_soft_imask,
	atomic_<fetchop_name>_fetch<mode>_soft_tcb,
	atomic_not_fetch<mode>_soft_tcb,
	atomic_<fetchop_name>_fetch<mode>_soft_imask,
	atomic_not_fetch<mode>_soft_imask, atomic_nand_fetch<mode>,
	atomic_nand_fetch<mode>_soft_tcb, atomic_nand_fetch<mode>_soft_imask):
	Use atomic_mem_operand_1 predicate and SraSdd constraints.

2015-02-10  Uros Bizjak  <ubizjak@gmail.com>

	* config/alpha/alpha.md (reload_out<mode>_aligned): Make operands 2
	and 3 earlyclobber operands.

2015-02-10  Jan Hubicka  <hubicka@ucw.cz>

	* common.opt (fstack-reuse): Mark as optimization.

2015-02-10  Jan Hubicka  <hubicka@ucw.cz>

	PR ipa/64982
	* cgraphunit.c (cgraph_node::expand_thunk): Look for stdarg thunks.

2015-02-10  Trevor Saunders  <tsaunders@mozilla.com>

	PR tree-optimization/64326
	* cfghooks.c (make_forwarder_block): Cap frequency of created block.

2015-02-10  Rainer Emrich  <rainer@emrich-ebersheim.de>

	PR gcov-profile/61889
	* gcov-tool.c: Remove wrong #if !defined(_WIN32)

2015-02-10  Richard Biener  <rguenther@suse.de>

	PR tree-optimization/64995
	* tree-ssa-sccvn.c (set_ssa_val_to): Assert that the
	value we use is final.
	(visit_reference_op_store): Always valueize op.
	(visit_use): Properly valueize vuses.

2015-02-10  Richard Biener  <rguenther@suse.de>

	PR tree-optimization/64909
	* tree-vect-loop.c (vect_estimate_min_profitable_iters): Properly
	pass a scalar-stmt count estimate to the cost model.
	* tree-vect-data-refs.c (vect_peeling_hash_get_lowest_cost): Likewise.

2015-02-10  Alexander Monakov  <amonakov@ispras.ru>

	* doc/invoke.texi (-fvar-tracking-assignments): Clarify that VTA is
	enabled by default together with var-tracking.

2015-02-10  Nick Clifton  <nickc@redhat.com>

	* config/rl78/rl78.c: Remove DIV attribute code accidentally
	included in previous rl78 commit.

2015-02-10  Richard Biener  <rguenther@suse.de>

	* tree-streamer.h (streamer_read_tree_bitfields): Adjust.
	* tree-streamer-in.c (streamer_read_tree_bitfields): Do not
	return the bitpack.

2015-02-09  Trevor Saunders  <tsaunders@mozilla.com>

	PR gcov-profile/61889
	* config.in: regenerate.
	* configure.in: Likewise.
	* configure.ac: Check for ftw.h.
	* gcov-tool.c: Check for ftw.h before using nftw.

2015-02-09  Trevor Saunders  <tsaunders@mozilla.com>

	PR lto/64076
	* ipa-visibility.c (update_visibility_by_resolution_info): Only
	assert when not in lto mode.

2015-02-09  Zhouyi Zhou  <yizhouzhou@ict.ac.cn>

	* ira-color.c (setup_left_conflict_sizes_p): Simplify
	initialization/assignment of conflict_size.

2015-02-09  Jan Hubicka  <hubicka@ucw.cz>

	PR ipa/64978
	* ipa-cp.c (gather_caller_stats): Skip thunks.
	(propagate_constants_topo): Skip aliases.

2015-02-09  Kaz Kojima  <kkojima@gcc.gnu.org>

	PR target/64761
	* config/sh/sh.c (sh_option_override): Don't change
	-freorder-blocks-and-partition to -freorder-blocks even when
	unwinding is enabled.
	(sh_can_follow_jump): Return false if the followee jump is
	a crossing jump when -freorder-blocks-and-partition is specified.
	* config/sh/sh.md (*jump_compact_crossing): New insn.

2015-02-09  Joern Rennecke  <joern.rennecke@embecosm.com>
	    Kaz Kojima  <kkojima@gcc.gnu.org>

	PR target/64761
	* config/sh/sh-protos.h (sh_can_redirect_branch): Don't declare.
	* config/sh/sh.c (TARGET_CAN_FOLLOW_JUMP): Redefine.
	(sh_can_redirect_branch): Rename to ...
	(sh_can_follow_jump): ... this.  Constify argument types.
	* config/sh/sh.h (MD_CAN_REDIRECT_BRANCH): Don't define.
	* doc/tm.texi.in (MD_CAN_REDIRECT_BRANCH): Remove documentation.
	* reorg.c (steal_delay_list_from_target): Use targetm.can_follow_jump.
	* doc/tm.texi: Regenerate.

2015-02-09  Jakub Jelinek  <jakub@redhat.com>

	PR sanitizer/64981
	* builtins.c (expand_builtin): Call targetm.expand_builtin
	for BUILT_IN_MD builtins regardless of asan_intercepted_p.

2015-02-08  Jan Hubicka  <hubicka@ucw.cz>

	PR ipa/61548
	* tree-emutls.c (ipa_lower_emutls): Avoid duplicates in TLS_VARS.

2015-02-08  Jan Hubicka  <hubicka@ucw.cz>

	PR ipa/63566
	* ipa-icf.c (set_local): New function.
	(sem_function::merge): Use it.

2015-02-08  Jan Hubicka  <hubicka@ucw.cz>

	* ipa-devirt.c (odr_types_equivalent_p): Fix formating.
	(add_type_duplicate): Fix comparison of BINFOs.

2015-02-08  Jan Hubicka  <hubicka@ucw.cz>

	* ipa-polymorphic-call.c (ipa_polymorphic_call_context): Avoid ICE
	on getting VOID pointer.

2015-02-09  Jakub Jelinek  <jakub@redhat.com>

	PR target/64979
	* tree-stdarg.c (pass_stdarg::execute): Scan phi node args for
	va_list escapes.

2015-02-09  Richard Biener  <rguenther@suse.de>

	* genmatch.c (replace_id): Copy expr_type.

2015-02-09  Richard Biener  <rguenther@suse.de>

	* tree-streamer.h (streamer_pack_tree_bitfields): Remove.
	(streamer_write_tree_bitfields): Declare.
	* tree-streamer-in.c (unpack_ts_base_value_fields): Inline,
	properly unpack padding.
	(unpack_value_fields): Inline ...
	(streamer_read_tree_bitfields): ... here.
	* tree-streamer-out.c (pack_ts_base_value_fields): Inline
	and properly add padding bits.
	(streamer_pack_tree_bitfields): Fold into ...
	(streamer_write_tree_bitfields): ... this new function,
	exposing the bitpack object.
	* lto-streamer-out.c (lto_write_tree_1): Call
	streamer_write_tree_bitfields.

2015-02-09  Richard Biener  <rguenther@suse.de>

	PR tree-optimization/54000
	* tree-ssa-looo-ivopts.c: Include tree-vectorizer.h.
	(struct ivopts_data): Add loop_loc member.
	(tree_ssa_iv_optimize_loop): Dump loop location.
	(create_new_ivs): Likewise, also dump number of IVs generated.

2015-02-09  Martin Liska  <mliska@suse.cz>

	* ipa-icf.c (sem_item_optimizer::register_hooks): Register hooks
	just if not yet registered.
	(ipa_icf_generate_summary): Register callgraph hooks.

2015-02-08  Andrew Pinski  <apinski@cavium.com>

	* config/aarch64/aarch64.c (gty_dummy): Delete.

2015-02-08  Jan Hubicka  <hubicka@ucw.cz>

	PR ipa/63566
	* ipa-visibility.c (cgraph_node::non_local_p): Accept aliases.
	(cgraph_node::local_p): Remove thunk related FIXME.

2015-02-08  Jan Hubicka  <hubicka@ucw.cz>

	PR ipa/63566
	* i386.c (ix86_function_regparm): Look through aliases to see if callee
	is local and optimized.
	(ix86_function_sseregparm): Likewise; also use target's SSE math
	settings; error out instead of silently generating wrong code
	on mismatches.
	(init_cumulative_args): Look through aliases.

2015-02-08  Jan Hubicka  <hubicka@ucw.cz>

	PR ipa/63566
	* ipa-split.c (execute_split_functions): Split if function has aliases.

2015-02-08  Jan Hubicka  <hubicka@ucw.cz>

	PR ipa/63566
	* cgraphunit.c (cgraph_node::analyze): Be sure target of thunk is
	aliases before trying to expand it.
	(cgraph_node::expand_thunk): Fix formating.

2015-02-07  Sandra Loosemore  <sandra@codesourcery.com>

	* doc/extend.texi (Function Attributes [naked]): Copy-edit.
	(Using Assembly Language with C): Expand introduction.
	(Basic Asm): Copy-edit.  Add more information about uses of
	basic asm.
	(Extended Asm): Copy-edit.  Document new escape syntax and
	%l[label] syntax.
	(Global Reg Vars): Copy-edit.
	(Local Reg Vars): Likewise.

2015-02-06  David Edelsohn  <dje.gcc@gmail.com>

	PR debug/2714
	PR bootstrap/64256
	* xcoffout.h (DBX_CONTIN_LENGTH): Define as 16384.
	(DBX_CONTIN_CHAR): Define.

2015-02-06  Sebastian Pop  <s.pop@samsung.com>
	    Brian Rzycki  <b.rzycki@samsung.com>

	PR tree-optimization/64878
	* tree-ssa-threadedge.c: Include tree-ssa-loop.h.
	(fsm_find_control_statement_thread_paths): Add parameter seen_loop_phi.
	Stop recursion at loop phi nodes after having visited a loop phi node.

2015-02-06  Jakub Jelinek  <jakub@redhat.com>

	* toplev.c (process_options): Change flag_ipa_ra before creating
	optimization_{default,current}_node.

	PR ipa/64896
	* cgraphunit.c (cgraph_node::expand_thunk): If
	restype is not is_gimple_reg_type nor the thunk_fndecl
	returns aggregate_value_p, set restmp to a temporary variable
	instead of resdecl.

2015-02-06  Vladimir Makarov  <vmakarov@redhat.com>

	* lra.c (lra_emit_add): Fix a typo in using disp instead of base.

2015-02-06  Michael Meissner  <meissner@linux.vnet.ibm.com>

	PR target/64205
	* config/rs6000/rs6000.c (rs6000_init_hard_regno_mode_ok): Do not
	add a general secondary reload handler for SDmode, unless we have
	both read/write support for SDmode.

2015-02-06  Jakub Jelinek  <jakub@redhat.com>

	PR middle-end/64937
	* dwarf2out.c (set_block_abstract_flags, set_decl_abstract_flags):
	Replace setting argument with abstract_vec, always set BLOCK_ABSTRACT
	or DECL_ABSTRACT_P flags to 1 rather than to setting, and if it wasn't
	1 before, push it to abstract_vec.
	(dwarf2out_abstract_function): Adjust caller.  Don't call
	set_decl_abstract_flags second time, instead clear BLOCK_ABSTRACT or
	DECL_ABSTRACT_P flags for all abstract_vec elts.

2015-02-06  Renlin Li  <renlin.li@arm.com>

	* tree-ssa-forwprop.c (execute): Keep location info while rewrite
	complex gimple.
	* tree-ssa.c (execute_update_addresses_taken): Likewise.

2015-02-06  Jeff Law  <law@redhat.com>

	PR target/64889
	* config/h8300/h8300.c (push): New argument "in_prologue".
	Pass "in_prologue" along to "F".
	(h8300_push_pop): Corresponding changes.
	(h8300_expand_prologue): Likewise.
	(h8300_swap_into_er6): Likewise.  Do not set RTX_FRAME_RELATED_P.

2015-02-06  Jakub Jelinek  <jakub@redhat.com>

	PR rtl-optimization/64957
	PR debug/64817
	* simplify-rtx.c (simplify_binary_operation_1): Use ~cval for
	IOR rather than for AND.

2015-02-06  Eric Botcazou  <ebotcazou@adacore.com>

	PR target/62631
	* tree-ssa-loop-ivopts.c (get_shiftadd_cost): Use the mininum of costs
	of shift-add and (add + shift) operations.  Rename local variable.

2015-02-05  Jeff Law  <law@redhat.com>

	PR target/17306
	* config/h8300/constraints.md (U): Correctly dectect
	"eightbit_data" memory addresses.
	* config/h8300/h8300.c (eightbit_constant_address_p): Also
	handle (const (plus (symbol_ref (x)))) where x is declared
	as an 8-bit data memory address.
	* config/h8300/h8300.md (call, call_value): Correctly detect
	"funcvec" functions.

	PR target/43264
	* config/h8300/h8300.c (get_shift_alg): Fix ASHIFTRT by
	24 to 28 bits for the H8/300.

2015-02-06  Alan Modra  <amodra@gmail.com>

	PR target/64876
	* config/rs6000/rs6000.c (chain_already_loaded): New function.
	(rs6000_call_aix): Use it.

2015-02-05  Jan Hubicka <hubicka@ucw.cz>

	* ipa-cp.c (ipa_value_from_jfunc, ipa_context_from_jfunc): Add bounds
	check.

2015-02-05  Joern Rennecke  <joern.rennecke@embecosm.com>

	* config/h8300/constraints.md ("U" constraint): Use strict
	variant of REG_OK_FOR_BASE_P after reload has started.

2015-02-04  Mantas Mikaitis  <mantas.mikaitis@arm.com>

	* config/arm/arm.h (TARGET_NEON_FP): Removed conditional definition,
	define to zero if !TARGET_NEON.
	(TARGET_ARM_FP): Added !TARGET_SOFT_FLOAT into conditional definition.

2015-02-04  Jan Hubicka  <hubicka@ucw.cz>
	    Trevor Saunders  <tsaunders@mozilla.com>

	PR ipa/61548
	* tree-emultls.c (new_emutls_decl): Resolve alias after creating it.

2015-02-04  Jan Hubicka  <hubicka@ucw.cz>

	PR ipa/61548
	* ipa.c (symbol_table::remove_unreachable_nodes): Fix ordering issue
	when removing varpool nodes.

2015-02-04  Jan Hubicka  <hubicka@ucw.cz>

	PR ipa/61548
	* varpool.c (varpool_node::remove): Fix order of variables.

2015-02-04  Jan Hubicka  <hubicka@ucw.cz>

	PR ipa/64686
	* ipa-inline.c (inline_small_functions): Fix ordering issue between
	speculation resolution and key updates.

2015-02-04  Jan Hubicka  <hubicka@ucw.cz>

	* ipa-prop.c (update_indirect_edges_after_inlining): By more careful
	about not letting any speculative edges unupdated.

2015-02-04  Jan Hubicka  <hubicka@ucw.cz>

	PR gcov/64123
	* gcov-io.c (gcov_var): Export.

2015-02-04  Jan Hubicka  <hubicka@ucw.cz>

	PR middle-end/64922
	* ipa-prop.c (update_indirect_edges_after_inlining): Correctly update
	edges that become speculative.

2015-02-04  Jakub Jelinek  <jakub@redhat.com>

	* dwarf2out.c (is_fortran): Also return true for DW_LANG_Fortran03
	or DW_LANG_Fortran08.
	(lower_bound_default): Return 1 for DW_LANG_Fortran03 or
	DW_LANG_Fortran08.
	(gen_compile_unit_die): Handle "GNU Fortran2003" and
	"GNU Fortran2008" language strings.
	* dbxout.c (get_lang_number): Use lang_GNU_Fortran.
	* langhooks.h (lang_GNU_Fortran): New prototype.
	* langhooks.c (lang_GNU_Fortran): New function.
	* config/rs6000/rs6000.c (rs6000_output_function_epilogue): Use
	lang_GNU_Fortran.

2015-02-04  Eric Botcazou  <ebotcazou@adacore.com>

	* config/sparc/sparc.c (RTX_OK_FOR_OFFSET_P): Fix off-by-one error.
	(RTX_OK_FOR_OLO10_P): Likewise.

2015-02-04  Eric Botcazou  <ebotcazou@adacore.com>

	* tree-ssa-loop-ivopts.c (get_address_cost): Use right mode for offset.

2015-02-04  Jan Hubicka  <hubicka@ucw.cz>

	PR middle-end/64922
	* gimple.c: Include gimple-ssa.h.
	(maybe_remove_unused_call_args): New function.
	* gimple.h (maybe_remove_unused_call_args): Declare.
	* cgraph.c (cgraph_edge::redirect_call_stmt_to_callee): Use it.
	* tree-ssa-pre.c (eliminate_dom_walker::before_dom_children): Likewise.
	* gimple-fold.c (gimple_fold_call): Likewise.

2015-02-04  H.J. Lu  <hongjiu.lu@intel.com>

	PR rtl-optimization/64905
	* lra-eliminations.c (setup_can_eliminate): Clear hard frame
	pointer alignment if it isn't needed.

2015-02-04  Matthew Wahab  <matthew.wahab@arm.com>

	* config/aarch64/aarch64-cores.def: Add cortex-a72 and
	cortex-a72.cortex-a53.
	* config/aarch64/aarch64-tune.md: Regenerate.
	* doc/invoke.texi (AArch64 Options/-mtune): Add "cortex-a72".

2015-02-04  Nick Clifton  <nickc@redhat.com>

	* config/rl78/rl78.c (rl78_note_reg_set): Note the use of REGs
	inside a MEM.

2015-02-04  Jakub Jelinek  <jakub@redhat.com>

	* builtins.def (DEF_BUILTIN_CHKP): Define if not defined.
	(DEF_LIB_BUILTIN_CHKP, DEF_EXT_LIB_BUILTIN_CHKP): Redefine.
	(DEF_CHKP_BUILTIN): Define using DEF_BUILTIN_CHKP instead
	of DEF_BUILTIN.
	(BUILT_IN_MEMCPY, BUILT_IN_MEMMOVE, BUILT_IN_MEMSET, BUILT_IN_STRCAT,
	BUILT_IN_STRCHR, BUILT_IN_STRCPY, BUILT_IN_STRLEN): Use
	DEF_LIB_BUILTIN_CHKP macro instead of DEF_LIB_BUILTIN.
	(BUILT_IN_MEMCPY_CHK, BUILT_IN_MEMMOVE_CHK, BUILT_IN_MEMPCPY_CHK,
	BUILT_IN_MEMPCPY, BUILT_IN_MEMSET_CHK, BUILT_IN_STPCPY_CHK,
	BUILT_IN_STPCPY, BUILT_IN_STRCAT_CHK, BUILT_IN_STRCPY_CHK): Use
	DEF_EXT_LIB_BUILTIN_CHKP macro instead of DEF_EXT_LIB_BUILTIN.
	* tree-core.h (enum built_in_function): In between
	BEGIN_CHKP_BUILTINS and END_CHKP_BUILTINS only define enum values
	for builtins that use DEF_BUILTIN_CHKP macro.

2015-02-04  Alexandre Oliva <aoliva@redhat.com>

	PR debug/64817
	* cfgexpand.c (expand_debug_expr): Compute unsignedp from
	operands for tcc_comparison exprs.  Fix typos.

	PR debug/64817
	* simplify-rtx.c (simplify_binary_operation_1): Simplify one
	of two XORs that have an intervening AND or IOR.

	PR debug/64817
	* simplify-rtx.c (simplify_binary_operation_1): Rewrite
	simplification of XOR of AND to not allocate new rtx before
	committing to a simplification.

2015-02-04  Kyrylo Tkachov  <kyrylo.tkachov@arm.com>

	* config/aarch64/aarch64-ldpstp.md: Use std::swap instead of
	manual swaps in all peepholes.

2015-02-04  Kyrylo Tkachov  <kyrylo.tkachov@arm.com>

	* config/aarch64/aarch64.c (aarch64_evpc_ext): Use std::swap instead
	of manual swapping implementation.
	(aarch64_expand_vec_perm_const_1): Likewise.

2015-02-04  James Greenhalgh <james.greenhalgh@arm.com>

	* config/aarch64/aarch64.c (NAMED_PARAM): Delete it.
	(generic_addrcost_table): Remove NAMED_PARAM.
	(cortexa57_addrcost_table): Likewise.
	(xgene1_addrcost_table): Likewise.
	(generic_regmove_table): Likewise.
	(cortexa53_regmove_table): Likewise.
	(xgene1_regmove_table): Likewise.
	(generic_vector_table): Likewise.
	(cortexa57_vector_table): Likewise.
	(xgene1_vector_table): Likewise.
	(generic_tunings): Likewise.
	(cortexa53_tunings): Likewise.
	(cortexa57_tunings): Likewise.
	(xgene1_tunings): Likewise.

2015-02-04  Matthew Wahab  <matthew.wahab@arm.com>

	* config/arm/arm-cores.def: Add cortex-a72 and
	cortex-a72.cortex-a53.
	* config/arm/bpabi.h (BE8_LINK_SPEC): Likewise.
	* config/arm/t-aprofile (MULTILIB_MATCHES): Likewise.
	* config/arm/arm-tune.md: Regenerate.
	* config/arm/arm-tables.opt: Add entries for "cortex-a72" and
	"cortex-a72.cortex-a53".
	* doc/invoke.texi (ARM Options/-mtune): Likewise.

2015-02-04  Nick Clifton  <nickc@redhat.com>

	PR target/64408
	* config/fr30/predicates.md (di_operand): Add SUBREG to the list
	of accepted codes.
	(nonimmediate_di_operand): Likewise.

	* config/msp430/msp430.c (msp430_use_f5_series_hwmult): Add more
	prefixes of known F5 using MSP430 MCUs.

2015-02-04  Kyrylo Tkachov  <kyrylo.tkachov@arm.com>

	* config/aarch64/aarch64-simd-builtins.def (sqrt): Use BUILTIN_VDQF_DF.
	* config/aarch64/arm_neon.h (vsqrt_f64): Use __builtin_aarch64_sqrtdf
	instead of __builtin_sqrt.

2015-02-04  Ilya Enkovich  <ilya.enkovich@intel.com>

	* varasm.c (do_assemble_alias): Follow transparent alias
	chain for target.
	(default_assemble_visibility): Follow transparent alias
	chain for decl name.

2015-02-04  Thomas Preud'homme  <thomas.preudhomme@arm.com>

	PR middle-end/62103
	* tree-ssa-sccvn.c (fully_constant_vn_reference_p): Use TYPE_PRECISION
	to compute size of referenced value in the constant case.

2015-02-03  Jakub Jelinek  <jakub@redhat.com>

	PR rtl-optimization/64756
	* cse.c (invalidate_dest): New function.
	(cse_insn): Use it.  If dest != SET_DEST (sets[i].rtl) and
	HASH (SET_DEST (sets[i].rtl), mode) computation sets do_not_record,
	invalidate and do not record it.

2015-02-03  Oleg Endo  <olegendo@gcc.gnu.org>

	PR target/64660
	* config/sh/sync.md (atomic_<fetchop_name><mode>_hard,
	atomic_not<mode>_hard, atomic_<fetchop_name><mode>_soft_tcb,
	atomic_not<mode>_soft_tcb, atomic_nand<mode>_hard,
	atomic_nand<mode>_soft_tcb): New insns.
	(atomic_fetch_<fetchop_name>si_hard): Convert to insn_and_split.
	Split into atomic_<fetchop_name>_fetchsi_hard if operands[0] is unused.
	(define_insn "atomic_fetch_notsi_hard): Convert to insn_and_split.
	Split into atomic_not_fetchsi_hard if operands[0] is unused.
	(atomic_fetch_<fetchop_name><mode>_hard): Convert to insn_and_split.
	Split into atomic_<fetchop_name><mode>_hard if operands[0] is unused.
	(atomic_fetch_not<mode>_hard): Convert to insn_and_split.  Split into
	atomic_not<mode>_hard if operands[0] is unused.
	(atomic_fetch_<fetchop_name><mode>_soft_gusa): Convert to
	insn_and_split.  Split into atomic_<fetchop_name>_fetch<mode>_soft_gusa
	if operands[0] is unused.
	(atomic_fetch_not<mode>_soft_gusa): Convert to insn_and_split.  Split
	into atomic_not_fetch<mode>_soft_gusa if operands[0] is unused.
	(atomic_fetch_<fetchop_name><mode>_soft_tcb): Convert to insn_and_split.
	Split into atomic_<fetchop_name><mode>_soft_tcb if operands[0] is
	unused.
	(atomic_fetch_not<mode>_soft_tcb): Convert to insn_and_split.  Split
	into atomic_not<mode>_soft_tcb if operands[0] is unused.
	(atomic_fetch_<fetchop_name><mode>_soft_imask): Convert to
	insn_and_split.  Split into atomic_<fetchop_name>_fetch<mode>_soft_imask
	if operands[0] is unused.
	(atomic_fetch_not<mode>_soft_imask): Convert to insn_and_split.  Split
	into atomic_not_fetch<mode>_soft_imask is operands[0] is unused.
	(atomic_fetch_nandsi_hard): Convert to insn_and_split.  Split into
	atomic_nand_fetchsi_hard if operands[0] is unused.
	(atomic_fetch_nand<mode>_hard): Convert to insn_and_split.  Split into
	atomic_nand<mode>_hard if operands[0] is unused.
	(atomic_fetch_nand<mode>_soft_gusa): Convert to insn_and_split.  Split
	into atomic_nand_fetch<mode>_soft_gusa if operands[0] is unused.
	(atomic_fetch_nand<mode>_soft_tcb): Convert to insn_and_split.  Split
	into atomic_nand<mode>_soft_tcb if operands[0] is unused.
	(atomic_fetch_nand<mode>_soft_imask): Convert to insn_and_split.  Split
	into atomic_nand_fetch<mode>_soft_imask if operands[0] is unused.
	(atomic_<fetchop_name>_fetch<mode>_hard): Convert to insn_and_split.
	Split into atomic_<fetchop_name><mode>_hard if operands[0] is unused.
	(atomic_not_fetch<mode>_hard): Convert to insn_and_split.  Split into
	atomic_not<mode>_hard if operands[0] is unused.
	(atomic_<fetchop_name>_fetch<mode>_soft_tcb): Convert to insn_and_split.
	Split into atomic_<fetchop_name><mode>_soft_tcb if operands[0] is
	unused.
	(atomic_not_fetch<mode>_soft_tcb): Convert to insn_and_split.  Split
	into atomic_not<mode>_soft_tcb if operands[0] is unused.
	(atomic_nand_fetch<mode>_hard): Convert to insn_and_split.  Split into
	atomic_nand<mode>_hard if operands[0] is unused.
	(atomic_nand_fetch<mode>_soft_tcb): Convert to insn_and_split.  Split
	into atomic_nand<mode>_soft_tcb if operands[0] is unused.

2015-02-03  David Malcolm  <dmalcolm@redhat.com>

	PR jit/64810
	* Makefile.in (GCC_OBJS): Add gcc-main.o.
	* gcc-main.c: New file, containing "main" taken from gcc.c.
	* gcc.c (do_self_spec): Free decoded_options.
	(class driver): Move declaration to gcc.h.
	(main): Move declaration and implementation to new file
	gcc-main.c.
	(driver_get_configure_time_options): New function.
	* gcc.h (class driver): Move this declaration here, from
	gcc.c.
	(driver_get_configure_time_options): New declaration.

2015-02-03  Jan Hubicka  <hubicka@ucw.cz>

	* ipa-inline-analysis.c (simple_edge_hints): Fix check for
	cross-module inlining.
	* cgraph.h (cgraph_node): Add flag merged.
	* ipa-icf.c (sem_function::merge): Maintain it.

2015-02-03  Richard Sandiford  <richard.sandiford@arm.com>

	* config/arm/arm.c (thumb2_reorg): Test UNARY_P and BINARY_P
	instead of OBJECT_P.

2015-02-03  Eric Botcazou  <ebotcazou@adacore.com>

	PR target/62631
	* config/sparc/sparc.h (TARGET_HARD_MUL): Remove TARGET_V8PLUS.
	(TARGET_HARD_MUL32): Rewrite based on TARGET_HARD_MUL.
	* config/sparc/sparc.c (sparc_rtx_costs) <MULT>: Return costs based on
	int_mulX for integers in 64-bit mode if TARGET_HARD_MUL is not set.

2015-02-03  Jakub Jelinek  <jakub@redhat.com>

	PR other/63504
	* combine.c (reg_n_sets_max): New variable.
	(can_change_dest_mode, reg_nonzero_bits_for_combine,
	reg_num_sign_bit_copies_for_combine, get_last_value_validate,
	get_last_value): Use REG_N_SETS only on pseudos < reg_n_sets_max.
	(try_combine): Use INC_REG_N_SETS only on pseudos < reg_n_sets_max.
	(rest_of_handle_combine): Initialize reg_n_sets_max.

2015-02-02  Jan Hubicka  <hubicka@ucw.cz>

	* ipa-inline.c (early_inliner): Skip inlining only in always_inlined;
	if some always_inline was inlined, apply changes before inlining
	heuristically.

2015-02-02  David Malcolm  <dmalcolm@redhat.com>

	PR jit/64810
	* config/arm/arm.c (arm_option_override): Set
	arm_selected_arch/cpu/tune to NULL on entry.

2015-02-02  Tejas Belagod  <tejas.belagod@arm.com>
	    Andrew Pinski  <pinskia@gcc.gnu.org>
	    Jakub Jelinek  <jakub@gcc.gnu.org>

	PR target/64231
	* config/aarch64/aarch64.c (aarch64_classify_symbol): Fix large
	integer typing for small model. Use IN_RANGE.

2015-02-02  Richard Biener  <rguenther@suse.de>

	* tree-ssa-ccp.c (valueize_op_1): Always allow valueizing default-defs.
	* tree-vrp.c (vrp_valueize_1): Likewise.

2015-02-02  Alan Modra  <amodra@gmail.com>

	* config/rs6000/rs6000.c (rs6000_call_aix): Use unspec rather
	than mem for toc_restore.
	* config/rs6000/rs6000.md (UNSPEC_TOCSLOT): Define.
	(call_indirect_aix, call_value_indirect_aix): Adjust to suit.
	(call_indirect_elfv2, call_value_indirect_elfv2): Likewise.

2015-02-01  David Edelsohn  <dje.gcc@gmail.com>

	PR target/64047
	* config/rs6000/rs6000.c (rs6000_set_current_function): Handle
	explicit default options.

2015-02-01  Jan Hubicka  <hubicka@ucw.cz>

	PR ipa/64872
	* ipa-utils.c (ipa_merge_profiles): Add release argument.
	* ipa-icf.c (sem_function::merge): Do not release body when merging.
	* ipa-utils.h (ipa_merge_profiles): Update prototype.

2015-02-01  Jakub Jelinek  <jakub@redhat.com>

	PR debug/64817
	* cfgexpand.c (deep_ter_debug_map): New variable.
	(avoid_deep_ter_for_debug): New function.
	(expand_debug_expr): If TERed SSA_NAME is in
	deep_ter_debug_map, use the corresponding DEBUG_EXPR_DECL
	instead of trying to expand SSA_NAME's def stmt.
	(expand_debug_locations): When expanding debug bind
	of a DEBUG_EXPR_DECL to corresponding SSA_NAME,
	temporarily remove the DEBUG_EXPR_DECL from deep_ter_debug_map's
	value.
	(pass_expand::execute): Call avoid_deep_ter_for_debug on
	all debug bind stmts.  Delete deep_ter_debug_map after
	expand_debug_location if non-NULL and clear it.

2015-02-01  Oleg Endo  <olegendo@gcc.gnu.org>

	PR target/64851
	* config/sh/sync.md (atomic_fetch_notsi_hard,
	atomic_fetch_not<mode>_hard, atomic_fetch_not<mode>_soft_gusa,
	atomic_fetch_not<mode>_soft_tcb, atomic_fetch_not<mode>_soft_imask,
	atomic_not_fetchsi_hard, atomic_not_fetch<mode>_hard,
	atomic_not_fetch<mode>_soft_gusa, atomic_not_fetch<mode>_soft_tcb,
	atomic_not_fetch<mode>_soft_imask): New insns.

2015-02-01  Maxim Kuvyrkov  <maxim.kuvyrkov@linaro.org>

	* haifa-sched.c (INSN_RFS_DEBUG_ORIG_ORDER): New access macro.
	(rank_for_schedule_debug): Split from ...
	(rank_for_schedule): ... this.
	(ready_sort): Sort DEBUG_INSNs separately from normal INSNs.
	* sched-int.h (struct _haifa_insn_data): New field rfs_debug_orig_order.

2015-01-31  Sandra Loosemore  <sandra@codesourcery.com>

	* doc/md.texi (Machine Constraints): Alphabetize table by target.
	* doc/extend.texi (x86 Variable Attributes): Move section to
	correct alphabetization	after renaming.
	(x86 Type Attributes): Likewise.
	(Target Builtins): Re-alphabetize menu.
	(x86 Built-in Functions): Move section to correct alphabetization
	after renaming.
	(x86 transactional memory intrinsics): Likewise.
	* doc/invoke.texi (Option Summary): Re-alphabetize x86 Options
	and x86 Windows Options in table and menu.
	(x86 Options): Move section to correct alphabetization after
	renaming.
	(x86 Windows Options): Likewise.

2015-01-31  Sandra Loosemore  <sandra@codesourcery.com>

	* doc/extend.texi: Use "x86", "x86-32", and "x86-64" as the
	preferred names of the architecture and its 32- and 64-bit
	variants.
	* doc/invoke.texi: Likewise.
	* doc/md.texi: Likewise.

2015-01-31  Uros Bizjak  <ubizjak@gmail.com>

	PR target/64882
	* config/i386/predicates.md (address_no_seg_operand): Reject
	non-CONST_INT_P operands in invalid mode.

2015-01-31  Uros Bizjak  <ubizjak@gmail.com>

	* config/i386/i386.md (*prefetch_prefetchw1): Remove mode of
	address_operand 0.  Rename from *prefetch_prefetchwt1_<mode>.
	* config/i386/predicates.md (address_no_seg_operand): Call
	address_operand with VOIDmode.
	(vsib_address_operand): Ditto.
	(address_mpx_no_base_operand): Ditto.
	(address_mpx_no_index_operand): Ditto.

2015-01-30  Vladimir Makarov  <vmakarov@redhat.com>

	PR target/64688
	* lra-constraints.c (original_subreg_reg_mode): New.
	(simplify_operand_subreg): Try to simplify subreg of const.  Use
	original_subreg_reg_mode for it.
	(swap_operands): Update original_subreg_reg_mode.
	(curr_insn_transform): Set up original_subreg_reg_mode.

2015-01-30  Vladimir Makarov  <vmakarov@redhat.com>

	PR target/64617
	* lra-constraints.c (prohibited_class_reg_set_mode_p): New
	function.
	(process_alt_operands): Use it.
	(curr_insn_transform): Check the optional reload pseudo class is
	ok for the mode.

2015-01-30  Joseph Myers  <joseph@codesourcery.com>

	* diagnostic.c (fatal_error (const char *, ...)): Remove function.
	* diagnostic-core.h (fatal_error (const char *, ...)): Remove
	prototype.
	* toplev.h (init_asm_output): Update comment on use of
	UNKNOWN_LOCATION with fatal_error.
	* cgraph.c, collect-utils.c, collect2.c, config/arc/arc.c,
	config/arc/arc.md, config/avr/avr.c, config/c6x/c6x.h,
	config/darwin.c, config/host-darwin.c, config/i386/host-cygwin.c,
	config/i386/intelmic-mkoffload.c, config/nios2/nios2.c,
	config/nvptx/mkoffload.c, config/nvptx/nvptx.h,
	config/rs6000/host-darwin.c, config/rs6000/rs6000.c,
	config/s390/s390.c, gcc.c, gcov-io.h, gcov-tool.c, ggc-common.c,
	ggc-page.c, graph.c, ipa-inline-analysis.c, ipa-reference.c,
	lto-cgraph.c, lto-section-in.c, lto-streamer-in.c, lto-streamer.c,
	lto-wrapper.c, objc/objc-act.c, opts.c, passes.c, plugin.c,
	tlink.c, toplev.c, tree-streamer-in.c, varpool.c: All callers of
	fatal_error changed to pass input_location as first argument.

2015-01-30  Martin Liska  <mliska@suse.cz>

	* tree.h: Change GCC_VERSION >= 4004 to GCC_VERSION >= 4006
	in #pragma GCC diagnostic guards.

2015-01-30  Richard Biener  <rguenther@suse.de>

	PR tree-optimization/64829
	* tree-vect-patterns.c (vect_handle_widen_op_by_const): Do
	not add a widening conversion pattern but hand off extra
	widenings to callers.
	(vect_recog_widen_mult_pattern): Handle extra widening produced
	by vect_handle_widen_op_by_const.
	(vect_recog_widen_shift_pattern): Likewise.
	(vect_pattern_recog_1): Remove excess vertical space in dumping.
	* tree-vect-stmts.c (vect_mark_stmts_to_be_vectorized): Likewise.
	(vect_init_vector_1): Likewise.
	(vect_get_vec_def_for_operand): Likewise.
	(vect_finish_stmt_generation): Likewise.
	(vectorizable_load): Likewise.
	(vect_analyze_stmt): Likewise.
	(vect_is_simple_use): Likewise.

2015-01-29  Jeff Law  <law@redhat.com>

	* combine.c (try_combine): Fix typo in comment.

2015-01-29  Segher Boessenkool  <segher@kernel.crashing.org>

	PR target/64580
	* config.rs6000/rs6000.c (compute_vrsave_mask): Reverse loop order.
	(rs6000_stack_info): Add assert.
	(rs6000_output_savres_externs): New function, split off from...
	(rs6000_output_function_prologue): ... here.  Do not call it for
	thunks.

2015-01-29  Jeff Law  <law@redhat.com>

	PR target/15184
	* combine.c (try_combine): If I0 is a memory load and I3 a store
	to a related address, increase the "goodness" of doing a 4-insn
	combination with I0-I3.
	(make_field_assignment): Handle SUBREGs in the ior+and case.

2015-01-29  Yuri Rumyantsev  <ysrumyan@gmail.com>

	PR tree-optimization/64746
	* tree-if-conv.c (mask_exists): New function.
	(predicate_mem_writes): Save created mask with given size for further
	use.
	(stmt_is_root_of_bool_pattern): Remove argument VAR and store to it.
	(ifcvt_repair_bool_pattern): Collect all statements that are root
	of bool pattern and use iterative algorithm to remove multiple uses
	of predicates, display number of required iterations.

2015-01-29  Richard Biener  <rguenther@suse.de>

	PR tree-optimization/64853
	* tree-vrp.c (vrp_valueize_1): Do not return anything if the
	stmt will get simulated again.
	* tree-ssa-ccp.c (valueize_op_1): Likewise.

2015-01-29  Kyrylo Tkachov  <kyrylo.tkachov@arm.com>

	* config/arm/arm.c (arm_emit_multi_reg_pop): Simplify definition of
	return_in_pc.  Remove redundant assignments.
	(thumb2_emit_ldrd_pop): Simplify definition of return_in_pc.
	(arm_expand_epilogue): Don't compare boolean with true in if condition.

2015-01-29  Uros Bizjak  <ubizjak@gmail.com>

	* config/i386/i386.c (ix86_mode_after): Make static.

2015-01-29  Richard Biener  <rguenther@suse.de>

	PR tree-optimization/64844
	* tree-vect-loop.c (vect_estimate_min_profitable_iters): Always
	dump cost model analysis.
	* tree-vect-data-refs.c (vect_enhance_data_refs_alignment):
	Do not register adjusted load/store costs here.

2015-01-29  Ilya Enkovich  <ilya.enkovich@intel.com>
	    Uros Bizjak  <ubizjak@gmail.com>

	* config/i386/i386-protos.h (ix86_use_pseudo_pic_reg): New.
	* config/i386/i386.h (PIC_OFFSET_TABLE_REGNUM): Simplify by
	using x86_use_pseudo_pic_reg.
	* config/i386/i386.c (ix86_conditional_register_usage): Remove
	support for fixed PIC register.
	(ix86_use_pseudo_pic_reg): Not static any more.

2015-01-29  Ilya Enkovich  <ilya.enkovich@intel.com>

	PR middle-end/64805
	* ipa-inline.c (early_inliner): Rebuild IPA_REF_CHKP reference
	to avoid error in cgraph node verification.

2015-01-29  Marek Polacek  <polacek@redhat.com>

	* doc/standards.texi: Reflect that the default for C is gnu11.

2015-01-29  Kaz Kojima  <kkojima@gcc.gnu.org>

	PR target/64761
	* reorg.c (switch_text_sections_between_p): New function.
	(relax_delay_slots): Call it when testing if the jump insn
	is removable.  Use targetm.can_follow_jump when testing if
	the conditional branch can follow an unconditional jump.

2015-01-27  Caroline Tice  <cmtice@google.com>

	Committing VTV Cywin/Ming patch for Patrick Wollgast
	* config/i386/cygwin.h (STARTFILE_SPEC): Add vtv_start.o,
	if -fvtable-verify=preinit/std is used.
	* config/i386/mingw-w64.h (STARTFILE_SPEC): Likewise.
	* config/i386/mingw32.h (STARTFILE_SPEC): Likewise.
	* config/i386/cygwin.h (ENDFILE_SPEC): Add vtv_end.o,
	if -fvtable-verify=preinit/std is used.
	* config/i386/mingw32.h (ENDFILE_SPEC): Likewise.
	* config/i386/cygwin.h (LIB_SPEC): Pass -lvtv and -lpsapi,
	if -fvtable-verify=preinit/std is used.
	* config/i386/mingw-w64.h (LIB_SPEC): Likewise.
	* config/i386/mingw32.h (LIB_SPEC): Likewise.
	* varasm.c (assemble_variable): Add code to properly set the comdat
	section and name for the .vtable_map_vars section in case the
	target is PE or COFF.

2015-01-29  Jan Hubicka  <hubicka@ucw.cz>

	PR ipa/64801
	* cgraphunit.c (init_lowered_empty_function): Add CoUNT parameter;
	make sane BB profile.
	(cgraph_node::expand_thunk): Make sane BB profile.
	(cgraph_node::create_wrapper): Do not set call_stmt_cannot_inline_p.
	* cgraph.h (init_lowered_empty_function): Update prototype.
	* config/i386/i386.c (make_resolver_func): Update call.
	* predict.c (gate): Disable branch prediction pass if
	profile is already there.

2015-01-29  Jan Hubicka  <hubicka@ucw.cz>

	* optc-save-gen.awk: flag_fp_contract_mode is no longer speical.
	* opth-gen.awk: Likewise.
	* common.opt: Mark flag_fp_contract_mode as Optimization.

2015-01-29  Bernd Edlinger  <bernd.edlinger@hotmail.de>

	* config/i386/cygwin.h (LIBGCJ_SONAME): Set libgcj version to -16.
	* config/i386/mingw32.h (LIBGCJ_SONAME): Set libgcj version to -16.

2015-01-28  Oleg Endo  <olegendo@gcc.gnu.org>

	PR target/64659
	* config/sh/predicates.md (atomic_arith_operand,
	atomic_logical_operand): Remove.
	* config/sh/sync.md (fetchop_predicate, fetchop_constraint): Remove.
	(atomic_arith_operand_0): New predicate.
	(atomic_compare_and_swap<mode>): Use arith_reg_dest for output values.
	Use atomic_arith_operand_0 for input values.
	(atomic_compare_and_swapsi_hard, atomic_compare_and_swap<mode>_hard,
	atomic_compare_and_swap<mode>_soft_gusa,
	atomic_compare_and_swap<mode>_soft_tcb,
	atomic_compare_and_swap<mode>_soft_imask): Use arith_reg_dest and
	arith_reg_operand instead of register_operand.
	(atomic_exchange<mode>): Use arith_reg_dest for output value.  Use
	atomic_arith_operand_0 for newval input.
	(atomic_exchangesi_hard, atomic_exchange<mode>_hard,
	atomic_exchange<mode>_soft_gusa, atomic_exchange<mode>_soft_tcb,
	atomic_exchange<mode>_soft_imask): Use arith_reg_dest and
	arith_reg_operand instead of register_operand.
	(atomic_arith_operand_1, atomic_logical_operand_1): New predicates.
	fetchop_predicate_1, fetchop_constraint_1_llcs,
	fetchop_constraint_1_gusa, fetchop_constraint_1_tcb,
	fetchop_constraint_1_imask): New code iterator attributes.
	(atomic_fetch_<fetchop_name><mode>): Use arith_reg_dest instead of
	register_operand.  Use fetchop_predicate_1.
	(atomic_fetch_<fetchop_name>si_hard,
	atomic_fetch_<fetchop_name><mode>_hard): Use arith_reg_dest instead of
	register_operand.  Use fetchop_predicate_1, fetchop_constraint_1_llcs.
	(atomic_fetch_<fetchop_name><mode>_soft_gusa): Use arith_reg_dest
	and arith_reg_operand instead of register_operand.  Use
	fetchop_predicate_1, fetchop_constraint_1_gusa.
	(atomic_fetch_<fetchop_name><mode>_soft_tcb): Use arith_reg_dest
	and arith_reg_operand instead of register_operand.  Use
	fetchop_predicate_1, fetchop_constraint_1_tcb.  Adjust asm sequence
	to allow R0 usage.
	(atomic_fetch_<fetchop_name><mode>_soft_imask): Use arith_reg_dest
	and arith_reg_operand instead of register_operand.  Use
	fetchop_predicate_1, fetchop_constraint_1_imask.  Adjust asm sequence
	to allow R0 usage.
	(atomic_fetch_nand<mode>): Use arith_reg_dest instead of
	register_operand.  Use atomic_logical_operand_1.
	(atomic_fetch_nandsi_hard, atomic_fetch_nand<mode>_hard,
	atomic_fetch_nand<mode>_soft_gusa): Use arith_reg_dest and
	arith_reg_operand instead of register_operand.
	(atomic_fetch_nand<mode>_soft_tcb, atomic_fetch_nand<mode>_soft_imask):
	Use arith_reg_dest and arith_reg_operand instead of register_operand.
	Use logical_operand and rK08.  Adjust asm sequence to allow R0 usage.
	(atomic_<fetchop_name>_fetch<mode>): Use arith_reg_dest instead of
	register_operand.  Use fetchop_predicate_1.
	(atomic_<fetchop_name>_fetchsi_hard,
	atomic_<fetchop_name>_fetch<mode>_hard): Use arith_reg_dest and
	arith_reg_operand instead of register_operand.  Use fetchop_predicate_1,
	fetchop_constraint_1_llcs.
	(atomic_<fetchop_name>_fetch<mode>_soft_gusa): Use arith_reg_dest and
	arith_reg_operand instead of register_operand.  Use fetchop_predicate_1,
	fetchop_constraint_1_gusa.
	(atomic_<fetchop_name>_fetch<mode>_soft_tcb): Use arith_reg_dest and
	arith_reg_operand instead of register_operand.  Use fetchop_predicate_1,
	fetchop_constraint_1_tcb.  Adjust asm sequence to allow R0 usage.
	(atomic_<fetchop_name>_fetch<mode>_soft_imask): Use arith_reg_dest and
	arith_reg_operand instead of register_operand.  Use fetchop_predicate_1,
	fetchop_constraint_1_imask.  Adjust asm sequence to allow R0 usage.
	(atomic_nand_fetch<mode>): Use arith_reg_dest instead of
	register_operand.  Use atomic_logical_operand_1.
	(atomic_nand_fetchsi_hard, atomic_nand_fetch<mode>_hard,
	atomic_nand_fetch<mode>_soft_gusa): Use arith_reg_dest and
	arith_reg_operand instead of register_operand.
	(atomic_nand_fetch<mode>_soft_tcb): Use arith_reg_dest and
	arith_reg_operand instead of register_operand.  Use logical_operand
	and K08.  Adjust asm sequence to allow R0 usage.
	(atomic_nand_fetch<mode>_soft_imask): Use arith_reg_dest and
	arith_reg_operand instead of register_operand.  Use logical_operand
	and K08.

2015-01-28  Jakub Jelinek  <jakub@redhat.com>

	PR other/63504
	* dwarf2out.c (add_AT_wide, mem_loc_descriptor, loc_descriptor):
	Use ggc_alloc<wide_int> instead of ggc_cleared_alloc<wide_int>.
	(attr_checksum, attr_checksum_ordered, hash_loc_operands): Checksum
	only get_full_len HOST_WIDE_INTs from get_val () array rather than
	all bits in *val_wide.

2015-01-28  Jan Hubicka  <hubicka@ucw.cz>

	* varpool.c (tls_model_names): Fix names.
	(varpool_node::dump): Dump tls- prefix for tls models.

2015-01-28  Thomas Schwinge  <thomas@codesourcery.com>
	    Bernd Schmidt  <bernds@codesourcery.com>
	    Nathan Sidwell  <nathan@codesourcery.com>

	* config/nvptx/mkoffload.c: New file.
	* config/nvptx/t-nvptx: Add build rules for it.
	* config.gcc <nvptx-*> [$enable_as_accelerator = yes]
	(extra_programs): Add mkoffload.
	* config/nvptx/nvptx.c (nvptx_record_offload_symbol): New
	function.
	(TARGET_RECORD_OFFLOAD_SYMBOL): Define macro to use it.

2015-01-28  Yuri Rumyantsev  <ysrumyan@gmail.com>

	PR middle-end/64809
	* cfgexpand.c (reorder_operands): Skip debug gimples.

2015-01-28  Ilya Enkovich  <ilya.enkovich@intel.com>

	PR tree-optimization/64277
	* tree-ssa-loop-niter.c (record_nonwrapping_iv): Use base
	range info when possible to refine estimation.

2015-01-28  Thomas Preud'homme  <thomas.preudhomme@arm.com>

	PR tree-optimization/64718
	* tree-ssa-math-opts.c (pass_optimize_bswap::execute): Make bswap_type
	be a 16bit unsigned integer when n->range is 16.
	(bswap_replace): Convert src to that type if necessary for all bswap
	sizes.  Fix rotation right notation in nearby comment.  Use bswap_type
	set in pass_optimize_bswap::execute ().

2015-01-28  James Greenhalgh  <james.greenhalgh@arm.com>

	* config/aarch64/aarch64-simd.md (aarch64_abs<mode>): New.
	* config/aarch64/aarch64-simd-builtins.def (abs): Split by
	integer and floating point variants.
	* config/aarch64/iterators.md (unspec): Add UNSPEC_ABS.

2015-01-28  Robert Suchanek  <robert.suchanek@imgtec.com>

	* config/mips/mips.c (mips_hard_regno_mode_ok_p): Prohibit accumulators
	for all vector modes.

2015-01-28  Jakub Jelinek  <jakub@redhat.com>

	PR bootstrap/64612
	* doc/sourcebuild.texi (comdat_group): Document.

2015-01-28  Terry Guo  <terry.guo@arm.com>

	* config/arm/thumb1.md (*thumb1_movpc_insn): New insn pattern.

2015-01-27  David Malcolm  <dmalcolm@redhat.com>

	* toplev.c (print_version): Add param "show_global_state", and
	only print GGC and plugin information if it is true.
	(init_asm_output): Pass in "true" for the new param when calling
	print_version.
	(process_options): Likewise.
	(toplev::main): Likewise.
	* toplev.h (print_version): Add new param to decl.

2015-01-27  Jan Hubicka  <hubicka@ucw.cz>

	PR ipa/60871
	PR ipa/64139
	* tree.c (lookup_binfo_at_offset): New function.
	(get_binfo_at_offset): Use it.

2015-01-27  Jan Hubicka  <hubicka@ucw.cz>

	PR ipa/64282
	* gimple-fold.c (gimple_get_virt_method_for_vtable): Remove assert
	on vtable being vtable.

2015-01-27  Dominik Vogt  <vogt@linux.vnet.ibm.com>

	* doc/extend.texi: s/390: Update documentation of hotpatch attribute.
	* doc/invoke.texi (-mhotpatch): s/390: Update documentation of
	-mhotpatch= option.
	* config/s390/s390.opt (mhotpatch): s/390: Remove -mhotpatch and
	-mno-hotpatch options.  Change syntax of -mhotpatch= option.
	* config/s390/s390.c (s390_hotpatch_trampoline_halfwords_default):
	Renamed.
	(s390_hotpatch_trampoline_halfwords_max): Renamed.
	(s390_hotpatch_hw_max): New name.
	(s390_hotpatch_trampoline_halfwords): Renamed.
	(s390_hotpatch_hw_before_label): New name.
	(get_hotpatch_attribute): Removed.
	(s390_hotpatch_hw_after_label): New name.
	(s390_handle_hotpatch_attribute): Add second parameter to hotpatch
	attribute.
	(s390_attribute_table): Ditto.
	(s390_function_num_hotpatch_trampoline_halfwords): Renamed.
	(s390_function_num_hotpatch_hw): New name.
	Remove special handling of inline functions and hotpatching.
	Return number of nops before and after the function label.
	(s390_can_inline_p): Removed.
	(s390_asm_output_function_label): Emit a configurable number of nops
	after the function label.
	(s390_option_override): Update -mhotpatch= syntax and remove -mhotpatch.
	(TARGET_CAN_INLINE_P) Removed.
	(TARGET_FUNCTION_ATTRIBUTE_INLINABLE_P): New.

2015-01-27  Ramana Radhakrishnan  <ramana.radhakrishnan@arm.com>
	    Jiong Wang  <jiong.wang@arm.com>

	* config/aarch64/aarch64.md (tb<optab><mode>1): Clobber CC reg instead
	of scratch reg.
	(cb<optab><mode>1): Likewise.
	* config/aarch64/iterators.md (bcond): New define_code_attr.

2015-01-27  Andreas Krebbel  <Andreas.Krebbel@de.ibm.com>

	* config/s390/s390.c (s390_memory_move_cost): Increase costs for
	memory accesses.

2015-01-27  Andreas Krebbel  <Andreas.Krebbel@de.ibm.com>

	* config/s390/s390.c (s390_register_move_cost): Increase costs for
	FPR->GPR moves.

2015-01-27  Richard Biener  <rguenther@suse.de>

	* tree-vrp.c (update_value_range): Intersect the range with
	old recorded SSA name range information.

2015-01-27  Nick Clifton  <nickc@redhat.com>

	* config/rl78/rl78.c (rl78_expand_prologue): In G10 mode push the
	BC, DE and HL registers directly, not via AX.
	When decrementing the stack pointer by a large amount, transfer SP
	into AX and perform the subtraction there.
	(rl78_expand_epilogue): Perform the inverse of the above
	enhancements.

2015-01-27  Rainer Orth  <ro@CeBiTec.Uni-Bielefeld.DE>

	* config/i386/sysv4.h (CRT_GET_RFIB_DATA): Remove.

2015-01-27  Jakub Jelinek  <jakub@redhat.com>
	    Yury Gribov  <y.gribov@samsung.com>

	PR ubsan/64741
	* ubsan.c (ubsan_source_location): Refactor code.
	(ubsan_type_descriptor): Update type size. Refactor code.

2015-01-27  Richard Biener  <rguenther@suse.de>

	PR tree-optimization/56273
	PR tree-optimization/59124
	PR tree-optimization/64277
	* tree-vrp.c (vrp_finalize): Emit array-bound warnings only
	from the first VRP pass.

2015-01-27  Jakub Jelinek  <jakub@redhat.com>

	PR ipa/64776
	* cgraphunit.c (cgraph_node::expand_thunk): If not this_adjusting,
	handle the first argument in the same loop as all the other arguments.

	PR rtl-optimization/61058
	* jump.c (cleanup_barriers): Update basic block boundaries
	if BLOCK_FOR_INSN is non-NULL on PREV.

2015-01-27  Ilya Enkovich  <ilya.enkovich@intel.com>

	* tree-chkp.c (chkp_call_returns_bounds_p): Fix handling of
	bounds narrowing, already instrumented calls and calls to
	not instrumentable functions.

2015-01-27  Jakub Jelinek  <jakub@redhat.com>

	PR tree-optimization/64807
	* wide-int.cc (wi::divmod_internal): Clear
	b_dividend[dividend_blocks_needed].

2015-01-26  DJ Delorie  <dj@redhat.com>

	* config/rl78/rl78.c (move_elim_pass): Don't optimize away
	volatile memory references.

2015-01-26  Oleg Endo  <olegendo@gcc.gnu.org>

	PR target/49263
	* config/sh/sh.c (sh_split_treg_set_expr): Invoke emit_insn before
	remove_insn.
	* config/sh/sh.md (tstsi_t): Don't try to optimize constant with right
	shifts if it already fits into K08.

2015-01-26  Jakub Jelinek  <jakub@redhat.com>

	PR ipa/64730
	* ipa-inline.c (inline_small_functions): Print "unknown" even
	if edge->call_stmt is non-NULL, but has builtins or unknown
	location.

	PR middle-end/64421
	* omp-low.c (simd_clone_mangle): If DECL_ASSEMBLER_NAME starts
	with asterisk, skip the first character.

2015-01-26  H.J. Lu  <hongjiu.lu@intel.com>

	PR target/64806
	* config/i386/i386 (feature_priority): Revert the last P_POPCNT
	order change.

2015-01-26  Uros Bizjak  <ubizjak@gmail.com>

	PR target/64795
	* config/i386/i386.md (*movdi_internal): Also check operand 0
	to determine TYPE_LEA operand.
	(*movsi_internal): Ditto.

2015-01-26  Jakub Jelinek  <jakub@redhat.com>

	* config/rs6000/rs6000-cpus.def (POWERPC_MASKS): Add
	OPTION_MASK_QUAD_MEMORY_ATOMIC.

2015-01-26  Renlin Li  <renlin.li@arm.com>

	* config/aarch64/aarch64.c (aarch64_load_symref_appropriately): Correct
	the comment.
	* config/aarch64/aarch64.md (tlsle_small_<mode>): Add left shift 12-bit
	for higher part.

2015-01-26  Richard Biener  <rguenther@suse.de>

	PR middle-end/64764
	* tree-ssa-uninit.c (is_pred_expr_subset_of): Handle
	combining two BIT_AND_EXPR predicates.

2015-01-26  H.J. Lu  <hongjiu.lu@intel.com>

	PR bootstrap/64754
	* tree-ssa-structalias.c (new_var_info): Initialize ruid.

2015-01-26  Terry Guo  <terry.guo@arm.com>

	* config/arm/arm.c (arm_file_start): Update the assignment of
	Tag_ABI_HardFP_use.

2015-01-25  James Greenhalgh  <james.greenhalgh@arm.com>

	* config/arm/arm-cores.def (cortex-a57): Use the new Cortex-A57
	pipeline model.
	config/arm/arm.md: Include the new Cortex-A57 model.
	(generic_sched): Don't use generic_sched when tuning for
	Cortex-A57.

2015-01-25  Allan Sandfeld Jensen  <sandfeld@kde.org>
	    Uros Bizjak  <ubizjak@gmail.com>

	* config/i386/i386.c (get_builtin_code_for_version): Add
	support for BMI and BMI2 multiversion functions.

2015-01-25  Prathamesh Kulkarni  <prathamesh.kulkarni@linaro.org>

	* emit-rtl.h (store_bit_field): Move prototype to expmed.h.
	(extract_bit_field): Likewise.
	(extract_low_bits): Likewise.
	(expand_mult): Likewise.
	(expand_mult_highpart_adjust): Likewise.

2015-01-24  H.J. Lu  <hongjiu.lu@intel.com>

	* config/i386/driver-i386.c (host_detect_local_cpu): Check new
	Silvermont, Haswell, Broadwell and Knights Landing model numbers.
	* config/i386/i386.c (processor_model): Add
	M_INTEL_COREI7_BROADWELL.
	(arch_names_table): Add "broadwell".

2015-01-24  Oleg Endo  <olegendo@gcc.gnu.org>

	PR target/49263
	PR target/53987
	PR target/64345
	PR target/59533
	PR target/52933
	PR target/54236
	PR target/51244
	* config/sh/sh-protos.h
	(sh_extending_set_of_reg::can_use_as_unextended_reg,
	sh_extending_set_of_reg::use_as_unextended_reg,
	sh_is_nott_insn, sh_movt_set_dest, sh_movrt_set_dest, sh_is_movt_insn,
	sh_is_movrt_insn, sh_insn_operands_modified_between_p,
	sh_reg_dead_or_unused_after_insn, sh_in_recog_treg_set_expr,
	sh_recog_treg_set_expr, sh_split_treg_set_expr): New functions.
	(sh_treg_insns): New class.
	* config/sh/sh.c (TARGET_LEGITIMATE_COMBINED_INSN): Define target hook.
	(scope_counter): New class.
	(sh_legitimate_combined_insn, sh_is_nott_insn, sh_movt_set_dest,
	sh_movrt_set_dest, sh_reg_dead_or_unused_after_insn,
	sh_extending_set_of_reg::can_use_as_unextended_reg,
	sh_extending_set_of_reg::use_as_unextended_reg, sh_recog_treg_set_expr,
	sh_in_recog_treg_set_expr, sh_try_split_insn_simple,
	sh_split_treg_set_expr): New functions.
	(addsubcosts): Handle treg_set_expr.
	(sh_rtx_costs): Handle IF_THEN_ELSE and ZERO_EXTRACT.
	(sh_rtx_costs): Use arith_reg_operand in SIGN_EXTEND and ZERO_EXTEND.
	(sh_rtx_costs): Handle additional bit test patterns in EQ and AND cases.
	(sh_insn_operands_modified_between_p): Make non-static.
	* config/sh/predicates.md (zero_extend_movu_operand): Allow
	simple_mem_operand in addition to displacement_mem_operand.
	(zero_extend_operand): Don't allow zero_extend_movu_operand.
	(treg_set_expr, treg_set_expr_not_const01,
	arith_reg_or_treg_set_expr): New predicates.
	* config/sh/sh.md (tstsi_t): Use arith_reg_operand and
	arith_or_int_operand instead of logical_operand.  Convert to
	insn_and_split.  Try to optimize constant operand in splitter.
	(tsthi_t, tstqi_t): Fold into *tst<mode>_t.  Convert to insn_and_split.
	(*tstqi_t_zero): Delete.
	(*tst<mode>_t_subregs): Add !sh_in_recog_treg_set_expr split condition.
	(tstsi_t_and_not): Delete.
	(tst<mode>_t_zero_extract_eq): Rename to *tst<mode>_t_zero_extract.
	Convert to insn_and_split.
	(unnamed split, tstsi_t_zero_extract_xor,
	tstsi_t_zero_extract_subreg_xor_little,
	tstsi_t_zero_extract_subreg_xor_big): Delete.
	(*tstsi_t_shift_mask): New insn_and_split.
	(cmpeqsi_t, cmpgesi_t): Add new split for const_int 0 operands and try
	to recombine with surrounding insns when splitting.
	(*negtstsi): Add !sh_in_recog_treg_set_expr condition.
	(cmp_div0s_0, cmp_div0s_1, *cmp_div0s_0, *cmp_div0s_1): Rewrite as ...
	(cmp_div0s, *cmp_div0s_1, *cmp_div0s_2, *cmp_div0s_3, *cmp_div0s_4,
	*cmp_div0s_5, *cmp_div0s_6): ... these new insn_and_split patterns.
	(*cbranch_div0s: Delete.
	(*addc): Convert to insn_and_split.  Use treg_set_expr as 3rd operand.
	Try to recombine with surrounding insns when splitting.  Add operand
	order variants.
	(*addc_t_r, *addc_r_t): Use treg_set_expr_not_const01.
	(*addc_r_r_1, *addc_r_lsb, *addc_r_r_lsb, *addc_r_lsb_r, *addc_r_msb,
	*addc_r_r_msb, *addc_2r_msb): Delete.
	(*addc_2r_lsb): Rename to *addc_2r_t.  Use treg_set_expr.  Add operand
	order variant.
	(*addc_negreg_t): New insn_and_split.
	(*subc): Convert to insn_and_split.  Use treg_set_expr as 3rd operand.
	Try to recombine with surrounding insns when splitting.
	Add operand order variants.
	(*subc_negt_reg, *subc_negreg_t, *reg_lsb_t, *reg_msb_t): New
	insn_and_split patterns.
	(*rotcr): Use arith_reg_or_treg_set_expr.  Try to recombine with
	surrounding insns when splitting.
	(unnamed rotcr split): Use arith_reg_or_treg_set_expr.
	(*rotcl): Likewise.  Add zero_extract variant.
	(*ashrsi2_31): New insn_and_split.
	(*negc): Convert to insn_and_split.  Use treg_set_expr.
	(*zero_extend<mode>si2_disp_mem): Update comment.
	(movrt_negc, *movrt_negc, nott): Add !sh_in_recog_treg_set_expr split
	condition.
	(*mov_t_msb_neg, mov_neg_si_t): Use treg_set_expr.  Try to recombine
	with surrounding insns when splitting.
	(any_treg_expr_to_reg): New insn_and_split.
	(*neg_zero_extract_0, *neg_zero_extract_1, *neg_zero_extract_2,
	*neg_zero_extract_3, *neg_zero_extract_4, *neg_zero_extract_5,
	*neg_zero_extract_6, *zero_extract_0, *zero_extract_1,
	*zero_extract_2): New single bit zero extract patterns.
	(bld_reg, *bld_regqi): Fold into bld<mode>_reg.
	(*get_thread_pointersi, store_gbr, *mov<mode>_gbr_load,
	*mov<mode>_gbr_load, *mov<mode>_gbr_load, *mov<mode>_gbr_load,
	*movdi_gbr_load): Use arith_reg_dest instead of register_operand for
	set destination.
	(set_thread_pointersi, load_gbr): Use arith_reg_operand instead of
	register_operand for set source.

2015-01-23  Jan Hubicka  <hubicka@ucw.cz>

	* i386.opt (prefetch_sse): New targetsave.
	* i386.c (ix86_function_specific_save): Save prefetch_sse.
	(ix86_function_specific_restore): Restore prefetch_sse and initialize
	ix86_cost/ix86_tune_cost.

2015-01-23  David Malcolm  <dmalcolm@redhat.com>

	* config/rs6000/rs6000.c (rs6000_output_function_epilogue):
	Support the JIT by using 0 as the language type.

2015-01-23  Vladimir Makarov  <vmakarov@redhat.com>

	PR target/64317
	* lra-lives.c (make_hard_regno_born): Add parameter.  Don't make
	REAL_PIC_OFFSET_TABLE_REGNUM conflicting with pic offset pseudo.
	(mark_regno_live, process_bb_lives): Pass new parameter value to
	make_hard_regno_born.

2015-01-23  Jakub Jelinek  <jakub@redhat.com>

	PR rtl-optimization/63637
	PR rtl-optimization/60663
	* cse.c (merge_equiv_classes): Set new_elt->cost to MAX_COST
	if elt->cost is MAX_COST for ASM_OPERANDS.
	(find_sets_in_insn): Fix up comment typo.
	(cse_insn): Don't set src_volatile for all non-volatile
	ASM_OPERANDS in PARALLELs, but just those with multiple outputs
	or with "memory" clobber.  Set elt->cost to MAX_COST
	for ASM_OPERANDS in PARALLEL.  Set src_elt->cost to MAX_COST
	if new_src is ASM_OPERANDS and elt->cost is MAX_COST.

2015-01-23  Uros Bizjak  <ubizjak@gmail.com>

	* config/i386/sse.md (sse2_loadld): Set attribute isa to sse2 for
	alternative 1.

2015-01-23  Uros Bizjak  <ubizjak@gmail.com>

	* config/i386/gnu-user.h (CRT_GET_RFIB_DATA): Move definition to
	libgcc/config/i386/elf-lib.h.

2015-01-23  Jakub Jelinek  <jakub@redhat.com>

	PR driver/64737
	* gcc.c (print_configuration): Don't print a blank line at the end
	here...
	(run_attempt): ... but here unstead.

	PR middle-end/64734
	* omp-low.c (scan_sharing_clauses): Don't ignore
	OMP_CLAUSE_MAP_ZERO_BIAS_ARRAY_SECTION GOMP_MAP_POINTER clauses
	on target data/update constructs.

2015-01-23  Bernd Edlinger  <bernd.edlinger@hotmail.de>

	PR target/50928
	* config/m32c/m32c.c (encode_pattern_1): Removed gcc_unreachable here.
	(DEBUG_RELOAD): Removed define.
	(m32c_limit_reload_class): Enable traces with if DEBUG0.
	(m32c_function_arg): Added a type cast.
	(m32c_legitimize_reload_address): Push A_REGS reload with PSImode.
	* config/m32c/addsub.md (addsi3_1): Specify the mode of all arguments.
	* config/m32c/bitops.md (andqi3_16): Likewise.
	* config/m32c/mov.md (m32c_immd_dbl_mov): Likewise.
	(push_a01_l): Likewise.

2015-01-23  David Malcolm  <dmalcolm@redhat.com>

	PR jit/64721
	* main.c (main): Construct toplev instances with init_signals=true.
	* toplev.c (general_init): Add param "init_signals", and use it to
	conditionalize the calls to signal and host_hooks.extra_signals.
	(toplev::toplev): Add param "init_signals".
	(toplev::main): When invoking general_init, pass m_init_signals
	to control whether signal-handlers are installed.
	* toplev.h (toplev::toplev): Add param "init_signals".
	(toplev::m_init_signals): New field.

2015-01-23  David Malcolm  <dmalcolm@redhat.com>

	PR jit/64722
	* emit-rtl.c (init_emit_regs): Set pic_offset_table_rtx to
	NULL_RTX before testing PIC_OFFSET_TABLE_REGNUM, since the
	latter may be affected by the former (e.g. on i686).

2015-01-23  Martin Liska  <mliska@suse.cz>

	* tree.h (tree_vec_elt_check): Workaround -Wstrict-overflow
	false positive during profiledbootstrap.

2015-01-23  Tom de Vries  <tom@codesourcery.com>

	PR libgomp/64672
	* lto-opts.c (lto_write_options): Output non-explicit conservative
	-fno-openacc.
	* lto-wrapper.c (merge_and_complain): Handle merging -fopenacc.
	(append_compiler_options): Pass -fopenacc through.

2015-01-23  Tom de Vries  <tom@codesourcery.com>

	PR libgomp/64707
	* lto-opts.c (lto_write_options): Output non-explicit conservative
	-fno-openmp.
	* lto-wrapper.c (merge_and_complain): Handle merging -fopenmp.
	(append_compiler_options): Pass -fopenmp through.

2015-01-23  Jakub Jelinek  <jakub@redhat.com>

	PR debug/64511
	* dwarf2out.c (struct dw_loc_descr_node): Add chain_next
	GTY markup.

	* diagnostic-core.h (internal_error_no_backtrace): New prototype.
	* diagnostic.def (DK_ICE_NOBT): New kind.
	* diagnostic.c (diagnostic_action_after_output): Handle DK_ICE_NOBT
	like DK_ICE, but never print backtrace.
	(diagnostic_report_diagnostic): Handle DK_ICE_NOBT like DK_ICE.
	(internal_error_no_backtrace): New function.
	* gcc.c (execute): Use internal_error_no_backtrace instead of
	internal_error.

2015-01-22  Jeff Law  <law@redhat.com>

	PR target/52076
	* config/m68k/m68k.md (xorsi3_internal): Twiddle constraints to
	improve code density for small immediate to memory case.
	(insv): Better handle bitfield assignments when the field is
	being set to all ones.
	* config/m68k/predicates.md (reg_or_pow2_m1_operand): New
	operand predicate.

2015-01-22  Rainer Orth  <ro@CeBiTec.Uni-Bielefeld.DE>
	    Jakub Jelinek  <jakub@redhat.com>

	PR middle-end/64729
	* gcc.c (LINK_SSP_SPEC): Handle -fstack-protector-explicit
	for !TARGET_LIBC_PROVIDES_SSP version and
	-fstack-protector-{all,strong,explicit} otherwise.
	* config/freebsd.h (LINK_SSP_SPEC): Handle
	-fstack-protector-{strong,explicit}.

2015-01-22  Jan Hubicka  <hubicka@ucw.cz>
	    H.J. Lu  <hongjiu.lu@intel.com>

	PR ipa/64694
	* ipa-inline.c (inline_small_functions): Fix thinko in maintenance of
	heap.

2015-01-22  Wei Mi  <wmi@google.com>

	PR rtl-optimization/64557
	* dse.c (record_store): Call get_addr for mem_addr.
	(check_mem_read_rtx): Likewise.

2015-01-22  Eric Botcazou  <ebotcazou@adacore.com>

	* fold-const.c (const_binop): Add early return for non-tcc_binary.

2015-01-22  Chen Gang  <gang.chen.5i5j@gmail.com>

	* toplev.c (init_local_tick): Process the failure when read
	fails for random_seed.

	* ubsan.c (ubsan_type_descriptor): Use 'pretty_print' for
	'pretty_name' to avoid memory overflow.

2015-01-22  Richard Biener  <rguenther@suse.de>

	PR middle-end/64728
	* tree-ssa-coalesce.c (coalesce_partitions): Do not perform
	abnormal coalescing on undefined SSA names.

2015-22-01  Uros Bizjak  <ubizjak@gmail.com>

	PR target/64688
	PR target/64477
	* config/i386/sse.md (vec_set<mode>_0): Use (Yi/r/C) constraints
	for alternative 3.
	(*vec_dup<mode>): Use (Yi/$r) constraints for alternative 1.

2015-01-22  Trevor Saunders  <tsaunders@mozilla.com>

	PR middle-end/63325
	* fold-const.c (fold_checksum_tree): Don't include value of
	expr->decl_with_vis.symtab_node in the checksum.

2015-01-22  Andreas Krebbel  <Andreas.Krebbel@de.ibm.com>

	* config/s390/s390.md (atomic code attribute): Fix typo "ior" -> "or".

2015-01-22  Max Ostapenko  <m.ostapenko@partner.samsung.com>

	PR driver/64690
	* gcc.c (insert_comments): New function.
	(try_generate_repro): Call it.
	(append_text): Removed.

2015-01-22  Richard Biener  <rguenther@suse.de>

	* ipa-inline.c (can_inline_edge_p): Disable inlining of edges
	with IL incompatible options.  Properly honor user optimize
	attributes.

2015-01-21  Segher Boessenkool  <segher@kernel.crashing.org>

	PR rtl-optimization/64682
	* combine.c (distribute_notes): When moving a death note for
	a register that is set in the new I2, make sure to put it
	before that new I2.

2015-01-21  David Edelsohn  <dje.gcc@gmail.com>

	* config/rs6000/rs6000.c (rs6000_file_start): Use rs6000_isa_flags
	not TARGET_DEFAULT.

2015-01-21  Jakub Jelinek  <jakub@redhat.com>

	PR debug/64511
	* simplify-rtx.c (simplify_relational_operation_1): Don't try to
	optimize (eq/ne (and (side_effects) (const_int 0)) (const_int 0))
	into (eq/ne (and (not (side_effects)) (const_int 0)) (const_int 0)).

	PR sanitizer/64706
	* doc/invoke.texi (-fsanitize=vptr): Document.

	PR rtl-optimization/62078
	* dse.c: Include cfgcleanup.h.
	(rest_of_handle_dse): For -fnon-call-exceptions, if DSE removed
	anything call purge_all_dead_edges and cleanup_cfg at the end
	of the pass.

2015-01-21  Jan Hubicka  <hubicka@ucw.cz>

	* ipa-utils.c (ipa_merge_profiles): Avoid ICE on mismatch in indirect
	edges.

2015-01-21  Bernd Edlinger  <bernd.edlinger@hotmail.de>

	* gimplify.c (gimplify_function_tree): Check the no_sanitize_thread
	decl attribute.

2015-01-21  David Sherwood  <david.sherwood@arm.com>
	    Tejas Belagod <Tejas.Belagod@arm.com>

	* config/aarch64/aarch64.h (CANNOT_CHANGE_MODE_CLASS): Removed.
	* config/aarch64/aarch64.c (aarch64_cannot_change_mode_class): Removed.
	* config/aarch64/aarch64-protos.h (aarch64_cannot_change_mode_class):
	Removed.

2015-01-21  David Sherwood  <david.sherwood@arm.com>
	    Tejas Belagod <Tejas.Belagod@arm.com>

	* config/aarch64/aarch64-protos.h (aarch64_simd_attr_length_rglist)
	(aarch64_reverse_mask): New decls.
	* config/aarch64/iterators.md (UNSPEC_REV_REGLIST): New enum.
	(insn_count): New mode_attr.
	* config/aarch64/aarch64-simd.md (vec_store_lanesoi, vec_store_lanesci)
	(vec_store_lanesxi, vec_load_lanesoi, vec_load_lanesci)
	(vec_load_lanesxi): Made ABI compliant for Big Endian targets.
	(aarch64_rev_reglist, aarch64_simd_ld2, aarch64_simd_ld3)
	(aarch64_simd_ld4, aarch64_simd_st2, aarch64_simd_st3)
	(aarch64_simd_st4): New patterns.
	* config/aarch64/aarch64.c (aarch64_simd_attr_length_rglist)
	(aarch64_reverse_mask): New functions.

2015-01-21  Richard Sandiford  <richard.sandiford@arm.com>

	* config/aarch64/aarch64-protos.h (aarch64_simd_disambiguate_copy):
	Declare.
	* config/aarch64/aarch64.c (aarch64_classify_address): Allow extra
	addressing modes for BE.
	(aarch64_print_operand): Add 'R' specifier.
	(aarch64_simd_disambiguate_copy): Delete.
	(aarch64_simd_emit_reg_reg_move): New function.
	* config/aarch64/aarch64-simd.md: Use aarch64_simd_emit_reg_reg_move
	in define_splits for structural moves.
	(mov<mode>): Use less restrictive predicates.
	(*aarch64_mov<mode>): Simplify and only allow for LE.
	(*aarch64_be_movoi, *aarch64_be_movci, *aarch64_be_movxi): New.

2015-01-21  Alan Hayward  <alan.hayward@arm.com>

	* rtlanal.c (subreg_get_info): Exit early for simple and common cases.

2015-01-21  Richard Henderson  <rth@redhat.com>

	PR target/64669
	* ccmp.c (used_in_cond_stmt_p): Remove.
	(expand_ccmp_expr): Don't use it.

2015-01-21  Nick Clifton  <nickc@redhat.com>

	* config/rl78/rl78.c (rl78_calculate_death_notes): Look inside
	PARALLELs.

2015-01-21  Richard Biener  <rguenther@suse.de>

	PR middle-end/64313
	* tree-core.h (builtin_info, builtin_info_type): Turn from
	an object with two arrays into an array of an object with
	decl and two flags, implicit_p and declared_p.
	* tree.h (builtin_decl_explicit, builtin_decl_implicit,
	set_builtin_decl, set_builtin_decl_implicit_p,
	builtin_decl_explicit_p, builtin_decl_implicit_p): Adjust.
	(set_builtin_decl_declared_p, builtin_decl_declared_p): New functions.
	* builtins.c (builtin_info): Adjust.
	* gimplify.c (gimplify_addr_expr): References to builtins
	that have been declared by the user makes them eligible for
	use by the compiler.  Call set_builtin_decl_implicit_p on them.

2015-01-20  Jeff Law  <law@redhat.com>

	PR target/59946
	* config/m68k/m68k.md (Comparison expanders and patterns): Do not
	allow pc-relative addresses in operand predicates or constraints.

2015-01-21  Bin Cheng  <bin.cheng@arm.com>

	* config/arm/arm.c (arm_cortex_a53_tune, arm_cortex_a57_tune): Prefer
	neon on aarch32 processors for stringops.

2015-01-19  Jan Hubicka  <hubicka@ucw.cz>

	PR ipa/63576
	* ipa-utils.c (ipa_merge_profiles): Merge speculative edges.

2015-01-19  Jan Hubicka  <hubicka@ucw.cz>

	PR lto/45375
	* ipa-inline.c: Include lto-streamer.h
	(report_inline_failed_reason): Output source file differences and
	flags on optimization/target node mismatch.
	(can_inline_edge_p): Consider caller to be the outer inline function;
	be less restrictive about matching opimize and optimize_size attributes.
	(inline_account_function_p): Break out from ...
	(inline_small_functions): ... here.
	* ipa-inline-transform.c (clone_inlined_nodes): Use
	inline_account_function_p.
	(inline_call): Use optimize attribution; use inline_account_function_p.
	(inline_transform): Use opt_for_fn.
	* ipa-inline.h (inline_account_function_p): Declare.

2015-01-20  Jakub Jelinek  <jakub@redhat.com>

	PR debug/64663
	* dwarf2out.c (decl_piece_node): Don't put bitsize into
	mode if bitsize <= 0.
	(decl_piece_bitsize, adjust_piece_list, add_var_loc_to_decl,
	dw_sra_loc_expr): Use HOST_WIDE_INT instead of int for bit
	sizes and positions.

2015-01-20  Chung-Lin Tang  <cltang@codesourcery.com>

	* config/nios2/nios2.c (nios2_asm_file_end): Implement
	TARGET_ASM_FILE_END hook for adding .note.GNU-stack section when
	needed.
	(TARGET_ASM_FILE_END): Define.

2015-01-20  Maxim Kuvyrkov  <maxim.kuvyrkov@linaro.org>

	* config/arm/arm-protos.h (enum arm_sched_autopref): New constants.
	(struct tune_params): Use the enum.
	* arm.c (arm_*_tune): Update.
	(arm_option_override): Update.

2015-01-20  Richard Biener  <rguenther@suse.de>

	PR ipa/64684
	* ipa-reference.c (add_static_var): Inline ...
	(analyze_function): ... here after splitting out from ...
	(is_proper_for_analysis): ... this.

2015-01-20  Matthew Wahab  <matthew.wahab@arm.com>

	PR target/64149
	* config/arm/arm.opt: Remove lra option and arm_lra_flag variablesle.
	* config/arm/arm.h (MODE_BASE_REG_CLASS): Remove use of arm_lra_flagag,
	replace the conditional with it's true branch.
	* config/arm/arm.config (TARGET_LRA_P): Set to hook_bool_void_true.
	(arm_lra_p): Remove.

2015-01-20  Eric Botcazou  <ebotcazou@adacore.com>

	* config/visium/visium.h (LIB_SPEC): Adjust in default case.

2015-01-20  Prathamesh Kulkarni  <prathamesh.kulkarni@linaro.org>

	* config/tilegx/mul-tables.c: Move symtab.h include after
	coretypes.h include.
	* config/tilepro/mul-tables.c: Add includes hashtab.h, hash-set.h,
	vec.h, machmode.h, tm.h, hard-reg-set.h, input.h, function.h, rtl.h,
	flags.h, statistics.h, double-int.h, real.h, fixed-value.h, alias.h,
	wide-int.h, inchash.h, tree.h, insn-config.h, expmed.h, dojump.h,
	explow.h, calls.h, emit-rtl.h, varasm.h, stmt.h.

2015-01-20  Igor Zamyatin  <igor.zamyatin@intel.com>

	PR bootstrap/64676
	Revert:
	2015-01-19  Igor Zamyatin  <igor.zamyatin@intel.com>

	PR rtl-optimization/64081
	* loop-iv.c (def_pred_latch_p): New function.
	(latch_dominating_def): Allow specific cases with non-single
	definitions.
	(iv_get_reaching_def): Likewise.
	(check_complex_exit_p): New function.
	(check_simple_exit): Use check_complex_exit_p to allow certain cases
	with exits not executing on any iteration.

2015-01-19  Jan Hubicka  <hubicka@ucw.cz>

	PR lto/45375
	* i386.c (ix86_option_override_internal): Use ix86_tune_cost
	to set branch cost.

2015-01-19  Jan Hubicka  <hubicka@ucw.cz>

	PR lto/45375
	* i386.c (gate): Check flag_expensive_optimizations and
	optimize_size.
	(ix86_option_override_internal): Drop optimize_size condition
	on MASK_ACCUMULATE_OUTGOING_ARGS, MASK_VZEROUPPER,
	MASK_AVX256_SPLIT_UNALIGNED_LOAD, MASK_AVX256_SPLIT_UNALIGNED_STORE,
	MASK_PREFER_AVX128.
	(ix86_avx256_split_vector_move_misalign,
	ix86_avx256_split_vector_move_misalign): Check optimize_insn_for_speed.
	* sse.md (all uses of TARGET_PREFER_AVX128): Add
	optimize_insn_for_speed_p check.

2015-01-19  Matthew Fortune  <matthew.fortune@imgtec.com>

	* config/mips/mips.h (FP_ASM_SPEC): New define.
	(ASM_SPEC): Remove floating-point options and use FP_ASM_SPEC
	instead.

2015-01-19  Oleg Endo  <olegendo@gcc.gnu.org>

	PR target/53988
	* config/sh/sh-protos.h (sh_find_set_of_reg): Make sure not to return
	nullptr for insn when reaching the first insn.
	* config/sh/sh.c (sh_unspec_insn_p): Rewrite using subrtx_iterator.
	(sh_insn_operands_modified_between_p): Add nullptr check.
	(sh_find_extending_set_of_reg): Fix log message.  Don't accept
	sign extending mem load if the insn contains any UNSPEC or
	UNSPEC_VOLATILE.

2015-01-19  Jan Hubicka  <hubicka@ucw.cz>

	* params.def (inline-unit-growth): Drop to 15%.
	* invoke.texi (inline-unit-growth): Document change.

2015-01-19  Martin Liska  <mliska@suse.cz>

	PR ipa/64668
	* ipa-icf-gimple.c (func_checker::compare_operand): Call proper
	function for second argument of OBJ_TYPE_REF.

2015-01-19  Jan Hubicka  <hubicka@ucw.cz>

	PR ipa/64218
	* ipa-inline.c (want_inline_function_to_all_callers_p): Fix check
	whether function is an alias.

2015-01-19  Jan Hubicka  <hubicka@ucw.cz>

	* ipa-devirt.c (ipa_devirt): Drop polymorphic call info in hopeless
	cases.

2015-01-19  Vladimir Makarov  <vmakarov@redhat.com>

	PR rtl-optimization/64671
	* lra-remat.c (operand_to_remat): Don't consider jump and call
	insns.

2015-01-19  David Edelsohn  <dje.gcc@gmail.com>

	PR target/59828
	* config/rs6000/default64.h: Include rs6000-cpus.def.
	(TARGET_DEFAULT) [LITTLE_ENDIAN]: Use ISA 2.7 (POWER8).
	(TARGET_DEFAULT) [BIG_ENDIAN]: Use POWER4.
	* config/rs6000/driver-rs6000.c (detect_processor_aix): Add POWER7
	and POWER8.
	* config/rs6000/linux64.h (PROCESSOR_DEFAULT64): Always default to
	POWER8.
	* config/rs6000/rs6000.c (rs6000_file_start): Emit .machine
	pseudo-op to specify assembler dialect.

2015-01-19  Martin Liska  <mliska@suse.cz>

	PR ipa/64664
	* ipa-icf.c (sem_item_optimizer::filter_removed_items):
	Handle safe potentially removed nodes during filtering.

2015-01-19  Martin Liska  <mliska@suse.cz>

	* doc/extend.texi (no_icf): Add new attribute description.
	* ipa-icf.c (sem_item_optimizer::merge_classes): Handle cases
	where the pass attempts to merge a function with no_icf attribute.

2015-01-19  Ramana Radhakrishnan  <ramana.radhakrishnan@arm.com>

	PR target/64532
	* doc/md.texi (ARM Options): Document register constraints.

2015-01-19  Jiong Wang  <jiong.wang@arm.com>
	    Andrew Pinski  <apinski@cavium.com>

	PR target/64304
	* config/aarch64/aarch64.md (define_insn "*ashl<mode>3_insn"): Deleted.
	(ashl<mode>3): Don't expand if operands[2] is not constant.

2015-01-19  Kyrylo Tkachov  <kyrylo.tkachov@arm.com>

	PR target/64448
	* config/aarch64/aarch64-simd.md (aarch64_simd_bsl<mode>_internal):
	Match xor-and-xor RTL pattern.

2015-01-19  Igor Zamyatin  <igor.zamyatin@intel.com>

	PR rtl-optimization/64081
	* loop-iv.c (def_pred_latch_p): New function.
	(latch_dominating_def): Allow specific cases with non-single
	definitions.
	(iv_get_reaching_def): Likewise.
	(check_complex_exit_p): New function.
	(check_simple_exit): Use check_complex_exit_p to allow certain cases
	with exits not executing on any iteration.

2015-01-19  Jakub Jelinek  <jakub@redhat.com>

	* common.opt (fgraphite): Fix a typo.

2015-01-19  Felix Yang  <felix.yang@huawei.com>

	* config/aarch64/aarch64-simd.md (aarch64_<maxmin_uns>p<mode>): New
	pattern.
	* config/aarch64/aarch64-simd-builtins.def (smaxp, sminp, umaxp,
	uminp, smax_nanp, smin_nanp): New builtins.
	* config/aarch64/arm_neon.h (vpmax_s8, vpmax_s16, vpmax_s32,
	vpmax_u8, vpmax_u16, vpmax_u32, vpmaxq_s8, vpmaxq_s16, vpmaxq_s32,
	vpmaxq_u8, vpmaxq_u16, vpmaxq_u32, vpmax_f32, vpmaxq_f32, vpmaxq_f64,
	vpmaxqd_f64, vpmaxs_f32, vpmaxnm_f32, vpmaxnmq_f32, vpmaxnmq_f64,
	vpmaxnmqd_f64, vpmaxnms_f32, vpmin_s8, vpmin_s16, vpmin_s32, vpmin_u8,
	vpmin_u16, vpmin_u32, vpminq_s8, vpminq_s16, vpminq_s32, vpminq_u8,
	vpminq_u16, vpminq_u32, vpmin_f32, vpminq_f32, vpminq_f64, vpminqd_f64,
	vpmins_f32, vpminnm_f32, vpminnmq_f32, vpminnmq_f64, vpminnmqd_f64,
	vpminnms_f32): Rewrite using builtin functions.

2015-01-19  Thomas Schwinge  <thomas@codesourcery.com>

	PR libgomp/64625
	* omp-low.c (offload_symbol_decl): Remove variable.
	(get_offload_symbol_decl): Remove function.
	(expand_omp_target): For BUILT_IN_GOMP_TARGET,
	BUILT_IN_GOMP_TARGET_DATA, BUILT_IN_GOMP_TARGET_UPDATE pass NULL
	instead of &__OFFLOAD_TABLE__, for BUILT_IN_GOACC_DATA_START,
	BUILT_IN_GOACC_ENTER_EXIT_DATA, BUILT_IN_GOACC_PARALLEL,
	BUILT_IN_GOACC_UPDATE don't pass it at all.

2015-01-19  Ilya Enkovich  <ilya.enkovich@intel.com>

	* tree-sra.c (some_callers_have_mismatched_arguments_p): Allow thunk
	callers.

2015-01-19  Ilya Enkovich  <ilya.enkovich@intel.com>

	* ipa-chkp.c (chkp_produce_thunks): Add early param
	to split thunks production into two passes.  Keep
	'always_inline' function bodies after the first pass.
	(pass_data_ipa_chkp_early_produce_thunks): New.
	(pass_ipa_chkp_early_produce_thunks): New.
	(pass_ipa_chkp_produce_thunks::execute): Adjust to new
	chkp_produce_thunks signature.
	(make_pass_ipa_chkp_early_produce_thunks): New.
	* passes.def (pass_ipa_chkp_early_produce_thunks): New.
	(pass_ipa_chkp_produce_thunks): Move after local optimizations.
	* tree-pass.h (make_pass_ipa_chkp_early_produce_thunks): New.

2015-01-18  Jan Hubicka  <hubicka@ucw.cz>

	* cgraph.c (cgraph_node::dump): Dump profile flags.

2015-01-18  Oleg Endo  <olegendo@gcc.gnu.org>

	PR target/64652
	* config/sh/sh.md (udivsi3_i4, divsi3_i4): Make use of sfunc address
	reg appear first in the parallel.

2015-01-18  Jan Hubicka  <hubicka@ucw.cz>

	* ipa-reference.c (set_reference_optimization_summary,
	ipa_reference_get_not_written_global): Do nothing if ipa-reference is
	disabled.
	(ignore_module_statics): New static var.
	(propagate_bits): If ipa-reference is disabled, do not look into local
	properties.
	(analyze_function): Disable analysis when ipa_reference is disabled.
	(generate_summary): Do not dump when reference is disabled;
	collect vars accessed from functions with ipa-reference disabled.
	(get_read_write_all_from_node): When ipa-reference is disabled, use the
	node flags.
	(gate): Enable for LTO.
	(ignore_edge_p): New function.
	(propagate): Skip functions w/o ipa-reference analysis.
	* optc-save-gen.awk: Handle optimize_debug correctly.
	* opth-gen.awk: Likewise.
	* common.opt (fauto-inc-dec, fdelete-dead-exceptions, ffunction-cse,
	fgraphite, fstrict-volatile-bitfields, fira-algorithm, fira-region,
	fira-share-save-slots, fira-share-spill-slots,
	fmodulo-sched-allow-regmoves, fpartial-inlining,
	sched-stalled-insns, fsched-stalled-insns-dep, fstrict-overflow,
	ftracer, ftree-parallelize-loops, fassociative-math,
	freciprocal-math, fvect-cost-model, fsimd-cost-model): Mark as
	Optimization
	(fauto-profile, fcommon, fdata-sections, fipa-icf-variables,
	ftoplevel-reorder, funit-at-a-time, fwhole-program): Do not mark as
	Optimization.
	* ipa-icf.c (gate, sem_item_optimizer::filter_removed_items):
	Fix for IPA.

2015-01-18  Jan Hubicka  <hubicka@ucw.cz>

	PR ipa/64378
	* ipa-prop.c (try_make_edge_direct_virtual_call): Clear speculative
	flag correctly.
	* ipa-cp.c (ipa_get_indirect_edge_target_1): Handle speculation.

2015-01-18  Sandra Loosemore  <sandra@codesourcery.com>

	* doc/invoke.texi ([-funroll-loops], [-funroll-all-loops]):
	Remove duplicate option listings.

2015-01-18  Felix Yang  <felix.yang@huawei.com>

	* auto-profile.c (afdo_find_equiv_class): Remove unnecessary test.
	(autofdo_source_profile::get_callsite_total_count,
	function_instance::get_function_instance_by_decl,
	string_table::get_index, string_table::get_index_by_decl,
	afdo_vpt_for_early_inline, afdo_callsite_hot_enough_for_early_inline):
	Fix comment typos. Reformatting and minor code rearrangement.

2015-01-17  Segher Boessenkool  <segher@kernel.crashing.org>

	* config/rs6000/rs6000.md (probe_stack): Delete.
	(probe_stack_address): New.

2015-01-17  Segher Boessenkool  <segher@kernel.crashing.org>

	* config/rs6000/rs6000.c (rs6000_gimplify_va_arg): Use TARGET_32BIT
	to test for 32-bit ABIs, not !TARGET_POWERPC64.

2015-01-17  Segher Boessenkool  <segher@kernel.crashing.org>

	* config/rs6000/rs6000.c (rs6000_parallel_return): New function.
	(rs6000_function_value): Use it.  Handle SCmode and TCmode as well,
	for TARGET_32BIT && TARGET_POWERPC64.  Fix another BITS_PER_WORD
	snafu.
	(rs6000_libcall_value): Use the new function.

2015-01-17  Sandra Loosemore  <sandra@codesourcery.com>

	* doc/invoke.texi ([-ftracer]): Remove duplicate option listing.

2015-01-17  Eric Botcazou  <ebotcazou@adacore.com>

	* reorg.c (fill_simple_delay_slots): If TARGET_FLAGS_REGNUM is valid,
	implement a more precise life analysis for it during backward scan.

2015-01-17  Jan Kratochvil  <jan.kratochvil@redhat.com>

	* dwarf2out.c (gen_producer_string): Ignore also OPT_fpreprocessed.

2015-01-17  Bernd Schmidt  <bernds@codesourcery.com>

	PR rtl-optimization/52773
	* calls.c (emit_library_call_value): When pushing arguments use
	stack_pointer_rtx rather than virtual_outgoing_args_rtx in
	CALL_INSN_FUNCTION_USAGE.  Only emit one of use of the magic
	stack pointer reference into CALL_INSN_FUNCTION_USAGE.

2015-01-17  Jeff Law  <law@redhat.com>

	PR rtl-optimization/32790
	* reginfo.c (reg_scan_mark_refs): Look for ZERO_EXTRACT,
	not ZERO_EXTEND in SET_DESTs.

2015-01-17  Alan Modra  <amodra@gmail.com>

	* cprop.c (do_local_cprop): Revert last change.

2015-01-16  DJ Delorie  <dj@redhat.com>
	    Nick Clifton  <nickc@redhat.com>

	* config/rl78/rl78-real.md (addqi3_real): Allow volatiles.
	(addhi3_real): Likewise.  Fix [HL+0] syntax.
	(subqi3_real): Likewise.
	(subhi3_real): Likewise.
	(cbranchqi4_real): Likewise.  Allow saddr,#imm.
	(cbranchhi4_real): Likewise.
	(cbranchhi4_real_inverted): Likewise.
	(cbranchsi4_real_lt): Likewise.
	(cbranchsi4_real_ge): Likewise.
	(cbranchsi4_real_ge): Likewise.
	* config/rl78/rl78-virt.md (add<mode>3_virt): Likewise.
	(sub<mode>3_virt): Likewise.
	(cbranchqi4_virt): Likewise.
	(cbranchhi4_virt): Likewise.
	* config/rl78/rl78.c (rl78_print_operand_1): 'p' modifier means
	always use '[reg+imm]' even when imm is zero.
	* config/rl78/predicates.md (rl78_volatile_memory_operand): New.
	(rl78_general_operand): New.
	(rl78_nonimmediate_operand): New.
	(rl78_nonfar_operand): Use them.
	(rl78_nonfar_nonimm_operand): Likewise.
	(rl78_stack_based_mem): Fix.
	* config/rl78/constraints.md (Ibqi): New.
	(IBqi): New.
	(Wsa): New.
	(Wsf): New.
	(Cs1): Fix.
	* config/rl78/rl78-expand.md (andqi3): Accept volatiles.
	(iorqi3): Likewise.
	(xorqi3): Likewise.
	* config/rl78/rl78-protos.h (rl78_sfr_p): New.

	* config/rl78/constrains (Qs8): New constraint.
	* config/rl78/rl78.c (rl78_flags_already_set): New function.
	* config/rl78/rl78-protos.h (rl78_flags_already_set): New prototype.
	* config/rl78/rl78-real.md (update_Z): New attribute.
	Update patterns to set it.
	(cbranchqi4_real): Call rl78_flags_already_set() to determine if a
	shorter compare and branch sequence can be used.
	(cbranchhi4_real): Likewise.
	(cbranchhi4_real_inverted): Likewise.

	* config/rl78/predicates.md (uword_operand): Allow symbol_refs.
	* config/rl78/rl78-c.c (rl78_register_pragmas): Register __near
	address space.
	* config/rl78/rl78.c (rl78_get_name_encoding): New.
	(rl78_option_override): Allow -mes0 only if C.
	(characterize_address): Support subregs of symbol_refs.
	(rl78_addr_space_address_mode): Move.  Add __near.
	(rl78_far_p): Likewise.
	(rl78_addr_space_pointer_mode): Likewise.
	(rl78_as_legitimate_address): Likewise.
	(rl78_addr_space_subset_p): Likewise.
	(rl78_addr_space_convert): Likewise.
	(rl78_print_operand_1): Support 16-bit addressing of 32-bit
	symbols with -mes0.
	(transcode_memory_rtx): Don't copy ES if -mes0.  Allow symbol[BC]
	addressing.
	(rl78_alloc_physical_registers_op1): Change logic to prefer
	symbol[BC] addressing.
	(frodata_section): New.
	(rl78_asm_init_sections): Initialize it.
	(rl78_select_section): Put __far readonly symbols in .frodata.
	(rl78_make_type_far): New.
	(rl78_insert_attributes): Force all readonly symbols to be
	__far when -mes0.
	(rl78_asm_out_integer): New.
	* config/rl78/rl78.h (ADDR_SPACE_NEAR): New.
	* config/rl78/rl78.opt (-mes0): New.

	* config/rl78/rl78.h (ASM_OUTPUT_LABELREF): New.
	(ASM_OUTPUT_ALIGNED_DECL_COMMON): New.
	(ASM_OUTPUT_ALIGNED_DECL_LOCAL): New.
	* config/rl78/rl78-protos.h (rl78_output_labelref): New.
	(rl78_saddr_p): New.
	(rl78_output_aligned_common): New.
	* config/rl78/rl78.c (rl78_output_symbol_ref): Strip encodings.
	(rl78_handle_saddr_attribute): New.
	(rl78_handle_naked_attribute): New.
	(rl78_attribute_table): Add saddr.
	(rl78_print_operand_1): Don't print '!' on saddr operands.
	(rl78_print_operand_1): Strip encodings.
	(rl78_sfr_p): New.
	(rl78_strip_name_encoding): New.
	(rl78_attrlist_to_encoding): New.
	(rl78_encode_section_info): New.
	(rl78_asm_init_sections): New.
	(rl78_select_section): New.
	(rl78_output_labelref): New.
	(rl78_output_aligned_common): New.
	(rl78_asm_out_integer): New.
	(rl78_asm_ctor_dtor): New.
	(rl78_asm_constructor): New.
	(rl78_asm_destructor): New.

	* config/rl78/rl78-real.md (movqi_es): Rename to movqi_to_es.
	* config/rl78/rl78.c (rl78_expand_epilogue): Update.
	(transcode_memory_rtx): Update.
	(rl78_expand_epilogue): Use A_REG instead of 0.

2015-01-17  Maxim Kuvyrkov  <maxim.kuvyrkov@linaro.org>

	* config/arm/arm-protos.h (struct tune_params): New field
	sched_autopref_queue_depth.
	* config/arm/arm.c (sched-int.h): Include header.
	(arm_first_cycle_multipass_dfa_lookahead_guard,)
	(TARGET_SCHED_FIRST_CYCLE_MULTIPASS_DFA_LOOKAHEAD_GUARD): Define hook.
	(arm_slowmul_tune, arm_fastmul_tune, arm_strongarm_tune,)
	(arm_xscale_tune, arm_9e_tune, arm_v6t2_tune, arm_cortex_tune,)
	(arm_cortex_a8_tune, arm_cortex_a7_tune, arm_cortex_a15_tune,)
	(arm_cortex_a53_tune, arm_cortex_a57_tune, arm_xgene1_tune,)
	(arm_cortex_a5_tune, arm_cortex_a9_tune, arm_cortex_a12_tune,)
	(arm_v7m_tune, arm_cortex_m7_tune, arm_v6m_tune, arm_fa726te_tune):
	Specify sched_autopref_queue_depth value.  Enabled for A15 and A57.
	* config/arm/t-arm (arm.o): Update.
	* haifa-sched.c (update_insn_after_change): Update.
	(rank_for_schedule): Use auto-prefetcher model, if requested.
	(autopref_multipass_init): New static function.
	(autopref_rank_for_schedule): New rank_for_schedule heuristic.
	(autopref_multipass_dfa_lookahead_guard_started_dump_p): New static
	variable for debug dumps.
	(autopref_multipass_dfa_lookahead_guard_1): New static helper function.
	(autopref_multipass_dfa_lookahead_guard): New global function that
	implements TARGET_SCHED_FIRST_CYCLE_MULTIPASS_DFA_LOOKAHEAD_GUARD hook.
	(init_h_i_d): Update.
	* params.def (PARAM_SCHED_AUTOPREF_QUEUE_DEPTH): New tuning knob.
	* sched-int.h (enum autopref_multipass_data_status): New const enum.
	(autopref_multipass_data_): Structure for auto-prefetcher data.
	(autopref_multipass_data_def, autopref_multipass_data_t): New typedefs.
	(struct _haifa_insn_data:autopref_multipass_data): New field.
	(INSN_AUTOPREF_MULTIPASS_DATA): New access macro.
	(autopref_multipass_dfa_lookahead_guard): Declare.

2015-01-17  Maxim Kuvyrkov  <maxim.kuvyrkov@linaro.org>

	* rtlanal.c (get_base_term): Handle SCRATCH.

2015-01-17  Maxim Kuvyrkov  <maxim.kuvyrkov@linaro.org>

	* config/aarch64/aarch64.c
	(aarch64_sched_first_cycle_multipass_dfa_lookahead): Implement hook.
	(TARGET_SCHED_FIRST_CYCLE_MULTIPASS_DFA_LOOKAHEAD): Define.
	* config/arm/arm.c
	(arm_first_cycle_multipass_dfa_lookahead): Implement hook.
	(TARGET_SCHED_FIRST_CYCLE_MULTIPASS_DFA_LOOKAHEAD): Define.

2015-01-17  Alan Modra  <amodra@gmail.com>

	* cprop.c (do_local_cprop): Disallow replacement of fixed
	hard registers.

2015-01-16  Kyrylo Tkachov  <kyrylo.tkachov@arm.com>

	PR target/62066
	* config/arm/arm-builtins.c (arm_expand_neon_args): Call va_end before
	early return 0.

2015-01-16  Bernd Edlinger  <bernd.edlinger@hotmail.de>

	* sanitizer.def (BUILT_IN_TSAN_VPTR_UPDATE): Fixed parameters.
	* tsan.c (instrument_expr): Fixed parameters of __tsan_vptr_update.

2015-01-16  Kyrylo Tkachov  <kyrylo.tkachov@arm.com>

	* config/arm/arm.md: Move comment about splitting Thumb1 patterns to...
	* config/arm/thumb1.md: ... Here.

2015-01-16  Segher Boessenkool  <segher@kernel.crashing.org>

	* config/rs6000/rs6000.c (rs6000_scalar_mode_supported_p): Disallow
	TImode for TARGET_32BIT.

2015-01-16  Segher Boessenkool  <segher@kernel.crashing.org>

	* config/rs6000/rs6000.c (TARGET_LIBGCC_CMP_RETURN_MODE,
	TARGET_LIBGCC_SHIFT_COUNT_MODE, TARGET_UNWIND_WORD_MODE): Implement
	as ...
	(rs6000_abi_word_mode): New function.

2015-01-16  Segher Boessenkool  <segher@kernel.crashing.org>

	* config/rs6000/rs6000.c (rs6000_va_start): Use MIN_UNITS_PER_WORD
	instead of UNITS_PER_WORD to describe the size of stack slots.

2015-01-16  Segher Boessenkool  <segher@kernel.crashing.org>

	* config/rs6000/rs6000.c (TARGET_PROMOTE_FUNCTION_MODE): Implement
	as rs6000_promote_function_mode.  Move comment to there.
	(rs6000_promote_function_mode): New function.

2015-01-16  Segher Boessenkool  <segher@kernel.crashing.org>

	* config/rs6000/rs6000.h (PROMOTE_MODE): Correct test for when -m32
	-mpowerpc64 is active.

2015-01-16  Ilya Enkovich  <ilya.enkovich@intel.com>

	PR middle-end/64353
	* tree-cfg.c (pass_data_fixup_cfg): Update SSA for
	virtuals on start.

2015-01-16  James Greenhalgh  <james.greenhalgh@arm.com>

	* config/arm/cortex-a57.md: Remove duplicate of file accidentally
	introduced in revision 219724.

2015-01-16  Kyrylo Tkachov  <kyrylo.tkachov@arm.com>
	    Ramana Radhakrishnan <ramana.radhakrishnan@arm.com>

	PR target/64263
	* config/aarch64/aarch64.md (*movsi_aarch64): Don't split if the
	destination is not a GP reg.
	(*movdi_aarch64): Likewise.

2015-01-16  David Edelsohn  <dje.gcc@gmail.com>

	PR target/64623
	* config/rs6000/default64.h: Revert ISA change.

2015-01-16  Richard Biener  <rguenther@suse.de>

	PR middle-end/64614
	* tree-ssa-uninit.c: Include tree-cfg.h.
	(MAX_SWITCH_CASES): New define.
	(convert_control_dep_chain_into_preds): Handle switch statements.
	(is_pred_expr_subset_of): Handle x == CST vs. (x & CST) != 0.
	(normalize_one_pred_1): Do not split bit-manipulations.
	Record (x & CST).

2015-01-16  Richard Biener  <rguenther@suse.de>

	PR tree-optimization/64568
	* tree-ssa-forwprop.c (pass_forwprop::execute): Guard
	complex load rewriting for TARGET_MEM_REFs.

2015-01-16  Uros Bizjak  <ubizjak@gmail.com>

	* builtins.c (expand_builtin_acc_on_device): Check target for NULL.

2015-01-16  Matthew Wahab  <matthew.wahab@arm.com>

	PR target/64149
	* config/aarch64/aarch64.opt: Remove lra option and aarch64_lra_flag
	variable.
	* config/aarch64/aarch64.c (TARGET_LRA_P): Set to hook_bool_void_true.
	(aarch64_lra_p): Remove.

2015-01-16  Ilya Enkovich  <ilya.enkovich@intel.com>

	PR target/64363
	* ipa-chkp.h (chkp_instrumentable_p): New.
	* ipa-chkp.c: Include tree-inline.h.
	(chkp_instrumentable_p): New.
	(chkp_maybe_create_clone): Use chkp_instrumentable_p.
	Fix processing of not instrumentable functions.
	(chkp_versioning): Use chkp_instrumentable_p. Warn about
	not instrumentable functions.
	* tree-chkp.c (chkp_add_bounds_to_call_stmt): Use
	chkp_instrumentable_p.
	* tree-inline.h (copy_forbidden): New.
	* tree-inline.c (copy_forbidden): Not static anymore.

2015-01-16  Rainer Orth  <ro@CeBiTec.Uni-Bielefeld.DE>

	* optc-save-gen.awk (cl_target_option_print_diff): Mark indent,
	ptr1, ptr2 unused.

2015-01-16  Robert Suchanek  <robert.suchanek@imgtec.com>

	* lra-constraints.c (curr_insn_transform): Change a reload pseudo of
	type OP_OUT to OP_INOUT.

2015-01-16  Robert Suchanek  <robert.suchanek@imgtec.com>

	* simplify-rtx.c (simplify_replace_fn_rtx): Simplify (lo_sum
	(high x) y) to y if x and y have the same base.

2015-01-16  James Greenhalgh  <james.greenhalgh@arm.com>

	* config/arm/cortex-a57.md: New.
	* config/aarch64/aarch64.md: Include it.
	* config/aarch64/aarch64-cores.def (cortex-a57): Tune for it.
	* config/aarch64/aarch64-tune.md: Regenerate.

2015-01-16  Zhenqiang Chen  <zhenqiang.chen@arm.com>

	PR target/64015
	* ccmp.c (expand_ccmp_next): New function.
	(expand_ccmp_expr_1, expand_ccmp_expr): Handle operand insn sequence
	and compare insn sequence.
	* config/aarch64/aarch64.c (aarch64_code_to_ccmode,
	aarch64_gen_ccmp_first, aarch64_gen_ccmp_next): New functions.
	(TARGET_GEN_CCMP_FIRST, TARGET_GEN_CCMP_NEXT): New MICRO.
	* config/aarch64/aarch64.md (*ccmp_and): Changed to ccmp_and<mode>.
	(*ccmp_ior): Changed to ccmp_ior<mode>.
	(cmp<mode>): New pattern.
	* doc/tm.texi (TARGET_GEN_CCMP_FIRST, TARGET_GEN_CCMP_NEXT): Update
	parameters.
	* target.def (gen_ccmp_first, gen_ccmp_next): Update parameters.

2015-01-16  Ilya Tocar  <ilya.tocar@intel.com>

	* config/i386/avx2intrin.h (_mm256_bslli_epi128,
	_mm256_bsrli_epi128): New.
	* config/i386/emmintrin.h (_mm_bsrli_si128, _mm_bslli_si128): Ditto.

2015-01-15  Jiong Wang  <jiong.wang@arm.com>

	* expmed.c (store_bit_field_using_insv): Improve warning message.
	Use %wu instead of HOST_WIDE_INT_PRINT_UNSIGNED.

2015-01-15  Jiong Wang  <jiong.wang@arm.com>

	PR rtl-optimization/64011
	* expmed.c (store_bit_field_using_insv): Warn and truncate bitsize when
	there is partial overflow.

2015-01-16  Chung-Ju Wu  <jasonwucj@gmail.com>

	* config/nds32/nds32-protos.h (nds32_expand_epilogue): Change
	prototype.
	(nds32_expand_epilogue_v3pop): Likewise.
	* config/nds32/nds32.md (sibcall): Define this for sibling call
	optimization.
	(sibcall_register): Likewise.
	(sibcall_immediate): Likewise.
	(sibcall_value): Likewise.
	(sibcall_value_register): Likewise.
	(sibcall_value_immediate): Likewise.
	(sibcall_epilogue): Likewise.
	(epilogue): Pass false to indicate this is not a sibcall epilogue.
	* config/nds32/nds32.c (nds32_expand_epilogue): Consider sibcall case.
	(nds32_expand_epilogue_v3pop): Likewise.

2015-01-16  Chung-Ju Wu  <jasonwucj@gmail.com>

	* config/nds32/nds32-protos.h (nds32_can_use_return_insn): New.
	* config/nds32/nds32.md (unspec_volatile_func_return): Remove.
	(return_internal): New.
	(return): Define this named pattern.
	(simple_return): Define this named pattern.
	* config/nds32/nds32.c (nds32_expand_epilogue): Emit return_internal
	pattern instead of unspec_volatile_func_return.
	(nds32_expand_epilogue_v3pop): Likewise.
	(nds32_can_use_return_insn): New function.

2015-01-16  Chung-Ju Wu  <jasonwucj@gmail.com>

	* config/nds32/constants.md (UNSPEC_VOLATILE_POP25_RETURN): New.
	* config/nds32/nds32.md (pop25return): New.
	* config/nds32/nds32.c (nds32_expand_epilogue_v3pop): Emit
	pop25return pattern.

2015-01-16  Chung-Ju Wu  <jasonwucj@gmail.com>

	* doc/invoke.texi (NDS32 Options): Remove -mforce-fp-as-gp,
	-mforbid-fp-as-gp, and -mex9 options.

2015-01-16  Chung-Ju Wu  <jasonwucj@gmail.com>

	* doc/invoke.texi (NDS32 Options): Add -mcmodel= option and
	remove -mgp-direct option.

2015-01-15  Jan Hubicka  <hubicka@ucw.cz>

	* doc/invoke.texi (--param early-inlining-insns): Update default value.
	* params.def (PARAM_EARLY_INLINING_INSNS): Set to 14.

2015-01-15  Jan Hubicka  <hubicka@ucw.cz>

	* ipa-inline.c (inline_small_functions): Work around hints
	cache issue.

2015-01-15  Sandra Loosemore  <sandra@codesourcery.com>

	PR target/59710
	* doc/invoke.texi (Option Summary): Document new Nios II
	-mgpopt= syntax.
	(Nios II Options): Likewise.
	* config/nios2/nios2.opt: Add -mgpopt= option support.
	Modify existing -mgpopt and -mno-gpopt options to be aliases.
	* config/nios2/nios2-opts.h (enum nios2_gpopt_type): New.
	* config/nios2/nios2.c (nios2_option_override): Adjust
	-mgpopt defaulting.
	(nios2_in_small_data_p): Return true for explicit small data
	sections even with -G0.
	(nios2_symbol_ref_in_small_data_p): Adjust to handle new -mgpopt=
	option choices.

2015-01-15  Jan Hubicka  <hubicka@ucw.cz>

	PR ipa/64612
	* ipa-inline-transform.c (can_remove_node_now_p): Fix handling
	of comdat locals.
	(inline_call): Fix removal of aliases.

2015-01-15  Jakub Jelinek  <jakub@redhat.com>

	* flag-types.h (enum sanitize_code): Add SANITIZE_VPTR,
	include SANITIZE_VPTR in SANITIZE_UNDEFINED.
	* opts.c (common_handle_option): Add -fsanitize=vptr.
	* sanitizer.def (BUILT_IN_UBSAN_HANDLE_DYNAMIC_TYPE_CACHE_MISS,
	BUILT_IN_UBSAN_HANDLE_DYNAMIC_TYPE_CACHE_MISS_ABORT): New.
	* ubsan.h (enum ubsan_null_ckind): Add UBSAN_DOWNCAST_POINTER,
	UBSAN_DOWNCAST_REFERENCE, UBSAN_UPCAST and UBSAN_CAST_TO_VBASE.
	(ubsan_expand_vptr_ifn): New prototype.
	* internal-fn.c (expand_ANNOTATE, expand_GOMP_SIMD_LANE,
	expand_GOMP_SIMD_VF, expand_GOMP_SIMD_LAST_LANE, expand_UBSAN_NULL,
	expand_UBSAN_BOUNDS, expand_UBSAN_OBJECT_SIZE, expand_ASAN_CHECK,
	expand_LOOP_VECTORIZED): Make argument nameless, remove
	ATTRIBUTE_UNUSED.
	(expand_UBSAN_VPTR): New function.
	* internal-fn.def (UBSAN_NULL, ASAN_CHECK): Use R instead of W
	in fn spec.
	(UBSAN_VPTR): New internal function.
	* sanopt.c (tree_map_traits): Renamed to ...
	(sanopt_tree_map_traits): ... this.
	(sanopt_tree_triplet, sanopt_tree_triplet_map_traits): New classes.
	(sanopt_ctx): Adjust asan_check_map type for tree_map_traits
	to sanopt_tree_map_traits renaming.  Add vptr_check_map field.
	(maybe_optimize_ubsan_vptr_ifn): New function.
	(sanopt_optimize_walker): Handle IFN_UBSAN_VPTR.
	(pass_sanopt::execute): Likewise.  Call sanopt_optimize even for
	-fsanitize=vptr.
	* tree-ssa-alias.c (call_may_clobber_ref_p_1): Handle certain
	internal calls like pure functions for aliasing, even when they
	have other side-effects that prevent making them ECF_PURE.
	* ubsan.c (ubsan_vptr_type_cache_decl): New variable.
	(ubsan_expand_vptr_ifn): New function.

2015-01-15  Vladimir Makarov  <vmakarov@redhat.com>

	PR rtl-optimization/64110
	* stmt.c (parse_output_constraint): Process '^' and '$'.
	(parse_input_constraint): Ditto.
	* lra-constraints.c (process_alt_operands): Process the new
	constraints.
	* ira-costs.c (record_reg_classes): Process the new constraint
	'^'.
	* genoutput.c (indep_constraints): Add '^' and '$'.
	* config/i386/sse.md (*vec_dup<mode>): Use '$' instead of '!'.
	* doc/md.texi: Add description of the new constraints.

2015-01-15  Thomas Schwinge  <thomas@codesourcery.com>
	    Bernd Schmidt  <bernds@codesourcery.com>
	    Cesar Philippidis  <cesar@codesourcery.com>
	    James Norris  <jnorris@codesourcery.com>
	    Tom de Vries  <tom@codesourcery.com>
	    Ilmir Usmanov  <i.usmanov@samsung.com>
	    Dmitry Bocharnikov  <dmitry.b@samsung.com>
	    Evgeny Gavrin  <e.gavrin@samsung.com>
	    Jakub Jelinek  <jakub@redhat.com>

	* builtin-types.def (BT_FN_VOID_INT_INT_VAR)
	(BT_FN_VOID_INT_PTR_SIZE_PTR_PTR_PTR_INT_INT_VAR)
	(BT_FN_VOID_INT_OMPFN_PTR_SIZE_PTR_PTR_PTR_INT_INT_INT_INT_INT_VAR):
	New function types.
	* builtins.c: Include "gomp-constants.h".
	(expand_builtin_acc_on_device): New function.
	(expand_builtin, is_inexpensive_builtin): Handle
	BUILT_IN_ACC_ON_DEVICE.
	* builtins.def (DEF_GOACC_BUILTIN, DEF_GOACC_BUILTIN_COMPILER):
	New macros.
	* cgraph.c (cgraph_node::create): Consider flag_openacc next to
	flag_openmp.
	* config.gcc <nvptx-*> (tm_file): Add nvptx/offload.h.
	<*-intelmic-* | *-intelmicemul-*> (tm_file): Add
	i386/intelmic-offload.h.
	* gcc.c (LINK_COMMAND_SPEC, GOMP_SELF_SPECS): For -fopenacc, link
	to libgomp and its dependencies.
	* config/arc/arc.h (LINK_COMMAND_SPEC): Likewise.
	* config/darwin.h (LINK_COMMAND_SPEC_A): Likewise.
	* config/i386/mingw32.h (GOMP_SELF_SPECS): Likewise.
	* config/ia64/hpux.h (LIB_SPEC): Likewise.
	* config/pa/pa-hpux11.h (LIB_SPEC): Likewise.
	* config/pa/pa64-hpux.h (LIB_SPEC): Likewise.
	* doc/generic.texi: Update for OpenACC changes.
	* doc/gimple.texi: Likewise.
	* doc/invoke.texi: Likewise.
	* doc/sourcebuild.texi: Likewise.
	* gimple-pretty-print.c (dump_gimple_omp_for): Handle
	GF_OMP_FOR_KIND_OACC_LOOP.
	(dump_gimple_omp_target): Handle GF_OMP_TARGET_KIND_OACC_KERNELS,
	GF_OMP_TARGET_KIND_OACC_PARALLEL, GF_OMP_TARGET_KIND_OACC_DATA,
	GF_OMP_TARGET_KIND_OACC_UPDATE,
	GF_OMP_TARGET_KIND_OACC_ENTER_EXIT_DATA.
	Dump more data.
	* gimple.c: Update comments for OpenACC changes.
	* gimple.def: Likewise.
	* gimple.h: Likewise.
	(enum gf_mask): Add GF_OMP_FOR_KIND_OACC_LOOP,
	GF_OMP_TARGET_KIND_OACC_PARALLEL, GF_OMP_TARGET_KIND_OACC_KERNELS,
	GF_OMP_TARGET_KIND_OACC_DATA, GF_OMP_TARGET_KIND_OACC_UPDATE,
	GF_OMP_TARGET_KIND_OACC_ENTER_EXIT_DATA.
	(gimple_omp_for_cond, gimple_omp_for_set_cond): Sort in the
	appropriate place.
	(is_gimple_omp_oacc, is_gimple_omp_offloaded): New functions.
	* gimplify.c: Include "gomp-constants.h".
	Update comments for OpenACC changes.
	(is_gimple_stmt): Handle OACC_PARALLEL, OACC_KERNELS, OACC_DATA,
	OACC_HOST_DATA, OACC_DECLARE, OACC_UPDATE, OACC_ENTER_DATA,
	OACC_EXIT_DATA, OACC_CACHE, OACC_LOOP.
	(gimplify_scan_omp_clauses, gimplify_adjust_omp_clauses): Handle
	OMP_CLAUSE__CACHE_, OMP_CLAUSE_ASYNC, OMP_CLAUSE_WAIT,
	OMP_CLAUSE_NUM_GANGS, OMP_CLAUSE_NUM_WORKERS,
	OMP_CLAUSE_VECTOR_LENGTH, OMP_CLAUSE_GANG, OMP_CLAUSE_WORKER,
	OMP_CLAUSE_VECTOR, OMP_CLAUSE_DEVICE_RESIDENT,
	OMP_CLAUSE_USE_DEVICE, OMP_CLAUSE_INDEPENDENT, OMP_CLAUSE_AUTO,
	OMP_CLAUSE_SEQ.
	(gimplify_adjust_omp_clauses_1, gimplify_adjust_omp_clauses): Use
	GOMP_MAP_* instead of OMP_CLAUSE_MAP_*.  Use
	OMP_CLAUSE_SET_MAP_KIND.
	(gimplify_oacc_cache): New function.
	(gimplify_omp_for): Handle OACC_LOOP.
	(gimplify_omp_workshare): Handle OACC_KERNELS, OACC_PARALLEL,
	OACC_DATA.
	(gimplify_omp_target_update): Handle OACC_ENTER_DATA,
	OACC_EXIT_DATA, OACC_UPDATE.
	(gimplify_expr): Handle OACC_LOOP, OACC_CACHE, OACC_HOST_DATA,
	OACC_DECLARE, OACC_KERNELS, OACC_PARALLEL, OACC_DATA,
	OACC_ENTER_DATA, OACC_EXIT_DATA, OACC_UPDATE.
	(gimplify_body): Consider flag_openacc next to flag_openmp.
	* lto-streamer-out.c: Include "gomp-constants.h".
	* omp-builtins.def (BUILT_IN_ACC_GET_DEVICE_TYPE)
	(BUILT_IN_GOACC_DATA_START, BUILT_IN_GOACC_DATA_END)
	(BUILT_IN_GOACC_ENTER_EXIT_DATA, BUILT_IN_GOACC_PARALLEL)
	(BUILT_IN_GOACC_UPDATE, BUILT_IN_GOACC_WAIT)
	(BUILT_IN_GOACC_GET_THREAD_NUM, BUILT_IN_GOACC_GET_NUM_THREADS)
	(BUILT_IN_ACC_ON_DEVICE): New builtins.
	* omp-low.c: Include "gomp-constants.h".
	Update comments for OpenACC changes.
	(struct omp_context): Add reduction_map, gwv_below, gwv_this
	members.
	(extract_omp_for_data, use_pointer_for_field, install_var_field)
	(new_omp_context, delete_omp_context, scan_sharing_clauses)
	(create_omp_child_function, scan_omp_for, scan_omp_target)
	(check_omp_nesting_restrictions, lower_reduction_clauses)
	(build_omp_regions_1, diagnose_sb_0, make_gimple_omp_edges):
	Update for OpenACC changes.
	(scan_sharing_clauses): Handle OMP_CLAUSE_NUM_GANGS:
	OMP_CLAUSE_NUM_WORKERS: OMP_CLAUSE_VECTOR_LENGTH,
	OMP_CLAUSE_ASYNC, OMP_CLAUSE_WAIT, OMP_CLAUSE_GANG,
	OMP_CLAUSE_WORKER, OMP_CLAUSE_VECTOR, OMP_CLAUSE_DEVICE_RESIDENT,
	OMP_CLAUSE_USE_DEVICE, OMP_CLAUSE__CACHE_, OMP_CLAUSE_INDEPENDENT,
	OMP_CLAUSE_AUTO, OMP_CLAUSE_SEQ.  Use GOMP_MAP_* instead of
	OMP_CLAUSE_MAP_*.
	(expand_omp_for_static_nochunk, expand_omp_for_static_chunk):
	Handle GF_OMP_FOR_KIND_OACC_LOOP.
	(expand_omp_target, lower_omp_target): Handle
	GF_OMP_TARGET_KIND_OACC_PARALLEL, GF_OMP_TARGET_KIND_OACC_KERNELS,
	GF_OMP_TARGET_KIND_OACC_UPDATE,
	GF_OMP_TARGET_KIND_OACC_ENTER_EXIT_DATA,
	GF_OMP_TARGET_KIND_OACC_DATA.
	(pass_expand_omp::execute, execute_lower_omp)
	(pass_diagnose_omp_blocks::gate): Consider flag_openacc next to
	flag_openmp.
	(offload_symbol_decl): New variable.
	(oacc_get_reduction_array_id, oacc_max_threads)
	(get_offload_symbol_decl, get_base_type, lookup_oacc_reduction)
	(maybe_lookup_oacc_reduction, enclosing_target_ctx)
	(oacc_loop_or_target_p, oacc_lower_reduction_var_helper)
	(oacc_gimple_assign, oacc_initialize_reduction_data)
	(oacc_finalize_reduction_data, oacc_process_reduction_data): New
	functions.
	(is_targetreg_ctx): Remove function.
	* tree-core.h (enum omp_clause_code): Add OMP_CLAUSE__CACHE_,
	OMP_CLAUSE_DEVICE_RESIDENT, OMP_CLAUSE_USE_DEVICE,
	OMP_CLAUSE_GANG, OMP_CLAUSE_ASYNC, OMP_CLAUSE_WAIT,
	OMP_CLAUSE_AUTO, OMP_CLAUSE_SEQ, OMP_CLAUSE_INDEPENDENT,
	OMP_CLAUSE_WORKER, OMP_CLAUSE_VECTOR, OMP_CLAUSE_NUM_GANGS,
	OMP_CLAUSE_NUM_WORKERS, OMP_CLAUSE_VECTOR_LENGTH.
	* tree.c (omp_clause_code_name, walk_tree_1): Update accordingly.
	* tree.h (OMP_CLAUSE_GANG_EXPR, OMP_CLAUSE_GANG_STATIC_EXPR)
	(OMP_CLAUSE_ASYNC_EXPR, OMP_CLAUSE_WAIT_EXPR)
	(OMP_CLAUSE_VECTOR_EXPR, OMP_CLAUSE_WORKER_EXPR)
	(OMP_CLAUSE_NUM_GANGS_EXPR, OMP_CLAUSE_NUM_WORKERS_EXPR)
	(OMP_CLAUSE_VECTOR_LENGTH_EXPR): New macros.
	* tree-core.h: Update comments for OpenACC changes.
	(enum omp_clause_map_kind): Remove.
	(struct tree_omp_clause): Change type of map_kind member from enum
	omp_clause_map_kind to unsigned char.
	* tree-inline.c: Update comments for OpenACC changes.
	* tree-nested.c: Likewise.  Include "gomp-constants.h".
	(convert_nonlocal_reference_stmt, convert_local_reference_stmt)
	(convert_tramp_reference_stmt, convert_gimple_call): Update for
	OpenACC changes.  Use GOMP_MAP_* instead of OMP_CLAUSE_MAP_*.  Use
	OMP_CLAUSE_SET_MAP_KIND.
	* tree-pretty-print.c: Include "gomp-constants.h".
	(dump_omp_clause): Handle OMP_CLAUSE_DEVICE_RESIDENT,
	OMP_CLAUSE_USE_DEVICE, OMP_CLAUSE__CACHE_, OMP_CLAUSE_GANG,
	OMP_CLAUSE_ASYNC, OMP_CLAUSE_AUTO, OMP_CLAUSE_SEQ,
	OMP_CLAUSE_WAIT, OMP_CLAUSE_WORKER, OMP_CLAUSE_VECTOR,
	OMP_CLAUSE_NUM_GANGS, OMP_CLAUSE_NUM_WORKERS,
	OMP_CLAUSE_VECTOR_LENGTH, OMP_CLAUSE_INDEPENDENT.  Use GOMP_MAP_*
	instead of OMP_CLAUSE_MAP_*.
	(dump_generic_node): Handle OACC_PARALLEL, OACC_KERNELS,
	OACC_DATA, OACC_HOST_DATA, OACC_DECLARE, OACC_UPDATE,
	OACC_ENTER_DATA, OACC_EXIT_DATA, OACC_CACHE, OACC_LOOP.
	* tree-streamer-in.c: Include "gomp-constants.h".
	(unpack_ts_omp_clause_value_fields) Use GOMP_MAP_* instead of
	OMP_CLAUSE_MAP_*.  Use OMP_CLAUSE_SET_MAP_KIND.
	* tree-streamer-out.c: Include "gomp-constants.h".
	(pack_ts_omp_clause_value_fields): Use GOMP_MAP_* instead of
	OMP_CLAUSE_MAP_*.
	* tree.def (OACC_PARALLEL, OACC_KERNELS, OACC_DATA)
	(OACC_HOST_DATA, OACC_LOOP, OACC_CACHE, OACC_DECLARE)
	(OACC_ENTER_DATA, OACC_EXIT_DATA, OACC_UPDATE): New tree codes.
	* tree.c (omp_clause_num_ops): Update accordingly.
	* tree.h (OMP_BODY, OMP_CLAUSES, OMP_LOOP_CHECK, OMP_CLAUSE_SIZE):
	Likewise.
	(OACC_PARALLEL_BODY, OACC_PARALLEL_CLAUSES, OACC_KERNELS_BODY)
	(OACC_KERNELS_CLAUSES, OACC_DATA_BODY, OACC_DATA_CLAUSES)
	(OACC_HOST_DATA_BODY, OACC_HOST_DATA_CLAUSES, OACC_CACHE_CLAUSES)
	(OACC_DECLARE_CLAUSES, OACC_ENTER_DATA_CLAUSES)
	(OACC_EXIT_DATA_CLAUSES, OACC_UPDATE_CLAUSES)
	(OACC_KERNELS_COMBINED, OACC_PARALLEL_COMBINED): New macros.
	* tree.h (OMP_CLAUSE_MAP_KIND): Cast it to enum gomp_map_kind.
	(OMP_CLAUSE_SET_MAP_KIND): New macro.
	* varpool.c (varpool_node::get_create): Consider flag_openacc next
	to flag_openmp.
	* config/i386/intelmic-offload.h: New file.
	* config/nvptx/offload.h: Likewise.

2015-01-15  Prathamesh Kulkarni  <prathamesh.kulkarni@linaro.org>

	* explow.h: Remove duplicate contents.
	* dojump.h: Likewise.

2015-01-15  Richard Earnshaw  <rearnsha@arm.com>

	* arm.c (arm_xgene_tune): Add default initializer for instruction
	fusion.

2015-01-15  Jan Hubicka  <hubicka@ucw.cz>

	PR ipa/64068
	PR ipa/64559
	* ipa.c (symbol_table::remove_unreachable_nodes):
	Do not put abstract origins into boundary.

2015-01-15  Evgeny Stupachenko  <evstupac@gmail.com>

	* config/i386/gnu-user.h (CRT_GET_RFIB_DATA): Remove EBX register usage.
	* config/i386/sysv4.h (CRT_GET_RFIB_DATA): Ditto.

2015-01-15  Steve Ellcey  <sellcey@mips.com>

	* Makefile.in (PLUGIN_HEADERS): Add dominance.h, cfg.h, cfgrtl.h,
	cfganal.h, cfgbuild.h, cfgcleanup.h, lcm.h, cfgloopmanip.h,
	builtins.def, and chkp-builtins.def.

2015-01-15  David Edelsohn  <dje.gcc@gmail.com>

	* config/rs6000/default64.h (TARGET_DEFAULT) [LITTLE_ENDIAN]: Use
	ISA 2.7 (POWER8).

2015-01-15  Richard Biener  <rguenther@suse.de>

	PR tree-optimization/61743
	* tree-ssa-pre.c (insert_into_preds_of_block): Preserve range
	information on PHIs for some simple cases.

2015-01-15  Philipp Tomsich  <philipp.tomsich@theobroma-systems.com>

	* config/arm/arm.md (generic_sched): Specify xgene1 in 'no' list.
	Include xgene1.md.
	* config/arm/arm.c (arm_issue_rate): Specify 4 for xgene1.
	* config/arm/arm-cores.def (xgene1): New entry.
	* config/arm/arm-tables.opt: Regenerate.
	* config/arm/arm-tune.md: Regenerate.
	* config/arm/bpabi.h (BE8_LINK_SPEC): Specify mcpu=xgene1.

2015-01-15  Yuri Rumyantsev  <ysrumyan@gmail.com>

	* tree-if-conv.c: Include hash-map.h.
	(aggressive_if_conv): New variable.
	(fold_build_cond_expr): Add simplification of non-zero condition.
	(add_to_dst_predicate_list): Invoke add_to_predicate_list if edge
	destination block is not always executed.
	(if_convertible_phi_p): Fix commentary, allow phi nodes have more
	than two predecessors if AGGRESSIVE_IF_CONV is true.
	(if_convertible_stmt_p): Fix commentary.
	(all_preds_critical_p): New function.
	(has_pred_critical_p): New function.
	(if_convertible_bb_p): Fix commentary, if AGGRESSIVE_IF_CONV is true
	BB can have more than two predecessors and all incoming edges can be
	critical.
	(predicate_bbs): Skip predication for loop exit block, use build2_loc
	to compute predicate for true edge.
	(find_phi_replacement_condition): Delete this function.
	(is_cond_scalar_reduction): Add arguments ARG_0, ARG_1 and EXTENDED.
	Allow interchange PHI arguments if EXTENDED is false.
	Change check that block containing reduction statement candidate
	is predecessor of phi-block since phi may have more than two arguments.
	(phi_args_hash_traits): New helper structure.
	(struct phi_args_hash_traits): New type.
	(phi_args_hash_traits::hash): New function.
	(phi_args_hash_traits::equal_keys): New function.
	(gen_phi_arg_condition): New function.
	(predicate_scalar_phi): Add handling of phi nodes with more than two
	arguments, delete COND and TRUE_BB arguments, insert body of
	find_phi_replacement_condition to predicate ordinary phi nodes.
	(predicate_all_scalar_phis): Skip blocks with the only predecessor,
	delete call of find_phi_replacement_condition and invoke
	predicate_scalar_phi with two arguments.
	(insert_gimplified_predicates): Add assert that non-predicated block
	don't have statements to insert.
	(ifcvt_split_critical_edges): New function.
	(ifcvt_split_def_stmt): Likewise.
	(ifcvt_walk_pattern_tree): Likewise.
	(stmt_is_root_of_bool_pattern): Likewise.
	(ifcvt_repair_bool_pattern): Likewise.
	(ifcvt_local_dce): Likewise.
	(tree_if_conversion): Add initialization of AGGRESSIVE_IF_CONV which
	is copy of inner or outer loop force_vectorize field, invoke
	ifcvt_split_critical_edges, ifcvt_local_dce and
	ifcvt_repair_bool_pattern for aggressive if-conversion.

2015-01-15  Philipp Tomsich  <ptomsich@theobroma-systems.com>

	* config/aarch64/aarch64.md: Include xgene1.md.
	* config/aarch64/xgene1.md: New file.

2015-01-15  Philipp Tomsich  <philipp.tomsich@theobroma-systems.com>

	* config/aarch64/aarch64-cores.def (xgene1): Update/add the
	xgene1 (APM XGene-1) core definition.
	* gcc/config/aarch64/aarch64.c: Add cost tables for APM XGene-1
	* config/arm/aarch-cost-tables.h: Add cost tables for APM XGene-1
	* doc/invoke.texi: Document -mcpu=xgene1.

2015-01-15  Prathamesh Kulkarni  <prathamesh.kulkarni@linaro.org>

	* dojump.h: New header file.
	* explow.h: Likewise.
	* expr.h: Remove includes.
	Move expmed.c prototypes to expmed.h.
	Move dojump.c prototypes to dojump.h.
	Move alias.c prototypes to alias.h.
	Move explow.c prototypes to explow.h.
	Move calls.c prototypes to calls.h.
	Move emit-rtl.c prototypes to emit-rtl.h.
	Move varasm.c prototypes to varasm.h.
	Move stmt.c prototypes to stmt.h.
	(saved_pending_stack_adjust): Move to dojump.h.
	(adjust_address): Move to explow.h.
	(adjust_address_nv): Move to emit-rtl.h.
	(adjust_bitfield_address): Likewise.
	(adjust_bitfield_address_size): Likewise.
	(adjust_bitfield_address_nv): Likewise.
	(adjust_automodify_address_nv): Likewise.
	* explow.c (expr_size): Move to expr.c.
	(int_expr_size): Likewise.
	(tree_expr_size): Likewise.
	Include calls.h dojump.h emit-rtl.h explow.h expmed.h
	fixed-value.h hashtab.h statistics.h stmt.h varasm.h.
	* genemit.c (main): Generate includes statistics.h, real.h,
	fixed-value.h, insn-config.h, expmed.h, dojump.h, explow.h, emit-rtl.h,
	stmt.h.
	* genopinit.c (main): Generate includes hashtab.h, hard-reg-set.h,
	function.h, statistics.h, real.h, fixed-value.h, expmed.h, dojump.h,
	explow.h, emit-rtl.h, stmt.h.
	* genoutput.c (main): Generate includes hashtab.h, statistics.h, real.h,
	fixed-value.h, expmed.h, dojump.h, explow.h, emit-rtl.h, stmt.h.
	* genemit.c (open_base_files): Generate includes flags.h, statistics.h,
	real.h, fixed-value.h, tree.h, expmed.h, dojump.h, explow.h, calls.h,
	emit-rtl.h, varasm.h, stmt.h.
	* config/tilepro/gen-mul-tables.cc: Generate includes hashtab.h,
	hash-set.h, vec.h, machmode.h, tm.h, hard-reg-set.h, input.h,
	function.h, rtl.h, flags.h, statistics.h, double-int.h, real.h,
	fixed-value.h, alias.h, wide-int.h, inchash.h, tree.h, insn-config.h,
	expmed.h, dojump.h, explow.h, calls.h, emit-rtl.h, varasm.h, stmt.h.
	* config/tilegx/mul-tables.c: Include alias.h calls.h dojump.h
	double-int.h emit-rtl.h explow.h expmed.h fixed-value.h flags.h
	function.h hard-reg-set.h hash-set.h hashtab.h inchash.h input.h
	insn-config.h machmode.h real.h rtl.h statistics.h stmt.h symtab.h
	tm.h tree.h varasm.h vec.h wide-int.h.
	* rtlhooks.c: Include alias.h calls.h dojump.h double-int.h emit-rtl.h
	explow.h expmed.h fixed-value.h flags.h function.h hard-reg-set.h
	hash-set.h hashtab.h inchash.h input.h insn-config.h machmode.h
	real.h statistics.h stmt.h tree.h varasm.h vec.h wide-int.h.
	* cfgloopanal.c: Include alias.h calls.h dojump.h double-int.h
	emit-rtl.h explow.h expmed.h fixed-value.h flags.h inchash.h
	insn-config.h real.h statistics.h stmt.h tree.h varasm.h wide-int.h.
	* loop-iv.c: Likewise.
	* lra-assigns.c: Include alias.h calls.h dojump.h double-int.h
	emit-rtl.h explow.h expmed.h fixed-value.h flags.h inchash.h real.h
	statistics.h stmt.h tree.h varasm.h wide-int.h.
	* lra-constraints.c: Likewise.
	* lra-eliminations.c: Likewise.
	* lra-lives.c: Likewise.
	* lra-remat.c: Likewise.
	* bt-load.c: Include alias.h calls.h dojump.h double-int.h emit-rtl.h
	explow.h expmed.h fixed-value.h inchash.h insn-config.h real.h
	statistics.h stmt.h tree.h varasm.h wide-int.h.
	* hw-doloop.c: Likewise.
	* ira-color.c: Likewise.
	* ira-emit.c: Likewise.
	* loop-doloop.c: Likewise.
	* loop-invariant.c: Likewise.
	* reload.c: Include alias.h calls.h dojump.h double-int.h emit-rtl.h
	explow.h expmed.h fixed-value.h inchash.h real.h rtl.h
	statistics.h stmt.h tree.h varasm.h wide-int.h.
	* caller-save.c: Include alias.h calls.h dojump.h double-int.h
	emit-rtl.h explow.h expmed.h fixed-value.h inchash.h real.h
	statistics.h stmt.h tree.h varasm.h wide-int.h.
	* combine-stack-adj.c: Likewise.
	* cse.c: Likewise.
	* ddg.c: Likewise.
	* ifcvt.c: Likewise.
	* ira-costs.c: Likewise.
	* jump.c: Likewise.
	* lra-coalesce.c: Likewise.
	* lra-spills.c: Likewise.
	* profile.c: Include alias.h calls.h dojump.h double-int.h emit-rtl.h
	explow.h expmed.h fixed-value.h insn-config.h real.h statistics.h
	stmt.h varasm.h wide-int.h.
	* lra.c: Include alias.h calls.h dojump.h double-int.h emit-rtl.h
	explow.h expmed.h fixed-value.h real.h statistics.h stmt.h
	varasm.h.
	* config/sh/sh_treg_combine.cc: Include alias.h calls.h dojump.h
	double-int.h explow.h expmed.h fixed-value.h flags.h real.h
	statistics.h stmt.h varasm.h wide-int.h.
	* reorg.c: Include alias.h calls.h dojump.h double-int.h explow.h
	expmed.h fixed-value.h inchash.h real.h statistics.h stmt.h tree.h
	varasm.h wide-int.h.
	* reload1.c: Include alias.h calls.h dojump.h double-int.h explow.h
	expmed.h fixed-value.h real.h rtl.h statistics.h stmt.h varasm.h.
	* config/tilegx/tilegx.c: Include alias.h dojump.h double-int.h
	emit-rtl.h explow.h expmed.h fixed-value.h flags.h real.h
	statistics.h stmt.h.
	* config/tilepro/tilepro.c: Likewise.
	* config/mmix/mmix.c: Include alias.h dojump.h double-int.h emit-rtl.h
	explow.h expmed.h fixed-value.h real.h statistics.h stmt.h.
	* config/pdp11/pdp11.c: Likewise.
	* config/xtensa/xtensa.c: Likewise.
	* config/lm32/lm32.c: Include alias.h dojump.h double-int.h emit-rtl.h
	explow.h expmed.h fixed-value.h real.h statistics.h stmt.h
	varasm.h.
	* tree-chkp.c: Include calls.h dojump.h emit-rtl.h explow.h expmed.h
	fixed-value.h flags.h function.h hard-reg-set.h hashtab.h
	insn-config.h real.h rtl.h statistics.h stmt.h tm.h.
	* cilk-common.c: Include calls.h dojump.h emit-rtl.h explow.h expmed.h
	fixed-value.h flags.h function.h hard-reg-set.h hashtab.h
	insn-config.h real.h rtl.h statistics.h stmt.h tm.h varasm.h.
	* rtl-chkp.c: Likewise.
	* tree-chkp-opt.c: Likewise.
	* config/arm/arm-builtins.c: Include calls.h dojump.h emit-rtl.h
	explow.h expmed.h fixed-value.h flags.h function.h hard-reg-set.h
	hashtab.h insn-config.h real.h statistics.h stmt.h varasm.h.
	* ipa-icf.c: Include calls.h dojump.h emit-rtl.h explow.h expmed.h
	fixed-value.h flags.h hashtab.h insn-config.h real.h rtl.h
	statistics.h stmt.h.
	* tree-vect-data-refs.c: Likewise.
	* graphite-sese-to-poly.c: Include calls.h dojump.h emit-rtl.h explow.h
	expmed.h fixed-value.h flags.h hashtab.h insn-config.h real.h
	rtl.h statistics.h stmt.h varasm.h.
	* internal-fn.c: Likewise.
	* ipa-icf-gimple.c: Likewise.
	* lto-section-out.c: Likewise.
	* tree-data-ref.c: Likewise.
	* tree-nested.c: Likewise.
	* tree-outof-ssa.c: Likewise.
	* tree-predcom.c: Likewise.
	* tree-pretty-print.c: Likewise.
	* tree-scalar-evolution.c: Likewise.
	* tree-ssa-strlen.c: Likewise.
	* tree-vect-loop.c: Likewise.
	* tree-vect-patterns.c: Likewise.
	* tree-vect-slp.c: Likewise.
	* tree-vect-stmts.c: Likewise.
	* tsan.c: Likewise.
	* targhooks.c: Include calls.h dojump.h emit-rtl.h explow.h expmed.h
	fixed-value.h flags.h hashtab.h insn-config.h real.h statistics.h
	stmt.h.
	* config/sh/sh-mem.cc: Include calls.h dojump.h emit-rtl.h explow.h
	expmed.h fixed-value.h flags.h hashtab.h insn-config.h real.h
	statistics.h stmt.h varasm.h.
	* loop-unroll.c: Likewise.
	* ubsan.c: Likewise.
	* tree-ssa-loop-prefetch.c: Include calls.h dojump.h emit-rtl.h explow.h
	expmed.h fixed-value.h flags.h hashtab.h real.h rtl.h statistics.h
	stmt.h varasm.h.
	* dse.c: Include calls.h dojump.h emit-rtl.h explow.h expmed.h
	fixed-value.h function.h hashtab.h statistics.h stmt.h varasm.h.
	* tree-switch-conversion.c: Include calls.h dojump.h emit-rtl.h explow.h
	expmed.h fixed-value.h hashtab.h insn-config.h real.h rtl.h
	statistics.h stmt.h.
	* generic-match-head.c: Include calls.h dojump.h emit-rtl.h explow.h
	expmed.h fixed-value.h hashtab.h insn-config.h real.h rtl.h
	statistics.h stmt.h varasm.h.
	* gimple-match-head.c: Likewise.
	* lto-cgraph.c: Likewise.
	* lto-section-in.c: Likewise.
	* lto-streamer-in.c: Likewise.
	* lto-streamer-out.c: Likewise.
	* tree-affine.c: Likewise.
	* tree-cfg.c: Likewise.
	* tree-cfgcleanup.c: Likewise.
	* tree-if-conv.c: Likewise.
	* tree-into-ssa.c: Likewise.
	* tree-ssa-alias.c: Likewise.
	* tree-ssa-copyrename.c: Likewise.
	* tree-ssa-dse.c: Likewise.
	* tree-ssa-forwprop.c: Likewise.
	* tree-ssa-live.c: Likewise.
	* tree-ssa-math-opts.c: Likewise.
	* tree-ssa-pre.c: Likewise.
	* tree-ssa-sccvn.c: Likewise.
	* tree-tailcall.c: Likewise.
	* tree-vect-generic.c: Likewise.
	* tree-sra.c: Include calls.h dojump.h emit-rtl.h explow.h expmed.h
	fixed-value.h hashtab.h insn-config.h real.h rtl.h stmt.h varasm.h.
	* stor-layout.c: Include calls.h dojump.h emit-rtl.h explow.h expmed.h
	fixed-value.h hashtab.h insn-config.h real.h statistics.h stmt.h.
	* varasm.c: Likewise.
	* coverage.c: Include calls.h dojump.h emit-rtl.h explow.h expmed.h
	fixed-value.h hashtab.h insn-config.h real.h statistics.h stmt.h
	varasm.h.
	* init-regs.c: Likewise.
	* ira.c: Likewise.
	* omp-low.c: Likewise.
	* stack-ptr-mod.c: Likewise.
	* tree-ssa-reassoc.c: Likewise.
	* tree-complex.c: Include calls.h dojump.h emit-rtl.h explow.h expmed.h
	fixed-value.h hashtab.h insn-config.h rtl.h statistics.h stmt.h
	varasm.h.
	* dwarf2cfi.c: Include calls.h dojump.h emit-rtl.h explow.h expmed.h
	fixed-value.h hashtab.h insn-config.h statistics.h stmt.h varasm.h.
	* shrink-wrap.c: Include calls.h dojump.h emit-rtl.h explow.h expmed.h
	fixed-value.h hashtab.h real.h rtl.h statistics.h stmt.h.
	* recog.c: Include calls.h dojump.h emit-rtl.h explow.h expmed.h
	fixed-value.h hashtab.h real.h rtl.h statistics.h stmt.h varasm.h.
	* tree-ssa-phiopt.c: Likewise.
	* config/darwin.c: Include calls.h dojump.h emit-rtl.h explow.h expmed.h
	fixed-value.h hashtab.h real.h statistics.h stmt.h.
	* config/fr30/fr30.c: Likewise.
	* config/frv/frv.c: Likewise.
	* expr.c: Likewise.
	* final.c: Likewise.
	* optabs.c: Likewise.
	* passes.c: Likewise.
	* simplify-rtx.c: Likewise.
	* stmt.c: Likewise.
	* toplev.c: Likewise.
	* var-tracking.c: Likewise.
	* gcse.c: Include calls.h dojump.h emit-rtl.h explow.h expmed.h
	fixed-value.h hashtab.h real.h statistics.h stmt.h varasm.h.
	* lower-subreg.c: Likewise.
	* postreload-gcse.c: Likewise.
	* ree.c: Likewise.
	* reginfo.c: Likewise.
	* store-motion.c: Likewise.
	* combine.c: Include calls.h dojump.h emit-rtl.h explow.h expmed.h
	fixed-value.h hashtab.h real.h stmt.h varasm.h.
	* emit-rtl.c: Include calls.h dojump.h emit-rtl.h explow.h expmed.h
	fixed-value.h hashtab.h statistics.h stmt.h.
	* dojump.c: Include calls.h dojump.h emit-rtl.h explow.h expmed.h
	fixed-value.h hashtab.h statistics.h stmt.h varasm.h.
	* except.c: Likewise.
	* explow.c: Likewise.
	* tree-dfa.c: Include calls.h dojump.h emit-rtl.h explow.h expmed.h
	fixed-value.h insn-config.h real.h rtl.h statistics.h stmt.h
	varasm.h.
	* gimple-fold.c: Include calls.h dojump.h emit-rtl.h explow.h expmed.h
	fixed-value.h insn-config.h real.h rtl.h statistics.h varasm.h.
	* tree-ssa-structalias.c: Likewise.
	* cfgexpand.c: Include calls.h dojump.h emit-rtl.h explow.h expmed.h
	fixed-value.h insn-config.h real.h statistics.h.
	* calls.c: Include calls.h dojump.h emit-rtl.h explow.h expmed.h
	fixed-value.h insn-config.h real.h statistics.h stmt.h.
	* bb-reorder.c: Include calls.h dojump.h emit-rtl.h explow.h expmed.h
	fixed-value.h insn-config.h real.h statistics.h stmt.h varasm.h.
	* cfgbuild.c: Likewise.
	* function.c: Include calls.h dojump.h emit-rtl.h explow.h expmed.h
	fixed-value.h real.h rtl.h statistics.h stmt.h.
	* cfgrtl.c: Include calls.h dojump.h emit-rtl.h explow.h expmed.h
	fixed-value.h real.h rtl.h statistics.h stmt.h varasm.h.
	* dbxout.c: Include calls.h dojump.h emit-rtl.h explow.h expmed.h
	fixed-value.h real.h statistics.h stmt.h.
	* auto-inc-dec.c: Include calls.h dojump.h emit-rtl.h explow.h expmed.h
	fixed-value.h real.h statistics.h stmt.h varasm.h.
	* cprop.c: Likewise.
	* modulo-sched.c: Likewise.
	* postreload.c: Likewise.
	* ccmp.c: Include calls.h dojump.h emit-rtl.h explow.h fixed-value.h
	flags.h function.h hard-reg-set.h hashtab.h insn-config.h real.h
	statistics.h stmt.h varasm.h.
	* gimple-ssa-strength-reduction.c: Include calls.h dojump.h emit-rtl.h
	explow.h fixed-value.h flags.h hashtab.h insn-config.h real.h
	rtl.h statistics.h stmt.h varasm.h.
	* tree-ssa-loop-ivopts.c: Include calls.h dojump.h emit-rtl.h explow.h
	fixed-value.h flags.h hashtab.h real.h rtl.h statistics.h stmt.h
	varasm.h.
	* expmed.c: Include calls.h dojump.h emit-rtl.h explow.h fixed-value.h
	function.h hard-reg-set.h hashtab.h real.h statistics.h stmt.h
	varasm.h.
	* target-globals.c: Include calls.h dojump.h emit-rtl.h explow.h
	fixed-value.h function.h hashtab.h real.h statistics.h stmt.h
	varasm.h.
	* tree-ssa-address.c: Include calls.h dojump.h emit-rtl.h explow.h
	fixed-value.h hashtab.h real.h statistics.h stmt.h varasm.h.
	* cfgcleanup.c: Include calls.h dojump.h explow.h expmed.h fixed-value.h
	function.h real.h statistics.h stmt.h varasm.h.
	* alias.c: Include calls.h dojump.h explow.h expmed.h fixed-value.h
	insn-config.h real.h statistics.h stmt.h.
	* dwarf2out.c: Include calls.h dojump.h explow.h expmed.h fixed-value.h
	statistics.h stmt.h.
	* config/nvptx/nvptx.c: Include dojump.h emit-rtl.h explow.h expmed.h
	fixed-value.h flags.h hard-reg-set.h insn-config.h real.h
	statistics.h stmt.h varasm.h.
	* gimplify.c: Include dojump.h emit-rtl.h explow.h expmed.h
	fixed-value.h flags.h hashtab.h insn-config.h real.h rtl.h statistics.h.
	* asan.c: Include dojump.h emit-rtl.h explow.h expmed.h fixed-value.h
	flags.h hashtab.h insn-config.h real.h rtl.h statistics.h stmt.h.
	* ipa-devirt.c: Include dojump.h emit-rtl.h explow.h expmed.h
	fixed-value.h flags.h hashtab.h insn-config.h real.h rtl.h
	statistics.h stmt.h varasm.h.
	* ipa-polymorphic-call.c: Likewise.
	* config/aarch64/aarch64.c: Include dojump.h emit-rtl.h explow.h
	expmed.h fixed-value.h flags.h hashtab.h insn-config.h real.h
	statistics.h stmt.h.
	* config/c6x/c6x.c: Likewise.
	* config/aarch64/aarch64-builtins.c: Include dojump.h emit-rtl.h
	explow.h expmed.h fixed-value.h flags.h hashtab.h insn-config.h real.h
	statistics.h stmt.h varasm.h.
	* ipa-prop.c: Include dojump.h emit-rtl.h explow.h expmed.h
	fixed-value.h hashtab.h insn-config.h real.h rtl.h statistics.h
	stmt.h varasm.h.
	* ipa-split.c: Likewise.
	* tree-eh.c: Likewise.
	* tree-ssa-dce.c: Likewise.
	* tree-ssa-loop-niter.c: Likewise.
	* tree-vrp.c: Likewise.
	* config/nds32/nds32-cost.c: Include dojump.h emit-rtl.h explow.h
	expmed.h fixed-value.h hashtab.h insn-config.h real.h statistics.h
	stmt.h.
	* config/nds32/nds32-fp-as-gp.c: Likewise.
	* config/nds32/nds32-intrinsic.c: Likewise.
	* config/nds32/nds32-isr.c: Likewise.
	* config/nds32/nds32-md-auxiliary.c: Likewise.
	* config/nds32/nds32-memory-manipulation.c: Likewise.
	* config/nds32/nds32-pipelines-auxiliary.c: Likewise.
	* config/nds32/nds32-predicates.c: Likewise.
	* config/nds32/nds32.c: Likewise.
	* config/cris/cris.c: Include dojump.h emit-rtl.h explow.h expmed.h
	fixed-value.h hashtab.h real.h statistics.h.
	* config/alpha/alpha.c: Include dojump.h emit-rtl.h explow.h expmed.h
	fixed-value.h hashtab.h real.h statistics.h stmt.h.
	* config/arm/arm.c: Likewise.
	* config/avr/avr.c: Likewise.
	* config/bfin/bfin.c: Likewise.
	* config/h8300/h8300.c: Likewise.
	* config/i386/i386.c: Likewise.
	* config/ia64/ia64.c: Likewise.
	* config/iq2000/iq2000.c: Likewise.
	* config/m32c/m32c.c: Likewise.
	* config/m32r/m32r.c: Likewise.
	* config/m68k/m68k.c: Likewise.
	* config/mcore/mcore.c: Likewise.
	* config/mep/mep.c: Likewise.
	* config/mips/mips.c: Likewise.
	* config/mn10300/mn10300.c: Likewise.
	* config/moxie/moxie.c: Likewise.
	* config/pa/pa.c: Likewise.
	* config/rl78/rl78.c: Likewise.
	* config/rx/rx.c: Likewise.
	* config/s390/s390.c: Likewise.
	* config/sh/sh.c: Likewise.
	* config/sparc/sparc.c: Likewise.
	* config/spu/spu.c: Likewise.
	* config/stormy16/stormy16.c: Likewise.
	* config/v850/v850.c: Likewise.
	* config/vax/vax.c: Likewise.
	* config/cr16/cr16.c: Include dojump.h emit-rtl.h explow.h expmed.h
	fixed-value.h hashtab.h real.h statistics.h stmt.h varasm.h.
	* config/msp430/msp430.c: Likewise.
	* predict.c: Likewise.
	* value-prof.c: Likewise.
	* config/epiphany/epiphany.c: Include dojump.h emit-rtl.h explow.h
	expmed.h fixed-value.h hashtab.h statistics.h stmt.h.
	* config/microblaze/microblaze.c: Likewise.
	* config/nios2/nios2.c: Likewise.
	* config/rs6000/rs6000.c: Likewise.
	* tree.c: Include dojump.h emit-rtl.h explow.h expmed.h fixed-value.h
	insn-config.h real.h rtl.h statistics.h stmt.h.
	* cgraph.c: Include dojump.h emit-rtl.h explow.h expmed.h fixed-value.h
	insn-config.h real.h statistics.h stmt.h.
	* fold-const.c: Include dojump.h emit-rtl.h explow.h expmed.h
	fixed-value.h insn-config.h real.h statistics.h stmt.h varasm.h.
	* tree-inline.c: Include dojump.h emit-rtl.h explow.h expmed.h
	fixed-value.h real.h rtl.h statistics.h stmt.h varasm.h.
	* builtins.c: Include dojump.h emit-rtl.h explow.h expmed.h
	fixed-value.h real.h statistics.h stmt.h.
	* config/arc/arc.c: Include dojump.h emit-rtl.h explow.h expmed.h
	fixed-value.h statistics.h stmt.h.
	* config/visium/visium.c: Include dojump.h emit-rtl.h explow.h expmed.h
	stmt.h.

2015-01-15  Jakub Jelinek  <jakub@redhat.com>

	* gengtype.c (create_user_defined_type): Workaround
	-Wmaybe-uninitialized false positives.
	* cse.c (fold_rtx): Likewise.
	* loop-invariant.c (gain_for_invariant): Likewise.

2015-01-15  Eric Botcazou  <ebotcazou@adacore.com>

	* expr.c (expand_expr_real_1) <normal_inner_ref>: Use the expression to
	set the memory attributes in all cases but clear MEM_EXPR if need be.

2015-01-15  Yuri Rumyantsev  <ysrumyan@gmail.com>

	PR tree-optimization/64434
	* cfgexpand.c (reorder_operands): New function.
	(expand_gimple_basic_block): Insert call of reorder_operands if
	optimized is true.

2015-01-15  Matthew Fortune  <matthew.fortune@imgtec.com>

	* config/mips/micromips.md (*swp): Remove explicit parallel.
	(jraddiusp, *movep<MOVEP1:mode><MOVEP2:mode>): Likewise.
	* config/mips/mips-dsp.md (add<DSPV:mode>3): Likewise.
	(mips_add<DSP:dspfmt1>_s_<DSP:dspfmt2>, sub<DSPV:mode>3): Likewise.
	(mips_sub<DSP:dspfmt1>_s_<DSP:dspfmt2>, mips_addsc): Likewise.
	(mips_addwc, mips_absq_s_<DSPQ:dspfmt2>): Likewise.
	(mips_precrq_rs_ph_w, mips_precrqu_s_qb_ph): Likewise.
	(mips_shll_<DSPV:dspfmt2>, mips_shll_s_<DSPQ:dspfmt2>): Likewise.
	(mips_muleu_s_ph_qbl, mips_muleu_s_ph_qbr): Likewise.
	(mips_mulq_rs_ph, mips_muleq_s_w_phl, mips_muleq_s_w_phr): Likewise.
	(mips_dpaq_s_w_ph, mips_dpsq_s_w_ph, mips_mulsaq_s_w_ph): Likewise.
	(mips_dpaq_sa_l_w, mips_dpsq_sa_l_w, mips_maq_s_w_phl): Likewise.
	(mips_maq_s_w_phr, mips_maq_sa_w_phl, mips_maq_sa_w_phr): Likewise.
	(mips_extr_w, mips_extr_r_w, mips_extr_rs_w): Likewise.
	(mips_extr_s_h, mips_extp, mips_extpdp, mips_mthlip): Likewise.
	(mips_wrdsp): Likewise.
	* config/mips/mips-dspr2.md (mips_absq_s_qb): Remove explicit
	parallel.
	(mips_addu_ph, mips_addu_s_ph, mips_cmpgdu_eq_qb): Likewise.
	(mips_cmpgdu_lt_qb, mips_cmpgdu_le_qb, mulv2hi3): Likewise.
	(mips_mul_s_ph, mips_mulq_rs_w, mips_mulq_s_ph): Likewise.
	(mips_mulq_s_w, mips_subu_ph, mips_subu_s_ph): Likewise.
	(mips_dpaqx_s_w_ph, mips_dpaqx_sa_w_ph): Likewise.
	(mips_dpsqx_s_w_ph, mips_dpsqx_sa_w_ph): Likewise.
	* config/mips/mips-fixed.md (usadd<mode>3): Remove explicit parallel.
	(ssadd<mode>3, ussub<mode>3, sssub<mode>3, ssmul<mode>3): Likewise.
	(ssmaddsqdq4, ssmsubsqdq4): Likewise.

2015-01-14  Matthew Fortune  <matthew.fortune@imgtec.com>

	* config/mips/mips.c (mips_rtx_costs): Set costs for LSA/DLSA.
	(mips_print_operand): Support 'y' to print exact log2 in decimal
	of a const_int.
	* config/mips/mips.h (ISA_HAS_LSA): New define.
	(ISA_HAS_DLSA): Likewise.
	* config/mips/mips.md (<GPR:d>lsa): New define_insn.
	* config/mips/predicates.md (const_immlsa_operand): New predicate.

2015-01-15  Martin Liska  <mliska@suse.cz>

	PR target/64377
	* optc-save-gen.awk: Add support for array types.

2015-01-15  Richard Biener  <rguenther@suse.de>

	PR middle-end/64365
	* tree-data-ref.c (dr_analyze_indices): Make sure that accesses
	for MEM_REF access functions with the same base can never partially
	overlap.

2015-01-14  Marcos Diaz <marcos.diaz@tallertechnologies.com>

	* common.opt: New option -fstack-protector-explicit.
	* cfgexpand.c (SPCT_FLAG_EXPLICIT): New enum.
	(stack_protect_decl_phase): Handle stack_protect attribute for
	explicit stack protection requests.
	(expand_used_vars): Similarly.
	* doc/cpp.texi (__SSP_EXPLICIT__): Document predefined macro.
	* doc/extend.texi: Add documentation for "stack_protect" attribute.
	* doc/invoke.texi: Add documentation for -fstack-protector-explicit.

2015-01-14  Oleg Endo  <olegendo@gcc.gnu.org>

	PR target/53988
	* config/sh/sh-protos.h (sh_find_set_of_reg): Add option to ignore
	reg-reg copies.
	(sh_extending_set_of_reg): New struct.
	(sh_find_extending_set_of_reg, sh_split_tst_subregs,
	sh_remove_reg_dead_or_unused_notes): New Declarations.
	* config/sh/sh.c (sh_remove_reg_dead_or_unused_notes,
	sh_find_extending_set_of_reg, sh_split_tst_subregs,
	sh_extending_set_of_reg::use_as_extended_reg): New functions.
	* config/sh/sh.md (*tst<mode>_t_zero): Rename to *tst<mode>_t_subregs,
	convert to insn_and_split and use new function sh_split_tst_subregs.

2015-01-14  Sandra Loosemore  <sandra@codesourcery.com>

	* doc/invoke.texi (Option Summary): Reclassify -fuse-ld as a linker
	option.
	(Optimization Options): Move -fuse-ld documentation to...
	(Link Options): ...here.

2015-01-14  Matthew Fortune  <matthew.fortune@imgtec.com>

	* config/mips/constraints.md (ZC): Add support for R6 LL/SC
	offsets.
	(ZD): Update to use ISA_HAS_9BIT_DISPLACEMENT.
	* config/mips/mips.h (ISA_HAS_PREFETCH_9BIT): Rename to...
	(ISA_HAS_9BIT_DISPLACEMENT): ... this. New macro.
	* config/mips/sync.md (sync_compare_and_swap<mode>): Use ZC
	instead of ZR for the memory operand of LL/SC.
	(compare_and_swap_12, sync_add<mode>): Likewise.
	(sync_<optab>_12, sync_old_<optab>_12): Likewise.
	(sync_new_<optab>_12, sync_nand_12): Likewise.
	(sync_old_nand_12, sync_new_nand_12): Likewise.
	(sync_sub<mode>, sync_old_add<mode>): Likewise.
	(sync_old_sub<mode>, sync_new_add<mode>): Likewise.
	(sync_new_sub<mode>, sync_<optab><mode>): Likewise.
	(sync_old_<optab><mode>, sync_new_<optab><mode>"): Likewise.
	(sync_nand<mode>, sync_old_nand<mode>): Likewise.
	(sync_new_nand<mode>, sync_lock_test_and_set<mode>): Likewise.
	(test_and_set_12, atomic_compare_and_swap<mode>): Likewise.
	(atomic_exchange<mode>_llsc, atomic_fetch_add<mode>_llsc): Likewise.
	* doc/md.texi (ZC): Update description.

2015-01-14  Andrew MacLeod  <amacleod@redhat.com>

	* builtins.c (expand_builtin_atomic_exchange): Remove error when
	memory model is CONSUME.
	(expand_builtin_atomic_compare_exchange, expand_builtin_atomic_load,
	expand_builtin_atomic_store): Change invalid memory model errors to
	warnings.
	(expand_builtin_atomic_clear): Change invalid model errors to warnings
	and issue warning for CONSUME.

2015-01-14  Aldy Hernandez  <aldyh@redhat.com>

	* lto-cgraph: Update function comments for
	lto_symtab_encoder_encode_*.

2015-01-14  Ilya Verbin  <ilya.verbin@intel.com>

	* Makefile.in (site.exp): Do not set ENABLE_LTO.

2015-01-14  Ilya Verbin  <ilya.verbin@intel.com>

	* cgraphunit.c (ipa_passes): Remove argument from ipa_write_summaries.
	* lto-cgraph.c (select_what_to_stream): Remove argument, use
	lto_stream_offload_p instead.
	* lto-streamer.h (select_what_to_stream): Remove argument.
	* passes.c (ipa_write_summaries): Likewise.
	* tree-pass.h (ipa_write_summaries): Likewise.

2015-01-14  Richard Biener  <rguenther@suse.de>

	PR tree-optimization/59354
	* tree-vect-slp.c (vect_build_slp_tree_1): Treat loads from
	groups larger than the slp group size as having gaps.

2015-01-14  Andrew MacLeod  <amacleod@redhat.com>

	PR middle-end/59448
	* builtins.c (get_memmodel): Promote consume to acquire always.

2015-01-14  Ilya Tocar  <ilya.tocar@intel.com>

	PR target/64386
	* config/i386/i386.c (ix86_expand_sse_cmp): Handle V64QImode,
	V32HImode.

2015-01-14  Ilya Tocar  <ilya.tocar@intel.com>

	PR target/64393
	* common/config/i386/i386-common.c (OPTION_MASK_ISA_AVX512VBMI_SET):
	Enable AVX512BW.
	(OPTION_MASK_ISA_AVX512BW_UNSET): Disable AVX512VBMI.
	* config/i386/i386.c (ix86_hard_regno_mode_ok): Don't check
	AVX512VBMI, as it implies AVX512BW.

2015-01-14  Ilya Tocar  <ilya.tocar@intel.com>

	PR target/64387
	* config/i386/sse.md (vec_unpacks_hi_v8sf): Fix predicate.
	(vec_unpacks_hi_v16sf): Ditto.

2015-01-14  Kyrylo Tkachov  <kyrylo.tkachov@arm.com>

	* config/aarch64/arm_neon.h: Error out if AdvancedSIMD
	is not available.

2015-01-14  Kyrylo Tkachov  <kyrylo.tkachov@arm.com>

	* doc/invoke.texi (mapcs): Mention deprecation.
	(mapcs-frame): Likewise.

2015-01-14  Thomas Preud'homme  <thomas.preudhomme@arm.com>

	PR target/64453
	* config/arm/arm.c (callee_saved_reg_p): Define.
	(arm_compute_save_reg0_reg12_mask): Use callee_saved_reg_p to check if
	register is callee saved instead of !call_used_regs[reg].
	(thumb1_compute_save_reg_mask): Likewise.

2015-01-14  Hale Wang  <hale.wang@arm.com>

	* config/arm/arm.c: Tune the max_cond_insns/branch_cost for
	Cortex-M7.

2015-01-14  Richard Biener  <rguenther@suse.de>

	PR lto/64415
	* tree-inline.c (insert_debug_decl_map): Check destination
	function MAY_HAVE_DEBUG_STMTS.
	(insert_init_debug_bind): Likewise.
	(insert_init_stmt): Remove redundant check.
	(remap_gimple_stmt): Drop debug stmts if the destination
	function has var-tracking assignments disabled.

2015-01-14  Martin Liska  <mliska@suse.cz>

	* ipa-icf-gimple.c (func_checker::compare_operand): Add support for
	IMAGPART_EXPR and REALPART_EXPR and fix BIT_FIELD_REF comparison.

2015-01-14  Kyrylo Tkachov  <kyrylo.tkachov@arm.com>

	PR target/64460
	* config/arm/arm.md (*<arith_shift_insn>_multsi): Set 'shift' to 2.
	(*<arith_shift_insn>_shiftsi): Set 'shift' attr to 3.

2015-01-14  Matthew Fortune  <matthew.fortune@imgtec.com>

	* config/mips/mips.h (MIPS_ISA_LEVEL_SPEC): Only infer an ISA
	level from an ARCH; do not inject the default.
	(MIPS_DEFAULT_ISA_LEVEL_SPEC): New macro split out from
	MIPS_ISA_LEVEL_SPEC.
	(MIPS_ISA_NAN2008_SPEC): Update comment.
	(BASE_DRIVER_SELF_SPECS): Likewise.
	* config/mips/elfoabi.h (DRIVER_SELF_SPECS): Add
	MIPS_DEFAULT_ISA_LEVEL_SPEC.
	* config/mips/mti-elf.h (DRIVER_SELF_SPECS): Likewise.
	* config/mips/mti-linux.h (DRIVER_SELF_SPECS): Likewise.
	* config/mips/sde.h (DRIVER_SELF_SPECS): Likewise.

2015-01-14  Richard Biener  <rguenther@suse.de>

	PR tree-optimization/64493
	PR tree-optimization/64495
	* tree-vect-loop.c (vect_finalize_reduction): For double-reductions
	assign the proper vectorized PHI to the inner loop exit PHIs.

2015-01-14  Joey Ye  <joey.ye@arm.com>

	* config/arm/arm.c (arm_compute_save_reg_mask):
	Do not save lr in case of tail call.
	* config/arm/thumb2.md (*thumb2_pop_single): New pattern.

2015-01-14  Martin Uecker <uecker@eecs.berkeley.edu>

	* tree-vrp.c (check_array_ref): Emit more warnings
	for warn_array_bounds >= 2.
	* common.opt: New option -Warray-bounds=.
	* doc/invoke.texi: Document -Warray-bounds=.

2015-01-14  Chung-Ju Wu  <jasonwucj@gmail.com>

	* config/nds32/nds32.opt (mforce-fp-as-gp): Remove.
	(mforbid-fp-as-gp): Remove.
	(mex9): Remove.
	* config/nds32/nds32-fp-as-gp.c (nds32_have_prologue_p): Remove.
	(nds32_symbol_load_store_p): Remove.
	(nds32_fp_as_gp_check_available): Clean up implementation.
	* config/nds32/nds32.h (LINK_SPEC): Remove -mforce-as-gp and -mex9
	cases.
	* config/nds32/nds32.c (nds32_asm_file_start): No need to consider
	fp-as-gp and ex9 cases.

2015-01-13  Jan Hubicka  <hubicka@ucw.cz>

	* tree-profile.c (init_ic_make_global_vars): Drop workaround
	for bintuils bug 14342.
	(init_ic_make_global_vars): Likewise.
	(gimple_init_edge_profiler): Likewise.
	(gimple_gen_ic_func_profiler): Likewise.

2015-01-13  Naveen H.S  <Naveen.Hurugalawadi@caviumnetworks.com>

	* ipa-inline.c (inline_small_functions): Swap the operands in
	enum.

2015-01-13  Jan Hubicka  <hubicka@ucw.cz>

	PR ipa/64481
	* ipa-inline-analysis.c (node_growth_cache): Remove.
	(initialize_growth_caches): Do not initialize it.
	(free_growth_caches): Do not free it.
	(do_estimate_growth): Rename to ...
	(estimate_growth): ... this one; drop growth cache code.
	(growth_likely_positive): Always go the heuristics way.
	* ipa-inline.c (can_inline_edge_p): Walk through aliases.
	(reset_edge_caches): Do not reset node growth.
	(heap_edge_removal_hook): Do not maintain cache.
	(inline_small_functions): Likewise; strenghten sanity check.
	(ipa_inline): Do not maintain caches.
	* ipa-inline.h (node_growth_cache): Remove.
	(do_estimate_growth): Remove to ...
	(estimate_growth): this one; remove inline version.
	(reset_node_growth_cache): Remove.

2015-01-13  Jan Hubicka  <hubicka@ucw.cz>

	PR ipa/64565
	* ipa-inline.c (inline_small_functions): Update callee keys after
	resolving speculation
	(inline_small_functions): Always check monotonicity of the queue.

2015-01-13  Marek Polacek  <polacek@redhat.com>

	PR middle-end/64391
	* trans-mem.c (get_attrs_for): Return NULL_TREE if X is NULL_TREE.

2015-01-13  Jakub Jelinek  <jakub@redhat.com>

	PR rtl-optimization/64286
	* ree.c (combine_reaching_defs): Move part of comment earlier,
	remove !SCALAR_INT_MODE_P check.
	(add_removable_extension): Don't add vector mode
	extensions if all uses of the source register aren't the same
	vector extensions.

2015-01-13  Renlin Li  <renlin.li@arm.com>

	* config/arm/arm.h (CLZ_DEFINED_VALUE_AT_ZERO): Return 2.
	(CTZ_DEFINED_VALUE_AT_ZERO): Ditto.

2015-01-13  Martin Liska  <mliska@suse.cz>

	* ipa-icf.c (sem_function::equals_private): Call new functions
	cl_target_option_print_diff and cl_optimization_print_diff.
	* optc-save-gen.awk (cl_target_option_print_diff): New function.
	(cl_optimization_print_diff): Likewise.
	* opth-gen.awk: Likewise.

2015-01-13  Richard Sandiford  <richard.sandiford@arm.com>

	* config/aarch64/aarch64.md (subsi3, *subsi3_uxtw, subdi3)
	(*sub_<optab><ALLX:mode>_<GPI:mode>, *sub_<optab><SHORT:mode>_si_uxtw)
	(*sub_<optab><ALLX:mode>_shft_<GPI:mode>)
	(*sub_<optab><SHORT:mode>_shft_si_uxtw, *sub_<optab><mode>_multp2)
	(*sub_<optab>si_multp2_uxtw, *sub_uxt<mode>_multp2)
	(*sub_uxtsi_multp2_uxtw): Add stack pointer sources.

2015-01-13  Andrew Pinski  <apinski@cavium.com>

	* config/aarch64/aarch64.c (fusion_load_store): Check dest mode
	instead of src mode.

2015-01-13  Richard Biener  <rguenther@suse.de>

	PR lto/64373
	* lto-streamer-out.c (tree_is_indexable): Guard for NULL
	DECL_CONTEXT.

2015-01-13  Andrew Pinski  <apinski@cavium.com>

	* config/aarch64/aarch64.c (aarch64_operands_ok_for_ldpstp): Reject
	volatile mems.
	(aarch64_operands_adjust_ok_for_ldpstp): Likewise.

2015-01-13  Jakub Jelinek  <jakub@redhat.com>

	PR middle-end/63974
	* cfgexpand.c (expand_computed_goto): Don't call
	convert_memory_address here.

2015-01-13  Richard Biener  <rguenther@suse.de>

	PR tree-optimization/64406
	* tree-loop-distibution.c (pass_loop_distribution::execute):
	Reset the SCEV hashtable if we distributed anything.

2015-01-13  Richard Biener  <rguenther@suse.de>

	PR tree-optimization/64404
	* tree-vect-stmts.c (vectorizable_load): Reject conflicting
	SLP types for CSEd loads.

2015-01-13  Thomas Preud'homme  <thomas.preudhomme@arm.com>

	PR tree-optimization/64436
	* tree-ssa-math-opts.c (find_bswap_or_nop_1): Move code performing the
	merge of two symbolic numbers for a bitwise OR to ...
	(perform_symbolic_merge): This. Also fix computation of the range and
	end of the symbolic number corresponding to the result of a bitwise OR.

2015-01-13  Richard Biener  <rguenther@suse.de>

	PR tree-optimization/64568
	* tree-ssa-forwprop.c (pass_forwprop::execute): Properly
	release defs of removed stmts, avoid splitting TARGET_MEM_REFs.

2015-01-13  Chung-Ju Wu  <jasonwucj@gmail.com>

	* config/nds32/nds32.c (nds32_legitimate_address_p): Consider
	TARGET_CMODEL_LARGE and TARGET_CMODEL_MEDIUM cases.

2015-01-13  Chung-Ju Wu  <jasonwucj@gmail.com>

	* config/nds32/nds32.h (NDS32_SYMBOL_FLAG_RODATA): Define our own
	target-specific symbol_ref flag.
	(NDS32_SYMBOL_REF_RODATA_P): Define it to check if the symbol_ref
	resides in rodata section.
	* config/nds32/nds32.c (TARGET_ENCODE_SECTION_INFO): Define.
	(nds32_encode_section_info): New function.

2015-01-13  Chung-Ju Wu  <jasonwucj@gmail.com>

	* config/nds32/nds32.md (call): Use pseudo instruction bal which
	clobbers TA_REGNUM if large code model is specified.
	(call_register): Likewise.
	(call_immediate): Likewise.
	(call_value): Likewise.
	(call_value_register): Likewise.
	(call_value_immediate): Likewise.

2015-01-13  Chung-Ju Wu  <jasonwucj@gmail.com>

	* config/nds32/nds32.h (TARGET_CMODEL_SMALL): New macro.
	(TARGET_CMODEL_MEDIUM): New macro.
	(TARGET_CMODEL_LARGE): New macro.
	* config/nds32/nds32.c (nds32_asm_file_start): Display corresponding
	code model setting in assembly code.

2015-01-13  Chung-Ju Wu  <jasonwucj@gmail.com>

	* common/config/nds32/nds32-common.c (TARGET_DEFAULT_TARGET_FLAGS):
	Remove MASK_GP_DIRECT flag.
	* config/nds32/nds32.h (MULTILIB_DEFAULTS): Have -mcmodel=medium as
	one of the multilib default options.
	* config/nds32/nds32.opt (mgp-direct): Remove.
	* config/nds32/t-mlibs (MULTILIB_OPTIONS): Use -mcmodel instead of
	-mgp-direct.  We also remove unnecessary -mlittle-endian/-mbig-endian.

2015-01-13  Chung-Ju Wu  <jasonwucj@gmail.com>

	* config/nds32/nds32.opt (mcmodel): Add new option.
	* config/nds32/nds32-opts.h (nds32_cmodel_type): Add new enum type
	to describe code model.

2015-01-13  Oleg Endo  <olegendo@gcc.gnu.org>

	PR target/64479
	* rtlanal.c (set_reg_p): Handle SEQUENCE constructs.

2015-01-12  Kaz Kojima  <kkojima@gcc.gnu.org>

	* config/sh/sh.c (sh_atomic_assign_expand_fenv): New function.
	(TARGET_ATOMIC_ASSIGN_EXPAND_FENV): Define.
	(sh_builtin_get_fpscr, sh_builtin_set_fpscr): New variables.
	(sh_init_builtins): Record decls for __builtin_sh_get_fpscr and
	__builtin_sh_set_fpscr.

2015-01-12  Sandra Loosemore  <sandra@codesourcery.com>

	* doc/invoke.texi ([-Wsuggest-attribute=]): Don't use parentheses
	after a funtion name just to indicate it is a function.
	([-fsanitize-undefined-trap-on-error]): Likewise.
	([-fdbg-cnt=]): Likewise.
	([-mmemcpy]): Likewise.
	([-mflush-func]): Likewise.
	([-msynci]): Likewise.

2015-01-12  Sandra Loosemore  <sandra@codesourcery.com>

	* doc/invoke.texi ([-Wbad-function-cast]): Rewrite to avoid confusing
	example.

2015-01-12  Jakub Jelinek  <jakub@redhat.com>

	PR tree-optimization/64563
	* tree-vrp.c (vrp_evaluate_conditional): Check for VR_RANGE
	instead of != VR_VARYING.

	PR target/64513
	* config/i386/i386.c (ix86_expand_prologue): Add
	REG_FRAME_RELATED_EXPR to %rax and %r10 pushes.

	PR tree-optimization/64454
	* tree-vrp.c (simplify_div_or_mod_using_ranges): Optimize
	op0 % op1 into op0 if op0 is in range [-op1 + 1, op1 - 1]
	for signed or [0, op1 - 1] for unsigned modulo.
	(simplify_stmt_using_ranges): Call simplify_div_or_mod_using_ranges
	even if op1 does not satisfy integer_pow2p.

	PR other/64370
	* sreal.c (sreal::to_double): Use ldexp instead of scalbnl.

2015-01-12  Jeff Law  <law@redhat.com>

	PR target/64461
	* config/m68k/m68k.md (truncsiqi2): Disable for TARGET_COLDFIRE.
	(trunchiqi2, truncsihi2): Similarly.

	* config/h8300/h8300.c (Fpa): Use RTX_FRAME_RELATED_P directly
	rather than calling F.

2015-01-12  Bernd Edlinger  <bernd.edlinger@hotmail.de>

	* tsan.c (instrument_expr): Use force_gimple_operand.
	Use may_be_nonaddressable_p instead of is_gimple_addressable.

2015-01-12  Richard Biener  <rguenther@suse.de>

	PR tree-optimization/64530
	* tree-loop-distribution.c (pg_add_dependence_edges): Shuffle
	back dr1.

2015-01-12  Richard Biener  <rguenther@suse.de>

	PR middle-end/64357
	* tree-cfg.c (gimple_can_merge_blocks_p): Protect simple
	latches properly.

2015-01-12  Kyrylo Tkachov  <kyrylo.tkachov@arm.com>

	* config/arm/arm.c (arm_cortex_a12_tune): Update entries to match
	Cortex-A17 tuning parameters.
	* config/arm/arm-cores.def (cortex-a12): Schedule for cortex-a17.

2015-01-12  Kyrylo Tkachov  <kyrylo.tkachov@arm.com>

	* config/arm/arm-protos.h (tune_params): Add fuseable_ops field.
	* config/arm/arm.c (arm_macro_fusion_p): New function.
	(arm_macro_fusion_pair_p): Likewise.
	(TARGET_SCHED_MACRO_FUSION_P): Define.
	(TARGET_SCHED_MACRO_FUSION_PAIR_P): Likewise.
	(ARM_FUSE_NOTHING): Likewise.
	(ARM_FUSE_MOVW_MOVT): Likewise.
	(arm_slowmul_tune, arm_fastmul_tune, arm_strongarm_tune,
	arm_xscale_tune, arm_9e_tune, arm_v6t2_tune, arm_cortex_tune,
	arm_cortex_a8_tune, arm_cortex_a7_tune, arm_cortex_a15_tune,
	arm_cortex_a53_tune, arm_cortex_a57_tune, arm_cortex_a9_tune,
	arm_cortex_a12_tune, arm_v7m_tune, arm_v6m_tune, arm_fa726te_tune
	arm_cortex_a5_tune): Specify fuseable_ops value.

2015-01-12  H.J. Lu  <hongjiu.lu@intel.com>

	PR bootstrap/64561
	* configure.ac (HAVE_LD_PIE_COPYRELOC): Update Linux/x86-64 linker
	test for PIE with copy reloc.
	* configure: Regenerated.

2015-01-12  Kyrylo Tkachov  <kyrylo.tkachov@arm.com>

	* config/arm/arm.c (arm_load_tp): Use R0_REGNUM instead of constant 0
	in gen_rtx_REG.
	(arm_tls_descseq_addr): Likewise.
	(arm_gen_movmemqi): Likewise.
	(arm_expand_epilogue_apcs_frame): Likewise.
	(arm_expand_epilogue): Likewise.
	(arm_expand_prologue): Likewise.  Use R1_REGNUM instead of constant 1
	in gen_rtx_REG.

2015-01-12  Martin Liska  <mliska@suse.cz>

	PR ipa/64550
	* ipa-icf-gimple.c (func_checker::compare_memory_operand): Compare
	volatility for correct operands.

2015-01-12  Martin Liska  <mliska@suse.cz>

	* ipa-icf.c (sem_function::equals_wpa): Add indirect_calls as indication
	that a function is not leaf.
	(sem_function::compare_polymorphic_p): Likewise.

2015-01-12  Martin Liska  <mliska@suse.cz>

	* ipa-icf.c (sem_function::equals_wpa): Add indirect_calls as indication
	that a function is not leaf.
	(sem_function::compare_polymorphic_p): Likewise.

2015-01-12  Prathamesh Kulkarni  <prathamesh.kulkarni@linaro.org>

	* config/visium/visium.c: Add includes hashtab.h, hash-set.h,
	machmode.h, input.h, statistics.h, vec.h, double-int.h, real.h,
	fixed-value.h, alias.h, symtab.h, tree-core.h, wide-int.h, inchash.h,
	fold-const.h, tree-check.h.

2015-01-12  Jan Hubicka  <hubicka@ucw.cz>

	PR ipa/63967
	PR ipa/64425
	* ipa-inline.c (compute_uninlined_call_time,
	compute_inlined_call_time): Use counts for extra precision when
	needed possible.
	(big_speedup_p): Fix formating.
	(RELATIVE_TIME_BENEFIT_RANGE): Remove.
	(relative_time_benefit): Remove.
	(edge_badness): Turn DECL_DISREGARD_INLINE_LIMITS into hint;
	merge guessed and read profile paths.
	(inline_small_functions): Count only !optimize_size functions into
	initial size; be more lax about sanity check when profile is used;
	be sure to update inlined function profile when profile is read.

2015-01-12  Jan Hubicka  <hubicka@ucw.cz>

	PR ipa/63470
	* ipa-inline-analysis.c (inline_edge_duplication_hook): Adjust
	cost when edge becomes direct.
	* ipa-prop.c (make_edge_direct): Do not adjust when speculation
	is resolved or when introducing new speculation.

2015-01-12  Chen Gang  <gang.chen.5i5j@gmail.com>

	PR ipa/64551
	PR ipa/64552
	* ipa-icf.c (sem_function::equals_private): Use '&&' instead of
	'||' to fix typo issue.

	* gcc/tree.h (target_opts_for_fn): Check NULL_TREE since it can
	accept and return NULL.

2015-01-12  Martin Liska  <mliska@suse.cz>

	* cgraph.c (cgraph_edge::remove_callee): Move function to header
	file for being inlined.
	(cgraph_set_edge_callee): Delete.
	(cgraph_edge::redirect_callee): Move function to header file
	for being inlined.
	(cgraph_edge::make_direct): Use new function.
	(cgraph_edge::dump_edge_flags): New function created from
	static dump_edge_flags function.
	(cgraph_node::dump): Use new function.
	(cgraph_edge::verify_count_and_frequency): New function created
	from verify_edge_count_and_frequency.
	(cgraph_edge::verify_corresponds_to_fndecl): New function created
	from verify_edge_corresponds_to_fndecl.
	(verify_edge_corresponds_to_fndecl): Delete.
	(cgraph_node::verify_node): Use new function.
	* cgraph.h (cgraph_edge::set_callee): New function.
	(cgraph_edge::dump_edge_flags): Likewise.
	(cgraph_edge::verify_corresponds_to_fndecl): Likewise.

2015-01-11  Jan Hubicka  <hubicka@ucw.cz>

	* ipa-utils.c (estimate_function_body_sizes): Do not
	free node params when called late with early=true.

2015-01-11  James Greenhalgh  <james.greenhalgh@arm.com>

	* doc/md.texi (Instruction Patterns): Rewrite text for
	clarity.
	(Example): Likewise.

2015-01-10  Sandra Loosemore  <sandra@codesourcery.com>

	* doc/invoke.texi (Option Summary): Break long lines.
	[(-fdiagnostics-color)]: Put long literal in @smallexample
	instead of inline.
	[(-fsanitize-recover)]: Likewise.
	[(-fdump-rtl-split*)]: Rewrite to fix over-full hbox.
	[(-ffast-math)]: Likewise.
	[(--param max-inline-insns-recursive)]: Likewise.
	[(--param max-inline-recursive-depth)]: Likewise.
	[(-mno-text-section-literals)]: Likewise.

2015-01-10  Thomas Schwinge  <thomas@codesourcery.com>

	* doc/install.texi: Update for libgomp being renamed from "GNU
	OpenMP Runtime Library" to "GNU Offloading and Multi Processing
	Runtime Library".
	* doc/sourcebuild.texi: Likewise.

2015-01-10  Anthony Green  <green@moxielogic.com>

	* config/moxie/moxie.c (moxie_option_override): Fix forcing of
	mul.x availability for moxiebox configuration.

2015-01-09  Anthony Green  <green@moxielogic.com>

	* config/moxie/moxie.md: Tabify assembly output.

2015-01-09  Anthony Green  <green@moxielogic.com>

	* config/moxie/moxie.md (CC_REG): Correct register definition.

2015-01-09  Sandra Loosemore  <sandra@codesourcery.com>

	* doc/invoke.texi ([-fvtable-verify]): Copy-edit and fix markup.
	([-fvtv-debug], [-fvtv-counts]): Likewise.  Correct location
	of log files.

2015-01-09  Andreas Tobler  <andreast@gcc.gnu.org>

	* config/arm/arm.h (MAX_SYNC_LIBFUNC_SIZE): Delete semicolon.

2015-01-09  Bernd Schmidt  <bernds@codesourcery.com>
	    Jakub Jelinek  <jakub@redhat.com>

	PR middle-end/64412
	* lto-streamer.h (lto_stream_offload_p): New declaration.
	* lto-streamer.c (lto_stream_offload_p): New variable.
	* cgraphunit.c (ipa_passes): Set lto_stream_offload_p
	at the same time as section_name_prefix.
	* lto-streamer-out.c (hash_tree): Don't hash TREE_TARGET_OPTION
	if lto_stream_offload_p.
	* tree-streamer-out.c (streamer_pack_tree_bitfields): Don't
	stream TREE_TARGET_OPTION if lto_stream_offload_p.
	(write_ts_function_decl_tree_pointers): Don't
	stream DECL_FUNCTION_SPECIFIC_TARGET if lto_stream_offload_p.
	* tree-streamer-in.c (unpack_value_fields): Don't stream
	TREE_TARGET_OPTION in if ACCEL_COMPILER.
	(lto_input_ts_function_decl_tree_pointers): Don't stream
	DECL_FUNCTION_SPECIFIC_TARGET in if ACCEL_COMPILER.
	* lto-opts.c (lto_write_options): Use lto_stream_offload_p
	instead of section_name_prefix string comparisons.

2015-01-09  Jakub Jelinek  <jakub@redhat.com>

	PR rtl-optimization/64536
	* cfgrtl.c (rtl_tidy_fallthru_edge): Handle removal of degenerate
	tablejumps.

2015-01-09  Michael Collison  <michael.collison@linaro.org>

	PR tree-optimization/64322
	* tree-vrp.c (extract_range_from_binary_expr_1): Attempt to derive
	range for RSHIFT_EXPR even if vr0 range is not VR_RANGE or is symbolic.

2015-01-09  Tom de Vries  <tom@codesourcery.com>

	PR rtl-optimization/64539
	* regcprop.c (kill_clobbered_values): Factor out of ...
	(copyprop_hardreg_forward_1): ... here.  Use kill_clobbered_values
	instead of note_stores with kill_clobbered_value.

2015-01-09  Andreas Tobler  <andreast@gcc.gnu.org>

	 * ginclude/unwind-arm-common.h: Revert previous commit.

2015-01-09  Andreas Tobler  <andreast@gcc.gnu.org>

	* config.gcc (arm*-*-freebsd*): New configuration.
	* config/arm/freebsd.h: New file.
	* config.host: Add extra components for arm*-*-freebsd*.
	* config/arm/arm.h: Introduce MAX_SYNC_LIBFUNC_SIZE.
	* config/arm/arm.c (arm_init_libfuncs): Use MAX_SYNC_LIBFUNC_SIZE.

2015-01-09  Sebastian Huber  <sebastian.huber@embedded-brains.de>

	* config/rs6000/rtems.h (CPP_OS_RTEMS_SPEC): Define __PPC_CPU_E6500__
	for -mcpu=e6500.
	* config/rs6000/t-rtems: Add e6500 multilibs.

2015-01-09  Sebastian Huber  <sebastian.huber@embedded-brains.de>

	* config/rs6000/t-rtems: Add -mno-spe to soft-float multilib for
	MPC8540.

2015-01-09  Sebastian Huber  <sebastian.huber@embedded-brains.de>

	* config/rs6000/t-rtems: Use MULTILIB_REQUIRED instead of
	MULTILIB_EXCEPTIONS.

2015-01-09  Sebastian Huber  <sebastian.huber@embedded-brains.de>

	* config/arm/t-rtems: Use MULTILIB_REQUIRED instead of
	MULTILIB_EXCEPTIONS.

2015-01-09  Sebastian Huber  <sebastian.huber@embedded-brains.de>

	* config/arm/t-rtems-eabi: Rename to...
	* config/arm/t-rtems: ...this.
	* config/arm/rtems-eabi.h: Rename to...
	* config/arm/rtems.h: ...this.
	* config.gcc (arm*-*-rtems*): Reflect changes above.

2015-01-09  Richard Biener  <rguenther@suse.de>

	PR tree-optimization/64410
	* tree-ssa.c (non_rewritable_lvalue_p): Allow REALPART/IMAGPART_EXPR
	on the LHS.
	(execute_update_addresses_taken): Deal with that.
	* tree-ssa-forwprop.c (pass_forwprop::execute): Use component-wise
	loads/stores for complex variables.

2015-01-09  Martin Liska  <mliska@suse.cz>

	* ipa-icf-gimple.c (func_checker::compare_ssa_name): Enhance SSA
	name comparison.
	(func_checker::compare_memory_operand): New function.
	(func_checker::compare_operand): Split case to newly
	added functions.
	(func_checker::compare_cst_or_decl): New function.
	(func_checker::compare_gimple_call): Identify
	memory operands.
	(func_checker::compare_gimple_assign): Likewise.
	* ipa-icf-gimple.h: New function.

2015-01-09  Martin Liska  <mliska@suse.cz>

	PR ipa/64503
	* sreal.c (sreal::dump): Change unsigned format to signed for
	m_exp value.
	(sreal::to_double): Replace exp2 with scalbln.

2015-01-09  Martin Liska  <mliska@suse.cz>

	* cgraphunit.c (cgraph_node::create_wrapper): Fix level of indentation.
	* ipa-icf.c (sem_function::equals_private): Add support for target and
	(sem_item_optimizer::merge_classes): Remove redundant function
	optimization flags comparison.
	* tree.h (target_opts_for_fn): New function.

2015-01-09  Tom de Vries  <tom@codesourcery.com>

	* omp-low.c (expand_omp_for_static_chunk): Fix assert.

2015-01-09  Kito Cheng  <kito@0xlab.org>

	PR rtl-optimization/64348
	* lra-constraints.c (split_reg): Fix caller-save store/restore
	instruction generation.

2015-01-08  John David Anglin  <danglin@gcc.gnu.org>

	PR gcov-profile/61790
	* gcov-tool.c (do_rewrite): Use strtoll instead of atoll if host has
	long long.  Fallback to int64_t if host doesn't have long long and
	use strtol if int64_t is long.  Otherwise, use sscanf for conversion.

2015-01-08  Jakub Jelinek  <jakub@redhat.com>

	PR tree-optimization/63989
	* params.def (PARAM_MAX_TRACKED_STRLENS): Increment default
	from 1000 to 10000.
	* tree-ssa-strlen.c (get_strinfo): Moved earlier.
	(get_stridx): If we don't have a record for certain SSA_NAME,
	but it is POINTER_PLUS_EXPR of some SSA_NAME we do with
	constant offset, call get_stridx_plus_constant.
	(get_stridx_plus_constant): New function.
	(zero_length_string): Don't use get_stridx here.

	PR target/55023
	PR middle-end/64388
	* dse.c (struct insn_info): Mention frame_read set also
	before reload for tail calls on some targets.
	(scan_insn): Revert 2014-12-22 change.  Set frame_read
	also before reload for tail calls if
	HARD_FRAME_POINTER_IS_ARG_POINTER.  Call add_wild_read
	instead of add_non_frame_wild_read for non-const/memset
	tail calls after reload.

2015-01-08  Jason Merrill  <jason@redhat.com>

	* ubsan.c (do_ubsan_in_current_function): New.
	(pass_ubsan::gate): Use it.
	* ubsan.h: Declare it.
	* convert.c (convert_to_integer): Use it.

2015-01-08  Jakub Jelinek  <jakub@redhat.com>

	PR target/64338
	* config/i386/i386.c (ix86_expand_int_movcc): Don't reverse
	compare_code when it is unconditionally overwritten afterwards.
	Use ix86_reverse_condition instead of reverse_condition.  Don't
	change code if *reverse_condition* returned UNKNOWN and don't
	swap ct/cf and negate diff in that case.

2015-01-08  Mike Stump  <mikestump@comcast.net>

	* tsan.c (pass_tsan::gate): Add no_sanitize_thread support.
	(pass_tsan_O0::gate): Likewise.
	* extend.texi (Function Attributes): Add no_sanitize_thread
	documentation.

2015-01-08  Thomas Schwinge  <thomas@codesourcery.com>

	* builtins.def (DEF_GOMP_BUILTIN): Also consider flag_offload_abi
	for registering builtins.
	* config/i386/intelmic-mkoffload.c (prepare_target_image): Don't
	add -fopenmp to the argv_obstack used when invoking
	compile_for_target.

	* config/i386/intelmic-mkoffload.c (compile_for_target): Always
	add "-m32" or "-m64" to argv_obstack.
	(generate_host_descr_file): Likewise, when invoking host_compiler.
	(main): Always add "-m elf_i386" or "-m elf_x86_64" when invoking
	ld.

2015-01-08  Oleg Endo  <olegendo@gcc.gnu.org>

	* config/sh/sh-mem.cc: Use constant as second operand when emitting
	tstsi_t insns.

2015-01-08  Oleg Endo  <olegendo@gcc.gnu.org>

	PR target/55212
	* config/sh/sh.md (*addsi3_compact): Emit reg-reg copy instead of
	constant load if constant operand fits into I08.

2015-01-08  Jakub Jelinek  <jakub@redhat.com>

	PR sanitizer/64336
	* tree.c (build2_stat): Fix up initialization of TREE_READONLY
	and TREE_THIS_VOLATILE for MEM_REFs.
	(build5_stat): Fix up initialization of TREE_READONLY and
	TREE_THIS_VOLATILE for TARGET_MEM_REFs.

2015-01-08  Kaz Kojima  <kkojima@gcc.gnu.org>

	PR target/64533
	* config/sh/sh.md (*addsi3_compact): Use u constraint instead
	of r for the second alternative of the destination operand.

2015-01-07  Segher Boessenkool  <segher@kernel.crashing.org>

	PR target/36557
	* config/rs6000/rs6000.md (*eqsi3_ext<mode>, *nesi3_ext<mode>): New.

2015-01-07  Sandra Loosemore  <sandra@codesourcery.com>

	* doc/invoke.texi ([-fvtable-verify]): Fix markup on option
	keywords.
	([-fivar-visibility], [-fvisibility]): Likewise.

2015-01-07  Sandra Loosemore  <sandra@codesourcery.com>

	* doc/invoke.texi: Fix incorrect uses of @samp markup throughout
	the file where @code, @command, etc is more appropriate.

2015-01-06  Sandra Loosemore  <sandra@codesourcery.com>

	* doc/invoke.texi (RS/6000 and PowerPC Options): Tidy formatting
	of -mrecip= documentation.

2015-01-06  Michael Meissner  <meissner@linux.vnet.ibm.com>

	PR target/64505
	* config/rs6000/rs6000.c (rs6000_secondary_reload): Return the
	correct reload handler if -m32 -mpowerpc64 is used.

2015-01-06  Tom de Vries  <tom@codesourcery.com>

	* tree-ssa-tail-merge.c: Fix typo in struct same_succ_def comment.

2015-01-08  Christian Bruel  <christian.bruel@st.com>

	PR target/64507
	* config/sh/sh-mem.cc (sh_expand_cmpnstr): Check 0 length.

2015-01-06  Thomas Preud'homme  <thomas.preudhomme@arm.com>

	PR tree-optimization/63259
	* tree-ssa-math-opts.c (pass_optimize_bswap::execute): Stop checking
	if optab exists for 16bit byteswap.

2015-01-06  Jakub Jelinek  <jakub@redhat.com>

	* opts.c (common_handle_option): Add support for
	-fno-sanitize=all and -f{,no-}sanitize-recover=all.
	* doc/invoke.texi: Document -fno-sanitize=all,
	-f{,no-}sanitize-recover=all.  Document that
	-fsanitize=float-cast-overflow is not enabled
	by -fsanitize=undefined.  Fix up documentation
	of -f{,no-}sanitize-recover.

2015-01-06  Eric Botcazou  <ebotcazou@adacore.com>

	* config.gcc: Add Visium support.
	* configure.ac: Likewise.
	* configure: Regenerate.
	* doc/extend.texi (interrupt attribute): Add Visium.
	* doc/invoke.texi: Document Visium options.
	* doc/install.texi: Document Visium target.
	* doc/md.texi: Document Visium constraints.
	* common/config/visium: New directory.
	* config/visium: Likewise.

2015-01-05  Segher Boessenkool  <segher@kernel.crashing.org>

	* simplify-rtx.c (simplify_binary_operation_1): Handle more cases
	for the "(and X (ior (not X) Y) -> (and X Y)" transform.

2015-01-05  Segher Boessenkool  <segher@kernel.crashing.org>

	* combine.c (combine_validate_cost): Do not count the cost of a
	split I2 twice.  Do not display it twice in the dump, either.

2015-01-05  Sandra Loosemore  <sandra@codesourcery.com>

	Revert parts of r219199.
	* doc/invoke.texi ([-Wliteral-suffix]): Restore markup on
	<inttypes.h>.
	([-Wtraditional]): Restore markup on <limits.h>.

2015-01-05  Trevor Saunders  <tsaunders@mozilla.com>

	PR c++/31397
	* doc/invoke.texi: Document -Wsuggest-override.

2015-01-05  Radovan Obradovic  <radovan.obradovic@imgtec.com>

	PR rtl-optimization/64287
	* toplev.c (HAVE_epilogue, HAVE_prologue): Provide default.
	(process_options): Disable flag_ipa_ra if profiling.

2015-01-05  Eric Botcazou  <ebotcazou@adacore.com>

	* config/nds32/nds32-peephole2.md: Do not mention define_peephole.

2015-01-05  Max Filippov  <jcmvbkbc@gmail.com>

	* config/xtensa/xtensa.c (hwloop_optimize, hwloop_fail,
	hwloop_pattern_reg, xtensa_doloop_hooks, xtensa_reorg_loops):
	put under #if TARGET_LOOPS guard.

2015-01-05  Uros Bizjak  <ubizjak@gmail.com>

	* config/i386/i386.c (output_387_binary_op): Use std::swap.

2015-01-05  Oleg Endo  <olegendo@gcc.gnu.org>

	* rtlanal.c (refers_to_regno_p): Change return value from int to bool.
	* rtl.h (refers_to_regno_p): Add overload.
	* cse.c: Use it.
	* bt-load.c: Likewise.
	* combine.c: Likewise.
	* df-scan.c: Likewise.
	* sched-deps.c: Likewise.
	* config/s390/s390.c: Likewise.
	* config/m32r/m32r.c: Likewise.
	* config/rs6000/spe.md: Likewise.
	* config/rs6000/rs6000.c: Likewise.
	* config/pa/pa.c: Likewise.
	* config/stormy16/stormy16.c: Likewise.
	* config/cris/cris.c: Likewise.
	* config/arc/arc.md: Likewise.
	* config/arc/arc.c: Likewise.
	* config/sh/sh.md: Likewise.
	* config/sh/sh.c: Likewise.
	* config/frv/frv.c: Likewise.

2015-01-05  Jakub Jelinek  <jakub@redhat.com>

	PR sanitizer/64265
	* gimplify.c (gimplify_function_tree): Add TSAN_FUNC_EXIT internal
	call as cleanup of the whole body.
	* internal-fn.def (TSAN_FUNC_EXIT): New internal call.
	* tsan.c (replace_func_exit): New function.
	(instrument_func_exit): Moved earlier.
	(instrument_memory_accesses): Adjust TSAN_FUNC_EXIT internal calls.
	Call instrument_func_exit if no TSAN_FUNC_EXIT internal calls have
	been found.
	(tsan_pass): Don't call instrument_func_exit.
	* internal-fn.c (expand_TSAN_FUNC_EXIT): New function.
	* tree-inline.c (copy_bb): Drop TSAN_FUNC_EXIT internal calls during
	inlining.

	PR sanitizer/64344
	* ubsan.h (ubsan_instrument_float_cast): Add ARG argument.
	* ubsan.c (ubsan_instrument_float_cast): Add ARG argument, pass
	it to libubsan handler instead of EXPR.  Fold comparisons earlier,
	if the result is integer_zerop, return NULL_TREE.
	* convert.c (convert_to_integer): Pass expr as ARG.

	PR tree-optimization/64465
	* tree-inline.c (redirect_all_calls): During inlining
	clean up EH stmts and EH edges if redirect_call_stmt_to_callee
	changed the stmt to a non-throwing call.

2015-01-05  Sandra Loosemore  <sandra@codesourcery.com>

	* doc/invoke.texi: Fix incorrect uses of @code, @option, @samp,
	etc markup throughout the file.

2015-01-05  Bernd Edlinger  <bernd.edlinger@hotmail.de>

	Enable experimental TSAN support for Ada.
	* tsan.c (instrument_expr): Handle VIEW_CONVERT_EXPR.

2015-01-05  Jakub Jelinek  <jakub@redhat.com>

	PR tree-optimization/64494
	* tree-ssa-loop-im.c (move_computations_dom_walker::before_dom): Also
	clear SSA_NAME_ANTI_RANGE_P flag.

2015-01-05  Marek Polacek  <polacek@redhat.com>

	* doc/extend.texi (Arrays of Length Zero): Add missing comma.

2015-01-05  Jakub Jelinek  <jakub@redhat.com>

	Update copyright years.

	* gcc.c (process_command): Update copyright notice dates.
	* gcov-dump.c: Ditto.
	* gcov.c: Ditto.
	* doc/cpp.texi: Bump @copying's copyright year.
	* doc/cppinternals.texi: Ditto.
	* doc/gcc.texi: Ditto.
	* doc/gccint.texi: Ditto.
	* doc/gcov.texi: Ditto.
	* doc/install.texi: Ditto.
	* doc/invoke.texi: Ditto.

	* auto-profile.c, auto-profile.h: Fix up Copyright line.

2015-01-04  Sandra Loosemore  <sandra@codesourcery.com>

	* doc/invoke.texi ([-fsized-deallocation]): Copy-edit to fix
	verb tense, etc.
	([-fvtable-verify], [-fvtv-debug]): Likewise.
	([-Wabi]): Likewise.
	([-fmessage-length]): Likewise.
	([-Wsuggest-final-types], [-Wsuggest-final-methods]): Likewise.
	([-Wno-discarded-qualifiers]): Likewise.
	([-Wnodiscarded-array-qualifiers]): Likewise.
	([-Wno-virtual-move-assign]): Likewise.
	([-fsanitize=address], [-fsanitize=thread]): Likewise.
	([-fsanitize=leak], [-fsanitize=undefined]): Likewise.
	([-fsanitize=unreachable], [-fsanitize-recover]): Likewise.
	([-fsanitize-undefined-trap-on-error]): Likewise.
	([-floop-interchange]): Likewise.
	([-ftree-coalesce-inlined-vars]): Likewise.
	([-fvect-cost-model]): Likewise.
	([-flto]): Likewise.
	([--param]): Likewise.
	(Spec Files): Likewise.
	([-mstrict-align]): Likewise.
	([-mfix-cortex-a53-835769]): Likewise.
	([-march], [-mtune]): Likewise.
	([-mpic-register]): Likewise.
	([-munaligned-access]): Likewise.
	([-msp8]): Likewise.
	(EIND and Devices with more than 128 Ki Bytes of Flash): Likewise.
	(AVR Built-in Macros): Likewise.
	([-mpreferred-stack-boundary]): Likewise.
	([-mtune-crtl]): Likewise.
	([-mashf]): Likewise.
	([-mmcu=]): Likewise.
	([-minrt]): Likewise.
	([-maltivec], [-maltivec=be], [-maltivec=le]): Likewise.
	([-mupper-regs]): Likewise.
	([-matomic-model]): Likewise.
	([-mdiv]): Likewise.
	([-mzdcbranch]): Likewise.
	([-mdisable-callt]): Likewise.
	([-msoft-float]): Likewise.
	([-m8byte-align]): Likewise.
	([-fstack-reuse]): Likewise.

2015-01-03  Sandra Loosemore  <sandra@codesourcery.com>

	* doc/invoke.texi ([-fprofile-generate], [-fprofile-use]):
	Fix markup, light copy-editing.
	([-fauto-profile]): Rewrite to fix formatting and content
	problems.

2015-01-03  Sandra Loosemore  <sandra@codesourcery.com>

	* doc/invoke.texi ([-fisolate-erroneous-paths-dereference]):
	Copy-edit description.
	([-fisolate-erroneous-paths-attribute]): Likewise.
	* common.opt (fisolate-erroneous-paths-dereference):
	Copy-edit description.
	(fisolate-erroneous-paths-attribute): Likewise.

2015-01-03  Sandra Loosemore  <sandra@codesourcery.com>

	* doc/invoke.texi ([-fsemantic-interposition]): Fix typos and
	tidy grammar.

2015-01-03  Sandra Loosemore  <sandra@codesourcery.com>

	* doc/invoke.texi ([-fplan9-extensions]): Add/fix @opindex.
	([-fvtv-debug]): Likewise.
	([-Wc++-compat]): Likewise.
	([-Wc++11-compat]): Likewise.
	([-Wc++14-compat]): Likewise.
	([-Wno-sized-deallocation]): Likewise.
	([-femit-class-debug-always]): Likewise.
	([-femit-struct-debug-detailed]): Likewise.
	([-fno-keep-inline-dllexport]): Likewise.
	([-fira-algorithm]): Likewise.
	([-fira-region]): Likewise.
	([-flra-remat]): Likewise.
	([-fipa-ra]): Likewise.
	([-fhoist-adjacent-loads]): Likewise.
	([-fisolate-erroneous-paths-dereference]): Likewise.
	([-fisolate-erroneous-paths-attribute]): Likewise.
	([-ftree-switch-conversion]): Likewise.
	([-ftree-tail-merge]): Likewise.
	([-ftree-loop-if-convert]): Likewise.
	([-ftree-loop-if-convert-stores]): Likewise.
	([-ftree-loop-distribution]): Likewise.
	([-ftree-loop-distribute-patterns]): Likewise.
	([-flto-compression-level]): Likewise.
	([-flto-report]): Likewise.
	([-flto-report-wpa]): Likewise.
	([-fuse-linker-plugin]): Likewise.
	([-mfix-cortex-a53-835769]): Likewise.
	([-mno-fix-cortex-a53-835769]): Likewise.
	([-mmmx]...[-mno-3dnow]): Remove the -mno- forms from the
	explicit listing; add a note to the discussion indicating they
	exist.  Reorder table to group similar options.  Add missing
	@opindex entries.  Add @need commands throughout the table to
	allow it to be split across multiple pages.
	([-m8bit-idiv]): Fix @opindex.
	([-mavx256-split-unaligned-load]): Likewise.
	([-mavx256-split-unaligned-store]): Likewise.
	([-mstack-protector-guard]): Likewise.
	([-mcpu=]): Likewise.
	([-mcpu]): Likewise.
	([-mpointer-size=]): Likewise.

2015-01-03  John David Anglin  <danglin@gcc.gnu.org>

	* config/pa/pa.md (decrement_and_branch_until_zero): Use `Q' constraint
	instead of `m' constraint.  Likewise for unnamed movb comparison
	patterns using reg_before_reload_operand predicate.
	* config/pa/predicates.md (reg_before_reload_operand): Tighten
	predicate to reject register index and LO_SUM DLT memory forms
	after reload.

2015-01-02  Sandra Loosemore  <sandra@codesourcery.com>

	* doc/invoke.texi (Option Summary): Fix spelling of
	-fdevirtualize-at-ltrans.
	([-fdevirtualize]): Fix markup.
	([-fdevirtualize-speculatively]): Fix typo.
	([-fdevirtualize-at-ltrans]): Likewise.  Make description less
	implementor-speaky.
	* common.opt (fdevirtualize-at-ltrans): Likewise.
	* ipa-devirt.c: Fix typos in comments throughout the file.
	(ipa_devirt): Fix typos in format strings for dump output.

2015-01-02  Sandra Loosemore  <sandra@codesourcery.com>

	* doc/invoke.texi ([-fopt-info]): Fix markup, consolidate
	discussion of defaults, light copy-editing.

2015-01-02  Bernd Edlinger  <bernd.edlinger@hotmail.de>

	* tsan.c (instrument_expr): corrected previous checkin.

2015-01-02  Bernd Edlinger  <bernd.edlinger@hotmail.de>

	Instrument bit field and unaligned accesses for TSAN.
	* sanitizer.def (BUILT_IN_TSAN_READ_RANGE): New built-in function.
	(BUILT_IN_TSAN_WRITE_RANGE): New built-in function.
	* tsan.c (instrument_expr): Handle COMPONENT_REF and BIT_FIELD_REF.
	Use BUILT_IN_TSAN_READ_RANGE and BUILT_IN_TSAN_WRITE_RANGE for
	unaligned memory regions.

2015-01-01  Anthony Green  <green@moxielogic.com>

	* config/moxie/predicates.md (moxie_general_movsrc_operand):
	Restrict move source register offsets to 16 bits.

Copyright (C) 2015 Free Software Foundation, Inc.

Copying and distribution of this file, with or without modification,
are permitted in any medium without royalty provided the copyright
notice and this notice are preserved.<|MERGE_RESOLUTION|>--- conflicted
+++ resolved
@@ -1,9 +1,3 @@
-<<<<<<< HEAD
-2015-08012  Lynn Boger <laboger@linux.vnet.ibm.com>
-
-	Backport of trunk r223426 split stack implementation for
-	ppc64le and ppc64.
-=======
 2015-08-11  Thomas Preud'homme  <thomas.preudhomme@arm.com>
 
 	Backport from mainline
@@ -1667,7 +1661,6 @@
 
 	* config/i386/i386.c (ix86_loop_unroll_adjust): Use PATTERN (insn)
 	when looking for memory references.
->>>>>>> 8700102f
 
 2015-05-11  Jakub Jelinek  <jakub@redhat.com>
 

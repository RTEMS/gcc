--- conflicted
+++ resolved
@@ -1,5 +1,3 @@
-<<<<<<< HEAD
-=======
 2015-01-13  Oleg Endo  <olegendo@gcc.gnu.org>
 
 	Backport form mainline
@@ -540,7 +538,6 @@
 	(gimple_equal_p): Don't use vn_valueize to compare for lhs equality of
 	assigns.
 
->>>>>>> d8d30888
 2014-11-16  Eric Botcazou  <ebotcazou@adacore.com>
 
 	* doc/tm.texi.in (TARGET_FLAGS_REGNUM): Move around.
@@ -614,11 +611,7 @@
 	* config/pa/pa.md (trap): New insn.  Add "trap" to attribute type.
 	Don't allow trap insn in in_branch_delay, in_nullified_branch_delay
 	or in_call_delay.
-<<<<<<< HEAD
-	
-=======
-
->>>>>>> d8d30888
+
 2014-11-06  Daniel Hellstrom  <daniel@gaisler.com>
 
 	* config.gcc (sparc*-*-*): Accept mcpu=leon3v7 processor.
@@ -866,13 +859,8 @@
 	Backport from mainline
 	2014-06-24  Max Ostapenko  <m.ostapenko@partner.samsung.com>
 
-<<<<<<< HEAD
-	* asan.c (instrument_strlen_call): Do not instrument first byte in strlen
-	if already instrumented.
-=======
 	* asan.c (instrument_strlen_call): Do not instrument first byte in
 	strlen if already instrumented.
->>>>>>> d8d30888
 
 2014-10-16  Yury Gribov  <y.gribov@samsung.com>
 

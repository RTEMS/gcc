--- conflicted
+++ resolved
@@ -1,4 +1,73 @@
-<<<<<<< HEAD
+2010-06-30  Jakub Jelinek  <jakub@redhat.com>
+
+	Backport from mainline
+	2010-06-30  Jakub Jelinek  <jakub@redhat.com>
+
+	PR debug/44694
+	* cselib.h (cselib_preserve_cfa_base_value): Add regno argument.
+	* cselib.c (cfa_base_preserved_regno): New static variable.
+	(cselib_reset_table): Don't reset cfa_base_preserved_regno instead
+	of REGNO (cfa_base_preserved_val->locs->loc).
+	(cselib_preserve_cfa_base_value): Add regno argument, set
+	cfa_base_preserved_regno to it.
+	(cselib_invalidate_regno): Allow removal of registers other than
+	cfa_base_preserved_regno from cfa_base_preserved_val.
+	(cselib_finish): Set cfa_base_preserved_regno to INVALID_REGNUM.
+	* var-tracking.c (adjust_mems): Replace sp or hfp even outside
+	of MEM addresses, if not on LHS.
+	(reverse_op): Don't add reverse ops for cfa_base_rtx.
+	(vt_init_cfa_base): Adjust cselib_preserve_cfa_base_value caller.
+
+	2010-06-25  Jakub Jelinek  <jakub@redhat.com>
+
+	PR middle-end/43866
+	* tree-ssa-loop-unswitch.c (tree_may_unswitch_on): If stmt is always
+	true or always false, return NULL_TREE.
+	(tree_unswitch_single_loop): Optimize conditions even when reaching
+	max-unswitch-level parameter.  If num > 0, optimize first all conditions
+	using entry checks, then do still reachable block discovery and consider
+	only conditions in still reachable basic blocks in the loop.
+
+	2010-05-12  Jakub Jelinek  <jakub@redhat.com>
+
+	PR debug/42278
+	* dwarf2out.c (base_type_die): Don't add name attribute here.
+	(modified_type_die): Instead of sizetype use
+	its underlying original type.  If a DW_TAG_base_type doesn't
+	have name added, add __unknown__.
+	(dwarf2out_imported_module_or_decl_1): Don't call base_type_die,
+	always call force_type_die instead.
+
+	2010-05-11  Jakub Jelinek  <jakub@redhat.com>
+
+	PR c++/44059
+	* config/elfos.h (ASM_DECLARE_OBJECT_NAME): Use qnu_unique_object
+	even for DECL_ONE_ONLY DECL_ARTIFICIAL !TREE_READONLY decls.
+	* config/alpha/elf.h (ASM_DECLARE_OBJECT_NAME): Likewise.
+	* dwarf2asm.c (dw2_output_indirect_constant_1): Set TREE_READONLY
+	on DW.ref.* decls.
+
+2010-06-30  Martin Jambor  <mjambor@suse.cz>
+
+	PR tree-optimization/43905
+	* tree-sra.c (encountered_recursive_call): Removed with all its uses.
+	(convert_callers): Do not handle recursive calls specially.
+	(create_abstract_origin): Removed.
+	(modify_function): Version the call graph node instead of creating
+	abstract origins and dealing with same_body aliases.
+	(ipa_sra_preliminary_function_checks): Check whether the function
+	is versionable.
+	* Makefile.in (tree-sra.o): Add TREE_INLINE_H to dependencies.
+
+2010-06-30  Martin Jambor  <mjambor@suse.cz>
+
+	Backport from mainline
+	2010-05-29  Jan Hubicka  <jh@suse.cz>
+
+	* cgraph.c (clone_function_name): Made public.
+	* cgraph.h (clone_function_name): Declare.
+	* cgraphunit.c (cgraph_function_versioning): Produce new name.
+
 2010-06-05  Jakub Jelinek  <jakub@redhat.com>
 
 	PR c++/44361
@@ -125,77 +194,6 @@
 	* config.in: Rebuilt.
 	* config/rs6000/rs6000.c (OVERLAPPING_OPD): Define.
 	(rs6000_elf_declare_function_name): Use it.
-=======
-2010-06-30  Jakub Jelinek  <jakub@redhat.com>
-
-	Backport from mainline
-	2010-06-30  Jakub Jelinek  <jakub@redhat.com>
-
-	PR debug/44694
-	* cselib.h (cselib_preserve_cfa_base_value): Add regno argument.
-	* cselib.c (cfa_base_preserved_regno): New static variable.
-	(cselib_reset_table): Don't reset cfa_base_preserved_regno instead
-	of REGNO (cfa_base_preserved_val->locs->loc).
-	(cselib_preserve_cfa_base_value): Add regno argument, set
-	cfa_base_preserved_regno to it.
-	(cselib_invalidate_regno): Allow removal of registers other than
-	cfa_base_preserved_regno from cfa_base_preserved_val.
-	(cselib_finish): Set cfa_base_preserved_regno to INVALID_REGNUM.
-	* var-tracking.c (adjust_mems): Replace sp or hfp even outside
-	of MEM addresses, if not on LHS.
-	(reverse_op): Don't add reverse ops for cfa_base_rtx.
-	(vt_init_cfa_base): Adjust cselib_preserve_cfa_base_value caller.
-
-	2010-06-25  Jakub Jelinek  <jakub@redhat.com>
-
-	PR middle-end/43866
-	* tree-ssa-loop-unswitch.c (tree_may_unswitch_on): If stmt is always
-	true or always false, return NULL_TREE.
-	(tree_unswitch_single_loop): Optimize conditions even when reaching
-	max-unswitch-level parameter.  If num > 0, optimize first all conditions
-	using entry checks, then do still reachable block discovery and consider
-	only conditions in still reachable basic blocks in the loop.
-
-	2010-05-12  Jakub Jelinek  <jakub@redhat.com>
-
-	PR debug/42278
-	* dwarf2out.c (base_type_die): Don't add name attribute here.
-	(modified_type_die): Instead of sizetype use
-	its underlying original type.  If a DW_TAG_base_type doesn't
-	have name added, add __unknown__.
-	(dwarf2out_imported_module_or_decl_1): Don't call base_type_die,
-	always call force_type_die instead.
-
-	2010-05-11  Jakub Jelinek  <jakub@redhat.com>
-
-	PR c++/44059
-	* config/elfos.h (ASM_DECLARE_OBJECT_NAME): Use qnu_unique_object
-	even for DECL_ONE_ONLY DECL_ARTIFICIAL !TREE_READONLY decls.
-	* config/alpha/elf.h (ASM_DECLARE_OBJECT_NAME): Likewise.
-	* dwarf2asm.c (dw2_output_indirect_constant_1): Set TREE_READONLY
-	on DW.ref.* decls.
-
-2010-06-30  Martin Jambor  <mjambor@suse.cz>
-
-	PR tree-optimization/43905
-	* tree-sra.c (encountered_recursive_call): Removed with all its uses.
-	(convert_callers): Do not handle recursive calls specially.
-	(create_abstract_origin): Removed.
-	(modify_function): Version the call graph node instead of creating
-	abstract origins and dealing with same_body aliases.
-	(ipa_sra_preliminary_function_checks): Check whether the function
-	is versionable.
-	* Makefile.in (tree-sra.o): Add TREE_INLINE_H to dependencies.
-
-2010-06-30  Martin Jambor  <mjambor@suse.cz>
-
-	Backport from mainline
-	2010-05-29  Jan Hubicka  <jh@suse.cz>
-
-	* cgraph.c (clone_function_name): Made public.
-	* cgraph.h (clone_function_name): Declare.
-	* cgraphunit.c (cgraph_function_versioning): Produce new name.
->>>>>>> a1c34f52
 
 2010-06-29  Martin Jambor  <mjambor@suse.cz>
 

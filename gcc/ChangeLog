<<<<<<< HEAD
2010-11-10  Vladimir Makarov  <vmakarov@redhat.com>

	* ira.c: Add high level comment about improving allocation cost.
	Remove comment about coalescing.

	* ira-color.c: Change forrest to forest and FIRTS to FIRST in
	comments.
	(object_hard_regs_t, object_hard_regs_node_t):
	Remove meaningless comments.
	(node_check_tick, improve_allocation): Add more comments.

	* ira-int.h (target_ira_int): Fix typos in comment for
	x_ira_max_memory_move_cost.
	
2010-11-05  Vladimir Makarov  <vmakarov@redhat.com>

	* ira-build.c: (ira_create_object): Remove initialization of
	OBJECT_PROFITABLE_HARD_REGS.  Initialize OBJECT_ADD_DATA.
	(ira_create_allocno): Remove initialization of
	ALLOCNO_MEM_OPTIMIZED_DEST, ALLOCNO_MEM_OPTIMIZED_DEST_P,
	ALLOCNO_SOMEWHERE_RENAMED_P, ALLOCNO_CHILD_RENAMED_P,
	ALLOCNO_IN_GRAPH_P, ALLOCNO_MAY_BE_SPILLED_P, ALLOCNO_COLORABLE_P,
	ALLOCNO_NEXT_BUCKET_ALLOCNO, ALLOCNO_PREV_BUCKET_ALLOCNO,
	ALLOCNO_FIRST_COALESCED_ALLOCNO, ALLOCNO_NEXT_COALESCED_ALLOCNO.
	Initialize ALLOCNO_ADD_DATA.
	(copy_info_to_removed_store_destinations): Use ALLOCNO_EMIT_DATA
	and allocno_emit_reg instead of ALLOCNO_MEM_OPTIMIZED_DEST_P and
	ALLOCNO_REG.
	(ira_flattening): Ditto.  Use ALLOCNO_EMIT_DATA instead of
	ALLOCNO_MEM_OPTIMIZED_DEST and ALLOCNO_SOMEWHERE_RENAMED_P.

	* ira.c (ira_reallocate): Remove.
	(setup_pressure_classes): Call
	ira_init_register_move_cost_if_necessary.  Use
	ira_register_move_cost instead of ira_get_register_move_cost.
	(setup_allocno_assignment_flags): Use ALLOCNO_EMIT_DATA.
	(ira): Call ira_initiate_emit_data and ira_finish_emit_data.

	* ira-color.c: Use ALLOCNO_COLOR_DATA instead of
	ALLOCNO_IN_GRAPH_P, ALLOCNO_MAY_BE_SPILLED_P, ALLOCNO_COLORABLE_P,
	ALLOCNO_AVAILABLE_REGS_NUM, ALLOCNO_NEXT_BUCKET_ALLOCNO,
	ALLOCNO_PREV_BUCKET_ALLOCNO. ALLOCNO_TEMP. Use OBJECT_COLOR_DATA
	instead of OBJECT_PROFITABLE_HARD_REGS, OBJECT_HARD_REGS_NODE,
	OBJECT_HARD_REGS_SUBNODES_START, OBJECT_HARD_REGS_SUBNODES_NUM.
	Fix formatting.
	(object_hard_regs_t, object_hard_regs_node_t): Move from
	ira-int.h.
	(struct object_hard_regs, struct object_hard_regs_node): Ditto.
	(struct allocno_color_data): New.
	(allocno_color_data_t): New typedef.
	(allocno_color_data): New definition.
	(ALLOCNO_COLOR_DATA): New macro.
	(struct object_color_data): New.
	(object_color_data_t): New typedef.
	(object_color_data): New definition.
	(OBJECT_COLOR_DATA): New macro.
	(update_copy_costs, calculate_allocno_spill_cost): Call
	ira_init_register_move_cost_if_necessary.  Use
	ira_register_move_cost instead of ira_get_register_move_cost.
	(move_spill_restore, update_curr_costs): Ditto.
	(allocno_spill_priority): Make it inline.
	(color_pass): Allocate and free allocno_color_dat and
	object_color_data.
	(struct coalesce_data, coalesce_data_t): New.
	(allocno_coalesce_data): New definition.
	(ALLOCNO_COALESCE_DATA): New macro.
	(merge_allocnos, coalesced_allocno_conflict_p): Use
	ALLOCNO_COALESCED_DATA instead of ALLOCNO_FIRST_COALESCED_ALLOCNO,
	ALLOCNO_NEXT_COALESCED_ALLOCNO, ALLOCNO_TEMP.
	(coalesce_allocnos): Ditto.
	(setup_coalesced_allocno_costs_and_nums): Ditto.
	(collect_spilled_coalesced_allocnos): Ditto.
	(slot_coalesced_allocno_live_ranges_intersect_p): Ditto.
	(setup_slot_coalesced_allocno_live_ranges): Ditto.
	(coalesce_spill_slots): Ditto.
	(ira_sort_regnos_for_alter_reg): Ditto.  Allocate, initialize and
	free allocno_coalesce_data.

	* ira-conflicts.c: Fix formatting.
	(process_regs_for_copy): Call
	ira_init_register_move_cost_if_necessary.  Use
	ira_register_move_cost instead of ira_get_register_move_cost.
	(build_object_conflicts): Optimize.

	* ira-costs.c (record_reg_classes): Optimize.  Call
	ira_init_register_move_cost_if_necessary.  Use
	ira_register_move_cost, ira_may_move_in_cost, and
	ira_may_move_out_cost instead of ira_get_register_move_cost and
	ira_get_may_move_cost.
	(record_address_regs): Ditto.
	(scan_one_insn): Optimize.
	(find_costs_and_classes): Optimize.
	(process_bb_node_for_hard_reg_moves): Call
	ira_init_register_move_cost_if_necessary.  Use
	ira_register_move_cost instead of ira_get_register_move_cost.

	* ira-emit.c: Use allocno_emit_reg, ALLOCNO_EMIT_DATA instead of
	ALLOCNO_REG, ALLOCNO_CHILD_RENAMED_P, ALLOCNO_MEM_OPTIMIZED_DEST,
	ALLOCNO_MEM_OPTIMIZED_DEST_P, and ALLOCNO_SOMEWHERE_RENAMED_P.
	(ira_allocno_emit_data, void_p, new_allocno_emit_data_vec): New
	definitions.
	(ira_initiate_emit_data, ira_finish_emit_data)
	(create_new_allocno): New functions.
	(modify_move_list): Call create_new_alloc instead of
	ira_create_allocno.
	(emit_move_list): Call ira_init_register_move_cost_if_necessary.
	Use ira_register_move_cost instead of ira_get_register_move_cost.

	* ira-int.h: Fix some comments.
	(object_hard_regs_t, object_hard_regs_node_t): Move
	to ira-color.c.
	(struct object_hard_regs, struct object_hard_regs_node):
	Ditto.
	(struct ira_object): Remove profitable_hard_regs, hard_regs_node,
	hard_regs_subnodes_start, hard_regs_subnodes_num.  Add new member
	add_data.
	(struct ira_allocno): Make mode and aclass a bitfield.  Move other
	bitfield after mode.  Make hard_regno a short int.  Make
	hard_regno short.  Remove first_coalesced_allocno and
	next_coalesced_allocno.  Move mem_optimized_dest_p,
	somewhere_renamed_p, child_renamed_p, reg, and mem_optimized_dest
	into struct ira_emit_data.  Remove in_graph_p, may_be_spilled_p,
	available_regs_num, next_bucket_allocno, prev_bucket_allocno,
	temp, colorable_p.  Add new member add_data.
	(ALLOCNO_IN_GRAPH_P, ALLOCNO_MAY_BE_SPILLED_P): Remove.
	(ALLOCNO_COLORABLE_P, ALLOCNO_AVAILABLE_REGS_NUM): Remove.
	(ALLOCNO_NEXT_BUCKET_ALLOCNO, ALLOCNO_PREV_BUCKET_ALLOCNO): Remove.
	(ALLOCNO_TEMP, ALLOCNO_FIRST_COALESCED_ALLOCNO): Remove.
	(ALLOCNO_NEXT_COALESCED_ALLOCNO): Remove.
	(ALLOCNO_ADD_DATA): New macro.
	(ira_emit_data_t): New typedef.
	(struct ira_emit_data): New.  Move mem_optimized_dest_p,
	somewhere_renamed_p, child_renamed_p, reg, mem_optimized_dest
	from struct ira_allocno.
	(ALLOCNO_EMIT_DATA): New macro.
	(ira_allocno_emit_data, allocno_emit_reg): New.
	(ALLOCNO_PROFITABLE_HARD_REGS, OBJECT_HARD_REGS_NODE): Remove.
	(OBJECT_HARD_REGS_SUBNODES_STAR, OBJECT_HARD_REGS_SUBNODES_NUM):
	Remove.
	(OBJECT_ADD_DATA): New macro.
	(ira_reallocate): Remove.
	(ira_initiate_emit_data, ira_finish_emit_data): New.
	(ira_get_register_move_cost, ira_get_may_move_cost): Remove.
	(ira_init_register_move_cost_if_necessary): New.
	(ira_object_conflict_iter_next): Merge into
	ira_object_conflict_iter_cond.
	(FOR_EACH_OBJECT_CONFLICT): Don't use
	ira_object_conflict_iter_next.

	* ira-live.c: (process_single_reg_class_operands): Call
	ira_init_register_move_cost_if_necessary.  Use
	ira_register_move_cost instead of ira_get_register_move_cost.

2010-11-05  Vladimir Makarov  <vmakarov@redhat.com>

	* ira-int.h (struct target_ira_int): Remove x_cost_classes.

	* ira-costs.c: Fix formatting.
	(cost_classes, cost_classes_num): Remove.
	(struct cost_classes, cost_classes_t, const_cost_classes_t): New.
	(regno_cost_classes, cost_classes_hash, cost_classes_eq): New.
	(cost_classes_del, cost_classes_htab): New.
	(cost_classes_aclass_cache, cost_classes_mode_cache): New.
	(initiate_regno_cost_classes, setup_cost_classes): New.
	(setup_regno_cost_classes_by_aclass): New.
	(setup_regno_cost_classes_by_mode, finish_regno_cost_classes):
	New.
	(record_reg_classes): Use regno_cost_classes instead of
	cost_classes.  Move checking opposite operand up.
	(record_address_regs): Use regno_cost_classes
	instead of cost_classes.
	(scan_one_insn): Ditto.  Use always general register.
	(print_allocno_costs): Use regno_cost_classes instead of
	cost_classes.
	(print_pseudo_costs): Ditto.  Use Reg_N_REFS.
	(find_costs_and_classes): Set up cost classes for each registers.
	Use also their mode for this.  Use regno_cost_classes instead of
	cost_classes.
	(setup_allocno_class_and_costs): Use regno_cost_classes instead of
	cost_classes.
	(free_ira_costs, ira_init_costs): Don't use cost_classes.
	(ira_costs, ira_set_pseudo_classes): Call
	initiate_regno_cost_classes and finish_regno_cost_classes.

2010-11-05  Vladimir Makarov  <vmakarov@redhat.com>

	* target-def.h (TARGET_IRA_COVER_CLASSES): Remove.

	* target.def (ira_cover_classes): Remove.

	* doc/tm.texi: Remove TARGET_IRA_COVER_CLASSES and
	IRA_COVER_CLASSES.

	* doc/tm.texi.in: Ditto.

	* ira-conflicts.c: Remove mentioning cover classes from the file.
	Use ALLOCNO_CLASS instead of ALLOCNO_COVER_CLASS.  Use
	ALLOCNO_COVER_CLASS_COST instead of ALLOCNO_CLASS_COST.  Fix
	formatting.

	* targhooks.c (default_ira_cover_classes): Remove.

	* targhooks.h (default_ira_cover_classes): Ditto.

	* haifa-sched.c: Remove mentioning cover classes from the file.
	Use ira_reg_pressure_cover instead of ira_reg_class_cover.  Use
	ira_pressure_classes and ira_pressure_classes_num instead of
	ira_reg_class_cover_size and ira_reg_class_cover.  Use
	sched_regno_pressure_class instead of sched_regno_cover_class.
	(mark_regno_birth_or_death, setup_insn_reg_pressure_info): Use
	ira_reg_class_max_nregs instead of ira_reg_class_nregs.

	* ira-int.h: Add 2010 to Copyright.  Remove mentioning cover
	classes from the file.
	(object_hard_regs_t, object_hard_regs_node_t): New typedefs.
	(struct object_hard_regs, struct object_hard_regs_node): New.
	(struct ira_object): New members profitable_hard_regs,
	hard_regs_node, hard_regs_subnodes_start, hard_regs_subnodes_num.
	(struct ira_allocno): Rename cover_class to aclass.  Rename
	cover_class_cost and updated_cover_class_cost to class_cost and
	updated_class_cost.  Remove splay_removed_p and
	left_conflict_size.  Add new members colorable_p.
	(ALLOCNO_SPLAY_REMOVED_P, ALLOCNO_LEFT_CONFLICTS_SIZE): Remove.
	(ALLOCNO_COLORABLE_P): New macro.
	(ALLOCNO_COVER_CLASS): Rename to ALLOCNO_CLASS.
	(ALLOCNO_COVER_CLASS_COST, ALLOCNO_UPDATED_COVER_CLASS_COST):
	Rename to ALLOCNO_CLASS_COST and ALLOCNO_UPDATED__CLASS_COST.
	(OBJECT_...): Rename parameter C to O.
	(OBJECT_PROFITABLE_HARD_REGS): New macro.
	(OBJECT_HARD_REGS_NODE, OBJECT_HARD_REGS_SUBNODES_START)
	(OBJECT_HARD_REGS_SUBNODES_NUM): New macros.
	(struct target_ira_int): New members x_ira_max_memory_move_cost,
	x_ira_max_register_move_cost, x_ira_max_may_move_in_cost,
	x_ira_max_may_move_out_cost, x_ira_reg_allocno_class_p,
	x_ira_reg_pressure_class_p, x_ira_important_class_nums,
	x_ira_reg_class_superunion.  Rename x_prohibited_class_mode_reg to
	x_ira_prohibited_class_mode_reg.  Rename x_ira_reg_class_union to
	x_ira_reg_class_subunion.
	(ira_max_memory_move_cost, ira_max_register_move_cost)
	(ira_max_may_move_in_cost, ira_max_may_move_out_cost)
	(ira_reg_allocno_class_p, ira_reg_pressure_class_p)
	(ira_important_class_nums, ira_reg_class_superunion): New macros.
	(prohibited_class_mode_regs): Rename to
	ira_prohibited_class_mode_regs.
	(ira_reg_class_union): Rename to ira_reg_class_subunion.
	(ira_debug_class_cover): Rename to ira_debug_allocno_classes.
	(ira_set_allocno_cover_class): Rename to ira_set_allocno_class.
	(ira_tune_allocno_costs_and_cover_classes): Rename to
	ira_tune_allocno_costs.
	(ira_debug_hard_regs_forest): New.
	(ira_object_conflict_iter_init, ira_object_conflict_iter_cond)
	(ira_object_conflict_iter_next): Fix comments.
	(ira_hard_reg_set_intersection_p, hard_reg_set_size): New
	functions.
	(ira_allocate_and_set_costs, ira_allocate_and_copy_costs): Rename
	cover_class to aclass.
	(ira_allocate_and_accumulate_costs): Ditto.
	(ira_allocate_and_set_or_copy_costs): Ditto.

	* opts.c (decode_options): Remove ira_cover_class check.

	* ira-color.c: Remove mentioning cover classes from the file.  Use
	ALLOCNO_CLASS, ALLOCNO_CLASS_COST, and ALLOCNO_UPDATED_CLASS_COST
	instead of ALLOCNO_COVER_CLASS, ALLOCNO_COVER_CLASS_COST, and
	ALLOCNO_UPDATED_COVER_CLASS_COST.  Fix formatting.
	(splay-tree.h): Remove include.
	(allocno_coalesced_p, processed_coalesced_allocno_bitmap): Move
	before copy_freq_compare_func.
	(allocnos_for_spilling, removed_splay_allocno_vec): Remove.
	(object_hard_regs_vec, object_hard_regs_htab, node_check_tick):
	New definitions.
	(hard_regs_roots, hard_regs_node_vec): Ditto.
	(object_hard_regs_hash, object_hard_regs_eq, find_hard_regs): Ditto.
	(insert_hard_regs, init_object_hard_regs, add_object_hard_regs): Ditto.
	(finish_object_hard_regs, object_hard_regs_compare): Ditto.
	(create_new_object_hard_regs_node): Ditto.
	(add_new_object_hard_regs_node_to_forest): Ditto.
	(add_object_hard_regs_to_forest, collect_object_hard_regs_cover):
	Ditto.
	(setup_object_hard_regs_nodes_parent, first_common_ancestor_node):
	Ditto.
	(print_hard_reg_set, print_hard_regs_subforest): Ditto.
	(print_hard_regs_forest, ira_debug_hard_regs_forest): Ditto.
	(remove_unused_object_hard_regs_nodes): Ditto.
	(enumerate_object_hard_regs_nodes): Ditto.
	(object_hard_regs_nodes_num, object_hard_regs_nodes): Ditto.
	(object_hard_regs_subnode_t): Ditto.
	(struct object_hard_regs_subnode): Ditto.
	(object_hard_regs_subnodes, object_hard_regs_subnode_index): Ditto.
	(setup_object_hard_regs_subnode_index): Ditto.
	(get_object_hard_regs_subnodes_num): Ditto.
	(form_object_hard_regs_nodes_forest): Ditto.
	(finish_object_hard_regs_nodes_tree): Ditto.
	(finish_object_hard_regs_nodes_forest): Ditto.
	(allocnos_have_intersected_live_ranges_p): Rename to
	allocnos_conflict_by_live_ranges_p.  Move before
	copy_freq_compare_func.
	(pseudos_have_intersected_live_ranges_p): Rename to
	conflict_by_live_ranges_p.  Move before copy_freq_compare_func.
	(setup_left_conflict_sizes_p, update_left_conflict_sizes_p): Ditto.
	(empty_profitable_hard_regs, setup_profitable_hard_regs): Ditto.
	(update_copy_costs): Remove assert.  Skip cost update if the hard
	reg does not belong the class.
	(assign_hard_reg): Process only profitable hard regs.
	(uncolorable_allocnos_num): Make it scalar.
	(allocno_spill_priority): Use ALLOCNO_EXCESS_PRESSURE_POINTS_NUM
	and ira_reg_class_max_nregs instead of ALLOCNO_LEFT_CONFLICTS_SIZE
	and ira_reg_class_max_nregs.
	(bucket_allocno_compare_func): Check frequency first.
	(sort_bucket): Add compare function as a parameter.
	(add_allocno_to_ordered_bucket): Assume no coalesced allocnos.
	(uncolorable_allocnos_splay_tree, USE_SPLAY_P): Remove.
	(push_allocno_to_stack): Rewrite for checking new allocno
	colorability.
	(remove_allocno_from_bucket_and_push): Print cost too.  Remove
	assert.
	(push_only_colorable): Pass new parameter to sort_bucket.
	(push_allocno_to_spill): Remove.
	(allocno_spill_priority_compare): Make it inline and rewrite.
	(splay_tree_allocate, splay_tree_free): Remove.
	(allocno_spill_sort_compare): New function.
	(push_allocnos_to_stack): Sort allocnos for spilling once.  Don't
	build and use splay tree.  Choose first allocno in uncolorable
	allocno bucket to spill.  Remove setting spill cost.
	(all_conflicting_hard_regs): Remove.
	(setup_allocno_available_regs_num): Check only profitable hard
	regs.  Print info about hard regs nodes.
	(setup_allocno_left_conflicts_size): Remove.
	(put_allocno_into_bucket): Don't call
	setup_allocno_left_conflicts_size.  Use
	setup_left_conflict_sizes_p.
	(improve_allocation): New.
	(color_allocnos): Call setup_profitable_hard_regs,
	form_object_hard_regs_nodes_forest, improve_allocation,
	finish_object_hard_regs_nodes_forest.  Setup spill cost.
	(print_loop_title): Use pressure classes.
	(color_allocnso): Ditto.
	(do_coloring): Remove allocation and freeing splay_tree_node_pool
	and allocnos_for_spilling.
	(ira_sort_regnos_for_alter_reg): Don't setup members
	{first,next}_coalesced_allocno.
	(color): Remove allocating and freeing removed_splay_allocno_vec.
	(fast_allocation): Use ira_prohibited_class_mode_regs instead of
	prohibited_class_mode_regs.

	* ira-lives.c: Remove mentioning cover classes from the file.  Fix
	formatting.
	(update_allocno_pressure_excess_length): Use pressure classes.
	(inc_register_pressure, dec_register_pressure): Check for pressure
	class.
	(mark_pseudo_regno_live, mark_pseudo_regno_subword_live): Use
	pressure class.  Use ira_reg_class_nregs instead of
	ira_reg_class_max_nregs.
	(mark_pseudo_regno_dead, mark_pseudo_regno_subword_dead): Ditto.
	(mark_hard_reg_live, mark_hard_reg_dead): Use pressure class.
	(single_reg_class): Use ira_reg_class_nregs instead of
	ira_reg_class_max_nregs.
	(process_bb_node_lives): Use pressure classes.

	* ira-emit.c: Remove mentioning cover classes from the file.  Use
	ALLOCNO_CLASS instead of ALLOCNO_COVER_CLASS.  Fix formatting.
	(change_loop): Use pressure classes.
	(modify_move_list): Call ira_set_allocno_class instead of
	ira_set_allocno_cover_class.

	* ira-build.c: Remove mentioning cover classes from the file.  Use
	ALLOCNO_CLASS and ALLOCNO_CLASS_COST instead of
	ALLOCNO_COVER_CLASS and ALLOCNO_COVER_CLASS_COST.  Use
	ALLOCNO_UPDATED_CLASS_COST instead of
	ALLOCNO_UPDATED_COVER_CLASS_COST.  Fix formatting.
	(ira_create_object): Initiate OBJECT_PROFITABLE_HARD_REGS.
	(ira_create_allocno): Remove initialization of
	ALLOCNO_SPLAY_REMOVED_P, ALLOCNO_LEFT_CONFLICT_SIZE.  Initialize
	ALLOCNO_COLORABLE_P.
	(ira_set_allocno_cover_class): Rename to ira_set_allocno_class.
	Update conflict regs for the objects.
	(create_cap_allocno): Remove assert.  Don't propagate
	ALLOCNO_AVAILABLE_REGS_NUM.
	(ira_free_allocno_costs): New function.
	(finish_allocno): Change a part of code into call of
	ira_free_allocno_costs.
	(low_pressure_loop_node_p): Use pressure classes.
	(object_range_compare_func): Don't compare classes.
	(setup_min_max_conflict_allocno_ids): Ditto.

	* loop-invariant.c: Remove mentioning cover classes from the file.
	Use ira_pressure_classes and ira_pressure_classes_num instead of
	ira_reg_class_cover_size and ira_reg_class_cover.  Fix formatting.
	(get_cover_class_and_nregs): Rename to
	get_cover_pressure_and_nregs.  Use ira_reg_class_max_nregs instead
	of ira_reg_class_nregs.  Use reg_allocno_class instead of
	reg_cover_class.
	(get_inv_cost): Use instead ira_stack_reg_pressure_class of
	STACK_REG_COVER_CLASS.
	(get_regno_cover_class): Rename to get_regno_pressure_class.

	* ira.c: Remove mentioning cover classes from the file.  Add
	comments about coloring without cover classes.  Use ALLOCNO_CLASS
	instead of ALLOCNO_COVER_CLASS.  Fix formatting.
	(alloc_reg_class_subclasses, setup_reg_subclasses): Move it before
	setup_class_subset_and_memory_move_costs.
	(setup_stack_reg_pressure_class, setup_pressure_classes): New.
	(setup_cover_and_important_classes): Rename to
	setup_allocno_and_important_classes.
	(setup_class_translate_array): New.
	(setup_class_translate): Call it for allocno and pressure classes.
	(cover_class_order): Rename to allocno_class_order.
	(comp_reg_classes_func): Use ira_allocno_class_translate instead
	of ira_class_translate.
	(reorder_important_classes): Set up ira_important_class_nums.
	(setup_reg_class_relations): Set up ira_reg_class_superunion.
	(print_class_cover): Rename to print_classes.  Add parameter.
	(ira_debug_class_cover): Rename to ira_debug_allocno_classes.
	Print pressure classes too.
	(find_reg_class_closure): Rename to find_reg_classes.  Don't call
	setup_reg_subclasses.
	(ira_hard_regno_cover_class): Rename to
	ira_hard_regno_allocno_class.
	(ira_reg_class_nregs): Rename to ira_reg_class_max_nregs.
	(setup_prohibited_class_mode_regs): Use
	ira_prohibited_class_mode_regs instead of
	prohibited_class_mode_regs.
	(clarify_prohibited_class_mode_regs): New function.
	(ira_init_register_move_cost): Set up ira_max_register_move_cost,
	ira_max_may_move_in_cost, and ira_max_may_move_out_cost.
	(ira_init_once): Initialize them.
	(free_register_move_costs): Process them.
	(ira_init): Move calls of find_reg_classes and
	setup_hard_regno_aclass after setup_prohibited_class_mode_regs.
	Call clarify_prohibited_class_mode_regs.
	(ira_no_alloc_reg): Remove.
	(too_high_register_pressure_p): Use pressure classes.

	* sched-deps.c: Remove mentioning cover classes from the file.
	Use ira_reg_pressure_cover instead of ira_reg_class_cover.  Use
	ira_pressure_classes and ira_pressure_classes_num instead of
	ira_reg_class_cover_size and ira_reg_class_cover.
	(mark_insn_hard_regno_birth, mark_hard_regno_death): Use
	sched_regno_pressure_class instead of sched_regno_cover_class.
	(mark_insn_pseudo_birth, mark_pseudo_death): Ditto.  Use
	ira_reg_class_max_nregs instead of ira_reg_class_nregs.

	* ira.h: Add 2010 to Copyright.
	(ira_no_alloc_reg): Remove external.
	(struct target_ira): Rename x_ira_hard_regno_cover_class,
	x_ira_reg_class_cover_size, x_ira_reg_class_cover, and
	x_ira_class_translate to x_ira_hard_regno_allocno_class,
	x_ira_allocno_classes_num, x_ira_allocno_classes, and
	x_ira_allocno_class_translate.  Add x_ira_pressure_classes_num,
	x_ira_pressure_classes, x_ira_pressure_class_translate, and
	x_ira_stack_reg_pressure_class.  Rename x_ira_reg_class_nregs to
	x_ira_reg_class_max_nregs.  Add x_ira_reg_class_min_nregs and
	x_ira_no_alloc_regs.
	(ira_hard_regno_cover_class): Rename to
	ira_hard_regno_allocno_class.
	(ira_reg_class_cover_size, ira_reg_class_cover): Rename to
	ira_allocno_classes_num and ira_allocno_classes.
	(ira_class_translate): Rename to ira_allocno_class_translate.
	(ira_pressure_classes_num, ira_pressure_classes): New definitions.
	(ira_pressure_class_translate, ira_stack_reg_pressure_class): Ditto.
	(ira_reg_class_nregs): Rename to ira_reg_class_max_nregs.
	(ira_reg_class_min_nregs, ira_stack_reg_pressure_class): New
	(ira_no_alloc_regs): New.

	* ira-costs.c: Add 2010 to Copyright.  Remove mentioning cover
	classes from the file.  Use ALLOCNO_CLASS instead of
	ALLOCNO_COVER_CLASS.  Use ALLOCNO_CLASS_COST instead of
	ALLOCNO_COVER_CLASS_COST.
	(regno_cover_class): Rename to regno_aclass.
	(record_reg_classes): Use ira_reg_class_subunion instead of
	ira_reg_class_union.
	(record_address_regs): Check overflow.
	(scan_one_insn): Ditto.
	(print_allocno_costs): Print total mem cost fore regional
	allocation.
	(print_pseudo_costs): Use REG_N_REFS.
	(find_costs_and_classes): Use classes intersected with them on the
	1st pass. Check overflow.  Use ira_reg_class_subunion instead of
	ira_reg_class_union.  Use ira_allocno_class_translate and
	regno_aclass instead of ira_class_translate and regno_cover_class.
	Modify code for finding regno_aclass.  Setup preferred classes for
	the next pass.
	(setup_allocno_cover_class_and_costs): Rename to
	setup_allocno_class_and_costs.  Use regno_aclass instead of
	regno_cover_class.  Use ira_set_allocno_class instead of
	ira_set_allocno_cover_class.
	(init_costs, finish_costs): Use regno_aclass instead of
	regno_cover_class.
	(ira_costs): Use setup_allocno_class_and_costs instead of
	setup_allocno_cover_class_and_costs.
	(ira_tune_allocno_costs_and_cover_classes): Rename to
	ira_tune_allocno_costs.  Check overflow.  Skip conflict hard regs
	by processing objects.  Use ira_reg_class_max_nregs instead of
	ira_reg_class_nregs.

	* rtl.h (reg_cover_class): Rename to reg_allocno_class.

	* sched-int.h: Remove mentioning cover classes from the file.
	(sched_regno_cover_class): Rename to sched_regno_pressure_class.

	* reginfo.c: Add 2010 to Copyright.  Remove mentioning cover
	classes from the file.
	(struct reg_pref): Rename coverclass into allocnoclass.
	(reg_cover_class): Rename to reg_allocno_class.

	* Makefile.in (ira-color.o): Remove SPLAY_TREE_H from
	dependencies.

	* config/alpha/alpha.h (IRA_COVER_CLASSES): Remove.

	* config/arm/arm.h (IRA_COVER_CLASSES): Ditto.

	* config/avr/avr.h (IRA_COVER_CLASSES): Ditto.

	* config/bfin/bfin.h (IRA_COVER_CLASSES): Ditto.

	* config/crx/crx.h (IRA_COVER_CLASSES): Ditto.

	* config/cris/cris.h (IRA_COVER_CLASSES): Ditto.

	* config/fr30/fr30.h (IRA_COVER_CLASSES): Ditto.

	* config/frv/frv.h (IRA_COVER_CLASSES): Ditto.

	* config/h8300/h8300.h (IRA_COVER_CLASSES): Ditto.

	* config/i386/i386.h (STACK_REG_COVER_CLASS): Ditto.

	* config/i386/i386.c (TARGET_IRA_COVER_CLASSES)
	(i386_ira_cover_classes): Ditto.

	* config/ia64/ia64.h (IRA_COVER_CLASSES): Ditto.

	* config/iq2000/iq2000.h (IRA_COVER_CLASSES): Ditto.

	* config/m32r/m32r.h (IRA_COVER_CLASSES): Ditto.

	* config/m68k/m68k.h (IRA_COVER_CLASSES): Ditto.

	* config/mcore/mcore.h (IRA_COVER_CLASSES): Ditto.

	* config/mep/mep.h (IRA_COVER_CLASSES): Ditto.

	* config/mips/mips.c (TARGET_IRA_COVER_CLASSES)
	(mips_ira_cover_classes): Ditto.

	* config/mn10300/mn10300.h (IRA_COVER_CLASSES): Ditto.

	* config/moxie/moxie.h (IRA_COVER_CLASSES): Ditto.

	* config/pa/pa64-regs.h (IRA_COVER_CLASSES): Ditto.

	* config/pa/pa32-regs.h (IRA_COVER_CLASSES): Ditto.

	* config/picochip/picochip.h (IRA_COVER_CLASSES): Ditto.

	* config/rs6000/rs6000.h (IRA_COVER_CLASSES_PRE_VSX)
	(IRA_COVER_CLASSES_VSX): Ditto.

	* config/rs6000/rs6000.c (TARGET_IRA_COVER_CLASSES)
	(rs6000_ira_cover_classes): Ditto.

	* config/rx/rx.h (IRA_COVER_CLASSES): Ditto.

	* config/s390/s390.h (IRA_COVER_CLASSES): Ditto.

	* config/score/score.h (IRA_COVER_CLASSES): Ditto.

	* config/sh/sh.h (IRA_COVER_CLASSES): Ditto.

	* config/sparc/sparc.h (IRA_COVER_CLASSES): Ditto.

	* config/spu/spu.h (IRA_COVER_CLASSES): Ditto.

	* config/stormy16/stormy16.h (IRA_COVER_CLASSES): Ditto.

	* config/v850/v850.h (IRA_COVER_CLASSES): Ditto.

	* config/vax/vax.h (IRA_COVER_CLASSES): Ditto.

	* config/xtensa/xtensa.h (IRA_COVER_CLASSES): Ditto.
=======
2011-01-23  Bernd Schmidt  <bernds@codesourcery.com>
	    Richard Sandiford  <rdsandiford@googlemail.com>

	PR rtl-optimization/47166
	* reload1.c (emit_reload_insns): Disable the spill_reg_store
	mechanism for PRE_MODIFY and POST_MODIFY.
	(inc_for_reload): For PRE_MODIFY, return the insn that sets the
	reloadreg.

2011-01-23  Andreas Schwab  <schwab@linux-m68k.org>

	* compare-elim.c (maybe_select_cc_mode): Add ATTRIBUTE_UNUSED markers.

2011-01-22  Jan Hubicka  <jh@suse.cz>

	PR lto/47333
	* lto-cgraph.c (reachable_from_this_partition_p): Fix pasto.

2011-01-22  Jan Hubicka  <jh@suse.cz>

	PR tree-optimization/43884
	PR lto/44334
	* predict.c (maybe_hot_frequency_p): Use entry block frequency as base.
	* doc/invoke.texi (hot-bb-frequency-fraction): Update docs.

2011-01-22  Anatoly Sokolov  <aesok@post.ru>

	* config/s390/s390.h (REGISTER_MOVE_COST, MEMORY_MOVE_COST): Remove.
	* config/s390/s390.c (s390_register_move_cost,
	s390_memory_move_cost): New.
	(TARGET_REGISTER_MOVE_COST, TARGET_MEMORY_MOVE_COST): Define.

2011-01-22  Ulrich Weigand  <Ulrich.Weigand@de.ibm.com>

	PR middle-end/47401
	* except.c (sjlj_assign_call_site_values): Move setting the
	crtl->uses_eh_lsda flag to ...
	(sjlj_mark_call_sites): ... here.
	(sjlj_emit_function_enter): Support NULL dispatch label.
	(sjlj_build_landing_pads): In a function with no landing pads
	that still has must-not-throw regions, generate code to register
	a personality function with empty LSDA.

2011-01-21  Richard Henderson  <rth@redhat.com>

	* config/rx/rx.c (TARGET_FLAGS_REGNUM): New.

	* config/mn10300/mn10300.c (TARGET_FLAGS_REGNUM): New.

	* compare-elim.c: New file.
	* Makefile.in (OBJS-common): Add it.
	(compare-elim.o): New.
	* common.opt (fcompare-elim): New.
	* opts.c (default_options_table): Add OPT_fcompare_elim.
	* tree-pass.h (pass_compare_elim_after_reload): New.
	* passes.c (init_optimization_passes): Add it.
	* recog.h: Protect against re-inclusion.
	* target.def (TARGET_FLAGS_REGNUM): New POD hook.
	* doc/invoke.texi (-fcompare-elim): Document it.
	* doc/tm.texi.in (TARGET_FLAGS_REGNUM): Document it.
	* doc/tm.texi: Rebuild.

2011-01-22  Nick Clifton  <nickc@redhat.com>

	* config/rx/rx.md (cstoresf4): Pass comparison operator to
	rx_split_fp_compare.

2011-01-22  Nick Clifton  <nickc@redhat.com>

	* config/rx/rx.md (UNSPEC_CONST): New.
	(deallocate_and_return): Wrap the amount popped off the stack in
	an UNSPEC_CONST in order to stop it being rejected by
	-mmax-constant-size.
	(pop_and_return): Add a "(return)" rtx.
	(call): Drop the immediate operand.
	(call_internal): Likewise.
	(call_value): Likewise.
	(call_value_internal): Likewise.
	(sibcall_internal): Likewise.
	(sibcall_value_internal): Likewise.
	(sibcall): Likewise.  Generate an explicit call using
	sibcall_internal.
	(sibcall_value): Likewise.
	(mov<>): FAIL if a constant operand is not legitimate.
	(addsi3_unpsec): New pattern.

	* config/rx/rx.c (rx_print_operand_address): Handle UNPSEC
	CONSTs.
	(ok_for_max_constant): New function.
	(gen_safe_add): New function.
	(rx_expand_prologue): Use gen_safe_add.
	(rx_expand_epilogue): Likewise.
	(rx_is_legitimate_constant): Use ok_for_max_constant.  Handle
	UNSPEC CONSTs.

2011-01-21  Jeff Law  <law@redhat.com>

	PR tree-optimization/47053
	* tree-ssa-dse.c (need_eh_cleanup): New bitmap.
	(dse_optimize_stmt): Set the appropriate bit in NEED_EH_CLEANUP when
	statements are deleted.
	(tree_ssa_dse): Allocate & free NEED_EH_CLEANUP.  If NEED_EH_CLEANUP
	is nonempty, then purge dead edges and cleanup the CFG.

2011-01-21  Alexandre Oliva  <aoliva@redhat.com>

	PR debug/47402
	Temporarily revert:
	2011-01-21  Alexandre Oliva  <aoliva@redhat.com>
	PR debug/47106
	* tree-dfa.c (create_var_ann): Mark variable as used.

2011-01-21  Jakub Jelinek  <jakub@redhat.com>

	PR middle-end/45566
	* except.c (convert_to_eh_region_ranges): Emit queued no-region
	notes from other section in hot/cold partitioning even if
	last_action is -3.  Increment call_site_base.

	PR rtl-optimization/47366
	* fwprop.c (forward_propagate_into): Return bool.  If
	any changes are made, -fnon-call-exceptions is used and
	REG_EH_REGION note is present, call purge_dead_edges
	and return true if it purged anything.
	(fwprop_addr): Adjust callers, call cleanup_cfg (0) if
	any EH edges were purged.

2011-01-21  Jeff Law  <law@redhat.com>

	PR rtl-optimization/41619
	* caller-save.c (setup_save_areas): Break out code to determine
	which hard regs are live across calls by examining the reload chains
	so that it is always used.
	Eliminate code which checked REG_N_CALLS_CROSSED.

2011-01-21  Jakub Jelinek  <jakub@redhat.com>

	PR tree-optimization/47355
	* tree-eh.c (cleanup_empty_eh_merge_phis): Give up if
	NOP has non-debug uses beyond PHIs in new_bb.

2011-01-21  Alexandre Oliva  <aoliva@redhat.com>

	PR debug/47106
	* cfgexpand.c (account_used_vars_for_block): Only account vars
	that are annotated as used.
	(estimated_stack_frame_size): Don't set TREE_USED.
	* tree-dfa.c (create_var_ann): Mark variable as used.

2011-01-21  Richard Guenther  <rguenther@suse.de>

	PR middle-end/47395
	* tree.def (WIDEN_MULT_MINUS_EXPR): Fix printed name.

2011-01-21  Richard Guenther  <rguenther@suse.de>

	PR tree-optimization/47365
	* tree-ssa-sccvn.h (vn_lookup_kind): Declare.
	(vn_reference_lookup_pieces): Adjust.
	(vn_reference_lookup): Likewise.
	* tree-ssa-sccvn.c (vn_walk_kind): New static global.
	(vn_reference_lookup_3): Only look through kills if in
	VN_WALKREWRITE mode.
	(vn_reference_lookup_pieces): Adjust.
	(vn_reference_lookup): Likewise.
	(visit_reference_op_load): Likewise.
	(visit_reference_op_store): Likewise.
	* tree-ssa-pre.c (phi_translate_1): Use VN_WALK mode.
	(compute_avail): Likewise.
	(eliminate): Likewise.

2011-01-21  Jakub Jelinek  <jakub@redhat.com>

	* tree-ssa-live.c (remove_unused_scope_block_p): Don't remove
	DECL_IGNORED_P non-reg vars if they are used.

	PR tree-optimization/47391
	* varpool.c (const_value_known_p): Return false if
	decl is volatile.

2011-01-21  Kai Tietz  <kai.tietz@onevision.com>

	PR bootstrap/47215
	* config/i386/i386.c (ix86_local_alignment): Handle
	case for va_list_type_node is nil.
	(ix86_canonical_va_list_type): Likewise.

2011-01-21  Alan Modra  <amodra@gmail.com>

	* config/rs6000/rs6000-c.c (rs6000_cpu_cpp_builtins): Add
	builtin_define __CMODEL_MEDIUM__ and __CMODEL_LARGE__.

2011-01-20  Ramana Radhakrishnan  <ramana.radhakrishnan@arm.com>

	* config/arm/arm.md (define_attr type): Rename f_load
	and f_store to f_fpa_load and f_fpa_store. Update.
	(write_conflict): Deal with rename fallout.
	(*push_fp_multi): Likewise.
	* config/arm/fpa.md (f_load): Use f_fpa_load.
	(f_store): Use f_fpa_store.
	(*movsf_fpa): Likewise.
	(*movdf_fpa): Likewise.
	(*movxf_fpa): Likewise.
	(*thumb2_movsf_fpa): Likewise.
	(*thumb2_movdf_fpa): Likewise.
	(*thumb2_movxf_fpa): Likewise.
	* config/arm/vfp.md (*thumb2_movdf_vfp): Fix attribute to
	f_loadd and f_stored.
	(*thumb2_movdi_vfp): Likewise.
	(*thumb2_movsf_vfp): Fix attribute to f_loads.
	(*thumb2_movsi_vfp): Likewise.
	* config/arm/cortex-m4-fpu.md (cortex_m4_f_load):
	Use f_loads instead of f_load.
	* config/arm/cortex-a5.md (cortex_a5_f_loads): Remove f_load.

2011-01-20  Anatoly Sokolov  <aesok@post.ru>

	* config/xtensa/xtensa.h (GO_IF_MODE_DEPENDENT_ADDRESS): Remove.
	* config/xtensa/xtensa-protos.h (constantpool_address_p): Remove.
	* config/xtensa/xtensa.c (TARGET_MODE_DEPENDENT_ADDRESS_P): Define.
	(xtensa_mode_dependent_address_p): New function.
	(constantpool_address_p): Make static. Change return type to bool.
	Change argument type to const_rtx. Use CONST_INT_P predicate.

2011-01-20  Alexandre Oliva  <aoliva@redhat.com>

	PR debug/46583
	* tree-ssa-live.c (remove_unused_scope_block_p): Keep type decls.

2011-01-20  Jakub Jelinek  <jakub@redhat.com>

	PR debug/47283
	* cfgexpand.c (expand_debug_expr): Instead of generating
	(mem (debug_implicit_ptr)) for MEM_REFs use COMPONENT_REF
	etc. handling.

2011-01-20  Richard Guenther  <rguenther@suse.de>

	PR middle-end/47370
	* tree-inline.c (remap_gimple_op_r): Recurse manually for
	the pointer operand of MEM_REFs.

2011-01-20  Jakub Jelinek  <jakub@redhat.com>

	PR tree-optimization/46130
	* ipa-split.c (consider_split): If return_bb contains non-virtual
	PHIs other than for retval or if split_function would not adjust it,
	refuse to split.

2011-01-20  Richard Guenther  <rguenther@suse.de>

	PR tree-optimization/47167
	* tree-ssa-copyrename.c (copy_rename_partition_coalesce):
	Revert previous change, only avoid enumeral type changes.

2011-01-19  Dodji Seketeli  <dodji@redhat.com>

	PR c++/47291
	* dwarf2out.c (generic_type_p, schedule_generic_params_dies_gen)
    	(gen_scheduled_generic_parms_dies): New functions.
    	(gen_struct_or_union_type_die): Schedule template parameters DIEs
    	generation for the end of CU compilation.
    	(dwarf2out_finish): Generate template parameters DIEs here.

2011-01-19  Alexandre Oliva  <aoliva@redhat.com>

	PR debug/46240
	* tree-into-ssa.c (maybe_register_def): Do not attempt to add
	debug bind stmt on merge edges.

2011-01-19  Alexandre Oliva  <aoliva@redhat.com>

	PR debug/47079
	PR debug/46724
	* function.c (instantiate_expr): Instantiate incoming rtl of
	implicit arguments, and recurse on VALUE_EXPRs.
	(instantiate_decls): Instantiate rtl and VALUE_EXPR of result.
	* var-tracking.c (adjust_mems): Reject virtual_incoming_args_rtx.

2011-01-19  Alexandre Oliva  <aoliva@redhat.com>

	* c-parser.c (c_parser_for_statement): Initialize
	collection_expression.

2011-01-19  Joseph Myers  <joseph@codesourcery.com>

	* config/spu/spu-elf.h (ASM_SPEC): Remove %{w:-W}.

2011-01-19  Joseph Myers  <joseph@codesourcery.com>

	* config/rs6000/sysv4.h (LINK_PATH_SPEC): Remove.
	(LINK_SHLIB_SPEC): Don't use %(link_path).
	(SUBTARGET_EXTRA_SPECS): Remove link_path.

2011-01-19  Joseph Myers  <joseph@codesourcery.com>

	* config/rs6000/sysv4.h (SHARED_LIB_SUPPORT): Remove conditional.
	(NO_SHARED_LIB_SUPPORT): Remove.
	(LINK_SHLIB_SPEC): Remove one conditional definition.

2011-01-19  Joseph Myers  <joseph@codesourcery.com>

	* config/mips/linux64.h (LINK_SPEC): Remove %{non_shared}
	%{call_shared}.
	* config/mips/mips.h (LINK_SPEC): Remove %{non_shared}.
	* config/mips/netbsd.h (LINK_SPEC): Remove %{call_shared}.
	* config/mips/openbsd.h (LINK_SPEC): Remove %{non_shared}
	%{call_shared} and conditionals on these options not being passed.
	* config/mips/sde.h (LINK_SPEC): Remove %{non_shared}
	%{call_shared}.

2011-01-19  Jakub Jelinek  <jakub@redhat.com>

	* ipa-split.c (find_return_bb): Use single_pred_p/single_pred_edge,
	simplify.

	* ipa-split.c: Spelling fixes.

2011-01-19  Richard Henderson  <rth@redhat.com>

	* config/mn10300/mn10300.md (mulsi3): Use reg_or_am33_const_operand.
	(*mulsi3): Likewise.

	* longlong.h [__mn10300__] (count_leading_zeros): New.
	[__mn10300__] (umul_ppmm, smul_ppmm): New.
	[__mn10300__] (add_ssaaaa, subddmmss): New.
	[__mn10300__] (udiv_qrnnd, sdiv_qrnnd): New.
	[__mn10300__] (UMUL_TIME, UDIV_TIME): New.

2011-01-19  Ulrich Weigand  <Ulrich.Weigand@de.ibm.com>

	* config/spu/spu.h (MOVE_RATIO): Return 4 in the !speed case.

2011-01-19  Richard Henderson  <rth@redhat.com>

	* config/mn10300/mn10300.md (addsi3_flags): New.
	(addc_internal, adddi3, adddi3_internal, *adddi3_degenerate): New.
	(subsi3_flags, subc_internal, subdi3): New.
	(subdi3_internal, *subdi3_degenerate): New.
	* config/mn10300/predicates.md (reg_or_am33_const_operand): New.

	* config/mn10300/mn10300.c (mn10300_can_use_retf_insn): New.
	(mn10300_can_use_rets_insn): Rename from mn10300_can_use_return_insn.
	(mn10300_expand_epilogue): Use it.  Compute REG_SAVE_BYTES once.
	* config/mn10300/mn10300-protos.h: Update.
	* config/mn10300/mn10300.md (return): Use mn10300_can_use_retf_insn.
	(return_ret): Likewise.  Rename from return_internal_regs.
	(return_internal): Remove.

	* config/mn10300/mn10300.c (mn10300_unspec_int_label_counter): Remove.
	(mn10300_asm_output_addr_const_extra): Don't handle UNSPEC_INT_LABEL.
	(mn10300_legitimate_constant_p): Likewise.
	(mn10300_can_use_return_insn): Use mn10300_initial_offset.
	(mn10300_frame_size): New.
	(mn10300_expand_prologue): Use it.
	(mn10300_expand_epilogue): Likewise.
	(mn10300_initial_offset): Likewise.
	* config/mn10300/mn10300-protos.h: Update.
	* config/mn10300/mn10300.h (mn10300_unspec_int_label_counter): Remove.
	* config/mn10300/mn10300.md (UNSPEC_INT_LABEL): Remove.
	(prologue, epilogue, return_internal): Tidy output code.
	(mn10300_store_multiple_operation, return): Likewise.
	(int_label, pop_pic_reg, GOTaddr2picreg): Remove.
	(am33_loadPC, mn10300_loadPC, call_next_insn): Remove.
	(add_GOT_to_pic_reg, add_GOT_to_any_reg): Remove.
	(load_pic, am33_load_pic): New.
	(mn10300_load_pic0, mn10300_load_pic1): New.

	* config/mn10300/mn10300-modes.def (CCZN, CCZNC): New modes.
	* config/mn10300/mn10300.c (CC_FLAG_Z): New.
	(CC_FLAG_N, CC_FLAG_C, CC_FLAG_V): New.
	(cc_flags_for_mode, cc_flags_for_code): New.
	(mn10300_print_operand) ['B']: Use nc/ns for GE/LT when the
	overflow flag is not valid.  Validate that the flags we need
	for the comparison are valid.
	(mn10300_output_cmp): Remove.
	(mn10300_output_add): New.
	(mn10300_select_cc_mode): Use cc_flags_for_code.
	(mn10300_split_cbranch): New.
	(mn10300_match_ccmode): New.
	(mn10300_split_and_operand_count): New.
	* config/mn10300/mn10300.h (SELECT_CC_MODE): Pass all of the arguments
	to the function.
	* config/mn10300/mn10300.md (*am33_addsi3, *mn10300_addsi3): Merge...
	(addsi3): ... here.  Use mn10300_output_add.
	(*addsi3_flags): New.
	(*am33_subsi3, *mn10300_subsi3): Merge...
	(subsi3): ... here.  Use attribute isa.
	(*subsi3_flags): New.
	(negsi2): Rewrite from expander to insn_and_split.  Use NOT+INC
	when possible.
	(*am33_andsi3, *mn10300_andsi3): Merge...
	(andsi3): ... here.
	(*andsi3_flags): New.
	(andsi3 splitters): New.
	(*am33_iorsi3, *mn10300_iorsi3): Merge...
	(iorsi3): ... here.
	(*iorsi3_flags): New.
	(*am33_xorsi3, *mn10300_xorsi3): Merge...
	(xorsi3): ... here.
	(*xorsi3_flags): New.
	(*am33_cmpsi2, *mn10300_cmplsi2): Merge...
	(one_cmplsi2): ... here.
	(*one_cmplsi2_flags): New.
	(*cbranchsi4_cmp): Rename from cbranchsi4_post_reload.  Use "r"
	instead of "dax" in constraints.  Use mn10300_split_cbranch.
	(*cmpsi): Rename from cmpsi.  Do not use mn10300_output_cmp.  Do not
	use matching constraints to eliminate a self-comparison.
	(*integer_conditional_branch): Rename from integer_conditional_branch.
	Use int_mode_flags to match CC_REG.
	(*cbranchsi4_btst, *btstsi): New.
	(*cbranchsf4_cmp): Rename from *cbranchsf4_post_reload.  Use
	mn10300_split_cbranch.
	(*am33_cmpsf): Rename from am33_cmpsf.
	(*float_conditional_branch): Rename from float_conditional_branch.
	(*zero_extendqisi2_am33, *zero_extendqisi2_mn10300): Merge...
	(zero_extendqisi2): ... here.
	(*zero_extendhisi2_am33, *zero_extendhisi2_mn10300): Merge...
	(zero_extendhisi2): ... here.
	(*extendqisi2_am33, *extendqisi2_mn10300): Merge...
	(extendqisi2): ... here.
	(*extendhisi2_am33, *extendhisi2_mn10300): Merge...
	(extendhisi2): ... here.
	(*am33_ashlsi3, *mn10300_ashlsi3): Merge...
	(ashlsi3): ... here.
	(*am33_lshrsi3, *mn10300_lshrsi3): Merge...
	(lshrsi3): ... here.
	(*am33_ashrisi3, *mn10300_ashrsi3): Merge...
	(ashrsi3): ... here.
	(consecutive add peephole): Remove.
	* config/mn10300/predicates.md (label_ref_operand): New.
	(int_mode_flags): New.
	(CCZN_comparison_operator): New.

	* config/mn10300/mn10300.md (UNSPEC_EXT): New.
	(throughput_42_latency_43): New reservation.
	(mulsidi3, umulsidi3): New expanders.
	(mulsidi3_internal): Rewrite from old mulsidi3 pattern.  Expose
	the MDR register to allocation; separately allocate the low and
	high parts of the DImode result.
	(umulsidi3_internal): Similarly.
	(*am33_mulsi3, *mn10300_mulsi3): Merge into ...
	(*mulsi3): ... here.  Clobber MDR as a scratch as necessary.
	(udivsi3, umodsi3): Remove.
	(udivmodsi4, divmodsi4): New expanders.
	(*udivmodsi4): Rename from udivmodsi4.  Expose MDR properly.
	(*divmodsi4): Simiarly.
	(ext_internal): New.

	* config/mn10300/constraints.md ("z"): New constraint.
	* config/mn10300/mn10300.h (MDR_REGNUM): Remove.
	(FIXED_REGISTERS): Don't fix MDR.
	(CALL_USED_REGSITERS): Reformat nicely.
	(REG_ALLOC_ORDER): Add MDR.
	(enum regclass): Add MDR_REGS.
	(REG_CLASS_NAMES, REG_CLASS_CONTENTS): Update to match.
	(IRA_COVER_CLASSES): Add MDR_REGS.
	(REGNO_REG_CLASS): Handle MDR_REG.
	* config/mn10300/mn10300.c (mn10300_secondary_reload): Handle MDR_REGS.
	(mn10300_register_move_cost): Likewise.
	* config/mn10300/mn10300.md (MDR_REG): New.
	(*movsi_internal): Handle moves to/from MDR_REGS.

	* config/mn10300/mn10300.c (mn10300_print_operand_address): Handle
	POST_MODIFY.
	(mn10300_secondary_reload): Tidy combination reload classes.
	(mn10300_legitimate_address_p): Allow post-modify and reg+reg
	addresses for AM33.  Allow symbolic offsets for reg+imm.
	(mn10300_regno_in_class_p): New.
	(mn10300_legitimize_reload_address): New.
	* config/mn10300/mn10300.h (enum reg_class): Remove
	DATA_OR_ADDRESS_REGS, DATA_OR_EXTENDED_REGS, ADDRESS_OR_EXTENDED_REGS,
	SP_OR_EXTENDED_REGS, SP_OR_ADDRESS_OR_EXTENDED_REGS.  Add
	SP_OR_GENERAL_REGS.
	(REG_CLASS_NAMES): Update to match.
	(REG_CLASS_CONTENTS): Likewise.
	(INDEX_REG_CLASS): Use GENERAL_REGS for AM33.
	(BASE_REG_CLASS): Use SP_OR_GENERAL_REGS for AM33.
	(REGNO_IN_RANGE_P): Remove.
	(REGNO_DATA_P): Use mn10300_regno_in_class_p.
	(REGNO_ADDRESS_P, REGNO_EXTENDED_P): Likewise.
	(REGNO_STRICT_OK_FOR_BASE_P): Likewise.
	(REGNO_STRICT_OK_FOR_BIT_BASE_P): Likewise.
	(REGNO_STRICT_OK_FOR_INDEX_P): Likewise.
	(REGNO_SP_P, REGNO_AM33_P, REGNO_FP_P): Remove.
	(REGNO_GENERAL_P): New.
	(HAVE_POST_MODIFY_DISP): New.
	(USE_LOAD_POST_INCREMENT, USE_STORE_POST_INCREMENT): New.
	(LEGITIMIZE_RELOAD_ADDRESS): New.
	* config/mn10300/mn10300-protos.h: Update.

	* config/mn10300/mn10300.c (mn10300_preferred_reload_class): Allow
	DATA_REGS for AM33 stack-pointer destination.
	(mn10300_preferred_output_reload_class): Likewise.
	(mn10300_secondary_reload): Rearrange mn10300_secondary_reload_class
	into a form appropriate for ...
	(TARGET_SECONDARY_RELOAD): New.
	* config/mn10300/mn10300.h (SECONDARY_RELOAD_CLASS): Remove.
	* config/mn10300/mn10300-protos.h: Update.
	* config/mn10300/mn10300.md (reload_plus_sp_const): Rename from
	reload_insi; use the "A" constraint for the scratch; handle AM33
	moves of sp to non-address registers.

	* config/mn10300/mn10300.md (*am33_movqi, *mn10300_movqi): Merge into
	(*movqi_internal): ... here.
	(*am33_movhi, *mn10300_movhi): Merge into...
	(*movhi_internal): ... here.
	(*movsi_internal): Use "r" instead of "dax" in constraints.  Use "A"
	as the source/destination of moves from/to SP.
	(movsf): Only allow for AM33-2.
	(*movsf_internal): Use "r" instead of "dax"; use "F" instead of 
	any integer constant constraint.  Only allow for AM33-2.  Tidy
	all of the alternative outputs.
	(movdi, movdf, *am33_2_movdf, *mn10300_movdf): Remove.
	(udivmodsi4): Delete expander and promote *udivmodsi4.  Disallow
	for MN103.
	(udivsi3, umodsi3): New patterns for MN103 only.

2011-01-19  Joern Rennecke  <amylaar@spamcop.net>

	* doc/tm.texi.in: Spell out that a lack of register class unions
	can lead to ICEs.
	* doc/tm.texi: Regenerate.

2011-01-19  Jakub Jelinek  <jakub@redhat.com>

	PR rtl-optimization/47337
	* dce.c (check_argument_store): New function.
	(find_call_stack_args): Ignore debug insns.  Use check_argument_store.

	PR tree-optimization/47290
	* tree-eh.c (infinite_empty_loop_p): New function.
	(cleanup_empty_eh): Use it.

2011-01-18  Steve Ellcey  <sje@cup.hp.com>

	PR target/46997
	* ia64.c (ia64_expand_unpack): Fix code for TARGET_BIG_ENDIAN.
	(a64_expand_widen_sum): Ditto.
	* vect.md (mulv2si3): Disable for TARGET_BIG_ENDIAN.
	(vec_extract_evenodd_help): Ditto.
	(vec_extract_evenv4hi): Ditto.
	(vec_extract_oddv4hi): Ditto.
	(vec_extract_evenv2si): Ditto.
	(vec_extract_oddv2si): Ditto.
	(vec_extract_evenv2sf): Ditto.
	(vec_extract_oddv2sf): Ditto.
	(vec_pack_trunc_v4hi: Ditto.
	(vec_pack_trunc_v2si): Ditto.
	(vec_interleave_lowv8qi): Fix for TARGET_BIG_ENDIAN.
	(vec_interleave_highv8qi): Ditto.
	(mix1_r): Ditto.
	(vec_extract_oddv8qi): Ditto.
	(vec_interleave_lowv4hi): Ditto.
	(vec_interleave_highv4hi): Ditto.
	(vec_interleave_lowv2si): Ditto.
	(vec_interleave_highv2si): Ditto.

2011-01-18  John David Anglin  <dave.anglin@nrc-cnrc.gc.ca>

	* doc/extend.texi: Mention __float128 support on hppa HP-UX.
	* config/pa/pa-hpux.h (HPUX_LONG_DOUBLE_LIBRARY): Define to 1.
	* config/pa/pa.c (pa_expand_builtin): New.  Include "langhooks.h".
	(pa_c_mode_for_suffix): New.
	(TARGET_EXPAND_BUILTIN): Define.
	(TARGET_C_MODE_FOR_SUFFIX): Define.
	(pa_builtins): Define.
	(pa_init_builtins): Register __float128 type and init new support
	builtins.
	* config/pa/pa.h (HPUX_LONG_DOUBLE_LIBRARY): Define if not defined.
	* config/pa/quadlib.c (_U_Qfcopysign): New.

2011-01-18  Eric Botcazou  <ebotcazou@adacore.com>

	PR middle-end/46894
	* explow.c (allocate_dynamic_stack_space): Do not assume more than
	BITS_PER_UNIT alignment if STACK_DYNAMIC_OFFSET or STACK_POINTER_OFFSET
	are defined.

2011-01-18  Ulrich Weigand  <Ulrich.Weigand@de.ibm.com>

	PR tree-optimization/47179
	* config/spu/spu.c (spu_ref_may_alias_errno): New function.
	(TARGET_REF_MAY_ALIAS_ERRNO): Define.

2011-01-18  Richard Guenther  <rguenther@suse.de>

	PR rtl-optimization/47216
	* emit-rtl.c: Include tree-flow.h.
	(set_mem_attributes_minus_bitpos): Use tree_could_trap_p instead
	of replicating it with different semantics.
	* Makefile.in (emit-rtl.o): Adjust.

2011-01-18  Ramana Radhakrishnan  <ramana.radhakrishnan@arm.com>

        * config/arm/cortex-a9.md (cortex-a9-neon.md): Actually
        include.
        (cortex_a9_dp): Handle neon types correctly.

2011-01-18  Jakub Jelinek  <jakub@redhat.com>

	PR rtl-optimization/47299
	* expr.c (expand_expr_real_2) <case WIDEN_MULT_EXPR>: Don't use
	subtarget.  Use normal multiplication if both operands are
	constants.
	* expmed.c (expand_widening_mult): Don't try to optimize constant
	multiplication if op0 has VOIDmode.  Convert op1 constant to mode
	before using it.

2011-01-17  Ralf Wildenhues  <Ralf.Wildenhues@gmx.de>

	* doc/lto.texi (LTO): Ensure two spaces after period.  Fix
	spacing after 'e.g.', typos, comma, hyphenation.

2011-01-17  Richard Henderson  <rth@redhat.com>

	* config/rx/predicates.md (rx_constshift_operand): Use match_test.
	(rx_restricted_mem_operand): New.
	(rx_shift_operand): Use register_operand.
	(rx_source_operand, rx_compare_operand): Likewise.
	* config/rx/rx.md (addsi3_flags): New expander.
	(adddi3): Rewrite as expander.
	(adc_internal, *adc_flags, adddi3_internal): New patterns.
	(subsi3_flags): New expander.
	(subdi3): Rewrite as expander.
	(sbb_internal, *sbb_flags, subdi3_internal): New patterns.

	* config/rx/rx.c (RX_BUILTIN_SAT): Remove.
	(rx_init_builtins): Remove sat builtin.
	(rx_expand_builtin): Likewise.
	* config/rx/rx.md (ssaddsi3): New.
	(*sat): Rename from sat.  Represent the CC_REG input.

	* config/rx/predicates.md (rshift_operator): New.
	* config/rx/rx.c (rx_expand_insv): Remove.
	* config/rx/rx-protos.h: Update.
	* config/rx/rx.md (*bitset): Rename from bitset.  Swap the ashift
	operand to the canonical position.
	(*bitset_in_memory, *bitinvert, *bitinvert_in_memory): Similarly.
	(*bitclr, *bitclr_in_memory): Similarly.
	(*insv_imm, rx_insv_reg, *insv_cond, *bmcc, *insv_cond_lt): New.
	(insv): Retain the zero_extract in the expansion.

	* config/rx/rx.md (bswapsi2): Use = not + for output reload.
	(bswaphi2, bitinvert, revw): Likewise.

	* config/rx/rx.c (gen_rx_store_vector): Use VOIDmode for gen_rtx_SET.
	(gen_rx_rtsd_vector, gen_rx_popm_vector): Likewise.
	* config/rx/rx.md (pop_and_return): Use VOIDmode for SET.
	(stack_push, stack_pushm, stack_pop, stack_popm): Likewise.
	(bitset, bitset_in_memory): Likewise.
	(bitinvert, bitinvert_in_memory): Likewise.
	(bitclr, bitclr_in_memory): Likewise.
	(insv, sync_lock_test_and_setsi, movstr, rx_movstr): Likewise.
	(rx_strend, rx_cmpstrn): Likewise.
	(rx_setmem): Likewise.  Make the source BLKmode to match the dest.
	(bitop peep2 patterns): Remove.

	* config/rx/rx.c (rx_match_ccmode): New.
	* config/rx/rx-protos.h: Update.
	* config/rx/rx.md (abssi2): Clobber, don't set flags.
	(addsi3, adddi3, andsi3, negsi2, one_cmplsi2, iorsi3): Likewise.
	(rotlsi3, rotrsi3, ashrsi3, lshrsi3, ashlsi3): Likewise.
	(subsi3, subdi3, xorsi3, addsf3, divsf3, mulsf3, subsf3): Likewise.
	(fix_truncsfsi2, floatsisf2): Likewise.
	(*abssi2_flags, *addsi3_flags, *andsi3_flags, *negsi2_flags): New.
	(*one_cmplsi2_flags, *iorsi3_flags, *rotlsi3_flags): New.
	(*rotrsi3_flags, *ashrsi3_flags, *lshrsi3_flags, *ashlsi3_flags): New.
	(*subsi3_flags, *xorsi3_flags): New.

	* config/rx/rx.md (cstoresf4, *cstoresf4): New patterns.

	* config/rx/rx.c (rx_print_operand): Remove workaround for
	unsplit comparison operations.

	* config/rx/rx.md (movsicc): Split after reload.
	(*movsicc): Merge *movsieq and *movsine via match_operator.
	(*stcc): New pattern.

	* config/rx/rx.c (rx_float_compare_mode): Remove.
	* config/rx/rx.h (rx_float_compare_mode): Remove.
	* config/rx/rx.md (cstoresi4): Split after reload.
	(*sccc): New pattern.

	* config/rx/predicates.md (label_ref_operand): New.
	(rx_z_comparison_operator): New.
	(rx_zs_comparison_operator): New.
	(rx_fp_comparison_operator): New.
	* config/rx/rx.c (rx_print_operand) [B]: Examine comparison modes.
	Validate that the flags are set properly for the comparison.
	(rx_gen_cond_branch_template): Remove.
	(rx_cc_modes_compatible): Remove.
	(mode_from_flags): New.
	(flags_from_code): Rename from flags_needed_for_conditional.
	(rx_cc_modes_compatible): Re-write in terms of flags_from_mode.
	(rx_select_cc_mode): Likewise.
	(rx_split_fp_compare): New.
	(rx_split_cbranch): New.
	* config/rx/rx.md (most_cond, zs_cond): Remove iterators.
	(*cbranchsi4): Use match_operator and rx_split_cbranch.
	(*cbranchsf4): Similarly.
	(*cbranchsi4_tst): Rename from *tstbranchsi4_<code>.  Use
	match_operator and rx_split_cbranch.
	(*cbranchsi4_tst_ext): Combine *tstbranchsi4m_eq and
	tstbranchsi4m_ne.  Use match_operator and rx_split_cbranch.
	(*cmpsi): Rename from cmpsi.
	(*tstsi): Rename from tstsi.
	(*cmpsf): Rename from cmpsf; use CC_Fmode.
	(*conditional_branch): Rename from conditional_branch.
	(*reveresed_conditional_branch): Remove.
	(b<code>): Remove expander.
	* config/rx/rx-protos.h: Update.

	* config/rx/rx.c (rx_compare_redundant): Remove.
	* config/rx/rx.md (cmpsi): Don't use it.
	* config/rx/rx-protos.h: Update.

	* config/rx/rx-modes.def (CC_F): New mode.
	* config/rx/rx.c (rx_select_cc_mode): New.
	* config/rx/rx.h (SELECT_CC_MODE): Use it.
	* config/rx/rx-protos.h: Update.

2011-01-17  Richard Henderson  <rth@redhat.com>

	* except.c (dump_eh_tree): Fix stray ; after for statement.
>>>>>>> 789abad8

2011-01-17  Richard Guenther  <rguenther@suse.de>

	PR tree-optimization/47313
	* tree-inline.c (tree_function_versioning): Move DECL_RESULT
	handling before copying the body.  Properly deal with
	by-reference result in SSA form.

2011-01-17  Ian Lance Taylor  <iant@google.com>

	PR target/47219
	* config/sparc/sparc.c (sparc_sr_alias_set): Don't define.
	(struct_value_alias_set): Don't define.
	(sparc_option_override): Don't set sparc_sr_alias_set and
	struct_value_alias_set.
	(save_or_restore_regs): Use gen_frame_mem rather than calling
	set_mem_alias_set.
	(sparc_struct_value_rtx): Likewise.

2011-01-17  H.J. Lu  <hongjiu.lu@intel.com>

	PR target/47318
	* config/i386/avxintrin.h (_mm_maskload_pd): Change mask to
	__m128i.
	(_mm_maskstore_pd): Likewise.
	(_mm_maskload_ps): Likewise.
	(_mm_maskstore_ps): Likewise.
	(_mm256_maskload_pd): Change mask to __m256i.
	(_mm256_maskstore_pd): Likewise.
	(_mm256_maskload_ps): Likewise.
	(_mm256_maskstore_ps): Likewise.

	* config/i386/i386-builtin-types.def: Updated.
	(ix86_expand_special_args_builtin): Likewise.

	* config/i386/i386.c (bdesc_special_args): Update
	__builtin_ia32_maskloadpd, __builtin_ia32_maskloadps,
	__builtin_ia32_maskloadpd256, __builtin_ia32_maskloadps256,
	__builtin_ia32_maskstorepd, __builtin_ia32_maskstoreps,
	__builtin_ia32_maskstorepd256 and __builtin_ia32_maskstoreps256.

	* config/i386/sse.md (avx_maskload<ssemodesuffix><avxmodesuffix>):
	Use <avxpermvecmode> on mask register.
	(avx_maskstore<ssemodesuffix><avxmodesuffix>): Likewise.

2011-01-17  Olivier Hainque  <hainque@adacore.com>
            Michael Haubenwallner  <michael.haubenwallner@salomon.at>
            Eric Botcazou  <ebotcazou@adacore.com>

	PR target/46655
	* xcoffout.c (ASM_OUTPUT_LINE): Output line only if positive, and only
	if <= USHRT_MAX in 32-bit mode.

2011-01-17  Ralf Wildenhues  <Ralf.Wildenhues@gmx.de>

	* doc/install.texi (Configuration, Specific): Wrap long
	lines in examples.  Allow line wrapping in long options
	and URLs where beneficial for PDF output.

2011-01-16  Richard Sandiford  <rdsandiford@googlemail.com>

	* config/mips/mips.c (mips_classify_symbol): Don't return
	SYMBOL_PC_RELATIVE for nonlocal labels.

2011-01-15  Eric Botcazou  <ebotcazou@adacore.com>

	* config/sparc/sol2-bi.h (CC1_SPEC): Fix typo.

2011-01-15  Jan Hubicka  <jh@suse.cz>

	PR tree-optimization/47276
	* ipa.c (function_and_variable_visibility): Do not try to mark alias
	declarations as needed.

2011-01-15  Martin Jambor  <mjambor@suse.cz>

	* common.opt (fdevirtualize): New flag.
	* doc/invoke.texi (Option Summary): Document it.
	* opts.c (default_options_table): Add devirtualize flag.
	* ipa-prop.c (detect_type_change): Return immediately if
	devirtualize flag is not set.
	(detect_type_change_ssa): Likewise.
	(compute_known_type_jump_func): Likewise.
	(ipa_analyze_virtual_call_uses): Likewise.

2011-01-14  Martin Jambor  <mjambor@suse.cz>

	PR tree-optimization/45934
	PR tree-optimization/46302
	* ipa-prop.c (type_change_info): New type.
	(stmt_may_be_vtbl_ptr_store): New function.
	(check_stmt_for_type_change): Likewise.
	(detect_type_change): Likewise.
	(detect_type_change_ssa): Likewise.
	(compute_complex_assign_jump_func): Check for dynamic type change.
	(compute_complex_ancestor_jump_func): Likewise.
	(compute_known_type_jump_func): Likewise.
	(compute_scalar_jump_functions): Likewise.
	(ipa_analyze_virtual_call_uses): Likewise.
	(ipa_analyze_node): Push and pop cfun, set current_function_decl.

2011-01-14  Joseph Myers  <joseph@codesourcery.com>

	* config/i386/i386.h (CC1_CPU_SPEC_1): Don't handle -msse5.
	* config/i386/i386.opt (msse5): New Alias.

2011-01-14  Joseph Myers  <joseph@codesourcery.com>

	* config/sparc/linux.h (CC1_SPEC): Remove %{sun4:} %{target:}.
	* config/sparc/linux64.h (CC1_SPEC): Likewise.
	* config/sparc/netbsd-elf.h (CC1_SPEC32, CC1_SPEC64): Likewise.
	* config/sparc/sparc.h (CC1_SPEC): Likewise.

2011-01-14  Joseph Myers  <joseph@codesourcery.com>

	* config/sparc/linux.h (CC1_SPEC): Don't handle old equivalents of
	-mcpu options.
	* config/sparc/linux64.h (CC1_SPEC): Likewise.
	* config/sparc/netbsd-elf.h (CC1_SPEC32, CC1_SPEC64): Likewise.
	* config/sparc/sol2-bi.h (CPP_CPU_SPEC, CC1_SPEC): Likewise.
	* config/sparc/sparc.h (CPP_CPU_SPEC, CC1_SPEC, ASM_CPU_SPEC):
	Likewise.
	* config/sparc/t-elf (MULTILIB_MATCHES): Don't handle -mv8.

2011-01-14  Joseph Myers  <joseph@codesourcery.com>

	* config/rs6000/vxworks.h (CC1_SPEC): Don't handle -fvec or
	-fvec-eabi.

2011-01-14  Mike Stump  <mikestump@comcast.net>

	* config/alpha/alpha.md (umk_mismatch_args): Don't put a mode on set.
	* config/fr30/fr30.md: Likweise
	(movsi_push): Likewise.
	(movsi_pop): Likewise.
	(enter_func): Likewise.
	* config/moxie/moxie.md (movsi_push): Likewise.
	(movsi_pop): Likewise.

2011-01-14  Joseph Myers  <joseph@codesourcery.com>

	* config/mips/linux64.h (LINK_SPEC): Remove %{bestGnum}
	%{no_archive} %{exact_version}.
	* config/mips/mips.h (LINK_SPEC): Remove %{bestGnum}.
	* config/mips/netbsd.h (LINK_SPEC): Remove %{bestGnum}
	%{no_archive} %{exact_version}.
	* config/mips/openbsd.h (LINK_SPEC): Likewise.
	* config/mips/sde.h (LINK_SPEC): Remove %{bestGnum}.
	* config/mips/vxworks.h: Likewise.

2011-01-14  Joseph Myers  <joseph@codesourcery.com>

	* config/microblaze/microblaze.h (ASM_SPEC): Remove
	%{microblaze1}.

2011-01-14  Joseph Myers  <joseph@codesourcery.com>

	* config/m32r/little.h (CPP_ENDIAN_SPEC, CC1_ENDIAN_SPEC,
	ASM_ENDIAN_SPEC, LINK_ENDIAN_SPEC): Remove.

2011-01-14  Joseph Myers  <joseph@codesourcery.com>

	* config/i386/nwld.h (LINK_SPEC): Check -nodefaultlibs not
	-nodefaultlib.

2011-01-14  Joseph Myers  <joseph@codesourcery.com>

	* config/cris/cris.h (ASM_SPEC, CRIS_ASM_SUBTARGET_SPEC): Check
	for mcpu not cpu.
	* config/cris/linux.h (CRIS_CPP_SUBTARGET_SPEC,
	CRIS_CC1_SUBTARGET_SPEC, CRIS_ASM_SUBTARGET_SPEC): Check for mcpu
	not cpu.
	(CRIS_LINK_SUBTARGET_SPEC): Don't generate -rpath-link options.
	Don't handle -shlib.

2011-01-14  Joseph Myers  <joseph@codesourcery.com>

	* config/avr/avr.h (CPP_SPEC): Don't handle -posix.
	(CC1_SPEC): Don't handle -profile.

2011-01-14  Joseph Myers  <joseph@codesourcery.com>

	* config/microblaze/microblaze.h (CC1_SPEC): Remove -gline spec.
	* config/mips/mips.h (CC1_SPEC): Likewise.

2011-01-14  Joseph Myers  <joseph@codesourcery.com>

	* config/microblaze/microblaze.h (CC1_SPEC): Remove %{save-temps: }.
	* config/mips/mips.h (CC1_SPEC): Likewise.

2011-01-14  Joseph Myers  <joseph@codesourcery.com>

	* config/i386/linux.h (LINK_SPEC): Don't use %{!ibcs:} conditional.
	* config/m32r/linux.h (LINK_SPEC): Likewise.
	* config/mips/linux.h (LINK_SPEC): Likewise.
	* config/mips/linux64.h (LINK_SPEC): Likewise.
	* config/sparc/linux.h (LINK_SPEC): Likewise.
	* config/sparc/linux64.h (LINK_ARCH32_SPEC, LINK_ARCH64_SPEC,
	LINK_SPEC): Likewise.
	* config/xtensa/linux.h (LINK_SPEC): Likewise.

2011-01-14  Joseph Myers  <joseph@codesourcery.com>

	* config/arm/linux-elf.h (LINUX_TARGET_LINK_SPEC): Remove
	%{version:-v}.
	* config/lm32/uclinux-elf.h (LINK_SPEC): Likewise.

2011-01-14  Joseph Myers  <joseph@codesourcery.com>

	* config/sparc/sp-elf.h (ASM_SPEC): Remove %{v:-V}.
	* config/sparc/sp64-elf.h (ASM_SPEC): Likewise.

2011-01-14  Joseph Myers  <joseph@codesourcery.com>

	* config/arm/linux-elf.h (LINUX_TARGET_LINK_SPEC): Remove %{b}.

2011-01-14  Rainer Orth  <ro@CeBiTec.Uni-Bielefeld.DE>

	* configure.ac (gcc_cv_ld_static_dynamic): Solaris 2 ld always
	supports -Bstatic/-Bdynamic.
	* configure: Regenerate.

2011-01-14  Jan Hubicka  <jh@suse.cz>
	Jack Howarth <howarth@bromo.med.uc.edu>

	PR target/46037
	* config/darwin.c (darwin_override_options): Honor flag_gtoggle
	when checking debug_info_level. Test write_symbols instead of
	debug_hooks->var_location when setting flag_var_tracking_uninit.

2011-01-14  Richard Guenther  <rguenther@suse.de>

	PR tree-optimization/47179
	* target.def (ref_may_alias_errno): New target hook.
	* targhooks.h (default_ref_may_alias_errno): Declare.
	* targhooks.c: Include tree-ssa-alias.h and tree-flow.h.
	(default_ref_may_alias_errno): New function.
	* target.h (struct ao_ref_s): Declare.
	* tree-ssa-alias.c: Include target.h.
	(call_may_clobber_ref_p_1): Use the ref_may_alias_errno target hook.
	* Makefile.in (tree-ssa-alias.o): Adjust dependencies.
	(targhooks.o): Likewise.
	* doc/tm.texi.in (TARGET_REF_MAY_ALIAS_ERRNO): Document.
	* doc/tm.texi (TARGET_REF_MAY_ALIAS_ERRNO): Copy documentation.

2011-01-14  Richard Guenther  <rguenther@suse.de>

	* tree-ssa-structalias.c  (new_var_info): Use DECL_HARD_REGISTER.

2011-01-14  Richard Guenther  <rguenther@suse.de>

	PR tree-optimization/47280
	* tree-ssa-forwprop.c (associate_plusminus): Cleanup EH and
	return CFG changes.
	(tree_ssa_forward_propagate_single_use_vars): Deal with
	CFG changes from associate_plusminus.

2011-01-14  Richard Guenther  <rguenther@suse.de>

	PR middle-end/47281
	Revert
	2011-01-11  Richard Guenther  <rguenther@suse.de>

	PR tree-optimization/46076
	* tree-ssa.c (useless_type_conversion_p): Conversions from
	unprototyped to empty argument list function types are useless.

2011-01-14  Richard Guenther  <rguenther@suse.de>

	PR tree-optimization/47286
	* tree-ssa-structalias.c (new_var_info): Register variables are global.

2011-01-14  Martin Jambor  <mjambor@suse.cz>

	PR middle-end/46823
	* tree-inline.c (expand_call_inline): Get fndecl from call graph edge.

2011-01-13  Anatoly Sokolov  <aesok@post.ru>

	* config/xtensa/xtensa.h (XTENSA_LIBCALL_VALUE, LIBCALL_VALUE,
	LIBCALL_OUTGOING_VALUE, FUNCTION_VALUE_REGNO_P): Remove macros.
	* config/xtensa/xtensa.c (xtensa_libcall_value,
	xtensa_function_value_regno_p): New functions.
	(TARGET_LIBCALL_VALUE, TARGET_FUNCTION_VALUE_REGNO_P): Define.

2011-01-13  Kai Tietz  <kai.tietz@onevision.com>

	PR c++/47213
	* config/i386/cygming.h (TARGET_ASM_ASSEMBLE_VISIBILITY):
	PE specific hook.
	* config/i386/i386-protos.h (i386_pe_assemble_visibility):
	New function prototype.
	* config/i386/winnt.c (i386_pe_assemble_visibility):
	Warn only if attribute was specified by user.

2011-01-13  Michael Meissner  <meissner@linux.vnet.ibm.com>

	PR target/47251
	* config/rs6000/rs6000.md (floatunsdidf2): Add check for hardware
	floating point.
	(floatunsdidf2_fcfidu): Ditto.

2011-01-13  Andreas Krebbel  <Andreas.Krebbel@de.ibm.com>

	* config/s390/s390.c (print_operand_address): Replace 'error' with
	'output_operand_lossage'.
	(print_operand): Likewise.

2011-01-13  Jeff Law  <law@redhat.com>

	PR rtl-optimization/39077
	* doc/invoke.texi (max-gcse-insertion-ratio): Document.
	* params.h (MAX_GCSE_INSERTION_RATIO): Define.
	* params.def (PARAM_MAX_GCSE_INSERTION_RATIO): Define.
	* lcm.c (pre_edge_lcm): Properly initialize output sbitmaps.
	* gcse.c (prune_insertions_deletions): New function.
	(compute_pre_data): Use it.

2011-01-13  Dodji Seketeli  <dodji@redhat.com>

	PR debug/PR46973
	* dwarf2out.c (prune_unused_types_mark_generic_parms_dies): New
	static function.
    	(prune_unused_types_mark): Use it.

2011-01-13  Andrey Belevantsev  <abel@ispras.ru>

	PR rtl-optimization/45352
	* sel-sched.c: Update copyright years. 
	(reset_sched_cycles_in_current_ebb): Also recheck the DFA state
	in the advancing loop when we have issued issue_rate insns. 

2011-01-12  Richard Henderson  <rth@redhat.com>

	* config/mn10300/mn10300.c (mn10300_md_asm_clobbers): New.
	(TARGET_MD_ASM_CLOBBERS): New.

	* config/mn10300/mn10300.c (mn10300_delegitimize_address): New.
	(TARGET_DELEGITIMIZE_ADDRESS): New.

	* config/mn10300/mn10300.md (UNSPEC_BSCH): New.
	(clzsi2, *bsch): New patterns.

	* config/mn10300/mn10300.md (INT): New mode iterator.
	(*mov<INT>_clr): New pattern, and peep2 to generate it.

	* config/mn10300/mn10300.c (mn10300_option_override): Force enable
	flag_split_wide_types.

	* config/mn10300/mn10300.c (mn10300_asm_trampoline_template): Remove.
	(mn10300_trampoline_init): Rewrite without a template, an immediate
	load and a direct branch.
	* config/mn10300/mn10300.h (TRAMPOLINE_SIZE): Reduce to 16.

2011-01-12  Anatoly Sokolov  <aesok@post.ru>

	* config/s390/s390.h (OUTPUT_ADDR_CONST_EXTRA): Remove.
	* config/s390/s390-protos.h (s390_output_addr_const_extra): Remove.
	* config/s390/s390.c (s390_output_addr_const_extra): Make static.
	(TARGET_ASM_OUTPUT_ADDR_CONST_EXTRA): Define.

2011-01-12  Kai Tietz  <kai.tietz@onevision.com>

	PR debug/47209
	* dwarfout2.c (should_emit_struct_debug): Use TYPE_MAIN_VARIANT
	of type.

2011-01-12  Jan Hubicka  <jh@suse.cz>

	PR driver/47244
	* gcc.c (PLUGIN_COND): Update to disable plugin unless -flto is used.
	(PLUGIN_COND_CLOSE): New macro.
	(LINK_COMMAND_SPEC): Update to use PLUGIN_COND_CLOSE.

2011-01-12  Richard Guenther  <rguenther@suse.de>

	PR lto/47259
	* lto-streamer-out.c (output_gimple_stmt): Do not wrap
	register variables in a MEM_REF.

2011-01-12  Joseph Myers  <joseph@codesourcery.com>

	* config.gcc (arm*-*-linux*, bfin*-uclinux*, bfin*-linux-uclibc*,
	crisv32-*-linux* | cris-*-linux*, frv-*-*linux*, moxie-*-uclinux*,
	hppa*64*-*-linux*, hppa*-*-linux*, i[34567]86-*-linux* |
	i[34567]86-*-kfreebsd*-gnu | i[34567]86-*-knetbsd*-gnu |
	i[34567]86-*-gnu* | i[34567]86-*-kopensolaris*-gnu,
	x86_64-*-linux* | x86_64-*-kfreebsd*-gnu | x86_64-*-knetbsd*-gnu,
	ia64*-*-linux*, lm32-*-uclinux*, m32r-*-linux*, m32rle-*-linux*,
	m68k-*-uclinux*, m68k-*-linux*, microblaze*-linux*,
	mips64*-*-linux* | mipsisa64*-*-linux*, mips*-*-linux*,
	s390-*-linux*, s390x-*-linux*, sh*-*-linux*, sparc-*-linux*,
	sparc64-*-linux*, vax-*-linux*, xtensa*-*-linux*,
	am33_2.0-*-linux*): Use gnu-user.h before linux.h.
	* config/gnu-user.h: New.  Copied from linux.h.
	(LINUX_TARGET_STARTFILE_SPEC): Rename to
	GNU_USER_TARGET_STARTFILE_SPEC.
	(LINUX_TARGET_ENDFILE_SPEC): Rename to
	GNU_USER_TARGET_ENDFILE_SPEC.
	(LINUX_TARGET_CC1_SPEC): Rename to GNU_USER_TARGET_CC1_SPEC.
	(LINUX_TARGET_LIB_SPEC): Rename to GNU_USER_TARGET_LIB_SPEC.
	(OPTION_GLIBC, OPTION_UCLIBC, OPTION_BIONIC,
	LINUX_TARGET_OS_CPP_BUILTINS, CHOOSE_DYNAMIC_LINKER1,
	CHOOSE_DYNAMIC_LINKER, UCLIBC_DYNAMIC_LINKER,
	UCLIBC_DYNAMIC_LINKER32, UCLIBC_DYNAMIC_LINKER64,
	BIONIC_DYNAMIC_LINKER, BIONIC_DYNAMIC_LINKER32,
	BIONIC_DYNAMIC_LINKER64, LINUX_DYNAMIC_LINKER,
	LINUX_DYNAMIC_LINKER32, LINUX_DYNAMIC_LINKER64,
	TARGET_C99_FUNCTIONS, TARGET_HAS_SINCOS): Remove.
	* config/arm/linux-eabi.h (CC1_SPEC): Use
	GNU_USER_TARGET_CC1_SPEC.
	(LIB_SPEC): Use GNU_USER_TARGET_LIB_SPEC.
	(STARTFILE_SPEC): Use GNU_USER_TARGET_STARTFILE_SPEC.
	(ENDFILE_SPEC): Use GNU_USER_TARGET_ENDFILE_SPEC
	* config/linux.h (NO_IMPLICIT_EXTERN_C, ASM_APP_ON, ASM_APP_OFF,
	LINUX_TARGET_STARTFILE_SPEC, STARTFILE_SPEC,
	LINUX_TARGET_ENDFILE_SPEC, ENDFILE_SPEC, LINUX_TARGET_CC1_SPEC,
	CC1_SPEC, CPLUSPLUS_CPP_SPEC, LINUX_TARGET_LIB_SPEC, LIB_SPEC,
	LINK_EH_SPEC, LINK_GCC_C_SEQUENCE_SPEC, USE_LD_AS_NEEDED): Remove.

2011-01-12  Richard Guenther  <rguenther@suse.de>

	PR other/46946
	* doc/invoke.texi (ffast-math): Document it is turned on
	with -Ofast.

2011-01-12  Jan Hubicka  <jh@suse.cz>

	PR tree-optimization/47233
	* opts.c (common_handle_option): Disable ipa-reference with profile
	feedback.

2011-01-12  Nicola Pero  <nicola.pero@meta-innovation.com>	

	* c-parser.c (c_parser_objc_at_property_declaration): Improved
	error message.

2011-01-12  Nicola Pero  <nicola.pero@meta-innovation.com>

	* c-parser.c (c_lex_one_token): Updated and reindented some
	comments.  No changes in code.

2011-01-11  Ian Lance Taylor  <iant@google.com>

	* godump.c (go_output_var): Don't output the variable if there is
	already a type with the same name.

2011-01-11  Ian Lance Taylor  <iant@google.com>

	* godump.c (go_format_type): Don't generate float80.

2011-01-11  Richard Henderson  <rth@redhat.com>

	* config/mn10300/mn10300.c (mn10300_address_cost): Remove forward
	declaration.  Rewrite for both speed and size.
	(mn10300_address_cost_1): Remove.
	(mn10300_register_move_cost): New.
	(mn10300_memory_move_cost): New.
	(mn10300_rtx_costs): Rewrite for both speed and size.  Don't handle
	ZERO_EXTRACT.  Do handle UNSPEC, arithmetic, logicals, compare,
	extensions, shifts, BSWAP, CLZ.
	(mn10300_wide_const_load_uses_clr): Remove.
	(TARGET_REGISTER_MOVE_COST): New.
	(TARGET_MEMORY_MOVE_COST): New.
	* config/mn10300/mn10300-protos.h: Update.
	* config/mn10300/mn10300.h (REGISTER_MOVE_COST): Remove.

	* config/mn10300/constraints.md ("R", "T"): Remove constraints.
	* config/mn10300/mn10300.c (mn10300_mask_ok_for_mem_btst): Remove.
	* config/mn10300/mn10300-protos.h: Update.
	* config/mn10300/mn10300.md (movsi_internal): Don't use "R".
	(*byte_clear, *byte_set, *bit_clear1, *bit_clear2, *bit_set): Remove.
	(iorqi3, *am33_iorqi3, *mn10300_iorqi3): Remove.
	(*test_int_bitfield, *test_byte_bitfield): Remove.
	(*bit_test, *subreg_bit_test): Remove.
	* config/mn10300/predicates.md (const_8bit_operand): Remove.

	* config/mn10300/constraints.md ("c"): Rename from "A".
	("A", "D"): New constraint letters.
	* config/mn10300/mn10300.md (fmasf4): Use the "c" constraint.
	(fmssf4, fnmasf4, fnmssf4): Likewise.

	* config/mn10300/mn10300.md (isa): New attribute.
	(enabled): New attribute.

	* config/mn10300/mn10300.md (absdf2, negdf2): Remove.
	(abssf2, negsf2): Define only for hardware fp.
	(sqrtsf2): Reformat.
	(addsf3, subsf3, mulsf3): Merge expander and insn.

	* config/mn10300/mn10300.h (ARG_PIONTER_CFA_OFFSET): New.
	(DEBUGGER_AUTO_OFFSET): Remove.
	(DEBUGGER_ARG_OFFSET): Remove.

	* config/mn10300/mn10300.c (mn10300_gen_multiple_store): Make static.
	Emit register stores with the same offsets as the hardware.
	(mn10300_store_multiple_operation): Don't check that the register
	save offsets are monotonic.
	* config/mn10300/mn10300-protos.h: Update.

	* config/mn10300/mn10300.h (ASM_PN_FORMAT): Delete.

	* config/mn10300/mn10300.h (INCOMING_RETURN_ADDR_RTX): Define
	in terms of the value on the stack, not the MDR register.

2011-01-11  Jan Hubicka  <jh@suse.cz>

	PR lto/45721
	PR lto/45375
	* tree.h (symbol_alias_set_t): Move typedef here from varasm.c
	(symbol_alias_set_destroy, symbol_alias_set_contains,
	propagate_aliases_backward): Declare.
	* lto-streamer-out.c (struct sets): New sturcture.
	(trivally_defined_alias): New function.
	(output_alias_pair_p): Rewrite.
	(output_unreferenced_globals): Fix output of alias pairs.
	(produce_symtab): Likewise.
	* ipa.c (function_and_variable_visibility): Set weak alias destination
	as needed in lto.
	* varasm.c (symbol_alias_set_t): Remove.
	(symbol_alias_set_destroy): Export.
	(propagate_aliases_forward, propagate_aliases_backward): New functions
	based on ...
	(compute_visible_aliases): ... this one; remove.
	(trivially_visible_alias): New
	(trivially_defined_alias): New.
	(remove_unreachable_alias_pairs): Rewrite.
	(finish_aliases_1): Reorganize code checking if alias is defined.
	* passes.c (rest_of_decl_compilation): Do not call assemble_alias when
	in LTO mode.

2011-01-11  Richard Guenther  <rguenther@suse.de>

	PR tree-optimization/46076
	* tree-ssa.c (useless_type_conversion_p): Conversions from
	unprototyped to empty argument list function types are useless.

2011-01-11  Richard Guenther  <rguenther@suse.de>

	PR middle-end/45235
	* emit-rtl.c (set_mem_attributes_minus_bitpos): Do not mark
	volatile MEMs as MEM_READONLY_P.

2011-01-11  Richard Guenther  <rguenther@suse.de>

	PR tree-optimization/47239
	* tree-ssa-ccp.c (get_value_from_alignment): Punt for FUNCTION_DECLs.

2011-01-11  Jeff Law  <law@redhat.com>

	PR tree-optimization/47086
	* tree-ssa-loop-ivopts.c (find_givs_in_stmt_scev): Do not record
	IVs from statements that might throw.

2011-01-10  Jan Hubicka  <jh@suse.cz>

	PR lto/45375
	* lto-cgraph.c (input_profile_summary): Remove overactive sanity check.

2011-01-10  Jan Hubicka  <jh@suse.cz>

	PR lto/45375
	* profile.c (read_profile_edge_counts): Ignore profile inconistency
	when correcting profile.

2011-01-10  Jan Hubicka  <jh@suse.cz>

	PR lto/46083
	* lto-streamer-out.c (pack_ts_function_decl_value_fields): Store
	DECL_FINI_PRIORITY.
	* lto-streamer-in.c (unpack_ts_function_decl_value_fields):
	Restore DECL_FINI_PRIORITY.

2011-01-10  Ralf Wildenhues  <Ralf.Wildenhues@gmx.de>

	* doc/gimple.texi: Fix quoting of multi-word return values in
	@deftypefn statements.  Ensure presence of return value.  Wrap
	overlong @deftypefn lines.
	(is_gimple_operand, is_gimple_min_invariant_address): Remove
	descriptions of removed functions.
	* doc/hostconfig.texi (Host Common): Wrap long line, fix quoting
	of multi-word return value in @deftypefn statement.

2011-01-10  Ralf Wildenhues  <Ralf.Wildenhues@gmx.de>

	* doc/gimple.texi (Temporaries, Operands, Compound Lvalues)
	(Conditional Expressions, Logical Operators)
	(Statement and operand traversals): Do not indent smallexample
	code.  Fix duplicate function argument in example.

2011-01-10  Jeff Law  <law@redhat.com>

	PR tree-optimization/47141
	* ipa-split.c (split_function): Handle case where we are
	returning a value and the return block has a virtual operand phi.

2011-01-10  Jan Hubicka  <jh@suse.cz>

	PR tree-optimization/47234 
	* tree-pass.h (TODO_rebuild_cgraph_edges): New TODO.
	(pass_feedback_split_functions): Declare.
	* passes.c (init_optimization_passes): Add ipa-split as subpass of
	tree-profile.
	* ipa-split.c (gate_split_functions): Update comments; disable
	split-functions for profile_arc_flag and branch_probabilities.
	(gate_feedback_split_functions): New function.
	(execute_feedback_split_functions): New function.
	(pass_feedback_split_functions): New global var.

2011-01-10  H.J. Lu  <hongjiu.lu@intel.com>

	PR lto/46760
	* tree-inline.c (tree_can_inline_p): Check e->call_stmt before
	calling gimple_call_set_cannot_inline.

2011-01-10  Iain Sandoe  <iains@gcc.gnu.org>

	* config/darwin-sections.def: Remove unused section.

2011-01-10  Dave Korn  <dave.korn.cygwin@gmail.com>

	PR c++/47218
	* cgraphunit.c (assemble_thunk): Call resolve_unique_section.

2011-01-09  Nicola Pero  <nicola.pero@meta-innovation.com>

	PR objc/47232
	* c-parser.c (c_parser_declaration_or_fndef): Improved
	error message.

2011-01-09  Kai Tietz  <kai.tietz@onevision.com>

	* config/i386/winnt.c (i386_pe_start_function): Make sure
	to switch back to function's section.

2011-01-09  Iain Sandoe  <iains@gcc.gnu.org>

	PR gcc/46902
	PR testsuite/46912
	* plugin.c: Move include of dlfcn.h from here...
	* system.h: ... to here.

2011-01-09  Ralf Wildenhues  <Ralf.Wildenhues@gmx.de>

	* doc/cpp.texi (C++ Named Operators): Fix markup for header
	file name.
	* doc/cppinternals.texi (Top): Wrap node in @ifnottex to avoid
	two extra empty pages in PDF output.

2011-01-08  Nicola Pero  <nicola.pero@meta-innovation.com>

	PR objc/47078
	* c-parser.c (c_parser_objc_type_name): If the type is unknown,
	for error recovery purposes behave as if it was not specified so
	that the default type is usd.

2011-01-07  Jan Hubicka  <jh@suse.cz>

	PR tree-optmization/46469
	* ipa.c (function_and_variable_visibility): Clear needed flags on
	nodes with external decls; handle weakrefs merging correctly.

2011-01-07  Joseph Myers  <joseph@codesourcery.com>

	* opts.c (finish_options): Set opts->x_flag_opts_finished to true,
	not false.

2011-01-07  Jan Hubicka  <jh@suse.cz>

	* doc/invoke.texi: (-flto, -fuse-linker-plugin): Update defaults
	and no longer claim that gold is required for linker plugin.
	* configure: Regenerate.
	* gcc.c (PLUGIN_COND): New macro.
	(LINK_COMMAND_SPEC): Use it.
	(main): Default to plugin enabled with HAVE_LTO_PLUGIN is set.
	* config.in (HAVE_LTO_PLUGIN): New.
	* configure.ac (--with-lto-plugin): New parameter; autodetect
	HAVE_LTO_PLUGIN.

2011-01-07  Jan Hubicka  <jh@suse.cz>

	PR tree-optimization/46367
	* ipa-inline.c (cgraph_clone_inlined_nodes): Use original function only
	when we can update original.
	(cgraph_mark_inline_edge): Sanity check.
	* ipa-prop.c (ipa_make_edge_direct_to_target): Sanity check.

2011-01-07  Ulrich Weigand  <Ulrich.Weigand@de.ibm.com>

	* config/spu/spu.h (ASM_COMMENT_START): Define.

2011-01-07  H.J. Lu  <hongjiu.lu@intel.com>

	PR driver/42445
	* gcc.c (%>S): New.
	(SWITCH_KEEP_FOR_GCC): Likewise.
	(set_collect_gcc_options): Check SWITCH_KEEP_FOR_GCC.
	(do_spec_1): Handle "%>".

	* config/i386/i386.h (CC1_CPU_SPEC): Replace "%<" with "%>".

2011-01-07  Jakub Jelinek  <jakub@redhat.com>

	PR target/47201
	* config/i386/i386.c (ix86_delegitimize_address): If
	simplify_gen_subreg fails, return orig_x.

	PR bootstrap/47187
	* value-prof.c (gimple_stringop_fixed_value): Handle
	lhs of the call properly.

2011-01-07  Jan Hubicka  <jh@suse.cz>

	PR lto/45375
	* lto-opt.c (lto_reissue_options): Set flag_shlib.

2011-01-07  Iain Sandoe  <iains@gcc.gnu.org>

	* target.def (function_switched_text_sections): New hook.
	* doc/tm.texi: Regenerated.
	* doc/tm.texi.in (TARGET_ASM_FUNCTION_SWITCHED_TEXT_SECTIONS): New.
	* final.c (default_function_switched_text_sections): New.
	(final_scan_insn): Call function_switched_text_sections when a
	mid-function section change occurs.
	* output.h (default_function_switched_text_sections): Declare.
	* config/darwin-protos.h (darwin_function_switched_text_sections):
	Likewise.
	* config/darwin.c (darwin_function_switched_text_sections): New.
	* config/darwin.h (TARGET_ASM_FUNCTION_SWITCHED_TEXT_SECTIONS): New.

2011-01-07  Iain Sandoe  <iains@gcc.gnu.org>

	* dwarf2out.c (gen_subprogram_die):  Add pubnames with code ranges for
	DWARF >= 3.  Add pubnames for the primary section and a reduced DIE for
	the secondary code fragment when outputting for DWARF == 2.

2011-01-07  Anatoly Sokolov  <aesok@post.ru>

	* config/xtensa/xtensa.h (OUTPUT_ADDR_CONST_EXTRA): Remove.
	* config/xtensa/xtensa-protos.h (xtensa_output_addr_const_extra):
	Remove.
	* config/xtensa/xtensa.c (xtensa_output_addr_const_extra): Make static.
	(TARGET_ASM_OUTPUT_ADDR_CONST_EXTRA): Define.

2011-01-06  Eric Botcazou  <ebotcazou@adacore.com>

	PR debug/46704
	* dwarf2out.c (dwarf2out_finish): Output the debug_aranges section only
	when it is not empty.

2011-01-06  Changpeng Fang  <changpeng.fang@amd.com>

	Bobcat Enablement
	* config.gcc (i[34567]86-*-linux* | ...): Add btver1.
	(case ${target}): Add btver1.
	* config/i386/driver-i386.c (host_detect_local_cpu): Let
	-march=native recognize btver1 processors.
	* config/i386/i386-c.c (ix86_target_macros_internal): Add
	btver1 def_and_undef
	* config/i386/i386.c (struct processor_costs btver1_cost): New
	btver1 cost table.
	(m_BTVER1): New definition.
	(m_AMD_MULTIPLE): Includes m_BTVER1.
	(initial_ix86_tune_features): Add btver1 tune.
	(processor_target_table): Add btver1 entry.
	(static const char *const cpu_names): Add btver1 entry.
	(software_prefetching_beneficial_p): Add btver1.
	(ix86_option_override_internal): Add btver1 instruction sets.
	(ix86_issue_rate): Add btver1.
	(ix86_adjust_cost): Add btver1.
	* config/i386/i386.h (TARGET_BTVER1): New definition.
	(enum target_cpu_default): Add TARGET_CPU_DEFAULT_btver1.
	(enum processor_type): Add PROCESSOR_BTVER1.
	* config/i386/i386.md (define_attr "cpu"): Add btver1.

2011-01-06  Rainer Orth  <ro@CeBiTec.Uni-Bielefeld.DE>

	PR target/43309
	* config/i386/i386.c (legitimize_tls_address)
	<TLS_MODEL_INITIAL_EXEC>: Handle TARGET_64BIT && TARGET_SUN_TLS.
	* config/i386/i386.md (UNSPEC_TLS_IE_SUN): Declare.
	(tls_initial_exec_64_sun): New pattern.

2011-01-06  Gerald Pfeifer  <gerald@pfeifer.com>

	* doc/invoke.texi (Overall Options): Improve wording and markup
	of the description of -wrapper.

2011-01-06  Joseph Myers  <joseph@codesourcery.com>

	* config/sol2.opt (G, YP,, Ym,, compat-bsd, pthread, pthreads,
	rdynamic, threads): New Driver options.

2011-01-06  Rainer Orth  <ro@CeBiTec.Uni-Bielefeld.DE>

	PR target/38118
	* config/sol2.h (ASM_OUTPUT_ALIGNED_COMMON): Also switch to .bss
	if coming from .tdata.
	* config/i386/sol2-10.h (ASM_OUTPUT_ALIGNED_COMMON): Likewise.

2011-01-06  Jan Hubicka  <jh@suse.cz>

	PR lto/47188
	* collect2.c (main): Do not enable LTOmode when plugin is active.

2011-01-06  Rainer Orth  <ro@CeBiTec.Uni-Bielefeld.DE>

	PR other/45915
	* configure.ac (gcc_cv_as_gnu_unique_object): Only use ldd
	--version output if supported.
	* configure: Regenerate.

2011-01-06  Joseph Myers  <joseph@codesourcery.com>

	* config/linux-android.opt (tno-android-cc, tno-android-ld): New
	Driver options.

2011-01-06  Jakub Jelinek  <jakub@redhat.com>

	PR c/47150
	* c-convert.c (convert): When converting a complex expression
	other than COMPLEX_EXPR to a different complex type, ensure
	c_save_expr is called instead of save_expr, unless in_late_binary_op.
	* c-typeck.c (convert_for_assignment): Set in_late_binary_op also
	when converting COMPLEX_TYPE.

2011-01-06  Ira Rosen  <irar@il.ibm.com>

	PR tree-optimization/47139
	* tree-vect-loop.c (vect_is_simple_reduction_1): Check that
	only the last reduction value is used outside the loop.  Update
	documentation.

2011-01-05  Joseph Myers  <joseph@codesourcery.com>

	* config/rtems.opt: New.
	* config.gcc (*-*-rtems*): Use rtems.opt.

2011-01-05  Changpeng Fang  <changpeng.fang@amd.com>

	* config/i386/i386.c (ix86_option_override_internal): Bulldozer
	processors do not support 3DNow instructions.

2011-01-05  Ulrich Weigand  <Ulrich.Weigand@de.ibm.com>

	* config/spu/spu.c (spu_option_override): Set parameter
	PARAM_MAX_COMPLETELY_PEEL_TIMES to 4 instead of 1.

2011-01-05  Jan Hubicka  <jh@suse.cz>

	* lto-wrapper.c (run_gcc): Default to WHOPR mode when none is specified
	at the command line.

2011-01-05  Martin Jambor  <mjambor@suse.cz>

	PR lto/47162
	* lto-cgraph.c (output_cgraph_opt_summary_p): Also check for thunk
	deltas on streamed outgoing edges.
	(output_node_opt_summary): Output info for outgoing edges only when
	the node is in new parameter set.
	(output_cgraph_opt_summary): New parameter set, passed to the two
	aforementioned functions.  Update its forward declaration and its
	callee too.

2011-01-05  Tom Tromey  <tromey@redhat.com>

	* c-parser.c (c_parser_omp_atomic): Pass location of assignment
	operator to c_finish_omp_atomic.
	* c-typeck.c (lvalue_or_else): Add 'loc' argument.
	(build_unary_op): Update.
	(build_modify_expr): Update.
	(build_asm_expr): Update.

2011-01-05  Ulrich Weigand  <Ulrich.Weigand@de.ibm.com>

	* config/spu/spu.c (emit_nop_for_insn): Set INSN_LOCATOR for
	newly inserted insns.
	(pad_bb): Likewise.
	(spu_emit_branch_hint): Likewise.
	(insert_hbrp_for_ilb_runout): Likewise.
	(spu_machine_dependent_reorg): Call df_finish_pass after
	schedule_insns returns.

2011-01-05  Ulrich Weigand  <Ulrich.Weigand@de.ibm.com>

	* config/spu/spu.c (spu_expand_prologue): Support -fstack-usage.

2011-01-05  Eric Botcazou  <ebotcazou@adacore.com>

	PR tree-optimization/47005
	* tree-sra.c (struct access): Add 'non_addressable' bit.
	(create_access): Set it for a DECL_NONADDRESSABLE_P field.
	(decide_one_param_reduction): Return 0 if the parameter is passed by
	reference and one of the accesses in the group is non_addressable.

2011-01-04  Eric Botcazou  <ebotcazou@adacore.com>

	PR tree-optimization/47056
	* cgraphbuild.c (mark_address): Remove ATTRIBUTE_UNUSED markers.
	(mark_load): Likewise.  Handle FUNCTION_DECL specially.
	(mark_store): Likewise.  Pass STMT to ipa_record_reference.

2011-01-04  Eric Botcazou  <ebotcazou@adacore.com>

	* dwarf2out.c (rtl_for_decl_init): Strip no-op conversions off the
	initializer.  Skip view conversions from aggregate types.

2011-01-04  Kai Tietz  <kai.tietz@onevision.com>

	PR bootstrap/47055
	* libgcov.c (gcov_exit): Check for HAS_DRIVE_SPEC.

2011-01-04  Philipp Thomas <pth@suse.de>

	* config/microblaze/microbalse.opt (mxl-float-convert): Fix
	obvious typo.

2011-01-04  Ulrich Weigand  <Ulrich.Weigand@de.ibm.com>

	* function.c (thread_prologue_and_epilogue_insns): Do not crash
	on empty epilogue sequences.

2011-01-04  Joseph Myers  <joseph@codesourcery.com>

	* config/vxworks.opt (Bdynamic, Bstatic, Xbind-lazy, Xbind-now,
	non-static): New Driver options.

2011-01-04  Jie Zhang  <jie@codesourcery.com>

	PR driver/47137
	* gcc.c (default_compilers[]): Set combinable field to 0
	for all assembly languages.

2011-01-04  Mingjie Xing  <mingjie.xing@gmail.com>

	* config/mips/loongson3a.md: New file.
	* config/mips/mips.md: Include loongson3a.md.
	* config/mips/mips.c (mips_multipass_dfa_lookahead): Return 4 when
	TUNE_LOONGSON_3A.

2011-01-03  Eric Botcazou  <ebotcazou@adacore.com>

	PR middle-end/47017
	* expr.c (expand_expr_real_1) <MEM_REF>: Call memory_address_addr_space
	instead of convert_memory_address_addr_space on the base expression.

2011-01-03  Ulrich Weigand  <Ulrich.Weigand@de.ibm.com>

	* config/spu/spu.c (spu_option_override): Update error text
	for bad -march= / -mtune= values.

2011-01-03  Ulrich Weigand  <Ulrich.Weigand@de.ibm.com>

	* config/spu/spu.c (asm_file_start): Only reset flag_var_tracking
	if branch-hint optimization will be performed.

2011-01-03  Jakub Jelinek  <jakub@redhat.com>

	PR tree-optimization/47148
	* ipa-split.c (split_function): Convert arguments to
	DECL_ARG_TYPE if possible.

	PR tree-optimization/47155
	* tree-ssa-ccp.c (bit_value_binop_1): Use r1type instead of type
	when computing uns.

	PR rtl-optimization/47157
	* combine.c (try_combine): If undobuf.other_insn becomes
	(set (pc) (pc)) jump, call update_cfg_for_uncondjump on it
	and set *new_direct_jump_p too.

2011-01-03  Sebastian Pop  <sebastian.pop@amd.com>

	PR tree-optimization/47021
	* graphite-sese-to-poly.c (scan_tree_for_params): Handle ADDR_EXPR.

2011-01-03  Jakub Jelinek  <jakub@redhat.com>

	* gcc.c (process_command): Update copyright notice dates.
	* gcov.c (print_version): Likewise.
	* gcov-dump.c (print_version): Likewise.
	* mips-tfile.c (main): Likewise.
	* mips-tdump.c (main): Likewise.

2011-01-03  Martin Jambor  <mjambor@suse.cz>

	PR tree-optimization/46801
	* tree-sra.c (type_internals_preclude_sra_p): Check whether
	aggregate fields start at byte boundary instead of the bit-field flag.

2011-01-03  H.J. Lu  <hongjiu.lu@intel.com>

	PR driver/47137
	* gcc.c (main): Revert revision 168407.

2011-01-03  Martin Jambor  <mjambor@suse.cz>

	* lto-cgraph.c (input_cgraph_opt_section): Use the correct section type.

2011-01-03  Ulrich Weigand  <Ulrich.Weigand@de.ibm.com>

	* tree-vect-generic.c (expand_vector_operations_1): When using vector/
	vector optab to expand vector/scalar shift, update gimple to vector.

2011-01-03  Martin Jambor  <mjambor@suse.cz>

	* cgraphunit.c (verify_cgraph_node): Verify there is no direct call to
	a thunk.

2011-01-03  Martin Jambor  <mjambor@suse.cz>

	PR tree-optimization/46984
	* cgraph.h (cgraph_indirect_call_info): make field thunk_delta
	HOST_WIDE_INT.
	(cgraph_create_indirect_edge): Fixed line length.
	(cgraph_indirect_call_info): Declare.
	(cgraph_make_edge_direct) Update declaration.
	* cgraph.c (cgraph_allocate_init_indirect_info): New function.
	(cgraph_create_indirect_edge): Use it.
	(cgraph_make_edge_direct): Made delta HOST_WIDE_INT.  Updated all
	callees.
	* cgraphunit.c (cgraph_redirect_edge_call_stmt_to_callee): Update for
	the new thunk_delta representation.
	* ipa-prop.c (ipa_make_edge_direct_to_target): Convert delta to
	HOST_WIDE_INT.
	(ipa_write_indirect_edge_info): Remove streaming of thunk_delta.
	(ipa_read_indirect_edge_info): Likewise.
	* lto-cgraph.c (output_edge_opt_summary): New function.
	(output_node_opt_summary): Call it on all outgoing edges.
	(input_edge_opt_summary): New function.
	(input_node_opt_summary): Call it on all outgoing edges.

2011-01-02  H.J. Lu  <hongjiu.lu@intel.com>

	PR driver/47137
	* gcc.c (main): Don't check have_o when settting combine_inputs.

2011-01-02  Eric Botcazou  <ebotcazou@adacore.com>

	* regrename.c: Add general comment describing the pass.
	(struct du_head): Remove 'length' field.
	(get_element, merge_sort_comparison, merge, sort_du_head): Remove.
	(regrename_optimize): Do not sort chains.  Rework comments, add others.
	Force renaming to the preferred class (if any) in the first pass and do
	not consider registers that belong to it in the second pass.
	(create_new_chain): Do not set 'length' field.
	(scan_rtx_reg): Likewise.

2011-01-02  Jakub Jelinek  <jakub@redhat.com>

	PR tree-optimization/47140
	* tree-ssa-ccp.c (evaluate_stmt): For binary assignments, use
	TREE_TYPE (lhs) instead of TREE_TYPE (rhs1) as second argument
	to bit_value_binop.

	PR rtl-optimization/47028
	* cfgexpand.c (gimple_expand_cfg): Insert entry edge insertions after
	parm_birth_insn instead of at the beginning of first bb.

2011-01-02  Mingjie Xing  <mingjie.xing@gmail.com>

	* doc/generic.texi: Remove duplicated "@subsubsection Statements".
	Remove the word "see" before "@pxref".
	* doc/rtl.texi: Remove the word "see" before "@pxref".

2011-01-01  Jan Hubicka  <jh@suse.cz>

	* tree-loop-distribution.c (tree_loop_distribution): Do not use freed
	memory.

2011-01-01  Kai Tietz  <kai.tietz@onevision.com>

	PR target/38662
	* tree.c (type_hash_eq): Call language hook for METHOD_TYPEs, too.


Copyright (C) 2011 Free Software Foundation, Inc.

Copying and distribution of this file, with or without modification,
are permitted in any medium without royalty provided the copyright
notice and this notice are preserved.<|MERGE_RESOLUTION|>--- conflicted
+++ resolved
@@ -1,4 +1,3 @@
-<<<<<<< HEAD
 2010-11-10  Vladimir Makarov  <vmakarov@redhat.com>
 
 	* ira.c: Add high level comment about improving allocation cost.
@@ -580,7 +579,7 @@
 	* config/vax/vax.h (IRA_COVER_CLASSES): Ditto.
 
 	* config/xtensa/xtensa.h (IRA_COVER_CLASSES): Ditto.
-=======
+
 2011-01-23  Bernd Schmidt  <bernds@codesourcery.com>
 	    Richard Sandiford  <rdsandiford@googlemail.com>
 
@@ -1306,7 +1305,6 @@
 2011-01-17  Richard Henderson  <rth@redhat.com>
 
 	* except.c (dump_eh_tree): Fix stray ; after for statement.
->>>>>>> 789abad8
 
 2011-01-17  Richard Guenther  <rguenther@suse.de>
 

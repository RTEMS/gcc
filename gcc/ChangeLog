<<<<<<< HEAD
2013-04-23  Bill Schmidt  <wschmidt@linux.vnet.ibm.com>
	    Steven Bosscher <steven@gcc.gnu.org>

	Backported from mainline.
	PR rtl-optimization/56605
	* loop-iv.c (implies_p): Handle equal RTXs and subregs.
=======
2013-05-07  Michael Meissner  <meissner@linux.vnet.ibm.com>

	Backport from trunk
	2013-05-03  Michael Meissner  <meissner@linux.vnet.ibm.com>

	PR target/57150
	* config/rs6000/rs6000.h (HARD_REGNO_CALLER_SAVE_MODE): Use DFmode
	to save TFmode registers and DImode to save TImode registers for
	caller save operations.
	(HARD_REGNO_CALL_PART_CLOBBERED): TFmode and TDmode do not need to
	mark being partially clobbered since they only use the first
	double word.

	* config/rs6000/rs6000.c (rs6000_init_hard_regno_mode_ok): TFmode
	and TDmode only use the upper 64-bits of each VSX register.

2013-05-03  Marek Polacek  <polacek@redhat.com>

	Backport from mainline
	2013-04-25  Marek Polacek  <polacek@redhat.com>

	PR tree-optimization/57066
        * builtins.c (fold_builtin_logb): Return +Inf for -Inf.

2013-04-30  Uros Bizjak  <ubizjak@gmail.com>

	Backport from mainline
	2013-04-29  Uros Bizjak  <ubizjak@gmail.com>

	PR target/44578
	* config/i386/i386.md (*zero_extendsidi2_rex64): Add "!" to m->?*y
	alternative.
	(*zero_extendsidi2): Ditto.

	Backport from mainline
	2013-04-29  Uros Bizjak  <ubizjak@gmail.com>

	PR target/57098
	* config/i386/i386.c (ix86_expand_vec_perm): Validize constant memory.

2013-04-29  Christian Bruel  <christian.bruel@st.com>

	PR target/57108
	* sh.md (tstsi_t_zero_extract_eq): Set mode for operand 0.

2013-04-27  Jakub Jelinek  <jakub@redhat.com>

	PR target/56866
	* config/i386/sse.md (xop_rotr<mode>3): Fix up computation of
	the immediate rotate count.

2013-04-21  Eric Botcazou  <ebotcazou@adacore.com>

	* cfgexpand.c (avoid_complex_debug_insns): Fix C++ism.

2013-04-19  Matthias Klose  <doko@ubuntu.com>

	PR middle-end/56848
	Re-apply
	2013-04-01  Andrey Belevantsev  <abel@ispras.ru>

	Backport from mainline
	2013-02-25  Andrey Belevantsev  <abel@ispras.ru>
	Alexander Monakov  <amonakov@ispras.ru>

	PR middle-end/56077
	* sched-deps.c (sched_analyze_insn): When reg_pending_barrier,
	flush pending lists also on non-jumps.  Adjust comment.

	Backport from 4.8:
	2012-08-27  Maxim Kuvyrkov  <maxim@codesourcery.com>

	* sched-deps.c (add_dependence_list_and_free): Simplify.
	(flush_pending_list_and_free): Fix a hack that was fixing a hack.  Free
	lists when add_dependence_list_and_free doesn't free them.

2013-04-19  Marek Polacek  <polacek@redhat.com>

	Backport from mainline
	2013-01-08  Steven Bosscher  <steven@gcc.gnu.org>
		    Jakub Jelinek  <jakub@redhat.com>

	PR tree-optimization/48189
	* predict.c (predict_loops): If max is 0, don't call compare_tree_int.
	If nitercst is 0, don't predict the exit edge.

2013-04-16  Jack Howarth  <howarth@bromo.med.uc.edu>

	Backport from mainline
	2012-05-29  Jack Howarth  <howarth@bromo.med.uc.edu>
	* config/darwin.h (STARTFILE_SPEC): Use -no_new_main with -lgcrt1.o
	on Darwin >= 12.
	(DARWIN_CRT1_SPEC): Use -lcrt1.10.6.o when Darwin >= 10 and < 12.


	2012-05-29  Jack Howarth  <howarth@bromo.med.uc.edu>
	PR debug/53453
	* doc/tm.texi: Update.
	* doc/tm.texi.in (SDB and DWARF) <TARGET_FORCE_AT_COMP_DIR>: Add @hook.
	* target.def (force_at_comp_dir): New hook.
	* config/darwin.h (TARGET_FORCE_AT_COMP_DIR): Define.
	* dwarf2out.c (dwarf2out_finish): Check targetm.force_at_comp_dir.

2013-04-15  Eric Botcazou  <ebotcazou@adacore.com>

	PR target/56890
	* config/sparc/sparc.c (enum sparc_mode_class): Add H_MODE value.
	(S_MODES): Set H_MODE bit.
	(SF_MODES): Set only S_MODE and SF_MODE bits.
	(DF_MODES): Set SF_MODES and only D_MODE and DF_MODE bits.
	(sparc_init_modes) <MODE_INT>: Set H_MODE bit for sub-word modes.
	<MODE_VECTOR_INT>: Do not set SF_MODE for sub-word modes.
	<MODE_FLOAT>: Likewise.

2013-04-13  John David Anglin  <dave.anglin@nrc-cnrc.gc.ca>

	Backport from mainline:
	2013-04-06  John David Anglin  <dave.anglin@nrc-cnrc.gc.ca>

	PR target/55487
	* config/pa/pa.c (legitimize_pic_address): Before incrementing label
	nuses, make sure we have a label.

2013-04-11  Richard Biener  <rguenther@suse.de>

	* BASE-VER: Set to 4.7.4.
	* DEV-PHASE: Set to prerelease.

2013-04-11  Release Manager

	* GCC 4.7.3 released.

2013-04-10  David S. Miller  <davem@davemloft.net>

	* config/sparc/sparc.h (ASM_CPU_SPEC): Pass -Av8 if -mcpu=supersparc
	or -mcpu=hypersparc.
>>>>>>> 10dac7ca

2013-04-05  Eric Botcazou  <ebotcazou@adacore.com>

	PR middle-end/56848
	Revert
	2013-04-01  Andrey Belevantsev  <abel@ispras.ru>

	Backport from mainline
	2013-02-25  Andrey Belevantsev  <abel@ispras.ru>
	Alexander Monakov  <amonakov@ispras.ru>

	PR middle-end/56077
	* sched-deps.c (sched_analyze_insn): When reg_pending_barrier,
	flush pending lists also on non-jumps.  Adjust comment.

2013-04-03  Richard Biener  <rguenther@suse.de>

	PR tree-optimization/56501
	* tree-switch-conversion.c (check_process_case): Properly
	handle !single_succ_p case.

2013-04-03  Jakub Jelinek  <jakub@redhat.com>

	Backported from mainline
	2013-03-06  Jakub Jelinek  <jakub@redhat.com>

	PR tree-optimization/56539
	* tree-tailcall.c (adjust_return_value_with_ops): Use GSI_SAME_STMT
	instead of GSI_CONTINUE_LINKING as last argument to
	force_gimple_operand_gsi.  Adjust function comment.

	2013-03-05  Jakub Jelinek  <jakub@redhat.com>

	PR debug/56510
	* cfgexpand.c (expand_debug_parm_decl): Call copy_rtx on incoming.
	(avoid_complex_debug_insns): New function.
	(expand_debug_locations): Call it.

2013-04-02  Wei Mi  <wmi@google.com>

	* config/i386/i386.c (ix86_rtx_costs): Set proper rtx cost for
	ashl<mode>3_mask, *<shift_insn><mode>3_mask and
	*<rotate_insn><mode>3_mask in i386.md.

2013-04-02  Richard Biener  <rguenther@suse.de>

	PR middle-end/56768
	Backport from mainline
	2012-05-16  Richard Guenther  <rguenther@suse.de>

	* tree-inline.c (declare_return_variable): Properly handle
	DECL_BY_REFERENCE return vars in SSA form.

2013-04-01  Wei Mi  <wmi@google.com>

	* config/i386/i386.md (*ashl<mode>3_mask): Rewrite as define_insn.
	Truncate operand 2 using %b asm operand modifier.
	(*<shift_insn><mode>3_mask): Ditto.
	(*<rotate_insn><mode>3_mask): Ditto.

2013-04-01  Uros Bizjak  <ubizjak@gmail.com>

	* config/i386/i386.md (*movsf_internal): Change type of
	alternatives 3,4 to imov.

2013-04-01  Andrey Belevantsev  <abel@ispras.ru>

	Backport from mainline
	2013-02-27  Andrey Belevantsev  <abel@ispras.ru>

	PR middle-end/45472
	* sel-sched-ir.c (merge_expr): Also change vinsn of merged expr
	when the may_trap_p bit of the exprs being merged differs.
	Reorder tests for speculativeness in the logical and operator.

	Backport from mainline
	 2013-03-05  Jakub Jelinek  <jakub@redhat.com>

	PR middle-end/56461
	* sel-sched-ir.c (free_sched_pools): Release
	succs_info_pool.stack[succs_info_pool.max_top] vectors too
	if succs_info_pool.max_top isn't -1.

2013-04-01  Andrey Belevantsev  <abel@ispras.ru>

	Backport from mainline
	2012-02-19  Andrey Belevantsev  <abel@ispras.ru>

	PR middle-end/55889
	* sel-sched.c: Include ira.h.
	(implicit_clobber_conflict_p): New function.
	(moveup_expr): Use it.
	* Makefile.in (sel-sched.o): Depend on ira.h.

2013-04-01  Andrey Belevantsev  <abel@ispras.ru>

	Backport from mainline
	2013-02-25  Andrey Belevantsev  <abel@ispras.ru>
	Alexander Monakov  <amonakov@ispras.ru>

	PR middle-end/56077
	* sched-deps.c (sched_analyze_insn): When reg_pending_barrier,
	flush pending lists also on non-jumps.  Adjust comment.

2013-03-30  Gerald Pfeifer  <gerald@pfeifer.com>

	* doc/invoke.texi (AVR Options): Tweak link for AVR-LibC user manual.
	* doc/extend.texi (Named Address Spaces): Ditto.
	(Variable Attributes): Ditto.

2013-03-28  Eric Botcazou  <ebotcazou@adacore.com>

	* toplev.c (process_options): Do not disable -fomit-frame-pointer on a
	general basis if unwind info is requested and ACCUMULATE_OUTGOING_ARGS
	is not enabled.

2013-03-27  Walter Lee  <walt@tilera.com>

	Backport from mainline:
	2013-03-27  Walter Lee  <walt@tilera.com>

	* config/tilegx/tilegx.c (tilegx_expand_prologue): Avoid
	double-decrement of next_scratch_regno.

2013-03-27  Walter Lee  <walt@tilera.com>

	Backport from mainline:
	2013-03-27  Walter Lee  <walt@tilera.com>

	* config/tilegx/tilegx.md (insn_v1mulu): Fix predicates on
	input operands.
	(insn_v1mulus): Ditto.
	(insn_v2muls): Ditto.

2013-03-27  Walter Lee  <walt@tilera.com>

	Backport from mainline:
	2013-03-27  Walter Lee  <walt@tilera.com>

	* config/tilegx/tilegx.h (ASM_OUTPUT_ADDR_VEC_ELT): Delete
	extra tab.
	(ASM_OUTPUT_ADDR_DIFF_ELT): Ditto.

2013-03-27  Walter Lee  <walt@tilera.com>

	Backport from mainline:
	2013-03-27  Walter Lee  <walt@tilera.com>

	* config/tilegx/tilegx.md (*sibcall_insn): Fix type atribute
	for jr.
	(*sibcall_value): Ditto.

2013-03-27  Walter Lee  <walt@tilera.com>

	Backport from mainline:
	2013-03-27  Walter Lee  <walt@tilera.com>

	* config/tilegx/tilegx.md (insn_mnz_<mode>): Replaced by ...
	(insn_mnz_v8qi): ... this ...
	(insn_mnz_v4hi): ... and this.  Replace (const_int 0) with the
	vector equivalent.
	(insn_v<n>mnz): Replaced by ...
	(insn_v1mnz): ... this ...
	(insn_v2mnz): ... and this.  Replace (const_int 0) with the vector
	equivalent.
	(insn_mz_<mode>): Replaced by ...
	(insn_mz_v8qi): ... this ...
	(insn_mz_v4hi): ... and this.  Replace (const_int 0) with the
	vector equivalent.
	(insn_v<n>mz): Replaced by ...
	(insn_v1mz): ... this ...
	(insn_v2mz): ... and this.  Replace (const_int 0) with the vector
	equivalent.

2013-03-26  Eric Botcazou  <ebotcazou@adacore.com>

	* doc/invoke.texi (SPARC options): Remove -mlittle-endian.

2013-03-26  Richard Biener  <rguenther@suse.de>

	Backport from mainline:
	2013-03-13  Richard Biener  <rguenther@suse.de>

	PR tree-optimization/56608
	* tree-vect-slp.c (vect_schedule_slp): Do not remove scalar
	calls when vectorizing basic-blocks.

	2013-03-05  Richard Biener  <rguenther@suse.de>

	PR tree-optimization/56270
	* tree-vect-slp.c (vect_schedule_slp): Clear vectorized stmts
	of loads after scheduling an SLP instance.

2013-03-26  Walter Lee  <walt@tilera.com>

	Backport from mainline:
	2013-03-26  Walter Lee  <walt@tilera.com>

	* config/tilegx/tilegx.h (PROFILE_BEFORE_PROLOGUE): Define.
	* config/tilegx/tilepro.h (PROFILE_BEFORE_PROLOGUE): Define.

2013-03-26  Walter Lee  <walt@tilera.com>

	Backport from mainline:
	2013-03-25  Walter Lee  <walt@tilera.com>

	* config/tilegx/tilegx-builtins.h (enum tilegx_builtin): Add
	TILEGX_INSN_SHUFFLEBYTES1.
	* config/tilegx/tilegx.c (tilegx_builtin_info): Add entry for
	shufflebytes1.
	(tilegx_builtins): Ditto.
	* config/tilegx/tilegx.md (insn_shufflebytes1): New pattern.

2013-03-26  Walter Lee  <walt@tilera.com>

	Backport from mainline:
	2013-03-25  Walter Lee  <walt@tilera.com>

	* config/tilegx/tilegx.c (expand_set_cint64_one_inst): Inline
	tests for constraint J, K, N, P.

2013-03-26  Walter Lee  <walt@tilera.com>

	Backport from mainline:
	2013-03-25  Walter Lee  <walt@tilera.com>

	* config/tilegx/tilegx.c (tilegx_asm_preferred_eh_data_format):
	Use indirect/pcrel encoding.
	* config/tilepro/tilepro.c (tilepro_asm_preferred_eh_data_format):
	Ditto.

2013-03-25  Oleg Endo  <olegendo@gcc.gnu.org>

	Backport from mainline:
	2013-03-13  Oleg Endo  <olegendo@gcc.gnu.org>
	2013-03-14  Kaz Kojima  <kkojima@gcc.gnu.org>

	PR target/49880
	* config/sh/sh.opt (FPU_SINGLE_ONLY): New mask.
	(musermode): Convert to Var(TARGET_USERMODE).
	* config/sh/sh.h (SELECT_SH2A_SINGLE_ONLY, SELECT_SH4_SINGLE_ONLY,
	MASK_ARCH): Add MASK_FPU_SINGLE_ONLY.
	* config/sh/sh.c (sh_option_override): Use
	TARGET_FPU_DOUBLE || TARGET_FPU_SINGLE_ONLY for call-fp case.
	* config/sh/sh.md (udivsi3_i1, divsi3_i1): Remove ! TARGET_SH4
	condition.
	(udivsi3_i4, divsi3_i4): Use TARGET_FPU_DOUBLE condition instead of
	TARGET_SH4.
	(udivsi3_i4_single, divsi3_i4_single): Use
	TARGET_FPU_SINGLE_ONLY || TARGET_FPU_DOUBLE instead of TARGET_HARD_SH4.
	* config/sh/linux.h (TARGET_DEFAULT): Remove MASK_USERMODE.
	(SUBTARGET_OVERRIDE_OPTIONS): Set TARGET_USERMODE as default.
	* config/sh/netbsd-elf.h (TARGET_DEFAULT): Remove MASK_USERMODE.
	(SUBTARGET_OVERRIDE_OPTIONS): New.

2013-03-25  Oleg Endo  <olegendo@gcc.gnu.org>

	Backport from mainline:
	2012-04-03  Kaz Kojima  <kkojima@gcc.gnu.org>

	* config/sh/t-sh (MULTILIB_MATCHES): Match m2a-single-only
	to m2a-single instead of m2e.

2013-03-22  H.J. Lu  <hongjiu.lu@intel.com>

	PR target/56560
	* config/i386/i386.h (ix86_args): Define only if USED_FOR_TARGET
	isn't defined.

2013-03-22  H.J. Lu  <hongjiu.lu@intel.com>

	PR target/56560
	* config/i386/i386.c (init_cumulative_args): Also set
	cum->callee_return_avx256_p.
	(ix86_function_arg): Set cum->callee_pass_avx256_p.  Set
	cfun->machine->callee_pass_avx256_p only when MODE == VOIDmode.

	* config/i386/i386.h (ix86_args): Add callee_pass_avx256_p and
	callee_return_avx256_p.

2013-03-20  Rainer Orth  <ro@CeBiTec.Uni-Bielefeld.DE>

	Backport from mainline:
	2012-12-04  Ian Lance Taylor  <iant@google.com>

	* godump.c (find_dummy_types): Output a dummy type if we couldn't
	output the real type.

2013-03-20  Jack Howarth  <howarth@bromo.med.uc.edu>

	PR bootstrap/56258
	* doc/generic.texi (POINTER_PLUS_EXPR): Use @item instead of @itemx.
	(PLUS_EXPR): Likewise.
	* doc/cppopts.texi (--help): Likewise.
	* doc/invoke.texi (-fenable-@var{kind}-@var{pass}): Likewise.
	(-fdump-rtl-cprop_hardreg): Likewise.
	(-fdump-rtl-csa): Likewise.
	(-fdump-rtl-dce): Likewise.
	(-fdump-rtl-dbr): Likewise.
	(-fdump-rtl-into_cfglayout): Likewise.
	(-fdump-rtl-outof_cfglayout): Likewise.

2013-03-18  Richard Earnshaw  <rearnsha@arm.com>

	PR target/56470
	* config/arm/arm.c (shift_op): Validate RTL pattern on the fly.
	(arm_print_operand, case 'S'): Don't use shift_operator to validate
	the RTL.

2013-03-14  Seth LaForge  <sethml@google.com>

	PR target/56351
	Backport from mainline
	2012-10-22  Julian Brown  <julian@codesourcery.com>

	* config/arm/arm.h (CANNOT_CHANGE_MODE_CLASS): Avoid subreg'ing
	VFP D registers in big-endian mode.

2013-03-08  Joey Ye  <joey.ye@arm.com>

	Backport from mainline
	2013-03-06  Joey Ye  <joey.ye@arm.com>

	PR lto/50293
	* gcc.c (convert_white_space): New function.
	(main): Handles white space in function name.

2013-03-06  Oleg Endo  <olegendo@gcc.gnu.org>

	Backport from mainline
	2013-03-06  Oleg Endo  <olegendo@gcc.gnu.org>

	PR target/56529
	* config/sh/sh.c (sh_option_override): Check for TARGET_DYNSHIFT
	instead of TARGET_SH2 for call-table case.  Do not set sh_div_strategy
	to SH_DIV_CALL_TABLE for TARGET_SH2.
	* config.gcc (sh_multilibs): Add m2 and m2a to sh*-*-linux* multilib
	list.
	* doc/invoke.texi (SH options): Use table for mdiv= option.  Document
	mdiv= call-div1, call-fp, call-table options.

2013-03-06  Sebastian Huber <sebastian.huber@embedded-brains.de>

	* config.gcc (arm*-*-rtemself*): New.
	(arm*-*-rtems*): Removed.
	(arm*-*-eabi* | arm*-*-symbianelf* | arm*-*-rtemseabi*): Rename
	"arm*-*-rtemseabi*" to "arm*-*-rtems*".

2013-03-01  Richard Biener  <rguenther@suse.de>

	Backport from mainline
	2012-12-12  Zdenek Dvorak  <ook@ucw.cz>

	PR tree-optimization/55481
	* tree-ssa-loop-ivopts.c (rewrite_use_nonlinear_expr): Fall
	back to general rewriting if we cannot leave an original biv
	definition alone.

2013-03-01  Richard Biener  <rguenther@suse.de>

	Backport from mainline
	2012-04-10  Richard Guenther  <rguenther@suse.de>

	PR middle-end/52888
	* gimple-low.c (gimple_check_call_args): Properly account for
	compatible aggregate types.

2013-02-26  Nick Clifton  <nickc@redhat.com>

	PR target/56453
	Import this patch from the mainline:

	2012-08-17  Nick Clifton  <nickc@redhat.com>

	* config/fr30/fr30.md (cbranchsi4): Remove mode from comparison.
	(branch_true): Likewise.
	(branch_false): Likewise.

2013-02-26  Jakub Jelinek  <jakub@redhat.com>

	PR tree-optimization/56443
	* tree-vect-stmts.c (get_vectype_for_scalar_type_and_size): For
	overaligned types, pass TYPE_UNSIGNED (scalar_type) as second argument
	to type_for_mode langhook.

2013-02-21  Jakub Jelinek  <jakub@redhat.com>

	PR bootstrap/56258
	* doc/invoke.texi (-fdump-rtl-pro_and_epilogue): Use @item
	instead of @itemx.

2013-02-19  Jakub Jelinek  <jakub@redhat.com>

	Backported from mainline
	2013-02-19  Jakub Jelinek  <jakub@redhat.com>

	PR tree-optimization/56350
	* tree-vect-loop.c (vectorizable_reduction): If orig_stmt, return false
	if haven't found reduction or nested cycle operand, rather than
	asserting we must find it.

	PR tree-optimization/56381
	* tree-ssa-pre.c (create_expression_by_pieces): Fix up last argument
	to fold_build3.

	2013-02-08  Jakub Jelinek  <jakub@redhat.com>

	PR tree-optimization/56250
	* fold-const.c (extract_muldiv_1) <case NEGATE_EXPR>: Don't optimize
	if type is unsigned and code isn't MULT_EXPR.

	2013-02-06  Jakub Jelinek  <jakub@redhat.com>

	PR middle-end/56217
	* omp-low.c (use_pointer_for_field): Return false if
	lower_send_shared_vars doesn't generate any copy-out code.

	2012-11-27  Jakub Jelinek  <jakub@redhat.com>

	PR tree-optimization/55110
	* tree-vect-loop.c (vectorizable_reduction): Don't assert
	that STMT_VINFO_RELATED_STMT of orig_stmt is stmt.

2013-02-18  Richard Biener  <rguenther@suse.de>

	Revert
	2013-02-04  Richard Biener  <rguenther@suse.de>

	Backport from mainline
	2012-07-04  Richard Guenther  <rguenther@suse.de>

	PR tree-optimization/53844
	* tree-ssa-dse.c (dse_possible_dead_store_p): Properly handle
	the loop virtual PHI.

2013-02-13  David S. Miller  <davem@davemloft.net>

	* expmed.c (expand_shift_1): Only strip scalar integer subregs.

2013-02-11  Uros Bizjak  <ubizjak@gmail.com>

	Backport from mainline
	2013-02-11  Uros Bizjak  <ubizjak@gmail.com>

	PR rtl-optimization/56275
	* simplify-rtx.c (avoid_constant_pool_reference): Check that
	offset is non-negative and less than cmode size before
	calling simplify_subreg.

2013-02-09  Uros Bizjak  <ubizjak@gmail.com>

	Backport from mainline
	2013-02-08  Uros Bizjak  <ubizjak@gmail.com>

	* config/i386/sse.md (FMAMODEM): New mode iterator.
	(fma<mode>4, fms<mode>4, fnma<mode>4, fnms<mode>4): Use FMAMODEM
	mode iterator. Do not use TARGET_SSE_MATH in insn constraint.

	2013-02-08  Uros Bizjak  <ubizjak@gmail.com>

	* config/i386/gnu-user.h (TARGET_CAN_SPLIT_STACK): Define only
	when HAVE_GAS_CFI_PERSONALITY_DIRECTIVE is set.
	* config/i386/gnu-user64.h (TARGET_CAN_SPLIT_STACK): Ditto.

2013-02-08  Michael Meissner  <meissner@linux.vnet.ibm.com>

	Backport from mainline
	2013-02-08  Michael Meissner  <meissner@linux.vnet.ibm.com>

	PR target/56043
	* config/rs6000/rs6000.c (rs6000_builtin_vectorized_libmass):
	If there is no implicit builtin declaration, just return NULL.

2013-02-08  David Edelsohn  <dje.gcc@gmail.com>
	    Michael Meissner  <meissner@linux.vnet.ibm.com>

	Backport from mainline
	* config/rs6000/rs6000.c (rs6000_option_override_internal): Clear
	MASK_VSX from set_masks if OS_MISSING_ALTIVEC.

2013-02-07  David S. Miller  <davem@davemloft.net>

	* dwarf2out.c (based_loc_descr): Perform leaf register remapping
	on 'reg'.
	* var-tracking.c (vt_add_function_parameter): Test the presence of
	HAVE_window_save properly and do not remap argument registers when
	we have a leaf function.

2013-02-07  Uros Bizjak  <ubizjak@gmail.com>

	Backport from mainline
	2013-02-07  Uros Bizjak  <ubizjak@gmail.com>

	PR bootstrap/56227
	* ggc-page.c (ggc_print_statistics): Use HOST_LONG_LONG_FORMAT
	instead of "ll".
	* config/i386/i386.c (ix86_print_operand): Ditto.

2013-02-07  Alan Modra  <amodra@gmail.com>

	PR target/53040
	* config/rs6000/rs6000.c (rs6000_savres_strategy): When using
	static chain, set REST_INLINE_FPRS too.

2013-02-06  David Edelsohn  <dje.gcc@gmail.com>

	Backport from mainline
	2013-01-25  Michael Haubenwallner  <michael.haubenwallner@salomon.at>

	* configure.ac (gcc_cv_ld_static_dynamic): Define for AIX native ld.
	* configure: Regenerate.

2013-02-05  David Edelsohn  <dje.gcc@gmail.com>

	Backport from mainline
	2013-02-03  David Edelsohn  <dje.gcc@gmail.com>
		    Andrew Dixie  <andrewd@gentrack.com>

	* collect2.c (GCC_CHECK_HDR): Do not scan objects with F_LOADONLY
	flag set.

2013-02-05  Richard Biener  <rguenther@suse.de>

	Backport from mainline
	2012-12-10  Richard Biener  <rguenther@suse.de>

	PR tree-optimization/55107
	* tree-ssa-pre.c (struct pre_stats): Remove constified field.
	(bitmap_set_replace_value): Add gcc_unreachable.
	(do_regular_insertion): Re-write all_same handling.  Insert
	an assignment instead of a PHI in this case.
	(execute_pre): Do not record constified events.

2013-02-05  Richard Biener  <rguenther@suse.de>

	PR tree-optimization/54767
	* tree-vrp.c (vrp_visit_phi_node): For PHI arguments coming via
	backedges drop all symbolical range information.
	(execute_vrp): Compute backedges.

2013-02-04  Richard Biener  <rguenther@suse.de>

	Backport from mainline
	2012-01-11  Richard Guenther  <rguenther@suse.de>

	PR tree-optimization/44061
	* tree-vrp.c (extract_range_basic): Compute zero as
	value-range for __builtin_constant_p of function parameters.

	2013-01-08  Jakub Jelinek  <jakub@redhat.com>

	PR middle-end/55890
	* tree-ssa-ccp.c (evaluate_stmt): Use gimple_call_builtin_class_p.

2013-02-04  Richard Biener  <rguenther@suse.de>

	Backport from mainline
	2012-07-04  Richard Guenther  <rguenther@suse.de>

	PR tree-optimization/53844
	* tree-ssa-dse.c (dse_possible_dead_store_p): Properly handle
	the loop virtual PHI.

	2012-12-13  Richard Biener  <rguenther@suse.de>

	PR lto/55660
	* tree-streamer.c (record_common_node): Check that we are not
	recursively pre-loading nodes we want to skip.  Handle
	char_type_node appearing as part of va_list_type_node.

2013-02-04  Richard Biener  <rguenther@suse.de>

	PR middle-end/55890
	* gimple.h (gimple_call_builtin_class_p): New function.
	* gimple.c (validate_call): New function.
	(gimple_call_builtin_class_p): Likewise.
	* tree-ssa-structalias.c (find_func_aliases_for_builtin_call):
	Use gimple_call_builtin_class_p.
	(find_func_clobbers): Likewise.
	* tree-ssa-strlen.c (adjust_last_stmt): Likewise.
	(strlen_optimize_stmt): Likewise.

2013-02-01  Jakub Jelinek  <jakub@redhat.com>

	Backported from mainline
	2013-01-28  Jakub Jelinek  <jakub@redhat.com>

	PR tree-optimization/56125
	* tree-ssa-math-opts.c (gimple_expand_builtin_pow): Don't optimize
	pow(x,c) into sqrt(x) * powi(x, n/2) or
	1.0 / (sqrt(x) * powi(x, abs(n/2))) if c is an integer or when
	optimizing for size.
	Don't optimize pow(x,c) into powi(x, n/3) * powi(cbrt(x), n%3) or
	1.0 / (powi(x, abs(n)/3) * powi(cbrt(x), abs(n)%3)) if 2c is an
	integer.

	2013-01-25  Jakub Jelinek  <jakub@redhat.com>

	PR tree-optimization/56098
	* tree-ssa-phiopt.c (nt_init_block): Don't call add_or_mark_expr
	for stmts with volatile ops.
	(cond_store_replacement): Don't optimize if assign has volatile ops.
	(cond_if_else_store_replacement_1): Don't optimize if either
	then_assign or else_assign have volatile ops.

	2013-01-23  Jakub Jelinek  <jakub@redhat.com>

	PR target/49069
	* config/arm/arm.md (cbranchdi4, cstoredi4): Use s_register_operand
	instead of cmpdi_operand for first comparison operand.
	Don't assert that comparison operands aren't both constants.

	2013-01-21  Jakub Jelinek  <jakub@redhat.com>

	PR tree-optimization/56051
	* fold-const.c (fold_binary_loc): Don't fold
	X < (cast) (1 << Y) into (X >> Y) != 0 if cast is either
	a narrowing conversion, or widening conversion from signed
	to unsigned.

	2013-01-18  Jakub Jelinek  <jakub@redhat.com>

	PR middle-end/56015
	* expr.c (expand_expr_real_2) <case COMPLEX_EXPR>: Handle
	the case where writing real complex part of target modifies
	op1.

	2013-01-15  Jakub Jelinek  <jakub@redhat.com>

	PR target/55940
	* function.c (thread_prologue_and_epilogue_insns): Always
	add crtl->drap_reg to set_up_by_prologue.set, even if
	stack_realign_drap is false.

	2013-01-10  Jakub Jelinek  <jakub@redhat.com>

	PR tree-optimization/55921
	* tree-complex.c (expand_complex_asm): New function.
	(expand_complex_operations_1): Call it for GIMPLE_ASM.

	2013-01-03  Jakub Jelinek  <jakub@redhat.com>

	PR rtl-optimization/55838
	* loop-iv.c (iv_number_of_iterations): Call lowpart_subreg on
	iv0.step, iv1.step and step.

	2012-11-23  Jakub Jelinek  <jakub@redhat.com>

	PR c++/54046
	* Makefile.in (gimple-low.o): Depend on langhooks.h.
	* gimple-low.c: Include langhooks.c.
	(block_may_fallthru): Handle TARGET_EXPR and ERROR_MARK,
	by default call lang_hooks.block_may_fallthru.
	* langhooks.h (struct lang_hooks): Add block_may_fallthru
	langhook.
	* langhooks-def.h (LANG_HOOKS_BLOCK_MAY_FALLTHRU): Define.
	(LANG_HOOKS_INITIALIZER): Use it.

	2012-11-20  Jakub Jelinek  <jakub@redhat.com>

	PR middle-end/55094
	* builtins.c (expand_builtin_trap): Add REG_ARGS_SIZE note
	on the trap insn for !ACCUMULATE_OUTGOING_ARGS.
	* cfgcleanup.c (outgoing_edges_match): Don't look at debug insns
	on the first old_insns_match_p call.  For !ACCUMULATE_OUTGOING_ARGS
	fail if the last real insn doesn't have REG_ARGS_SIZE note.

	2012-11-17  Jakub Jelinek  <jakub@redhat.com>

	PR tree-optimization/55236
	* fold-const.c (make_range_step) <case NEGATE_EXPR>: For -fwrapv
	and signed ARG0_TYPE, force low and high to be non-NULL.

	2012-11-13  Jakub Jelinek  <jakub@redhat.com>

	PR rtl-optimization/54127
	* cfgrtl.c (force_nonfallthru_and_redirect): When redirecting
	asm goto labels from BB_HEAD (e->dest) to target bb, decrement
	LABEL_NUSES of BB_HEAD (e->dest) and increment LABEL_NUSES of
	BB_HEAD (target) appropriately and adjust JUMP_LABEL and/or
	REG_LABEL_TARGET and REG_LABEL_OPERAND.

2013-02-01  Eric Botcazou  <ebotcazou@adacore.com>

	* fold-const.c (make_range_step) <TRUTH_NOT_EXPR>: Bail out if the
	range isn't testing for zero.

2013-01-29  Richard Biener  <rguenther@suse.de>

	PR tree-optimization/56113
	* tree-ssa-structalias.c (equiv_class_lookup): Also return
	the bitmap leader.
	(label_visit): Free duplicate bitmaps and record the leader instead.
	(perform_var_substitution): Adjust.

2013-01-28  Serowk  <serowk@yandex.ru>

	PR target/35294
	* config/arm/arm.c (arm_expand_binop_builtin): Add new parameter.
	Fix mode checks to allow for the passing of constants in the
	second parameter.
	(arm_expand_builtin): Adjust calls to arm_expand_binop_builtin.
	Add entries in the switch statement for builtin iwmmxt vector
	shift and rotate builtins.

2013-01-27  Uros Bizjak  <ubizjak@gmail.com>

	Backport from mainline
	2013-01-27  Uros Bizjak  <ubizjak@gmail.com>

	PR target/56114
	* config/i386/i386.md (*movabs<mode>_1): Add square brackets around
	operand 0 in movabs insn template for -masm=intel asm alternative.
	(*movabs<mode>_2): Ditto for operand 1.

2013-01-27  Uros Bizjak  <ubizjak@gmail.com>

	Backport from mainline
	2013-01-22  Uros Bizjak  <ubizjak@gmail.com>

	PR target/56028
	* config/i386/i386.md (*movti_internal_rex64): Change (o,riF)
	alternative to (o,r).
	(*movdi_internal_rex64): Remove (!o,n) alternative.
	(DImode immediate->memory splitter): Remove.
	(DImode immediate->memory peephole2): Remove.
	(movtf): Enable for TARGET_64BIT || TARGET_SSE.
	(*movtf_internal_rex64): Rename from *movtf_internal. Change (!o,F*r)
	alternative to (!o,*r).
	(*movtf_internal_sse): New pattern.
	(*movxf_internal_rex64): New pattern.
	(*movxf_internal): Disable for TARGET_64BIT.
	(*movdf_internal_rex64): Remove (!o,F) alternative.

	2013-01-23  Uros Bizjak  <ubizjak@gmail.com>

	* config/i386/i386.md (*movdf_internal_rex64): Disparage alternatives
	involving stack registers slightly.

	2013-01-24  Uros Bizjak  <ubizjak@gmail.com>

	* config/i386/constraints.md (Yf): New constraint.
	* config/i386/i386.md (*movdf_internal_rex64): Use Yf*f instead
	of f constraint to conditionaly disable x87 register preferences.
	(*movdf_internal): Ditto.
	(*movsf_internal): Ditto.

	2012-01-24  Uros Bizjak  <ubizjak@gmail.com>

	* config/i386/i386.md (*movti_internal_rex64): Add (o,e) alternative.
	(*movtf_internal_rex64): Add (!o,C) alternative
	(*movxf_internal_rex64): Ditto.
	(*movdf_internal_rex64): Add (?r,C) and (?m,C) alternatives.

2013-01-25  Georg-Johann Lay  <avr@gjlay.de>

	* doc/invoke.texi (AVR Built-in Macros): Document __XMEGA__.

2013-01-24  Martin Jambor  <mjambor@suse.cz>

	Backport from mainline
	2013-01-04  Martin Jambor  <mjambor@suse.cz>

	PR tree-optimization/55755
	* tree-sra.c (sra_modify_assign): Do not check that an access has no
	children when trying to avoid producing a VIEW_CONVERT_EXPR.

2013-01-21  Uros Bizjak  <ubizjak@gmail.com>

	Backport from mainline
	2013-01-21  Uros Bizjak  <ubizjak@gmail.com>

	* config/i386/i386.md (enabled): Do not disable fma4 for TARGET_FMA.

2013-01-21  Uros Bizjak  <ubizjak@gmail.com>

	PR rtl-optimization/56023
	* haifa-sched.c (fix_inter_tick): Do not update ticks of instructions,
	dependent on debug instruction.

2013-01-21  Martin Jambor  <mjambor@suse.cz>

	Backport from mainline
	2013-01-17  Martin Jambor  <mjambor@suse.cz>

	PR tree-optimizations/55264
	* cgraph.c (cgraph_create_virtual_clone): Mark clones as non-virtual.
	* cgraph.h (cgraph_only_called_directly_p_or_aliased_p): Return false
	for virtual functions.
	* ipa-inline-transform.c (can_remove_node_now_p_1): Never return true
	for virtual methods.
	* ipa.c (cgraph_remove_unreachable_nodes): Never return true for
	virtual methods before inlining is over.

2013-01-17  Uros Bizjak  <ubizjak@gmail.com>

	Backport from mainline
	2012-01-17  Uros Bizjak  <ubizjak@gmail.com>

	PR target/55981
	* config/i386/sync.md (atomic_store<mode>): Generate SWImode
	store through atomic_store<mode>_1.
	(atomic_store<mode>_1): Macroize insn using SWI mode iterator.

2013-01-16  Richard Biener  <rguenther@suse.de>

	PR middle-end/55882
	* emit-rtl.c (set_mem_attributes_minus_bitpos): Correctly
	account for bitpos when computing alignment.

2013-01-14  Georg-Johann Lay  <avr@gjlay.de>

	Backport from 2013-01-14 trunk r195169.

	PR target/55974
	* config/avr/avr-c.c (avr_cpu_cpp_builtins): Define __FLASH
	etc. to 1 and not to __flash.
	Use LL suffix for __INT24_MAX__ with -mint8.
	Use ULL suffix for __UINT24_MAX__ with -mint8.

2013-01-14  Matthias Klose  <doko@ubuntu.com>

	* doc/invoke.texi: Document -print-multiarch.
	* doc/install.texi: Document --enable-multiarch.
	* doc/fragments.texi: Document MULTILIB_OSDIRNAMES, MULTIARCH_DIRNAME.
	* configure.ac: Add --enable-multiarch option.
	Substitute with_cpu, with_float.
	* configure: Regenerate.
	* Makefile.in (s-mlib): Pass MULTIARCH_DIRNAME to genmultilib.
	enable_multiarch, with_cpu, with_float: New macros.
	if_multiarch: New macro, define in terms of enable_multiarch.
	* genmultilib: Add new argument for the multiarch name.
	* gcc.c (multiarch_dir): Define.
	(for_each_path): Search for multiarch suffixes.
	(driver_handle_option): Handle multiarch option.
	(do_spec_1): Pass -imultiarch if defined.
	(main): Print multiarch.
	(set_multilib_dir): Separate multilib and multiarch names
	from multilib_select.
	(print_multilib_info): Ignore multiarch names in multilib_select.
	* incpath.c (add_standard_paths): Search the multiarch include dirs.
	* cppdefault.h (default_include): Document multiarch in multilib
	member.
	* cppdefault.c: [LOCAL_INCLUDE_DIR, STANDARD_INCLUDE_DIR] Add an
	include directory for multiarch directories.
	* common.opt: New options --print-multiarch and -imultilib.

	* config.gcc <i[34567]86-*-linux* | x86_64-*-linux*> (tmake_file):
	Include i386/t-linux.
	<i[34567]86-*-kfreebsd*-gnu | x86_64-*-kfreebsd*-gnu> (tmake_file):
	Include i386/t-kfreebsd.
	<i[34567]86-*-gnu*> (tmake_file): Include i386/t-gnu.
	* config/i386/t-linux64: Add multiarch names in
	MULTILIB_OSDIRNAMES, define MULTIARCH_DIRNAME.
	* config/i386/t-gnu: New file.
	* config/i386/t-kfreebsd: Likewise.
	* config/i386/t-linux: Likewise.

	* config/sparc/t-linux64: Add multiarch names in MULTILIB_OSDIRNAMES.
	* config/sparc/t-linux: New file; define MULTIARCH_DIRNAME.
	* config.gcc <sparc-*-linux*> (tmake_file): Include sparc/t-linux
	for 32bit non-biarch configurations.

	* config/pa/t-linux: New file; define MULTIARCH_DIRNAME.
	* config.gcc <hppa*64*-*-linux*, hppa*-*-linux*> (tmake_file):
	Include pa/t-linux.

	* config/mips/t-linux64: Add multiarch names in MULTILIB_OSDIRNAMES.

	* config/arm/t-linux-eabi: Define MULTIARCH_DIRNAME for linux target.

	* config/rs6000/t-linux64: Add multiarch names in MULTILIB_OSDIRNAMES.
	* config/rs6000/t-linux: New file; define MULTIARCH_DIRNAME.
	* config/rs6000/t-fprules (SOFT_FLOAT_CPUS): New macro. Add e300c2
	to the list.
	(MULTILIB_MATCHES_FLOAT): Define in terms of SOFT_FLOAT_CPUS.
	* config.gcc <powerpc-*-linux* | powerpc64-*-linux*> (tmake_file):
	Include rs6000/t-linux for 32bit non-biarch configurations.

	* config/s390/t-linux64: Add multiarch names in MULTILIB_OSDIRNAMES.

	* config/m68k/t-linux: Define MULTIARCH_DIRNAME.

	* config/ia64/t-linux: New file; define MULTIARCH_DIRNAME.
	* config.gcc <ia64*-*-linux*> (tmake_file): Include ia64/t-linux.

	* config/alpha/t-linux: New file; define MULTIARCH_DIRNAME.
	* config.gcc <alpha*-*-linux*> (tmake_file): Include alpha/t-linux.

2013-01-14  Eric Botcazou  <ebotcazou@adacore.com>

	* tree-vectorizer.h (vect_get_single_scalar_iteraion_cost): Fix typo.
	* tree-vect-loop.c (vect_get_single_scalar_iteraion_cost): Likewise.
	(vect_estimate_min_profitable_iter): Adjust to above fix.
	* tree-vect-data-refs.c (vect_peeling_hash_get_lowest_cost): Likewise.

2013-01-11  Michael Meissner  <meissner@linux.vnet.ibm.com>

	Backport from mainline
	2013-01-11  Michael Meissner  <meissner@linux.vnet.ibm.com>

	* doc/extend.texi (X86 Built-in Functions): Add whitespace in
	__builtin_ia32_paddb256 and __builtin_ia32_pavgb256
	documentation.  Add missing '__' in front of
	__builtin_ia32_packssdw256.

2013-01-09  Uros Bizjak  <ubizjak@gmail.com>

	Backport from mainline
	2013-01-09  Uros Bizjak  <ubizjak@gmail.com>

	* config/i386/sse.md (*vec_interleave_highv2df): Change mode
	attribute of movddup insn to DF.
	(*vec_interleave_lowv2df): Ditto.
	(vec_dupv2df): Ditto.

2013-01-07  Georg-Johann Lay  <avr@gjlay.de>

	Backport from 2013-01-07 trunk r194991, r194992.

	PR target/55897
	* doc/extend.texi (AVR Named Address Spaces): __memx goes into
	.progmemx.data now.

	* config/avr/avr.h (ADDR_SPACE_COUNT): New enum.
	(avr_addrspace_t): Add .section_name field.
	* config/avr/avr.c (progmem_section): Use ADDR_SPACE_COUNT as
	array size.
	(avr_addrspace): Same.  Initialize .section_name.  Remove last
	NULL entry.  Put __memx into .progmemx.data.
	(progmem_section_prefix): Remove.
	(avr_asm_init_sections): No need to initialize progmem_section.
	(avr_asm_named_section): Use avr_addrspace[].section_name to get
	section name prefix.
	(avr_asm_select_section): Ditto.  And use get_unnamed_section to
	retrieve the progmem section.
	* avr-c.c (avr_cpu_cpp_builtins): Use ADDR_SPACE_COUNT as loop
	boundary to run over avr_addrspace[].
	(avr_register_target_pragmas): Ditto.

2013-01-07  Georg-Johann Lay  <avr@gjlay.de>

	Backport from 2013-01-07 trunk r194978.

	PR target/54461
	* doc/install.texi (Cross-Compiler-Specific Options): Document
	--with-avrlibc.

2013-01-07  Georg-Johann Lay  <avr@gjlay.de>

	Backport from 2013-01-07 trunk r194968.

	PR other/55243
	* config/avr/t-avr: Don't automatically rebuild
	$(srcdir)/config/avr/t-multilib
	$(srcdir)/config/avr/avr-tables.opt
	(avr-mcus): New phony target to build them on request.
	(s-avr-mlib): Remove.
	* avr/avr-mcus.def: Adjust comments.

2013-01-07  Terry Guo  <terry.guo@arm.com>

	Backport from mainline
	2012-12-19  Terry Guo  <terry.guo@arm.com>

	* config/arm/arm.c (thumb_find_work_register): Check argument
	register number based on current PCS.

2013-01-06  Uros Bizjak  <ubizjak@gmail.com>

	Backport from mainline
	2013-01-03  Uros Bizjak  <ubizjak@gmail.com>

	PR target/55712
	* config/i386/i386-c.c (ix86_target_macros_internal): Depending on
	selected code model, define __code_mode_small__, __code_model_medium__,
	__code_model_large__, __code_model_32__ or __code_model_kernel__.
	* config/i386/cpuid.h (__cpuid, __cpuid_count) [__i386__]: Prefix
	xchg temporary register with %k.  Declare temporary register as
	early clobbered.
	[__x86_64__]: For medium and large code models, preserve %rbx register.

2013-01-03  Richard Henderson  <rth@redhat.com>

	* config/i386/i386.c (ix86_expand_move): Always assign to op1
	after eliminating TLS symbols.

2013-01-03  John David Anglin  <dave.anglin@nrc-cnrc.gc.ca>

	PR target/53789
	* config/pa/pa.md (movsi): Revert previous change.
	* config/pa/pa.c (pa_legitimate_constant_p): Reject all TLS symbol
	references.

2013-01-02  Rainer Emrich  <rainer@emrich-ebersheim.de>

	PR bootstrap/55707
	* graphite-dependences.c (hash_poly_ddr_p): Cast from pointer via
	intptr_t.

2013-01-02  Jason Merrill  <jason@redhat.com>

	PR c++/55804
	* tree.c (build_array_type_1): Revert earlier change.

2012-12-25  John David Anglin  <dave.anglin@nrc-cnrc.gc.ca>

	PR target/53789
	* config/pa/pa.md (movsi): Reject expansion of TLS symbol references
	after reload starts.

2012-12-21  Martin Jambor  <mjambor@suse.cz>

	PR tree-optimization/55355
	* tree-sra.c (type_internals_preclude_sra_p): Also check that
	bit_position is small enough to fit a single HOST_WIDE_INT.

2012-12-21  Matthew Gretton-Dann  <matthew.gretton-dann@linaro.org>

	* config.gcc: Match arm*-*-uclinux*eabi* for EABI uCLinux.

2012-12-18  Matthew Gretton-Dann  <matthew.gretton-dann@linaro.org>

	Backport from mainline
	2012-10-15  Matthias Klose  <doko@ubuntu.com>

	* config.gcc: Match arm*-*-linux-* for ARM Linux/GNU.
	* doc/install.texi: Use arm-*-*linux-* instead of arm-*-*linux-gnueabi.

2012-12-16  Eric Botcazou  <ebotcazou@adacore.com>
	    Tomash Brechko  <tomash.brechko@gmail.com>

	PR target/55673
	* config/sparc/sparc.c (sparc_emit_membar_for_model): Fix reversed
	handling of before and after cases.
	* config/sparc/sync.md (atomic_store): Fix pasto.

2012-12-14  Yvan Roux  <yvan.roux@linaro.org>

	* optabs.c (expand_atomic_store): Elide redundant model test.

2012-12-13  Richard Henderson  <rth@redhat.com>

	PR middle-end/55492
	* optabs.c (expand_atomic_load): Emit acquire barrier after the load.

2012-12-11  Eric Botcazou  <ebotcazou@adacore.com>

	PR target/54121
	* config/sparc/sparc.md (tldo_stb_sp32): Fix pasto.
	(tldo_stb_sp64): Likewise.
	(tldo_sth_sp32): Likewise.
	(tldo_sth_sp64): Likewise.
	(tldo_stw_sp32): Likewise.
	(tldo_stw_sp64): Likewise.
	(tldo_stx_sp64): Likewise.

2012-12-10 Kai Tietz  <ktietz@redhat.com>

	PR target/53912
	* print-tree.c (print_node): Cast from pointer via uintptr_t.

2012-12-07  Uros Bizjak  <ubizjak@gmail.com>

	Backport from mainline
	2012-12-06  Uros Bizjak  <ubizjak@gmail.com>
		    H.J. Lu  <hongjiu.lu@intel.com>

	PR target/55597
	* config/i386/i386.c (legitimize_tls_address): Zero-extend x to Pmode,
	before using it as insn or call equivalent.

2012-12-06  Jason Merrill  <jason@redhat.com>

	PR c++/55032
	* tree.c (build_array_type_1): Re-layout if we found it in the
	hash table.

2012-12-05  John David Anglin  <dave.anglin@nrc-cnrc.gc.ca>

	* config/pa/pa.md: Use "const_int 0" instead of match_test to simplify
	opaque cond in all call insns.

2012-12-03  Eric Botcazou  <ebotcazou@adacore.com>

	* config/ia64/ia64.c (ia64_compute_frame_size): Allocate the scratch
	area if the function allocates dynamic stack space.
	(ia64_initial_elimination_offset): Adjust offsets to above change.

2012-12-03  Richard Biener  <rguenther@suse.de>

	Backport from mainline
	2012-09-24  Richard Guenther  <rguenther@suse.de>

	PR tree-optimization/53663
	* tree-ssa-sccvn.c (vn_reference_lookup_3): Conditional
	native encode/interpret translation on VN_WALKREWRITE.

2012-12-03 Kai Tietz  <ktietz@redhat.com>

	PR target/53912
	* ggc-common.c (POINTER_HASH): Cast from pointer via intptr_t.

	PR target/53912
	* tree-dump.c (dump_pointer): Print pointer via HOST_WIDE_INT_PRINT.

	PR target/53912
	* pointer-set.c (hash1): Cast from pointer via uintptr_t.

2012-12-01  John David Anglin  <dave.anglin@nrc-cnrc.gc.ca>

	Backport from mainline:
	2012-11-12  John David Anglin  <dave.anglin@nrc-cnrc.gc.ca>

	PR target/55195
	* config/pa/pa.md (type): Add sibcall and sh_func_adrs insn types.
	(in_branch_delay): Don't allow sibcall or sh_func_adrs insns.
	(in_nullified_branch_delay): Likewise.
	(in_call_delay): Likewise.
	Define delay for sibcall insns.  Adjust Z3 and Z4 insn reservations for
	new types.  Add opaque cond to mark all calls, sibcalls, dyncalls and
	the $$sh_func_adrs call as variable.  Update type of sibcalls and
	$$sh_func_adrs call.
	* config/pa/pa.c (pa_adjust_insn_length): Revise to return updated
	length instead of adjustment.  Handle negative and undefined call
	adjustments for insn_default_length.  Remove adjustment for millicode
	insn with unfilled delay slot.
	(pa_output_millicode_call): Update for revised millicode length.
	* config/pa/pa.h (ADJUST_INSN_LENGTH): Revise to set LENGTH.

2012-11-29  Kai Tietz  <ktietz@redhat.com>

	PR target/55171
	* prefix.c (lookup_key): Replace xmalloc/xrealloc
	use by XNEWVEC/XRESIZEVEC.

	* i386.c (get_scratch_register_on_entry): Handle
	thiscall-convention.
	(split_stack_prologue_scratch_regno): Likewise.
	(ix86_static_chain): Likewise.
	(x86_output_mi_thunk): Likewise.

2012-11-28  H.J. Lu  <hongjiu.lu@intel.com>

	Backported from mainline
	2012-11-27  H.J. Lu  <hongjiu.lu@intel.com>
		    Markus Trippelsdorf  <markus@trippelsdorf.de>

	PR lto/54795
	* lto-opts.c (lto_write_options): Also handle
	OPT_SPECIAL_unknown, OPT_SPECIAL_ignore and
	OPT_SPECIAL_program_name.

	PR lto/55474
	* lto-wrapper.c (merge_and_complain): Handle
	OPT_SPECIAL_unknown, OPT_SPECIAL_ignore,
	OPT_SPECIAL_program_name and OPT_SPECIAL_input_file.

2012-11-27  Paolo Bonzini  <pbonzini@redhat.com>

	PR rtl-optimization/55489
	* gcse.c (compute_transp): Precompute a canonical version
	of XEXP (x, 0), and pass it to canon_true_dependence.

2012-11-27  Richard Biener  <rguenther@suse.de>

	PR middle-end/55331
	* gimple-fold.c (gimplify_and_update_call_from_tree): Replace
	stmt with a NOP instead of removing it.

2012-11-26  Richard Biener  <rguenther@suse.de>

	Backport from mainline
	2012-10-19  Richard Biener  <rguenther@suse.de>

	PR tree-optimization/54976
	* tree-vect-stmts.c (get_vectype_for_scalar_type_and_size):
	Robustify against odd inner_mode inputs.

	2012-10-12  Richard Biener  <rguenther@suse.de>

	PR tree-optimization/54894
	* tree-vect-stmts.c (get_vectype_for_scalar_type_and_size):
	Handle over-aligned scalar types properly.

	2012-10-02  Richard Guenther  <rguenther@suse.de>

	PR middle-end/54735
	* tree-ssa-pre.c (do_pre): Make sure to update virtual SSA form before
	cleaning up the CFG.

2012-11-21  Michael Meissner  <meissner@linux.vnet.ibm.com>

	Backport from mainline
	2012-11-20  Michael Meissner  <meissner@linux.vnet.ibm.com>

	* config/rs6000/rs6000.md (movdf_hardfloat32): Add a comment
	explaining the register ordering preferences.

	2012-11-19  Michael Meissner  <meissner@linux.vnet.ibm.com>
	* config/rs6000/rs6000.md (movdf_hardfloat32): Reorder move
	constraints so that the traditional floating point loads, stores,
	and moves are done first, then the VSX loads, stores, and moves,
	and finally the GPR loads, stores, and moves so that reload
	chooses FPRs over GPRs, and uses the traditional load/store
	instructions which provide an offset.
	(movdf_hardfloat64): Likewise.

2012-11-19  H.J. Lu  <hongjiu.lu@intel.com>

	Backported from mainline
	2012-11-13  Eric Botcazou  <ebotcazou@adacore.com>
		    H.J. Lu  <hongjiu.lu@intel.com>

	PR middle-end/55142
	* config/i386/i386.c (legitimize_pic_address): Properly handle
	REG + CONST.
	(ix86_print_operand_address): Set code to 'k' when forcing
	addr32 prefix.  For x32, zero-extend negative displacement if
	it < -16*1024*1024.

2012-11-12  Eric Botcazou  <ebotcazou@adacore.com>

	* common.opt (fvar-tracking-uninit): Document.
	* toplev.c (process_options): Fix handling of flag_var_tracking_uninit.
	* config/darwin.c (darwin_override_options): Likewise.

2012-11-11  Eric Botcazou  <ebotcazou@adacore.com>

	* config/sparc/sparc.h (AS_NIAGARA3_FLAG): Tweak.
	* config/sparc/sol2.h (TARGET_CPU_niagara4 support): Fix pasto.

2012-11-09  Eric Botcazou  <ebotcazou@adacore.com>

	* doc/install.texi (sparc64-x-solaris2): Mention MPC as well.

2012-11-09  Eric Botcazou  <ebotcazou@adacore.com>

	* config/i386/i386.c (release_scratch_register_on_entry): Also adjust
	sp_offset manually.

2012-11-07  Uros Bizjak  <ubizjak@gmail.com>

	Backport from mainline
	2012-11-06  Uros Bizjak  <ubizjak@gmail.com>

	* config/i386/i386.c (ix86_init_machine_status): Do not
	explicitly clear tls_descriptor_call_expanded_p again.

	2012-11-06  Uros Bizjak  <ubizjak@gmail.com>

	* config/i386/sse.md
	(<avx_avx2>_maskstore<ssemodesuffix><avxsizesuffix>): Mark operand 0
	as read and written by the instruction.

	2012-11-06  Uros Bizjak  <ubizjak@gmail.com>

	* config/i386/i386.c (TARGET_INSTANTIATE_DECLS): New define.
	(ix86_instantiate_decls): New function.
	(ix86_expand_builtin) <case IX86_BUILTIN_LDMXCSR>: Use SLOT_TEMP
	stack slot instead of SLOT_VIRTUAL.
	<case IX86_BUILTIN_STMXCSR>: Ditto.
	(assign_386_stack_local): Do not assert when virtual slot is valid.
	* config/i386/i386.h (enum ix86_stack_slot): Remove SLOT_VIRTUAL.
	* config/i386/i386.md (truncdfsf2): Do not use SLOT_VIRTUAL stack slot.
	(truncxf<mode>2): Ditto.
	(floatunssi<mode>2): Ditto.
	(isinf<mode>2): Ditto.
	* config/i386/sync.md (atomic_load<mode>): Ditto.
	(atomic_store<mode>): Ditto.

2012-11-07  Eric Botcazou  <ebotcazou@adacore.com>

	PR middle-end/55219
	* fold-const.c (fold_binary_op_with_conditional_arg): Do not fold if
	the argument is itself a conditional expression.

2012-11-05  H.J. Lu  <hongjiu.lu@intel.com>

	* config/i386/i386.c (print_reg): Replace REX_INT_REG_P with
	REX_INT_REGNO_P.

2012-11-05  Eric Botcazou  <ebotcazou@adacore.com>

	PR tree-optimization/54986
	* gimple-fold.c (canonicalize_constructor_val): Strip again all no-op
	conversions on entry but add them back on exit if needed.

2012-11-05  Richard Sandiford  <rdsandiford@googlemail.com>

	PR target/55204
	* config/i386/i386.c (ix86_address_subreg_operand): Remove stack
	pointer check.
	(print_reg): Use true_regnum rather than REGNO.
	(ix86_print_operand_address): Remove SUBREG handling.

2012-11-05  Jakub Jelinek  <jakub@redhat.com>

	Backported from mainline
	2012-10-24  Jakub Jelinek  <jakub@redhat.com>

	PR debug/54828
	* gimple.h (is_gimple_sizepos): New inline function.
	* gimplify.c (gimplify_one_sizepos): Use it.  Remove useless
	final assignment to expr variable.
	* tree.c (RETURN_TRUE_IF_VAR): Return true also if
	!TYPE_SIZES_GIMPLIFIED (type) and _t is going to be gimplified
	into a local temporary.

	2012-10-10  Jakub Jelinek  <jakub@redhat.com>

	PR tree-optimization/54877
	* tree-vect-loop.c (vect_is_simple_reduction_1): For MINUS_EXPR
	use make_ssa_name instead of copy_ssa_name.

2012-11-03  Peter Bergner  <bergner@vnet.ibm.com>

	Backport from mainline
	2012-10-31  Jakub Jelinek  <jakub@redhat.com>

	PR tree-optimization/53708
	* tree-vect-data-refs.c (vect_can_force_dr_alignment_p): Preserve
	user-supplied alignment when used with an explicit section name.

2012-11-02  Jeff Law  <law@redhat.com>

	PR tree-optimization/54985
	* tree-ssa-threadedge.c (cond_arg_set_in_bb): New function extracted
	from thread_across_edge.
	(thread_across_edge): Use it in all cases where we might thread
	across a back edge.

2012-10-31  Eric Botcazou  <ebotcazou@adacore.com>

	* config/i386/i386.c (ix86_expand_prologue): Emit frame info for the
	special register pushes before frame probing and allocation.

2012-10-31  Ralf Corsépius  <ralf.corsepius@rtems.org>,
	    Joel Sherrill  <joel.sherrill@oarcorp.com>

	* config/sparc/t-rtems: New (Custom multilibs).
	* config/sparc/t-rtems-64: New (Custom multilibs).
	* config.gcc (sparc64-*-rtems*): Add sparc/t-rtems-64.
	(sparc-*-rtems*): Add sparc/t-rtems.

2012-10-30  Eric Botcazou  <ebotcazou@adacore.com>

	* cse.c (hash_rtx_cb): Replace RTX_UNCHANGING_P with MEM_READONLY_P in
	head comment.
	(hash_rtx): Likewise.

2012-10-29  Terry Guo  <terry.guo@arm.com>

	Backport from mainline
	2012-10-11  Terry Guo  <terry.guo@arm.com>

	* config/arm/arm.c (arm_arch6m): New variable to denote armv6-m
	architecture.
	* config/arm/arm.h (TARGET_HAVE_DMB): The armv6-m also has DMB
	instruction.

2012-10-26  Gunther Nikl  <gnikl@users.sourceforge.net>

	* common/config/m68k/m68k-common.c (m68k_handle_option): Set
	gcc_options fields of opts_set for -m68020-40 and -m68020-60.

2012-10-26  Ralf Corsépius  <ralf.corsepius@rtems.org>

	* config/avr/t-rtems: Revert previous commit.

2012-10-26  Terry Guo  <terry.guo@arm.com>

	Backport from mainline
	2012-10-23  Terry Guo  <terry.guo@arm.com>

	PR target/55019
	* config/arm/arm.c (thumb1_expand_prologue): Don't push high regs with
	live argument regs.

2012-10-26  Ralf Corsépius  <ralf.corsepius@rtems.org>

	* config/avr/rtems.h (TARGET_OS_CPP_BUILTINS): Remove
	__USE_INIT_FINI__.
	* config/avr/t-rtems (LIB1ASMFUNCS): Filter out _exit.

2012-10-25  Ralf Corsépius  <ralf.corsepius@rtems.org>

	* config.gcc (microblaze*-*-rtems*): New target.
	* config/microblaze/rtems.h: New.
	* config/microblaze/t-rtems: New.

2012-10-25  Richard Biener  <rguenther@suse.de>

	PR tree-optimization/54902
	* tree-ssa-pre.c (fini_pre): Return TODO.
	(execute_pre): Adjust.
	* tree-ssa-tailmerge.c (tail_merge_optimize): Delete unreachable
	blocks before computing dominators.

2012-10-24  Uros Bizjak  <ubizjak@gmail.com>

	Backport from mainline
	2012-10-22  Uros Bizjak  <ubizjak@gmail.com>

	* config/i386/i386.c (memory_address_length): Assert that non-null
	base or index RTXes are registers.  Do not check for REG RTXes.
	Determine addr32 prefix using SImode_address_operand or
	from original base and index RTXes.  Simplify code.

	2012-10-21  Uros Bizjak  <ubizjak@gmail.com>

	* config/i386/i386-protos.h (memory_address_length): Add new bool
	argument.  Update all uses.
	* config/i386/i386.c (memory_address_length): If not LEA insn, then
	add length of addr32 prefix based on mode of base or index register.
	(ix86_attr_length_address_default) <TYPE_LEA>: Do not handle SImode
	addresses here.  Update call to memory_address_length.
	(ix86_print_address_operand): Use SImode_address_operand predicate.
	* config/i386/predicates.md (SImode_address_operand): New.
	* config/i386/i386.md (lea<mode>): Use SImode_address_operand
	to calculate "mode" attribute.  Use SImode_address_operand predicate
	instead of open-coding accepted RTX codes.

2012-10-22  Georg-Johann Lay  <avr@gjlay.de>

	Backport from 2012-10-22 trunk r192685.
	* doc/invoke.texi (AVR Options): Document __AVR_ARCH__.
	Note __AVR_<device>__ is not defined for cores.
	Don't point to --help=target.
	Order --mcu= documentation according to trunk:/gcc/doc/avr-mmcu.texi.

2012-10-19  Marek Polacek  <polacek@redhat.com>

	Backported from mainline
	2012-10-19  Marek Polacek  <polacek@redhat.com>

	PR middle-end/54945
	* fold-const.c (fold_sign_changed_comparison):  Punt if folding
	pointer/non-pointer comparison.

2012-10-19  Zhenqiang Chen <zhenqiang.chen@linaro.org>

	Backported from mainline
	2012-10-19  Zhenqiang Chen <zhenqiang.chen@linaro.org>

	PR target/54892
	* config/arm/arm.c (arm_expand_compare_and_swap): Use SImode to make
	sure the mode is correct when falling through from above cases.

2012-10-19  Alan Modra  <amodra@gmail.com>

	* configure.ac (HAVE_LD_NO_DOT_SYMS): Set if using gold.
	(HAVE_LD_LARGE_TOC): Likewise.
	* configure: Regenerate.

2012-10-19  Alan Modra  <amodra@gmail.com>

	* config/rs6000/predicates.md (splat_input_operand): Don't call
	input_operand for MEMs.  Instead check for volatile and call
	memory_address_addr_space_p with modified mode.

2012-10-17  Matthew Gretton-Dann  <matthew.gretton-dann@linaro.org>

	Backported from mainline
	2012-07-23  Ulrich Weigand  <ulrich.weigand@linaro.org>

	* config/arm/arm.c (arm_reorg): Ensure all insns are split.

2012-10-16  Eric Botcazou  <ebotcazou@adacore.com>

	PR rtl-optimization/54870
	* tree.h (TREE_ADDRESSABLE): Document special usage on SSA_NAME.
	* cfgexpand.c (update_alias_info_with_stack_vars ): Set it on the
	SSA_NAME pointer that points to a partition if there is at least
	one variable with it set in the partition.
	* dse.c (local_variable_can_escape): New predicate.
	(can_escape): Call it.
	* gimplify.c (mark_addressable): If this is a partitioned decl, also
	mark the SSA_NAME pointer that points to a partition.

2012-10-16  Andrey Belevantsev  <abel@ispras.ru>

	Backport from mainline
	2012-08-09  Andrey Belevantsev  <abel@ispras.ru>

	PR rtl-optimization/53701
	* sel-sched.c (vinsn_vec_has_expr_p): Clarify function comment.
	rocess not only expr's vinsns but all old vinsns from expr's
	istory of changes.

2012-10-16  Andrey Belevantsev  <abel@ispras.ru>

	Backport from mainline
	2012-07-31  Andrey Belevantsev  <abel@ispras.ru>
	PR target/53975

	* sel-sched-ir.c (has_dependence_note_reg_use): Clarify comment.
	Revert
	2011-08-04  Sergey Grechanik  <mouseentity@ispras.ru>
	* sel-sched-ir.c (has_dependence_note_reg_use): Call ds_full_merge
	only if producer writes to the register given by regno.

2012-09-15  Uros Bizjak  <ubizjak@gmail.com>

	Backport from mainline
	2012-10-15  Uros Bizjak  <ubizjak@gmail.com>

	* config/i386/sse.md (UNSPEC_MOVU): Remove.
	(UNSPEC_LOADU): New.
	(UNSPEC_STOREU): Ditto.
	(<sse>_movu<ssemodesuffix><avxsizesuffix>): Split to ...
	(<sse>_loadu<ssemodesuffix><avxsizesuffix>): ... this and ...
	(<sse>_storeu<ssemodesuffix><avxsizesuffix>) ... this.
	(<sse2>_movdqu<avxsizesuffix>): Split to ...
	(<sse2>_loaddqu<avxsizesuffix>): ... this and ...
	(<sse2>_storedqu<avxsizesuffix>): ... this.
	(*sse4_2_pcmpestr_unaligned): Update.
	(*sse4_2_pcmpistr_unaligned): Ditto.

	* config/i386/i386.c (ix86_avx256_split_vector_move_misalign): Use
	gen_avx_load{dqu,ups,upd}256 to load from unaligned memory and
	gen_avx_store{dqu,ups,upd}256 to store to unaligned memory.
	(ix86_expand_vector_move_misalign): Use gen_sse_loadups or
	gen_sse2_load{dqu,upd} to load from unaligned memory and
	gen_sse_loadups or gen_sse2_store{dqu,upd}256 to store to
	unaligned memory.
	(struct builtin_description bdesc_spec) <IX86_BUILTIN_LOADUPS>:
	Use CODE_FOR_sse_loadups.
	<IX86_BUILTIN_LOADUPD>: Use CODE_FOR_sse2_loadupd.
	<IX86_BUILTIN_LOADDQU>: Use CODE_FOR_sse2_loaddqu.
	<IX86_BUILTIN_STOREUPS>: Use CODE_FOR_sse_storeups.
	<IX86_BUILTIN_STOREUPD>: Use CODE_FOR_sse2_storeupd.
	<IX86_BUILTIN_STOREDQU>: Use CODE_FOR_sse2_storedqu.
	<IX86_BUILTIN_LOADUPS256>: Use CODE_FOR_avx_loadups256.
	<IX86_BUILTIN_LOADUPD256>: Use CODE_FOR_avx_loadupd256.
	<IX86_BUILTIN_LOADDQU256>: Use CODE_FOR_avx_loaddqu256.
	<IX86_BUILTIN_STOREUPS256>: Use CODE_FOR_avx_storeups256.
	<IX86_BUILTIN_STOREUPD256>: Use CODE_FOR_avx_storeupd256.
	<IX86_BUILTIN_STOREDQU256>: Use CODE_FOR_avx_storedqu256.

2012-10-15  Steven Bosscher  <steven@gcc.gnu.org>

	Backport from trunk (r190222):

	PR tree-optimization/54146
	* ifcvt.c: Include pointer-set.h.
	(cond_move_process_if_block): Change type of then_regs and
	else_regs from alloca'd array to pointer_sets.
	(check_cond_move_block): Update for this change.
	(cond_move_convert_if_block): Likewise.
	* Makefile.in: Fix dependencies for ifcvt.o.

2012-10-15  Richard Guenther  <rguenther@suse.de>

	PR tree-optimization/54920
	* tree-ssa-pre.c (create_expression_by_pieces): Properly
	allocate temporary storage for all NARY elements.

2012-10-08  Georg-Johann Lay  <avr@gjlay.de>

	PR target/54854
	* doc/invoke.texi (AVR Options): Deprecate -mshort-calls.

2012-10-05  Mark Kettenis  <kettenis@openbsd.org>

	* config.gcc (*-*-openbsd4.[3-9]|*-*-openbsd[5-9]*): Set
	default_use_cxa_atexit to yes.

2012-10-05  John David Anglin  <dave.anglin@nrc-cnrc.gc.ca>

	* config/pa/pa.md: Adjust unamed HImode add insn pattern.

2012-10-05  Jan Hubicka  <jh@suse.cz>
	    Jakub Jelinek  <jakub@redhat.com>

	PR tree-optimization/33763
	* tree-inline.c (expand_call_inline): Silently ignore always_inline
	attribute for redefined extern inline functions.

2012-10-03  H.J. Lu  <hongjiu.lu@intel.com>

	Backported from mainline
	2012-10-03  Andrew W. Nosenko <andrew.w.nosenko@gmail.com>

	* config/i386/driver-i386.c (host_detect_local_cpu): Fix logic
	in SSE and YMM state support check for -march=native.

2012-10-03  Alexandre Oliva <aoliva@redhat.com>

	PR debug/53135
	* dwarf2out.c (value_format): Use block4 for dw_val_class_loc
	when needed.

2012-10-02  H.J. Lu  <hongjiu.lu@intel.com>

	Backported from mainline
	2012-10-02  H.J. Lu  <hongjiu.lu@intel.com>

	PR target/54785
	* doc/invoke.texi: Document -mprefer-avx128.

2012-10-02  H.J. Lu  <hongjiu.lu@intel.com>

	Backported from mainline
	2012-10-02  H.J. Lu  <hongjiu.lu@intel.com>

	PR target/54741
	*  config/i386/driver-i386.c (XCR_XFEATURE_ENABLED_MASK): New.
	(XSTATE_FP): Likewise.
	(XSTATE_SSE): Likewise.
	(XSTATE_YMM): Likewise.
	(host_detect_local_cpu): Disable AVX, AVX2, FMA, FMA4 and XOP if
	SSE and YMM states aren't supported.

2012-10-01  Tom de Vries  <tom@codesourcery.com>

	* var-tracking.c (set_dv_changed): Add an 'inline' function specifier to
	the prototype.

2012-10-01  Andreas Krebbel  <Andreas.Krebbel@de.ibm.com>

	PR target/54746
	* config/s390/s390.c (s390_option_override): Add missing break.

2012-09-29  Andreas Tobler  <andreast@fgznet.ch>

	Backport from mainline
	2012-09-29  Andreas Tobler  <andreast@fgznet.ch>

	* config.gcc: Replace 'host' with 'target' when configuring for
	powerpc64*-*-freebsd.

2012-09-28  Meador Inge  <meadori@codesourcery.com>

	Backport from mainline
	2012-09-27  Meador Inge  <meadori@codesourcery.com>

	* gcc-ar.c (main): Handle the returning of the sub-process error
	code correctly.

2012-09-28  Georg-Johann Lay  <avr@gjlay.de>

	Backport from 2012-09-28 trunk r191821.
	* config/avr/avr.c (avr_pgm_check_var_decl): Fix non-error diagnostic.

2012-09-27  Jakub Jelinek  <jakub@redhat.com>

	PR target/54703
	* simplify-rtx.c (simplify_binary_operation_1): Perform
	(x - (x & y)) -> (x & ~y) optimization only for integral modes.

2012-09-24  Eric Botcazou  <ebotcazou@adacore.com>

	* tree-streamer-in.c (unpack_ts_type_common_value_fields): Stream in
	TYPE_NONALIASED_COMPONENT flag.
	* tree-streamer-out.c (pack_ts_type_common_value_fields): Stream out
	TYPE_NONALIASED_COMPONENT flag.

2012-09-21  Richard Guenther  <rguenther@suse.de>

	PR middle-end/54638
	Backport from mainline
	2012-04-19  Richard Guenther  <rguenther@suse.de>

	* ira-int.h (ira_allocno_object_iter_cond): Avoid out-of-bound
	array access.

2012-09-20  Joseph Myers  <joseph@codesourcery.com>

	PR c/54552
	* c-typeck.c (c_cast_expr): When casting to a type requiring
	C_MAYBE_CONST_EXPR to be created, pass the inner expression to
	c_fully_fold first.

2012-09-20  Joseph Myers  <joseph@codesourcery.com>

	PR c/54103
	* c-typeck.c (build_unary_op): Pass original argument of
	TRUTH_NOT_EXPR to c_objc_common_truthvalue_conversion, then remove
	any C_MAYBE_CONST_EXPR, if it has integer operands.
	(build_binary_op): Pass original arguments of TRUTH_ANDIF_EXPR,
	TRUTH_ORIF_EXPR, TRUTH_AND_EXPR, TRUTH_OR_EXPR and TRUTH_XOR_EXPR
	to c_objc_common_truthvalue_conversion, then remove any
	C_MAYBE_CONST_EXPR, if they have integer operands.  Use
	c_objc_common_truthvalue_conversion not
	c_common_truthvalue_conversion.
	(c_objc_common_truthvalue_conversion): Build NE_EXPR directly and
	call note_integer_operands for arguments with integer operands
	that are not integer constants.

2012-09-20  Jakub Jelinek  <jakub@redhat.com>

	Backported from mainline
	2012-09-17  Jakub Jelinek  <jakub@redhat.com>

	PR tree-optimization/54563
	* tree-ssa-math-opts.c (execute_cse_sincos): Call
	gimple_purge_dead_eh_edges if last call has been changed.

	2012-09-14  Jakub Jelinek  <jakub@redhat.com>

	PR target/54564
	* config/i386/sse.md (fmai_vmfmadd_<mode>): Use (match_dup 1)
	instead of (match_dup 0) as second argument to vec_merge.
	(*fmai_fmadd_<mode>, *fmai_fmsub_<mode>): Likewise.
	Remove third alternative.
	(*fmai_fnmadd_<mode>, *fmai_fnmsub_<mode>): Likewise.  Negate
	operand 2 instead of operand 1, but put it as first argument
	of fma.
	* config/i386/fmaintrin.h (_mm_fnmadd_sd, _mm_fnmadd_ss,
	_mm_fnmsub_sd, _mm_fnmsub_ss): Negate the second argument instead
	of the first.

2012-09-20  Jakub Jelinek  <jakub@redhat.com>

	* BASE-VER: Set to 4.7.3.
	* DEV-PHASE: Set to prerelease.

2012-09-20  Release Manager

	* GCC 4.7.2 released.

2012-09-15  Andi Kleen  <ak@linux.intel.com>

	Backport from mainline
	2012-09-07  Andi Kleen  <ak@linux.intel.com>

	* gcc/lto-streamer.h (res_pair): Add.
	(lto_file_decl_data): Replace resolutions with respairs.
	Add max_index.
	* gcc/lto/lto.c (lto_resolution_read): Remove max_index.  Add rp.
	Initialize respairs.
	(lto_file_finalize): Set up resolutions vector lazily from respairs.

2012-09-14  Walter Lee  <walt@tilera.com>

	Backport from mainline.
	2012-09-14  Walter Lee  <walt@tilera.com>

	* doc/invoke.texi (Option Summary): fix typesetting for -mcpu
	option for TILEPro and TILE-Gx.

2012-09-13  Uros Bizjak  <ubizjak@gmail.com>

	* config/i386/i386.h (x86_prefetchw): New global variable.
	(TARGET_PREFETCHW): New macro.
	* config/i386/i386.c (PTA_PREFETCHW): Ditto.
	(processor_alias_table): Add PTA_PREFETCHW to
	bdver1, bdver2 and btver1.
	(ix86_option_override_internal): Set x86_prefetchw for
	PTA_PREFETCHW targets.
	* config/i386/i386.md (prefetch): Expand to prefetchw
	for TARGET_PREFETCHW.
	(*prefetch_3dnow_<mode>): Also enable for TARGET_PREFETCHW.

	Backport from mainline
	2012-08-13  Uros Bizjak  <ubizjak@gmail.com>

	* config/i386/i386.md (prefetch): Do not assert mode of operand 0.
	(*prefetch_sse_<mode>): Do not set mode of address_operand predicate.
	Rename to ...
	(*prefetch_sse): ... this.
	(*prefetch_3dnow_<mode>): Do not set mode of address_operand predicate.
	Rename to ...
	(*prefetch_3dnow): ... this.

2012-09-13  Jakub Jelinek  <jakub@redhat.com>

	PR c/54559
	* c-typeck.c (c_finish_return): Do convert to BOOLEAN_TYPE or
	COMPLEX_TYPE with in_late_binary_op set temporarily to true.

2012-09-12  Teresa Johnson  <tejohnson@google.com>

	Backport from mainline.
	2012-09-12  Teresa Johnson  <tejohnson@google.com>

	PR gcov-profile/54487
	* configure.ac (HOST_HAS_F_SETLKW): Set based on compile
	test using F_SETLKW with fcntl.
	* configure, config.in: Regenerate.

2012-09-12  Uros Bizjak  <ubizjak@gmail.com>

	Backport from mainline
	2012-09-12  Ganesh Gopalasubramanian  <Ganesh.Gopalasubramanian@amd.com>

	* config/i386/i386.md : Comments on fma4 instruction selection
	reflect requirement on register pressure based cost model.

	* config/i386/driver-i386.c (host_detect_local_cpu): fma4
	flag is set-reset as informed by the cpuid flag.

	* config/i386/i386.c (processor_alias_table): fma4
	flag is enabled for bdver2.

2012-09-12  Christian Bruel  <christian.bruel@st.com>

	* config/sh/newlib.h (NO_IMPLICIT_EXTERN_C): Define.

2012-09-12  Jakub Jelinek  <jakub@redhat.com>

	* config.gcc: Obsolete picochip-*.

2012-09-11  Richard Guenther  <rguenther@suse.de>

	PR debug/54534
	* cgraph.h (varpool_can_remove_if_no_refs): Restore dependence
	on flag_toplevel_reorder.

2012-09-10  Richard Henderson  <rth@redhat.com>

	* config/alpha/predicates.md (small_symbolic_operand): Disallow
	large offsets.

2012-09-10  Georg-Johann Lay  <avr@gjlay.de>

	Backport from 2012-09-10 mainline r191132.

	PR target/54536
	* config/avr/avr-mcus.def (at90usb1287): Set LIBRARY_NAME to "usb1287".

2012-09-10  Markus Trippelsdorf  <markus@trippelsdorf.de>

	PR middle-end/54515
	* tree-sra.c (disqualify_base_of_expr): Check for possible
	NULL_TREE returned by get_base_address()

2012-09-07  Richard Guenther  <rguenther@suse.de>

	Backport from mainline
	2012-06-26  Jan Hubicka  <jh@suse.cz>

	PR lto/53572
	* cgraph.h (varpool_can_remove_if_no_refs): Fix handling of
	used symbols.

2012-09-07  Richard Guenther  <rguenther@suse.de>

	Backport from mainline
	2012-07-13  Richard Guenther  <rguenther@suse.de>

	PR tree-optimization/53922
	* tree-vrp.c (value_inside_range): Change prototype to take
	min/max instead of value-range.
	(range_includes_zero_p): Likewise.  Return the result from
	value_inside_range.
	(extract_range_from_binary_expr_1): Adjust to handle dont-know
	return value from range_includes_zero_p.
	(extract_range_from_unary_expr_1): Likewise.
	(compare_range_with_value): Likewise.
	(vrp_meet_1): Likewise.

2012-09-07  Richard Guenther  <rguenther@suse.de>

	PR middle-end/53667
	* tree-ssa-structalias.c (handle_rhs_call): Properly clobber
	EAF_NOESCAPED arguments.  Transitively close non-EAF_DIRECT
	arguments separately.

2012-09-07  Jakub Jelinek  <jakub@redhat.com>

	Backported from mainline
	2012-09-06  Jakub Jelinek  <jakub@redhat.com>

	PR rtl-optimization/54455
	* sel-sched-ir.c (maybe_tidy_empty_bb): Give up if previous fallthru
	bb ends up with asm goto referencing bb's label.

2012-09-07  Ramana Radhakrishnan  <ramana.radhakrishnan@arm.com>

	Backport from mainline.
	2012-08-29  Ramana Radhakrishnan  <ramana.radhakrishnan@arm.com>
		    Richard Earnshaw  <richard.earnshaw@arm.com>

	PR target/54252
	* config/arm/arm.c (neon_dereference_pointer): Adjust nelems by
	element size. Use elem_type from the formal parameter. New parameter
	fcode.
	(neon_expand_args): Adjust call to neon_dereference_pointer.

2012-09-06  Uros Bizjak  <ubizjak@gmail.com>

	* config/i386/sse.md (<sse4_1_avx2>_pblendvb): Use
	reg_not_xmm0_operand_maybe_avx as operand 0 constraint.

2012-09-06  Uros Bizjak  <ubizjak@gmail.com>

	Backport from mainline
	2012-08-11  Uros Bizjak  <ubizjak@gmail.com>

	* config/i386/i386.md (isa): Add fma and fma4.
	(enabled): Handle fma and fma4.
	* config/i386/sse.md (*fma_fmadd_<mode>): Merge *fma4_fmadd_<mode>.
	(*fma_fmsub_<mode>): Merge *fma4_fmsub_<mode>.
	(*fma_fnmadd_<mode>): Merge *fma4_fnmadd_<mode>.
	(*fma_fnmsub_<mode>): Merge *fma4_fnmsub_<mode>.
	(*fma_fmaddsub_<mode>): Merge *fma4_fmaddsub_<mode>.
	(*fma_fmsubadd_<mode>): Merge *fma4_fmsubadd_<mode>.

	2012-08-10  Uros Bizjak  <ubizjak@gmail.com>

	* config/i386/sse.md (*fma_fmadd_<mode>, *fma_fmsub_<mode>,
	*fma_fnmadd_<mode>, *fma_fnmsub_<mode>, *fma_fmaddsub_<mode>,
	*fma_fmsubadd_<mode>): Move FMA3 insn patterns before FMA4 patterns.

2012-09-06  Richard Guenther  <rguenther@suse.de>

	PR tree-optimization/54498
	* tree-ssa-alias.h (get_continuation_for_phi): Add flag to
	abort when reaching an already visited region.
	* tree-ssa-alias.c (maybe_skip_until): Likewise.  And do it.
	(get_continuation_for_phi_1): Likewise.
	(walk_non_aliased_vuses): When we translated the reference,
	abort when we re-visit a region.
	* tree-ssa-pre.c (translate_vuse_through_block): Adjust.

2012-09-06  Andrew Pinski  <apinski@cavium.com>

	PR tree-opt/54494
	* tree-inline.c (remap_gimple_op_r): Copy TREE_SIDE_EFFECTS also.

2012-09-05  Jakub Jelinek  <jakub@redhat.com>

	PR middle-end/54486
	* builtins.c (fold_builtin_strspn, fold_builtin_strcspn): Use
	build_int_cst with size_type_node instead of size_int.

2012-09-05  Georg-Johann Lay  <avr@gjlay.de>

	Backport from 2012-09-05 mainline r190697.

	PR target/54461
	* config.gcc (tm_file,target=avr-*-*): Add avr/avrlibc.h if
	configured --with-avrlibc.
	(tm_defines,target=avr-*-*): Add WITH_AVRLIBC if configured
	--with-avrlibc.
	* config/avr/avrlibc.h: New file.
	* config/avr/avr-c.c: Build-in define __WITH_AVRLIBC__ if
	configured --with-avrlibc.
	* doc/invoke.texi (AVR Built-in Macros): Document __WITH_AVRLIBC__

2012-09-05  Bin Cheng  <bin.cheng@arm.com>

	Backport from 2012-09-04 mainline r190919

	PR target/45070
	* config/arm/arm.c (thumb1_extra_regs_pushed): Handle return value
	of size less than 4 bytes by using macro ARM_NUM_INTS.
	(thumb1_unexpanded_epilogue): Use macro ARM_NUM_INTS.

2012-09-04  Richard Henderson  <rth@redhat.com>

	* alias.c (read_dependence): Return true for ALIAS_SET_MEMORY_BARRIER.

2012-09-04  Georg-Johann Lay  <avr@gjlay.de>

	Backport from 2012-09-04 mainline r190920

	PR target/54476
	* config/avr/avr.c (avr_expand_delay_cycles): Mask operand with SImode.

2012-09-04  Senthil Kumar Selvaraj  <senthil_kumar.selvaraj@atmel.com>

	Backport from 2012-09-04 mainline r190914

	PR target/54220
	* config/avr/avr.c (TARGET_ALLOCATE_STACK_SLOTS_FOR_ARGS): New
	define to...
	(avr_allocate_stack_slots_for_args): ...this new static function.

2012-09-03  H.J. Lu  <hongjiu.lu@intel.com>

	Backported from mainline
	2012-08-23  H.J. Lu  <hongjiu.lu@intel.com>

	PR driver/54335
	* doc/invoke.texi: Add -da and remove -dm.

2012-09-03  Jakub Jelinek  <jakub@redhat.com>

	Backported from mainline
	2012-09-01  Jakub Jelinek  <jakub@redhat.com>

	PR target/54436
	* config/i386/i386.md (*mov<mode>_insv_1_rex64, *movsi_insv_1): If
	operands[1] is CONST_INT_P, convert it to QImode before printing.

	2012-08-31  Jakub Jelinek  <jakub@redhat.com>

	PR c/54428
	* c-convert.c (convert): Don't call fold_convert_loc if
	TYPE_MAIN_VARIANT of a COMPLEX_TYPE is the same, unless e
	is a COMPLEX_EXPR.  Remove TYPE_MAIN_VARIANT check from
	COMPLEX_TYPE -> COMPLEX_TYPE conversion.

	2012-08-24  Jakub Jelinek  <jakub@redhat.com>

	PR c/54363
	* gimplify.c (optimize_compound_literals_in_ctor): Only recurse
	if init is a CONSTRUCTOR.

2012-09-02  Eric Botcazou  <ebotcazou@adacore.com>

	PR rtl-optimization/54369
	* config/mips/mips.c (mips_reorg): Invoke cleanup_barriers before
	calling dbr_schedule.
	* config/sparc/sparc.c (sparc_reorg): Likewise.

2012-08-31  Kirill Yukhin  <kirill.yukhin@intel.com>

	Backport from mainline
	2012-08-23  Yuri Rumyantsev  <ysrumyan@gmail.com>

	* config/i386/i386.c (ia32_multipass_dfa_lookahead) : Add
	case for Atom processor.

2012-08-28  Uros Bizjak  <ubizjak@gmail.com>

	Backport from mainline
	2012-08-27  Uros Bizjak  <ubizjak@gmail.com>

	PR target/46254
	* config/i386/predicates.md (cmpxchg8b_pic_memory_operand): Return
	true for TARGET_64BIT or !flag_pic.
	* config/i386/sync.md (*atomic_compare_and_swap_doubledi_pic): Remove.
	(atomic_compare_and_swap_double<mode>): Change operand 2 predicate
	to cmpxchg8b_pic_memory_operand.  Use DWIH mode iterator.
	Add insn constraint.  Conditionally emit xchg asm insns.
	(atomic_compare_and_swap<mode>): Update calls.  Check only
	cmpxchg8b_pic_memory_operand in memory address fixup.
	(DCASMODE): Remove.
	(CASHMODE): Rename from DCASHMODE.
	(doublemodesuffix): Update modes.
	(regprefix): New mode attribute.

	(unspecv) <UNSPECV_CMPXCHG_{1,2,3,4}>: Remove.
	<UNSPECV_CMPXCHG>: New constant.
	(atomic_compare_and_swap<mode>_1): Rename from
	atomic_compare_and_swap_single<mode>.  Update calls and
	unspec_volatile constants.
	(atomic_compare_and_swap<mode>_doubleword): Rename from
	atomic_compare_and_swap_double<mode>.  Update calls and
	unspec_volatile constants.

2012-08-28  Walter Lee  <walt@tilera.com>

	Backport from mainline
	2012-08-28  Walter Lee  <walt@tilera.com>

	* confg/tilegx/tilegx.md: Fix code style.
	(*zero_extendsidi_truncdisi): Fix typo.
	* config/tilegx/tilegx.c: Fix code style.
	(tilegx_function_profiler): Fix typo.

2012-08-27  Walter Lee  <walt@tilera.com>

	Backport from mainline
	2012-08-27  Walter Lee  <walt@tilera.com>

	* doc/md.texi (TILE-Gx): Fix typo.

2012-08-27  Walter Lee  <walt@tilera.com>

	Backport from mainline
	2012-08-27  Walter Lee  <walt@tilera.com>

	* config/tilegx/tilegx.c (tilegx_function_profiler): Fix typo.
	* config/tilepro/tilepro.c (tilepro_function_profiler): Ditto.

2012-08-27  Walter Lee  <walt@tilera.com>

	Backport from mainline
	2012-08-27  Walter Lee  <walt@tilera.com>

	* config/tilegx/tilegx.md (*bfins): Rename to insn_bfins.
	(insn_bfins): Delete.

2012-08-27  Walter Lee  <walt@tilera.com>

	Backport from mainline
	2012-08-27  Walter Lee  <walt@tilera.com>

	* config/tilegx/sync.md (atomic_compare_and_swap_bare<mode>,
	atomic_exchange_bare<mode>,
	atomic_fetch_<fetchop_name>_bare<mode>): Set type to X1_remote.
	* config/tilegx/tilegx-generic.md (X1_remote): New insn_reservation.
	* config/tilegx/tilegx.md (type): Add X1_remove.
	(insn_cmpexch<four_if_si>, insn_exch<four_if_si>,
	insn_fetchadd<four_if_si>, insn_fetchaddgez<four_if_si>,
	insn_fetchand<four_if_si>, insn_fetchor<four_if_si>): Set type to
	X1_remote.

2012-08-25  Eric Botcazou  <ebotcazou@adacore.com>

	PR rtl-optimization/54088
	* jump.c (delete_related_insns): Robustify latest change.

2012-08-21  Richard Guenther  <rguenther@suse.de>

	Backport from mainline
	2012-08-16  Richard Guenther  <rguenther@suse.de>

	PR middle-end/54146
	* tree-ssa-loop-niter.c (find_loop_niter_by_eval): Free the
	exit vector.
	* ipa-pure-const.c (analyze_function): Use FOR_EACH_LOOP_BREAK.
	* cfgloop.h (FOR_EACH_LOOP_BREAK): Fix.
	* tree-ssa-structalias.c (handle_lhs_call): Properly free rhsc.
	* tree-ssa-loop-im.c (analyze_memory_references): Adjust.
	(tree_ssa_lim_finalize): Free all mem_refs.
	* tree-ssa-sccvn.c (extract_and_process_scc_for_name): Free
	scc when bailing out.
	* modulo-sched.c (sms_schedule): Use FOR_EACH_LOOP_BREAK.
	* ira-build.c (loop_with_complex_edge_p): Free loop exit vector.
	* graphite-sese-to-poly.c (scop_ivs_can_be_represented): Use
	FOR_EACH_LOOP_BREAK.

	2012-08-17  Richard Guenther  <rguenther@suse.de>

	* tree-sra.c (modify_function): Free redirect_callers vector.
	* ipa-split.c (split_function): Free args_to_pass vector.
	* tree-vect-stmts.c (vectorizable_operation): Do not pre-allocate
	vec_oprnds.
	(new_stmt_vec_info): Do not pre-allocate STMT_VINFO_SAME_ALIGN_REFS.
	* tree-vect-slp.c (vect_free_slp_instance): Free the instance.
	(vect_analyze_slp_instance): Free everything.
	(destroy_bb_vec_info): Free the SLP instances.

	2012-08-17  Richard Guenther  <rguenther@suse.de>

	* params.def (integer-share-limit): Decrease from 256 to 251,
	add rationale.

	2012-08-21  Richard Guenther  <rguenther@suse.de>

	* tree-ssa-loop-im.c (tree_ssa_lim_finalize): Properly free
	the affine expansion cache.

2012-08-20  Patrick Marlier  <patrick.marlier@gmail.com>

	Backported from trunk
	2012-08-20  Patrick Marlier  <patrick.marlier@gmail.com>

	PR middle-end/53992
	* omp-low.c (lower_omp_1): Handle GIMPLE_TRANSACTION.

2012-08-20  Ramana Radhakrishnan  <ramana.radhakrishnan@linaro.org>

	Backport from mainline.
	2012-08-15  Ramana Radhakrishnan  <ramana.radhakrishnan@linaro.org>

	PR target/54212
	* config/arm/neon.md (vec_set<mode>_internal VD,VQ): Do not
	mark as predicable. Adjust asm template.
	(vec_setv2di_internal): Likewise.
	(vec_extract<mode> VD, VQ): Likewise.
	(vec_extractv2di): Likewise.
	(neon_vget_lane<mode>_sext_internal VD, VQ): Likewise.
	(neon_vset_lane<mode>_sext_internal VD, VQ): Likewise.
	(neon_vdup_n<mode> VX, V32): Likewise.
	(neon_vdup_nv2di): Likewise.

2012-08-17  Walter Lee  <walt@tilera.com>

	Backport from mainline
	2012-08-17  Walter Lee  <walt@tilera.com>

	* config/tilegx/feedback.h (FEEDBACK_ENTER_EXPLICIT): Define.
	(FEEDBACK_ENTER): Define.
	(FEEDBACK_REENTER): Define.
	(FEEDBACK_ENTRY): Define.
	* config/tilepro/feedback.h: (FEEDBACK_ENTER_EXPLICIT): Define.
	(FEEDBACK_ENTER): Define.
	(FEEDBACK_REENTER): Define.
	(FEEDBACK_ENTRY): Define.

2012-08-16  Walter Lee  <walt@tilera.com>

	Backport from mainline
	2012-08-16  Walter Lee  <walt@tilera.com>

	* config.gcc (tilegx-*-linux*): Add feedback.h.
	(tilepro-*-linux*): Likewise.
	* config/tilegx/feedback.h: New file.
	* config/tilepro/feedback.h: New file.

2012-08-08  Pavel Chupin  <pavel.v.chupin@intel.com>

	Backport from mainline r189840 and r187586:
	2012-07-25 Sergey Melnikov <sergey.melnikov@intel.com>

	* config/i386/i386.md (stack_protect_set): Disable the pattern
	for Android since Android libc (bionic) does not provide random
	value for stack protection guard at gs:0x14. Guard value
	will be provided from external symbol (default implementation).
	(stack_protect_set_<mode>): Likewise.
	(stack_protect_test): Likewise.
	(stack_protect_test_<mode>): Likewise.
	* gcc/defaults.h: Define macro TARGET_HAS_BIONIC to 0 - target does
	not have Bionic by default
	* config/linux.h: Redefine macro TARGET_HAS_BIONIC to (OPTION_BIONIC)
	Macro OPTION_BIONIC is defined in this file and provides Bionic
	accessibility status

	2012-05-16  Igor Zamyatin  <igor.zamyatin@intel.com>

	* configure.ac: Stack protector enabling for Android targets.
	* configure: Regenerate.

2012-08-13  Jakub Jelinek  <jakub@redhat.com>

	Backported from trunk
	2012-07-19  Jakub Jelinek  <jakub@redhat.com>

	PR rtl-optimization/53942
	* function.c (assign_parm_setup_reg): Avoid zero/sign extension
	directly from likely spilled non-fixed hard registers, move them
	to pseudo first.

2012-08-11  Uros Bizjak  <ubizjak@gmail.com>

	* config/i386/sse.md (xop_phaddbq):  Fix vec_select selectors.
	(xop_phaddubq): Ditto.

2012-08-10  Ulrich Weigand  <ulrich.weigand@linaro.org>

	Backport from mainline
	2012-07-30  Ulrich Weigand  <ulrich.weigand@linaro.org>
		    Richard Earnshaw  <rearnsha@arm.com>

	* target.def (vector_alignment): New target hook.
	* doc/tm.texi.in (TARGET_VECTOR_ALIGNMENT): Document new hook.
	* doc/tm.texi: Regenerate.
	* targhooks.c (default_vector_alignment): New function.
	* targhooks.h (default_vector_alignment): Add prototype.
	* stor-layout.c (layout_type): Use targetm.vector_alignment.
	* config/arm/arm.c (arm_vector_alignment): New function.
	(TARGET_VECTOR_ALIGNMENT): Define.

	* tree-vect-data-refs.c (vect_update_misalignment_for_peel): Use
	vector type alignment instead of size.
	* tree-vect-loop-manip.c (vect_do_peeling_for_loop_bound): Use
	element type size directly instead of computing it from alignment.
	Fix variable naming and comment.

2012-08-09  Uros Bizjak  <ubizjak@gmail.com>

	Backport from mainline
	2012-08-09  Uros Bizjak  <ubizjak@gmail.com>

	* config/alpha/alpha.c (alpha_pad_noreturn): Rename to ...
	(alpha_pad_function_end): ... this.  Also insert NOP between
	sibling call and GP load.
	(alpha_reorg): Update call to alpha_pad_function_end.  Expand comment.

2012-08-09  H.J. Lu  <hongjiu.lu@intel.com>

	Backport from mainline
	2012-08-08  Richard Sandiford  <rdsandiford@googlemail.com>
		    H.J. Lu  <hongjiu.lu@intel.com>

	PR rtl-optimization/54157
	* combine.c (gen_lowpart_for_combine): Don't return identity
	for CONST or symbolic reference.

2012-08-06  Uros Bizjak  <ubizjak@gmail.com>

	Backport from mainline
	2012-07-23  Uros Bizjak  <ubizjak@gmail.com>

	* config/i386/i386-protos.h (ix86_lea_outperforms): Remove prototype.
	* config/i386/i386.c (ix86_lea_outperforms): Make static.  Make
	split_cost argument signed.
	(ix86_use_lea_for_mov): Use INVALID_REGNUM instead of -1.
	(ix86_avoid_lea_for_addr): Ditto.

	2012-07-27  Uros Bizjak  <ubizjak@gmail.com>

	* config/i386/i386.c (ix86_avoid_lea_for_addr): Return false if
	the address has less than two components.

2012-08-02  Steve Ellcey  <sellcey@mips.com>

	Backport from mainline
	2012-07-19  Steve Ellcey  <sellcey@mips.com>

	* config/mips/mips.c (mips_set_mips16_mode): Clear SYNCI_MASK in
	MIPS16 mode.

2012-08-02  Uros Bizjak  <ubizjak@gmail.com>

	Backport from mainline
	2012-07-24  Uros Bizjak  <ubizjak@gmail.com>

	PR target/53961
	* config/i386/i386.c (ix86_legitimate_address_p): Move check for
	negative constant address for TARGET_X32 ...
	(ix86_decompose_address): ... here.  Reject constant addresses
	that don't satisfy x86_64_immediate_operand predicate.

	2012-07-23  Uros Bizjak  <ubizjak@gmail.com>

	PR target/53961
	* config/i386/i386.md (*lea): Add asserts to detect invalid addresses.
	* config/i386/i386.c (ix86_print_operand_address): Ditto.
	(ix86_decompose_address): Allow (zero_extend:DI (subreg:SI (...)))
	addresses.  Prevent zero extensions of CONST_INT operands.

	2012-07-22  Uros Bizjak  <ubizjak@gmail.com>

	PR target/53961
	* config/i386/i386.md (*lea): New insn pattern.
	(*lea_1): Remove.
	(*lea<mode>_2): Ditto.
	(*lea_{3,4,5,6}_zext): Ditto.
	* config/i386/predicates.md (lea_address_operand): Do not reject
	zero-extended address operands.
	* config/i386/constraints.md (j): Remove address constraint.
	* config/i386/i386.c (ix86_decompose_address): Allow SImode subreg
	of an address.
	(ix86_print_operand_address): Handle SImode subreg of an address.
	(ix86_avoid_lea_for_addr): Reject zero-extended addresses for now.

2012-08-01  Uros Bizjak  <ubizjak@gmail.com>

	Backport from mainline
	2012-03-09  Uros Bizjak  <ubizjak@gmail.com>

	PR target/52530
	* config/i386/i386.c (ix86_print_operand): Handle 'E' operand modifier.
	(ix86_print_operand_address): Handle UNSPEC_LEA_ADDR. Do not fallback
	to set code to 'q'.
	* config/i386/i386.md (UNSPEC_LEA_ADDR): New unspec.
	(*movdi_internal_rex64): Use %E operand modifier for lea.
	(*movsi_internal): Ditto.
	(*lea_1): Ditto.
	(*lea<mode>_2): Ditto.
	(*lea_{3,4,5,6}_zext): Ditto.
	(*tls_global_dynamic_32_gnu): Ditto.
	(*tls_global_dynamic_64): Ditto.
	(*tls_dynamic_gnu2_lea_32): Ditto.
	(*tls_dynamic_gnu2_lea_64): Ditto.
	(pro_epilogue_adjust_stack_<mode>_add): Ditto.

2012-08-01  Uros Bizjak  <ubizjak@gmail.com>

	Backport from mainline
	2012-08-01  Uros Bizjak  <ubizjak@gmail.com>

	* config/i386/i386.c (ix86_address_subreg_operand): Reject
	stack pointer.
	(ix86_print_operand_address): Assert that parts.base and parts.index
	are non-NULL after call to simplify_subreg.

2012-07-22  Oleg Endo  <olegendo@gcc.gnu.org>

	PR target/33135
	* config/sh/sh.opt (mieee): Use Var instead of Mask.  Correct
	description.
	* config/sh/sh.c (sh_option_override): Do not change
	flag_finite_math_only.  Set TARGET_IEEE to complement of
	flag_finite_math_only.
	* doc/invoke.texi (SH options): Add mno-ieee.  Correct
	description of mieee and mno-ieee behavior.

2012-07-20  Kirill Yukhin  <kirill.yukhin@intel.com>

	PR target/53877
	* config/i386/lzcntintrin.h (_lzcnt_u32): New.
	(_lzcnt_u64): Ditto.

2012-07-20  Andrey Belevantsev  <abel@ispras.ru>

	Backport from mainline
	2012-03-06  Andrey Belevantsev  <abel@ispras.ru>

	PR rtl-optimization/52250
	* sel-sched-ir.c (maybe_tidy_empty_bb): Try harder to find a bb
	to put note list into.  Unconditionally call move_bb_info.
	(move_bb_info): Do not assert the blocks being in the same region,
	just drop the note list if they are not.

2012-07-19  Eric Botcazou  <ebotcazou@adacore.com>

	* config/sparc/sparc.md (adddi3_insn_sp32): Add earlyclobber.

2012-07-19  Eric Botcazou  <ebotcazou@adacore.com>

	* tree-ssa-forwprop.c (combine_conversions): Punt if the RHS of the
	defining statement is a SSA name that occurs in abnormal PHIs.

2012-07-19  Eric Botcazou  <ebotcazou@adacore.com>

	* gimple-fold.c (canonicalize_constructor_val): Strip only useless type
	conversions.

2012-07-19  Richard Guenther  <rguenther@suse.de>
	    Eric Botcazou  <ebotcazou@adacore.com>

	* tree-ssa-ccp.c (valid_lattice_transition): Clarify comment
	about transition from invariant to known bits.
	(likely_value): Addresses with UNDEFINED components are UNDEFINED.

2012-07-19  Jakub Jelinek  <jakub@redhat.com>

	PR middle-end/54017
	* tree-cfgcleanup.c (cleanup_omp_return): Remove.
	(cleanup_tree_cfg_bb): Don't call it.
	* omp-low.c (expand_omp_sections): Fix up the !exit_reachable case
	handling.

2012-07-19  Christian Bruel  <christian.bruel@st.com>

	PR target/54029
	* config/sh/sh.c (gen_far_branch): Set JUMP_LABEL for return jumps.

2012-07-18  Ralf Corsépius  <ralf.corsepius@rtems.org>

	* config.gcc (v850-*-rtems*): New target.
	* config/v850/rtems.h: New.
	* config/v850/t-rtems: New.

2012-07-18  Nick Clifton  <nickc@redhat.com>

	* doc/invoke.texi (ARM Options): Document -munaligned-access.

2012-07-15  Uros Bizjak  <ubizjak@gmail.com>

	PR target/53961

	Backport from mainline
	2012-04-25  Jakub Jelinek  <jakub@redhat.com>

	PR target/53110
	* config/i386/i386.md (and<mode>3): For andq $0xffffffff, reg
	instead expand it as zero extension.

2012-07-14  Uros Bizjak  <ubizjak@gmail.com>

	* config/i386/i386.md (QImode and HImode cmove splitters): Merge
	QImode and HImode splitters.  Use ix86_comparison_operator.
	Explicitly match FLAGS_REG.
	(DFmode cmove splitter): Explicitly match FLAGS_REG.

2012-07-13  Richard Sandiford  <rdsandiford@googlemail.com>
	    Steven Bosscher  <steven@gcc.gnu.org>
	    Bernd Schmidt  <bernds@codesourcery.com>

	PR rtl-optimization/53908
	* df-problems.c (can_move_insns_across): When doing
	memory-reference book-keeping, handle call insns.

2012-07-10  Uros Bizjak  <ubizjak@gmail.com>

	Backport from mainline
	2012-07-03  Uros Bizjak  <ubizjak@gmail.com>

	PR target/53811
	* config/i386/i386.c (x86_output_mi_thunk): Check if fnaddr satisfies
	sibcall_insn_operand.  Move it to a temporary register if not.

	2012-07-06  Uros Bizjak  <ubizjak@gmail.com>

	PR target/53853
	* config/i386/i386.c (x86_output_mi_thunk): For CM_LARGE_PIC model,
	emit PIC sequence for fnaddr symbol reference in advance.

2012-07-09  Jason Merrill  <jason@redhat.com>

	PR c++/53882
	* tree.c (type_contains_placeholder_1): Handle NULLPTR_TYPE.
	(type_hash_eq): Likewise.

	PR c++/53826
	* tree.c (build_zero_cst): Handle NULLPTR_TYPE.

2012-07-07  Ulrich Weigand  <ulrich.weigand@linaro.org>

	* combine.c (force_to_mode) [LSHIFTRT]: Avoid undefined behaviour
	due to negative shift amount.

2012-07-06  Kai Tietz  <ktietz@redhat.com>

	Backport from mainline.
	PR bootstrap/52947
	* config/i386/mingw32.h (NATIVE_SYSTEM_HEADER_DIR): Define it always
	as "/mingw/include".

2012-07-06  Nick Clifton  <nickc@redhat.com>

	* config/mn10300/mn10300.c (mn10300_encode_section_info): Call
	default_encode_section_info.

2012-07-06  Richard Guenther  <rguenther@suse.de>

	Backport from mainline
	2012-03-30  Richard Guenther  <rguenther@suse.de>

	PR middle-end/52786
	* double-int.c (rshift_double): Remove not needed cast.

	2012-03-28  Richard Guenther  <rguenther@suse.de>

	PR middle-end/50708
	* double-int.h (rshift_double): Remove.
	* double-int.c (lshift_double): Use absu_hwi to make count
	positive.
	(rshift_double): Make static, take unsigned count argument,
	remove handling of negative count argument.
	(double_int_rshift): Dispatch to lshift_double.

2012-07-06  Richard Guenther  <rguenther@suse.de>

	Backport from mainline
	2012-06-18  Richard Guenther  <rguenther@suse.de>

	PR tree-optimization/53693
	* tree-vect-patterns.c (vect_operation_fits_smaller_type):
	Reject operands with more than one use.

2012-07-06  Richard Guenther  <rguenther@suse.de>

	Backport from mainline
	2012-04-11  Richard Guenther  <rguenther@suse.de>

	PR middle-end/52621
	* tree-chrec.c (evolution_function_is_invariant_rec_p): Properly
	consider loop nesting.
	(evolution_function_is_univariate_p): Properly check the remainder
	for chrecs.

2012-07-05  Pat Haugen <pthaugen@us.ibm.com>

	Backport from mainline
	2012-05-24  Pat Haugen <pthaugen@us.ibm.com>

	* config/rs6000/rs6000.c (rs6000_option_override_internal): Change
	rs6000_sched_costly_dep default to true_store_to_load_dep_costly.
	(adjacent_mem_locations): Move some code to and call...
	(get_memref_parts): ...new function.
	(mem_locations_overlap): New function.
	(rs6000_adjust_priority): Adjust calls to is_load_insn/is_store_insn.
	(is_mem_ref): Rename to...
	(find_mem_ref): ...this. Return MEM rtx.
	(get_store_dest): Remove function.
	(is_load_insn1, is_load_insn, is_store_insn1, is_store_insn): Add
	new parameter and adjust calls.
	(rs6000_is_costly_dependence): Update calls for extra arg. Make sure
	mem refs overlap for true_store_to_load_dep_costly.
	(rs6000_sched_reorder2): Update calls for extra arg. Adjust args
	passed to adjacent_mem_locations.
	(is_costly_group): Walk resolved dependency list.
	(force_new_group): Emit group ending nop for Power6/Power7.
	* config/rs6000/rs6000.md (UNSPEC_GRP_END_NOP): New enum value.
	(group_ending_nop): New define_insn.

2012-07-04  Richard Guenther  <rguenther@suse.de>

	PR middle-end/53433
	* gimple-fold.c (get_base_constructor): Do not return an
	error_mark_node DECL_INITIAL.

2012-07-04  Uros Bizjak  <ubizjak@gmail.com>

	Backport from mainline
	2012-07-03  Uros Bizjak  <ubizjak@gmail.com>

	* config/i386/i386.c (ix86_option_override_internal): Fix wrong
	code model string in the error message.

2012-07-04  Tristan Gingold  <gingold@adacore.com>

	Backport from mainline.
	2012-06-25  Tristan Gingold  <gingold@adacore.com>

	* config/i386/winnt.c (i386_pe_seh_end_prologue): Move code to ...
	(seh_cfa_adjust_cfa): ... that function.
	(seh_emit_stackalloc): Do not emit out of range values.
	* config/i386/i386.md: Delete unused UNSPEC_REG_SAVE,
	UNSPEC_DEF_CFA constants.
	* config/i386/i386.h (SEH_MAX_FRAME_SIZE): Define.
	* config/i386/i386.c (ix86_frame_pointer_required): Required
	for very large frames on SEH target.
	(ix86_compute_frame_layout): Save area is before frame pointer
	on SEH target.  Handle very large frames.
	(ix86_expand_prologue): Likewise.

2012-07-04  Richard Guenther  <rguenther@suse.de>

	* tree.c (find_decls_types_r): Handle TYPE_CONTEXT the same
	as in free_lang_data_in_type.

2012-07-02  Martin Jambor  <mjambor@suse.cz>

	Backport from mainline.
	2012-07-02  Martin Jambor  <mjambor@suse.cz>

	PR middle-end/38474
	* ipa-prop.c (compute_known_type_jump_func): Put BINFO check before a
	dynamic type change check.

2012-06-29  Eric Botcazou  <ebotcazou@adacore.com>

	* tree-eh.c (lower_try_finally_switch): Really put the location of the
	last statement of the finally block onto the switch.

2012-06-29  Ramana Radhakrishnan  <ramana.radhakrishnan@linaro.org>

	* configure: Regenerate.

	Backport from mainline.
	2012-03-15  Ramana Radhakrishnan  <ramana.radhakrishnan@linaro.org>

	* config.gcc (target_type_format_char): New. Document it. Set it for
	arm*-*-* .
	* configure.ac (gnu_unique_option): Use target_type_format_char
	in test.  Comment rationale.

2012-06-29  Ramana Radhakrishnan  <ramana.radhakrishnan@linaro.org>

	Backport from mainline.
	2012-05-30  Ramana Radhakrishnan  <ramana.radhakrishnan@linaro.org>

	* config/arm/arm.c (arm_evpc_neon_vrev): Adjust off by one error.

2012-06-28  Georg-Johann Lay  <avr@gjlay.de>

	Backport from 2012-06-28 mainline r189049

	PR 53595
	* config/avr/avr.c (avr_hard_regno_call_part_clobbered): New.
	* config/avr/avr-protos.h (avr_hard_regno_call_part_clobbered): New.
	* config/avr/avr.h (HARD_REGNO_CALL_PART_CLOBBERED): Forward to
	avr_hard_regno_call_part_clobbered.

2012-06-28  Richard Guenther  <rguenther@suse.de>

	PR middle-end/53790
	* expr.c (expand_expr_real_1): Verify if the type is complete
	before inspecting its size.

2012-06-27  Nick Clifton  <nickc@redhat.com>

	* config/rx/rx.md (comparesi3_extend): Remove = modifier from
	input operand.

2012-06-26  Alexandre Oliva  <aoliva@redhat.com>

	PR debug/53682
	* cselib.c (promote_debug_loc): Don't crash on NULL argument.

2012-06-26  Nick Clifton  <nickc@redhat.com>

	* config/rx/rx.md (simple_return): Use the simple_return rtx.

2012-06-25  Jakub Jelinek  <jakub@redhat.com>

	PR target/53759
	* config/i386/sse.md (sse_loadlps): Use x m x constraints instead
	of x x x in the vmovlps load alternative.

2012-06-22  Richard Guenther  <rguenther@suse.de>

	* gcov-iov.c: Include bconfig.h and system.h.

2012-06-22  Richard Guenther  <rguenther@suse.de>

	PR gcov-profile/53744
	* gcov-iov.c (main): Treat "" and "prerelease" the same.

2012-06-22  Eric Botcazou  <ebotcazou@adacore.com>

	* tree-ssa-live.c (remove_unused_scope_block_p): Remove again
	DECL_IGNORED_P non-reg vars even if they are used.

2012-06-19  Jason Merrill  <jason@redhat.com>

	PR c++/52637
	* dwarf2out.c (modified_type_die): Use scope_die_for.
	(gen_type_die_with_usage, dwarf2out_finish): Likewise.
	(uses_local_type_r, uses_local_type): New.
	(scope_die_for): Keep a type that uses a local type in local scope.
	Use get_context_die for namespace and type scope.

2012-06-19  Richard Guenther  <rguenther@suse.de>

	PR middle-end/53470
	* tree.c (free_lang_data_in_type): Do not clear TYPE_CONTEXT but
	replace it with the first non-BLOCK context.

2012-06-18  Vladimir Makarov  <vmakarov@redhat.com>

	PR rtl-optimization/53700

	Backport from mainline
	2012-03-29  Vladimir Makarov  <vmakarov@redhat.com>

	* ira-color.c (setup_left_conflict_sizes_p): Process all
	conflicting objects.

2012-06-18  Venkataramanan Kumar <venkataramanan.kumar@amd.com>

	Backport from mainline
	2012-05-09 Uros Bizjak  <ubizjak@gmail.com>

	PR target/52908
	* config/i386/sse.md (vec_widen_smult_hi_v4si): Expand using
	xop_pmacsdqh insn pattern instead of xop_mulv2div2di3_high.
	(vec_widen_smult_lo_v4si): Expand using xop_pmacsdql insn pattern
	instead of xop_mulv2div2di3_low.
	(xop_p<macs>dql): Fix vec_select selector.
	(xop_p<macs>dqh): Ditto.
	(xop_mulv2div2di3_low): Remove insn_and_split pattern.
	(xop_mulv2div2di3_high): Ditto.

2012-06-17  Uros Bizjak  <ubizjak@gmail.com>

	Backport from mainline:
	2012-06-17  Uros Bizjak  <ubizjak@gmail.com>

	* config/i386/sse.md (vcvtph2ps): Fix vec_select selector.

2012-06-16  John David Anglin  <dave.anglin@nrc-cnrc.gc.ca>

	Backport from mainline:
	2012-06-03  John David Anglin  <dave.anglin@nrc-cnrc.gc.ca>

	* config/pa/pa.h (MAX_PCREL17F_OFFSET): Define.
	* config/pa/pa.c (pa_attr_length_millicode_call): Use
	MAX_PCREL17F_OFFSET instead of fixed offset.
	(pa_attr_length_call): Likewise.
	(pa_attr_length_indirect_call): Likewise.

2012-06-15  Walter Lee  <walt@tilera.com>

	Backport from mainline:
	2012-06-15  Walter Lee  <walt@tilera.com>

	* config/tilegx/sync.md (atomic_fetch_<fetchop_name><mode>): Fix typo.

	2012-06-14  Maxim Kuvyrkov  <maxim@codesourcery.com>

	* config/tilegx/sync.md (atomic_fetch_sub<mode>): Fix typo.

2012-06-15  Aldy Hernandez  <aldyh@redhat.com>

	Backport from mainline:

	2012-05-31  Aldy Hernandez  <aldyh@redhat.com>
	* tree-ssa-loop-im.c (execute_sm): Do not check flag_tm.
	* gimple.h (block_in_transaction): Check for flag_tm.

2012-06-14  Aldy Hernandez  <aldyh@redhat.com>

	PR tree-optimization/52558

	Backport from mainline:
	2012-05-21  Aldy Hernandez  <aldyh@redhat.com>
	* gimple.h (gimple_set_in_transaction): Remove.
	(gimple_in_transaction): Look in BB instead.
	(gimple_statement_base): Remove in_transaction field.
	* basic-block.h (enum bb_flags): Add BB_IN_TRANSACTION.
	* trans-mem.c (compute_transaction_bits): Place transaction bit
	information into basic blocks.

	2012-05-31  Aldy Hernandez  <aldyh@redhat.com>

	PR tree-optimization/52558
	* cfg.c (alloc_aux_for_edge): Fix comment.
	(alloc_aux_for_edge): Remove static.
	* basic-block.h (alloc_aux_for_edge): Protoize.
	* tree-ssa-loop-im.c (execute_sm_if_changed): New.
	(execute_sm_if_changed_flag): New.
	(execute_sm_if_changed_flag_set): New.
	(execute_sm): Do not generate data races unless requested.
	(tree_ssa_lim_initialize): Call alloc_aux_for_edges.
	(tree_ssa_lim_finalize): Call free_aux_for_edges.
	* gimple.h (block_in_transaction): New.
	(gimple_in_transaction): Use block_in_transaction.

2012-06-14  Jakub Jelinek  <jakub@redhat.com>

	Backported from mainline
	2012-06-12  Jakub Jelinek  <jakub@redhat.com>

	PR rtl-optimization/53589
	* cfgrtl.c (force_nonfallthru_and_redirect): Do asm_goto_edge
	discovery even when e->dest != target.  If any LABEL_REF points
	to e->dest label, redirect it to target's label.

	2012-06-07  Jakub Jelinek  <jakub@redhat.com>

	PR middle-end/53580
	* omp-low.c (scan_omp_1_stmt): If check_omp_nesting_restrictions
	returns false, replace stmt with GIMPLE_NOP.
	(check_omp_nesting_restrictions): Instead of issuing warnings,
	issue errors and return false if any errors were reported.

2012-06-14  Richard Guenther  <rguenther@suse.de>

	* BASE-VER: Set to 4.7.2.
	* DEV-PHASE: Set to prerelease.

2012-06-12  Christian Bruel  <christian.bruel@st.com>

	PR target/53621
	* config/sh/sh.c (sh_option_override): Don't force
	 flag_omit_frame_pointer and maccumulate_outgoing_args.
	* config/sh/sh.opt (maccumulate-outgoing-args): Init as Var.

2012-06-14  Release Manager

	* GCC 4.7.1 released.

2012-06-13  Uros Bizjak  <ubizjak@gmail.com>

	* config/ia64/sync.md (fetchop_name): Change ior attribute to "or".

2012-06-13  Richard Henderson  <rth@redhat.com>

	* config/rs6000/sync.md (atomic_load, atomic_store): Use INT1 mode
	iterator instead of INT.

2012-06-08  Richard Henderson  <rth@redhat.com>

	PR c++/53602
	* combine-stack-adj.c (force_move_args_size_note): Add ARGS_SIZE
	note to a clobber insn when no other insn is available.

2012-06-04  Paolo Carlini  <paolo.carlini@oracle.com>

	PR c++/53524
	* doc/invoke.texi (Wenum-compare): Update documentation.

2012-06-04  Edmar Wienskoski  <edmar@freescale.com>

	PR target/53559
	* config/rs6000/altivec.md (altivec_stvlx): Change machine mode of
	operands.
	(altivec_stvlxl): Ditto.
	(altivec_stvrx): Ditto.
	(altivec_stvrxl): Ditto.

2012-06-04  Aldy Hernandez  <aldyh@redhat.com>

	PR middle-end/47530
	* trans-mem.c (expand_block_edges): Do not skip the first
	statement when resetting the BB.

2012-06-04  Richard Guenther  <rguenther@suse.de>

	PR middle-end/53471
	* dwarf2out.c (dwarf2out_finish): If generating LTO do not
	create new assembler names.

2012-06-04  Richard Guenther  <rguenther@suse.de>

	Backport from mainline
	2012-04-25  Jakub Jelinek  <jakub@redhat.com>

	PR middle-end/52979
	* stor-layout.c (get_best_mode): Don't return mode with bitsize
	larger than maxbits.  Don't compute maxbits modulo align.
	Also check that unit bytes long store at bitpos / unit * unit
	doesn't affect bits beyond bitregion_end.
	* expmed.c (store_bit_field_1): Avoid trying insv if OP_MODE MEM
	would not fit into bitregion_start ... bitregion_end + 1 bit
	region.
	(store_split_bit_field): Decrease unit close to end of bitregion_end
	if access is restricted in order to avoid mutual recursion.

2012-06-04  Georg-Johann Lay  <avr@gjlay.de>

	Backport from 2012-06-04 mainline r188172

	PR target/46261
	* config/avr/avr-stdint.h: New file.
	* config.gcc (avr-*-*,tm_file): Use avr/avr-stdint.h instead of
	newlib-stdint.h

2012-06-04  Jakub Jelinek  <jakub@redhat.com>

	PR tree-optimization/53550
	* tree-ssa-loop-niter.c (number_of_iterations_cond): If type
	is POINTER_TYPE_P, use sizetype as step type instead of type.

2012-06-04  Richard Guenther  <rguenther@suse.de>
	    Eric Botcazou  <ebotcazou@adacore.com>

	Backport from mainline
	2012-04-03  Eric Botcazou  <ebotcazou@adacore.com>

	* expr.c (get_bit_range): Add OFFSET parameter and adjust BITPOS.
	Change type of BITOFFSET to signed.  Make sure the lower bound of
	the computed range is non-negative by adjusting OFFSET and BITPOS.
	(expand_assignment): Adjust call to get_bit_range.

	2012-03-27  Eric Botcazou  <ebotcazou@adacore.com>

	* expr.c (get_bit_range): Return the null range if the enclosing record
	is part of a larger bit field.

	2012-03-20  Richard Guenther  <rguenther@suse.de>

	* stor-layout.c (finish_bitfield_representative): Fallback
	to conservative maximum size if the padding up to the next
	field cannot be computed as a constant.
	(finish_bitfield_layout): If we cannot compute the distance
	between the start of the bitfield representative and the
	bitfield member start a new representative.
	* expr.c (get_bit_range): The distance between the start of
	the bitfield representative and the bitfield member is zero
	if the field offsets are not constants.

	2012-03-16  Richard Guenther  <rguenther@suse.de>

	* stor-layout.c (finish_bitfield_representative): Fall back
	to the conservative maximum size if we cannot compute the
	size of the tail padding.

	2012-03-14  Richard Guenther  <rguenther@suse.de>

	* tree.h (DECL_BIT_FIELD_REPRESENTATIVE): New define.
	* stor-layout.c (start_bitfield_representative): New function.
	(finish_bitfield_representative): Likewise.
	(finish_bitfield_layout): Likewise.
	(finish_record_layout): Call finish_bitfield_layout.
	* tree.c (free_lang_data_in_decl): Only free DECL_QUALIFIER
	for QUAL_UNION_TYPE fields.
	* tree-streamer-in.c (lto_input_ts_field_decl_tree_pointers):
	Stream DECL_BIT_FIELD_REPRESENTATIVE.
	* tree-streamer-out.c (write_ts_field_decl_tree_pointers): Likewise.

	PR middle-end/52080
	PR middle-end/52097
	PR middle-end/48124
	* expr.c (get_bit_range): Unconditionally extract bitrange
	from DECL_BIT_FIELD_REPRESENTATIVE.
	(expand_assignment): Adjust call to get_bit_range.

2012-06-01  Eric Botcazou  <ebotcazou@adacore.com>

	PR middle-end/53501
	* fold-const.c (fold_binary_loc): Refine previous change.

2012-06-01  Oleg Endo  <olegendo@gcc.gnu.org>

	Backport from mainline
	2012-03-27  Chung-Lin Tang  <cltang@codesourcery.com>

	PR target/52667
	* config/sh/sh.c (find_barrier): Add equality check of last_got to
	avoid going above orig insn.  Update comments.

2012-06-01  Oleg Endo  <olegendo@gcc.gnu.org>

	Backport from mainline
	2012-03-21  Kaz Kojima  <kkojima@gcc.gnu.org>

	PR target/52642
	* config/sh/sh.c (sh_expand_prologue): Emit blockage at the end of
	prologue for unwinder and profiler.

2012-06-01  Oleg Endo  <olegendo@gcc.gnu.org>

	Backport from mainline
	2012-03-03  Kaz Kojima  <kkojima@gcc.gnu.org>

	* config/sh/sh.md (abssi2): Add TARGET_SH1 condition.

2012-06-01  Oleg Endo  <olegendo@gcc.gnu.org>

	Backport from mainline
	2012-03-03  Kaz Kojima  <kkojima@gcc.gnu.org>

	* config/sh/sh.c (sh_dwarf_register_span): Don't apply
	DBX_REGISTER_NUMBER.

2012-06-01  Oleg Endo  <olegendo@gcc.gnu.org>

	Backport from mainline
	2012-03-03  Kaz Kojima  <kkojima@gcc.gnu.org>

	* config/sh/sh.c (shiftcosts): Return MAX_COST when the first
	operand is CONST_INT.  Take COSTS_N_INSNS into account.
	(sh_rtx_costs): Don't apply COSTS_N_INSNS to the return value of
	shiftcosts.	

2012-05-31  Georg-Johann Lay  <avr@gjlay.de>

	* config/avr/avr.opt (-msp8): Document it.
	* doc/invoke.texi (AVR Options): Copy from trunk docu.

2012-05-31  Richard Guenther  <rguenther@suse.de>

	PR middle-end/48493
	* expr.c (expand_assignment): Do not use movmisalign on
	non-memory.

2012-05-30  John David Anglin  <dave.anglin@nrc-cnrc.gc.ca>

	PR target/52999
	* config/pa/pa.c (TARGET_SECTION_TYPE_FLAGS): Define.
	(pa_section_type_flags): New.
	(pa_legitimate_constant_p): Revert previous change.

2012-05-30  Aldy Hernandez  <aldyh@redhat.com>

	Backport from mainline
	2012-05-25  Aldy Hernandez  <aldyh@redhat.com>

	PR middle-end/53008
	* trans-mem.c (ipa_tm_create_version_alias): Output new_node if
	accessed indirectly.
	(ipa_tm_create_version): Same.

2012-05-30  Jason Merrill  <jason@redhat.com>

	PR c++/53220
	* c-typeck.c (array_to_pointer_conversion): Give -Wc++-compat warning
	about array compound literals.

2012-05-30  Richard Guenther  <rguenther@suse.de>

	PR middle-end/53501
	* fold-const.c (fold_binary_loc): Make sure to call
	fold_plusminus_mult_expr with the original sign of operands.

2012-05-30  Eric Botcazou  <ebotcazou@adacore.com>

	* explow.c (probe_stack_range): Restore simple control flow and stop
	again when the probe cannot be generated if HAVE_check_stack.

2012-05-30  Jakub Jelinek  <jakub@redhat.com>

	PR rtl-optimization/53519
	* combine.c (simplify_shift_const_1) <case NOT>: Use constm1_rtx
	instead of GEN_INT (GET_MODE_MASK (mode)) as second operand of XOR.

2012-05-29  Richard Guenther  <rguenther@suse.de>

	PR tree-optimization/53516
	* tree-data-ref.c (stmt_with_adjacent_zero_store_dr_p): Reject
	bitfield accesses.
	* tree-vect-data-refs.c (vect_analyze_data_refs): Likewise.

2012-05-28  Bill Schmidt  <wschmidt@linux.ibm.com>

	Backport from mainline
	2012-05-28  Richard Guenther  <rguenther@suse.de>

	PR tree-optimization/53438
	* tree-sra.c (analyze_access_subtree): Correct bitfield exclusion.

2012-05-26  Eric Botcazou  <ebotcazou@adacore.com>

	Backport from mainline
	2012-03-10  Chung-Lin Tang  <cltang@codesourcery.com>

	PR rtl-optimization/52528
	* combine.c (can_combine_p): Add setting of subst_low_luid
	before call to expand_field_assignment().

2012-05-26  Martin Jambor  <mjambor@suse.cz>

	Backport from mainline
	2012-05-23  Martin Jambor  <mjambor@suse.cz>

	* ipa-inline-analysis.c (inline_merge_summary): Free operand_map.

2012-05-25  Eric Botcazou  <ebotcazou@adacore.com>

	PR lto/52178
	* tree-inline.c (remap_gimple_op_r): Fix handling of FIELD_DECL.
	* tree.c (RETURN_TRUE_IF_VAR): Do not return true for PLACEHOLDER_EXPR.

2012-05-25  Alexander Ivchenko  <alexander.ivchenko@intel.com>

	PR target/53435
	* config/i386/i386.c (ix86_expand_vec_perm): Use correct op.
	(ix86_expand_vec_perm): Use int mode instead of float.

2012-05-25  Eric Botcazou  <ebotcazou@adacore.com>

	PR ada/52362
	* config.gcc (i[34567]86-*-mingw* | x86_64-*-mingw*): Set gas and
	gnu_ld variables to yes.
	* configure.ac (HAVE_GNU_LD): Move to after config.gcc inclusion.
	(HAVE_GNU_AS): Likewise.
	* config.in: Regenerate.
	* configure: Likewise.

2012-05-25  Ramana Radhakrishnan  <ramana.radhakrishnan@linaro.org>

	Backport from mainline
	2012-03-12  Richard Guenther  <rguenther@suse.de>
	* config/arm/arm.c (neon_dereference_pointer): Do not call
	covert during RTL expansion.

2012-05-24  Bill Schmidt  <wschmidt@linux.vnet.ibm.com>

	Backport from mainline
	2012-05-18  Bill Schmidt  <wschmidt@linux.vnet.ibm.com>

	PR target/53385
	* config/rs6000/rs6000.c (print_operand): Revise code that unsafely
	relied on signed overflow behavior.

2012-05-24  Richard Guenther  <rguenther@suse.de>

	PR middle-end/53460
	* tree-profile.c (tree_profiling): Cleanup the CFG if
	execute_fixup_cfg requests it.

2012-05-24  Jakub Jelinek  <jakub@redhat.com>

	PR tree-optimization/53465
	* tree-vrp.c (extract_range_from_cond_expr): First copy_value_range
	vr0 into *vr, then vrp_meet that.
	(vrp_meet): If one vr type is VR_UNDEFINED, ensure the result doesn't
	have any equivalences.
	(vrp_visit_phi_node): Call copy_value_range instead of vrp_meet the
	first time.

2012-05-23  Eric Botcazou  <ebotcazou@adacore.com>

	* gimple.c (gimple_types_compatible_p_1) <ARRAY_TYPE>: Remove bogus
	size handling.
	(gimple_canonical_types_compatible_p) <ARRAY_TYPE>: Likewise.
	(iterative_hash_gimple_type): Adjust comment.
	(iterative_hash_canonical_type): Likewise.  Hash the bounds of the
	domain for an array type instead of the domain type itself.

2012-05-23  Georg-Johann Lay  <avr@gjlay.de>

	Backport from 2012-05-23 mainline r187803

	PR target/53448
	* config/avr/avr.h (ASM_OUTPUT_ALIGN): Don't inhibit .p2align 1.
	* config/avr/elf.h (ASM_OUTPUT_BEFORE_CASE_LABEL): Use
	ASM_OUTPUT_ALIGN.

2012-05-23  Ganesh Gopalasubramanian  <Ganesh.Gopalasubramanian@amd.com>

	Backport from 2012-05-03 mainline r187075

	* config/i386/driver-i386.c (host_detect_local_cpu): Reset
	has_fma4 for AMD processors with both fma3 and fma4 support.

2012-05-22  Richard Guenther  <rguenther@suse.de>

	PR tree-optimization/53408
	* tree-vect-loop.c (vectorizable_induction): Properly check
	the restriction that we cannot handle induction results from
	the inner loop outside of the outer loop.

2012-05-21  Jakub Jelinek  <jakub@redhat.com>

	PR tree-optimization/53436
	* omp-low.c (omp_build_component_ref): New function.
	(build_receiver_ref, build_sender_ref, create_task_copyfn): Use it.

	PR tree-optimization/53366
	* tree-vect-slp.c (vect_supported_load_permutation_p): Don't shortcut
	tests if complex_numbers == 2, but there are non-complex number loads
	too.

	PR tree-optimization/53409
	* tree-vect-loop.c (vect_analyze_loop_operations): Don't check
	vinfo_for_stmt (op_def_stmt) if op_def_stmt isn't inside loop.

	PR tree-optimization/53410
	* fold-const.c (fold_binary_loc): Use build_zero_cst (type)
	instead of build_int_cst (type, 0) where vector types might be
	involved.

2012-05-21  Joseph Myers  <joseph@codesourcery.com>

	PR c/53418
	* c-typeck.c (build_conditional_expr): Remove C_MAYBE_CONST_EXPR
	from folded operands before wrapping another around the
	conditional expression.

2012-05-21  Dave Boutcher  <daveboutcher@gmail.com>
	    Patrick Marlier  <patrick.marlier@gmail.com>

	* trans-mem.c (ipa_tm_transform_clone): Transform functions with
	indirect calls.

2012-05-21  H.J. Lu  <hongjiu.lu@intel.com>

	Backport from mainline
	2012-05-21  H.J. Lu  <hongjiu.lu@intel.com>

	PR target/53416
	* config/i386/i386.md (UNSPEC_RDRAND): Renamed to ...
	(UNSPECV_RDRAND): This.
	(rdrand<mode>_1): Updated.

2012-05-20  H.J. Lu  <hongjiu.lu@intel.com>

	Backport from mainline
	2012-05-20  H.J. Lu  <hongjiu.lu@intel.com>

	* config/i386/driver-i386.c (host_detect_local_cpu): Support
	RDRND, F16C and FSGSBASE.

2012-05-19  Eric Botcazou  <ebotcazou@adacore.com>

	Backport from mainline
	2012-05-14  Eric Botcazou  <ebotcazou@adacore.com>

	* tree-ssa-pre.c (can_value_number_call): Delete.
	(compute_avail): Skip all statements with side effects.
	<GIMPLE_CALL>: Skip calls to internal functions.

2012-05-18  David S. Miller  <davem@davemloft.net>

	Backport r185385 from mainline
	2012-03-14  Richard Guenther  <rguenther@suse.de>

	PR middle-end/52584
	* tree-vect-generic.c (type_for_widest_vector_mode): Take
	element type instead of mode, use build_vector_type_for_mode
	instead of the langhook, build a vector of proper signedness.
	(expand_vector_operations_1): Adjust.

2012-05-18  Olivier Hainque  <hainque@adacore.com>

	* Makefile.in (FLAGS_TO_PASS): Pass $(libexecsubdir) instead of
	$(libsubdir) as libexecsubdir.

2012-05-16  Andrew Pinski  <apinski@cavium.com>

	* gimple-fold.c (get_maxval_strlen): Move COND_EXPR handling under
	GIMPLE_ASSIGN.

2012-05-16  David S. Miller  <davem@davemloft.net>

	* jump.c (delete_related_insns): If we remove a CALL, make sure
	we delete it's NOTE_INSN_CALL_ARG_LOCATION note too.

2012-05-16  Richard Henderson  <rth@redhat.com>

	PR debug/52727
	* combine-stack-adj.c (prev_active_insn_bb): New.
	(next_active_insn_bb): New.
	(force_move_args_size_note): New.
	(combine_stack_adjustments_for_block): Use it.

2012-05-16  Olivier Hainque  <hainque@adacore.com>

	* Makefile.in (install-no-fixedincludes): New target, former toplevel
	gcc-no-fixedincludes. Stash "include-fixed" in addition to "include".
	Add comments and improve stamp preservation across the whole sequence.
	(stmp-int-hdrs): Use move-if-change + cp -p to setup fix_dir/limits.h.

2012-05-16  Richard Guenther  <rguenther@suse.de>

	PR tree-optimization/53364
	* tree-ssa-alias.c (indirect_ref_may_alias_decl_p): Properly
	detect a view-conversion of the decl.

2012-05-15  Jakub Jelinek  <jakub@redhat.com>

	PR target/53358
	* config/i386/i386.md (*addqi_2 peephole with QImode addition): Check
	that operands[2] is either immediate, or q_regs_operand.

2012-05-15  Bin Cheng  <bin.cheng@arm.com>

	Backport r187139 from mainline.
	2012-05-04  Bin Cheng  <bin.cheng@arm.com>

	PR rtl-optimization/52804
	* reload1.c (reload_reg_reaches_end_p): Check whether successor
	reload with type RELOAD_FOR_INPUT_ADDRESS kills reload register
	of current one with type RELOAD_FOR_INPADDR_ADDRESS.
	Same stands for reloads with type RELOAD_FOR_OUTPUT_ADDRESS and
	RELOAD_FOR_OUTADDR_ADDRESS.

2012-05-14  Uros Bizjak  <ubizjak@gmail.com>

	PR target/46098
	* config/i386/i386.c (ix86_expand_special_args_builtin): Always
	generate target register for "load" class builtins.

	Revert:
	2010-10-22  Uros Bizjak  <ubizjak@gmail.com>

	PR target/46098
	* config/i386/sse.md (*avx_movu<ssemodesuffix><avxmodesuffix>):
	Rename from avx_movu<ssemodesuffix><avxmodesuffix>.
	(avx_movu<ssemodesuffix><avxmodesuffix>): New expander.
	(*<sse>_movu<ssemodesuffix>): Rename from <sse>_movu<ssemodesuffix>.
	(<sse>_movu<ssemodesuffix>): New expander.
	(*avx_movdqu<avxmodesuffix>): Rename from avx_movdqu<avxmodesuffix>.
	(avx_movdqu<avxmodesuffix>): New expander.
	(*sse2_movdqu): Rename from sse2_movdqu.
	(sse2_movdqu): New expander.

2012-05-14  Jakub Jelinek  <jakub@redhat.com>

	* dwarf2out.c (dwarf2out_define, dwarf2out_undef): Treat
	lineno 1 the same as lineno 0 before first start file directive.
	(optimize_macinfo_range): Likewise.

	* dwarf2out.c (have_macinfo): Define.
	(dwarf2out_finish): Don't emit DW_AT_GNU_macros or DW_AT_macro_info
	attribute, don't force empty compilation unit and don't emit any
	.debug_macinfo/.debug_macro section if macinfo_table is empty.

2012-05-13  Uros Bizjak  <ubizjak@gmail.com>

	Backport from mainline
	2012-05-12  Uros Bizjak  <ubizjak@gmail.com>

	* config/alpha/alpha.c (alpha_emit_conditional_branch): Handle
	ORDERED and UNORDERED conditions.

2012-05-12  Eric Botcazou  <ebotcazou@adacore.com>

	* function.c (requires_stack_frame_p): If the function can throw
	non-call exceptions, return true if the insn can throw internally.

2012-05-10  Eric Botcazou  <ebotcazou@adacore.com>

	* gimplify.c (gimplify_decl_expr): For a TYPE_DECL, also gimplify the
	DECL_ORIGINAL_TYPE if it is present.

2012-05-09  Georg-Johann Lay  <avr@gjlay.de>

	Backport from 2012-05-12 mainline r187342.

	PR target/53256
	* config/avr/elf.h (ASM_DECLARE_FUNCTION_NAME): Remove.
	* config/avr/avr-protos.h (avr_asm_declare_function_name): Remove.
	* config/avr/avr.h (struct machine_function): Add attributes_checked_p.
	* config/avr/avr.c (avr_asm_declare_function_name): Remove.
	(expand_prologue): Move initialization of cfun->machine->is_naked,
	is_interrupt, is_signal, is_OS_task, is_OS_main from here to...
	(avr_set_current_function): ...this new static function.
	(TARGET_SET_CURRENT_FUNCTION): New define.
	(avr_function_ok_for_sibcall): Use cfun->machine->is_* instead of
	checking attributes of current_function_decl.
	(avr_regs_to_save): Ditto.
	(signal_function_p): Rename to avr_signal_function_p.
	(interrupt_function_p): Rename to avr_interrupt_function_p.

	* doc/extend.texi (Function Attributes): Better explanation of
	'interrupt' and 'signal' for AVR. Move 'ifunc' down to establish
	alphabetical order.

2012-05-09  Matthias Klose  <doko@ubuntu.com>

	* gcc-ar.c (main): Don't check for execute bits for the plugin.

2012-05-08  Hans-Peter Nilsson  <hp@axis.com>

	PR target/53272
	* config/cris/cris.c (cris_normal_notice_update_cc): For TARGET_V32,
	when a constant source operand matches an "I" constraint, the "no
	CC0 change" applies to a register-destination only, not a
	strict_low_part-destination.

2012-05-07  Ramana Radhakrishnan  <ramana.radhakrishnan@linaro.org>

	Backport from mainline:
	2012-04-19  Ramana Radhakrishnan  <ramana.radhakrishnan@linaro.org>

	* config/arm/sync.md (sync_optab): Change ior attribute to "or".

2012-05-07  Jakub Jelinek  <jakub@redhat.com>

	PR tree-optimization/53239
	* tree-vrp.c (get_value_range): Set VR of
	SSA_NAME_IS_DEFAULT_DEF of DECL_BY_REFERENCE RESULT_DECL
	to nonnull.

2012-05-07  Richard Guenther  <rguenther@suse.de>

	PR tree-optimization/53195
	* tree-inline.c (setup_one_parameter): Properly add referenced
	vars from the parameters new known value.

2012-05-06  John David Anglin  <dave.anglin@nrc-cnrc.gc.ca>

	Backport from mainline:
	2012-04-27  John David Anglin  <dave.anglin@nrc-cnrc.gc.ca>

	PR target/52999
	* config/pa/pa.c (pa_legitimate_constant_p): Don't put function labels
	in constant pool.

2012-05-04  Ian Lance Taylor  <iant@google.com>

	* tree-vect-patterns.c (vect_single_imm_use): Correct return
	values from false to NULL.

2012-05-04  Uros Bizjak  <ubizjak@gmail.com>

	Backport from mainline
	2012-05-04  Uros Bizjak  <ubizjak@gmail.com>

	PR target/53228
	* config/i386/i386.h (X86_ARCH_CMOV): Rename from X86_ARCH_CMOVE.
	(TARGET_CMOV): Rename from TARGET_CMOVE.
	(TARGET_CMOVE): New define.
	* config/i386/i386.c (ix86_option_override_internal): Use TARGET_CMOV.
	Do not set TARGET_CMOVE here.

2012-05-04  Ulrich Weigand  <ulrich.weigand@linaro.org>

	Backport from mainline:

	2012-05-04  Ulrich Weigand  <ulrich.weigand@linaro.org>

	PR tree-optimization/52633
	* tree-vect-patterns.c (vect_vect_recog_func_ptrs): Swap order of
	vect_recog_widen_shift_pattern and vect_recog_over_widening_pattern.
	(vect_recog_over_widening_pattern): Remove handling of code that was
	already detected as over-widening pattern.  Remove special handling
	of "unsigned" cases.  Instead, support general case of conversion
	of the shift result to another type.

	2012-05-04  Ulrich Weigand  <ulrich.weigand@linaro.org>

	* tree-vect-patterns.c (vect_single_imm_use): New function.
	(vect_recog_widen_mult_pattern): Use it instead of open-coding loop.
	(vect_recog_over_widening_pattern): Likewise.
	(vect_recog_widen_shift_pattern): Likewise.

	2012-04-10  Ulrich Weigand  <ulrich.weigand@linaro.org>

	PR tree-optimization/52870
	* tree-vect-patterns.c (vect_recog_widen_mult_pattern): Verify that
	presumed pattern statement is within the same loop or basic block.

2012-05-04  Richard Guenther  <rguenther@suse.de>

	* common.opt (flto-report): Do not mark as Optimization.

2012-05-04  Eric Botcazou  <ebotcazou@adacore.com>

	PR target/48496
	* recog.c (constrain_operands): If extra constraints are present, also
	accept pseudo-registers with equivalent memory locations during reload.

2012-05-03  Michael Meissner  <meissner@linux.vnet.ibm.com>

	Backport from the mainline
	2012-05-03  Michael Meissner  <meissner@linux.vnet.ibm.com>

	PR target/53199
	* config/rs6000/rs6000.md (bswapdi splitters): If
	-mavoid-indexed-addresses (or -mcpu=power6 which sets it by
	default) is used, generate an alternate sequence that does not
	depend on using indexed addressing.

2012-05-03  David S. Miller  <davem@davemloft.net>

	PR target/52684
	* config/sparc/sparc.c (emit_soft_tfmode_libcall): If we pass a
	MEM directly into a libcall, mark it's MEM_EXPR as addressable.
	(sparc_emit_float_lib_cmp): Likewise.

2012-05-04  Martin Jambor  <mjambor@suse.cz>

	Backport from mainline
	2012-05-02  Martin Jambor  <mjambor@suse.cz>

	PR lto/52605
	* dwarf2out.c (dwarf2out_decl): Only lookup die representing context
	of a variable when the contect is a function.

2012-05-03  Jakub Jelinek  <jakub@redhat.com>

	PR plugins/53126
	* gcc-ar.c (main): If GCC_EXEC_PREFIX is set in env,
	append program name to it and pass that as first argument
	to make_relative_prefix.  Always pass standard_libexec_prefix
	as last argument to make_relative_prefix.  If
	make_relative_prefix returns NULL, fall back to
	standard_libexec_prefix.

	PR debug/53174
	* tree-predcom.c (remove_stmt): Call reset_debug_uses on stmts being
	removed.

	PR target/53187
	* config/arm/arm.c (arm_select_cc_mode): If x has MODE_CC class
	mode, return that mode.

2012-05-03  Richard Guenther  <rguenther@suse.de>

	PR tree-optimization/53144
	* tree-ssa-sccvn.c (vn_reference_lookup_or_insert_constant_for_pieces):
	Rename to ...
	(vn_reference_lookup_or_insert_for_pieces): ... this.  Properly deal
	with SSA name values.
	(vn_reference_lookup_3): Adjust callers.

2012-05-02  Jakub Jelinek  <jakub@redhat.com>

	PR tree-optimization/53163
	* tree-ssa-phiopt.c (cond_if_else_store_replacement): Don't ignore
	return value from compute_all_dependences.

	PR rtl-optimization/53160
	* ree.c (combine_reaching_defs): Handle the case where cand->insn
	has been modified by ree pass already.

2012-05-01  Uros Bizjak  <ubizjak@gmail.com>

	Backport from mainline
	2012-04-30  Uros Bizjak  <ubizjak@gmail.com>

	PR middle-end/53136
	* ipa-prop.c (ipa_print_node_jump_functions): Wrap multiple
	calls to cgraph_node_name in xstrdup.
	(ipa_make_edge_direct_to_target): Ditto.
	* tree-sra.c (convert_callers_for_node): Ditto.
	* lto-symtab.c (lto_cgraph_replace_node): Ditto.
	* ipa-cp.c (perhaps_add_new_callers): Ditto.
	* cgraphunit.c (cgraph_redirect_edge_call_stmt_to_callee): Ditto.
	(cgraph_materialize_all_clones): Ditto.
	* ipa-inline.c (report_inline_failed_reason): Ditto.
	(want_early_inline_function_p): Ditto.
	(edge_badness): Ditto.
	(update_edge_key): Ditto.
	(flatten_function): Ditto.
	(ipa_inline): Ditto.
	(inline_always_inline_functions): Ditto.
	(early_inline_small_functions): Ditto.

2012-04-30  Andreas Tobler  <andreast@fgznet.ch>

	Backport from mainline
	2012-03-21  Andreas Tobler  <andreast@fgznet.ch>

	* configure.ac (HAVE_LD_NO_DOT_SYMBOLS): Add powerpc64-*-freebsd*.
	Introduce emul_name to select the right linker emulation for
	powerpc64-*-freebsd*.
	* configure: Regenerate.
	* config.gcc: Add bits to support powerpc64-*-freebsd*.
	* config/rs6000/freebsd.h (POWERPC_FREEBSD): Define.
	* config/rs6000/freebsd64.h: New file.
	* config/rs6000/rs6000.c (rs6000_option_override_internal): Use
	POWERPC_FREEBSD.
	(rs6000_savres_strategy): Likewise.
	(rs6000_savres_routine_name): Likewise.
	(rs6000_elf_file_end): Likewise.
	* config/rs6000/t-freebsd64: New file.
	* config/rs6000/sysv4.h (SUBTARGET_OVERRIDE_OPTIONS): Set the
	rs6000_current_abi for 64-bit FreeBSD to ABI_AIX.

2012-04-30  Uros Bizjak  <ubizjak@gmail.com>

	Backport from mainline
	2012-04-27  Paolo Bonzini  <bonzini@gnu.org>

	PR target/53138
	* config/i386/i386.md (x86_mov<mode>cc_0_m1_neg): Add clobber.

2012-04-30  Eric Botcazou  <ebotcazou@adacore.com>

	* config/i386/i386.c (ix86_handle_struct_attribute): Use the proper
	predicate to discriminate types.

2012-04-27  Richard Guenther  <rguenther@suse.de>

	PR c/51527
	* convert.c (convert_to_integer): Avoid infinite recursion for
	target-defined built-in types.

2012-04-26  Hans-Peter Nilsson  <hp@axis.com>

	PR target/53120
	* config/cris/cris.md ("*andhi_lowpart_v32")
	("*andqi_lowpart_v32"): Change first input-only operand from
	a (match_operand ...) to (match_dup 0).  Drop alternatives with
	const_int-matching constraints for redundancy.
	("*andhi_lowpart_non_v32", "*andqi_lowpart_non_v32"): Ditto.  Drop
	three-operand alternative.

2012-04-26  Uros Bizjak  <ubizjak@gmail.com>

	Backport from mainline
	2012-04-23  Uros Bizjak  <ubizjak@gmail.com>

	* config/i386/i386.md (*add<mode>_2): Add r/r/0 alternative.
	(*addsi_2_zext): Ditto.
	(*add<mode>_3): Ditto.
	(*addsi_3_zext): Ditto.
	(*add<mode>_5): Ditto.

2012-04-25  Jakub Jelinek  <jakub@redhat.com>

	PR c/52880
	* c-typeck.c (set_nonincremental_init,
	set_nonincremental_init_from_string): Pass true instead of false
	as IMPLICIT to add_pending_init.

2012-04-24  Georg-Johann Lay  <avr@gjlay.de>

	Backport from 2012-04-24 mainline r186768.

	PR target/53065
	* config/avr/avr.h (HARD_REGNO_CALL_PART_CLOBBERED): New hook define.

2012-04-24  Richard Guenther  <rguenther@suse.de>

	PR tree-optimization/53085
	* tree-ssa-pre.c (eliminate): Do not eliminate volatile redundant
	stores.

2012-04-24  Jakub Jelinek  <jakub@redhat.com>

	PR middle-end/53084
	* varasm.c (compute_reloc_for_constant): Handle ADDR_EXPR
	of MEM_REF.
	(output_addressed_constants): Likewise.

	PR middle-end/52999
	* varasm.c (get_section): Don't ICE for section conflicts with
	built-in section kinds.

2012-04-23  David Edelsohn  <dje.gcc@gmail.com>

	* config/rs6000/sync.md (fetchop_name): Change ior attribute to "or".

2012-04-23  Georg-Johann Lay  <avr@gjlay.de>

	* doc/extend.texi (AVR Named Address Spaces): Fix typos.

2012-04-23  Richard Guenther  <rguenther@suse.de>

	PR c/53060
	* c-typeck.c (build_binary_op): Fix typo.

2012-04-23  Jakub Jelinek  <jakub@redhat.com>

	PR tree-optimizations/52891
	* tree-vect-patterns.c (adjust_bool_pattern): Use
	build_nonstandard_type even if rhs1 has unsigned INTEGER_TYPE,
	but with non-standard precision.

2012-04-22  Ian Lance Taylor  <iant@google.com>

	* godump.c (go_output_typedef): Dump size of structs.

2012-04-20  Ulrich Weigand  <ulrich.weigand@linaro.org>

	Backport from mainline:

	* config/arm/arm.c (arm_print_operand): Fix invalid alignment
	hints for 'A' operand types.

2012-04-19  Georg-Johann Lay  <avr@gjlay.de>

	Backport from 2012-04-19 mainline r186588.

	PR target/53033
	* config/avr/avr.c (avr_out_load_psi): Fix assembler template for
	the case *(X+const).

2012-04-18  Uros Bizjak  <ubizjak@gmail.com>

	* config/alpha/sync.md (fetchop_name): Change ior attribute to "or".

2012-04-17  Uros Bizjak  <ubizjak@gmail.com>

	PR target/53020
	* config/i386/sync.md (atomic_<code><mode>): Rename to
	atomic_<logic><mode>.

2012-04-16  Uros Bizjak  <ubizjak@gmail.com>

	Backport from mainline
	2012-04-12  Uros Bizjak  <ubizjak@gmail.com>

	PR target/52932
	* config/i386/avx2intrin.h (_mm256_permutevar8x32_ps): Change second
	argument type to __m256i.  Update call to __builtin_ia32_permvarsf256.
	* config/i386/sse.md (avx2_permvarv8sf): Change operand 1 to V8SI.
	(avx2_permvarv8sf, avx2_permvarv8si): Switch operands 1 and 2.
	* config/i386/i386.c (bdesc_args) <__builtin_ia32_permvarsf256>:
	Update builtin type to V8SF_FTYPE_V8SF_V8SI.
	(ix86_expand_vec_perm): Update calls to gen_avx2_permvarv8si and
	gen_avx2_permvarv8sf.

2012-04-16  Martin Jambor  <mjambor@suse.cz>

	Backported from mainline

	2012-04-13  Martin Jambor  <mjambor@suse.cz>
	PR middle-end/52939

	* gimple-fold.c (gimple_get_virt_method_for_binfo): Bail out if
	fold_ctor_reference returns a zero constant.

2012-04-13  H.J. Lu  <hongjiu.lu@intel.com>

	Backported from mainline
	2012-04-13  H.J. Lu  <hongjiu.lu@intel.com>

	* config/i386/i386-c.c (ix86_target_macros): Define _ILP32
	and __ILP32__ for x32.

2012-04-13  Tom de Vries  <tom@codesourcery.com>

	Backport from mainline r186418.

	2012-04-13  Tom de Vries  <tom@codesourcery.com>

	* tree-ssa-tail-merge.c (gsi_advance_bw_nondebug_nonlocal): Add
	parameters vuse and vuse_escaped.
	(find_duplicate): Init vuse1, vuse2 and vuse_escaped.  Pass to
	gsi_advance_bw_nondebug_nonlocal.  Return if vuse_escaped and
	vuse1 != vuse2.

2012-04-13  Richard Guenther  <rguenther@suse.de>

	PR tree-optimization/52969
	* tree-if-conv.c (predicate_mem_writes): Properly gimplify
	the condition for the COND_EXPR and handle predicate negation
	by swapping the COND_EXPR arms.

2012-04-13  Richard Guenther  <rguenther@suse.de>

	PR c/52862
	* convert.c (convert_to_pointer): Remove special-casing of
	zero.

2012-04-12  Michael Meissner  <meissner@linux.vnet.ibm.com>

	Backport from mainline
	2012-04-12  Michael Meissner  <meissner@linux.vnet.ibm.com>

	PR target/52775
	* config/rs6000/rs6000.h (TARGET_FCFID): Add TARGET_PPC_GPOPT to
	the list of options to enable the FCFID instruction.
	(TARGET_EXTRA_BUILTINS): Adjust comment.

2012-04-12  Richard Guenther  <rguenther@suse.de>

	PR tree-optimization/52943
	* tree-chrec.h (chrec_is_positive): Remove.
	* tree-scalar-evolution.c (chrec_is_positive): Move ...
	* tree-data-ref.c (chrec_is_positive): ... here.  Make static.
	Return false for a constant zero instead of negative.
	(analyze_siv_subscript_cst_affine): Handle zero difference
	in the initial condition explicitely.

2012-04-10  John David Anglin  <dave.anglin@nrc-cnrc.gc.ca>

	PR middle-end/52894
	* varasm.c (process_pending_assemble_externals): Set
	pending_assemble_externals_processed true.
	(assemble_external): Call assemble_external_real if the pending
	assemble externals have been processed.

2012-04-09  Eric Botcazou  <ebotcazou@adacore.com>

	PR target/52717
	* config/sparc/sparc.c (sparc_file_end): Set TREE_PUBLIC explicitly on
	the DECL generated for the special GOT helper.

2012-04-06  Walter Lee  <walt@tilera.com>

	Backport from mainline
	2012-03-07  Walter Lee  <walt@tilera.com>

	* config/tilegx/tilegx.c (tilegx_expand_prologue): Don't generate
	REG_CFA_* notes for the stack pointer.
	(tilegx_expand_epilogue): Restore stack pointer by adjusting it by
	EH_RETURN_STACKADJ_RTX.
	* config/tilepro/tilepro.c (tilepro_expand_prologue): Don't
	generate REG_CFA_* notes for the stack pointer.
	(tilepro_expand_epilogue): Restore stack pointer by adjusting it
	by EH_RETURN_STACKADJ_RTX.

2012-04-06  Matt Turner  <mattst88@gmail.com>

	* doc/install.texi: Correct typo "-mno-lsc" -> "-mno-llsc".

2012-04-06  Eric Botcazou  <ebotcazou@adacore.com>

	* config/ia64/ia64.c (ia64_load_pair_ok): Return 0 if the second member
	of the destination isn't also a FP_REGS register.

2012-04-03  Richard Guenther  <rguenther@suse.de>

	Backport from mainline
	2012-03-02  Richard Guenther  <rguenther@suse.de>

	PR tree-optimization/52406
	* tree-data-ref.h: Update documentation about DR_BASE_OBJECT.
	(struct indices): Add unconstrained_base member.
	(struct dr_alias): Remove unused vops member.
	(DR_UNCONSTRAINED_BASE): New define.
	* tree-data-ref.c (dr_analyze_indices): For COMPONENT_REFs
	add indices to allow their disambiguation.  Make DR_BASE_OBJECT
	be an artificial access that covers the whole indexed object,
	or mark it with DR_UNCONSTRAINED_BASE if we cannot do so.  Canonicalize
	plain decl base-objects to their MEM_REF variant.
	(dr_may_alias_p): When the base-object of either data reference
	has unknown size use only points-to information.
	(compute_affine_dependence): Make dumps easier to read and
	more verbose.
	* tree-vect-data-ref.c (vector_alignment_reachable_p): Use
	DR_REF when looking for packed references.
	(vect_supportable_dr_alignment): Likewise.

2012-04-03  Richard Guenther  <rguenther@suse.de>

	Backport from mainline
	2012-03-15  Richard Guenther  <rguenther@suse.de>

	PR middle-end/52580
	* tree-data-ref.c (subscript_dependence_tester_1): Check
	all dimensions for non-conflicting access functions.

2012-04-03  Richard Guenther  <rguenther@suse.de>

	Backport from mainline
	2012-03-06  Richard Guenther  <rguenther@suse.de>

	PR middle-end/52493
	* tree-ssa-alias.c (ptr_derefs_may_alias_p): Robustify.

	2012-03-23  Richard Guenther  <rguenther@suse.de>

	PR tree-optimization/52678
	* tree-vectorizer.h (struct _stmt_vec_info): Add
	loop_phi_evolution_part member.
	(STMT_VINFO_LOOP_PHI_EVOLUTION_PART): New define.
	* tree-vect-loop.c (vect_analyze_scalar_cycles_1): Initialize
	STMT_VINFO_LOOP_PHI_EVOLUTION_PART.
	* tree-vect-loop-manip.c (vect_update_ivs_after_vectorizer):
	Use the cached evolution part and the PHI nodes value from
	the loop preheader edge instead of re-analyzing the evolution.

	2012-03-26  Richard Guenther  <rguenther@suse.de>

	PR tree-optimization/52701
	* tree-vect-loop.c (vect_analyze_scalar_cycles_1): Always
	compute and set the evolution part of PHI nodes.

	2012-03-30  Richard Guenther  <rguenther@suse.de>

	PR tree-optimization/52754
	* tree-ssa-forwprop.c (forward_propagate_addr_expr_1): Only
	propagate arbitrary addresses into really plain dereferences.

2012-04-03  Jakub Jelinek  <jakub@redhat.com>

	PR tree-optimization/52835
	* tree-data-ref.c (build_rdg): Return NULL if
	compute_data_dependences_for_loop failed.

2012-03-31  Eric Botcazou  <ebotcazou@adacore.com>

	* tree-cfg.c (call_can_make_abnormal_goto): New predicate.
	(stmt_can_make_abnormal_goto): Use it.
	(is_ctrl_altering_stmt): Likewise.

2012-03-31  Martin Jambor  <mjambor@suse.cz>

	Backported from mainline
	2012-03-30  Martin Jambor  <mjambor@suse.cz>

	* tree-ssa-ccp.c (insert_clobbers_for_var): Do not assert that there
	is a builtin_stack_save in a dominating BB.

2012-03-29  Uros Bizjak  <ubizjak@gmail.com>

	* config/i386/sse.md (avx_h<plusminus_insn>v4df3): Fix results
	crossing 128bit lane boundary.

2012-03-29  Uros Bizjak  <ubizjak@gmail.com>

	Backported from mainline
	2012-03-27  Uros Bizjak  <ubizjak@gmail.com>

	PR target/52698
	* config/i386/i386-protos.h (ix86_legitimize_reload_address):
	New prototype.
	* config/i386/i386.h (LEGITIMIZE_RELOAD_ADDRESS): New define.
	* config/i386/i386.c: Include reload.h.
	(ix86_legitimize_reload_address): New function.

2012-03-28  Martin Jambor  <mjambor@suse.cz>

	Backported from mainline
	2012-03-27  Martin Jambor  <mjambor@suse.cz>

	PR middle-end/52693
	* tree-sra.c (sra_modify_assign): Do not call
	load_assign_lhs_subreplacements when working with an unscalarizable
	region.

2012-03-28  Jakub Jelinek  <jakub@redhat.com>

	PR middle-end/52691
	* tree-ssa-ccp.c (optimize_stdarg_builtin): Optimize
	__builtin_va_start to __builtin_next_arg if the latter is
	builtin_decl_explicit_p rather than when it is not.

	PR middle-end/52750
	* tree-vect-generic.c (vector_element): Perform multiplication
	for pos in bitsizetype type instead of idx type.

2012-03-28  Georg-Johann Lay  <avr@gjlay.de>

	Backport from 2012-03-28 mainline r185910.

	PR target/52692
	* config/avr/avr.c (TARGET_BUILTIN_DECL): New define.
	(avr_builtin_decl): New static function.
	(struct avr_builtin_description, avr_bdesc): Move up.
	Add GTY marker. Add field fndecl. Remove redundant field id.
	(avr_init_builtins): Initialize avr_bdesc[ID].fndecl.
	(avr_expand_builtin): Code cleanup because .id is removed.

2012-03-28  Aurelien Buhrig  <aurelien.buhrig.gcc@gmail.com>

	PR middle-end/51893
	* expmed.c (store_bit_field_1): Fix wordnum value for big-endian
	targets.

2012-03-28  Georg-Johann Lay  <avr@gjlay.de>

	Backport from 2012-03-28 mainline r185907.

	PR target/52737
	* config.gcc (tm_file): Remove avr/multilib.h.

	* doc/invoke.texi (AVR Options): Adjust
	documentation of -mtiny-stack.

	* config/avr/genmultilib.awk: Remove code to generate multilib.h.
	(BEGIN): Use -msp8 as multilib option instead of -mtiny-stack.
	* config/avr/t-avr: Remove generation of multilib.h.
	* config/avr/t-multilib: Regenerate.
	* config/avr/multilib.h: Remove.
	* config/avr/avr.opt (-msp8): New option.
	(avr_sp8): New variable.
	* config/avr/driver-avr.c (avr_device_to_sp8): New function.
	* config/avr/avr.h (AVR_HAVE_SPH): New define.
	(AVR_HAVE_8BIT_SP): Also set by avr_sp8 i.e. -msp8.
	(avr_device_to_sp8): New prototype.
	(EXTRA_SPEC_FUNCTIONS): Add { "device_to_sp8", avr_device_to_sp8 }
	(DRIVER_SELF_SPECS): New define.
	* config/avr/avr-c.c (avr_cpu_cpp_builtins): New built-in defines:
	__AVR_SP8__, __AVR_HAVE_SPH__.
	* config/avr/avr.c (output_movhi): Use AVR_HAVE_SPH instead of
	AVR_HAVE_8BIT_SP to decide if SP_H is present.
	(avr_file_start): Ditto.

2012-03-28  Jakub Jelinek  <jakub@redhat.com>

	PR target/52736
	* config/i386/sse.md (sse2_loadlpd splitter): Use offset 0
	instead of 8 in adjust_address.

2012-03-27  Eric Botcazou  <ebotcazou@adacore.com>

	* expmed.c (store_bit_field): Assert that BITREGION_START is a multiple
	of a unit before computing the offset in units.

2012-03-27  Richard Guenther  <rguenther@suse.de>

	PR middle-end/52720
	* fold-const.c (try_move_mult_to_index): Handle &x.array more
	explicitely.

2012-03-24  Eric Botcazou  <ebotcazou@adacore.com>

	PR target/52610
	* config/sparc/sparc.h (ASM_CPU_SPEC): Pass -Av8 if -mcpu=leon.

2012-03-24  Steven Bosscher  <steven@gcc.gnu.org>

	PR middle-end/52640
	* varasm.c: Include pointer-set.h.
	(pending_assemble_externals_set): New pointer set.
	(process_pending_assemble_externals): Destroy the pointer set.
	(assemble_external): See if decl is in pending_assemble_externals_set,
	and add it to pending_assemble_externals if necessary.
	(init_varasm_once): Allocate pending_assemble_externals_set.

2012-03-23  Michael Meissner  <meissner@linux.vnet.ibm.com>

	Backported from mainline
	2012-03-06  Michael Meissner  <meissner@linux.vnet.ibm.com>

	PR target/50310
	* config/rs6000/vector.md (vector_uneq<mode>): Add support for
	UNEQ, LTGT, ORDERED, and UNORDERED IEEE vector comparisons.
	(vector_ltgt<mode>): Likewise.
	(vector_ordered<mode>): Likewise.
	(vector_unordered<mode>): Likewise.
	* config/rs6000/rs6000.c (rs6000_emit_vector_compare_inner): Likewise.

2012-03-23  Joern Rennecke  <joern.rennecke@embecosm.com>

	* config/epiphany/epiphany.c (epiphany_function_value_regno_p):
	Make static.

2012-03-22  Kaz Kojima  <kkojima@gcc.gnu.org>

	Backported from mainline
	2012-03-02  Kaz Kojima  <kkojima@gcc.gnu.org>

	PR target/48596
	PR target/48806
	* config/sh/sh.c (sh_register_move_cost): Increase cost between
	GENERAL_REGS and FP_REGS for SImode.

2012-03-22  Jakub Jelinek  <jakub@redhat.com>

	PR middle-end/52547
	* tree-nested.c (convert_tramp_reference_stmt): Call declare_vars
	on any new_local_var_chain vars declared during recursing on
	GIMPLE_OMP_PARALLEL or GIMPLE_OMP_TASK body.

2012-03-22  Georg-Johann Lay  <avr@gjlay.de>

	Backport from 2012-03-22 mainline r185692.

	PR target/52496
	* config/avr/avr.md (unspec): Remove UNSPEC_MEMORY_BARRIER.
	(unspecv): Add UNSPECV_MEMORY_BARRIER.
	(cli_sei): Use unspec_volatile instead of unspec for memory barrier.
	(delay_cycles_1, delay_cycles_2): Ditto.
	(delay_cycles_3, delay_cycles_4): Ditto.
	(nopv, *nopv): Ditto.
	(sleep, *sleep): Ditto.
	(wdr, *wdr): Ditto.

	Backport from 2012-03-21 mainline r185605.

	PR rtl-optimization/52543
	PR target/52461
	* config/avr/avr-protos.h (avr_load_lpm): New prototype.
	* config/avr/avr.c (avr_mode_dependent_address_p): New function.
	(TARGET_MODE_DEPENDENT_ADDRESS_P): New define.
	(avr_load_libgcc_p): Restrict to __flash loads.
	(avr_out_lpm): Only handle 1-byte loads from __flash.
	(avr_load_lpm): New function.
	(avr_find_unused_d_reg): Remove.
	(avr_out_lpm_no_lpmx): Remove.
	(adjust_insn_length): Handle ADJUST_LEN_LOAD_LPM.
	* config/avr/avr.md (unspec): Add UNSPEC_LPM.
	(load_<mode>_libgcc): Use UNSPEC_LPM instead of MEM.
	(load_<mode>, load_<mode>_clobber): New insns.
	(mov<mode>): For multi-byte move from non-generic
	16-bit address spaces: Expand to load_<mode> resp.
	load_<mode>_clobber.
	(load<mode>_libgcc): Remove expander.
	(split-lpmx): Remove split.

	Backport from 2012-03-13 mainline r185329.

	PR target/52488
	* config/avr/avr.c (avr_prologue_setup_frame): Cut down stack
	offset (size) to a value the insns can deal with.
	(expand_epilogue): Ditto.

	Backport from 2012-03-12 mainline r185256.

	PR target/52499
	* config/avr/avr.c (avr_mode_code_base_reg_class): Change return
	type from reg_class_t to enum reg_class.
	* config/avr/avr-protos.h (avr_mode_code_base_reg_class): Ditto.

	Backport from 2012-03-12 mainline r185253.

	PR target/52148
	* config/avr/avr.c (avr_out_movmem): Fix typo in output template
	for the case ADDR_SPACE_FLASH and AVR_HAVE_LPMX introduced in
	r184615 from 2012-02-28.

	Backport from 2012-03-08 mainline r185105.

	* config/avr/avr.md (*addhi3, addhi3_clobber): Add "w" alternative
	for constants in [-63,63].

	Backport from 2012-03-08 mainline r185100.

	PR target/52496
	* config/avr/avr.c (avr_mem_clobber): New static function.
	(avr_expand_delay_cycles): Add memory clobber operand to
	delay_cycles_1, delay_cycles_2, delay_cycles_3, delay_cycles_4.
	* config/avr/avr.md (unspec): Add UNSPEC_MEMORY_BARRIER.
	(enable_interrupt, disable_interrupt): New expander.
	(nopv, sleep, wdr): New expanders.
	(delay_cycles_1): Add memory clobber.
	(delay_cycles_2): Add memory clobber.
	(delay_cycles_3): Add memory clobber.
	(delay_cycles_4): Add memory clobber.
	(cli_sei): New insn from former "enable_interrupt",
	"disable_interrupt" with memory clobber.
	(*wdt): New insn from former "wdt" with memory clobber.
	(*nopv): Similar, but for "nopv".
	(*sleep): Similar, but for "sleep".

	Backport from 2012-03-07 mainline r185043.

	PR target/52484
	* config/avr/avr.md (xload<mode>_A): Add R22... to register footprint.

	Backport from 2012-03-07 mainline r185032.

	PR target/52506
	* gcc/config/avr/avr.c (expand_epilogue): Fix order of restoration
	to: RAMPZ, RAMPY, RAMPX, RAMPD.
	(expand_prologue): Only clear RAMPZ if it has effect on RAM-read.

	Backport from 2012-03-07 mainline r185031.

	PR target/52505
	* config/avr/avr.c (avr_out_xload): Don't read unintentionally
	from RAM.
	* config/avr/avr.md (xload_8): Adjust insn length.

	Backport from 2012-03-07 mainline r185030.

	PR target/52461
	* gcc/config/avr/avr.c (avr_out_lpm): Clear RAMPZ after usage
	if RAMPZ affects reading from RAM.

	Backport from 2012-03-05 mainline r184919.

	* config/avr/avr.md (*umaddqihi4.2): New insn-and-split.

2012-03-22  Georg-Johann Lay  <avr@gjlay.de>

	Backport from mainline r185259.

	PR other/52545
	* output.h (SECTION_EXCLUDE, SECTION_MACH_DEP): Don't use
	SECTION_MACH_DEP reserved bits for SECTION_EXCLUDE.

2012-03-22  Jakub Jelinek  <jakub@redhat.com>

	Backported from mainline
	2012-03-13  Jakub Jelinek  <jakub@redhat.com>

	PR c/52577
	* c-parser.c (c_parser_postfix_expression)
	<case RID_BUILTIN_SHUFFLE>: Call mark_exp_read on argument values.

	* config/i386/smmintrin.h: Avoid /* within a comment.
	* config/i386/nmmintrin.h: Likewise.

2012-03-22  Richard Guenther  <rguenther@suse.de>

	* BASE-VER: Set to 4.7.1.
	* DEV-PHASE: Set to prerelease.

2012-03-22  Release Manager

	* GCC 4.7.0 released.

2012-03-16  Rainer Orth  <ro@CeBiTec.Uni-Bielefeld.DE>

	* doc/install.texi (Specific, *-*-solaris2*): Improve wording.

2012-03-15  Jakub Jelinek  <jakub@redhat.com>
	    Andrew Pinski  <apinski@cavium.com>

	PR middle-end/52592
	* builtins.c (expand_builtin_int_roundingfn_2): If expanding
	BUILT_IN_IR{INT,OUND}* using optab fails, emit lr{int,ound}*
	calls instead of __builtin_ir{int,ound}*.

2012-03-14  Jakub Jelinek  <jakub@redhat.com>

	PR c++/52582
	* config/rs6000/rs6000.c (call_ABI_of_interest): Return true
	if c_node is NULL.

2012-03-13  Joseph Myers  <joseph@codesourcery.com>

	* doc/invoke.texi (-std=c99), doc/standards.texi (C language):
	Refer to GCC 4.7 version of c99status.html.

2012-03-12  Michael Meissner  <meissner@linux.vnet.ibm.com>

	Backport from mainline
	2012-03-09  Michael Meissner  <meissner@linux.vnet.ibm.com>

	* config/rs6000/linux64.h (OPTION_TARGET_CPU_DEFAULT): Do not
	redefine to be NULL if the current bit-size is different from the
	configured bit-size.

	* config/rs6000/rs6000.c (rs6000_option_override_internal): If the
	cpu is defaulted, use PROCESSOR_DEFAULT and PROCESSOR_DEFAULT64 to
	set the default tuning.  Add asserts to make sure the cpu and tune
	indexes are defined.  Fix tests for cpu/tune index to use >= 0 to
	test whether the index is set, instead of > 0.
	(rs6000_file_start): Do not reset the default cpu if the current
	bit-size is different from the configured bit-size.

2012-03-12  Rainer Orth  <ro@CeBiTec.Uni-Bielefeld.DE>

	* doc/install.texi (Specific, i?86-*-solaris2.[89]): Update
	binutils reference.
	(Specific, i?86-*-solaris2.10): Remove GCC 4.0 reference.
	Update binutils references.
	(Specific, *-*-solaris2*): Mention bundled GCC in Solaris 10 and 11.
	Update binutils reference.
	Update Sun as/GNU ld caveat.
	Document binutils largefile requirement for LTO plugin.
	Remove reference to alternate libpthread.

2012-03-12  Rainer Orth  <ro@CeBiTec.Uni-Bielefeld.DE>

	* doc/install.texi (Specific, alpha*-dec-osf5.1): Update binutils
	reference.
	(Specific, mips-sgi-irix6): Likewise.

2012-03-08  Rainer Orth  <ro@CeBiTec.Uni-Bielefeld.DE>

	* configure.ac (gcc_cv_as_ix86_tlsldmplt): Add label.
	* configure: Regenerate.

2012-03-07  Richard Henderson  <rth@redhat.com>

	* config/m68k/m68k.h (ISA_HAS_TAS): New.
	* config/m68k/sync.md (atomic_test_and_set): Use it.
	(atomic_test_and_set_1): Likewise.

2012-03-07  Ralf Corsépius  <ralf.corsepius@rtems.org>

	PR target/51417
	* Makefile.in: Let install-gcc-ar depend on installdirs,
	gcc-ar$(exeext), gcc-nm$(exeext), gcc-ranlib$(exeext).
	Don't double canonicalize if cross-compiling.

2012-03-06  Aldy Hernandez  <aldyh@redhat.com>

	* trans-mem.c: New typedef for tm_region_p.
	Define vector types for tm_region_p.
	(tm_region_init): Replace region_worklist to a vector called
	bb_regions.

2012-03-06  Aldy Hernandez  <aldyh@redhat.com>

	PR middle-end/52463
	* trans-mem.c (tm_region_init): Use last_basic_block.

2012-03-05  Richard Henderson  <rth@redhat.com>

	PR tree-opt/52242
	Revert: 2011-11-26  Richard Henderson  <rth@redhat.com>
	* omp-low.c (expand_omp_atomic): Assume anything aligned to
	BIGGEST_ALIGNMENT is aligned.

2012-03-05  Oleg Endo  <olegendo@gcc.gnu.org>

	* config/sh/sh.c (TARGET_ATOMIC_TEST_AND_SET_TRUEVAL): New hook.

2012-03-05  Richard Henderson  <rth@redhat.com>

	PR target/52481
	* config/m68k/sync.md (atomic_test_and_set): Use expand_simple_unop
	instead of calling negqi2 directly.

2012-03-05  Rainer Orth  <ro@CeBiTec.Uni-Bielefeld.DE>

	* config/mips/iris6.h [!USED_FOR_TARGET] (long_intmax): Declare.
	(INTMAX_TYPE): Use it.
	(UINTMAX_TYPE): Likewise.
	(SUBTARGET_OVERRIDE_OPTIONS): Define.
	(irix6_c_common_override_options): Declare.
	(C_COMMON_OVERRIDE_OPTIONS): Define.
	* config/mips/mips.c [TARGET_IRIX6] (long_intmax): Define.
	* config/mips/irix6-c.c: New file.
	* config/mips/t-irix6 (irix6-c.o): New target.
	* config.gcc (mips-sgi-irix6.5): Set c_target_objs,
	cxx_target_objs.

2012-03-02  Richard Henderson  <rth@redhat.com>

	* optabs.c (expand_atomic_test_and_set): Honor
	atomic_test_and_set_trueval even when atomic_test_and_set
	optab is not in use.

2012-03-02  Peter Bergner  <bergner@vnet.ibm.com>

	Backport from mainline
	2012-03-02  Peter Bergner  <bergner@vnet.ibm.com>

	* config/rs6000/vsx.md (vsx_set_<mode>): Reorder operands.

2012-03-02  Richard Guenther  <rguenther@suse.de>

	* DEV-PHASE: Set to prerelease.

2012-03-01  Richard Earnshaw  <rearnsha@arm.com>

	* config.gcc (obsolete): Add all ARM targets using the FPA.
	(with_fpu): Obsolete selection of the FPA or Maverick on ARM.
	* doc/install.texi: Avoid references to obsolete ARM ports.

2012-03-01  Joern Rennecke  <joern.rennecke@embecosm.com>

	* config/epiphany/epiphany.md (movmisalign<mode>): New patterns.

2012-03-01  Jeremy Bennett  <jeremy.bennett@embecosm.com>
	    Joern Rennecke  <joern.rennecke@embecosm.com>

	* doc/extend.texi: Expand and update information on interrupt
	attribute for Epiphany.

2012-03-01  Oleg Endo  <olegendo@gcc.gnu.org>

	* config/sh/sh-protos.h: Update copyright notice dates.
	* config/sh/sh.h: Likewise.
	* config/sh/sh.md: Likewise.
	* config/sh/constraints.md: Likewise.
	* config/sh/predicates.md: Likewise.

2012-03-01  Oleg Endo  <olegendo@gcc.gnu.org>

	* config/sh/sh-protos.h (tertiary_reload_operand): Remove dead function.
	* config/sh/sh.c (tertiary_reload_operand): Likewise.

2012-03-01  Oleg Endo  <olegendo@gcc.gnu.org>

	* config/sh/constraints.md: Fix comment typo.

2012-03-01  John David Anglin  <dave.anglin@nrc-cnrc.gc.ca>

	PR target/52408
	* config/pa/pa.md (zvdep_imm32): Change type of variable x from int to
	unsigned HOST_WIDE_INT.
	(zvdep_imm64): Likewise.
	(vdepi_ior): Change type of variable x from int to HOST_WIDE_INT.
	(vdepi_and): Likewise.
	Likewise for unamed 64-bit patterns.
	* config/pa/predicates.md (lhs_lshift_cint_operand): Update comment.

2012-03-01  Alexandre Oliva  <aoliva@redhat.com>

	PR debug/52001
	PR rtl-optimization/52417
	* cselib.c (cselib_any_perm_equivs): New variable.
	(cselib_reset_table): Check that it's not set when not
	preserving constants.
	(cselib_add_permanent_equiv): Set it.
	(cselib_have_permanent_equivalences): New.
	(cselib_init, cselib_finish): Reset it.
	* cselib.h (cselib_have_permanent_equivalences): Declare.
	* alias.c (get_addr): Restore earlier behavior when there
	aren't permanent equivalences.

2012-03-01  Steven Bosscher  <steven@gcc.gnu.org>

	* config/mn10300/mn10300-modes.def: Fix copyright notice.
	* config/v850/v850-modes.def: Fix copyright notice.

2012-03-01  Georg-Johann Lay  <avr@gjlay.de>

	* doc/extend.texi (AVR Built-in Functions): Document
	__builtin_avr_flash_segment.

	* config/avr/builtins.def (__builtin_avr_flash_segment): New entry.
	* config/avr/avr.md (flash_segment, flash_segment1): New expanders.
	(*split.flash_segment): New insn-and-split.
	* config/avr/avr.c (avr_init_builtins): Add local variables:
	const_memx_void_node, const_memx_ptr_type_node,
	char_ftype_const_memx_ptr.

2012-03-01  Jakub Jelinek  <jakub@redhat.com>

	PR tree-optimization/52445
	* tree-ssa-phiopt.c (struct name_to_bb): Remove ssa_name field,
	add ssa_name_ver, offset and size fields and change store field
	to bool.
	(name_to_bb_hash, name_to_bb_eq): Adjust for the above changes.
	(add_or_mark_expr): Likewise.  Only consider previous stores
	with the same size and offset.
	(nt_init_block): Only look at gimple_assign_single_p stmts,
	doesn't look at rhs2.

2012-03-01  Richard Guenther  <rguenther@suse.de>

	PR middle-end/52443
	* tree-cfg.c (verify_gimple_assign_unary): Allow any
	conversions from integral types to pointer types.

2012-03-01  Georg-Johann Lay  <avr@gjlay.de>

	* config/avr/avr-c.c (avr_cpu_cpp_builtins): Restore built-in
	defines for __UINT24_MAX__, __INT24_MAX__, __INT24_MIN__
	unintentionally removed in r184616.

2012-03-01  Venkataramanan Kumar  <venkataramanan.kumar@amd.com>

	* doc/invoke.texi: Document AMD bdver2 and remove mentioning
	3DNow from bdver1.

2012-02-29  Jakub Jelinek  <jakub@redhat.com>
	    Uros Bizjak  <ubizjak@gmail.com>

	PR target/52437
	* config/i386/sse.md (vec_set<mode>_0): Swap "*r" and "fF"
	alternatives, add "e" constraint to the new last alternative
	and ! to last 3 alternatives.

2012-02-29  Eric Botcazou  <ebotcazou@adacore.com>

	* dwarf2out.c (modified_type_die): Set DW_AT_GNAT_descriptive_type and
	DW_AT_artificial attributes at the end of the processing.
	(gen_array_type_die): Likewise.
	(gen_enumeration_type_die): Likewise.
	(gen_struct_or_union_type_die): Likewise.
	(add_gnat_descriptive_type_attribute): Do not suppress debug info for
	the parent type.

2012-02-29  Jakub Jelinek  <jakub@redhat.com>

	PR middle-end/52419
	* expr.c (expand_assignment): If doing misaligned store that doesn't
	cover all mode bits, perform a RMW cycle.

	PR tree-optimization/52429
	* tree-parloops.c (separate_decls_in_region_debug): Return early
	if var is LABEL_DECL.

2012-02-29  Bill Schmidt  <wschmidt@linux.vnet.ibm.com>

	PR tree-optimization/52424
	* tree-ssa-dom.c (dom_opt_leave_block): Push a marker before
	calling dom_thread_across_edge.

2012-02-29  Georg-Johann Lay  <avr@gjlay.de>

	* config/avr/avr.c: Move definition of TARGET macros to end of file.

2012-02-29  Georg-Johann Lay  <avr@gjlay.de>

	* config/avr/avr-protos.h (avr_output_bld): Remove unused prototype.
	* config/avr/avr.c (avr_output_bld): Remove unused function.
	(avr_out_sbxx_branch): Use "%T" to print bit position.

2012-02-29  Georg-Johann Lay  <avr@gjlay.de>

	* config/avr/avr.md: Untabify.

2012-02-29  Georg-Johann Lay  <avr@gjlay.de>

	* config/avr/avr.md (eqne): New code iterator.
	(*dec-and-branchsi): Use it in text peephole's condition.
	(*dec-and-branchhi): Ditto.
	(*dec-and-branchqi): Ditto.

2012-02-29  Georg-Johann Lay  <avr@gjlay.de>

	PR target/49939
	* config/avr/avr.h (ASM_SPEC): Add -mno-skip-bug if we know that
	the device does not have the skip-bug.

2012-02-29  Oleg Endo  <olegendo@gcc.gnu.org>

	* doc/invoke.texi (-msoft-atomic): Add more detailed description.
	(-mbranch-cost, -mcbranchdi -mcmpeqdi -mfused-madd
	-mpretend-cmove): New.

2012-02-29  Jakub Jelinek  <jakub@redhat.com>

	PR bootstrap/52397
	* df.h (struct df_d): Adjust comment that hard_regs_live_count
	doesn't count DEBUG_INSN refs.
	* df-scan.c (df_ref_create_structure): Don't set DF_HARD_REG_LIVE
	for DEBUG_INSN refs.

2012-02-28  Ulrich Weigand  <Ulrich.Weigand@de.ibm.com>

	Partially revert:

	2012-02-20  Richard Guenther  <rguenther@suse.de>
	PR tree-optimization/52298
	* tree-vect-stmts.c (vectorizable_load): Properly use
	STMT_VINFO_DR_STEP instead of DR_STEP when vectorizing
	outer loops.

2012-02-28  Aldy Hernandez  <aldyh@redhat.com>

	PR middle-end/51752
	* gimple.h (gimple_in_transaction): New.
	(gimple_set_in_transaction): New.
	(struct gimple_statement_base): Add in_transaction field.
	* tree-ssa-loop-im.c: (movement_possibility): Restrict movement of
	transaction loads.
	(tree_ssa_lim_initialize): Compute transaction bits.
	* tree.h (compute_transaction_bits): Protoize.
	* trans-mem.c (tm_region_init): Use the heap to store BB
	auxilliary data.
	(compute_transaction_bits): New.

2012-02-28  Bernhard Reutner-Fischer  <aldot@gcc.gnu.org>

	* gcc.c (display_help): Document --help=common and sort entries
	alphabetically.

2012-02-28  Bernhard Reutner-Fischer  <aldot@gcc.gnu.org>

	* doc/install.texi: Document check-$LANG specific shortcuts

2012-02-28  Matthew Gretton-Dann  <matthew.gretton-dann@arm.com>

	PR target/51534
	* config/arm/arm.c (neon_builtin_data): Add entries for vcgeu
	and vcgtu.
	* config/arm/arm_neon.h: Regenerate.
	* config/arm/neon.md (unspec): Add UNSPEC_VCGEU, and UNSPEC_VCGTU.
	(neon_vcgeu): New insn.
	(neon_vcgtu): Likewise.
	* config/arm/neon.ml (s_8_32, u_8_32): New lists.
	(ops): Unsigned comparison intrinsics call a different
	builtin.

2012-02-28  Richard Guenther  <rguenther@suse.de>

	PR target/52407
	* config/i386/i386.c (ix86_expand_vector_set): Fix element
	ordering for the VEC_CONCAT for two element vectors for
	V2SFmode, V2SImode and V2DImode.

2012-02-28  Richard Earnshaw  <rearnsha@arm.com>

	PR target/49448
	* config.gcc (arm*-*-linux*): Use an unambiguous pattern for
	detecting big-endian triplets.

2012-02-28  Richard Earnshaw  <rearnsha@arm.com>

	* arm.c (aapcs_vfp_is_call_or_return_candidate): Only use the machine
	mode if there is no type information available.

2012-02-28  Thomas Koenig  <tkoenig@gcc.gnu.org>

	PR tree-optimization/53207
	* doc/invoke.texi: Document as experimental and relying on graphite.

2012-02-28  Georg-Johann Lay  <avr@gjlay.de>

	* config/avr/avr-devices.c (avr_mcu_type): Adjust NULL part
	of initializer to changes from r184614.

2012-02-28  Richard Guenther  <rguenther@suse.de>

	PR tree-optimization/52395
	* tree-sra.c (build_ref_for_offset): Also look at the base
	TYPE_ALIGN when figuring out the alignment of the replacement.

2012-02-28  Richard Guenther  <rguenther@suse.de>

	PR tree-optimization/52402
	* ipa-prop.c (ipa_modify_call_arguments): Properly use
	mis-aligned types when creating the accesses at the call site.

2012-02-28  Georg-Johann Lay  <avr@gjlay.de>

	* config/avr/builtins.def: New file.
	* config/avr/t-avr (avr.o, avr-c.o): Depend on it.
	* config/avr/avr.c (enum avr_builtin_id): Use it.
	(avr_init_builtins): Use it. And use avr_bdesc.
	(bdesc_1arg): Remove.
	(bdesc_2arg): Remove.
	(bdesc_3arg): Remove.
	(struct avr_builtin_description): Add field n_args.
	(avr_bdesc): New static variable using builtins.def.
	(avr_expand_builtin): Use it.
	Don't call avr_expand_delay_cycles if op0 is not CONST_INT.
	(avr_fold_builtin): Fold AVR_BUILTIN_SWAP.
	Don't fold AVR_BUILTIN_INSERT_BITS if arg0 is not INTEGER_CST.

2012-02-28  Georg-Johann Lay  <avr@gjlay.de>

	PR target/52148
	* config/avr/avr.md (movmem_<mode>): Replace match_operand that
	match only one single hard register with respective hard reg rtx.
	(movmemx_<mode>): Ditto.
	* config/avr/avr.c (avr_emit_movmemhi): Adapt expanding to new
	insn anatomy of movmem[x]_<mode>.
	(avr_out_movmem): Same for printing assembler and operand usage.

2012-02-28  Georg-Johann Lay  <avr@gjlay.de>

	PR target/49868
	PR target/52261
	* doc/extend.texi (AVR Named Address Spaces): No more try to fix
	address spaces located outside of device flash.

	* config/avr/avr.h (base_arch_s): Remove field n_segments.
	(mcu_type_s): Add field n_flash.
	* config/avr/avr-devices.c (avr_arch_types): Remove .n_segments.
	Set .have_elpm and .have_elpmx to 1 for avrxmega4 and avrxmega5.
	(AVR_MCU): Add N_FLASH argument.
	* config/avr/avr-mcus.def (AVR_MCU): Add initializer for .n_flash.
	* config/avr/avr-c.c (avr_cpu_cpp_builtins): Only define built-in
	macro __FLASH<n> if that address space makes sense for the device.
	* config/avr/avr.c (avr_out_lpm): Don't try to fix address spaces
	outside of target flash.
	(avr_asm_named_section): Ditto.
	(avr_asm_select_section): Ditto.
	(avr_addr_space_convert): Ditto.
	(avr_emit_movmemhi): Ditto.
	(avr_nonconst_pointer_addrspace, avr_pgm_check_var_decl): Error if
	address space is outside of device flash.
	(avr_insert_attributes): Ditto.
	(avr_xload_libgcc_p): Use avr_current_device->n_flash instead of
	avr_current_arch->n_segments.

2012-02-27  H.J. Lu  <hongjiu.lu@intel.com>

	PR target/52352
	* config/i386/i386.md (*movabs<mode>_1): Enable only for
	TARGET_LP64.
	(*movabs<mode>_2): Likewise.

2012-02-27  Jakub Jelinek  <jakub@redhat.com>

	PR target/52375
	* config/arm/neon.md (vashr<mode>3, vlshr<mode>3): Use
	s_register_operand in the test instead of REG_P.  Don't call
	gen_reg_rtx if it won't be used.

	PR tree-optimization/52376
	* ipa-split.c (split_function): Ignore CLOBBER stmts.

2012-02-27  Stuart Henderson  <shenders@gcc.gnu.org>

	* ifcvt.c (noce_get_condition): Check condition variable is not
	small_register_classes_for_mode_p before accepting.

2012-02-27  Uros Bizjak  <ubizjak@gmail.com>

	* config/i386/i386.md (*movabs<mode>_1): Fix operand 1 constraints.

2012-02-27  Matthew Gretton-Dann  <matthew.gretton-dann@arm.com>

	Revert:
	2012-01-09  Matthew Gretton-Dann  <matthew.gretton-dann@arm.com>
	* config/arm/arm-cores.def (cortex-a15): Use cortex_a15_tune for
	tuning parameters.
	* config/arm/arm.c (arm_cortex_a15_tune): New static variable.

2012-02-27  Oleg Endo  <olegendo@gcc.gnu.org>

	* config/sh/sh.h: Delete dead GO_IF_LEGITIMATE_INDEX macro.

2012-02-26  Oleg Endo  <olegendo@gcc.gnu.org>

	* config/sh/predicates.md: Remove blank lines.
	* config/sh/sh.c: Fix typos in comments.
	* config/sh/constraints.md: Likewise.
	* config/sh/sh.md: Remove blank lines.
	Fix typos in comments.  Use ;; as comment characters.

2012-02-26  Walter Lee  <walt@tilera.com>

	* config/tilegx/tilegx.c (match_pcrel_step2): Fix instruction pattern.
	(replace_mov_pcrel_step2): Ditto.

2012-02-25  Alexandre Oliva  <aoliva@redhat.com>

	PR debug/52001
	* alias.c (refs_newer_value_cb, refs_newer_value_p): New.
	(get_addr): Walk canonical value's locs.  Avoid returning VALUEs
	and locs that reference values newer than the non-canonical value
	at hand.  Return the canonical value as a worst case.
	(memrefs_conflict_p): Walk canonical value's locs.

	PR debug/52001
	* cselib.c (preserve_only_constants): Rename to...
	(preserve_constants_and_equivs): ... this.  Split out...
	(invariant_or_equiv_p): ... this.  Preserve plus expressions
	of other preserved expressions too.
	(cselib_reset_table): Adjust.
	* var-tracking.c (reverse_op): Use canonical value to build
	reverse operation.

2012-02-23  Kai Tietz  <ktietz@redhat.com>

	* config/i386/i386.c (ix86_delegitimize_address): Handle
	UNSPEC_PCREL plus displacement.

2012-02-24  Georg-Johann Lay  <avr@gjlay.de>

	PR target/52261
	* config/avr/avr.c (avr_out_movhi_mr_r_xmega): Use base
	to test for unusedness in st X addressing.

2012-02-24  Richard Guenther  <rguenther@suse.de>

	PR middle-end/52361
	* gimple.c (walk_gimple_op): Use predicates with less redundant tests.
	(is_gimple_reg_type): Move inline ...
	* gimple.h (is_gimple_reg_type): ... here.

2012-02-24  Richard Guenther  <rguenther@suse.de>

	PR middle-end/52361
	* passes.c (execute_function_todo): When verifying SSA form
	verify gimple form first.
	* tree-ssa.c (verify_ssa): Do not verify gimple form here.

2012-02-24  Richard Guenther  <rguenther@suse.de>

	PR middle-end/52355
	* fold-const.c (fold_addr_of_array_ref_difference): New function.
	(fold_binary_loc): Use it to extend the existing &a[i] - &a[j] folding.

2012-02-13  Bernhard Reutner-Fischer  <aldot@gcc.gnu.org>

	* tree-if-conv (predicate_scalar_phi): Commentary typo fix.

2012-02-23  Bernhard Reutner-Fischer  <aldot@gcc.gnu.org>

	* tree-phinodes.c (make_phi_node): Mark static.
	* tree-flow.h (make_phi_node): Remove extern decl.
	* doc/gimple.texi (make_phi_node): Remove documentation.

2012-02-23  Bernhard Reutner-Fischer  <aldot@gcc.gnu.org>

	* tree-into-ssa (update_ssa): Avoid trailing whitespace in dump_file.
	* tree-ssa-sccvn.c (print_scc): Ditto.

2012-02-23  Bernhard Reutner-Fischer  <aldot@gcc.gnu.org>

	* doc/passes.texi (Full redundancy elimination): Fix typo.

2012-02-23  Bernhard Reutner-Fischer  <aldot@gcc.gnu.org>

	* doc/invoke.texi (-fdse, -fdce): Remove duplicate entries.

2012-02-23  Eric Botcazou  <ebotcazou@adacore.com>

	PR bootstrap/52287
	* haifa-sched.c (rank_for_schedule): Stabilize sort for debug insns.

2012-02-23  Uros Bizjak  <ubizjak@gmail.com>

	PR c/52290
	* c-decl.c (start_function): Exit early if decl1 is not FUNTION_DECL.

2012-02-23  Georg-Johann Lay  <avr@gjlay.de>

	* config/avr/avr.md (code_stdname): Add ior, xor.
	(xior): New code iterator.
	(*<code_stdname><mode>qi.byte0): Use xior instead of ior.
	(*<code_stdname><mode>qi.byte1-3): Ditto.

2012-02-23  Jakub Jelinek  <jakub@redhat.com>

	PR tree-optimization/52019
	* ipa-split.c (find_return_bb, find_retval, visit_bb): Ignore
	CLOBBER stmts.

2012-02-23  Ulrich Weigand  <Ulrich.Weigand@de.ibm.com>

	* acinclude.m4: Use HAVE_INITFINI_ARRAY_SUPPORT instead of
	HAVE_INITFINI_ARRAY to work around namespace pollution in
	certain versions of newlib system headers.
	* config.in: Regenerate.
	* configure: Regenerate.
	* config/initfini-array.h: Use HAVE_INITFINI_ARRAY_SUPPORT
	instead of HAVE_INITFINI_ARRAY.

2012-02-22  Uros Bizjak  <ubizjak@gmail.com>

	PR target/52330
	* config/i386/i386.c (ix86_print_operand) <case 'H'>: Error out if x
	is not offsettable memory reference.

2012-02-22  Georg-Johann Lay  <avr@gjlay.de>

	PR target/18145
	* config/avr/avr.c (avr_asm_output_aligned_decl_common): Skip
	setting avr_need_clear_bss_p for __gnu_lto* symbols.

2012-02-22  Georg-Johann Lay  <avr@gjlay.de>

	* config/avr/avr.h (avr_accumulate_outgoing_args): Return int.
	* config/avr/avr.c (avr_accumulate_outgoing_args): Return int.

2012-02-22  Rainer Orth  <ro@CeBiTec.Uni-Bielefeld.DE>

	* configure.ac (LIB_TLS_SPEC): Enforce use of alternate thread
	library on Solaris 8 even without TLS support.
	* configure: Regenerate.

2012-02-22  Richard Guenther  <rguenther@suse.de>

	PR middle-end/52329
	* gimple-fold.c (fold_stmt_1): Also canonicalize ADDR_EXPRs
	for GIMPLE_DEBUG stmts.

2012-02-22  Martin Jambor  <mjambor@suse.cz>

	PR middle-end/51782
	* emit-rtl.c (set_mem_attributes_minus_bitpos): Set address space
	according to the base object.

2012-02-22  Georg-Johann Lay  <avr@gjlay.de>

	PR rtl-optimization/50063
	* config/avr/avr.md (movhi_sp_r): Handle -1 (unknown IRQ state)
	and 2 (8-bit SP) in operand 2.
	* config/avr/avr.c (avr_prologue_setup_frame): Adjust prologue
	setup to use movhi_sp_r instead of vanilla move to write SP.
	Adjust REG_CFA notes to superseed unspec.
	(expand_epilogue): Adjust epilogue setup to use movhi_sp_r instead
	of vanilla move.
	As function body might contain CLI or SEI: Use irq_state 0 (IRQ
	known to be off) only with TARGET_NO_INTERRUPTS. Never use
	irq_state 1 (IRQ known to be on) here.

2012-02-21  Bernd Schmidt  <bernds@codesourcery.com>

	* ira.c (check_allocation): Use REG_WORDS_BIG_ENDIAN, not
	WORDS_BIG_ENDIAN.
	* ira-color.c (setup_profitable_hard_regs, check_hard_reg_p,
	assign_hard_reg): Likewise.

2012-02-21  Georg-Johann Lay  <avr@gjlay.de>

	* config/avr/avr.md (neghi2): Remove "!d,0" alternative. Tweak "r,0".

2012-02-21  Georg-Johann Lay  <avr@gjlay.de>

	* config/avr/avr.md
	(*dec-and-branchhi!=-1.d.clobber): New text peephole.
	(*dec-and-branchhi!=-1.l.clobber): New text peephole.

2012-02-21  Georg-Johann Lay  <avr@gjlay.de>

	* config/avr/avr-protos.h (avr_accumulate_outgoing_args): Move
	prototype from here to...
	* config/avr/avr.h: ...here.

2012-02-21  Richard Earnshaw  <rearnsha@arm.com>

	PR target/52294
	* thumb2.md (thumb2_shiftsi3_short): Split register and
	immediate shifts.  For register shifts tie operands 0 and 1.
	(peephole2 for above): Check that register-controlled shifts
	have suitably tied operands.

2012-02-21  Quentin Neill  <quentin.neill@amd.com>

	PR target/52137
	* config/i386/bdver1.md (bdver1_call, bdver1_push,
	bdver1_pop, bdver1_leave, bdver1_lea, bdver1_imul_DI, bdver1_imul,
	bdver1_imul_mem_DI, bdver1_imul_mem, bdver1_idiv, bdver1_idiv_mem,
	bdver1_str, bdver1_idirect, bdver1_ivector, bdver1_idirect_loadmov,
	bdver1_idirect_load, bdver1_ivector_load, bdver1_idirect_movstore,
	bdver1_idirect_both, bdver1_ivector_both, bdver1_idirect_store,
	bdver1_ivector_store, bdver1_fldxf, bdver1_fld, bdver1_fstxf,
	bdver1_fst, bdver1_fist, bdver1_fmov_bdver1, bdver1_fadd_load,
	bdver1_fadd, bdver1_fmul_load, bdver1_fmul, bdver1_fsgn,
	bdver1_fdiv_load, bdver1_fdiv, bdver1_fpspc_load, bdver1_fpspc,
	bdver1_fcmov_load, bdver1_fcmov, bdver1_fcomi_load,
	bdver1_fcomi, bdver1_fcom_load, bdver1_fcom,
	bdver1_fxch, bdver1_ssevector_avx128_unaligned_load,
	bdver1_ssevector_avx256_unaligned_load,
	bdver1_ssevector_sse128_unaligned_load,
	bdver1_ssevector_avx128_load, bdver1_ssevector_avx256_load,
	bdver1_ssevector_sse128_load, bdver1_ssescalar_movq_load,
	bdver1_ssescalar_vmovss_load, bdver1_ssescalar_sse128_load,
	bdver1_mmxsse_load, bdver1_sse_store_avx256, bdver1_sse_store,
	bdver1_mmxsse_store_short, bdver1_ssevector_avx256,
	bdver1_movss_movsd, bdver1_mmxssemov, bdver1_sselog_load_256,
	bdver1_sselog_256, bdver1_sselog_load, bdver1_sselog,
	bdver1_ssecmp_load, bdver1_ssecmp, bdver1_ssecomi_load,
	bdver1_ssecomi, bdver1_vcvtX2Y_avx256_load, bdver1_vcvtX2Y_avx256,
	bdver1_ssecvt_cvtss2sd_load, bdver1_ssecvt_cvtss2sd,
	bdver1_sseicvt_cvtsi2sd_load, bdver1_sseicvt_cvtsi2sd,
	bdver1_ssecvt_cvtpd2ps_load, bdver1_ssecvt_cvtpd2ps,
	bdver1_ssecvt_cvtdq2ps_load, bdver1_ssecvt_cvtdq2ps,
	bdver1_ssecvt_cvtdq2pd_load, bdver1_ssecvt_cvtdq2pd,
	bdver1_ssecvt_cvtps2pd_load, bdver1_ssecvt_cvtps2pd,
	bdver1_ssecvt_cvtsX2si_load, bdver1_ssecvt_cvtsX2si,
	bdver1_ssecvt_cvtpd2pi_load, bdver1_ssecvt_cvtpd2pi,
	bdver1_ssecvt_cvtpd2dq_load, bdver1_ssecvt_cvtpd2dq,
	bdver1_ssecvt_cvtps2pi_load, bdver1_ssecvt_cvtps2pi,
	bdver1_ssemuladd_load_256, bdver1_ssemuladd_256,
	bdver1_ssemuladd_load, bdver1_ssemuladd, bdver1_sseimul_load,
	bdver1_sseimul, bdver1_sseiadd_load, bdver1_sseiadd,
	bdver1_ssediv_double_load_256, bdver1_ssediv_double_256,
	bdver1_ssediv_single_load_256, bdver1_ssediv_single_256,
	bdver1_ssediv_double_load, bdver1_ssediv_double,
	bdver1_ssediv_single_load, bdver1_ssediv_single, bdver1_sseins):
	Add "bdver2" attribute.

2012-02-21  Andreas Krebbel  <Andreas.Krebbel@de.ibm.com>

	* config/s390/s390.c (s390_option_override): Make -mhard-dfp the
	default if possible and not specified otherwise.

2012-02-21  Richard Guenther  <rguenther@suse.de>

	PR middle-end/52314
	* gimplify.c (create_tmp_from_val): Use the main variant type
	for the type of the temporary we create.

2012-02-21  Richard Guenther  <rguenther@suse.de>

	PR tree-optimization/52324
	* gimplify.c (gimplify_expr): When re-gimplifying expressions
	do not gimplify a MEM_REF address operand if it is already
	in suitable form.

2012-02-21  Andreas Krebbel  <Andreas.Krebbel@de.ibm.com>

	* config/s390/s390.md ("fixuns_trunc<mode>si2"): Replace
	TARGET_HARD_FLOAT with TARGET_HARD_DFP.

2012-02-21  Richard Guenther  <rguenther@suse.de>

	* tree-vect-stmts.c (vectorizable_load): Use pre-computed
	nested_in_vect_loop.

2012-02-21  Jakub Jelinek  <jakub@redhat.com>

	PR tree-optimization/52318
	* gimple-fold.c (gimplify_and_update_call_from_tree): Add
	vdef also to non-pure/const call stmts in the sequence.

2012-02-20  David S. Miller  <davem@davemloft.net>

	* config/sparc/sparc.md (load_pcrel_sym<P:mode>): Explain why we
	don't use the "rd %pc" instruction on v9 for PIC register loads.

2012-02-20  Aldy Hernandez  <aldyh@redhat.com>

	PR middle-end/52141
	* trans-mem.c (ipa_tm_scan_irr_block): Error out on GIMPLE_ASM's
	in a transaction safe function.

2012-02-20  Kai Tietz  <ktietz@redhat.com>

	PR target/52238
	* stor-layout.c (place_field): Handle desired_align for
	ms-bitfields, too.

2012-02-20  Richard Guenther  <rguenther@suse.de>

	PR tree-optimization/52298
	* tree-vect-stmts.c (vectorizable_store): Properly use
	STMT_VINFO_DR_STEP instead of DR_STEP when vectorizing
	outer loops.
	(vectorizable_load): Likewise.
	* tree-vect-data-refs.c (vect_analyze_data_ref_access):
	Access DR_STEP after ensuring it is not NULL.

2012-02-20  Jakub Jelinek  <jakub@redhat.com>

	PR tree-optimization/52286
	* fold-const.c (fold_binary_loc): For (X & C1) | C2
	optimization use double_int_to_tree instead of build_int_cst_wide,
	rewrite to use double_int vars.

2012-02-20  Rainer Orth  <ro@CeBiTec.Uni-Bielefeld.DE>

	PR target/50166
	* acinclude.m4 (gcc_AC_INITFINI_ARRAY): Require gcc_SUN_LD_VERSION.
	Define _start.
	Remove -e 0 from $gcc_cv_ld invocation.
	Only use __GLIBC_PREREQ if defined.
	Enable on Solaris since Solaris 8 patch.
	(gcc_SUN_LD_VERSION): New macro.
	* configure.ac (ld_ver) <*-*-solaris2*>: Refer to
	gcc_SUN_LD_VERSION for version number format.
	* configure: Regenerate.
	* varasm.c (get_elf_initfini_array_priority_section): Set
	SECTION_NOTYPE for non-default priority.
	Use get_section instead of get_unnamed_section to emit
	.init_array/.fini_array with default priority.

2012-02-19  Richard Sandiford  <rdsandiford@googlemail.com>

	* config/mips/mips.c (mips_need_mips16_rdhwr_p): New variable.
	(mips_get_tp): Set it.  Record that __mips16_rdhwr binds locally.
	(mips_start_unique_function, mips_output_mips16_rdhwr)
	(mips_code_end): New functions.
	(TARGET_ASM_CODE_END): Define.

2012-02-19  Richard Sandiford  <rdsandiford@googlemail.com>

	* config/mips/mips.c (mips16_build_call_stub): Add CFI information
	to stubs with non-sibling calls.

2012-02-18  Sandra Loosemore  <sandra@codesourcery.com>

	* doc/invoke.texi (-fira-* options): Copy-edit.
	(ira-* parameters): Copy-edit.

2012-02-17  Sandra Loosemore  <sandra@codesourcery.com>

	* doc/invoke.texi: Minor copy-edits to bring into conformance with
	GCC coding conventions.

2012-02-17  Sandra Loosemore  <sandra@codesourcery.com>

	* doc/invoke.texi: Consistently hyphenate "big-endian"/"little-endian"
	when used as adjectives.

2012-02-16  Sandra Loosemore  <sandra@codesourcery.com>

	* doc/invoke.texi: Clean up "that"/"which" confusion.

2012-02-17  Steven Bosscher  <steven@gcc.gnu.org>

	* system.h: Poison SMALL_REGISTER_CLASSES
	* config/rl78/rl78.h: Replace SMALL_REGISTER_CLASSES with hook.
	* config/rx/rx.h: Remove SMALL_REGISTER_CLASSES.

2012-02-16  Jakub Jelinek  <jakub@redhat.com>

	PR tree-optimization/52285
	* tree-tailcall.c (find_tail_calls): Ignore gimple_clobber_p stmts
	when deciding if a call is a tail call or tail recursion.

2012-02-16  Kai Tietz  <ktietz@redhat.com>

	* config/i386/i386.c (legitimate_pic_address_disp_p): Allow
	interger-constant displacement for UNSPEC_PCREL.

2012-02-16  Jakub Jelinek  <jakub@redhat.com>

	PR rtl-optimization/52208
	* ira-costs.c (scan_one_insn): Don't decrease mem_cost
	for MEMs with REG_EQUIV, if the MEM isn't general_operand.

	PR tree-optimization/52255
	* tree-vect-loop-manip.c (slpeel_tree_peel_loop_to_edge): If
	loop->header has virtual PHI, but exit_e->dest doesn't, add
	virtual PHI to exit_e->dest and adjust all uses after the loop.

	PR debug/52260
	* dwarf2out.c (copy_decls_walk): Fill in *slot before traversing
	children with clone_tree_hash, not after it.

2012-02-16  Iain Sandoe  <iains@gcc.gnu.org>

	* config/darwin.h (ASM_OUTPUT_LABELREF): Add user label prefix for
	extended identifiers.

2012-02-16  Jakub Jelinek  <jakub@redhat.com>

	PR middle-end/51929
	* cgraphunit.c (verify_edge_corresponds_to_fndecl): If node is
	a same_body_alias, also test whether e->callee isn't a former
	or current clone of the decl this is a same body alias of.

	PR translation/52264
	* cgraphunit.c (verify_cgraph_node): Fix a typo.

2012-02-15  Sandra Loosemore  <sandra@codesourcery.com>

	* doc/invoke.texi: Clean up "n-bit/byte/word" modifiers.

2012-02-15  Michael Meissner  <meissner@linux.vnet.ibm.com>

	PR target/52199
	* config/rs6000/rs6000.c (rs6000_expand_vector_init): Use
	force_reg instead of copy_to_reg for better optimization.  Force
	non-register or memory operands into a register.

2012-02-15  Andrew MacLeod  <amacleod@redhat.com>

	* extend.texi: Reserve upper bits of memory model for future use.

2012-01-15  Georg-Johann Lay  <avr@gjlay.de>
	    Anatoly Sokolov <aesok@post.ru>
	    Eric Weddington <eric.weddington@atmel.com>

	PR target/52261
	* config/avr/avr-devices.c (avr_arch_types): Add avrxmega2,
	avrxmega4, avrxmega5, avrxmega6, avrxmega7.
	Rewrite initializers for .macro.
	* config/avr/avr-mcus.def (AVR_MCU): Add known MCUs:
	avrxmega2: atxmega16a4, atxmega16d4, atxmega16x1, atxmega32a4
	atxmega32d4, atxmega32x1.
	avrxmega4: atxmega64a3, atxmega64d3.
	avrxmega5: atxmega64a1, atxmega64a1u.
	avrxmega6: atxmega128a3, atxmega128d3, atxmega192a3, atxmega192d3,
	atxmega256a3, atxmega256a3b, atxmega256a3bu, atxmega256d3.
	avrxmega7: atxmega128a1, atxmega128a1u.
	* config/avr/avr.h (enum avr_arch): Add: ARCH_AVRXMEGA2,
	ARCH_AVRXMEGA4,	ARCH_AVRXMEGA5, ARCH_AVRXMEGA6, ARCH_AVRXMEGA7.
	(struct base_arch_s): Rename reserved to xmega_p.
	Rename reserved2 to have_rampd.
	(AVR_XMEGA): New define.
	(AVR_HAVE_RAMPD, AVR_HAVE_RAMPX, AVR_HAVE_RAMPY): New defines.
	(AVR_HAVE_RAMPZ): Change definition to fit xmega.
	* config/avr/predicates.md (io_address_operand): Take into
	account SFR offset.
	(low_io_address_operand): Ditto.
	(high_io_address_operand): Ditto.
	* config/avr/avr.md (isa): Add alternatives no_xmega, xmega.
	(enabled, movhi_sp_r): Use them.
	* config/avr/avr-c.c (avr_cpu_cpp_builtins): Use
	cpp_define_formatted to built-in define __AVR_ARCH__.
	(__AVR_XMEGA__): New built-in define.
	(__AVR_HAVE_RAMPD__): New built-in define.
	(__AVR_HAVE_RAMPX__): New built-in define.
	(__AVR_HAVE_RAMPY__): New built-in define.
	(__AVR_HAVE_RAMPZ__): Change condition when to built-in define it.

	* config/avr/avr.c (avr_addr_t): Add ccp, rampd, rampx, rampy.
	(avr_option_override): Initialize them.
	(sreg_rtx, rampd_rtx, rampx_rtx, rampy_rtx): New GTY rtx.
	(avr_init_expanders): Initialize them. No more block several calls.
	(emit_push_sfr): New static function.
	(avr_prologue_setup_frame): Use it to push SREG, RAMPD/X/Y/Z as needed.
	Handle AVR_XMEGA.
	(expand_epilogue): Handle AVR_XMEGA. Pop RAMPD/X/Y/Z as needed.
	(avr_print_operand): Print addreeses as symbols for
	RAMPX, RAMPY, RAMPD, CCP.
	(output_movhi): Handle AVR_XMEGA when writing to SP.
	(avr_out_movhi_mr_r_xmega): New static function.
	(out_movhi_mr_r): Forward to avr_out_movhi_mr_r_xmega for AVR_XMEGA.
	(avr_file_start): Print symbol defines for __RAMPX__,  __RAMPY__,
	__RAMPD__,  __CCP__ as needed.

	* config/avr/multilib.h: Regenerate.
	* config/avr/t-multilib: Regenerate.
	* config/avr/avr-tables.opt: Regenerate.

2012-02-15  Tobias Grosser <grosser@fim.uni-passau.de>

	PR tree-optimization/50561
	* graphite-flattening.c (lst_project_loop): Do not
	remove old scattering dimensions after flattening.
	(lst_do_flatten): Likewise.

2012-02-15  Georg-Johann Lay  <avr@gjlay.de>

	* doc/extend.texi (AVR Built-in Functions): Remove doc for
	__builtin_avr_map8, __builtin_avr_map16.
	Document __builtin_avr_insert_bits.

	* config/avr/avr.md (map_bitsqi, map_bitshi): Remove.
	(insert_bits): New insn.
	(adjust_len.map_bits): Rename to insert_bits.
	(UNSPEC_MAP_BITS): Rename to UNSPEC_INSERT_BITS.
	* avr-protos.h (avr_out_map_bits): Remove.
	(avr_out_insert_bits, avr_has_nibble_0xf): New.
	* config/avr/constraints.md (Cxf,C0f): New.
	* config/avr/avr.c (avr_cpu_cpp_builtins): Remove built-in
	defines __BUILTIN_AVR_MAP8, __BUILTIN_AVR_MAP16.
	New built-in define __BUILTIN_AVR_INSERT_BITS.
	* config/avr/avr.c (TARGET_FOLD_BUILTIN): New define.
	(enum avr_builtin_id): Add AVR_BUILTIN_INSERT_BITS.
	(avr_move_bits): Rewrite.
	(avr_fold_builtin, avr_map_metric, avr_map_decompose): New static
	functions.
	(avr_map_op_t): New typedef.
	(avr_map_op): New static variable.
	(avr_out_insert_bits, avr_has_nibble_0xf): New functions.
	(adjust_insn_length): Handle ADJUST_LEN_INSERT_BITS.
	(avr_init_builtins): Add definition for __builtin_avr_insert_bits.
	(bdesc_3arg, avr_expand_triop_builtin): New.
	(avr_expand_builtin): Use them. And handle AVR_BUILTIN_INSERT_BITS.
	(avr_revert_map, avr_swap_map, avr_id_map, avr_sig_map): Remove.
	(avr_map_hamming_byte, avr_map_hamming_nonstrict): Remove.
	(avr_map_equal_p, avr_map_sig_p): Remove.
	(avr_out_swap_bits, avr_out_revert_bits, avr_out_map_bits): Remove.
	(bdesc_2arg): Remove AVR_BUILTIN_MAP8, AVR_BUILTIN_MAP16.
	(adjust_insn_length): Remove handling for ADJUST_LEN_MAP_BITS.
	(enum avr_builtin_id): Remove AVR_BUILTIN_MAP8, AVR_BUILTIN_MAP16.
	(avr_init_builtins): Remove __builtin_avr_map8, __builtin_avr_map16.
	(avr_expand_builtin): Remove AVR_BUILTIN_MAP8, AVR_BUILTIN_MAP16.

2012-02-14  Bernd Schmidt  <bernds@codesourcery.com>

	* config/c6x/c6x.md (reserve_cycles): New attribute.
	* config/c6x/c6x.c (c6x_sched_reorder_1): Ensure insns we predicate
	don't reserve functional units after the branch occurs.

2012-02-14  Aldy Hernandez  <aldyh@redhat.com>

	PR middle-end/52142
	* ipa-inline.c (can_inline_edge_p): Do not inline tm_pure
	functions into non-tm_pure functions.

2012-02-14  Eric Botcazou  <ebotcazou@adacore.com>

	PR lto/52178
	* gimple.c (iterative_hash_gimple_type): Use RECORD_OR_UNION_TYPE_P.
	(iterative_hash_canonical_type): Likewise.
	* tree-ssa-pre.c (fini_pre): Clean up the CFG only after purging all
	the dead edges.

2012-02-14  Bernd Schmidt  <bernds@codesourcery.com>

	* haifa-sched.c (prune_ready_list): Ensure that if there is a
	sched-group insn, it either remains alone or the entire list is pruned.

2012-02-14  Jonathan Wakely  <jwakely.gcc@gmail.com>

	* doc/install.texi (Prerequisites): Fix grammar.
	(Configuration): Likewise.

2012-02-14  Jonathan Wakely  <jwakely.gcc@gmail.com>

	* doc/install.texi (Prerequisites): Suggest building GMP, MPFR and
	MPC as part of GCC before describing configuring with --with-gmp etc.
	(Installing GCC: Configuration): --with-gmp etc. aren't needed if
	sources are present.

2012-02-14  Jakub Jelinek  <jakub@redhat.com>

	PR debug/51950
	* dwarf2out.c (clone_tree_hash): New function.
	(copy_decls_walk): Use it instead of clone_tree.

2012-02-14  Richard Guenther  <rguenther@suse.de>

	PR tree-optimization/52244
	PR tree-optimization/51528
	* tree-sra.c (analyze_access_subtree): Only create INTEGER_TYPE
	replacements for integral types.

2012-02-14  Walter Lee  <walt@tilera.com>

	* config.gcc: Handle tilegx and tilepro.
	* configure.ac (gcc_cv_as_dwarf2_debug_line): Enable test for
	tilegx and tilepro.
	Add HAVE_AS_TLS check for tilegx and tilepro.
	* configure: Regenerate.
	* doc/contrib.texi: Add Mat Hostetter and self.
	* doc/extend.texi (TILE-Gx Built-in Functions): New node.
	Document instruction intrinsics and network accessing intrinsics.
	(TILEPro Built-in Functions): New node.  Document instruction
	intrinsics and network accessing intrinsics.
	* doc/install.texi (Specific, tilegx-*-linux*): Document it.
	(Specific, tilepro-*-linux*): Likewise.
	* doc/invoke.texi (TILE-Gx Options): New section.
	(TILEPro Options): New section.
	* doc/md.texi (TILE-Gx): New section.
	(TILEPro): New section.
	* common/config/tilegx/tilegx-common.c: New file.
	* common/config/tilepro/tilepro-common.c: New file.
	* config/tilegx/constraints.md: New file.
	* config/tilegx/linux.h: New file.
	* config/tilegx/mul-tables.c: New file.
	* config/tilegx/predicates.md: New file.
	* config/tilegx/sync.md: New file.
	* config/tilegx/t-tilegx: New file.
	* config/tilegx/tilegx-builtins.h: New file.
	* config/tilegx/tilegx-c.c: New file.
	* config/tilegx/tilegx-generic.md: New file.
	* config/tilegx/tilegx-modes.def: New file.
	* config/tilegx/tilegx-multiply.h: New file.
	* config/tilegx/tilegx-protos.h: New file.
	* config/tilegx/tilegx.c: New file.
	* config/tilegx/tilegx.h: New file.
	* config/tilegx/tilegx.md: New file.
	* config/tilegx/tilegx.opt: New file.
	* config/tilepro/constraints.md: New file.
	* config/tilepro/gen-mul-tables.cc: New file.
	* config/tilepro/linux.h: New file.
	* config/tilepro/mul-tables.c: New file.
	* config/tilepro/predicates.md: New file.
	* config/tilepro/t-tilepro: New file.
	* config/tilepro/tilepro-builtins.h: New file.
	* config/tilepro/tilepro-c.c: New file.
	* config/tilepro/tilepro-generic.md: New file.
	* config/tilepro/tilepro-modes.def: New file.
	* config/tilepro/tilepro-multiply.h: New file.
	* config/tilepro/tilepro-protos.h: New file.
	* config/tilepro/tilepro.c: New file.
	* config/tilepro/tilepro.h: New file.
	* config/tilepro/tilepro.md: New file.
	* config/tilepro/tilepro.opt: New file.

2012-02-14  Jakub Jelinek  <jakub@redhat.com>

	PR tree-optimization/52210
	* tree-vect-slp.c (vect_get_and_check_slp_defs): Call
	vect_model_simple_cost with two entry vect_def_type array instead
	of an address of dt.

2012-02-14  Richard Guenther  <rguenther@suse.de>

	PR lto/52178
	* tree-streamer-in.c (lto_input_ts_field_decl_tree_pointers):
	Do not stream DECL_QUALIFIER.
	* tree-streamer-out.c (write_ts_field_decl_tree_pointers): Likewise.
	* tree.c (free_lang_data_in_decl): Free DECL_QUALIFIER.
	(find_decls_types_r): Do not walk DECL_QUALIFIER.

2012-02-14  Jakub Jelinek  <jakub@redhat.com>

	PR c/52181
	* c-decl.c (merge_decls): Copy DECL_USER_ALIGN bit from olddecl to
	newdecl.

2012-02-13  Jakub Jelinek  <jakub@redhat.com>

	PR bootstrap/52172
	* cselib.h (cselib_subst_to_values_from_insn): New prototype.
	* cselib.c (cselib_subst_to_values_from_insn): New function.
	* sched-deps.c (add_insn_mem_dependence,
	sched_analyze_1, sched_analyze_2): Use it.

2012-02-13  Jan Hubicka  <jh@suse.cz>

	PR middle-end/52214
	* predict.c (predict_paths_for_bb): Fix thinko in prevoius patch.

2012-02-13  Eric Botcazou  <ebotcazou@adacore.com>

	* gcc.c (LINK_COMMAND_SPEC): Deal with -fgnu-tm.
	(GTM_SELF_SPECS): Define if not already defined.
	(driver_self_specs): Add GTM_SELF_SPECS.
	* config/darwin.h (LINK_COMMAND_SPEC_A): Deal with -fgnu-tm.
	(GTM_SELF_SPECS): Define.
	* config/i386/cygwin.h (GTM_SELF_SPECS): Likewise.
	* config/i386/mingw32.h (GTM_SELF_SPECS): Likewise.

2012-02-13  Jakub Jelinek  <jakub@redhat.com>

	* cselib.c (expand_loc): Return sp, fp, hfp or cfa base reg right
	away if seen.

	* cselib.c (dump_cselib_val): Don't assume l->setting_insn is non-NULL.

	PR middle-end/52230
	* omp-low.c (expand_omp_for): If a static schedule without chunk size
	has NULL region->cont, force fd.chunk_size to be integer_zero_node.

2012-02-13  Andrew MacLeod  <amacleod@redhat.com>

	PR c/52190
	* doc/extend.texi : Fix another __atomic_compare_exchange typo.

2012-02-13  Richard Guenther  <rguenther@suse.de>

	PR translation/52211
	* passes.c (enable_disable_pass): Fix typo.

2012-02-13  Jakub Jelinek  <jakub@redhat.com>

	PR middle-end/52209
	* expr.c (expand_expr_real_2) <case BIT_NOT_EXPR>: Only expand using
	XOR for reduce_bit_field if type is unsigned.

2012-02-12  Eric Botcazou  <ebotcazou@adacore.com>

	* config/sparc/sparc.h (CANNOT_CHANGE_MODE_CLASS): In 64-bit mode,
	disallow changes from SFmode to mode with different size in FP regs.

2012-02-12  Robert Millan  <rmh@gnu.org>
	    Gerald Pfeifer <gerald@pfeifer.com>

	* ginclude/stddef.h [__FreeBSD_kernel__] (__size_t): Do not define.
	Tweak comment.

2012-02-11  Richard Sandiford  <rdsandiford@googlemail.com>

	PR rtl-optimization/52175
	* reorg.c (fill_slots_from_thread): Don't apply add/sub optimization
	to frame-related instructions.

2012-02-10  Jason Merrill  <jason@redhat.com>

	PR c++/51910
	* tlink.c (demangled_hash_entry): Change mangled to a VEC.
	(demangle_new_symbols): Fill it.
	(scan_linker_output): Walk it.
	(start_tweaking): Split out from scan_linker_output.
	(maybe_tweak): Update sym->chosen.
	* Makefile.in (COLLECT2_OBJS): Add vec.o and gcc-none.o

2012-02-11  Jakub Jelinek  <jakub@redhat.com>

	PR debug/52132
	* reg-stack.c (subst_stack_regs_in_debug_insn): Don't use get_true_reg.

2012-02-11  Uros Bizjak  <ubizjak@gmail.com>

	* compare-elim.c (find_comparisons_in_bb): Eliminate only compares
	having the same mode as previous compare.

2012-02-10  Eric Botcazou  <ebotcazou@adacore.com>

	* config/sparc/sparc.c (sparc_flat_expand_prologue): Use emit_use.
	* config/sparc/sparc.md (UNSPECV_GOTO): Delete.
	(nonlocal_goto_internal): Likewise.
	(nonlocal_goto): Emit a use and an indirect jump directly.

2012-02-10  Andrew MacLeod  <amacleod@redhat.com>

	PR c/52190
	* doc/extend.texi : Update comments for __atomic_compare_exchange and
	__atomic_{is,always}_lock_free.

2012-02-10  Uros Bizjak  <ubizjak@gmail.com>

	PR target/52146
	* config/i386/i386.c (ix86_legitimate_address_p): Disallow
	negative constant address for x32.

2012-02-10  Richard Henderson  <rth@redhat.com>

	* tree-ssa-dce.c (propagate_necessity): Handle GIMPLE_TRANSACTION.
	* tree-ssa-operands.c (parse_ssa_operands): Add virtual operands
	for GIMPLE_TRANSACTION.  Tidy if's into a switch.

2012-02-10  Bill Schmidt  <wschmidt@linux.vnet.ibm.com>
	    Ira Rosen  <irar@il.ibm.com>

	PR tree-optimization/50031
	* targhooks.c (default_builtin_vectorization_cost): Handle
	vec_promote_demote.
	* target.h (enum vect_cost_for_stmt): Add vec_promote_demote.
	* tree-vect-loop.c (vect_get_single_scalar_iteraion_cost): Handle
	all types of reduction and pattern statements.
	(vect_estimate_min_profitable_iters): Likewise.
	* tree-vect-stmts.c (vect_model_promotion_demotion_cost): New function.
	(vect_get_load_cost): Use vec_perm for permutations; add dump logic
	for explicit realigns.
	(vectorizable_conversion): Call vect_model_promotion_demotion_cost.
	* config/spu/spu.c (spu_builtin_vectorization_cost): Handle
	vec_promote_demote.
	* config/i386/i386.c (ix86_builtin_vectorization_cost): Likewise.
	* config/rs6000/rs6000.c (rs6000_builtin_vectorization_cost): Update
	vec_perm for VSX and handle vec_promote_demote.

2012-02-10  Jakub Jelinek  <jakub@redhat.com>

	PR middle-end/52177
	* builtins.c (fold_builtin_atomic_always_lock_free,
	expand_builtin_atomic_always_lock_free,
	fold_builtin_atomic_is_lock_free, expand_builtin_atomic_is_lock_free):
	Return and/or test boolean_true_node/boolean_false_node instead of
	integer_one_node/integer_zero_node.

2012-02-10  Jan Hubicka  <jh@suse.cz>

	PR middle-end/48600
	* predict.c (predict_paths_for_bb): Prevent looping.
	(predict_paths_leading_to_edge, predict_paths_leading_to): Update.

2012-02-10  Roman Zhuykov  <zhroma@ispras.ru>

	* config/arm/arm.c (output_move_double): In one case properly
	count number of instructions that will be emitted.

2012-02-10  Richard Guenther  <rguenther@suse.de>

	PR translation/52193
	* cgraphunit.c (cgraph_mark_functions_to_output): Fix typo.

2012-02-09  Peter Bergner  <bergner@vnet.ibm.com>

	PR middle-end/52140
	* dojump.c (do_compare_rtx_and_jump): Use SCALAR_FLOAT_MODE_P.

2012-02-09  Jakub Jelinek  <jakub@redhat.com>

	PR debug/52165
	* var-tracking.c (emit_note_insn_var_location): If
	EMIT_NOTE_BEFORE_INSN and insn is NOTE_INSN_CALL_ARG_LOCATION,
	emit it before next non-NOTE_INSN_CALL_ARG_LOCATION
	non-NOTE_DURING_CALL_P insn.

2012-02-09  Bin Cheng  <bin.cheng@arm.com>

	PR middle-end/51867
	* builtins.c (expand_builtin): Don't check DECL_ASSEMBLER_NAME_SET_P.

2012-02-08  Magnus Granberg  <zorry@gentoo.org>

	PR driver/48524
	* gcc.c (switch_matches) Support switches with separated form,
	-D and -U.

2012-02-08  Georg-Johann Lay  <avr@gjlay.de>

	* config/avr/avr.md (SREG_ADDR): Remove constant definition.
	(SP_ADDR): Ditto.
	(RAMPZ_ADDR): Ditto.
	* config/avr/avr.c (avr_addr_t): New typedef.
	(avr_addr): New struct to hold RAM address of SPL, SPH, RAMPZ, SREG.
	(avr_init_expanders): Initialize it.
	(expand_prologue): Use avr_addr instead of RAMPZ_ADDR, SP_ADDR,
	SREG_ADDR.
	(expand_epilogue): Ditto.
	(avr_print_operand): Ditto.
	(avr_file_start): Ditto.
	(avr_emit_movmemhi): Ditto.

2012-02-08  Richard Guenther  <rguenther@suse.de>

	PR tree-optimization/46886
	* tree-flow.h (do_while_loop_p): Declare.
	* tree-ssa-loop-ch.c (do_while_loop_p): Export.
	* tree-parloops.c (parallelize_loops): Only parallelize do-while loops.

2012-02-08  Andrew MacLeod  <amacleod@redhat.com>

	* optabs.c (expand_atomic_load): Do not assume compare_and_swap will
	always succeed for integers larger than a native word.

2012-02-08  Richard Guenther  <rguenther@suse.de>

	PR rtl-optimization/52170
	* simplify-rtx.c (simplify_plus_minus): Use CONSTM1_RTX to
	properly handle integer vector modes.

2012-02-08  Jakub Jelinek  <jakub@redhat.com>

	PR gcov-profile/52150
	* coverage.c: Include target.h.
	(build_var): Call targetm.strip_name_encoding on the assembler name.
	Change one _ into . or $ if the target allows it.
	* Makefile.in (coverage.o): Depend on $(TARGET_H).

	PR rtl-optimization/52139
	* cfgrtl.c (cfg_layout_merge_blocks): If BB_END
	is a BARRIER after emit_insn_after_noloc, move BB_END
	to the last non-BARRIER insn before it.

2012-02-07  Richard Sandiford  <rdsandiford@googlemail.com>

	PR middle-end/24306
	* config/mips/mips.c (mips_std_gimplify_va_arg_expr): New function.
	(mips_gimplify_va_arg_expr): Call it instead of
	std_gimplify_va_arg_expr.

2012-02-07  Michael Meissner  <meissner@linux.vnet.ibm.com>

	* config/rs6000/rs6000.c (rs6000_trampoline_init): Fix error
	message for -mno-pointers-to-nested-function.

2012-02-07  Eric Botcazou  <ebotcazou@adacore.com>

	PR middle-end/51994
	* expr.c (get_inner_reference): If there is an offset, add a negative
	bit position to it (if any).

2012-02-07  Jakub Jelinek  <jakub@redhat.com>

	PR rtl-optimization/52060
	* combine.c (try_combine): Add i0src_copy and i0src_copy2 variables,
	copy i1src to i1src_copy whenever added_sets_2 && i1_feeds_i2_n already
	before i1dest -> i1src substitution in newpat, copy i0src to i0src_copy
	and/or i0src_copy2 when needed.

2012-02-07  Jakub Jelinek  <jakub@redhat.com>

	* gcc.c (main): Don't look for lto-wrapper or lto-wrapper
	or LTOPLUGINSONAME if have_c.

	* config/freebsd-spec.h: Add comment about what macros can be defined
	in this header.
	(LINK_EH_SPEC, LINK_SSP_SPEC, USE_LD_AS_NEEDED): Don't define here.
	* config/freebsd.h (LINK_EH_SPEC, LINK_SSP_SPEC, USE_LD_AS_NEEDED): But
	here instead.

2012-02-07  Richard Guenther  <rguenther@suse.de>

	* gimple-pretty-print.c (dump_gimple_phi): Avoid excessive
	newline in -alias dumps.

2012-02-07  Kai Tietz  <ktietz@redhat.com>
	    Dave Korn  <dave.korn.cygwin@gmail.com>

	PR target/40068
	* config/i386/winnt-cxx.c (i386_pe_adjust_class_at_definition):
	Take care that typinfo gets dllexport-attribute.

2012-02-07  Jakub Jelinek  <jakub@redhat.com>

	PR middle-end/52074
	* expr.c (expand_expr_addr_expr_1): For CONSTANT_CLASS_P or CONST_DECL
	if modifier < EXPAND_SUM call force_operand on the result.

2012-02-07  Joern Rennecke  <joern.rennecke@embecosm.com>

	* config/epiphany/epiphany.h (ASM_DECLARE_FUNCTION_SIZE): Redefine,
	adding __forwarder_dst__ prefix if a forwarder_section attribute is
	present.
	(epiphany_function_type): Replace types for specific interrupts with
	EPIPHANY_FUNCTION_INTERRUPT.
	(EPIPHANY_INTERRUPT_P): Update.
	* config/epiphany/epiphany.c (epiphany_handle_forwarder_attribute):
	New static function.
	(epiphany_attribute_table) <interrupt>: min_len is 0, max_len is 9.
	<disinterrupt>: Affects type identity.
	(epiphany_handle_interrupt_attribute): Handle variable number of
	arguments.
	(epiphany_compute_function_type): Update for new
	epiphany_function_type definition.
	(epiphany_expand_prologue): Don't save (reg:DI GPR_0) for interrupt
	handlers with a longcall forwarder.
	(epiphany_start_function): Handle multiple interrupt arguments and/or
	forwarder_section attribute.

	* config/epiphany/epiphany.h (LIB_SPEC): Link libc again after
	libgloss.

2012-02-07  Alan Modra  <amodra@gmail.com>

	PR target/52107
	* config/rs6000/rs6000.c (rs6000_emit_move): Don't create DImode
	subregs of TFmode.

2012-02-06  Bill Schmidt  <wschmidt@linux.vnet.ibm.com>

	PR tree-optimization/50969
	* tree-vect-stmts.c (vect_model_store_cost): Correct statement cost to
	use vec_perm rather than vector_stmt.
	(vect_model_load_cost): Likewise.
	* config/i386/i386.c (ix86_builtin_vectorization_cost): Change cost of
	vec_perm to be the same as other vector statements.
	* config/rs6000/rs6000.c (rs6000_builtin_vectorization_cost): Revise
	cost of vec_perm for TARGET_VSX.

2012-02-06  Richard Guenther  <rguenther@suse.de>

	PR tree-optimization/52115
	* tree-sra.c (access_has_replacements_p): New function.
	(sra_modify_assign): Use it to decide whether a use is uninitialized.

2012-02-06  Patrick Marlier  <patrick.marlier@gmail.com>

	PR middle-end/52047
	* trans-mem.c (expand_call_tm): Add an assertion.
	* calls.c (flags_from_decl_or_type): Add ECF_TM_PURE to 'no vops'
	functions.

2012-02-06  Richard Guenther  <rguenther@suse.de>

	PR tree-optimization/50955
	* tree-ssa-loop-ivopts.c (get_computation_cost_at): Artificially
	raise cost of expressions that replace an address with an
	expression based on a different pointer.

2012-02-06  Jakub Jelinek  <jakub@redhat.com>

	PR target/52129
	* calls.c (mem_overlaps_already_clobbered_arg_p): If val is
	CONST_INT_P, subtract resp. add crtl->args.pretend_args_size to it.

2012-02-06  Jonathan Wakely  <jwakely.gcc@gmail.com>

	PR c++/48680
	* doc/invoke.texi (C++ Dialect Options): Use @option markup for
	-Weffc++ and specify guidelines come from second edition.

2012-02-05  Richard Sandiford  <rdsandiford@googlemail.com>

	* config/mips/mips.md (sibcall_internal, sibcall_value_internal)
	(sibcall_value_multiple_internal, call_split, call_internal_direct)
	(call_direct_split, call_value_split, call_value_internal_direct)
	(call_value_direct_split, call_value_multiple_split): Use jal and
	jal_macro attributes.

2012-02-05  Richard Sandiford  <rdsandiford@googlemail.com>

	* reload1.c (reload_regs_reach_end_p): Replace with...
	(reload_reg_rtx_reaches_end_p): ...this function.
	(new_spill_reg_store): Update commentary.
	(emit_input_reload_insns): Don't clear new_spill_reg_store here.
	(emit_output_reload_insns): Check reload_reg_rtx_reaches_end_p
	before setting new_spill_reg_store.
	(emit_reload_insns): Use a separate loop to clear new_spill_reg_store.
	Use reload_reg_rtx_reaches_end_p instead of reload_regs_reach_end_p.
	Also use reload_reg_rtx_reaches_end_p when reading new_spill_reg_store
	for non-spill reload registers.

2012-02-05  Ira Rosen  <irar@il.ibm.com>

	PR tree-optimization/52091
	* tree-vectorizer.h (vect_is_simple_use): Add an argument.
	(vect_is_simple_use_1): Likewise.
	* tree-vect-loop.c (vectorizable_reduction): Update calls
	to vect_is_simple_use_1 and vect_is_simple_use.
	(vectorizable_live_operation): Likewise.
	* tree-vect-patterns.c (widened_name_p,
	vect_recog_vector_vector_shift_pattern, check_bool_pattern): Likewise.
	* tree-vect-stmts.c (process_use, vect_get_vec_def_for_operand,
	vectorizable_call, vectorizable_conversion, vectorizable_assignment,
	vectorizable_shift,vectorizable_operation, vectorizable_store,
	vectorizable_load): Likewise.
	(vect_is_simple_cond): Add an argument, pass it to
	vect_is_simple_use_1.
	(vectorizable_condition): Update calls to vect_is_simple_cond,
	vect_is_simple_use.
	(vect_is_simple_use): Add an argument, the statement in which
	OPERAND is used.  Check that if OPERAND's def stmt is a double
	reduction phi node, the use is a phi node too.
	(vect_is_simple_use_1): Add an argument, pass it to
	vect_is_simple_use.
	* tree-vect-slp.c (vect_get_and_check_slp_defs): Update a call
	to vect_is_simple_use.

2012-02-04  Jakub Jelinek  <jakub@redhat.com>

	PR rtl-optimization/52095
	* modulo-sched.c (dump_insn_locator): New function.
	(loop_canon_p, sms_schedule): Use it.

	PR rtl-optimization/52113
	* lower-subreg.c (decompose_multiword_subregs): Call recog_memoized
	even for decomposable shift/zext insns.

2012-02-03  Jakub Jelinek  <jakub@redhat.com>
	    Zdenek Dvorak  <ook@ucw.cz>

	PR rtl-optimization/52092
	* loop-unswitch.c (unswitch_single_loop): Call copy_rtx_if_shared
	on get_iv_value result.

2012-02-02  Andrew Pinski  <apinski@cavium.com>

	PR middle-end/47982
	PR middle-end/43967
	* doc/libgcc.texi (__udivmoddi4/__udivmodti4): Fix documentation typo.

2012-02-02  Jakub Jelinek  <jakub@redhat.com>

	PR middle-end/48071
	* diagnostic.c (diagnostic_finish): Remove trailing newlines.

2012-02-02  Vladimir Makarov  <vmakarov@redhat.com>

	PR rtl-optimization/49800
	* haifa-sched.c (sched_init): Call regstat_init_n_sets_and_refs.
	(sched_finish): Call regstat_free_n_sets_and_refs.

2012-02-02  Jia Liu  <proljc@gmail.com>

	* config/mips/mips-dspr2.md (mips_prepend): Mask operand 3 rather
	than operand 2.

2012-02-02  Jan Hubicka  <jh@suse.cz>
	    Tom de Vries  <tom@codesourcery.com>

	PR middle-end/51998
	* cgraphunit.c (cgraph_analyze_function): Break cyclic aliases.
	* varpool.c (varpool_analyze_pending_decls): Likewise.

2012-02-02  Sumanth G <sumanth.gundapaneni@kpitcummins.com>
	    Jayant R Sonar <jayant.sonar@kpitcummins.com>

	* config.gcc: Add cr16-* support.

	* doc/extend.texi: Document cr16 extensions.
	* doc/install.texi: Document cr16 install.
	* doc/invoke.texi: Document cr16 options.
	* doc/md.texi: Document cr16 constraints.

	* common/config/cr16/cr16-common.c: New file.
	* config/cr16/cr16.c: New file.
	* config/cr16/cr16.h: New file.
	* config/cr16/cr16.md: New file.
	* config/cr16/cr16.opt: New file.
	* config/cr16/cr16-protos.h: New file.
	* config/cr16/predicates.md: New file.
	* config/cr16/constraints.md: New file.
	* config/cr16/t-cr16: New file.

2012-02-02  Jakub Jelinek  <jakub@redhat.com>

	PR target/52086
	* config/i386/i386.md (*addqi_2 peephole with SImode addition): Check
	that operands[2] is either immediate, or q_regs_operand.

	PR tree-optimization/52073
	* tree-vect-stmts.c (vect_mark_relevant): When checking uses of
	a pattern stmt for pattern uses, ignore uses outside of the loop.

2012-02-01  Georg-Johann Lay  <avr@gjlay.de>

	* config/avr/avr.c: Resolve all AS1 and AS2 macros.
	* config/avr/avr.h (AS1, AS2, AS2C, AS3): Remove.
	(OUT_AS1, OUT_AS2): Remove.

2012-02-01  Georg-Johann Lay  <avr@gjlay.de>

	PR rtl-optimization/51374
	* combine.c (can_combine_p): Don't allow volatile_refs_p insns
	to cross other volatile_refs_p insns.

2012-02-01  Richard Guenther  <rguenther@suse.de>

	* doc/invoke.texi (fno-inline): Clarify documentation.
	(finline-small-functions): Likewise.
	(finline-functions): Likewise.
	* common.opt (finline): Adjust comment and documentation.
	(finline-small-functions): Clarify documentation.
	(finline-functions): Likewise.
	(finline-functions-called-once): Likewise.

2012-02-01  Tristan Gingold  <gingold@adacore.com>

	* c-typeck.c (composite_type): Keep mode for pointers.

2012-01-31  Richard Sandiford  <rdsandiford@googlemail.com>

	* function.h (regno_reg_rtx): Adjust comment.
	* reginfo.c (init_reg_modes_target): Only use the previous mode
	if it fits within one register.  Remove MIPS comment.

2012-01-31  Jakub Jelinek  <jakub@redhat.com>

	PR bootstrap/52058
	* combine.c (do_SUBST_LINK, SUBST_LINK): Guard with #ifndef HAVE_cc0.

2012-01-31  Andreas Krebbel  <Andreas.Krebbel@de.ibm.com>

	* config/s390/s390.md ("*ashr<mode>3_and"): Add missing z196 flag
	to srak instruction.

2012-01-31  Matthew Gretton-Dann  <matthew.gretton-dann@arm.com>

	* config/arm/thumb2.md (thumb2_mov_notscc): Use MVN for true condition.

2012-01-31  Jakub Jelinek  <jakub@redhat.com>

	PR bootstrap/52041
	PR bootstrap/52039
	PR target/51974
	* ipa-prop.c (detect_type_change_1): Call ao_ref_init.

2012-01-31  Richard Guenther  <rguenther@suse.de>

	PR tree-optimization/51528
	* tree-sra.c (sra_modify_assign): Avoid copy-in/out for aggregate
	assigns.

2012-01-31  Jakub Jelinek  <jakub@redhat.com>

	PR bootstrap/52041
	PR bootstrap/52039
	PR target/51974
	* ree.c (add_removable_extension): Change def_map argument
	to unsigned *, store in def_map 1 + offset into *insn_list vector
	instead of pointers into the vector.
	(find_removable_extensions): Adjust caller.

2012-01-30  Georg-Johann Lay  <avr@gjlay.de>

	* config/avr/avr.md: Resolve all AS1 and AS2 macros.
	Transform all "* quoted-c-code" to { c-code }.
	Remove redundant test for "optimize" in combine patterns.
	Move (include "avr-dimode.md") to end of file.

2012-01-30  Bin Cheng  <bin.cheng@arm.com>

	PR target/51835
	* config/arm/arm.c (arm_libcall_uses_aapcs_base): Use correct ABI
	for __aeabi_d2iz/__aeabi_d2uiz with hard-float.

2012-01-30  Richard Guenther  <rguenther@suse.de>

	PR tree-optimization/52028
	* tree-loop-distribution.c (ldist_gen): Properly update
	virtual SSA form.

2012-01-30  Jakub Jelinek  <jakub@redhat.com>

	PR debug/52027
	* dwarf2out.c (dwarf2out_switch_text_section): Don't call
	set_cur_line_info_table if not emitting debug info.

	PR tree-optimization/52046
	* tree-vect-patterns.c (check_bool_pattern): Give up if
	a comparison could throw.

	PR debug/52048
	* tree-ssa-tail-merge.c (local_def): Ignore debug uses.

2012-01-30  Richard Guenther  <rguenther@suse.de>

	PR tree-optimization/52045
	* tree-optimize.c (execute_cleanup_cfg_post_optimizing): Update
	SSA form if cfgcleanup did anything.

2012-01-30  Richard Guenther  <rguenther@suse.de>

	PR tree-optimization/52045
	* ipa-inline-transform.c (inline_transform): Call execute_fixup_cfg
	before computing final todo.

2012-01-30  Richard Guenther  <rguenther@suse.de>

	PR tree-optimization/51528
	* tree-sra.c (sra_modify_assign): Re-factor in preparation
	for PR51528 fix.

2012-01-30  Paolo Bonzini  <bonzini@gnu.org>

	* df-problems.c (df_kill_notes): Check that the use refers
	to the note under examination.

2012-01-30  Eric Botcazou  <ebotcazou@adacore.com>

	PR target/51920
	* config/sparc/sparc.c (vector_init_fpmerge): Remove INNER_MODE
	parameter and use short-lived pseudos.
	(vector_init_faligndata): Remove INNER_MODE parameter and use loop.
	(sparc_expand_vector_init): Const-ify local variables and adjust
	calls to above functions.

2012-01-30  Georg-Johann Lay  <avr@gjlay.de>

	* config/avr/avr.c (out_movqi_mr_r): Fix length computation.

2012-01-29  Sandra Loosemore  <sandra@codesourcery.com>

	* doc/invoke.texi: Make usage of "compile time" and
	"run time"/"runtime" consistent throughout the file.

2012-01-29  Uros Bizjak  <ubizjak@gmail.com>

	* config/alpha/alpha.c (alpha_option_override): Default to
	full IEEE compliance mode for Go language.

2011-01-29  Tijl Coosemans  <tijl@coosemans.org>

	* config/freebsd-spec.h [TARGET_LIBC_PROVIDES_SSP]
	(LINK_SSP_SPEC): Define.

2012-01-28  John David Anglin  <dave.anglin@nrc-cnrc.gc.ca>

	PR target/51871
	* config/pa/pa.c (pa_return_addr_rtx): Add support for PA2.0 export
	stubs.

2012-01-28  Sandra Loosemore  <sandra@codesourcery.com>

	* doc/invoke.texi: Correct hyphenation of "floating point",
	"double precision", and related terminology throughout the file.

2012-01-28  Jakub Jelinek  <jakub@redhat.com>

	PR target/52006
	* config/arm/arm.md (pic_add_dot_plus_eight peephole2): Use
	arm_general_register_operand predicate for operand 2 instead of
	register_operand.

2012-01-27  Ian Lance Taylor  <iant@google.com>

	PR go/47656
	* builtins.def (BUILT_IN_INIT_HEAP_TRAMPOLINE): Define.
	* builtins.c (expand_builtin_init_trampoline): Add onstack
	parameter.  Change caller.
	(expand_builtin): Handle BUILT_IN_INIT_HEAP_TRAMPOLINE.
	* tree.c (build_common_builtin_nodes): Declare
	__builtin_init_heap_trampoline.

2012-01-27  Georg-Johann Lay  <avr@gjlay.de>

	* config/avr/avr-protos.h (lpm_reg_rtx, lpm_addr_reg_rtx,
	tmp_reg_rtx, zero_reg_rtx, all_regs_rtx, rampz_rtx): Make global.
	* config/avr/avr.c: Ditto.
	(avr_regnames): Remove because unused.
	* config/avr/avr.md (*cpse.ne): New peephole.
	(*cpse.eq): New peephole from former cpse peepholes.

2012-01-27  Michael Eager  <eager@eagercon.com>

	* config/microblaze.c (microblaze_emit_compare): Correct
	test after pcmp instruction.

2012-01-27  Richard Guenther  <rguenther@suse.de>

	PR tree-optimization/52020
	* tree-sra.c (sra_modify_assign): Do not transform clobbers.

2012-01-27  Richard Guenther  <rguenther@suse.de>

	* ipa-pure-const.c (check_stmt): Clobbers do not make a
	function non-const/pure.

2012-01-27  Richard Guenther  <rguenther@suse.de>

	PR tree-optimization/50444
	* tree-sra.c (build_ref_for_offset): Properly adjust the
	MEM_REF type for unaligned accesses.

2012-01-27  Richard Guenther  <rguenther@suse.de>

	PR tree-optimization/50444
	* expr.c (mem_ref_refers_to_non_mem_p): New function.
	(expand_assignment): Use it.  Properly handle misaligned
	bases when expanding stores to component references.
	(expand_expr_real_1): Use mem_ref_refers_to_non_mem_p and
	refactor that case.

2012-01-27  Andrey Belevantsev  <abel@ispras.ru>

	PR middle-end/51389
	* Makefile.in (tree-data-ref.o): Depend on $(PARAMS_H).
	* tree-data-ref.h (find_data_references_in_loop): Remove declaration.
	* tree-data-ref.c (find_data_references_in_loop): Make static.
	(compute_all_dependences): Change return type to bool.  Bail out
	for too many datarefs in a loop.  Move the hunk resetting the data
	dependences vector from ...
	(compute_data_dependences_for_loop): ... here.  Account for
	compute_all_dependences returning false.
	(compute_data_dependences_for_bb): Likewise.
	* params.def (PARAM_LOOP_MAX_DATAREFS_FOR_DATADEPS): New param.
	* doc/invoke.texi (loop-max-datarefs-for-datadeps): Document it.

2012-01-27  Richard Guenther  <rguenther@suse.de>

	PR middle-end/51959
	* expr.c (store_field): Use the alias-set of the scratch memory
	for storing to it.

2012-01-27  Tom de Vries  <tom@codesourcery.com>

	PR tree-optimization/51990
	* tree-ssa-sccvn.c (copy_reference_ops_from_ref): Handle
	WITH_SIZE_EXPR.
	* tree-ssa-pre.c (create_component_ref_by_pieces_1): Same.

2012-01-27  Jakub Jelinek  <jakub@redhat.com>

	PR debug/52001
	* var-tracking.c (reverse_op): Don't add any reverse operation
	if V already has any constant locations.

2012-01-27  Sandra Loosemore  <sandra@codesourcery.com>

	* doc/invoke.texi: Correct usage of "command line" (noun)
	vs "command-line" (adjective) throughout.

2012-01-27  Sandra Loosemore  <sandra@codesourcery.com>

	* doc/invoke.texi (Language Independent Options): Move
	-Wcoverage-mismatch blurb from here....
	(Warning Options): ...to here.

2012-01-27  Peter Bergner  <bergner@vnet.ibm.com>

	* config/rs6000/rs6000.c (rs6000_option_override_internal):
	Set rs6000_always_hint to false for 476.

2012-01-27  Matthias Klose  <doko@ubuntu.com>

	* gcc.c (add_sysrooted_prefix): Remove trailing dir separator from
	  system root.
	* incpath.c (add_standard_paths): Likewise.

2012-01-27  Richard Henderson  <rth@redhat.com>

	* config/m68k/m68k.c (TARGET_ATOMIC_TEST_AND_SET_TRUEVAL): New.
	* config/m68k/sync.md (atomic_test_and_set): Rename from
	sync_test_and_setqi and adjust the operands.
	(atomic_test_and_set_1): Rename from sync_test_and_setqi_1
	and unconditionally enable.

2012-01-27  Richard Henderson  <rth@redhat.com>

	* config/sparc/sparc.c (TARGET_ATOMIC_TEST_AND_SET_TRUEVAL): New.
	* config/sparc/sync.md (atomic_test_and_set): Only handle QImode.
	(ldstub): Rename from ldstubqi.
	(ldstub<I24MODE>): Remove.

2012-01-27  Richard Henderson  <rth@redhat.com>

	* target.def (TARGET_ATOMIC_TEST_AND_SET_TRUEVAL): New.
	* c-cppbuiltin.c (cpp_atomic_builtins): Define
	__GCC_ATOMIC_TEST_AND_SET_TRUEVAL.
	* doc/tm.texi.in (TARGET_ATOMIC_TEST_AND_SET_TRUEVAL): Add doc hook.
	* doc/tm.texi: Rebuild.

2012-01-27  Richard Henderson  <rth@redhat.com>

	* optabs.c (gen_atomic_test_and_set): Remove default.
	(maybe_emit_atomic_test_and_set): Use maybe_expand_insn.

2012-01-26  Jakub Jelinek  <jakub@redhat.com>

	PR rtl-optimization/51978
	* ree.c (make_defs_and_copies_lists): Change set_pat type to const_rtx.
	(combine_reaching_defs): Likewise.
	(struct re_info): Remove.
	(add_removable_extension): Remove x and data arguments,
	add insn, insn_list and def_map.  Use the arguments directly
	instead of using struct re_info.
	(find_removable_extensions): Don't call add_removable_extension
	through note_stores, instead just call it with single_set
	result if non-NULL.
	(find_and_remove_re): Pass curr_cand->expr instead of
	PATTERN (curr_cand->insn) as set_pat argument to combine_reaching_defs.

2012-01-26  Michael Matz  <matz@suse.de>

	PR tree-optimization/46590
	* cfgexpand.c: Revert last change (r183305).
	* gimplify.c (gimplify_bind_expr): Add clobbers for all non-gimple
	regs.
	* tree-eh.c (cleanup_empty_eh): Try to optimize clobbers before
	checking for emptiness.

2012-01-26  Jakub Jelinek  <jakub@redhat.com>

	PR middle-end/51895
	* expr.c (expand_expr_real_1): Handle BLKmode MEM_REF of
	non-addressable non-BLKmode base correctly.

2012-01-26  Michael Matz  <matz@suse.de>

	PR tree-optimization/48794
	* tree-eh.c (remove_unreachable_handlers_no_lp): Don't remove
	regions referenced from RESX/EH_DISPATCH.

2012-01-26  Andreas Krebbel  <Andreas.Krebbel@de.ibm.com>

	* config/s390/s390.h: Make BRANCH_COST an option.
	* config/s390/s390.opt: New option -mbranch-cost.

2012-01-26  Richard Henderson  <rth@redhat.com>

	Revert 2012-01-24 change:
	* trans-mem.c (requires_barrier): Do not instrument thread local
	variables and emit save/restore for them.

2012-01-25  Jakub Jelinek  <jakub@redhat.com>

	PR middle-end/51986
	* sched-deps.c (sched_get_condition_with_rev_uncached): Don't test
	for pat == 0.

2012-01-25  Richard Sandiford  <rdsandiford@googlemail.com>

	* config/mips/mips.c (mips_small_data_pattern_1): Don't process
	ASM_OPERANDS.

2012-01-25  Georg-Johann Lay  <avr@gjlay.de>

	PR target/49868
	Rename __pgm to __flash.
	Rename __pgm1 to __flash1.
	Rename __pgm2 to __flash2.
	Rename __pgm3 to __flash3.
	Rename __pgm4 to __flash4.
	Rename __pgm5 to __flash5.
	Rename __pgmx to __memx.
	* doc/extend.texi (AVR Named Address Spaces)
	Rename address space names as indicated above.
	* config/avr/avr.c (avr_addrspace): Ditto.

	* config/avr/avr-protos.h
	(avr_mem_pgmx_p): Rename to avr_mem_memx_p.
	(avr_mem_pgm_p): Rename to avr_mem_flash_p.
	* config/avr/predicates.md: Ditto.
	* config/avr/avr.c Ditto, and
	(avr_decl_pgmx_p): Rename to avr_decl_memx_p.
	(avr_decl_pgm_p): Rename to avr_decl_flash_p.

	* config/avr/avr.h (ADDR_SPACE_PGM): Rename to ADDR_SPACE_FLASH.
	(ADDR_SPACE_PGM1): Rename to ADDR_SPACE_FLASH1.
	(ADDR_SPACE_PGM2): Rename to ADDR_SPACE_FLASH2.
	(ADDR_SPACE_PGM3): Rename to ADDR_SPACE_FLASH3.
	(ADDR_SPACE_PGM4): Rename to ADDR_SPACE_FLASH4.
	(ADDR_SPACE_PGM5): Rename to ADDR_SPACE_FLASH5.
	(ADDR_SPACE_PGMX): Rename to ADDR_SPACE_MEMX.
	* config/avr/avr.c: Ditto.
	* config/avr/avr.md: Ditto.

2012-01-25  Jason Merrill  <jason@redhat.com>

	PR c++/51992
	* tree.c (find_decls_types_in_node): Walk gimple_call_fntype.

2012-01-25  Jakub Jelinek  <jakub@redhat.com>

	PR tree-optimization/51987
	* tree-data-ref.c (get_references_in_stmt): Handle references in
	non-volatile GIMPLE_ASM.

2012-01-25  Richard Guenther  <rguenther@suse.de>

	* tree-ssa-sccvn.c (vn_reference_eq): Also compare if both
	bases are dereferenced.

2012-01-25  Andrey Belevantsev  <abel@ispras.ru>

	PR rtl-optimization/48374
	* sel-sched-ir.h (get_all_loop_exits): Check for zero successors.

2012-01-25  Andrey Belevantsev  <abel@ispras.ru>

	* tree-predcom.c (tree_predictive_commoning_loop): Bail out when
	compute_data_dependences_for_loop returns false.
	* tree-parloops.c (loop_parallel_p): Likewise.

2012-01-25  Richard Guenther  <rguenther@suse.de>

	* tree.h (get_pointer_alignment_1): Declare.
	* builtins.c (get_pointer_alignment_1): New function.
	(get_pointer_alignment): Use it.

2012-01-25  Ramana Radhakrishnan  <ramana.radhakrishnan@linaro.org>

	PR rtl-optimization/48308
	* combine.c (enum undo_kind): Add UNDO_LINKS.
	(struct undo): Add member l to other_contents and where.
	(do_SUBST_LINK): New.
	(SUBST_LINK): New.
	(try_combine): Handle LOG_LINKS for the dummy i1 case.
	(undo_all): Handle UNDO_LINKS.

2012-01-25  Richard Henderson  <rth@redhat.com>

	* optabs.c (maybe_emit_atomic_test_and_set): Allow non-QImode
	mem inputs.

2012-01-24  Richard Sandiford  <rdsandiford@googlemail.com>

	* optabs.c (gen_atomic_test_and_set): Use each argument.

2012-01-24  Richard Sandiford  <rdsandiford@googlemail.com>

	* config/mips/mips-ps-3d.md (mips_addr_ps, reduc_splus_v2sf)
	(mips_cvt_pw_ps, mips_cvt_ps_pw, mips_mulr_ps, mips_cabs_cond_<fmt>)
	(mips_cabs_cond_4s, mips_cabs_cond_ps, bc1any4t, bc1any4f, bc1any2t)
	(bc1any2f, mips_rsqrt1_<fmt>, mips_rsqrt2_<fmt>, mips_recip1_<fmt>)
	(mips_recip2_<fmt>): Require TARGET_MIPS3D rather than
	TARGET_PAIRED_SINGLE_FLOAT.

2012-01-24  Richard Sandiford  <rdsandiford@googlemail.com>

	* doc/rtl.texi (MEM_IN_STRUCT_P, MEM_SCALAR_P): Delete.
	(in_struct, return_val): Remove MEM documentation.
	* rtl.h (rtx_def): Remove MEM meanings from in_struct and return_val.
	(MEM_IN_STRUCT_P, MEM_SCALAR_P): Delete.
	(MEM_COPY_ATTRIBUTES): Remove references to MEM_IN_STRUCT_P
	and MEM_SCALAR.
	* emit-rtl.c (set_mem_attributes_minus_bitpos): Likewise.
	* cfgexpand.c (add_alias_set_conflicts): Likewise.
	* expr.c (store_field): Likewise.
	* function.c (assign_stack_temp_for_type): Likewise.
	* ifcvt.c (noce_try_cmove_arith): Likewise.
	* reload1.c (reload): Likewise.
	* config/alpha/alpha.c (alpha_set_memflags_1): Likewise.
	(alpha_set_memflags): Likewise.
	* config/m32c/m32c.c (m32c_immd_dbl_mov): Nullify.

2012-01-24  Richard Sandiford  <rdsandiford@googlemail.com>

	* rtl.h (true_dependence, canon_true_dependence): Remove varies
	parameter.
	* alias.c (fixed_scalar_and_varying_struct_p): Delete.
	(true_dependence_1, write_dependence_p, may_alias_p): Don't call it.
	(true_dependence_1, true_dependence, canon_true_dependence): Remove
	varies parameter.
	* cselib.c (cselib_rtx_varies_p): Delete.
	(cselib_invalidate_mem): Update call to canon_true_dependence.
	* dse.c (record_store, check_mem_read_rtx): Likewise.
	(scan_reads_nospill): Likewise.
	* cse.c (check_dependence): Likewise.
	(cse_rtx_varies_p): Delete.
	* expr.c (safe_from_p): Update call to true_dependence.
	* ira.c (validate_equiv_mem_from_store): Likewise.
	(memref_referenced_p): Likewise.
	* postreload-gcse.c (find_mem_conflicts): Likewise.
	* sched-deps.c (sched_analyze_2): Likewise.
	* store-motion.c (load_kills_store): Likewise.
	* config/frv/frv.c (frv_registers_conflict_p_1): Likewise.
	* gcse.c (mems_conflict_for_gcse_p): Likewise.
	(compute_transp): Update call to canon_true_dependence.

2012-01-25  Richard Henderson  <rth@redhat.com>

	* optabs.c (CODE_FOR_atomic_test_and_set): Provide default.
	(maybe_emit_atomic_test_and_set): New.
	(expand_sync_lock_test_and_set): Use it.
	(expand_atomic_test_and_set): Likewise.
	* doc/extend.texi (__atomic_test_and_set): Adjust the docs to match
	the implementation; clarify implementation defined details.
	* doc/md.texi (atomic_test_and_set): Document.

2012-01-25  Richard Henderson  <rth@redhat.com>

	* config/sparc/predicates.md (zero_or_v7_operand): Use match_code.

2012-01-25  Richard Henderson  <rth@redhat.com>

	PR target/51968
	* config/arm/arm.c (neon_split_vcombine): Emit deleted note
	to effect no-op split.

2012-01-24  Aldy Hernandez  <aldyh@redhat.com>

	PR lto/51698
	* builtin-types.def: (BT_CONST_DOUBLE_PTR): New.
	(BT_FN_VOID_PTR_CONST_PTR_SIZE): New.
	(BT_FN_VOID_PTR_INT_SIZE): New.
	(BT_FN_UINT_UINT_VAR): Remove.
	(BT_FN_UINT32_UINT32_VAR): New.
	(BT_FN_DOUBLE_VPTR): Remove.
	(BT_FN_DOUBLE_CONST_DOUBLE_PTR): New.

	* gtm-builtins.def (_ITM_abortTransaction): Set return type to void.
	(_ITM_changeTransactionMode): Same.
	(_ITM_memmoveRtWt): Change return type to void.
	(_ITM_memcpyRtWt): Same.
	(_ITM_memsetW): Same.
	(_ITM_RaRD): Change types to double.
	(_ITM_RD): Same.
	(_ITM_RaWD): Same.
	(_ITM_RfWD): Same.

	* builtins.def (DEF_TM_BUILTIN): Set BOTH_P to true.

2012-01-24  Aldy Hernandez  <aldyh@redhat.com>
	    Patrick Marlier  <patrick.marlier@gmail.com>

	* trans-mem.c (requires_barrier): Do not instrument thread local
	variables and emit save/restore for them.

2012-01-24  Jason Merrill  <jason@redhat.com>

	PR c++/51812
	* cgraphunit.c (cgraph_decide_is_function_needed): Don't always
	output static aliases.

2012-01-24  Jakub Jelinek  <jakub@redhat.com>

	PR driver/47249
	* common.opt (-pie, -shared, pie, shared): Change from Common to
	Driver.
	* gcc.c (display_help): Display help for -pie and -shared.

2012-01-24  Georg-Johann Lay  <avr@gjlay.de>

	PR target/49868
	* doc/extend.texi (AVR Named Address Spaces): Move sample code up.
	Remove note on size/offset limitation.
	(AVR Variable Attributes): Add example how to read data located
	with progmem.  Refer to named address spaces.
	* doc/invoke.texi (AVR Options): Fix typo.

2012-01-24  Richard Guenther  <rguenther@suse.de>

	Forward-port to trunk
	2010-09-21  Jakub Jelinek  <jakub@redhat.com>

	PR middle-end/45678
	* expr.c (expand_expr_real_1) <case VIEW_CONVERT_EXPR>: If
	op0 isn't sufficiently aligned and there is movmisalignM
	insn for mode, use it to load op0 into a temporary register.

2012-01-24  Jakub Jelinek  <jakub@redhat.com>

	PR target/51957
	* target.def (const_not_ok_for_debug_p): New hook.
	* doc/tm.texi.in (TARGET_CONST_NOT_OK_FOR_DEBUG_P): New hook
	documentation.
	* doc/tm.texi: Regenerated.
	* dwarf2out.c (const_ok_for_output_1): If
	targetm.const_not_ok_for_debug_p returns true, fail.
	* config/rs6000/rs6000.c (rs6000_const_not_ok_for_debug_p): New
	function.
	(TARGET_CONST_NOT_OK_FOR_DEBUG_P): Redefine.

2012-01-23  Kai Tietz  <ktietz@redhat.com>

	PR target/51900
	* config/i386/predicates.md (symbolic_operand): Allow
	UNSPEC_PCREL as PIC expression for lea.
	* config/i386/winnt.c (i386_pe_binds_local_p): Reworked.
	* config/i386/i386.c (ix86_delegitimize_address): Handle
	UNSPEC_PCREL for none-MEM, too.

2012-01-23  Aldy Hernandez  <aldyh@redhat.com>

	* trans-mem.c (ipa_tm_create_version): Set externally_visible.
	(ipa_tm_create_version_alias): Same.

2012-01-23  Uros Bizjak  <ubizjak@gmail.com>

	PR libitm/51830
	* builtin-types.def (BT_FN_UINT_UINT_VAR): New.
	* gtm-builtins.def (BUILT_IN_TM_START): Declare as BT_FN_UINT_UINT_VAR.

2012-01-23  Aldy Hernandez  <aldyh@redhat.com>
	    Patrick Marlier  <patrick.marlier@gmail.com>
	    Iain Sandoe  <developer@sandoe-acoustics.co.uk>

	PR lto/51916
	* lto-wrapper.c (run_gcc): Pass the LTO section name to
	simple_object_start_read.

2012-01-23  Richard Guenther  <rguenther@suse.de>


	PR tree-optimization/51895
	* tree-sra.c (decide_one_param_reduction): Avoid sub-optimal
	parameter decomposition into BLKmode components.

2012-01-23  Eric Botcazou  <ebotcazou@adacore.com>

	* tree-ssa-structalias.c (intra_create_variable_infos): Do not create
	fake variables for restrict-qualified pointers whose pointed-to type
	contains a placeholder.

2012-01-23  Richard Guenther  <rguenther@suse.de>

	PR tree-optimization/51949
	* ipa-split.c (execute_split_functions): Do not split malloc functions.

2012-01-23  Jakub Jelinek  <jakub@redhat.com>

	PR rtl-optimization/51933
	* ree.c (transform_ifelse): Return true right away if dstreg is
	already wider or equal to cand->mode.
	(enum ext_modified_kind, struct ext_modified, ext_state): New types.
	(make_defs_and_copies_lists): Remove defs_list and copies_list
	arguments, add state argument, just truncate state->work_list
	instead of always allocating and freeing the vector.  Assert that
	get_defs succeeds instead of returning 2.  Changed return type to bool.
	(merge_def_and_ext): Add state argument.  If SET_DEST doesn't
	have ext_src_mode, see if it has been modified already with the
	right kind of extension and has been extended before from the
	ext_src_mode.  If SET_DEST is already wider or equal to cand->mode,
	just return true.  Remember the original mode in state->modified array.
	(combine_reaching_defs): Add state argument.  Don't allocate and
	free here def_list, copied_list and vec vectors, instead just
	VEC_truncate the vectors in *state.  Don't handle outcome == 2 here.
	(find_and_remove_re): Set DF_DEFER_INSN_RESCAN df flag.
	Add state variable, clear vectors in it, initialize state.modified
	if needed.  Free all the vectors at the end and state.modified too.
	Don't skip a candidate if the extension expression has been modified.

2012-01-22  Douglas B Rupp  <rupp@gnat.com>

	PR target/47096
	* config.gcc: (i[34567]86-*-interix3*): Remove from obsolete
	 configurations. Change triplet to i[34567]86-*-interix[3-9]*.
	(extra_options) interix.opt -> i386/interix.opt"
	(extra_objs):Add winnt-stubs.o
	* configure.ac: Add interix to target_os .comm on PE check.
	* configure: Regenerate.
	* config/interix3.h: Delete and move bits to..
	* config/interix.h: Delete and move bits to..
	* config/i386/i386-interix3.h: Delete and move bits to..
	* config/i386/i386-interix.h: ..here.
	(TARGET_CPU_DEFAULT): Remove redefinition.
	(TARGET_ASM_CONSTRUCTOR): Undefine.
	(SUBTARGET_SWITCHES): Define for ms-bitfields.
	(TARGET_OS_CPP_BUILTINS): Remove __OPENNT. Add __declspec.
	(PTRDIFF_TYPE): Define.
	(LONG_DOUBLE_TYPE_SIZE): Define.
	(LIBGCC2_LONG_DOUBLE_TYPE_SIZE): Define.
	(SUBTARGET_OVERRIDE_OPTIONS): Remove.
	(TARGET_SECTION_TYPE_FLAGS): Define.
	(ASM_DECLARE_FUNCTION_NAME): Define.
	(ASM_OUTPUT_EXTERNAL): Define.
	(ASM_OUTPUT_EXTERNAL_LIBCALL): Define.
	(ASM_OUTPUT_ALIGNED_BSS): Define.
	(PCC_BITFIELD_TYPE_MATTERS): Define.
	(USE_CONST_SECTION): Define.
	(SUBTARGET_ENCODE_SECTION_INFO): Remove.
	(TARGET_ASM_FUNCTION_RODATA_SECTION): Remove.
	(SUPPORTS_ONE_ONLY): Remove.
	(I386_PE_STRIP_ENCODING): Define.
	* config/interix.opt: Delete and move bits to..
	* config/i386/interix.opt: ..here. New.
	(mpe-aligned-commons): Add.
	* config/i386/t-interix: Add copyright header.
	(winnt-stubs.o): Add rule.

2012-01-22  Jason Merrill  <jason@redhat.com>

	PR c++/51832
	* varpool.c (varpool_analyze_pending_decls): Copy DECL_EXTERNAL
	for extra name aliases.

2012-01-22  Eric Botcazou  <ebotcazou@adacore.com>

	PR rtl-optimization/51924
	* ree.c (combine_set_extension): Improve debugging message.
	(combine_reaching_defs): Likewise.
	(get_defs): Rename confusingly named variable.
	(find_and_remove_re): Skip a candidate if the extension expression has
	been modified.

2012-01-21  Robert Millan  <rmh@gnu.org>
	    Gerald Pfeifer  <gerald@pfeifer.com>

	* config/kfreebsd-gnu.h (GNU_USER_DYNAMIC_LINKERX32): New macro.
	(GNU_USER_DYNAMIC_LINKER): Adjust indentation.

2012-01-20  Jakub Jelinek  <jakub@redhat.com>

	PR tree-optimization/51914
	* tree-vect-stmts.c (vectorizable_conversion): For
	cvt_type && modifier == WIDEN, put temporary with cvt_type
	at the beginning of vec_dsts and set vec_dest to temporary
	with vectype_out.

2012-01-20  Eric Botcazou  <ebotcazou@adacore.com>

	* cfgrtl.c (rtl_dump_bb): Do not dump insns for {ENTRY|EXIT}_BLOCK.

2011-01-20  Tijl Coosemans  <tijl@coosemans.org>

	* config/i386/i386.c: Fix checks for !TARGET_MACHO.
	* config/rs6000/rs6000.c: Likewise.

2012-01-20  Jakub Jelinek  <jakub@redhat.com>

	PR target/51915
	* config/arm/arm.c (arm_count_output_move_double_insns): Call
	output_move_double on a copy of operands array.

2012-01-20  Cary Coutant  <ccoutant@google.com>
	    Dodji Seketeli  <dodji@redhat.com>

	PR debug/45682
	* dwarf2out.c (copy_declaration_context): Return ref to parent
	of declaration DIE, if necessary.
	(remove_child_or_replace_with_skeleton): Add new parameter; update
	caller.  Place skeleton DIE under parent DIE of original declaration.
	Move call to copy_declaration_context to here ...
	(break_out_comdat_types): ... from here.

2012-01-20  Andreas Krebbel  <Andreas.Krebbel@de.ibm.com>

	PR rtl-optimization/51856
	* reload.c (find_reloads_subreg_address): Set the address_reloaded
	flag to reloaded.

2012-01-20  Ramana Radhakrishnan  <ramana.radhakrishnan@linaro.org>

	PR target/51819
	* config/arm/arm.c (arm_print_operand): Correct output of alignment
	hints for neon loads and stores.

2012-01-20  Georg-Johann Lay  <avr@gjlay.de>

	PR target/49868
	PR target/50887
	* doc/extend.texi (Named Address Spaces): Split into subsections.
	(AVR Named Address Spaces): New subsection.
	(M32C Named Address Spaces): New subsection.
	(RL78 Named Address Spaces): New subsection.
	(SPU Named Address Spaces): New subsection.
	(Variable Attributes): New anchor "AVR Variable Attributes".
	(AVR Variable Attributes): Rewrite and avoid wording
	"address space" in this context.
	* doc/invoke.texi (AVR Options): Rewrite and add documentation
	for -maccumulate-args, -mbranch-cost=, -mrelax, -mshort-calls.
	(AVR Built-in Macros): New subsubsection therein.
	* doc/md.texi (AVR constraints): Remove "C04", "R".

2012-01-20  Richard Guenther  <rguenther@suse.de>

	PR tree-optimization/51903
	* tree-ssa-pre.c (eliminate): Properly purging of EH edges
	when removing stmts.

2012-01-20  Ramana Radhakrishnan  <ramana.radhakrishnan@linaro.org>

	PR target/50313
	* config/arm/arm.c (arm_load_pic_register): Use
	gen_pic_load_addr_unified. Delete calls to gen_pic_load_addr_32bit
	, gen_pic_add_dot_plus_eight and gen_pic_add_dot_plus_four.
	(arm_pic_static_addr): Likewise.
	(arm_rtx_costs_1): Adjust cost for UNSPEC_PIC_UNIFIED.
	(arm_note_pic_base): Handle UNSPEC_PIC_UNIFIED.
	* config/arm/arm.md (UNSPEC_PIC_UNIFIED): Define.
	(pic_load_addr_unified): New.

2012-01-20  Andrey Belevantsev  <abel@ispras.ru>

	PR target/51106
	* function.c (instantiate_virtual_regs_in_insn): Use
	delete_insn_and_edges when removing a wrong asm insn.

2012-01-19  Vladimir Makarov  <vmakarov@redhat.com>

	PR rtl-optimization/40761
	* ira-int.h (struct ira_loop_tree_node): Add comment for member loop.
	Add new member loop_num.
	(IRA_LOOP_NODE_BY_INDEX): Modify the check.
	(ira_build): Remove the parameter.

	* ira.c (ira_print_disposition): Use loop_num instead of loop->num.
	(ira.c): Do not build CFG loops for one region allocation.  Remove
	argument from ira_build call.

	* ira-build.c (init_loop_tree_node): New function.
	(create_loop_tree_nodes): Use it.  Separate the case when CFG
	loops are not built.
	(more_one_region_p): Check current_loops.
	(finish_loop_tree_nodes): Separate the case when CFG loops are not
	built.
	(add_loop_to_tree): Process loop equal to NULL too.
	(form_loop_tree): Separate the case when CFG loops are not built.
	Use explicitly number for the root.
	(rebuild_regno_allocno_maps, create_loop_tree_node_allocnos): Add
	an assertion.
	(ira_print_expanded_allocno, loop_compare_func): Use loop_num
	instead of loop->num.
	(mark_loops_for_removal): Ditto.  Use loop_num instead of loop->num.
	(mark_all_loops_for_removal): Ditto.
	(remove_unnecessary_regions): Separate the case when CFG loops
	are not built.
	(ira_build): Remove the parameter.  Use explicit number of regions
	when CFG loops are not built.

	* ira-color.c (print_loop_title): Separate the case for the root node.
	Use loop_num instead of loop->num.
	(move_spill_restore): Use loop_num instead of loop->num.

	* ira-emit.c (setup_entered_from_non_parent_p): Add an assertion.
	(change_loop): Ditto.
	(change_loop): Use loop_num instead of loop->num.

	* ira-lives.c (process_bb_node_lives): Ditto.

	* ira-costs.c (print_allocno_costs, find_costs_and_classes): Ditto.

	* ira-conflicts.c (print_allocno_conflicts): Ditto.

2012-01-19  Jakub Jelinek  <jakub@redhat.com>

	PR libmudflap/40778
	* tree-mudflap.c (mf_artificial): New function.
	(execute_mudflap_function_ops, execute_mudflap_function_decls,
	mx_register_decls, mudflap_enqueue_decl): Use it.

	PR target/51876
	* config/arm/neon.md (*neon_vswp<mode>): Fix up operand
	numbers in the insn pattern.

2012-01-19  Michael Matz  <matz@suse.de>

	PR tree-optimization/46590
	* cfgexpand.c (add_scope_conflicts_1): New old_conflicts argument,
	use it in remembering which conflicts we already created.
	(add_scope_conflicts): Adjust call to above, (de)allocate helper
	bitmap.

2012-01-19  Aldy Hernandez  <aldyh@redhat.com>

	PR lto/51280
	* lto-wrapper.c (run_gcc): Pass -fgnu_tm on.
	(merge_and_complain): Same.

2012-01-19  Jakub Jelinek  <jakub@redhat.com>

	PR bootstrap/50237
	* config/initfini-array.h: Guard content of the header
	with #ifdef HAVE_INITFINI_ARRAY.
	* configure.ac: Move gcc_AC_INITFINI_ARRAY much later into the file.
	Add initfini-array.h to tm_file here.
	* acinclude.m4 (gcc_AC_INITFINI_ARRAY): For non-ia64 do a linker test.
	* config.gcc: Don't add initfini-array.h to tm_file here.
	* configure: Regenerated.

2012-01-19  Andrey Belevantsev  <abel@ispras.ru>

	PR rtl-optimization/51505
	* df-problems.c (df_kill_notes): New parameter live. Update comment.
	Remove REG_EQUAL/REG_EQUIV notes referring to dead registers.
	(df_note_bb_compute): Update the call to df_kill_notes.

2012-01-18  Aldy Hernandez  <aldyh@redhat.com>

	* trans-mem.c (requires_barrier): Remove call to is_global_var.

2012-01-18  Richard Guenther  <rguenther@suse.de>

	* tree-ssa.c (useless_type_conversion_p): Remove special-casing
	of conversions to void *.

2012-01-17  Andreas Krebbel  <Andreas.Krebbel@de.ibm.com>
	    Richard Sandiford  <rdsandiford@googlemail.com>

	PR middle-end/50325
	PR middle-end/51192
	* optabs.h (simplify_expand_binop): Declare.
	* optabs.c (simplify_expand_binop): Make global.
	* expmed.c (store_bit_field_1): Use simplify_expand_binop on big
	endian targets if the source cannot be exactly covered by word
	mode chunks.

2012-01-17  Jakub Jelinek  <jakub@redhat.com>

	PR bootstrap/51872
	* hard-reg-set.h (struct hard_reg_set_container): New type.
	* target.h (struct hard_reg_set_container): Forward declare.
	* target.def (set_up_by_prologue): New target hook.
	* doc/tm.texi.in (TARGET_SET_UP_BY_PROLOGUE): Document it.
	* doc/tm.texi: Regenerated.
	* function.c (thread_prologue_and_epilogue_insns): Change
	set_up_by_prologue HARD_REG_SET into struct hard_reg_set_container.
	Call targetm.set_up_by_prologue on it.
	* config/rs6000/rs6000.c (rs6000_set_up_by_prologue): New function.
	(TARGET_SET_UP_BY_PROLOGUE): Redefine to it.

2012-01-17  Nick Clifton  <nickc@redhat.com>

	* config/rx/rx.c (rx_can_use_simple_return): New function.
	* config/rx/rx-protos.h (rx_can_use_simple_return): Prototype.
	* config/rx/rx.md (return): Predicate on rx_can_use_simple_return.

2012-01-17  Richard Guenther  <rguenther@suse.de>

	PR middle-end/51782
	* expr.c (expand_assignment): Take address-space information
	from the address operand of MEM_REF and TARGET_MEM_REF.
	(expand_expr_real_1): Likewise.

2012-01-17  Andreas Krebbel  <Andreas.Krebbel@de.ibm.com>

	* ira.c (do_reload): Make sure ira_dump_file is re-set if no
	reload dump is requested.

2012-01-17  Aldy Hernandez  <aldyh@redhat.com>

	PR other/51165
	* trans-mem.c (requires_barrier): Call may_be_aliased.

2012-01-17  Jakub Jelinek  <jakub@redhat.com>

	PR tree-optimization/51877
	* tree-ssa-tail-merge.c (gimple_equal_p): Don't return true whenever
	call arguments and fndecls compare equal, instead return false if they
	don't.  Return true only if lhs1 and lhs2 are either both NULL, or
	both SSA_NAMEs that are valueized the same, or they satisfy
	operand_equal_p.

2012-01-17  Rainer Orth  <ro@CeBiTec.Uni-Bielefeld.DE>

	* configure.ac (gcc_cv_target_dl_iterate_phdr): Only check on
	Solaris 11+.
	* configure: Regenerate.

2012-01-16  Jan Hubicka  <jh@suse.cz>

	PR c/12245
	PR c++/14179
	* convert.c (convert_to_integer): Use fold_convert for
	converting an INTEGER_CST to integer type.

2012-01-16  Jason Merrill  <jason@redhat.com>

	PR c++/14179
	* vec.c (vec_gc_o_reserve_1): Use ggc_round_alloc_size.

2012-01-16  Jakub Jelinek  <jakub@redhat.com>

	PR bootstrap/51860
	* config/s390/s390.c (s390_chunkify_start): Don't skip
	call insns followed by NOTE_INSN_CALL_ARG_LOCATION note.  Skip
	NOTE_INSN_VAR_LOCATION and NOTE_INSN_CALL_ARG_LOCATION notes.
	If insn is followed by NOTE_INSN_VAR_LOCATION or
	NOTE_INSN_CALL_ARG_LOCATION notes, insert jump after all those notes.
	Don't use location of note insns.

	PR tree-optimization/51865
	* tree-inline.c (tree_function_versioning): Call remap_decl
	on DECL_RESULT whenever it has VOID_TYPE_P type.

2012-01-15  Richard Sandiford  <rdsandiford@googlemail.com>

	* config/mips/mips.c (mips16_build_call_stub): Don't use a stub
	for calls to locally-binding MIPS16 functions if only the return
	type uses float regs.

2012-01-15  Chung-Lin Tang  <cltang@codesourcery.com>
	    Richard Sandiford  <rdsandiford@googlemail.com>

	* config/mips/mips-protos.h (SYMBOL_FORCE_TO_MEM): Delete.
	(SYMBOL_32_HIGH): Likewise.
	(mips_output_tls_reloc_directive): Declare.
	* config/mips/mips.h (PIC_FUNCTION_ADDR_REGNUM): Move to mips.md.
	(mips_use_pcrel_pool_p, mips_lo_relocs, mips_hi_relocs): Declare.
	* config/mips/mips.c (mips_use_pcrel_pool_p): New variable.
	(mips_lo_relocs, mips_hi_relocs): Make extern.
	(mips16_stub_function): Move up file.
	(mips_classify_symbol): Remove SYMBOL_FORCE_TO_MEM handling.
	(mips_symbolic_constant_p): Likewise.  Remove SYMBOL_32_HIGH too.
	(mips_symbol_insns_1): Likewise.  Check mips_use_pcrel_pool_p.
	(mips_cannot_force_const_mem): Use mips_use_pcrel_pool_p instead of
	SYMBOL_FORCE_TO_MEM.  Only check mips_tls_symbol_ref_1 if it's false.
	(mips_get_tp): Add MIPS16 support.
	(mips_legitimize_tls_address): Remove MIPS16 sorry().
	Generalize DTPREL and TPREL handling.
	(mips_init_relocs): Initialize mips_use_pcrel_pool_p.
	Add MIPS16 TLS support.
	(mips_output_tls_reloc_directive): New function.
	(mips16_rewrite_pool_refs): Ignore UNSPEC_TLS_GET_TPs.
	* config/mips/predicates.md (symbolic_operand_with_high)
	(tls_reloc_operand): New predicates.
	(force_to_mem_operand): Use mips_use_pcrel_pool_p.
	* config/mips/mips.md (UNSPEC_UNSHIFTED_HIGH): New unspec.
	(PIC_FUNCTION_ADDR_REGNUM): Moved from mips.h.
	(*unshifted_high): New instruction.  Use it for MIPS16 high splitter.
	(consttable_tls_reloc, tls_get_tp_mips16_<mode>): New patterns.
	(*tls_get_tp_mips16_call_<mode>): Likewise.

2012-01-15  Uros Bizjak  <ubizjak@gmail.com>

	PR rtl-optimization/51821
	* recog.c (peep2_find_free_register): Determine clobbered registers
	from insn pattern.

2012-01-14  Denis Chertykov  <chertykov@gmail.com>

	PR target/50925
	* config/avr/avr-protos.h: Revert change of 2012-01-09.
	* config/avr/avr.c: Likewise.
	* config/avr/avr.h: Likewise.

2012-01-13  Ian Lance Taylor  <iant@google.com>

	PR c++/50012
	* tree.h (TYPE_QUALS): Add cast to int.
	(TYPE_QUALS_NO_ADDR_SPACE): Likewise.

2012-01-13  Ian Lance Taylor  <iant@google.com>

	* ipa-cp.c (ipa_get_indirect_edge_target): Add typecasts when
	comparing param_index to VEC_length result.

2012-01-13  Steven Bosscher  <steven@gcc.gnu.org>

	* c-decl.c: Do not include tree-mudflap.h
	* tree-optimize.c: Likewise.
	* Makefile.in: Update dependencies.

2012-01-13  Richard Guenther  <rguenther@suse.de>

	PR middle-end/8081
	* gimplify.c (gimplify_modify_expr_rhs): For calls with a
	variable-sized result always use RSO.

2012-01-12  DJ Delorie  <dj@redhat.com>

	* cfgexpand.c (convert_debug_memory_address): Allow any valid
	pointer type, not just the default pointer type.

2012-01-09  Richard Henderson  <rth@redhat.com>
	    Denis Chertykov  <chertykov@gmail.com>

	PR target/50925
	* config/avr/avr-protos.h (avr_hard_regno_nregs): Declare.
	* config/avr/avr.c (avr_can_eliminate): Simplify.
	(avr_initial_elimination_offset): Likewise.
	(avr_prologue_setup_frame): Use hard_frame_pointer_rtx.
	(expand_epilogue): Likewise.
	(avr_legitimize_address): Gut.
	(avr_legitimize_reload_address): Use hard_frame_pointer_rtx.
	(avr_hard_regno_nregs): New.
	(avr_hard_regno_ok): Allow only Pmode for arg and frame_pointers.
	(avr_regno_mode_code_ok_for_base_b): Handle arg and frame pointers.
	* config/avr/avr.h (FIXED_REGISTERS): Adjust arg pointer,
	add soft frame pointer.
	(CALL_USED_REGISTERS): Likewise.
	(REG_CLASS_CONTENTS): Likewise.
	(REGISTER_NAMES): Likewise.
	(HARD_REGNO_NREGS): Use avr_hard_regno_nregs.
	(HARD_FRAME_POINTER_REGNUM): New.
	(FRAME_POINTER_REGNUM): Use soft frame pointer.
	(ELIMINABLE_REGS): Eliminate from the soft frame pointer,
	remove the HARD_FRAME_POINTER self-elimination.

2012-01-12  Georg-Johann Lay  <avr@gjlay.de>

	PR target/51756
	* config/avr/avr.c (avr_encode_section_info): Test for absence of
	DECL_EXTERNAL when checking for initializers of progmem variables.

2012-01-12  Ira Rosen  <irar@il.ibm.com>

	PR tree-optimization/51799
	* tree-vect-patterns.c (vect_recog_over_widening_pattern): Check
	that the last operation is a type demotion.

2012-01-12  Uros Bizjak  <ubizjak@gmail.com>

	* config/i386/i386.md (*zero_extendsidi2_rex64): Correct movl template.
	(x86_shift<mode>_adj_1): Remove operand constraint from operand 3.

2012-01-11  Jakub Jelinek  <jakub@redhat.com>

	PR bootstrap/51796
	* combine.c (distribute_notes): If i3 is a noreturn call,
	allow old_size to be equal to args_size and make sure the
	noreturn call gets REG_ARGS_SIZE note.
	* expr.c (fixup_args_size_notes): Put REG_ARGS_SIZE notes
	on noreturn calls even when the delta is 0.

2012-01-11  Nathan Sidwell  <nathan@acm.org>

	* gcov.c (STRING_SIZE): Remove.
	(generate_results): Erase annotations for source files with no
	coverage information.
	(read_line): New.
	(output_lines): Use it.

2012-01-11  Eric Botcazou  <ebotcazou@adacore.com>

	* gimple.h (gimplify_body): Remove first argument.
	* gimplify.c (copy_if_shared): Add DATA argument.  Do not create the
	pointer set here, instead just pass DATA to walk_tree.
	(unshare_body): Remove BODY_P argument and adjust.  Create the pointer
	set here and invoke copy_if_shared on the size trees of DECL_RESULT.
	(unvisit_body): Likewise, but with unmark_visited.
	(gimplify_body): Remove BODY_P argument and adjust.
	(gimplify_function_tree): Adjust call to gimplify_body.
	* omp-low.c (finalize_task_copyfn): Likewise.

2012-01-11  Eric Botcazou  <ebotcazou@adacore.com>

	* tree.h (build_function_decl_skip_args): Add boolean parameter.
	(build_function_type_skip_args): Delete.
	* tree.c (build_function_type_skip_args): Make static and add
	SKIP_RETURN parameter.  Fix thinko in the handling of variants.
	(build_function_decl_skip_args): Add SKIP_RETURN parameter and
	pass it to build_function_type_skip_args.
	* cgraph.h (cgraph_function_versioning): Add boolean parameter.
	(tree_function_versioning): Likewise.
	* cgraph.c (cgraph_create_virtual_clone): Adjust call to
	build_function_decl_skip_args.
	* cgraphunit.c (cgraph_function_versioning): Add SKIP_RETURN parameter
	and pass it to build_function_decl_skip_args/tree_function_versioning.
	(cgraph_materialize_clone): Adjust call to tree_function_versioning.
	* ipa-inline-transform.c (save_inline_function_body): Likewise.
	* trans-mem.c (ipa_tm_create_version): Likewise.
	* tree-sra.c (modify_function): Ditto for cgraph_function_versioning.
	* tree-inline.c (declare_return_variable): Remove always-true test.
	(tree_function_versioning): Add SKIP_RETURN parameter.  If the function
	returns non-void and SKIP_RETURN, create a void-typed RESULT_DECL.
	* ipa-split.c (split_function): Skip the return value for the split
	part if it doesn't return.

2012-01-11  Bill Schmidt  <wschmidt@linux.vnet.ibm.com>

	PR tree-optimization/49642
	* ipa-split.c (forbidden_dominators): New variable.
	(check_forbidden_calls): New function.
	(dominated_by_forbidden): Likewise.
	(consider_split): Check for forbidden dominators.
	(execute_split_functions): Initialize and free forbidden
	dominators info; call check_forbidden_calls.

2012-01-11  Matthew Gretton-Dann  <matthew.gretton-dann@arm.com>

	* config/arm/arm.md (mov_notscc): Use MVN for false condition.

2012-01-11  Nick Clifton  <nickc@redhat.com>

	* config/rx/rx.md (return): Define pattern.

2012-01-11  Richard Guenther  <rguenther@suse.de>

	* doc/extend.texi (malloc attribute): Adjust according to
	implementation.

2012-01-10  Aldy Hernandez  <aldyh@redhat.com>
	    Patrick Marlier  <patrick.marlier@gmail.com>

	PR middle-end/51516
	* trans-mem.c (get_cg_data): Traverse aliases if requested.
	(ipa_tm_scan_calls_block): Update parameters to get_cg_data.
	(ipa_tm_note_irrevocable): Same.
	(ipa_tm_scan_irr_block): Same.
	(ipa_tm_decrement_clone_counts): Same.
	(ipa_tm_scan_irr_function): Same.
	(ipa_tm_create_version_alias): Same.
	(ipa_tm_create_version): Same.
	(ipa_tm_transform_calls_redirect): Same.
	(ipa_tm_transform_calls): Same.
	(ipa_tm_transform_transaction): Same.
	(ipa_tm_execute): Same.

2012-01-10  Richard Guenther  <rguenther@suse.de>

	PR middle-end/51806
	* opts.c (common_handle_option): Handle -Werror.

2012-01-10  Andreas Schwab  <schwab@linux-m68k.org>

	* config/m68k/sync.md ("atomic_compare_and_swap<mode>_1"): Fix
	operand number.

2012-01-10  Jason Merrill  <jason@redhat.com>

	* doc/invoke.texi (C++ Dialect Options): Update -fabi-version=6
	information.

2012-01-10  Rainer Orth  <ro@CeBiTec.Uni-Bielefeld.DE>

	* configure.ac (gcc_cv_as_ix86_tlsgdplt): Check if linker
	supports R_386_TLS_GD_PLT reloc.
	(gcc_cv_as_ix86_tlsldmplt): Check if linker
	supports R_386_TLS_LDM_PLT reloc.
	* configure: Regenerate.
	* config.in: Regenerate.

2012-01-10  Georg-Johann Lay  <avr@gjlay.de>

	PR target/49868
	Extend __pgmx semantics to linearize memory.
	* config/avr/avr.md (mov<mode>): Use avr_xload_libgcc_p to
	determine if code comes inline or from libgcc.
	(MOVMEM_r_d:HI): Add "w" to constraint for better preference.
	(movmem_qi, movmem_qi): Set constraint #2 to "n".
	(movmem_qi_elpm, movmem_hi_elpm): Remove insns.
	(movmemx_qi, movmemx_hi): New insns.
	(xload_<mode>_libgcc): Rewrite to new insn condition.
	(xload_<mode>): Remove insns.
	* config/avr/avr.c (avr_out_xload): Rewrite: Only need to handle
	cases that don't satisfy avr_xload_libgcc_p().
	(avr_addr_space_convert): Allow converting in any direction.
	(avr_addr_space_subset_p): Return always true.
	(avr_xload_libgcc_p): Rewrite to fit new __pgmx semantics.
	(avr_emit_movmemhi): Ditto.
	(avr_out_lpm): No need to handle ADDR_SPACE_PGMX any more.
	(avr_out_movmem): Ditto.
	(AVR_SYMBOL_FLAG_PROGMEM): New macro.
	(AVR_SYMBOL_SET_ADDR_SPACE): New macro.
	(AVR_SYMBOL_GET_ADDR_SPACE): New macro.
	(avr_encode_section_info): Encode 'progmem' in symbol flags.
	(output_reload_in_const): Don't zero-extend any 24-bit symbols.

2012-01-10  Richard Guenther  <rguenther@suse.de>

	PR tree-optimization/50913
	* graphite-scop-detection.c (stmt_has_simple_data_refs_p):
	Require data-refs to be representable by Graphite with respect
	to any loop nest.

2012-01-10  Uros Bizjak  <ubizjak@gmail.com>

	* config/i386/constraints.md ("L"): Return true for 0xffffffff.
	* config/i386/i386.c (*anddi_1): Emit AND with 0xffffffff as MOV.

2012-01-10  Tom de Vries  <tom@codesourcery.com>

	PR rtl-optimization/51271
	* dwarf2cfi.c (scan_trace): Save and restore cur_row->reg_save when
	handling annulled branch.

2012-01-10  Richard Henderson  <rth@redhat.com>

	* config/arm/arm.c (arm_vectorize_vec_perm_const_ok,
	TARGET_VECTORIZE_VEC_PERM_CONST_OK, neon_split_vcombine, MAX_VECT_LEN,
	struct expand_vec_perm_d, arm_expand_vec_perm_1, arm_expand_vec_perm,
	arm_evpc_neon_vuzp, arm_evpc_neon_vzip, arm_evpc_neon_vrev,
	arm_evpc_neon_vtrn, arm_evpc_neon_vtbl, arm_expand_vec_perm_const_1,
	arm_expand_vec_perm_const): New.
	* config/arm/arm-protos.h: Update.
	* config/arm/neon.md (UNSPEC_VCONCAT): New.
	(*neon_vswp<VDQX>): New.
	(neon_vcombine<VDX>): Use neon_split_vcombine.
	(neon_vtbl1v16qi, neon_vtbl2v16qi, neon_vcombinev16qi): New.
	* config/arm/vec-common.md (vec_perm_const<VALL>): New.
	(vec_perm<VE>): New.

2012-01-10  Richard Henderson  <rth@redhat.com>

	* config/arm/arm.c (arm_gen_compare_reg): Add scratch argument;
	use it if reload_completed.
	(arm_legitimize_sync_memory, arm_emit, arm_insn_count, arm_count,
	arm_output_asm_insn, arm_process_output_memory_barrier,
	arm_output_memory_barrier, arm_ldrex_suffix, arm_output_ldrex,
	arm_output_strex, arm_output_it, arm_output_op2, arm_output_op3,
	arm_output_sync_loop, arm_get_sync_operand, FETCH_SYNC_OPERAND,
	arm_process_output_sync_insn, arm_output_sync_insn,
	arm_sync_loop_insns, arm_call_generator, arm_expand_sync): Remove.
	(arm_pre_atomic_barrier, arm_post_atomic_barrier): New.
	(arm_emit_load_exclusive, arm_emit_store_exclusive): New.
	(emit_unlikely_jump): New.
	(arm_expand_compare_and_swap, arm_split_compare_and_swap): New.
	(arm_split_atomic_op): New.
	* config/arm/arm-protos.h: Update.
	* config/arm/arm.h (enum arm_sync_generator_tag): Remove.
	(struct arm_sync_generator): Remove.
	* config/arm/arm.md (VUNSPEC_SYNC_COMPARE_AND_SWAP, VUNSPEC_SYNC_LOCK,
	VUNSPEC_SYNC_OP, VUNSPEC_SYNC_NEW_OP, VUNSPEC_SYNC_OLD_OP): Remove.
	(VUNSPEC_ATOMIC_CAS, VUNSPEC_ATOMIC_XCHG, VUNSPEC_ATOMIC_OP): New.
	(VUNSPEC_LL, VUNSPEC_SC): New.
	(sync_result, sync_memory, sync_required_value, sync_new_value,
	sync_t1, sync_t2, sync_release_barrier, sync_op): Remove.
	(attr length): Don't use arm_sync_loop_insns.
	(cbranch_cc, cstore_cc): Update call to arm_gen_compare_reg.
	(movsfcc, movdfcc): Likewise.
	* config/arm/constraints.md (Ua): New.
	* config/arm/prediates.md (mem_noofs_operand): New.
	(sync_compare_and_swap<QHSD>, sync_lock_test_and_set<QHSD>): Remove.
	(sync_clobber, sync_t2_reqd): Remove.
	(sync_<syncop><QHSD>, sync_nand<QHSD>): Remove.
	(sync_new_<syncop><QHSD>, sync_new_nand<QHSD>): Remove.
	(sync_old_<syncop><QHSD>, sync_old_nand<QHSD>): Remove.
	(arm_sync_compare_and_swap<SIDI>): Remove.
	(arm_sync_compare_and_swap<NARROW>): Remove.
	(arm_sync_lock_test_and_set<SIDI>): Remove.
	(arm_sync_lock_test_and_set<NARROW>): Remove.
	(arm_sync_new_<syncop><SIDI>): Remove.
	(arm_sync_new_<syncop><NARROW>): Remove.
	(arm_sync_new_nand<SIDI>): Remove.
	(arm_sync_new_nand<NARROW>): Remove.
	(arm_sync_old_<syncop><SIDI>): Remove.
	(arm_sync_old_<syncop><NARROW>): Remove.
	(arm_sync_old_nand<SIDI>): Remove.
	(arm_sync_old_nand<NARROW>): Remove.
	(*memory_barrier): Merge arm_output_memory_barrier.
	(atomic_compare_and_swap<QHSD>): New.
	(atomic_compare_and_swap<NARROW>_1): New.
	(atomic_compare_and_swap<SIDI>_1): New.
	(atomic_exchange<QHSD>): New.
	(cas_cmp_operand, cas_cmp_str): New.
	(atomic_op_operand, atomic_op_str): New.
	(atomic_<syncop><QHSD>, atomic_nand<QHSD>): New.
	(atomic_fetch_<syncop><QHSD>, atomic_fetch_nand<QHSD>): New.
	(atomic_<syncop>_fetch<QHSD>, atomic_nand_fetch<QHSD>): New.
	(arm_load_exclusive<NARROW>): New.
	(arm_load_exclusivesi, arm_load_exclusivedi): New.
	(arm_store_exclusive<QHSD>): New.

2012-01-09  Michael Meissner  <meissner@linux.vnet.ibm.com>

	* config/rs6000/rs6000.c (rs6000_init_hard_regno_mode_ok): Add DF
	reload patterns if -mvsx-scalar-memory.

	* config/rs6000/vsx.md (vsx_xscvspdp): Allow xscvspdp to be
	generated, even -mno-vsx-scalar-double was used.
	(vsx_xscvdpsp_scalar): Likewise.
	(vsx_xscvspdp_scalar2): Likewise.

2012-01-09  Tom de Vries  <tom@codesourcery.com>
	    Andrew Pinski  <apinski@cavium.com>

	PR debug/51471
	* reorg.c (fill_slots_from_thread): Don't speculate
	frame-related insns.

2012-01-09  Richard Sandiford  <rdsandiford@googlemail.com>

	* sched-int.h (bb_note): Move to...
	* basic-block.h: ...here.
	* haifa-sched.c (bb_note): Move to...
	* cfgrtl.c: ...here.
	* function.c (next_block_for_reg): New function.
	(move_insn_for_shrink_wrap): Likewise.
	(prepare_shrink_wrap): Rewrite to use the above.

2012-01-09  Aldy Hernandez  <aldyh@redhat.com>

	* gimple.c (is_gimple_non_addressable): Remove.
	* gimple.h: Remove is_gimple_non_addressable.
	* gimplify.c (gimplify_modify_expr_rhs): Use is_gimple_reg instead of
	is_gimple_non_addressable.
	* trans-mem.c (expand_assign_tm): Same.

2012-01-09  Richard Guenther  <rguenther@suse.de>

	PR tree-optimization/51775
	* tree-ssa-sccvn.c (visit_use): Value-number throwing stmts.
	* tree-ssa-pre.c (eliminate): Properly fixup EH info.

2012-01-09  Matthew Gretton-Dann  <matthew.gretton-dann@arm.com>

	* config/arm/arm-cores.def (cortex-a15): Use cortex_a15_tune for
	tuning parameters.
	* config/arm/arm.c (arm_cortex_a15_tune): New static variable.

2012-01-09  Richard Guenther  <rguenther@suse.de>

	* tree-streamer-out.c (write_ts_optimization): Fix spelling.

2012-01-08  Jan Hubicka  <jh@suse.cz>

	PR tree-optimize/51680
	* ipa-inline-analyss.c (evaluate_properties_for_edge): Fix condition
	on when known_vals needs to be computed; cleanup.

2012-01-08  Jan Hubicka  <jh@suse.cz>

	PR tree-optimize/51694
	* ipa-cp.c (ipa_get_indirect_edge_target): Add bounds checks.

2012-01-08  Jonathan Wakely  <jwakely.gcc@gmail.com>

	* doc/cpp.texi (Predefined Macros): __STRICT_ANSI__ is defined
	for -std=c++98 and -std=c++11 too.

2012-01-08  Chung-Lin Tang  <cltang@codesourcery.com>

	* cfgloop.c (cancel_loop): Add free() of bbs array.

2012-01-07  Jan Hubicka  <jh@suse.cz>

	PR tree-optimization/51600
	* ipa-inline-analysis.c (estimate_edge_devirt_benefit): Disable code
	that benefits small functions.

2012-01-07  Jan Hubicka  <jh@suse.cz>

	* ipa-inline.c (want_inline_small_function_p): Fix formating.

2012-01-07  Jan Hubicka  <jh@suse.cz>

	PR tree-optimization/51680
	* ipa-inline.c (want_inline_small_function_p): Be more lax on functions
	whose inlining reduce unit size.

2012-01-07  Alexandre Oliva  <aoliva@redhat.com>

	PR bootstrap/51725
	* cselib.c (new_elt_loc_list): Promote addr_list to canonical node.
	Add canonical node to containing_mem chain after the non-canonical
	one, even if there weren't any locs to propagate.
	(remove_useless_values): Keep only canonical values.
	(add_mem_for_addr, cselib_lookup_mem): Canonicalize addr.
	(cselib_invalidate_mem): Likewise.  Ensure v is canonical, and
	canonicalize mem_chain elements that are not discarded.

2012-01-06  Jakub Jelinek  <jakub@redhat.com>

	PR target/47333
	* cgraphunit.c (cgraph_optimize): Call output_weakrefs
	before emitting functions.

	PR gcov-profile/50127
	* bb-reorder.c (partition_hot_cold_basic_blocks): Call
	clear_aux_for_blocks.

2012-01-06  Alexandre Oliva  <aoliva@redhat.com>

	PR debug/51746
	* cselib.c (cselib_hash_rtx): Hash incoming VALUEs too.

2012-01-06  Arnaud Charlet  <charlet@adacore.com>

	* c-decl.c (ext_block): Moved up.
	(collect_all_refs, for_each_global_decl): Take ext_block into account.

2012-01-06  Han Shen  <shenhan@google.com>

	Translate built-in include paths for sysroot.
	* Makefile.in (gcc_gxx_include_dir_add_sysroot): New.
	(PREPROCESSOR_DEFINES): Define GPLUSPLUS_INCLUDE_DIR_ADD_SYSROOT.

	* cppdefault.c (cpp_include_defaults): Replace hard coded "0" with
	GPLUSPLUS_INCLUDE_DIR_ADD_SYSROOT for "add_sysroot" field.

	* configure.ac (AC_SUBST): Add gcc_gxx_include_dir_add_sysroot to
	control whether sysroot should be prepended to gxx include dir.

	* configure: Regenerate.

2012-01-06  Torvald Riegel  <triegel@redhat.com>

	PR rtl-optimization/51771
	* builtin-attrs.def (ATTR_RETURNS_TWICE, ATTR_TM_NOTHROW_RT_LIST): New.
	* gtm-builtins.def (BUILT_IN_TM_START): Add returns-twice attrib.

2012-01-05  Eric Botcazou  <ebotcazou@adacore.com>

	PR tree-optimization/51315
	* tree-sra.c (tree_non_aligned_mem_for_access_p): New predicate.
	(build_accesses_from_assign): Use it instead of tree_non_aligned_mem_p.

2012-01-05  Uros Bizjak  <ubizjak@gmail.com>

	PR target/51681
	* config/ia64/ia64.c (expand_vec_perm_shrp): Use correct operands
	for shrp pattern.  Correctly handle and fixup shift variable.
	Return false when shift > nelt for BYTES_BIG_ENDIAN target.

2012-01-05  Jakub Jelinek  <jakub@redhat.com>

	PR debug/51762
	* calls.c (emit_call_1): For noreturn calls force a REG_ARGS_SIZE
	note when !ACCUMULATE_OUTGOING_ARGS.

2012-01-05  Eric Botcazou  <ebotcazou@adacore.com>

	* tree-vrp.c (extract_range_from_binary_expr_1): Remove duplicated
	condition.
	(extract_range_from_unary_expr_1): Avoid useless computations.

2012-01-05  Jakub Jelinek  <jakub@redhat.com>

	PR rtl-optimization/51767
	* cfgrtl.c (force_nonfallthru_and_redirect): Force addition
	of jump_block and add an extra edge for degenerated asm gotos.

	PR middle-end/51768
	* stmt.c (check_unique_operand_names): Don't ICE during error
	reporting if i is from labels chain.

	PR middle-end/44777
	* profile.c (branch_prob): Split bbs that have exit edge
	and need a fake entry edge too.

2012-01-05  Jan Hubicka  <jh@suse.cz>

	PR middle-end/49710
	* cfgloopmanip.c (remove_path): Walk loop hiearchy upwards when
	unlooping loops.

2012-01-05  Richard Guenther  <rguenther@suse.de>

	PR lto/50490
	* tree-streamer-out.c (write_ts_optimization): New function.
	(streamer_write_tree_body): Call it.
	* tree-streamer-in.c (lto_input_ts_optimization): New function.
	(streamer_read_tree_body): Call it.
	* lto-streamer-out.c (lto_is_streamable): Handle OPTIMIZATION_NODE.

2012-01-05  Jakub Jelinek  <jakub@redhat.com>

	PR middle-end/51761
	* gimple.h (struct gimplify_ctx): Add in_cleanup_point_expr field.
	* gimplify.c (gimplify_cleanup_point_expr): Save and set
	in_cleanup_point_expr before gimplify_stmt call and restore it
	afterwards.
	(gimplify_target_expr): Don't add {CLOBBER} cleanup if
	in_cleanup_point_expr is false.

2012-01-05  Richard Guenther  <rguenther@suse.de>

	PR middle-end/51764
	* common.opt (Wmudflap, fmudflap, fmudflapth, fmudflapir): Move
	to c.opt.
	* toplev.c (process_options): Reject combining mudflap and LTO.
	* tree-nomudflap.c (nogo): Use sorry instead of internal_error.

2012-01-05  Richard Guenther  <rguenther@suse.de>

	PR tree-optimization/51760
	* tree-ssa-ccp.c (likely_value): Drop UNDEFINED to CONSTANT,
	not VARYING.
	(bit_value_unop): Handle UNDEFINED operands.
	(bit_value_binop): Likewise.

2012-01-05  Georg-Johann Lay  <avr@gjlay.de>

	* config/avr/avr.c (avr_replace_prefix): Remove.
	(avr_asm_named_section): Use ACONCAT instead of avr_replace_prefix.
	(avr_asm_function_rodata_section): Ditto.
	(avr_asm_select_section): Ditto.

2012-01-05  Marcus Shawcroft  <marcus.shawcroft@arm.com>

	* reload.c (find_reloads): Adjust LABEL_NUSES on REG_LABEL_OPERAND
	insertion.

2012-01-05  Jakub Jelinek  <jakub@redhat.com>

	PR bootstrap/51648
	* tree-cfg.c (need_fake_edge_p): Return true also for noreturn
	calls that have any non-fake successor edges.

	PR debug/51746
	* var-tracking.c (add_stores): For COND_EXEC allow oval to be NULL.

2012-01-04  Eric Botcazou  <ebotcazou@adacore.com>

	PR tree-optimization/51624
	* tree-sra.c (build_ref_for_model): When replicating a chain of
	COMPONENT_REFs, stop as soon as the offset would become negative.

2012-01-04  Jakub Jelinek  <jakub@redhat.com>

	PR debug/51695
	* dwarf2out.c (output_loc_list): For now drop >= 64KB expressions
	in .debug_loc on the floor.

2012-01-04  Andrew Pinski  <apinski@cavium.com>

	* doc/invoke.texi (-march=@var{arch}): Add octeon+ and octeon2.

2012-01-04  Andrew Pinski  <apinski@cavium.com>
	    Adam Nemet  <anemet@caviumnetworks.com>

	* config/mips/mips.md (size): Add SI and DI.
	(SIZE): New mode attribute.
	(U): New code attribute.
	* config/mips/mips-dsp.md (mips_lbux): Use gen_mips_lbux_extsi.
	(mips_lbux_<mode>): Delete.
	(mips_l<SHORT:size><u>x_ext<GPR:mode>_<P:mode>): New pattern.
	(mips_lhx): Use gen_mips_lhx_extsi.
	(mips_lhx_<mode>): Delete.
	(mips_lwx): Delete.
	(mips_l<size>x): New expand.
	(mips_lwx_<mode>): Delete.
	(mips_l<GPR:size>x_<P:mode>): New pattern.
	(*mips_lw<u>x_<P:mode>_ext): Likewise.
	* config/mips/mips-ftypes.def: Add DI f(POINTER, SI) function type.
	* config/mips/mips.c (mips_lx_address_p): New function.
	(mips_rtx_costs <case MEM>): Call mips_lx_address_p.
	(dsp64): New availability predicate.
	(mips_builtins): Add an entry for __builtin_mips_ldx.
	* config/mips/mips.h (ISA_HAS_LBX): New define.
	(ISA_HAS_LBUX): Likewise.
	(ISA_HAS_LHX): Likewise.
	(ISA_HAS_LHUX): Likewise.
	(ISA_HAS_LWX): Likewise.
	(ISA_HAS_LWUX): Likewise.
	(ISA_HAS_LDX): Likewise.
	* doc/extend.texi (__builtin_mips_ldx): Document.

2012-01-04  Tristan Gingold  <gingold@adacore.com>

	* config/vms/xm-vms.h (HOST_LONG_FORMAT, HOST_PTR_PRINTF): Define
	when long pointers are used.
	* config.build (*-*-*vms*): Handle all OpenVMS targets.
	(alpha64-dec-*vms*, alpha*-dec-*vms*)
	(ia64-hp-*vms*): Remove.
	* config/vms/xm-vms64.h: Delete.

2012-01-04  Aldy Hernandez  <aldyh@redhat.com>

	PR middle-end/51472
	* trans-mem.c (expand_assign_tm): Handle TM_MEMMOVE loads correctly.

2012-01-04  Aldy Hernandez  <aldyh@redhat.com>

	* opts.c (finish_options): Remove duplicate sorry.

2012-01-04  Aldy Hernandez  <aldyh@redhat.com>

	PR middle-end/51696
	* trans-mem.c (diagnose_tm_1): Display indirect calls with no name
	correctly.

2012-01-04  Richard Guenther  <rguenther@suse.de>

	PR middle-end/51750
	* tree.c (size_low_cst): New function.
	* tree.h (size_low_cst): Declare.
	* fold-const.c (fold_comparison): Use it to extract the low
	part of the POINTER_PLUS_EXPR offset.

2012-01-04  Georg-Johann Lay  <avr@gjlay.de>

	Fix clearing ZERO_REG
	* config/avr/avr.md (cc): Add alternative "ldi".
	(movqi_insn): Use it in cc attribute.
	* config/avr/avr.c (notice_update_cc): Handle CC_LDI.
	(output_reload_in_const): Use CLR to move 0 to ZERO_REG.
	(output_reload_insisf): Use ZERO_REG to pre-clear register.

2012-01-04  Andreas Krebbel  <Andreas.Krebbel@de.ibm.com>

	* configure: Regenerate.

2012-01-04  Richard Guenther  <rguenther@suse.de>

	PR tree-optimization/49651
	* tree-ssa-structalias.c (type_can_have_subvars): New function.
	(var_can_have_subvars): Use it.
	(get_constraint_for_1): Only consider subfields if there can be any.

2012-01-03  Jakub Jelinek  <jakub@redhat.com>

	PR bootstrap/51725
	* cselib.c (new_elt_loc_list): When moving locs from one cselib_val
	to its new canonical_cselib_val and the cselib_val was in
	first_containing_mem chain, but the canonical_cselib_val was not,
	add the latter into the chain.
	(cselib_invalidate_mem): Compare canonical_cselib_val of
	addr_list chain elt with v.

	PR pch/51722
	* dwarf2out.c (dwarf2out_start_source_file, dwarf2out_define,
	dwarf2out_undef): Allocate e.info using ggc_strdup instead
	of xstrdup.
	(output_macinfo_op): Don't ggc_strdup fd->filename.
	(optimize_macinfo_range): Allocate grp_name using XALLOCAVEC,
	then ggc_strdup it.  Don't free inc->info or cur->info.
	(output_macinfo): Don't free ref->info or file->info.

2012-01-03  Ira Rosen  <irar@il.ibm.com>

	PR tree-optimization/51269
	* tree-vect-loop-manip.c (set_prologue_iterations): Make
	first_niters a pointer.
	(slpeel_tree_peel_loop_to_edge): Likewise.
	(vect_do_peeling_for_loop_bound): Update call to
	slpeel_tree_peel_loop_to_edge.
	(vect_gen_niters_for_prolog_loop): Don't compute wide_prolog_niters
	here.  Remove it from the parameters list.
	(vect_do_peeling_for_alignment): Update calls and compute
	wide_prolog_niters.

2012-01-03  Richard Guenther  <rguenther@suse.de>

	PR tree-optimization/51070
	* tree-loop-distribution.c (stmt_has_scalar_dependences_outside_loop):
	Properly handle calls.

2012-01-03  Richard Guenther  <rguenther@suse.de>

	PR tree-optimization/51692
	* tree-ssa-dce.c (eliminate_unnecessary_stmts): Do not remove
	the LHS of allocation stmts.

2012-01-03  Olivier Hainque  <hainque@adacore.com>

	* system.h: Prior to #define, #undef fopen and freopen unconditionally.

2012-01-03  Olivier Hainque  <hainque@adacore.com>

	* collect2.c (main): In AIX specific computations for vector
	insertions, use CONST_CAST2 to cast from char ** to const char **.

2012-01-03  Richard Guenther  <rguenther@suse.de>

	PR debug/51650
	* dwarf2out.c (dwarf2out_finish): Always create a DIE for
	the context of a limbo DIE when it does not already exist.

2012-01-03  Jakub Jelinek  <jakub@redhat.com>

	PR tree-optimization/51719
	* value-prof.c (gimple_ic): When indirect call isn't noreturn,
	but direct call is, clear direct call's lhs and don't add fallthrough
	edge from dcall_bb to join_bb and PHIs.

2012-01-03  Andreas Krebbel  <Andreas.Krebbel@de.ibm.com>

	* config/s390/s390.md ("*cmp<mode>_ccs"): Fix comment mentioning
	the instructions emitted by the pattern.
	("*TDC_insn_<mode>"): Add comment.

2012-01-03  Richard Guenther  <rguenther@suse.de>

	PR middle-end/51730
	* fold-const.c (fold_comparison): Properly canonicalize
	tree offset and HOST_WIDE_INT bit position.

2012-01-02  Uros Bizjak  <ubizjak@gmail.com>

	* config/ia64/ia64.c (expand_vec_perm_broadcast): Use correct
	operands for extzv pattern.

2012-01-02  Jakub Jelinek  <jakub@redhat.com>

	PR bootstrap/51725
	* cselib.c (add_mem_for_addr): Call canonical_cselib_val
	on mem_elt first.

2012-01-02  Sandra Loosemore  <sandra@codesourcery.com>

	* doc/invoke.texi (-flto and related options): Copy-edit.

2012-01-02  Richard Sandiford  <rdsandiford@googlemail.com>

	* config/mips/mips.md (loadgp_newabi_<mode>): Add missing earlyclobber.

2012-01-02  Jakub Jelinek  <jakub@redhat.com>

	* config/i386/sse.md (*avx2_gatherdi<mode>_3, *avx2_gatherdi<mode>_4):
	New patterns.

2012-01-02  Richard Sandiford  <rdsandiford@googlemail.com>

	* expr.h (move_by_pieces_ninsns): Declare.
	* expr.c (move_by_pieces_ninsns): Make external.
	* config/mips/mips-protos.h (mips_move_by_pieces_p): Declare.
	(mips_store_by_pieces_p): Likewise.
	* config/mips/mips.h (MOVE_BY_PIECES_P): Call mips_move_by_pieces_p.
	(STORE_BY_PIECES_P): Likewise mips_store_by_pieces_p.
	* config/mips/mips.c (mips_move_by_pieces_p): New function.
	(mips_store_by_pieces_p): Likewise.

2012-01-02  Jakub Jelinek  <jakub@redhat.com>

	* passes.c (register_one_dump_file): Free full_name.

	* reload1.c (reload): Don't allocate reg_max_ref_width here.
	(calculate_elim_costs_all_insns): Free offsets_at and
	offsets_known_at at the end and clear the pointers.

2012-01-02  Georg-Johann Lay  <avr@gjlay.de>

	* config/avr/avr.opt (-mbranch-cost): Fix double definition of
	this option introduced in r180739.

2012-01-02  Georg-Johann Lay  <avr@gjlay.de>

	PR target/51345
	* config.gcc (tm_file target=avr]): Add avr/avr-multilib.h
	(tmake_file target=avr): Add avr/t-multilib.

	* config/avr/avr-c.c (avr_cpu_cpp_builtins): Use AVR_HAVE_8BIT_SP
	to built-in define __AVR_HAVE_8BIT_SP__, __AVR_HAVE_16BIT_SP__.
	* config/avr/genmultilib.awk: New file.
	* config/avr/t-multilib: New auto-generated file.
	* config/avr/multilib.h: New auto-generated file.
	* config/avr/t-avr (AVR_MCUS): New variable.
	(genopt.sh): Use it.
	(s-mlib): Depend on t-multilib.
	(t-multilib, multilib.h): New dependencies.
	(s-avr-mlib): New rule to build t-multilib, multilib.h from AVR_MCUS.
	(MULTILIB_OPTIONS): Remove.
	(MULTILIB_MATCHES): Remove.
	(MULTILIB_DIRNAMES): Remove.
	(MULTILIB_EXCEPTIONS): Remove:
	* config/avr/genopt.sh: Don't use hard coded file name;
	pass AVR_MCUS from t-avr instead.

2012-01-02  Georg-Johann Lay  <avr@gjlay.de>

	* config/avr/avr.c (avr_out_ashrpsi3): Fix "case 31" to "case 23".

2012-01-02  Georg-Johann Lay  <avr@gjlay.de>

	Implement light-weight DImode support.
	* config/avr/avr-dimode.md: New file.
	* config/avr/avr.md: Include it.
	(adjust_len): Add plus64, compare64.
	(HIDI): Remove code iterator.
	(code_stdname): New code attribute.
	(rotx, rotsmode): Remove DI.
	(rotl<mode>3, *rotw<mode>, *rotb<mode>): Use HISI instead of HIDI
	as code iterator.
	* config/avr/avr-protos.h (avr_have_dimode): New.
	(avr_out_plus64, avr_out_compare64): New.
	* config/avr/avr.c (avr_out_compare): Handle DImode.
	(avr_have_dimode): New variable definition and initialization.
	(avr_out_compare64, avr_out_plus64): New functions.
	(avr_out_plus_1): Use simplify_unary_operation to negate xval.
	(adjust_insn_length): Handle ADJUST_LEN_COMPARE64, ADJUST_LEN_PLUS64.
	(avr_compare_pattern): Skip DImode comparisons.

2012-01-02  Revital Eres  <revital.eres@linaro.org>

	* ddg.c (def_has_ccmode_p): New function.
	(add_cross_iteration_register_deps,
	create_ddg_dep_from_intra_loop_link): Call it.

2012-01-02  Richard Guenther  <rguenther@suse.de>

	PR other/51679
	* invoke.texi (fassociative-math): Remove spurious paranthesis.

2012-01-01  Jakub Jelinek  <jakub@redhat.com>

	* gcc.c (process_command): Update copyright notice dates.
	* gcov.c (print_version): Likewise.
	* gcov-dump.c (print_version): Likewise.
	* mips-tfile.c (main): Likewise.
	* mips-tdump.c (main): Likewise.

2012-01-01  Ira Rosen  <irar@il.ibm.com>

	PR tree-optimization/51704
	* tree-vect-slp.c (vect_detect_hybrid_slp_stmts): Check that
	a use is inside the basic block or loop before accessing its vect info.

2012-01-01  Jan Hubicka  <jhjh@suse.cz>

	PR rtl-optimization/51069
	* cfgloopmanip.c (remove_path): Removing path making irreducible
	region unconditional makes BB part of the region.

2012-01-01  Jakub Jelinek  <jakub@redhat.com>

	PR tree-optimization/51683
	* tree-ssa-propagate.c (substitute_and_fold): Don't optimize away
	calls with side-effects.
	* tree-ssa-ccp.c (ccp_fold_stmt): Likewise.

Copyright (C) 2012 Free Software Foundation, Inc.

Copying and distribution of this file, with or without modification,
are permitted in any medium without royalty provided the copyright
notice and this notice are preserved.<|MERGE_RESOLUTION|>--- conflicted
+++ resolved
@@ -1,11 +1,3 @@
-<<<<<<< HEAD
-2013-04-23  Bill Schmidt  <wschmidt@linux.vnet.ibm.com>
-	    Steven Bosscher <steven@gcc.gnu.org>
-
-	Backported from mainline.
-	PR rtl-optimization/56605
-	* loop-iv.c (implies_p): Handle equal RTXs and subregs.
-=======
 2013-05-07  Michael Meissner  <meissner@linux.vnet.ibm.com>
 
 	Backport from trunk
@@ -142,7 +134,6 @@
 
 	* config/sparc/sparc.h (ASM_CPU_SPEC): Pass -Av8 if -mcpu=supersparc
 	or -mcpu=hypersparc.
->>>>>>> 10dac7ca
 
 2013-04-05  Eric Botcazou  <ebotcazou@adacore.com>
 

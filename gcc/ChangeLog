--- conflicted
+++ resolved
@@ -1,5 +1,3 @@
-<<<<<<< HEAD
-=======
 2012-04-26  Hans-Peter Nilsson  <hp@axis.com>
 
 	PR target/53120
@@ -727,7 +725,6 @@
 
 	* DEV-PHASE: Set to prerelease.
 
->>>>>>> 52527465
 2012-03-01  Richard Earnshaw  <rearnsha@arm.com>
 
 	* config.gcc (obsolete): Add all ARM targets using the FPA.

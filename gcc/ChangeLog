<<<<<<< HEAD
2011-09-12  Jakub Jelinek  <jakub@redhat.com>

	PR debug/50299
	* calls.c (load_register_parameters): Use use_reg_mode instead
	of use_reg when adding a single register CALL_INSN_FUNCTION_USAGE
	entry.
	(expand_call): Set EXPR_LIST mode to TYPE_MODE of the argument
	for stack CALL_INSN_FUNCTION_USAGE uses.
	* expr.h (use_reg_mode): New prototype.
	(use_reg): Changed into inline around use_reg_mode.
	* expr.c (use_reg): Renamed to...
	(use_reg_mode): ... this.  Added MODE argument, set EXPR_LIST
	mode to that mode instead of VOIDmode.
	* var-tracking.c (prepare_call_arguments): Don't track parameters
	whose EXPR_LIST mode is VOIDmode, BLKmode or X mode isn't convertible
	to it using lowpart_subreg.  Convert VALUE and REG/MEM to the
	EXPR_LIST mode.

2011-09-25  Eric Botcazou  <ebotcazou@adacore.com>

	* tree-scalar-evolution.c (simple_iv): Accept all kinds of pointer
	types.
=======
2011-10-26  Jakub Jelinek  <jakub@redhat.com>

	* BASE-VER: Set to 4.6.3.
	* DEV-PHASE: Set to prerelease.

2011-10-26  Release Manager

	* GCC 4.6.2 released.

2011-10-25  Kai Tietz  <ktietz@redhat.com>

	* config/i386/mingw32.h (SUBTARGET_FRAME_POINTER_REQUIRED):
	Use for 32-bit frame-pointer, if setjmp is used.

2011-10-24  Jakub Jelinek  <jakub@redhat.com>

	PR debug/50816
	* dwarf2out.c (dwarf2out_source_line): Emit discriminators only if
	-gdwarf-4 or not -gstrict-dwarf.

2011-10-24  Georg-Johann Lay  <avr@gjlay.de>

	PR target/49824
	Backport from mainline r180385
	* doc/extend.texi (Declaring Attributes of Functions):
	Document OS_main and OS_task attributes.
	(Specifying Attributes of Variables): Move up
	subsection "AVR Variable Attributes" as of alphabetical order.

2011-10-24  Georg-Johann Lay  <avr@gjlay.de>

	PR target/50820
	* doc/invoke.texi (AVR Options): New subsubsection to explain EIND
	handling and indirect jump/calls on devices > 128k.

2011-10-23  Uros Bizjak  <ubizjak@gmail.com>

	PR target/50788
	* config/i386/sse.md (avx_maskload<ssemodesuffix><avxmodesuffix>):
	Remove (match_dup 0).

2011-10-21  Georg-Johann Lay  <avr@gjlay.de>

	PR target/50820
	Backport from Mainline r180299.
	* config/avr/libgcc.S (__EIND__): New define to 0x3C.
	(__tablejump__): Consistently use EIND for indirect jump/call.
	(__tablejump_elpm__): Ditto.

2011-10-20  Ramana Radhakrishnan  <ramana.radhakrishnan@linaro.org>

	PR target/50106
	Backport from mainline.
	2011-10-20  Ramana Radhakrishnan  <ramana.radhakrishnan@linaro.org>

	* config/arm/arm.c (thumb_unexpanded_epilogue): Handle return
	reg size from 1-3.

2011-10-19  Jakub Jelinek  <jakub@redhat.com>

	* dwarf2out.c (loc_descriptor): For SUBREG pass SUBREG_REG's mode as
	second argument instead of mode.

	PR target/50350
	Backport from mainline
	2011-09-27  Richard Sandiford  <rdsandiford@googlemail.com>

	PR middle-end/50386
	PR middle-end/50326
	* tree-sra.c (build_ref_for_model): Use the type of the field as
	the type of the COMPONENT_REF.

2011-10-18  Uros Bizjak  <ubizjak@gmail.com>
	    Eric Botcazou  <ebotcazou@adacore.com>

	PR target/50737
	* config/alpha/linux-unwind.h (alpha_fallback_frame_state): Set
	fs->signal_frame to 1.

2011-10-14  Richard Guenther  <rguenther@suse.de>

	Backport from mainline
	2011-10-14  Richard Guenther  <rguenther@suse.de>

	PR tree-optimization/50723
	* ipa-split.c (split_function): Use GSI_CONTINUE_LINKING.

	2011-10-13  Richard Guenther  <rguenther@suse.de>

	PR tree-optimization/50712
	* ipa-split.c (split_function): Always re-gimplify parameters
	when they are not gimple vals before passing them.  Properly
	check for type compatibility.

2011-10-13  Eric Botcazou  <ebotcazou@adacore.com>

	* doc/invoke.texi (SPARC options): Document -mfix-at697f.
	* config/sparc/sparc.opt (mfix-at697f): New option.
	* config/sparc/sparc.c (TARGET_MACHINE_DEPENDENT_REORG): Define.
	(sparc_reorg): New function.

2011-10-12  Steve Ellcey  <sje@cup.hp.com>

	PR target/49967
	Backport from Mainline 179472.
	* configure.ac (gcc_cv_ld_static_dynamic): Define for *-*-hpux*.
	(gcc_cv_ld_static_option): Ditto.
	(gcc_cv_ld_dynamic_option): Ditto.
	* configure: Regenerate.

2011-10-12  Paul Koning  <pkoning@gcc.gnu.org>

	PR tree-optimization/50189
	* tree-vrp.c (extract_range_from_assert): Use the type of
	the variable, not the limit.

2011-10-12  Richard Guenther  <rguenther@suse.de>

	PR tree-optimization/50700
	* tree-object-size.c (addr_object_size): Simplify and treat
	MEM_REF bases consistently.

2011-10-12  Joseph Myers  <joseph@codesourcery.com>

	PR c/50565
	* convert.c (convert_to_integer): Do not narrow operands of
	pointer subtraction.

2011-10-11  Eric Botcazou  <ebotcazou@adacore.com>

	PR target/49965
	* config/sparc/sparc.md (mov<I:mode>cc): Do not save comparison code.
	(mov<F:mode>cc): Likewise.

2011-10-11  Nick Clifton  <nickc@redhat.com>

	PR middle-end/49801
	* compare-elim.c (find_comparisons_in_bb): Use df_get_live_in and
	df_get_live_out instead of accessing the bitmaps directly.
	(execute_compare_elim_after_reload): Remove calls to df_set_flags,
	df_live_add_problem and df_analyze.

2011-10-10  Georg-Johann Lay  <avr@gjlay.de>

	PR target/50652
	Backport from Mainline r179737.
	* config/avr/avr-devices.c (avr_mcu_types): Set
	.data_section_start of atmega164a to 0x100.

2011-10-07  Bernd Schmidt  <bernds@codesourcery.com>

 	PR target/49049
 	* config/arm/arm.md (arm_subsi3_insn): Lose the last alternative.

2011-10-06  Jakub Jelinek  <jakub@redhat.com>

	* tree.h (avoid_folding_inline_builtin): New prototype.
	* builtins.c (avoid_folding_inline_builtin): No longer static.
	* gimple-fold.c (gimple_fold_builtin): Give up if
	avoid_folding_inline_builtin returns true.

	PR tree-optimization/49279
	* tree-ssa-structalias.c (find_func_aliases): Don't handle
	CAST_RESTRICT.

2011-10-04  Andreas Krebbel  <Andreas.Krebbel@de.ibm.com>

	* longlong.h (smul_ppmm, sdiv_qrnnd): Add underscores to the local
	variables.  Fix second operand of DR.  Swap inputs for sdiv_qrnnd.

2011-10-03  Jakub Jelinek  <jakub@redhat.com>
	    Ian Lance Taylor  <iant@google.com>

	* godump.c (go_output_typedef): Support printing enum values that
	don't fit in a signed HOST_WIDE_INT.
>>>>>>> 9fd8f019

2011-09-30  Jakub Jelinek  <jakub@redhat.com>

	PR inline-asm/50571
	* gimple-fold.c (fold_stmt_1) <case GIMPLE_ASM>: If
	input constraints allow mem and not reg, pass true instead of
	false as second argument to maybe_fold_reference.

2011-09-30  Jakub Jelinek  <jakub@redhat.com>
	    Richard Guenther  <rguenther@suse.de>

	* tree-ssa-alias.c (call_may_clobber_ref_p_1): Fix
	handling of BUILT_IN_STRNCAT.
	(ref_maybe_used_by_call_p_1): Fix handling of BUILT_IN_STRCAT,
	and BUILT_IN_STRNCAT.

2011-09-29  Bill Schmidt  <wschmidt@linux.vnet.ibm.com>

	* graphite-scop-detection.c (make_close_phi_nodes_unique):  New
	forward declaration.
	(remove_duplicate_close_phi): Detect and repair creation of
	duplicate close-phis for a containing loop.

2011-09-26  Richard Guenther  <rguenther@suse.de>

	PR tree-optimization/50472
	* tree-ssa-ccp.c (fold_const_aggregate_ref): Do not fold
	volatile references.

2011-09-25  Ira Rosen  <ira.rosen@linaro.org>

	PR tree-optimization/50413
	* tree-vect-data-refs.c (vect_analyze_data_refs): Fail to vectorize
	a basic block if one of its data-refs can't be analyzed.

2011-09-25  Ira Rosen  <ira.rosen@linaro.org>

	PR tree-optimization/50412
	* tree-vect-data-refs.c (vect_analyze_group_access): Fail for
	accesses that require epilogue loop if vectorizing outer loop.

2011-09-22  Uros Bizjak  <ubizjak@gmail.com>

	PR target/50464
	* config/i386/sse.md (xop_pcmov_<mode>): Change operand 1 predicate
	to register_operand and operand 2 predicate to nonimmediate_operand.
	(xop_pcmov_<mode>256): Ditto.
	* config/i386/i386.c (ix86_expand_sse_movcc): When generating
	xop_pcmov, force op_true to register.  Also, force op_false to
	register if it doesn't satisfy nonimmediate_operand predicate.

2011-09-19  Alan Modra  <amodra@gmail.com>
	    Michael Meissner  <meissner@linux.vnet.ibm.com>

	PR target/50341
	* config/rs6000/rs6000.md (call_indirect_aix32): Do not split the
	load of the indirect function's TOC from the call to prevent the
	compiler from moving the load of the new TOC above code that
	references the current function's TOC.
	(call_indirect_aix64): Ditto.
	(call_value_indirect_aix32): Ditto.
	(call_value_indirect_aix64): Ditto.
	(call_indirect_nonlocal_aix32_internal): Ditto.
	(call_indirect_nonlocal_aix32): Ditto.
	(call_indirect_nonlocal_aix64_internal): Ditto.
	(call_indirect_nonlocal_aix64): Ditto.
	(call_value_indirect_nonlocal_aix32_internal): Ditto.
	(call_value_indirect_nonlocal_aix32): Ditto.
	(call_value_indirect_nonlocal_aix64_internal): Ditto.
	(call_value_indirect_nonlocal_aix64): Ditto.

2011-09-19  Martin Jambor  <mjambor@suse.cz>

	PR middle-end/49886
	* ipa-split.c (split_function): Do not change signature if it is
	not possible or there are attribute types.

2011-09-18  Eric Botcazou  <ebotcazou@adacore.com>
	    Iain Sandoe  <developer@sandoe-acoustics.co.uk>

	PR target/50091
	* config/rs6000/rs6000.md (probe_stack): Use explicit operand.
	* config/rs6000/rs6000.c (output_probe_stack_range): Likewise.

2011-09-14   Diego Novillo  <dnovillo@google.com>

	* tree-vect-stmts.c (vect_transform_stmt): Remove unused
	local variable ORIG_SCALAR_STMT.

2011-09-08  Martin Jambor  <mjambor@suse.cz>

	Backport from mainline
	2011-09-07  Martin Jambor  <mjambor@suse.cz>

	PR tree-optimization/49911
	* tree-sra.c (analyze_access_subtree): Change type of to-be-replaced
	enumerations to the corresponding plain integer type.

2011-09-08  Richard Guenther  <rguenther@suse.de>

	Backport from mainline
	2011-07-04  Richard Guenther  <rguenther@suse.de>

	PR tree-optimization/49518
	PR tree-optimization/49628
	* tree-vect-data-refs.c (vect_enhance_data_refs_alignment): Skip
	irrelevant data-references.

2011-09-08  Richard Guenther  <rguenther@suse.de>

	Backport from mainline
	2011-08-23  Richard Guenther  <rguenther@suse.de>

	PR tree-optimization/50162
	* tree-vect-stmts.c (vectorizable_call): Fix argument lookup.

2011-09-08  Richard Guenther  <rguenther@suse.de>

	Backport from mainline
	2011-05-05  Michael Matz  <matz@suse.de>

	* config/alpha/elf.h (ENDFILE_SPEC): Add Ofast.
	* config/alpha/osf5.h (ENDFILE_SPEC): Add Ofast.
	* config/alpha/netbsd.h (ENDFILE_SPEC): Add Ofast.
	* config/sparc/linux.h (ENDFILE_SPEC): Add Ofast.
	* config/sparc/sp64-elf.h (ENDFILE_SPEC): Add Ofast.
	* config/sparc/sp-elf.h (ENDFILE_SPEC): Add Ofast.
	* config/sparc/linux64.h (ENDFILE_SPEC): Add Ofast.
	* config/sparc/freebsd.h (ENDFILE_SPEC): Add Ofast.
	* config/sparc/sol2.h (ENDFILE_SPEC): Add Ofast.
	* config/i386/cygwin.h (ENDFILE_SPEC): Add Ofast.
	* config/i386/linux.h (ENDFILE_SPEC): Add Ofast.
	* config/i386/linux64.h (ENDFILE_SPEC): Add Ofast.
	* config/i386/darwin.h (ENDFILE_SPEC): Add Ofast.
	* config/i386/mingw32.h (ENDFILE_SPEC): Add Ofast.
	* config/ia64/linux.h (ENDFILE_SPEC): Add Ofast.
	* config/mips/linux.h (ENDFILE_SPEC): Add Ofast.

2011-09-08  Eric Botcazou  <ebotcazou@adacore.com>
	    Iain Sandoe  <iains@gcc.gnu.org>

	Backport from mainline (restore powerpc-darwin Ada bootstrap).
	* config/rs6000/rs6000.c (compute_save_world_info): Test
	cfun->has_nonlocal_label to determine if the out-of-line save
	world call may be used.

2011-09-08  Jakub Jelinek  <jakub@redhat.com>

	PR target/50310
	* config/i386/i386.c (ix86_prepare_sse_fp_compare_args): Return
	code early if TARGET_AVX.
	(ix86_expand_fp_vcond): Handle LTGT and UNEQ.

2011-09-06  Martin Jambor  <mjambor@suse.cz>

	Revert
	2011-09-02  Martin Jambor  <mjambor@suse.cz>
	PR middle-end/49886
	* ipa-split.c (split_function): Do not skip any arguments if
	can_change_signature is set or there are function type attributes.

2011-09-05  Georg-Johann Lay  <avr@gjlay.de>

	PR target/50289
	Backport from mainline r178528
	* config/avr/avr.c (sequent_regs_live): Don't recognize sequences
	that contain global register variable.

2011-09-02  Martin Jambor  <mjambor@suse.cz>

	PR middle-end/49886
	* ipa-split.c (split_function): Do not skip any arguments if
	can_change_signature is set or there are function type attributes.

2011-09-01  Ira Rosen  <ira.rosen@linaro.org>

	PR tree-optimization/50178
	* tree-vect-stmts.c (vectorizable_call): Update the related
	pattern statement before deleting the original call.
	(vect_transform_stmt): Don't expect the related pattern statement
	to match the original statement after transformation.

2011-08-29  Richard Guenther  <rguenther@suse.de>

	PR middle-end/50116
	* varasm.c (decode_addr_const): Handle MEM_REF[&X, OFF].

2011-08-27  Uros Bizjak  <ubizjak@gmail.com>

	* config/i386/sse.md (vec_extract_lo_<mode>): Prevent both
	operands in memory.
	(vec_extract_lo_v16hi): Ditto.
	(*vec_extract_v4sf_mem): Add TARGET_SSE insn constraint.
	* config/i386/i386.c (legitimize_tls_address): Change REG_EQIV
	notes to REG_EQUAL.

2011-08-27  Uros Bizjak  <ubizjak@gmail.com>

	PR target/50202
	* config/i386/sse.md (sse4_2_pcmpestr): Emit NOTE_INSN_DELETED note
	when all outputs are unused.
	(sse4_2_pcmpistr): Ditto.

2011-08-26  Jakub Jelinek  <jakub@redhat.com>

	PR c/50179
	* c-typeck.c (c_process_expr_stmt): Skip over nops and
	call mark_exp_read even if exprv is ADDR_EXPR.

2011-09-07  Jakub Jelinek  <jakub@redhat.com>

	PR debug/50191
	* dwarf2out.c (mem_loc_descriptor) <case MEM>: Try
	avoid_constant_pool_reference first instead of last.

2011-08-29  Jakub Jelinek  <jakub@redhat.com>

	* gthr-posix.h (__gthread_active_p): Do not use preprocessor
	conditionals and comments inside macro arguments.

	PR middle-end/48722
	* emit-rtl.c (unshare_all_rtl_again): For CALL_INSNs,
	reset_used_flags also in CALL_INSN_FUNCTION_USAGE.
	(verify_rtl_sharing): Likewise and verify_rtx_sharing
	in there too.
	(unshare_all_rtl_in_chain): For CALL_INSNs
	copy_rtx_if_shared also CALL_INSN_FUNCTION_USAGE.

	PR debug/50215
	* var-tracking.c (create_entry_value): Call cselib_lookup_from_insn
	before adding ENTRY_VALUE to val->locs.

2011-08-22  Jakub Jelinek  <jakub@redhat.com>

	PR tree-optimization/50133
	* tree-vect-stmts.c (vect_finish_stmt_generation): Copy location
	from stmt instead of some statement around gsi.

2011-08-20  Jakub Jelinek  <jakub@redhat.com>

	PR tree-optimization/48739
	* tree-ssa.c: Include cfgloop.h.
	(execute_update_addresses_taken): When updating ssa, if in
	loop closed SSA form, call rewrite_into_loop_closed_ssa instead of
	update_ssa.
	* Makefile.in (tree-ssa.o): Depend on $(CFGLOOP_H).

2011-08-18  Jakub Jelinek  <jakub@redhat.com>

	PR target/50092
	* config/i386/i386.c (assign_386_stack_local): Call validize_mem
	on the result before returning it.

2011-08-16  Liang Wang  <lwang1@marvell.com>

	* ggc.h (ggc_alloc_rtvec_sized): Change arguments of
	ggc_alloc_zone_vec_rtvec_def.

2011-08-12  Nick Clifton  <nickc@redhat.com>

	* builtins.c (expand_builtin_memcmp): Do not use cmpstrnsi
	pattern.
	* doc/md.texi (cmpstrn): Note that the comparison stops if both
	fetched bytes are zero.
	(cmpstr): Likewise.
	(cmpmem): Note that the comparison does not stop if both of the
	fetched bytes are zero.

2011-08-11  Kazuhiro Inaoka  <kazuhiro.inaoka.ud@renesas.com>

	* config/rx/rx.md (movsicc): Allow register to register
	transfers.
	(*movsicc): Likewise.
	(*stcc): Restrict this pattern to EQ and NE compares.
	(*stcc_reg): New pattern.  Works for any comparison but only for
	register transfers.

2011-08-10  DJ Delorie  <dj@redhat.com>

	* expr.c (expand_expr_addr_expr_1): Detect a user request for
	a local frame in a naked function, and produce a suitable
	error for that specific case.

2011-08-09  Martin Jambor  <mjambor@suse.cz>

	PR middle-end/49923
	* tree-sra.c (access_precludes_ipa_sra_p): Also check access
	memory alignment.

2011-08-09  Nick Clifton  <nickc@redhat.com>

	* config/rx/rx.md: Disable extender peepholes at -O3.

2011-08-06  Uros Bizjak  <ubizjak@gmail.com>

	PR target/50001
	* config/alpha/alpha.c (alpha_instantiate_decls): New function.
	(TARGET_INSTANTIATE_DECLS): New define.

2011-08-05  H.J. Lu  <hongjiu.lu@intel.com>

	Backport from mainline
	2011-08-05  H.J. Lu  <hongjiu.lu@intel.com>

	* config/i386/i386.c (processor_alias_table): Add core-avx-i.

	* doc/invoke.texi: Document core-avx-i.

2011-08-03  Jakub Jelinek  <jakub@redhat.com>

	PR tree-optimization/49948
	* gimple.c (walk_stmt_load_store_addr_ops): Walk CONSTRUCTOR elements.

2011-08-04  Jakub Jelinek  <jakub@redhat.com>

	* gcc.c (self_spec): New variable.
	(static_specs): Add self_spec.
	(main): Call do_self_spec on "self_spec" specs after reading
	user specs files.  Move compare_debug handling right after that.

2011-07-22  Eric Botcazou  <ebotcazou@adacore.com>

	PR debug/49815
	* var-tracking.c (vt_finalize): Always free windowed_parm_regs.

2011-07-15  Eric Botcazou  <ebotcazou@adacore.com>

	PR target/48220
	* doc/md.texi (Standard Names): Document window_save.
	* cfgexpand.c (expand_debug_parm_decl): New function extracted from
	expand_debug_expr and expand_debug_source_expr.  If the target has
	a window_save instruction, adjust the ENTRY_VALUE_EXP.
	(expand_debug_expr) <SSA_NAME>: Call expand_debug_parm_decl if the
	SSA_NAME_VAR is a parameter.
	(expand_debug_source_expr) <PARM_DECL>: Call expand_debug_parm_decl.
	* var-tracking.c (parm_reg_t): New type and associated vector type.
	(windowed_parm_regs): New variable.
	(adjust_insn): If the target has a window_save instruction and this
	is the instruction, make its effect on parameter registers explicit.
	(next_non_note_insn_var_location): New function.
	(emit_notes_in_bb): Use it instead of NEXT_INSN throughout.
	(vt_add_function_parameter): If the target has a window_save insn,
	adjust the incoming RTL and record that in windowed_parm_regs.
	(vt_finalize): Free windowed_parm_regs.

2011-07-22  Romain Geissler  <romain.geissler@gmail.com>

	PR plugins/45348
	PR plugins/48425
	PR plugins/46577
	* Makefile.in: Do not flatten c-family directory when installing
	plugin headers.

2011-08-02  Jakub Jelinek  <jakub@redhat.com>

	* c-parser.c (enum c_parser_prec): New enum, moved from within
	c_parser_binary_expression.
	(c_parser_binary_expression): Add PREC argument.  Stop parsing
	if operator has lower or equal precedence than PREC.
	(c_parser_conditional_expression, c_parser_omp_for_loop): Adjust
	callers.
	(c_parser_omp_atomic): Handle parsing OpenMP 3.1 atomics.
	Adjust c_finish_omp_atomic caller.
	(c_parser_omp_taskyield): New function.
	(c_parser_pragma): Handle PRAGMA_OMP_TASKYIELD.
	(c_parser_omp_clause_name): Handle final and mergeable clauses.
	(c_parser_omp_clause_final, c_parser_omp_clause_mergeable): New
	functions.
	(c_parser_omp_all_clauses): Handle PRAGMA_OMP_CLAUSE_FINAL
	and PRAGMA_OMP_CLAUSE_MERGEABLE.
	(OMP_TASK_CLAUSE_MASK): Allow final and mergeable clauses.
	(c_parser_omp_clause_reduction): Handle min and max.
	* c-typeck.c (c_finish_omp_clauses): Don't complain about
	const qualified predetermined vars in firstprivate clause.
	andle OMP_CLAUSE_FINAL and OMP_CLAUSE_MERGEABLE.
	Handle MIN_EXPR and MAX_EXPR.
	* tree-pretty-print.c (dump_omp_clause): Handle OMP_CLAUSE_FINAL
	and OMP_CLAUSE_MERGEABLE.
	(dump_generic_node): Handle OMP_ATOMIC_READ, OMP_ATOMIC_CAPTURE_OLD
	and OMP_ATOMIC_CAPTURE_NEW.
	* tree.c (omp_clause_num_ops): Add OMP_CLAUSE_FINAL and
	OMP_CLAUSE_MERGEABLE.
	(omp_clause_code_name): Likewise.
	(walk_tree_1): Handle OMP_CLAUSE_FINAL and OMP_CLAUSE_MERGEABLE.
	* tree.h (enum omp_clause_code): Add OMP_CLAUSE_FINAL
	and OMP_CLAUSE_MERGEABLE.
	(OMP_CLAUSE_FINAL_EXPR): Define.
	* omp-low.c (scan_sharing_clauses): Handle OMP_CLAUSE_FINAL and
	OMP_CLAUSE_MERGEABLE.
	(expand_task_call): Likewise.
	(expand_omp_atomic_load, expand_omp_atomic_store): New functions.
	(expand_omp_atomic_fetch_op): Handle cases where old or new
	value is needed afterwards.
	(expand_omp_atomic): Call expand_omp_atomic_load resp.
	expand_omp_atomic_store.
	* gimplify.c (gimplify_omp_atomic, gimplify_expr): Handle
	OMP_ATOMIC_READ, OMP_ATOMIC_CAPTURE_OLD and OMP_ATOMIC_CAPTURE_NEW.
	(gimplify_scan_omp_clauses, gimplify_adjust_omp_clauses): Handle
	OMP_CLAUSE_FINAL and OMP_CLAUSE_MERGEABLE.
	* tree-nested.c (convert_nonlocal_omp_clauses,
	convert_local_omp_clauses): Likewise.
	* tree.def (OMP_ATOMIC_READ, OMP_ATOMIC_CAPTURE_OLD,
	OMP_ATOMIC_CAPTURE_NEW): New.
	* gimple.h (GF_OMP_ATOMIC_NEED_VALUE): New.
	(gimple_omp_atomic_need_value_p, gimple_omp_atomic_set_need_value):
	New inlines.
	* omp-builtins.def (BUILT_IN_GOMP_TASKYIELD): New builtin.
	* doc/generic.texi: Mention OMP_CLAUSE_COLLAPSE,
	OMP_CLAUSE_UNTIED, OMP_CLAUSE_FINAL and OMP_CLAUSE_MERGEABLE.

2011-08-02  Uros Bizjak  <ubizjak@gmail.com>

	* doc/md.texi (stack_protect_set): The pattern moves ptr_mode value.
	(stack_protect_test): The pattern compares ptr_mode value.

2011-07-31  Uros Bizjak  <ubizjak@gmail.com>

	PR target/49920
	* config/i386/i386.md (strset): Do not expand strset_singleop
	when %eax or $edi are fixed.
	(*strsetdi_rex_1): Disable when %eax or %edi are fixed.
	(*strsetsi_1): Ditto.
	(*strsethi_1): Ditto.
	(*strsetqi_1): Ditto.
	(*rep_stosdi_rex64): Disable when %eax, %ecx or %edi are fixed.
	(*rep_stossi): Ditto.
	(*rep_stosqi): Ditto.
	(*strlenqi_1): Ditto.
	(cmpstrnsi): Also fail when %ecx is fixed.
	(*cmpstrnqi_nz_1): Disable when %ecx, %esi or %edi are fixed.
	(*cmpstrnqi_1): Ditto.
	(*strmovdi_rex_1): Disable when %esi or %edi are fixed.
	(*strmovsi_1): Ditto.
	(*strmovhi_1): Ditto.
	(*strmovqi_1): Ditto.
	(*rep_movdi_rex64): Disable when %ecx, %esi or %edi are fixed.
	(*rep_movsi): Ditto.
	(*rep_movqi): Ditto.

2011-07-31  Mikael Pettersson  <mikpe@it.uu.se>

	PR target/47908
	* config/m68k/m68k.c (m68k_override_options_after_change): New function.
	Disable instruction scheduling for non-ColdFire targets.
	(TARGET_OVERRIDE_OPTIONS_AFTER_CHANGE): Define.

2011-07-29  Jakub Jelinek  <jakub@redhat.com>

	PR middle-end/49897
	PR middle-end/49898
	* omp-low.c (use_pointer_for_field): If disallowing copy-in/out
	in nested parallel and outer is a gimple_reg, mark it as addressable
	and set its bit in task_shared_vars bitmap too.

2011-07-29  Wei Guozhi  <carrot@google.com>

	Backport from mainline
	2011-07-29  Wei Guozhi  <carrot@google.com>

	PR rtl-optimization/49799
	* combine.c (make_compound_operation): Check if the bit field is valid
	before change it to bit field extraction.

2011-07-28  Jakub Jelinek  <jakub@redhat.com>

	PR debug/49871
	* dwarf2out.c (size_of_die, value_format, output_die): Use
	DW_FORM_udata instead of DW_FORM_data[48] for
	dw_val_class_unsigned_const DW_AT_data_member_location for DWARF 3.

2011-07-28  H.J. Lu  <hongjiu.lu@intel.com>

	Backport from mainline
	2011-07-28  H.J. Lu  <hongjiu.lu@intel.com>

	PR target/47364
	* config/i386/i386.md (strlen<mode>): Replace SWI48x with P.

2011-07-28  Ulrich Weigand  <Ulrich.Weigand@de.ibm.com>

	Backport from mainline:
	2011-07-26  Martin Jambor  <mjambor@suse.cz>

	* tree-sra.c (tree_non_mode_aligned_mem_p): Strip conversions and
	return false for invariants.

2011-07-27  Jakub Jelinek  <jakub@redhat.com>

	PR target/49866
	* config/i386/i386.md (*call_pop_1_vzeroupper, *call_pop_1,
	*sibcall_pop_1_vzeroupper, *sibcall_pop_1, *call_1_vzeroupper,
	*call_1, *sibcall_1_vzeroupper, *sibcall_1, *call_1_rex64_vzeroupper,
	*call_1_rex64, *call_1_rex64_ms_sysv_vzeroupper,
	*call_1_rex64_ms_sysv, *sibcall_1_rex64_vzeroupper,
	*sibcall_1_rex64, *call_value_pop_1_vzeroupper,
	*call_value_pop_1, *sibcall_value_pop_1_vzeroupper,
	*sibcall_value_pop_1, *call_value_1_vzeroupper,
	*call_value_1, *sibcall_value_1_vzeroupper,
	*sibcall_value_1, *call_value_1_rex64_vzeroupper,
	*call_value_1_rex64, *call_value_1_rex64_ms_sysv_vzeroupper,
	*call_value_1_rex64_ms_sysv, *sibcall_value_1_rex64_vzeroupper,
	*sibcall_value_1_rex64): Use z constraint instead of s constraint.

	Backport from mainline
	2011-05-16  Uros Bizjak  <ubizjak@gmail.com>
	* config/i386/constraints.md (z): New constraint.

2011-07-28  Jakub Jelinek  <jakub@redhat.com>

	PR debug/49846
	* var-tracking.c (prepare_call_arguments): For non-MODE_INT stack
	arguments also check if they aren't initialized with a MODE_INT
	mode of the same size.

2011-07-28  Jakub Jelinek  <jakub@redhat.com>

	* dwarf2out.c (resolve_addr): For -gdwarf-2 don't
	optimize DW_AT_data_member_location containing just
	DW_OP_plus_uconst.

2011-07-25  Andrew Pinski  <apinski@cavium.com>

	PR tree-opt/49671
	* tree-inline.c (remap_gimple_op_r): Copy TREE_THIS_VOLATILE and
	TREE_THIS_NOTRAP into the inner most MEM_REF.
	Always copy TREE_THIS_VOLATILE.
	* tree-sra.c (ptr_parm_has_direct_uses): Check that the lhs, rhs and
	arguments are not volatile references.

2011-07-25  Georg-Johann Lay  <avr@gjlay.de>

	PR target/39386
	Backport from mainline r176756
	2011-07-25  Georg-Johann Lay
	* config/avr/avr.c (out_shift_with_cnt): Use tmp_reg as
	shift counter for x << x and x >> x shifts.

2011-07-22  Uros Bizjak  <ubizjak@gmail.com>

	* config.gcc (x86_64-*-linux*): Set
	default_gnu_indirect_function to yes.

2011-07-22  Richard Guenther  <rguenther@suse.de>

	PR tree-optimization/45819
	* tree-ssa-forwprop.c (forward_propagate_addr_expr_1): Properly
	preserve volatile and notrap flags.

2011-07-21  Uros Bizjak  <ubizjak@gmail.com>

	Backport from mainline
	2011-07-04  Uros Bizjak  <ubizjak@gmail.com>

	PR target/49600
	* config/i386/i386.md (SSE2 int->float split): Push operand 1 in
	general register to memory for !TARGET_INTER_UNIT_MOVES.

2011-07-20  Andreas Krebbel  <Andreas.Krebbel@de.ibm.com>

	* config/s390/s390.c (s390_class_max_nregs): Fix return type.
	* config/s390/s390-protos.h (s390_class_max_nregs): Likewise.

2011-07-19  Jakub Jelinek  <jakub@redhat.com>

	PR tree-optimization/49768
	* tree-ssa-ccp.c (fold_nonarray_ctor_reference): Return NULL
	if offset is smaller than bitoffset, but offset+size is bigger
	than bitoffset.

2011-07-18  Jakub Jelinek  <jakub@redhat.com>

	PR middle-end/49675
	* tree.c (build_common_builtin_nodes): Register
	__builtin_return_address, __cyg_profile_func_enter
	and __cyg_profile_func_exit.

2011-07-18  Rainer Orth  <ro@CeBiTec.Uni-Bielefeld.DE>

	* config.gcc: Obsolete i[3456x]86-*-netware*.

2011-07-17  John David Anglin  <dave.anglin@nrc-cnrc.gc.ca>

	PR target/49746
	Revert:
	2010-12-30  John David Anglin  <dave.anglin@nrc-cnrc.gc.ca>

	* config/pa/pa.md: Add ",*" condition to 64-bit add/subtract boolean
	patterns.

2011-07-17  Eric Botcazou  <ebotcazou@adacore.com>

	PR middle-end/49732
	* tree.c (walk_tree_1) <DECL_EXPR>: Do not walk a pointed-to type.

2011-07-16  Eric Botcazou  <ebotcazou@adacore.com>

	PR tree-optimization/49725
	Backport from mainline
	2011-03-31  Eric Botcazou  <ebotcazou@adacore.com>

	* tree-ssa-pre.c (create_component_ref_by_pieces_1) <ARRAY_REF>: Drop
	a zero minimum index only if it is redundant.

2011-07-15  John David Anglin  <dave.anglin@nrc-cnrc.gc.ca>

	PR target/49723
	* config/pa/pa.md (casesi): Use gen_int_mode instead of GEN_INT.

2011-07-15  Ulrich Weigand  <Ulrich.Weigand@de.ibm.com>

	Backport from mainline:
	2011-07-13  Ulrich Weigand  <Ulrich.Weigand@de.ibm.com>

	* config/spu/spu.c (TARGET_ASM_FILE_START): Do not define.
	(asm_file_start): Remove.
	(spu_machine_dependent_reorg): Call compute_bb_for_insn and
	free_bb_for_insn around code that modifies insns before
	restarting df analysis.

2011-07-27  Jakub Jelinek  <jakub@redhat.com>

	* dwarf2out.c (gen_producer_string): Ignore also -fverbose-asm
	option.

2011-07-26  Jakub Jelinek  <jakub@redhat.com>

	* dwarf2out.c (output_macinfo_op): Ensure fd->filename points
	to GC allocated copy of the string.
	(dwarf2out_finish): Emit .debug_macinfo or .debug_macro sections
	before .debug_line, not after it.

2011-07-22  Jakub Jelinek  <jakub@redhat.com>

	* dwarf2out.c (struct macinfo_struct): Change code to unsigned char.
	(DEBUG_MACRO_SECTION, DEBUG_MACRO_SECTION_LABEL): Define.
	(dwarf_attr_name): Handle DW_AT_GNU_macros.
	(dwarf2out_define): If the vector is empty and
	lineno is 0, emit a dummy entry first.
	(dwarf2out_undef): Likewise.  Remove redundant semicolon.
	(htab_macinfo_hash, htab_macinfo_eq, output_macinfo_op,
	optimize_macinfo_range): New functions.
	(output_macinfo): Use them.  If !dwarf_strict and .debug_str is
	mergeable, optimize longer strings using
	DW_MACRO_GNU_{define,undef}_indirect and if HAVE_COMDAT_GROUP,
	optimize longer sequences of define/undef ops from headers
	using DW_MACRO_GNU_transparent_include.  For !dwarf_strict
	emit a section headers.
	(dwarf2out_init): For !dwarf_strict set debug_macinfo_section
	and macinfo_section_label to DEBUG_MACRO_SECTION
	resp. DEBUG_MACRO_SECTION_LABEL.
	(dwarf2out_finish): For !dwarf_strict emit DW_AT_GNU_macros
	instead of DW_AT_macro_info.

	PR other/32998
	* common.opt (grecord-gcc-switches, gno-record-gcc-switches): New
	options.
	* dwarf2out.c: Include opts.h.
	(dchar_p): New typedef.  Define heap VEC for it.
	(producer_string): New variable.
	(gen_producer_string): New function.
	(gen_compile_unit_die): Use it.
	(dwarf2out_finish): Fix up comp_unit_die () DW_AT_producer
	if needed.
	* Makefile.in (dwarf2out.o): Depend on $(OPTS_H).
	* doc/invoke.texi: Document -grecord-gcc-switches and
	-gno-record-gcc-switches, add a -grecord-gcc-switches reference
	to -frecord-gcc-switches description.

2011-07-15  Rainer Orth  <ro@CeBiTec.Uni-Bielefeld.DE>

	Backport from mainline:
	2011-07-13  Rainer Orth  <ro@CeBiTec.Uni-Bielefeld.DE>

	PR target/49541
	* config/sol2.h (LIB_SPEC): Simplify.
	Move LIB_THREAD_LDFLAGS_SPEC ...
	(LINK_SPEC): ... here.

2011-07-14  James Greenhalgh  <james.greenhalgh@arm.com>

	* config/arm/arm.h (TARGET_CPU_CPP_BUILTINS): Add __ARM_FEATURE_DSP.

2011-07-14  Andrew Pinski  <pinskia@gmail.com>

	PR tree-opt/49309
	* tree-mudflap.c (mf_xform_derefs_1 <case MEM_REF>):
	Use fold_build2_loc instead of build2.
	Use the correct type for the new tree.

2011-07-14  Georg-Johann Lay  <avr@gjlay.de>

	PR target/49487
	Backport from mainline r176276
	2011-07-14  Georg-Johann Lay
	* config/avr/avr.md (rotl<mode>3): Generate SCRATCH instead
	of REG.
	(*rotw<mode>): Use const_int_operand for operand2.
	Use match_scatch for operand3.
	(*rotb<mode>): Ditto
	* config/avr/avr.c (avr_rotate_bytes): Treat SCRATCH.

2011-07-14  Richard Guenther  <rguenther@suse.de>

	PR tree-optimization/49651
	* tree-ssa-structalias.c (get_constraint_for_1): Properly
	handle dereferences with subvariables.

2011-07-11  Martin Jambor  <mjambor@suse.cz>

	PR tree-optimization/49094
	* tree-sra.c (tree_non_mode_aligned_mem_p): New function.
	(build_accesses_from_assign): Use it.

2011-07-11  Georg-Johann Lay  <avr@gjlay.de>

	PR target/39633
	Backport from mainline r176141
	2011-07-11  Georg-Johann Lay
	* config/avr/avr.c (notice_update_cc): For ashiftrt:QI, only
	offsets 1..5 set cc0 in a usable way.

2011-07-08  Jakub Jelinek  <jakub@redhat.com>

	PR target/49621
	* config/rs6000/rs6000.c (rs6000_emit_vector_cond_expr): Use
	CONST0_RTX (dest_mode) instead of const0_rtx as second operand
	of NE.
	* config/rs6000/vector.md (vector_select_<mode>,
	vector_select_<mode>_uns): Change second operand of NE to
	CONST0_RTX (<MODE>mode) instead of const0_rtx.
	* config/rs6000/altivec.md (*altivec_vsel<mode>,
	*altivec_vsel<mode>_uns): Expect second operand of NE to be
	zero_constant of the corresponding vector mode.
	* config/rs6000/vsx.md (*vsx_xxsel<mode>, *vsx_xxsel<mode>_uns):
	Likewise.

2011-07-08  Georg-Johann Lay  <avr@gjlay.de>

	PR target/46779
	Backport from mainline SVN 176053.
	2011-07-08  Georg-Johann Lay  <avr@gjlay.de>
	* config/avr/avr.c (avr_hard_regno_mode_ok): Rewrite.
	In particular, allow 8-bit values in r28 and r29.
	(avr_hard_regno_scratch_ok): Disallow any register that might be
	part of the frame pointer.
	(avr_hard_regno_rename_ok): Same.
	(avr_legitimate_address_p): Don't allow SUBREGs.

2011-07-12  Harsha Jagasia  <harsha.jagasia@amd.com>

	AMD bdver2 Enablement
	* config.gcc (i[34567]86-*-linux* | ...): Add bdver2.
	(case ${target}): Add bdver2.
	* config/i386/driver-i386.c (host_detect_local_cpu): Let
	-march=native recognize bdver2 processors.
	* config/i386/i386-c.c (ix86_target_macros_internal): Add
	bdver2 def_and_undef
	* config/i386/i386.c (struct processor_costs bdver2_cost): New
	bdver2 cost table.
	(m_BDVER2): New definition.
	(m_AMD_MULTIPLE): Includes m_BDVER2.
	(initial_ix86_tune_features): Add bdver2 tuning.
	(processor_target_table): Add bdver2 entry.
	(static const char *const cpu_names): Add bdver2 entry.
	(ix86_option_override_internal): Add bdver2 instruction sets.
	(ix86_issue_rate): Add bdver2.
	(ix86_adjust_cost): Add bdver2.
	(has_dispatch): Add bdver2.
	* config/i386/i386.h (TARGET_BDVER2): New definition.
	(enum target_cpu_default): Add TARGET_CPU_DEFAULT_bdver2.
	(enum processor_type): Add PROCESSOR_BDVER2.
	* config/i386/i386.md (define_attr "cpu"): Add bdver2.
	* config/i386/i386.opt ( mdispatch-scheduler): Add bdver2 to
	description.

2011-07-08  Jakub Jelinek  <jakub@redhat.com>

	* cfgexpand.c (EMIT_ENTRY_VALUE): Remove.
	(expand_debug_expr): Don't test it.
	* var-tracking.c (vt_add_function_parameter): Likewise.
	(add_cselib_value_chains): If !EMIT_ENTRY_VALUE, remove
	ENTRY_VALUE locs from VALUE loc chains.

2011-07-07  Eric Botcazou  <ebotcazou@adacore.com>

	PR target/49660
	* config/sparc/sol2.h [TARGET_64BIT_DEFAULT] (TARGET_DEFAULT): Add
	MASK_V8PLUS, remove commented out flag and reorder.

	Backport from mainline
	2011-06-28  Rainer Orth  <ro@CeBiTec.Uni-Bielefeld.DE>

	* config/sparc/sol2-64.h (TARGET_DEFAULT): Remove.
	(TARGET_64BIT_DEFAULT): Define.
	* config.gcc (sparc*-*-solaris2*): Move sparc/sol2-64.h to front
	of tm_file.
	* config/sparc/sol2.h [TARGET_64BIT_DEFAULT] (TARGET_DEFAULT): Define.

2011-07-07  Jakub Jelinek  <jakub@redhat.com>

	PR c/49644
	* c-typeck.c (build_binary_op): For MULT_EXPR and TRUNC_DIV_EXPR with
	one non-complex and one complex argument, call c_save_expr on both
	operands.

	PR debug/49522
	* df-problems.c (dead_debug_reset): Remove dead_debug_uses
	referencing debug insns that have been reset.
	(dead_debug_insert_before): Don't assert reg is non-NULL,
	instead return immediately if it is NULL.

	PR middle-end/49640
	* gimplify.c (gimplify_compound_lval): For last 2 ARRAY_*REF
	operands and last COMPONENT_REF operand call gimplify_expr on it
	if non-NULL.

2011-07-06  Ramana Radhakrishnan  <ramana.radhakrishnan@linaro.org>

	Backport from mainline.
	2011-06-24  Ramana Radhakrishnan  <ramana.radhakrishnan@linaro.org>

	PR target/49335
	* config/arm/predicates.md (add_operator): New.
	* config/arm/arm.md ("*arith_shiftsi"): Fix for SP reg usage
	in Thumb2.

2011-07-05  Jakub Jelinek  <jakub@redhat.com>

	PR tree-optimization/49618
	* tree-eh.c (tree_could_trap_p) <case FUNCTION_DECL, case VAR_DECL>:
	For DECL_WEAK decls return true.

2011-07-04  Jakub Jelinek  <jakub@redhat.com>

	PR rtl-optimization/49619
	* combine.c (combine_simplify_rtx): In PLUS -> IOR simplification
	pass VOIDmode as op0_mode to recursive call.

	PR rtl-optimization/49472
	* simplify-rtx.c (simplify_unary_operation_1) <case NEG>: When
	negating MULT, negate the second operand instead of first.
	(simplify_binary_operation_1) <case MULT>: If one operand is
	a NEG and the other is MULT, don't attempt to optimize by
	negation of the MULT operand if it only moves the NEG operation
	around.

	Backported from mainline
	2011-06-06  Jakub Jelinek  <jakub@redhat.com>

	PR debug/49262
	* dwarf2out.c (native_encode_initializer): Decrement count in each
	iteration.

2011-07-04  Georg-Johann Lay  <avr@gjlay.de>

	Backport from mainline
	2011-07-04  Georg-Johann Lay  <avr@gjlay.de>

	PR target/44643
	* config/avr/avr.c (avr_insert_attributes): Use TYPE_READONLY
	instead of TREE_READONLY.

2011-07-04  Richard Guenther  <rguenther@suse.de>

	PR tree-optimization/49615
	* tree-cfgcleanup.c (split_bbs_on_noreturn_calls): Fix
	basic-block index check.

2011-06-30  Eric Botcazou  <ebotcazou@adacore.com>

	PR tree-optimization/49572
	* tree-ssa-dom.c (initialize_hash_element) <GIMPLE_SINGLE_RHS>: Use the
	type of the RHS instead of that of the LHS for the expression type.

2011-06-30  Georg-Johann Lay  <avr@gjlay.de>

	Backport from mainline
	PR target/34734
	(avr_section_type_flags): For data in ".progmem.data", remove
	section flag SECTION_WRITE.

2011-06-30  Georg-Johann Lay  <avr@gjlay.de>

	Backport from mainline
	PR target/34734
	* config/avr/avr.c (avr_handle_progmem_attribute): Move warning
	about uninitialized data attributed 'progmem' from here...
	(avr_encode_section_info): ...to this new function.
	(TARGET_ENCODE_SECTION_INFO): New define.

2011-06-29  Changpeng Fang  <changpeng.fang@amd.com>

	Backport from mainline
	2011-06-29  Changpeng Fang  <changpeng.fang@amd.com>

	* config/i386/i386.opt (mprefer-avx128): Redefine the flag as a Mask
	option.
	* config/i386/i386.h (ix86_tune_indices): Add X86_TUNE_AVX128_OPTIMAL
	entry.
	(TARGET_AVX128_OPTIMAL): New definition.
	* config/i386/i386.c (initial_ix86_tune_features): Initialize
	X86_TUNE_AVX128_OPTIMAL entry.
	(ix86_option_override_internal): Enable the generation
	of the 128-bit instructions when TARGET_AVX128_OPTIMAL is set.
	(ix86_preferred_simd_mode): Use TARGET_PREFER_AVX128.
	(ix86_autovectorize_vector_sizes): Use TARGET_PREFER_AVX128.

2011-06-29  Harsha Jagasia <harsha.jagasia@amd.com>

	Backport from mainline
	2011-05-31  Alexandre Oliva  <aoliva@redhat.com>

	* config/i386/i386.c (ix86_rtx_costs): Drop NEG from sub for FMA.
	* config/i386/sse.md: Add n to negated FMA pattern names.

2011-06-29  Eric Botcazou  <ebotcazou@adacore.com>

	PR tree-optimization/49539
	* tree-ssa-forwprop.c (can_propagate_from): Check for abnormal SSA
	names by means of stmt_references_abnormal_ssa_name.
	(associate_plusminus): Call can_propagate_from before propagating
	from definition statements.

2011-06-29  Martin Jambor  <mjambor@suse.cz>

	Backport from mainline
	2011-06-24  Martin Jambor  <mjambor@suse.cz>

	PR tree-optimizations/49516
	* tree-sra.c (sra_modify_assign): Choose the safe path for
	aggregate copies if we also did scalar replacements.

2011-06-28  Changpeng Fang  <changpeng.fang@amd.com>

	Backport from mainline
	2011-06-20  Changpeng Fang  <changpeng.fang@amd.com>

	PR target/49089
	* config/i386/i386.c (avx256_split_unaligned_load): New definition.
	(avx256_split_unaligned_store): New definition.
	(ix86_option_override_internal): Enable avx256 unaligned load/store
	splitting only when avx256_split_unaligned_load/store is set.

2011-06-28  Changpeng Fang  <changpeng.fang@amd.com>

	Backport from mainline
	2011-03-28  H.J. Lu  <hongjiu.lu@intel.com>

	* config/i386/i386.c (flag_opts): Fix a typo in
	-mavx256-split-unaligned-store.

2011-06-28  Changpeng Fang  <changpeng.fang@amd.com>

	Backport from mainline
	2011-03-27  H.J. Lu  <hongjiu.lu@intel.com>

	* config/i386/sse.md (*avx_mov<mode>_internal): Don't assert
	unaligned 256bit load/store.
	(*avx_movu<ssemodesuffix><avxmodesuffix>): Likewise.
	(*avx_movdqu<avxmodesuffix>): Likewise.

2011-06-28  Changpeng Fang  <changpeng.fang@amd.com>

	Backport from mainline
	2011-03-27  H.J. Lu  <hongjiu.lu@intel.com>

	* config/i386/i386.c (flag_opts): Add -mavx256-split-unaligned-load
	and -mavx256-split-unaligned-store.
	(ix86_option_override_internal): Split 32-byte AVX unaligned
	load/store by default.
	(ix86_avx256_split_vector_move_misalign): New.
	(ix86_expand_vector_move_misalign): Use it.

	* config/i386/i386.opt: Add -mavx256-split-unaligned-load and
	-mavx256-split-unaligned-store.

	* config/i386/sse.md (*avx_mov<mode>_internal): Verify unaligned
	256bit load/store.  Generate unaligned store on misaligned memory
	operand.
	(*avx_movu<ssemodesuffix><avxmodesuffix>): Verify unaligned
	256bit load/store.
	(*avx_movdqu<avxmodesuffix>): Likewise.

	* doc/invoke.texi: Document -mavx256-split-unaligned-load and
	-mavx256-split-unaligned-store.

2011-06-28  Eric Botcazou  <ebotcazou@adacore.com>

	* tree-ssa-dom.c (initialize_hash_element): Fix oversight.

2011-06-28  Andrey Belevantsev  <abel@ispras.ru>

	Backport from mainline
	2011-05-25  Andrey Belevantsev  <abel@ispras.ru>

	PR rtl-optimization/49014
	* config/i386/athlon.md (athlon_ssecomi): Change type to ssecomi.

2011-06-28  Alexander Monakov  <amonakov@ispras.ru>

	Backport from mainline
	2011-04-08  Alexander Monakov  <amonakov@ispras.ru>

	PR target/48273
	* cfgloop.h (loop_has_exit_edges): New helper.
	* sel-sched-ir.c (init_global_and_expr_for_insn): Make CALLs
	non-clonable.
	* sel-sched.c (sel_setup_region_sched_flags): Don't pipeline loops
	that have no exit edges.

2011-06-28  Iain Sandoe  <iains@gcc.gnu.org>

	PR target/47997
	* config/darwin.c (darwin_mergeable_string_section): Place string
	constants in '.cstring' rather than '.const' when CF/NSStrings are
	active.

2011-07-04  Jakub Jelinek  <jakub@redhat.com>

	PR debug/49602
	* tree-into-ssa.c (rewrite_debug_stmt_uses): Disregard
	get_current_def return value if it can't be trusted to be
	the current value of the variable in the current bb.

2011-07-01  Jakub Jelinek  <jakub@redhat.com>

	* tree-object-size.c (pass_through_call): Handle
	BUILT_IN_ASSUME_ALIGNED.

2011-06-30  Jakub Jelinek  <jakub@redhat.com>

	PR debug/49364
	* dwarf2out.c (output_abbrev_section): Don't return early
	if abbrev_die_table_in_use is 1.
	(dwarf2out_finish): Instead don't call output_abbrev_section
	nor emit abbrev_section_label in that case.

2011-06-30  Jakub Jelinek  <jakub@redhat.com>

	* tree-ssa-structalias.c (find_func_aliases): Fix
	handling of BUILT_IN_ASSUME_ALIGNED.

	* tree-ssa-structalias.c (find_func_aliases): Fix
	handling of BUILT_IN_MEMPCPY_CHK and BUILT_IN_STPCPY_CHK.

2011-06-27  Jakub Jelinek  <jakub@redhat.com>

	* builtin-types.def (BT_FN_PTR_CONST_PTR_SIZE_VAR): New.
	* builtins.def (BUILT_IN_ASSUME_ALIGNED): New builtin.
	* tree-ssa-structalias.c (find_func_aliases_for_builtin_call,
	find_func_clobbers): Handle BUILT_IN_ASSUME_ALIGNED.
	* tree-ssa-ccp.c (bit_value_assume_aligned): New function.
	(evaluate_stmt, execute_fold_all_builtins): Handle
	BUILT_IN_ASSUME_ALIGNED.
	* tree-ssa-dce.c (propagate_necessity): Likewise.
	* tree-ssa-alias.c (ref_maybe_used_by_call_p_1,
	call_may_clobber_ref_p_1): Likewise.
	* builtins.c (is_simple_builtin, expand_builtin): Likewise.
	(expand_builtin_assume_aligned): New function.
	* doc/extend.texi (__builtin_assume_aligned): Document.

2011-06-23  Jakub Jelinek  <jakub@redhat.com>

	* tree-vect-data-refs.c (vect_compute_data_ref_alignment): Use
	get_pointer_alignment to see if base isn't sufficiently aligned.

2011-06-22  Jakub Jelinek  <jakub@redhat.com>

	* tree-ssa-ccp.c (evaluate_stmt): Try bitwise tracking for
	builtin calls even if likelyvalue is not CONSTANT.
	Handle BUILT_IN_STRDUP and BUILT_IN_STRNDUP like BUILT_IN_MALLOC.
	Return get_value_for_expr of first operand
	for BUILT_IN_{MEM{CPY,MOVE,SET},STR{,N}CPY}{,_CHK}.
	* tree-ssa-alias.c (ref_maybe_used_by_call_p_1): Handle
	BUILT_IN_{MEM{{,P}CPY,MOVE,SET},STR{,N}C{PY,AT},STPCPY}_CHK like
	their non-checking counterparts.
	(call_may_clobber_ref_p_1): Likewise.
	* tree-ssa-structalias.c (find_func_aliases):
	Handle BUILT_IN_{MEM{{,P}CPY,MOVE,SET},STR{,N}C{PY,AT},STPCPY}_CHK
	like their non-checking counterparts.
	(find_func_clobbers): Likewise.
	* tree-ssa-dce.c (propagate_necessity): Handle BUILT_IN_MEMSET_CHK
	like BUILT_IN_MEMSET and BUILT_IN_CALLOC like BUILT_IN_MALLOC.

2011-06-29  Jakub Jelinek  <jakub@redhat.com>

	PR debug/49567
	* dwarf2out.c (mem_loc_descriptor) <case ZERO_EXTEND>: Give up
	for non-MODE_INT modes instead of asserting the mode has MODE_INT
	class.

2011-06-27  Jakub Jelinek  <jakub@redhat.com>

	PR debug/49544
	* cselib.c (promote_debug_loc): If cselib_preserve_constants
	and l has two DEBUG_INSN owned locs instead of just one, adjust
	the second location's setting_insn too.

2011-06-22  Jakub Jelinek  <jakub@redhat.com>

	PR libgomp/49490
	* omp-low.c (expand_omp_for_static_nochunk): Only
	use n ceil/ nthreads size for the first
	n % nthreads threads in the team instead of
	all threads except for the last few ones which
	get less work or none at all.

	* dwarf2out.c (size_of_loc_descr, output_loc_operands,
	mark_base_types, hash_loc_operands, compare_loc_operands): Allow
	DW_OP_GNU_convert and DW_OP_GNU_reinterpret to use constant instead
	of base type reference as argument.
	(resolve_addr_in_expr): Likewise.  Fix keep computation.
	(convert_descriptor_to_signed): Renamed to...
	(convert_descriptor_to_mode): ... this.  For wider types convert
	to unsigned instead of signed, for <= DWARF2_ADDR_SIZE convert to
	untyped.
	(typed_binop): New function.
	(scompare_loc_descriptor, ucompare_loc_descriptor,
	minmax_loc_descriptor, mem_loc_descriptor): For wider integer modes
	default to unsigned type instead of signed.

	PR debug/47858
	* gimple.h (enum gimple_debug_subcode): Add GIMPLE_DEBUG_SOURCE_BIND.
	(gimple_build_debug_source_bind_stat): New prototype.
	(gimple_build_debug_source_bind): Define.
	(gimple_debug_source_bind_p, gimple_debug_source_bind_get_var,
	gimple_debug_source_bind_get_value,
	gimple_debug_source_bind_get_value_ptr,
	gimple_debug_source_bind_set_var,
	gimple_debug_source_bind_set_value): New inlines.
	* gimple.c (gimple_build_debug_source_bind_stat): New function.
	* gimple-pretty-print.c (dump_gimple_debug): Handle
	GIMPLE_DEBUG_SOURCE_BIND.
	* sese.c (rename_uses): Handle gimple_debug_source_bind_p.
	* tree-ssa-dce.c (mark_stmt_if_obviously_necessary): Likewise.
	* tree-parloops.c (eliminate_local_variables,
	separate_decls_in_region): Likewise.
	(separate_decls_in_region_debug): Renamed from
	separate_decls_in_region_debug_bind.  Handle
	gimple_debug_source_bind_p.
	* tree.h (decl_debug_args_lookup, decl_debug_args_insert): New
	prototypes.
	(DECL_HAS_DEBUG_ARGS_P): Define.
	(struct tree_function_decl): Add has_debug_args_flag field.
	* tree.c (debug_args_for_decl): New variable.
	(decl_debug_args_lookup, decl_debug_args_insert): New functions.
	* tree-into-ssa.c (mark_def_sites): Handle uses in debug stmts.
	(rewrite_debug_stmt_uses): New function.
	(rewrite_stmt): Use it to rewrite debug stmt uses.
	* rtl.def (DEBUG_PARAMETER_REF): New.
	* rtl.h (DEBUG_PARAMETER_REF_DECL): Define.
	* cselib.c (rtx_equal_for_cselib_1, cselib_hash_rtx): Handle
	DEBUG_PARAMETER_REF.
	* rtl.c (rtx_equal_p_cb, rtx_equal_p, iterative_hash_rtx): Likewise.
	* print-rtl.c (print_rtx): Likewise.
	* tree-sra.c (sra_ipa_reset_debug_stmts): Prefer replacing of
	SSA_NAMEs with DEBUG_EXPR_DECLs initialized in source bind
	debug stmts in the first bb.
	* tree-inline.c (remap_ssa_name): If remapping default def
	of a PARM_DECL fails, map to a DEBUG_EXPR_DECL set in
	a source bind debug stmt.
	(remap_gimple_stmt): Handle gimple_debug_source_bind_p.
	(maybe_move_debug_stmts_to_successors): Likewise.
	(copy_debug_stmt): Likewise.  Avoid shadowing a variable.
	(tree_function_versioning): If DECL_HAS_DEBUG_ARGS_P, copy
	debug args vector from old_decl to new_decl.
	* ipa-prop.c (ipa_modify_call_arguments): For optimized away
	or modified parameters, add debug bind stmts before call
	setting DEBUG_EXPR_DECL which is remembered in debug args
	vector.
	* cfgexpand.c (expand_call_stmt): Call expand_debug_expr
	on DECL_DEBUG_EXPRs from debug args vector.
	(expand_debug_source_expr): New function.
	(expand_debug_locations): Use it for source bind insns.
	(expand_gimple_basic_block): Handle gimple_debug_source_bind_p.
	* var-tracking.c (prepare_call_arguments): Add debug args
	to call_arguments if any.
	* dwarf2out.c (dwarf_stack_op_name, size_of_loc_descr,
	output_loc_operands, output_loc_operands_raw,
	resolve_addr_in_expr, compare_loc_operands): Handle
	DW_OP_GNU_parameter_ref.
	(get_ref_die_offset, parameter_ref_descriptor): New functions.
	(mem_loc_descriptor): Handle DEBUG_PARAMETER_REF.
	(gen_subprogram_die): Handle parameters identified by
	DEBUG_PARAMETER_REF.

2011-06-15  Jakub Jelinek  <jakub@redhat.com>

	PR debug/49382
	* dwarf2out.c (dw_loc_list_node): Add force field.
	(add_var_loc_to_decl): For PARM_DECL, attempt to keep
	the incoming location in the list, even if it is modified
	before first real insn.
	(output_loc_list): Emit empty ranges with force flag set.
	(dw_loc_list): If first range of a PARM_DECL is empty,
	set force flag.

2011-06-09  Jakub Jelinek  <jakub@redhat.com>

	PR middle-end/49308
	* dce.c (reset_unmarked_insns_debug_uses): Avoid shadowing insn
	variable.  After resetting and rescanning insn continue with previous
	statement.

2011-06-06  Alexandre Oliva  <aoliva@redhat.com>

	* dce.c (reset_unmarked_insns_debug_uses): New.
	(delete_unmarked_insns): Skip debug insns.
	(prescan_insns_for_dce): Likewise.
	(rest_of_handle_ud_dce): Reset debug uses of removed sets.
	* reg-stack.c (subst_stack_regs_in_debug_insn): Signal when no
	active reg can be found.
	(subst_all_stack_regs_in_debug_insn): New.  Reset debug insn then.
	(convert_regs_1): Use it.

2011-06-27  Eric Botcazou  <ebotcazou@adacore.com>

	* reorg.c (fill_simple_delay_slots): Use stop_search_p to stop the
	forward scan as well.

2011-06-27  Jakub Jelinek  <jakub@redhat.com>

	* BASE-VER: Set to 4.6.2.
	* DEV-PHASE: Set to prerelease.

2011-06-27  Release Manager

	* GCC 4.6.1 released.

2011-06-21  Alan Modra  <amodra@gmail.com>

	* config/rs6000/rs6000.c (rs6000_cannot_force_const_mem): New func.
	(TARGET_CANNOT_FORCE_CONST_MEM): Update definition.

2011-06-20  Ramana Radhakrishnan  <ramana.radhakrishnan@linaro.org>

	Backport from mainline.
	2011-06-13  Ramana Radhakrishnan  <ramana.radhakrishnan@linaro.org>

	PR target/48454
	* config/arm/neon.md (vec_pack_trunc): Set the lengths
	correctly for the case with Quad vectors.

2011-06-20  Alan Modra  <amodra@gmail.com>

	* config/rs6000/rs6000.c (create_TOC_reference): Wrap high part
	of toc-relative address in CONST.
	(rs6000_delegitimize_address): Recognize changed address.
	(rs6000_legitimize_reload_address): Likewise.
	(rs6000_emit_move): Don't force these constants to memory.
	* config/rs6000/rs6000.md (tls_gd, tls_gd_high): Wrap high part of
	toc-relative address in CONST.
	(tls_ld, tls_ld_high, tls_got_dtprel, tls_got_dtprel_high): Likewise.
	(tls_got_tprel, tls_got_tprel_high, largetoc_high): Likewise.

2011-06-18  Jakub Jelinek  <jakub@redhat.com>

	PR target/49411
	* config/i386/i386.c (ix86_expand_multi_arg_builtins): If
	last_arg_constant and last argument doesn't match its predicate,
	for xop_vpermil2<mode>3 error out and for xop_rotl<mode>3
	if it is CONST_INT, mask it, otherwise expand using rotl<mode>3.
	(ix86_expand_sse_pcmpestr, ix86_expand_sse_pcmpistr): Fix
	spelling of error message.
	* config/i386/sse.md (sse4a_extrqi, sse4a_insertqi,
	vcvtps2ph, *vcvtps2ph, *vcvtps2ph_store, vcvtps2ph256): Use
	const_0_to_255_operand instead of const_int_operand.

2011-06-17  Richard Henderson  <rth@redhat.com>

	Backport from mainline
	2011-03-22  Richard Henderson  <rth@redhat.com>

	* dwarf2out.c (dwarf2out_frame_debug_expr) [rule 11]: Handle post_dec.

2011-06-17  Richard Guenther  <rguenther@suse.de>

	Backport from mainline
	2011-05-23  Richard Guenther  <rguenther@suse.de>

	PR tree-optimization/49115
	* tree-ssa-alias.c (stmt_kills_ref_p_1): If the assignment
	is not necessarily carried out, do not claim it kills the ref.
	* tree-ssa-dce.c (mark_aliased_reaching_defs_necessary_1): Likewise.

2011-06-17  Hans-Peter Nilsson  <hp@axis.com>

	Backport from mainline
	2011-06-17  Hans-Peter Nilsson  <hp@axis.com>

	PR rtl-optimization/48542
	* reload.c (find_equiv_reg): Stop looking when finding a
	setjmp-type call.
	* reload1.c (reload_as_needed): Invalidate all reload
	registers when crossing a setjmp-type call.

2011-06-16  Kaz Kojima  <kkojima@gcc.gnu.org>

	Backport form main line
	2011-06-09  Kaz Kojima  <kkojima@gcc.gnu.org>

	PR target/49307
	* config/sh/sh.md (UNSPEC_CHKADD): New.
	(chk_guard_add): New define_insn_and_split.
	(symGOT_load): Use chk_guard_add instead of blockage.

2011-06-16  Martin Jambor  <mjambor@suse.cz>

	Backported from mainline
	2011-06-15  Martin Jambor  <mjambor@suse.cz>

	PR tree-optimization/48613
	* ipa-prop.c (ipa_prop_write_jump_functions): Return immediately if
	ipa_node_params_vector is NULL.

2011-06-16  Jakub Jelinek  <jakub@redhat.com>

	PR tree-optimization/49419
	* tree-vrp.c (execute_vrp): Call init_range_assertions
	before estimate_numbers_of_iterations, call
	free_number_of_iterations_estimates before calling
	remove_range_assertions.

	Backported from mainline
	2011-06-13  Edmar Wienskoski  <edmar@freescale.com>

	PR target/44618
	* config/rs6000/rs6000.md (save_gpregs_<mode>): Replaced pattern
	with a set of similar patterns, where the MATCH_OPERAND for the
	function argument is replaced with individual references to hardware
	registers.
	(save_fpregs_<mode>): Ditto
	(restore_gpregs_<mode>): Ditto
	(return_and_restore_gpregs_<mode>): Ditto
	(return_and_restore_fpregs_<mode>): Ditto
	(return_and_restore_fpregs_aix_<mode>): Ditto

2011-06-14  Richard Henderson  <rth@redhat.com>

	PR debug/48459
	* dwarf2out.c (frame_pointer_fb_offset_valid): New.
	(based_loc_descr): Assert it's true.
	(compute_frame_pointer_to_fb_displacement): Set it,
	rather than aborting immediately.

2011-06-14  Richard Henderson  <rth@redhat.com>

	Backport from mainline
	2011-03-22  Richard Henderson  <rth@redhat.com>

	* config/avr/avr.c (TARGET_EXCEPT_UNWIND_INFO): New.
	(avr_incoming_return_addr_rtx): New.
	(emit_push_byte): New.
	(expand_prologue): Use it.  Remove incorrect dwarf annotation for
	SREG, RAMPZ, zero register.  Push frame pointer by bytes.  Add dwarf
	annotation for __prologue_saves__.  Fixup dwarf annotation for CFA.
	(emit_pop_byte): New.
	(expand_epilogue): Use it.  Pop frame pointer by bytes.
	* config/avr/avr.h (FRAME_POINTER_CFA_OFFSET): Remove.
	(INCOMING_RETURN_ADDR_RTX): New.
	(INCOMING_FRAME_SP_OFFSET): New.
	(ARG_POINTER_CFA_OFFSET): New.
	* config/avr/avr.md (*pushqi): Fix mode of auto-inc.
	(*pushhi, *pushsi, *pushsf, popqi): Likewise.
	(pophi): Remove.

2011-06-14  Jakub Jelinek  <jakub@redhat.com>

	PR fortran/49103
	* tree.h (DECL_NONSHAREABLE): Define.
	(struct tree_decl_common): Change decl_common_unused to
	decl_nonshareable_flag.
	* cfgexpand.c (expand_used_vars_for_block, clear_tree_used):
	Ignore vars with DECL_NONSHAREABLE bit set.
	* tree-cfg.c (gimple_duplicate_bb): Set DECL_NONSHAREABLE
	on stores to automatic aggregate vars.

	PR rtl-optimization/49390
	Revert:
	2010-06-29  Bernd Schmidt  <bernds@codesourcery.com>

	* cse.c (exp_equiv_p): For MEMs, if for_gcse, only compare
	MEM_ALIAS_SET.

2011-06-11  Uros Bizjak  <ubizjak@gmail.com>

	* config/i386/sse.md (vec_dupv4sf): Correct mode of forced register.
	(*vec_dupv2df): Rename from vec_dupv2df.
	(vec_dupv2df): New expander.

2011-06-09  Eric Botcazou  <ebotcazou@adacore.com>

	* config/sparc/sparc.md (return_internal): Adjust 'length' attribute.

2011-06-08  H.J. Lu  <hongjiu.lu@intel.com>

	Backport from mainline
	2011-06-08  H.J. Lu  <hongjiu.lu@intel.com>

	* config/i386/driver-i386.c (host_detect_local_cpu): Support
	unknown Intel family 0x6 CPUs.

2011-06-08  Kaz Kojima  <kkojima@gcc.gnu.org>

	Backport from mainline
	2011-06-01  Kaz Kojima  <kkojima@gcc.gnu.org>

	PR target/49238
	* config/sh/sh.c (expand_cbranchdi4): Use a scratch register if
	needed when original operands are used for msw_skip comparison.

2011-06-07  Jakub Jelinek  <jakub@redhat.com>

	PR gcov-profile/49299
	* value-prof.c (gimple_ic): Don't assume icall has a fallthru edge.

2011-06-06  Pat Haugen <pthaugen@us.ibm.com>

	Backport from mainline
	2011-05-31  Pat Haugen <pthaugen@us.ibm.com>

	* config/rs6000/rs6000.h (REG_CLASS_CONTENTS): Remove vr0..vr2 from
	NON_FLOAT_REGS.

2011-06-06  Jakub Jelinek  <jakub@redhat.com>

	PR c++/49264
	* gimple-fold.c (fold_stmt_1): Don't try to fold *& on the lhs
	if stmt folded into nothing.
	* tree-inline.c (fold_marked_statements): If a builtin at the
	end of a bb folded into nothing, just update cgraph edges
	and move to next bb.
	* cgraph.c (cgraph_update_edges_for_call_stmt_node): Allow new_stmt
	to be NULL.  Don't compute count and frequency if new_call is NULL.

2011-06-06  Andreas Krebbel  <Andreas.Krebbel@de.ibm.com>

	* longlong.h (smul_ppmm): The resulting register pair contains the
	higher order word first.

2011-06-06  Mikael Pettersson  <mikpe@it.uu.se>

	PR tree-optimization/49243
	* calls.c (setjmp_call_p): Also check if fndecl has the
	returns_twice attribute.

2011-06-06  Richard Guenther  <rguenther@suse.de>

	PR tree-optimization/48702
	* tree-ssa-address.c (create_mem_ref_raw): Create MEM_REFs
	only when we know the base address is within bounds.
	* tree-ssa-alias.c (indirect_ref_may_alias_decl_p): Do not
	assume the base address of TARGET_MEM_REFs is in bounds.
	(indirect_refs_may_alias_p): Fix TARGET_MEM_REF without index tests.

	Backport from mainline
	2011-05-31  Jakub Jelinek  <jakub@redhat.com>

	PR rtl-optimization/49235
	* tree-ssa-address.c (gen_addr_rtx): Ignore base if it is const0_rtx.
	(create_mem_ref_raw): Create MEM_REF even if base is INTEGER_CST.

2011-06-05  Eric Botcazou  <ebotcazou@adacore.com>

	* config/sparc/sparc.c (output_return): Fix thinko in the output of an
	EH return when delayed branches are disabled.

2011-06-05  Kaz Kojima  <kkojima@gcc.gnu.org>

	Backport from mainline
	2011-05-30  Kaz Kojima  <kkojima@gcc.gnu.org>

	PR target/49186
	* config/sh/sh.c (expand_cbranchdi4): Set msw_skip when the high
	part of the second operand is 0.

2011-06-04  Alexandre Oliva  <aoliva@redhat.com>

	PR debug/47590
	* target.def (delay_sched2, delay_vartrack): New.
	* doc/tm.texi.in: Update.
	* doc/tm.texi: Rebuild.
	* sched-rgn.c (gate_handle_sched2): Fail if delay_sched2.
	* var-tracking.c (gate_handle_var_tracking): Likewise.
	* config/bfin/bfin.c (bfin_flag_schedule_insns2): Drop.
	(bfin_flag_var_tracking): Drop.
	(output_file_start): Don't save and override flag_var_tracking.
	(bfin_option_override): Ditto flag_schedule_insns_after_reload.
	(bfin_reorg): Test original variables.
	(TARGET_DELAY_SCHED2, TARGET_DELAY_VARTRACK): Define.
	* config/ia64/ia64.c (ia64_flag_schedule_insns2): Drop.
	(ia64_flag_var_tracking): Drop.
	(TARGET_DELAY_SCHED2, TARGET_DELAY_VARTRACK): Define.
	(ia64_file_start): Don't save and override flag_var_tracking.
	(ia64_override_options_after_change): Ditto
	flag_schedule_insns_after_reload.
	(ia64_reorg): Test original variables.
	* config/picochip/picochip.c (picochip_flag_schedule_insns2): Drop.
	(picochip_flag_var_tracking): Drop.
	(TARGET_DELAY_SCHED2, TARGET_DELAY_VARTRACK): Define.
	(picochip_option_override): Don't save and override
	flag_schedule_insns_after_reload.
	(picochip_asm_file_start): Ditto flag_var_tracking.
	(picochip_reorg): Test original variables.
	* config/spu/spu.c (spu_flag_var_tracking): Drop.
	(TARGET_DELAY_VARTRACK): Define.
	(spu_var_tracking): New.
	(spu_machine_dependent_reorg): Call it.
	(asm_file_start): Don't save and override flag_var_tracking.

2011-06-04  Ira Rosen  <ira.rosen@linaro.org>

	PR tree-optimization/49038
	* tree-vect-loop-manip.c (vect_generate_tmps_on_preheader):
	Ensure at least one epilogue iteration if required by data
	accesses with gaps.
	* tree-vectorizer.h (struct _loop_vec_info): Add new field
	to mark loops that require peeling for gaps.
	* tree-vect-loop.c (new_loop_vec_info): Initialize new field.
	(vect_get_known_peeling_cost): Take peeling for gaps into
	account.
	(vect_transform_loop): Generate epilogue if required by data
	access with gaps.
	* tree-vect-data-refs.c (vect_analyze_group_access): Mark the
	loop as requiring an epilogue if there are gaps in the end of
	the strided group.

2011-06-02  Ira Rosen  <ira.rosen@linaro.org>

	PR tree-optimization/49093
	* tree-vect-data-refs.c (vect_analyze_data_refs): Fail for volatile
	data references.

2011-05-19  Quentin Neill  <quentin.neill@amd.com>

	* config/i386/sse.md (fma4_fmsubadd): Use <ssemodesuffix>.
	(fma4_fmaddsub): Likewise

2011-05-31  Richard Guenther  <rguenther@suse.de>

	Backport from mainline
	2011-05-19  Richard Guenther  <rguenther@suse.de>

	PR middle-end/48985
	* tree-object-size.c (addr_object_size): If the pointed-to
	variable is a decl use DECL_SIZE_UNIT instead of TYPE_SIZE_UNIT.

2011-05-31  Richard Guenther  <rguenther@suse.de>

	Backport from mainline
	2011-05-11  Richard Guenther  <rguenther@suse.de>

	PR middle-end/48953
	* tree-inline.c (remap_gimple_op_r): Also remap types of MEM_REFs.

2011-06-02  Alexandre Oliva  <aoliva@redhat.com>

	* params.def (PARAM_MAX_VARTRACK_EXPR_DEPTH): Bump default to 10.
	* var-tracking.c (reverse_op): Limite recurse depth to 5.

2011-06-01  Jakub Jelinek  <jakub@redhat.com>

	PR debug/49250
	* var-tracking.c (add_uses, add_stores): Don't call
	cselib_subst_to_values on ENTRY_VALUE.

2011-06-01  Jakub Jelinek  <jakub@redhat.com>

	* dwarf2out.c (compare_loc_descriptor, scompare_loc_descriptor,
	ucompare_loc_descriptor, minmax_loc_descriptor, clz_loc_descriptor,
	popcount_loc_descriptor, bswap_loc_descriptor, rotate_loc_descriptor):
	New functions.
	(mem_loc_descriptor): Use them.

	* var-tracking.c (create_entry_value): New function.
	(vt_add_function_parameter): Use it.

2011-06-01  Jakub Jelinek  <jakub@redhat.com>

	* dwarf2out.c (mem_loc_descriptor) <do_ucompare>: Call
	base_type_for_mode with op_mode instead of mode.

2011-05-31  Jakub Jelinek  <jakub@redhat.com>

	* dwarf2out.c (resolve_addr_in_expr): Optimize away redundant
	DW_OP_GNU_convert ops.

	* cselib.c (promote_debug_loc): Allow l->next non-NULL for
	cselib_preserve_constants.
	(cselib_lookup_1): If cselib_preserve_constants,
	a new VALUE is being created for REG and there is a VALUE for the
	same register in wider mode, add another loc with lowpart SUBREG of
	the wider VALUE.
	(cselib_subst_to_values): Handle ENTRY_VALUE.
	* var-tracking.c  (replace_expr_with_values): Return NULL for
	ENTRY_VALUE too.
	* dwarf2out.c (convert_descriptor_to_signed): New function.
	(mem_loc_descriptor) <case ZERO_EXTEND>: Optimize using DW_OP_and
	instead of two shifts.
	(mem_loc_descriptor) <do_shift>: ZERO_EXTEND second argument to
	the right mode if needed.
	(mem_loc_descriptor) <case MOD>: For typed ops just use DW_OP_mod.
	(mem_loc_descriptor) <case UNSIGNED_FIX>: Use
	convert_descriptor_to_signed.
	(mem_loc_descriptor) <case UDIV, CLZ, CTZ, FFS, POPCOUNT, PARITY,
	BSWAP, ROTATE, ROTATERT>: Handle these rtls.

2011-05-31  Alexandre Oliva  <aoliva@redhat.com>

	* params.def (PARAM_MAX_VARTRACK_EXPR_DEPTH): New.
	* doc/invoke.texi: Document max-vartrack-expr-depth.
	* var-tracking.c (EXPR_DEPTH): New.
	(reverse_op, vt_expand_loc, vt_expand_loc_dummy): Use it.

2011-05-04  Alexandre Oliva  <aoliva@redhat.com>

	PR debug/47994
	PR debug/47919
	* combine.c (try_combine): Skip debug insns at m_split tests.

2011-05-30  Jakub Jelinek  <jakub@redhat.com>

	* dwarf2out.c (modified_type_die, gen_reference_type_die): Use
	DW_TAG_rvalue_reference_type even for
	-gdwarf-4 -fno-debug-types-section.

2011-05-30  Jakub Jelinek  <jakub@redhat.com>
	    Eric Botcazou  <ebotcazou@adacore.com>

	* var-tracking.c (vt_add_function_parameter): Remap incoming MEMs with
	crtl->args.internal_arg_pointer based address to arg_pointer_rtx if
	there is a DRAP register and arg_pointer_rtx is the CFA pointer.
	(vt_init_cfa_base): Don't equate cfa_base_rtx if stack was realigned.
	(vt_initialize): Initialize cfa_base_rtx if there is a DRAP register.

2011-04-15  Jakub Jelinek  <jakub@redhat.com>

	* cfgexpand.c (expand_debug_expr): Use
	simplify_gen_{unary,binary,ternary} instead of gen_rtx_*.

2011-05-10  Jakub Jelinek  <jakub@redhat.com>

	PR debug/48928
	* dfp.c (decimal_to_decnumber): Handle conversion from
	dconst{1,2,m1,half}.

2011-05-09  H.J. Lu  <hongjiu.lu@intel.com>

	PR debug/48853
	* dwarf2out.c (mem_loc_descriptor) <case SUBREG>: If
	POINTERS_EXTEND_UNSIGNED is defined, don't give up if mode is
	Pmode and mem_mode is not VOIDmode.

2011-05-05  Jakub Jelinek  <jakub@redhat.com>

	PR debug/48853
	* dwarf2out.c (mem_loc_descriptor) <case SUBREG>: Pass mem_mode
	instead of mode as 3rd argument to recursive call.
	(mem_loc_descriptor) <case REG>: If POINTERS_EXTEND_UNSIGNED, don't
	emit DW_OP_GNU_regval_type if mode is Pmode and mem_mode is not
	VOIDmode.
	(mem_loc_descriptor) <case SYMBOL_REF>: If POINTERS_EXTEND_UNSIGNED,
	don't give up if mode is Pmode and mem_mode is not VOIDmode.
	(mem_loc_descriptor) <case CONST_INT>: If POINTERS_EXTEND_UNSIGNED,
	use int_loc_descriptor if mode is Pmode and mem_mode is not VOIDmode.

2011-04-30  Jakub Jelinek  <jakub@redhat.com>

	* dwarf2out.c (get_address_mode): New inline.
	(mem_loc_descriptor): Add MEM_MODE parameter, adjust recursive calls,
	if not dwarf_strict emit
	DW_OP_GNU_{{const,regval,deref}_type,convert,reinterpret} when
	desirable.  Handle FLOAT_EXTEND, FLOAT_TRUNCATE, FLOAT,
	UNSIGNED_FLOAT, FIX and UNSIGNED_FIX.  Just return NULL for
	FMA, STRICT_LOW_PART, CONST_VECTOR and CONST_FIXED.
	(dwarf2out_frame_debug_cfa_expression, reg_loc_descriptor,
	dw_loc_list_1, cst_pool_loc_descr, loc_list_from_tree): Adjust
	mem_loc_descriptor callers.
	(dwarf_stack_op_name, size_of_loc_descr, output_loc_operands,
	output_loc_operands_raw, hash_loc_operands, compare_loc_operands):
	Handle DW_OP_GNU_const_type, DW_OP_GNU_regval_type,
	DW_OP_GNU_deref_type, DW_OP_GNU_convert and DW_OP_GNU_reinterpret.
	(base_types): New variable.
	(get_base_type_offset, calc_base_type_die_sizes,
	base_type_for_mode, mark_base_types, base_type_cmp,
	move_marked_base_types): New functions.
	(calc_die_sizes): Assert that die_offset is 0 or equal to
	next_die_offset.
	(loc_descriptor): Only handle here lowpart SUBREGs of REG, for
	others defer to mem_loc_descriptor.  Adjust mem_loc_descriptor
	callers.  If not dwarf_strict, call mem_loc_descriptor even for
	non-MODE_INT modes or MODE_INT modes larger than DWARF2_ADDR_SIZE.
	(gen_subprogram_die): Don't give up on call site parameters
	with non-integral or large integral modes.  Adjust
	mem_loc_descriptor callers.
	(prune_unused_types): Call prune_unused_types_mark on base_types
	vector entries.
	(resolve_addr): Call mark_base_types.
	(dwarf2out_finish): Call move_marked_base_types.

2011-05-29  Richard Sandiford  <rdsandiford@googlemail.com>

	* emit-rtl.c (try_split): Use a loop to search for
	NOTE_INSN_CALL_ARG_LOCATIONs.

2011-05-24  Eric Botcazou  <ebotcazou@adacore.com>

	* var-tracking.c (compute_cfa_pointer): Adjust head comment.
	(vt_initialize): Set PROLOGUE_BB unconditionally.
	Add block comment about CFA_BASE_RTX machinery.
	Reset FP_CFA_OFFSET to -1 on all invalid paths.
	Call vt_init_cfa_base only if FP_CFA_OFFSET isn't equal to -1.

2011-05-23  Richard Sandiford  <rdsandiford@googlemail.com>

	PR rtl-optimization/48826
	* emit-rtl.c (try_split): When splitting a call that is followed
	by a NOTE_INSN_CALL_ARG_LOCATION, move the note after the new call.

2011-05-23  Jakub Jelinek  <jakub@redhat.com>

	* cfgexpand.c (expand_debug_expr): For unused non-addressable
	parameters passed in memory prefer using DECL_INCOMING_RTL over
	the pseudos it will be copied into.

2011-05-06  Jakub Jelinek  <jakub@redhat.com>

	PR debug/48902
	* var-tracking.c (prepare_call_arguments): Move else before #endif.

2011-04-01  Jakub Jelinek  <jakub@redhat.com>

	PR bootstrap/48148
	* dwarf2out.c (resolve_addr): Don't call force_decl_die
	if DECL_EXTERNAL has non-NULL DECL_ABSTRACT_ORIGIN.

	Revert:
	2011-03-17  Richard Guenther  <rguenther@suse.de>

	PR bootstrap/48148
	* lto-cgraph.c (input_overwrite_node): Clear the abstract
	origin for decls in other ltrans units.
	(input_varpool_node): Likewise.

2011-03-29  Jakub Jelinek  <jakub@redhat.com>

	PR debug/48203
	* cfgexpand.c (expand_debug_expr) <case SSA_NAME>: Only
	create ENTRY_VALUE if incoming or address of incoming's MEM
	is a hard REG.
	* dwarf2out.c (mem_loc_descriptor): Don't emit
	DW_OP_GNU_entry_value of DW_OP_fbreg.
	* var-tracking.c (vt_add_function_parameter): Ensure cselib_lookup
	on ENTRY_VALUE is able to find the canonical parameter VALUE.
	* cselib.c (rtx_equal_for_cselib_1) <case ENTRY_VALUE>: Use
	rtx_equal_p instead of rtx_equal_for_cselib_1 to compare
	ENTRY_VALUE_EXPs.
	(cselib_hash_rtx) <case ENTRY_VALUE>: If ENTRY_VALUE_EXP
	is a REG_P or MEM_P with REG_P address, compute hash directly
	instead of calling cselib_hash_rtx on ENTRY_VALUE_EXP.
	(preserve_only_constants): Don't clear VALUES forwaring
	ENTRY_VALUE to some other VALUE.

2011-03-25  Jakub Jelinek  <jakub@redhat.com>

	* dwarf2out.c (mem_loc_descriptor) <case ZERO_EXTRACT>: Compare
	mode size instead of bitsize with DWARF2_ADDR_SIZE.
	(hash_loc_operands, compare_loc_operands): Handle
	DW_OP_GNU_entry_value.

2011-03-22  Andreas Krebbel  <Andreas.Krebbel@de.ibm.com>

	* config/s390/s390.c (s390_delegitimize_address): Fix offset
	handling for PLTOFF/GOTOFF.

2011-03-22  Andreas Krebbel  <Andreas.Krebbel@de.ibm.com>

	* config/s390/s390.c (s390_delegitimize_address): Handle PLTOFF
	and PLT unspecs.

2011-03-21  Uros Bizjak  <ubizjak@gmail.com>

	* config/alpha/alpha.c (alpha_pad_noreturn): Do not emit an unop
	between a call and its CALL_ARG_LOCATION note.

2011-03-20  Eric Botcazou  <ebotcazou@adacore.com>

	PR bootstrap/48168
	* config/sparc/sparc.c (sparc_delegitimize_address): Add new pattern.

2011-03-20  Ramana Radhakrishnan  <ramana.radhakrishnan@linaro.org>

	PR debug/48023
	* config/arm/arm.c (create_fix_barrier): Do not emit a minipool
	between a call and its CALL_ARG_LOCATION note.

2011-03-19  Kaz Kojima  <kkojima@gcc.gnu.org>

	PR debug/48178
	* config/sh/sh.c (find_barrier): Don't emit a constant pool
	between a call and its corresponding CALL_ARG_LOCATION note.

2011-03-18  Andreas Krebbel  <Andreas.Krebbel@de.ibm.com>

	* config/s390/s390.c (s390_delegitimize_address): Handle GOTOFF
	unspecs.

2011-03-18  Andreas Krebbel  <Andreas.Krebbel@de.ibm.com>

	* config/s390/s390.c (s390_chunkify_start): Prevent literal pool
	splitting between a call and its corresponding CALL_ARG_LOCATION note.

2011-03-17  Jakub Jelinek  <jakub@redhat.com>

	PR debug/48163
	* var-tracking.c (prepare_call_arguments): If CALL target
	is a non-SYMBOL_REF CONSTANT_P, just add that into the list as
	pc instead of looking it up using cselib_lookup and use
	Pmode for it if x has VOIDmode.
	* dwarf2out.c (gen_subprogram_die): If also both first and
	second CONCAT arguments are VOIDmode, use mode of CONCAT itself.

	PR debug/48163
	* function.c (assign_parms): For data.passed_pointer parms
	use MEM of data.entry_parm instead of data.entry_parm itself
	as DECL_INCOMING_RTL.
	* dwarf2out.c (rtl_for_decl_location): Use DECL_INCOMING_RTL
	also when passed and declared mode is the same, DECL_RTL
	is a MEM with pseudo as address and DECL_INCOMING_RTL is
	a MEM too.

2011-03-17  H.J. Lu  <hongjiu.lu@intel.com>

	PR debug/48160
	* var-tracking.c (prepare_call_arguments): Check SUBREG.

2011-03-17  Jakub Jelinek  <jakub@redhat.com>

	PR bootstrap/48153
	* dwarf2out.c (mem_loc_descriptor) <case ENTRY_VALUE>: Return NULL
	if dwarf_strict.
	(gen_subprogram_die): Don't add call_site DIEs if dwarf_strict.
	Clear call_arg_locations and call_arg_loc_last always.

	PR middle-end/48152
	* var-tracking.c (prepare_call_arguments): If argument needs to be
	passed by reference, adjust argtype and mode.

2011-03-17  Richard Guenther  <rguenther@suse.de>

	PR bootstrap/48148
	* lto-cgraph.c (input_overwrite_node): Clear the abstract
	origin for decls in other ltrans units.
	(input_varpool_node): Likewise.

2011-03-16  Jakub Jelinek  <jakub@redhat.com>

	* var-tracking.c (prepare_call_arguments): Add ATTRIBUTE_UNUSED
	to nargs.

2011-03-16  Jakub Jelinek  <jakub@redhat.com>

	* emit-rtl.c (try_split): Don't call copy_call_info debug hook.
	* calls.c: Remove debug.h include.
	(emit_call_1): Don't call virtual_call_token debug hook.
	* dwarf2out.c (debug_dcall_section, debug_vcall_section,
	dcall_entry, vcall_entry, dcall_table, vcall_table, vcall_insn,
	vcall_insn_table, DEBUG_DCALL_SECTION, DEBUG_VCALL_SECTION,
	size_of_dcall_table, output_dcall_table, size_of_vcall_table,
	output_vcall_table, dwarf2out_direct_call, vcall_insn_table_hash,
	vcall_insn_table_eq, store_vcall_insn, lookup_vcall_insn,
	dwarf2out_virtual_call_token, dwarf2out_copy_call_info,
	dwarf2out_virtual_call): Remove.
	(dwarf2_debug_hooks): Remove direct_call, virtual_call_token,
	copy_call_info and virtual_call hooks.
	(dwarf2out_init): Don't initialize vcall_insn_table,
	debug_dcall_section and debug_vcall_section.
	(prune_unused_types): Don't mark nodes from dcall_table.
	(dwarf2out_finish): Don't output dcall or vcall tables.
	* final.c (final_scan_insn): Don't call direct_call or
	virtual_call debug hooks.
	* debug.h (struct gcc_debug_hooks): Remove direct_call,
	virtual_call_token, copy_call_info and virtual_call hooks.
	(debug_nothing_uid): Remove prototype.
	* sdbout.c (sdb_debug_hooks): Remove direct_call, virtual_call_token,
	copy_call_info and virtual_call hooks.
	* vmsdbgout.c (vmsdbg_debug_hooks): Likewise.
	* dbxout.c (dbx_debug_hooks, xcoff_debug_hooks): Likewise.
	* debug.c (do_nothing_debug_hooks): Likewise.
	(debug_nothing_uid): Remove.
	* doc/invoke.texi (-fenable-icf-debug): Remove.
	* common.opt (-fenable-icf-debug): Likewise.

	* calls.c (emit_call_1): Set MEM_EXPR on call's MEM.
	* var-tracking.c (prepare_call_arguments): Use MEM_EXPR on
	call's MEM.  Handle functions returning aggregate through a hidden
	first pointer.  For virtual calls add clobbered pc to call arguments
	chain.
	* dwarf2out.c (gen_subprogram_die): Emit
	DW_AT_GNU_call_site_target_clobbered if DW_AT_GNU_call_site_target
	can't be emitted.

	PR debug/45882
	* rtl.def (ENTRY_VALUE): Change format from "e" to "0".
	* rtl.h (ENTRY_VALUE_EXP): Define.
	* rtl.c (rtx_equal_p_cb, rtx_equal_p): Handle ENTRY_VALUE.
	* cselib.c (rtx_equal_for_cselib_p, cselib_hash_rtx): Likewise.
	* print-rtl.c (print_rtx): Likewise.
	* gengtype.c (adjust_field_rtx_def): Likewise.
	* var-tracking.c (vt_add_function_parameter): Adjust
	gen_rtx_ENTRY_VALUE uses, use ENTRY_VALUE_EXP macro.
	* dwarf2out.c (mem_loc_descriptor): Use ENTRY_VALUE_EXP macro.
	* cfgexpand.c (expand_debug_expr): If a SSA_NAME without
	partition is a default definition of a PARM_DECL, use ENTRY_VALUE
	of its DECL_INCOMING_RTL if possible, or its DECL_RTL if set.

	* final.c (final_scan_insn): Handle NOTE_INSN_CALL_ARG_LOCATION.
	Call var_location debug hook even on CALL_INSNs.
	(rest_of_clean_state): Don't print NOTE_INSN_CALL_ARG_LOCATION.
	* rtl.def (ENTRY_VALUE): New.
	* dwarf2out.c: Include cfglayout.h.
	(dwarf_stack_op_name, size_of_loc_descr, output_loc_operands,
	output_loc_operands_raw): Handle DW_OP_GNU_entry_value.
	(struct call_arg_loc_node): New type.
	(call_arg_locations, call_arg_loc_last, block_map, call_site_count,
	tail_call_site_count): New variables.
	(dwarf_tag_name): Handle DW_TAG_GNU_call_site and
	DW_TAG_GNU_call_site_parameter.
	(dwarf_attr_name): Handle DW_AT_GNU_call_site_value,
	DW_AT_GNU_call_site_data_value, DW_AT_GNU_call_site_target,
	DW_AT_GNU_call_site_target_clobbered, DW_AT_GNU_tail_call,
	DW_AT_GNU_all_tail_call_sites, DW_AT_GNU_all_call_sites
	and DW_AT_GNU_all_source_call_sites.
	(mem_loc_descriptor): Handle ENTRY_VALUE.
	(add_src_coords_attributes): Don't add enything if
	DECL_SOURCE_LOCATION is UNKNOWN_LOCATION.
	(dwarf2out_abstract_function): Save and clear call_arg_location,
	call_site_count and tail_call_site_count around dwarf2out_decl call.
	(gen_call_site_die): New function.
	(gen_subprogram_die): Emit DW_TAG_GNU_call_site DIEs for call sites.
	(gen_lexical_block_die, gen_inlined_subroutine_die): Update block_map.
	(dwarf2out_function_decl): Clear call_arg_locations,
	call_arg_loc_last, set call_site_count and tail_call_site_count
	to -1 and free block_map.
	(dwarf2out_var_location): Handle NOTE_INSN_CALL_ARG_LOCATION and
	CALL_INSNs.  Add NOTE_DURING_CALL_P var location notes even when not
	followed by any real instructions.
	(dwarf2out_begin_function): Set call_site_count and
	tail_call_site_count to 0.
	(resolve_addr): If DW_AT_abstract_origin of DW_TAG_GNU_call_site
	is dw_val_class_addr, attempt to look it up again, for DECL_EXTERNAL
	attempt to force a DIE for it and worst case remove the attribute.
	(resolve_one_addr): For TREE_CONSTANT_POOL_ADDRESS_P SYMBOL_REFs
	check TREE_ASM_WRITTEN of DECL_INITIAL of the decl instead of
	the decl itself.
	* var-tracking.c: Include tm_p.h.
	(vt_stack_adjustments): For calls call note_register_arguments.
	(argument_reg_set): New variable.
	(add_stores): For MO_VAL_SET of non-tracked regs from argument_reg_set
	ensure the VALUE is resolved.
	(call_arguments): New variable.
	(prepare_call_arguments): New function.
	(add_with_sets): For MO_CALL set u.loc from call_arguments and clear it.
	(struct expand_loc_callback_data): Add ignore_cur_loc field.
	(vt_expand_loc_callback): If ignore_cur_loc, don't look at cur_loc and
	always use the best expression.
	(vt_expand_loc): Add ignore_cur_loc argument.
	(vt_expand_loc_dummy): Clear ignore_cur_loc field.
	(emit_note_insn_var_location): Adjust vt_expand_loc callers.
	(emit_notes_in_bb) <case MO_CALL>: Add NOTE_INSN_CALL_ARG_LOCATION
	note for all calls.
	(vt_add_function_parameter): Use cselib_lookup_from_insn.
	If dv is a VALUE, enter into hash table also ENTRY_VALUE for the
	argument.  Don't call cselib_preserve_only_values and
	cselib_reset_table.
	(note_register_arguments): New function.
	(vt_initialize): Compute argument_reg_set.  Call
	vt_add_function_parameters before processing basic blocks instead of
	afterwards.  For calls call prepare_call_arguments before calling
	cselib_process_insn.
	* print-rtl.c (print_rtx): Handle NOTE_INSN_CALL_ARG_LOCATION.
	* Makefile.in (dwarf2out.o): Depend on $(CFGLAYOUT_H).
	(var-tracking.o): Depend on $(TM_P_H).
	* cfglayout.h (insn_scope): New prototype.
	* gengtype.c (adjust_field_rtx_def): Handle NOTE_INSN_CALL_ARG_LOCATION.
	* cfglayout.c (insn_scope): No longer static.
	* insn-notes.def (CALL_ARG_LOCATION): New.
	* calls.c (expand_call, emit_library_call_value_1): Put USEs for
	MEM arguments into CALL_INSN_FUNCTION_USAGE unconditionally.
	* integrate.c (set_block_origin_self, set_block_abstract_flags): Do
	nothing for DECL_EXTERNAL BLOCK_VARS.

2011-05-30  Richard Guenther  <rguenther@suse.de>

	PR tree-optimization/49218
	* tree-vrp.c (adjust_range_with_scev): Properly check whether
	overflow occured.

2011-05-30  Georg-Johann Lay  <avr@gjlay.de>

	PR target/45263
	* config/avr/libgcc.S (__do_global_ctors, __do_global_dtors):
	Don't use r20 around calls of __tablejump_elpm__

2011-05-29  Richard Sandiford  <rdsandiford@googlemail.com>

	PR target/43700
	* config/mips/mips.c (mips_cfun_call_saved_reg_p): Handle global
	registers.

2011-05-29  Richard Sandiford  <rdsandiford@googlemail.com>

	PR target/43995
	* config/mips/mips.c (mips_pic_call_symbol_from_set): Add a
	recurse_p argument.  Only follow register copies if it is set,
	and prevent mips_find_pic_call_symbol from recursing.
	(mips_find_pic_call_symbol): Add a recurse_p argument.
	Pass it to mips_pic_call_symbol_from_set.
	(mips_annotate_pic_calls): Update accordingly.

2011-05-29  Richard Guenther  <rguenther@suse.de>

	PR tree-optimization/49217
	* ipa-pure-const.c (propagate_pure_const): Fix typos.

2011-05-26  Pat Haugen <pthaugen@us.ibm.com>

	* config/rs6000/rs6000.c (rs6000_register_move_cost): Make LR/CTR
	moves expensive on Power7 also.

2011-05-26  Georg-Johann Lay  <avr@gjlay.de>

	PR target/44643
	* config/avr/avr.c (avr_insert_attributes): Leave TREE_READONLY
	alone. Error if non-const data has attribute progmem.

2011-05-26  Jakub Jelinek  <jakub@redhat.com>

	PR c++/49165
	* gimplify.c (shortcut_cond_r): Don't special case
	COND_EXPRs if they have void type on one of their arms.

	PR tree-optimization/49161
	* tree-vrp.c (struct case_info): New type.
	(compare_case_labels): Sort case_info structs instead of
	trees, and not primarily by CASE_LABEL uids but by
	label_for_block indexes.
	(find_switch_asserts): Put case labels into struct case_info
	array instead of TREE_VEC, adjust sorting, compare label_for_block
	values instead of CASE_LABELs.

2011-05-25  Jakub Jelinek  <jakub@redhat.com>

	PR target/49128
	* config/i386/driver-i386.c (host_detect_local_cpu): Fix a typo.

2011-05-18  Jan Hubicka  <jh@suse.cz>

	PR tree-optimization/44897
	* ipa-inline.c (cgraph_decide_recursive_inlining): Do not divide
	by zero for insane profiles.

2011-05-24  Eric Botcazou  <ebotcazou@adacore.com>

	* config/sparc/sparc.c (sparc_option_override): If not set by the user,
	force flag_ira_share_save_slots to 0.

2011-05-24  Uros Bizjak  <ubizjak@gmail.com>

	PR target/49133
	* config/i386/sse.md (sse2_loadhpd): Remove shufpd alternative.

2011-05-24  H.J. Lu  <hongjiu.lu@intel.com>

	Backport from mainline
	2011-05-24  H.J. Lu  <hongjiu.lu@intel.com>

	PR target/49128
	* config/i386/driver-i386.c (host_detect_local_cpu): Always
	add -mno-XXX.  Handle FMA.

2011-05-23  Jakub Jelinek  <jakub@redhat.com>

	PR lto/49123
	* fold-const.c (constant_boolean_node): If type is non-NULL,
	use build_int_cst_type instead of build_int_cst.

	PR debug/49032
	* dbxout.c: Include cgraph.h.
	(dbxout_expand_expr): If a VAR_DECL is TREE_STATIC, not written
	and without value expr, return NULL if no varpool node exists for
	it or if it is not needed.
	* Makefile.in (dbxout.o): Depend on $(CGRAPH_H).

	PR c/49120
	* c-decl.c (start_decl): Convert expr to void_type_node.

	PR middle-end/48973
	* expr.c (expand_expr_real_2) <case LT_EXPR>: If do_store_flag
	failed and the comparison has a single bit signed type, use
	constm1_rtx instead of const1_rtx for true value.
	(do_store_flag): If ops->type is single bit signed type, disable
	signel bit test optimization and pass -1 instead of 1 as last
	parameter to emit_store_flag_force.

2011-05-22  Eric Botcazou  <ebotcazou@adacore.com>

	* config.gcc (sparc-*-elf*): Add sparc/t-crtin.
	(sparc-*-rtems*): Likewise.
	(sparc64-*-elf*): Likewise.
	(sparc64-*-rtems*): Likewise.
	(sparc*-*-solaris2*): Likewise.  Remove crti.o crtn.o extra parts.
	* config/sparc/t-crtin: New file.
	* config/sparc/t-sol2 (crti.o): Delete rule.
	(crtn.o): Likewise.
	* config/sparc/t-linux64 (EXTRA_MULTILIB_PARTS): Delete.
	* config/sparc/t-sol2-64 (EXTRA_MULTILIB_PARTS): Likewise.
	* config/sparc/sp64-elf.h (STARTFILE_SPEC): Tidy and add crti.o.
	(ENDFILE_SPEC): Add crtn.o.

2011-05-22  Uros Bizjak  <ubizjak@gmail.com>

	PR target/49104
	* config/i386/cpuid.h (bit_MMXEXT): New define.

2011-05-22  Jakub Jelinek  <jakub@redhat.com>

	PR middle-end/49029
	* expmed.c (extract_fixed_bit_field): Test whether target can be used
	only after deciding which mode to use.

2011-05-21  Eric Botcazou  <ebotcazou@adacore.com>

	* config/sparc/sparc.md (setjmp): Handle PIC mode and use the hard
	frame pointer.

2011-05-21  Eric Botcazou  <ebotcazou@adacore.com>

	* config/sparc/sparc.c (eligible_for_return_delay): Do not return
	false if there are call-saved registers here...
	(sparc_can_use_return_insn_p): ...but here instead.
	(save_or_restore_regs): Fix thinko.
	(sparc_expand_prologue): Use current_function_is_leaf.
	(sparc_frame_pointer_required): Likewise.

2011-05-20  Jakub Jelinek  <jakub@redhat.com>

	PR bootstrap/49086
	* gimple-fold.c (and_comparisons_1, or_comparisons_1): Return NULL
	for PHI args that are SSA_NAME_IS_DEFAULT_DEF.

2011-05-20  Richard Guenther  <rguenther@suse.de>

	PR tree-optimization/49079
	* tree-dfa.c (get_ref_base_and_extent): Handle view-converting
	MEM_REFs correctly for the trailing array access detection.
	Special case constants the same way as decls for overall size
	constraining.

2011-05-20  Jakub Jelinek  <jakub@redhat.com>

	PR tree-optimization/49073
	* gimple-fold.c (and_comparisons_1, or_comparisons_1): Return
	NULL if PHI argument is SSA_NAME, whose def_stmt is dominated
	by the PHI.
	* tree-ssa-ifcombine.c (tree_ssa_ifcombine): Calculate dominators.

2011-05-19  Uros Bizjak  <ubizjak@gmail.com>

	* config/i386/i386.c (option_override_internal): Enable TARGET_CMOVE
	when TARGET_RDRND is active.
	(ix86_expand_builtin) <case IX86_BUILTIN_RDRAND{16,32,64}_STEP>:
	Generate dummy SImode target register when target is NULL.

2011-05-18  H.J. Lu  <hongjiu.lu@intel.com>

	Backport from mainline
	2011-05-18  H.J. Lu  <hongjiu.lu@intel.com>

	PR target/49002
	* config/i386/sse.md (avx_<avxmodesuffixp><avxmodesuffix>_<avxmodesuffixp>):
	Properly handle load cast.

2011-05-18  Jakub Jelinek  <jakub@redhat.com>

	PR tree-optimization/49039
	* tree-vrp.c (extract_range_from_binary_expr): For
	MIN_EXPR <~[a, b], ~[c, d]> and MAX_EXPR <~[a, b], ~[c, d]>
	return ~[MAX_EXPR <a, c>, MIN_EXPR <b, d>].

2011-05-18  Richard Guenther  <rguenther@suse.de>

	PR tree-optimization/49018
	* gimple.c (gimple_has_side_effects): Volatile asms have side-effects.
	* tree-ssa-ifcombine.c (bb_no_side_effects_p): Use
	gimple_has_side_effects.

2011-05-18  Richard Guenther  <rguenther@suse.de>

	Backport from mainline
	2011-04-19  Richard Guenther  <rguenther@suse.de>

	PR lto/48207
	* tree.c (free_lang_data): Do not reset the decl-assembler-name
	langhook.

	2011-04-21  Richard Guenther  <rguenther@suse.de>

	PR lto/48703
	* tree.c (free_lang_data_in_decl): Do not zero TREE_TYPE of
	DECL_NAME.

2011-05-18  Richard Guenther  <rguenther@suse.de>

	Backport from mainline
	2011-05-12  Richard Guenther  <rguenther@suse.de>

	PR tree-optimization/48172
	* tree-vect-loop-manip.c (vect_vfa_segment_size): Do not exclude
	the number of iterations from the segment size calculation.
	(vect_create_cond_for_alias_checks): Adjust.

	2011-05-13  Richard Guenther  <rguenther@suse.de>

	PR tree-optimization/48172
	* tree-vect-loop-manip.c (vect_vfa_segment_size): Avoid
	multiplying by number of iterations for equal step.
	(vect_create_cond_for_alias_checks): Likewise.

2011-05-18  Jakub Jelinek  <jakub@redhat.com>

	PR tree-optimization/49000
	* tree-ssa.c (execute_update_addresses_taken): Call
	maybe_rewrite_mem_ref_base on debug stmt value.  If it couldn't
	be rewritten and decl has been marked for renaming, reset
	the debug stmt.

2011-05-17  Nick Clifton  <nickc@redhat.com>

	Import these patches from the mainline:

	2011-05-17  Nick Clifton  <nickc@redhat.com>

	* config/rx/rx.c (rx_memory_move_cost): Include cost of register moves.

	* config/rx/rx.md: Add peephole to remove redundant extensions
	after loads.
	(bitset_in_memory): Use rx_restricted_mem_operand.
	(bitinvert_in_memory): Likewise.
	(bitclr_in_memory): Likewise.

	2011-05-17  Kazuhio Inaoka  <kazuhiro.inaoka.ud@renesas.com>
		    Nick Clifton  <nickc@redhat.com>

	* config/rx/rx.md: Add peepholes to match a register move followed
	by a comparison of the moved register.  Replace these with an
	addition of zero that does both actions in one instruction.

2011-05-17  Jakub Jelinek  <jakub@redhat.com>

	PR target/48986
	* config/i386/sync.md (sync_old_add<mode>): Relax operand 2
	predicate to allow CONST_INT.

2011-05-16  Joseph Myers  <joseph@codesourcery.com>

	PR preprocessor/48677
	* cppspec.c (lang_specific_driver): Set new_decoded_options[0]
	from decoded_options[0], not from itself.

2011-05-16  Uros Bizjak  <ubizjak@gmail.com>

	* config/i386/i386.md (*movxf_internal): Disable CONST_DOUBLE
	optimization for CM_MEDIUM and CM_LARGE code models.  Fix usage
	of standard_80387_constant_p.
	(*movxf_internal_nointeger): Ditto.
	(*movdf_internal): Remove dead code-size optimization.
	(*movdf_internal_rex64): Fix usage of standard_80387_constant_p.
	(*movdf_internal_nointeger): Ditto.
	(*movsf_internal): Ditto.
	(floating point move splitters): Ditto.
	* config/i386/constraints.md (G): Ditto.
	* config/i386/i386.c (ix86_preferred_reload_class): Ditto.

2011-05-12  Jakub Jelinek  <jakub@redhat.com>

	PR tree-optimization/48975
	* tree-if-conv.c (combine_blocks): Call free_bb_predicate
	on all bbs here and free and clear ifc_bbs at the end.

2011-05-12  Richard Guenther  <rguenther@suse.de>

	Backport from mainline
	2011-05-02  Richard Guenther  <rguenther@suse.de>

	PR tree-optimization/48822
	* tree-ssa-sccvn.c (set_ssa_val_to): Never go up the lattice.
	(process_scc): Indicate which iteration we start.

2011-05-12  Jakub Jelinek  <jakub@redhat.com>

	PR debug/48967
	* var-tracking.c (use_narrower_mode_test) <case REG>: Return 1
	if validate_subreg fails.

2011-05-12  Nick Clifton  <nickc@redhat.com>

	* config/rx/rx.h (HAVE_PRE_DECREMENT): Fix typo.
	* config/rx/rx.c (rx_is_legitimate_constant): Use gcc_unreachable
	instead of abort.
	(rx_align_for_label): Test label before extracting its number of
	uses.
	(rx_max_skip_for_label): Ignore debug insns.

2011-05-11  Jakub Jelinek  <jakub@redhat.com>

	PR debug/48159
	* tree-ssa.c (reset_debug_uses): New function.
	* tree-flow.h (reset_debug_uses): New prototype.
	* tree-data-ref.c (stmts_from_loop): Ignore debug stmts.
	* tree-loop-distribution.c (generate_loops_for_partition): Call
	reset_debug_uses on the stmts that will be removed.  Keep around
	all debug stmts, don't count them as bits in partition bitmap.
	(generate_builtin): Don't count debug stmts or labels as bits in
	partition bitmap.

2011-05-10  Michael Meissner  <meissner@linux.vnet.ibm.com>

	Backport from mainline
	2011-05-10  Michael Meissner  <meissner@linux.vnet.ibm.com>

	PR target/48857, 48495
	* config/rs6000/rs6000.h (VSX_SCALAR_MODE): Delete.
	(VSX_MODE): Ditto.
	(VSX_MOVE_MODE): Ditto.
	(ALTIVEC_OR_VSX_VECTOR_MODE): New macro, combine all Altivec and
	VSX vector types.  Add V2DImode.
	(HARD_REGNO_CALLER_SAVE_MODE): Use it instead of
	ALTIVEC_VECTOR_MODE and VSX_VECTOR_MODE calls.
	(MODES_TIEABLE_P): Ditto.

	* config/rs6000/rs6000.c (rs6000_emit_move): Use
	ALTIVEC_OR_VSX_MODE instead of ALTIVEC_VECTOR_MODE and
	VSX_VECTOR_MODE.
	(init_cumulative_args): Ditto.
	(rs6000_function_arg_boundary): Ditto.
	(rs6000_function_arg_advance_1): Ditto.
	(rs6000_function_arg): Ditto.
	(rs6000_function_ok_for_sibcall): Ditto.
	(emit_frame_save): Ditto.
	(rs6000_function_value): Ditto.
	(rs6000_libcall_value): Ditto.

2011-05-10  Nick Clifton  <nickc@redhat.com>

	* config/rx/rx.c (rx_memory_move_cost): Reduce the cost for
	stores.

2011-05-10  DJ Delorie  <dj@redhat.com>

	* config/rx/rx.h (JUMP_ALIGN, LABEL_ALIGN, LOOP_ALIGN): Define.
	(LABEL_ALIGN_AFTER_BARRIER): Pass label to rx_align_for_label
	* config/rx/rx.c (rx_align_for_label): Add label and
	uses_threshold parameters.  Do not align when the label is not
	used enough.
	* config/rx/rx-protos.h (rx_align_for_label): Update prototype.

2011-05-10  Jakub Jelinek  <jakub@redhat.com>

	Backported from mainline
	2011-05-07  Zdenek Dvorak  <ook@ucw.cz>

	PR tree-optimization/48837
	* tree-tailcall.c (tree_optimize_tail_calls_1): Do not mark tailcalls
	when accumulator transformation is performed.

2011-05-10  Jakub Jelinek  <jakub@redhat.com>

	PR tree-optimization/48611
	PR tree-optimization/48794
	* tree-eh.c (remove_unreachable_handlers): Don't remove regions
	referenced from RESX or EH_DISPATCH arguments.

2011-05-09  Andreas Krebbel  <Andreas.Krebbel@de.ibm.com>

	* config/s390/s390.md (TD/TF mem to reg move splitter): Make the
	temporary register to match Pmode.

2011-05-09  Eric Botcazou  <ebotcazou@adacore.com>

	* var-tracking.c (find_mem_expr_in_1pdv): Fix thinko.
	(dataflow_set_preserve_mem_locs): Likewise.

2011-05-06  Uros Bizjak  <ubizjak@gmail.com>

	* config/i386/i386.md (*movdf_internal_nointeger): Apply "*"
	constraint modifier to "r".

2011-05-06  Alan Modra  <amodra@gmail.com>

	PR target/48900
	* config/rs6000/rs6000.c (rs6000_legitimize_tls_address): Use
	const0_rtx as the arg to the dummy __tls_get_addr libcall.

2011-05-06  Andreas Krebbel  <Andreas.Krebbel@de.ibm.com>

	* config/s390/s390.c (s390_asm_trampoline_template): Comment
	instruction sizes.
	(s390_trampoline_init): Replace UNITS_PER_WORD with UNITS_PER_LONG.

2011-05-06  Ramana Radhakrishnan  <ramana.radhakrishnan@linaro.org>

	PR target/48252
	* config/arm/neon.md (neon_vtrn<mode>): Fix typo from earlier commit.

2011-05-05  Michael Meissner  <meissner@linux.vnet.ibm.com>

	* config/rs6000/rs6000.c (rs6000_handle_option): Add missing break
	for OPT_mfpu_ case.

2011-05-05  Jason Merrill  <jason@redhat.com>

	PR c++/40975
	* tree-inline.c (copy_tree_r): Handle STATEMENT_LIST.

2011-05-05  Julian Brown  <julian@codesourcery.com>

	* config/arm/neon.md (vec_set<mode>_internal): Fix misplaced
	parenthesis in D-register case.

2011-05-05  Ira Rosen  <ira.rosen@linaro.org>

	Backport from mainline:
	2011-04-18  Ulrich Weigand  <ulrich.weigand@linaro.org>
		    Ira Rosen  <ira.rosen@linaro.org>

	PR target/48252
	* config/arm/arm.c (neon_emit_pair_result_insn): Swap arguments
	to match neon_vzip/vuzp/vtrn_internal.
	* config/arm/neon.md (neon_vtrn<mode>_internal): Make both
	outputs explicitly dependent on both inputs.
	(neon_vzip<mode>_internal, neon_vuzp<mode>_internal): Likewise.

2011-05-04  Uros Bizjak  <ubizjak@gmail.com>

	* config/i386/i386.md (*movdi_internal_rex64) <TYPE_SSEMOV>:
	Use %v prefix in insn mnemonic to handle TARGET_AVX.
	(*movdi_internal): Use "maybe_vex" instead of "vex" in "prefix"
	attribute calculation.
	(*movdf_internal): Output AVX mnemonics.  Add "prefix" attribute.
	* config/i386/sse.md (*sse2_storeq_rex64): Do not emit %v prefix
	for mov{q} mnemonic.
	(*vec_extractv2di_1_rex64_avx): Ditto.

2011-05-03  Uros Bizjak  <ubizjak@gmail.com>
	    Jakub Jelinek  <jakub@redhat.com>

	PR target/48774
	* config/i386/i386.c (ix86_match_ccmode): For CC{A,C,O,S}mode
	only succeed if req_mode is the same as set_mode.

2011-05-03  Richard Guenther  <rguenther@suse.de>

	PR lto/48846
	* lto-streamer-in.c (unpack_ts_decl_common_value_fields):
	Stream decl_common.off_align instead of the derived DECL_OFFSET_ALIGN.
	* lto-streamer-out.c (pack_ts_decl_common_value_fields): Likewise.

2011-05-03  Eric Botcazou  <ebotcazou@adacore.com>

	PR target/48723
	* config/i386/i386.c (ix86_expand_prologue): Do not probe the stack
	for -fstack-check if the size to allocate is negative.

2011-04-30  Jakub Jelinek  <jakub@redhat.com>

	PR tree-optimization/48809
	* tree-switch-conversion.c (build_arrays): Compute tidx in unsigned
	type.
	(gen_inbound_check): Don't compute index_expr - range_min in utype
	again, instead reuse SSA_NAME initialized in build_arrays.
	Remove two useless gsi_for_stmt calls.

2011-04-28  Michael Meissner  <meissner@linux.vnet.ibm.com>

	Backport from mainline
	2011-04-01  Andrew Pinski  <pinskia@gmail.com>
	    Michael Meissner  <meissner@linux.vnet.ibm.com>

	PR target/48262
	* config/rs6000/vector.md (movmisalign<mode>): Allow for memory
	operands, as per the specifications.

	* config/rs6000/altivec.md (vec_extract_evenv4si): Correct modes.
	(vec_extract_evenv4sf): Ditto.
	(vec_extract_evenv8hi): Ditto.
	(vec_extract_evenv16qi): Ditto.
	(vec_extract_oddv4si): Ditto.

2011-04-28  Jakub Jelinek  <jakub@redhat.com>

	PR middle-end/48597
	* final.c (final_scan_insn): Call dwarf2out_frame_debug even for
	inline asm.

2011-04-27  Jakub Jelinek  <jakub@redhat.com>

	PR c/48742
	* c-typeck.c (build_binary_op): Don't wrap arguments if
	int_operands is true.

2011-04-26  Jakub Jelinek  <jakub@redhat.com>

	PR debug/48768
	* tree-ssa.c (insert_debug_temp_for_var_def): If degenerate_phi_result
	is error_mark_node, set value to NULL.

	PR tree-optimization/48734
	* tree-ssa-reassoc.c (eliminate_redundant_comparison): Give up
	if return value from maybe_fold_*_comparsions isn't something
	the code is prepared to handle.

2011-04-26  Richard Guenther  <rguenther@suse.de>

	PR tree-optimization/48731
	* ipa-inline.c (cgraph_flatten): Test if function is inlinable.

2011-04-24  Paolo Carlini  <paolo.carlini@oracle.com>

	PR other/48748
	* doc/extend.texi (Type Traits): Document __is_standard_layout,
	__is_literal_type, and __is_trivial; update throughout about
	possibly cv-qualified void types.

2011-04-23  Jakub Jelinek  <jakub@redhat.com>

	PR c/48685
	* fold-const.c (fold_convert_loc): Add NOP_EXPR when casting
	to VOID_TYPE even around MODIFY_EXPR.

2011-04-22  Jakub Jelinek  <jakub@redhat.com>

	PR tree-optimization/48717
	* tree-ssa-forwprop.c (associate_plusminus): For A + ~A and
	~A + A optimizations use build_int_cst_type instead of build_int_cst.

2011-04-22  Jakub Jelinek  <jakub@redhat.com>

	PR c/48716
	* gimplify.c (gimplify_bind_expr): Mark as GOVD_LOCAL also
	TREE_STATIC variables declared inside of some OpenMP construct.

2011-04-21  Uros Bizjak  <ubizjak@gmail.com>

	PR target/48708
	* config/i386/i386.c (ix86_expand_vector_set) <V2DImode>: Generate
	vec_extract and vec_concat for non-SSE4_1 targets.

2011-04-21  Richard Guenther  <rguenther@suse.de>

	PR middle-end/48695
	* tree-ssa-alias.c (aliasing_component_refs_p): Compute base
	objects and types here.  Adjust for their offset before comparing.

2011-04-21  Eric Botcazou  <ebotcazou@adacore.com>

	* gimple.c (walk_gimple_op) <GIMPLE_CALL>: Fix couple of oversights.

2011-04-20  John David Anglin  <dave.anglin@nrc-cnrc.gc.ca>

	PR target/48288
	* config/pa/predicates.md (ior_operand): Delete predicate.
	(cint_ior_operand, reg_or_cint_ior_operand): New predicates.
	* config/pa/pa.md (iordi3): Use reg_or_cint_ior_operand predicate in
	expander.  Use cint_ior_operand in unnamed insn.
	(iorsi3): Likewise.
	* config/pa/pa-protos.h (ior_operand): Delete declarations.

2011-04-20  Jakub Jelinek  <jakub@redhat.com>

	PR tree-optimization/48611
	* tree-eh.c (note_eh_region_may_contain_throw): Don't propagate
	beyond ERT_MUST_NOT_THROW region.

2011-04-20  Eric Botcazou  <ebotcazou@adacore.com>

	Backport from mainline
	2011-04-19  Eric Botcazou  <ebotcazou@adacore.com>

	PR lto/48148
	* gimple.c (gimple_types_compatible_p_1) <ENUMERAL_TYPE>: Do not merge
	the types if they have different enumeration identifiers.

	2011-04-18  Eric Botcazou  <ebotcazou@adacore.com>

	PR lto/48492
	* cfgexpand.c (expand_debug_expr) <VAR_DECL>: Return NULL for a
	DECL_IN_CONSTANT_POOL without RTL.

2011-04-20  Richard Guenther  <rguenther@suse.de>

	Backport from mainline
	2011-04-19  Bernd Schmidt  <bernds@codesourcery.com>

	PR fortran/47976
	* reload1.c (inc_for_reload): Return void. All callers changed.
	(emit_input_reload_insns): Don't try to delete previous output
	reloads to a register, or record spill_reg_store for autoincs.

2011-04-19  Jakub Jelinek  <jakub@redhat.com>

	PR target/48678
	* config/i386/i386.md (movstrict<mode>): FAIL if operands[0]
	is a SUBREG with non-MODE_INT mode inside of it.

2011-04-18  Jakub Jelinek  <jakub@redhat.com>

	PR middle-end/48661
	* gimple-fold.c (gimple_get_virt_method_for_binfo): Return NULL
	if TREE_TYPE (v) is non-NULL.

	* gimple-fold.c (gimple_get_virt_method_for_binfo): Renamed from
	gimple_get_virt_mehtod_for_binfo.
	* gimple.h (gimple_get_virt_method_for_binfo): Likewise.
	* ipa-cp.c (ipcp_process_devirtualization_opportunities): Adjust
	callers.
	* ipa-prop.c (try_make_edge_direct_virtual_call): Likewise.

2011-04-18  Eric Botcazou  <ebotcazou@adacore.com>

	* dwarf2out.c (is_redundant_typedef): Add 'inline' to prototype.

2011-04-18  Jakub Jelinek  <jakub@redhat.com>

	PR tree-optimization/48616
	* tree-vect-stmts.c (vectorizable_shift): If SLP, determine
	whether the shift is by scalar or vector based on whether all SLP
	scalar stmts have the same rhs.

2011-04-17  Dennis, CHENG Renquan  <crquan@fedoraproject.org>

	* doc/passes.texi: Fill crossref nodes.

2011-04-17  Marius Strobl  <marius@FreeBSD.org>

	* config/sparc/freebsd.h (CPP_CPU64_DEFAULT_SPEC): Replace with...
	(FBSD_TARGET_CPU_CPP_BUILTINS): ...this.
	(TARGET_GNU_TLS, TARGET_SUN_TLS): Define.

2011-04-17  Eric Botcazou  <ebotcazou@adacore.com>

	PR lto/48538
	* lto-cgraph.c (merge_profile_summaries): Check that lto_file_data
	is non-null before accessing it.
	(input_cgraph): Remove trailing spaces.

2011-04-15  Andreas Krebbel  <Andreas.Krebbel@de.ibm.com>

	* config/s390/s390.md (popcountdi2, popcountsi2, popcounthi2):
	Replace match_operand with match_dup for the third operand in
	these expanders.

2011-04-15  Jakub Jelinek  <jakub@redhat.com>

	PR target/48605
	* config/i386/sse.md (avx_insertps, sse4_1_insertps): If operands[2]
	is a MEM, offset it as needed based on top 2 bits in operands[3],
	change MEM mode to SFmode and mask those 2 bits away from operands[3].

2011-04-13  John David Anglin  <dave.anglin@nrc-cnrc.gc.ca>

	Backport from mainline:
	2011-04-08  John David Anglin  <dave.anglin@nrc-cnrc.gc.ca>

	PR target/48366
	* config/pa/pa.c (hppa_register_move_cost): Increase to 18 cost of
	move from floating point to shift amount register.
	(emit_move_sequence): Remove secondary reload support for floating
	point to shift amount amount register copies.
	(pa_secondary_reload): Return GENERAL_REGS for floating point/shift
	amount register copies.
	* config/pa/pa32-regs.h (HARD_REGNO_MODE_OK): For shift amount
	register, return false if mode isn't a scalar integer mode.
	* config/pa/pa64-regs.h (HARD_REGNO_MODE_OK): Likewise.

2011-04-13  Jakub Jelinek  <jakub@redhat.com>

	PR middle-end/48591
	* omp-low.c (expand_omp_atomic_fetch_op): Return false if decl is NULL.
	(expand_omp_atomic_pipeline): Return false if cmpxchg is NULL.

2011-04-13  Ramana Radhakrishnan  <ramana.radhakrishnan@linaro.org>

	Backport from mainline:
	2011-04-12  Ramana Radhakrishnan  <ramana.radhakrishnan@linaro.org>
	PR target/48090
	* config/arm/arm.md (*arm_negdi2): Fix early clobber constraints.

2011-04-12  Martin Jambor  <mjambor@suse.cz>

	PR tree-optimization/48195
	* ipa-cp.c (ipcp_driver): Call ipa_check_create_node_params and
	ipa_check_create_edge_args.
	(ipcp_generate_summary): Do not call ipa_check_create_node_params and
	ipa_check_create_edge_args.
	* ipa-inline.c (inline_generate_summary): Do not call
	ipa_check_create_node_params and ipa_check_create_edge_args.
	* ipa-prop.c (ipa_analyze_node): Call ipa_check_create_node_params and
	ipa_check_create_edge_args.

2011-04-12  Jakub Jelinek  <jakub@redhat.com>

	PR rtl-optimization/48549
	* combine.c (propagate_for_debug): Also stop after BB_END of
	this_basic_block.  Process LAST and just stop processing after it.
	(combine_instructions): If last_combined_insn has been deleted,
	set last_combined_insn to its PREV_INSN.

2011-04-12  Nick Clifton  <nickc@redhat.com>

	* config/v850/v850.c (expand_prologue): Do not use the CALLT
	instruction for interrupt handlers if the target is the basic V850
	architecture.
	(expand_epilogue): Likewise.

2011-04-12  Jakub Jelinek  <jakub@redhat.com>

	PR c/48517
	* c-typeck.c (store_init_value): Set TREE_TYPE (decl) to
	qualified type.

2011-04-11  Joseph Myers  <joseph@codesourcery.com>

	* common.opt (Tbss=, Tdata=, Ttext=): New options.

2011-04-11  Rainer Orth  <ro@CeBiTec.Uni-Bielefeld.DE>

	Backport from mainline:
	2011-04-06  Rainer Orth  <ro@CeBiTec.Uni-Bielefeld.DE>

	* config/alpha/osf5.h (MAX_OFILE_ALIGNMENT): Define.

2011-04-09  Duncan Sands  <baldrick@free.fr>

	* tree.c (array_type_nelts): Bail out if TYPE_MAX_VALUE not set.

2011-04-08  Steven G. Kargl  <kargl@gcc.gnu.org>

	PR target/47829
	* config.gcc: disable unwind table generation for crtbegin/crtend
	on i386-*-freebsd.

2011-04-08  Jakub Jelinek  <jakub@redhat.com>

	PR tree-optimization/48377
	* tree-vect-data-refs.c (vector_alignment_reachable_p): Set is_packed
	to true even for types with smaller TYPE_ALIGN than TYPE_SIZE.

2011-03-31  Mark Wielaard  <mjw@redhat.com>

	* dwarf2out.c (dwarf2out_finish): Don't add low_pc and/or
	high_pc attribute if the CU has no associated code. Only output
	DW_AT_entry_pc for CU if not generating strict dwarf and
	dwarf_version < 4.

2011-04-07  Uros Bizjak  <ubizjak@gmail.com>

	* config/i386/sse.md: Update copyright year.
	(avx_cmp<ssescalarmodesuffix><mode>3): Add missing output
	register constraint.
	(*vec_concatv2sf_avx): Fix wrong register constraint in
	alternative 3 of operand 1.
	(*vec_set<mode>_0_avx): Avoid combining registers from different
	units in a single alternative.
	(*vec_set<mode>_0_sse4_1): Ditto.
	(*vec_set<mode>_0_sse2): Ditto.
	(vec_set<mode>_0): Ditto.
	(sse2_storehpd): Ditto.
	(sse2_loadhpd): Ditto.
	(sse4_1_insertps): Use nonimmediate_operand for operand 2.
	* config/i386/predicates.md (sse_comparison_operator): Do not
	define as special predicate.

2011-04-07  Jakub Jelinek  <jakub@redhat.com>

	PR debug/48343
	* combine.c (combine_instructions): Add last_combined_insn,
	update it if insn is after it, pass it to all try_combine calls.
	(try_combine): Add last_combined_insn parameter, pass it instead of
	i3 to propagate_for_debug.

2011-04-07  Andrey Belevantsev  <abel@ispras.ru>

	Backport from mainline
	2011-03-26  Andrey Belevantsev  <abel@ispras.ru>

	PR rtl-optimization/48144
	* sel-sched-ir.c (merge_history_vect): Factor out from ...
	(merge_expr_data): ... here.
	(av_set_intersect): Rename to av_set_code_motion_filter.
	Update all callers.  Call merge_history_vect when an
	expression is found in both sets.
	* sel-sched-ir.h (av_set_code_motion_filter): Add prototype.

2011-04-06  Jakub Jelinek  <jakub@redhat.com>

	PR debug/48466
	* dwarf2out.c (based_loc_descr): If drap_reg is INVALID_REGNUM, use
	as base_reg whatever register reg has been eliminated to, instead
	of hardcoding STACK_POINTER_REGNUM.

	Backported from mainline
	2011-04-01  Jakub Jelinek  <jakub@redhat.com>

	PR middle-end/48335
	* expr.c (expand_assignment): Handle all possibilities
	if TO_RTX is CONCAT.
	* expmed.c (store_bit_field_1): Avoid trying to create
	invalid SUBREGs.
	(store_split_bit_field): If SUBREG_REG (op0) or
	op0 itself has smaller mode than word, return it
	for offset 0 and const0_rtx for out-of-bounds stores.
	If word is const0_rtx, skip it.

2011-04-06  Joseph Myers  <joseph@codesourcery.com>

	* gcov-io.c: Use GCC Runtime Library Exception.

2011-04-05  Eric Botcazou  <ebotcazou@adacore.com>

	* stor-layout.c (self_referential_size): Fix 2010-07-13 commit.

2011-04-01  Ulrich Weigand  <Ulrich.Weigand@de.ibm.com>

	* config/spu/t-spu-elf (dp-bit.c): Use > instead of >>.

2011-04-01  Andrey Belevantsev  <abel@ispras.ru>

	Backport from mainline
	2011-03-22  Andrey Belevantsev  <abel@ispras.ru>

	PR rtl-optimization/48143
	* config/i386/sse.md (*sse2_cvtpd2dq): Add athlon_decode attribute.
	(*sse2_cvttpd2dq, sse2_cvtss2sd, *sse2_cvtpd2ps,
	sse2_cvtps2pd): Likewise.

2011-03-31  Eric Botcazou  <ebotcazou@adacore.com>

	PR target/48142
	* config/i386/i386.c (ix86_adjust_stack_and_probe): Differentiate
	frame-related from frame-unrelated adjustments to the stack pointer.

2011-03-29  Mark Wielaard  <mjw@redhat.com>

	* common.opt (fdebug-types-section): New flag.
	* doc/invoke.texi: Document new -fno-debug-types-section flag.
	* dwarf2out.c (use_debug_types): New define.
	(struct die_struct): Mark die_id with GTY desc use_debug_types.
	(print_die): Guard output of type unit signatures using
	use_debug_types.
	(build_abbrev_table): Replace assert of dwarf_version >= 4
	with assert on use_debug_types.
	(size_of_die): Likewise.
	(unmark_dies): Likewise.
	(value_format): Decide AT_ref_external form on use_debug_types.
	(output_die): Replace dwarf_version version check guard with
	use_debug_types where appropriate.
	(modified_type_die): Likewise.
	(gen_reference_type_die): Likewise.
	(dwarf2out_start_source_file): Likewise.
	(dwarf2out_end_source_file): Likewise.
	(prune_unused_types_walk_attribs): Likewise.
	(dwarf2out_finish): Likewise.

2011-03-24  Mark Wielaard  <mjw@redhat.com>

	* dwarf2out.c (size_of_die): Modify comment to say DW_FORM_ref_sig8.
	(value_format): Use DW_FORM_ref_sig8, not DW_FORM_sig8.

2011-03-24  Mark Wielaard  <mjw@redhat.com>

	PR debug/48041
	* dwarf2out.c (output_abbrev_section): Only write table when
	abbrev_die_table_in_use > 1.

2011-03-30  H.J. Lu  <hongjiu.lu@intel.com>

	Backport from mainline
	2011-03-30  H.J. Lu  <hongjiu.lu@intel.com>

	PR target/48349
	* config/i386/i386.h (REG_CLASS_CONTENTS): Fix a typo in
	FLOAT_SSE_REGS.

2011-03-29  Jakub Jelinek  <jakub@redhat.com>

	PR debug/48253
	* dwarf2out.c (struct dw_fde_struct): Remove dw_fde_hot_section_label,
	dw_fde_hot_section_end_label, dw_fde_unlikely_section_label,
	dw_fde_unlikely_section_end_label, cold_in_std_section,
	dw_fde_switched_sections and dw_fde_switched_cold_to_hot fields.
	Add dw_fde_second_begin, dw_fde_second_end and second_in_std_section
	fields.
	(output_fde): Use dw_fde_second_{begin,end} if second is
	true, otherwise dw_fde_{begin,end}.
	(output_call_frame_info): Test dw_fde_second_begin != NULL
	instead of dw_fde_switched_sections.
	(dwarf2out_begin_prologue): Stop initializing removed dw_fde_struct
	fields, initialize new fields.  Initialize in_std_section
	unconditionally from the first partition.
	(dwarf2out_end_epilogue): Don't override dw_fde_end when
	dw_fde_second_begin is non-NULL.
	(dwarf2out_switch_text_section): Stop initializing removed
	dw_fde_struct fields, initialize new fields, initialize
	also dw_fde_end here.  Set dw_fde_switch_cfi even when
	dwarf2out_do_cfi_asm ().  Call var_location_switch_text_section.
	(struct var_loc_list_def): Add last_before_switch field.
	(arange_table, arange_table_allocated, arange_table_in_use,
	ARANGE_TABLE_INCREMENT, add_arange): Removed.
	(size_of_aranges): Count !in_std_section and !second_in_std_section
	hunks in fdes, instead of looking at arange_table_in_use.
	(output_aranges): Add aranges_length argument, don't call
	size_of_aranges here.  Instead of using aranges_table*
	emit ranges for fdes when !in_std_section resp.
	!second_in_std_section.
	(dw_loc_list): Break ranges crossing section switch.
	(convert_cfa_to_fb_loc_list): Likewise.  If switched sections,
	use dw_fde_second_end instead of dw_fde_end as end of last
	range.
	(gen_subprogram_die): Don't call add_arange.  Use
	dw_fde_{begin,end} for first partition and if switched
	section dw_fde_second_{begin,end} for the second.
	(var_location_switch_text_section_1,
	var_location_switch_text_section): New functions.
	(dwarf2out_begin_function): Initialize cold_text_section even
	when function_section () isn't text_section.
	(prune_unused_types): Don't walk arange_table.
	(dwarf2out_finish): Don't needlessly test
	flag_reorder_blocks_and_partition when testing cold_text_section_used.
	If info_section_emitted, call size_of_aranges and if it indicates
	non-empty .debug_aranges, call output_aranges with the computed
	size.  Stop using removed dw_fde_struct fields, use
	dw_fde_{begin,end} for first partition and dw_fde_second_{begin,end}
	for second.

2011-03-29  Uros Bizjak  <ubizjak@gmail.com>

	* config/alpha/alpha.c (alpha_sr_alias_set): Don't define.
	(alpha_option_override): Don't set alpha_sr_alias_set.
	(emit_frame_store_1): Use gen_frame_mem rather than calling
	set_mem_alias_set.
	(alpha_expand_epilogue): Ditto.
	(unicosmk_gen_dsib): Ditto.

2011-03-29  Nick Clifton  <nickc@redhat.com>

	* config/rx/rx.h (LABEL_ALIGN_AFTER_BARRIER): Define.
	(ASM_OUTPUT_MAX_SKIP): Define.
	* config/rx/predicates.md (rx_zs_comparison_operator): Do not
	allow LT aor GE comparisons.
	* config/rx/rx-protos.h (rx_align_for_label): Prototype.
	* config/rx/rx.md: Add peepholes and patterns to combine extending
	loads with simple arithmetic instructions.
	* config/rx/rx.c (rx_is_legitimate_address): Allow QI and HI modes
	to use pre-decrement and post-increment addressing.
	(rx_is_restricted_memory_address): For REG+INT addressing, ensure
	that the INT is a valid offset.
	(rx_print_operand): Handle %R.
	Fix %Q's handling of MEMs.
	(rx_option_override): Set alignments.
	(rx_align_for_label): New function.
	(rx_max_skip_for_label): New function.
	(TARGET_ASM_JUMP_ALIGN_MAX_SKIP): Define.
	(TARGET_ASM_LOOP_ALIGN_MAX_SKIP): Define.
	(TARGET_ASM_LABEL_ALIGN_MAX_SKIP): Define.
	(TARGET_ASM_LABEL_ALIGN_AFTER_BARRIER_MAX_SKIP): Define.

2011-03-29  Andreas Krebbel  <Andreas.Krebbel@de.ibm.com>

	* config/s390/s390.c (s390_preferred_reload_class): Return NO_REGS
	for invalid symbolic addresses.
	(s390_secondary_reload): Don't use s390_check_symref_alignment for
	larl operands.

2011-03-28  Richard Sandiford  <richard.sandiford@linaro.org>

	PR target/47553
	* config/arm/predicates.md (neon_lane_number): Accept 0..15.

2011-03-28  Richard Guenther  <rguenther@suse.de>

	Backport from mainline
	2011-03-24  Richard Guenther  <rguenther@suse.de>

	PR middle-end/48269
	* tree-object-size.c (addr_object_size): Do not double-account
	for MEM_REF offsets.

	2011-03-22  Richard Guenther  <rguenther@suse.de>

	PR tree-optimization/48228
	* tree-vrp.c (vrp_visit_phi_node): Do not stop propagating
	for single-arg PHIs.

	2011-03-17  Richard Guenther  <rguenther@suse.de>

	PR middle-end/48134
	* tree-ssa.c (insert_debug_temp_for_var_def): If we propagated
	a value make sure to fold the statement.

	2011-03-15  Richard Guenther  <rguenther@suse.de>

	PR middle-end/48031
	* fold-const.c (fold_indirect_ref_1): Do not create new variable-sized
	or variable-indexed array accesses when in gimple form.

2011-03-27  Jonathan Wakely  <jwakely.gcc@gmail.com>

	PR other/48179
	PR other/48221
	PR other/48234
	* doc/extend.texi (Alignment): Move section to match order in TOC.
	* doc/invoke.texi (i386 and x86-64 Windows Options): Likewise.
	(Warning Options): Adjust -Wno-cpp summary and remove stray backslash.

2011-03-26  Uros Bizjak  <ubizjak@gmail.com>

	Backport from mainline:
	2011-03-24  Uros Bizjak  <ubizjak@gmail.com>

	PR target/48237
	* config/i386/i386.md (*movdf_internal_rex64): Do not split
	alternatives that can be handled with movq or movabsq insn.
	(*movdf_internal): Disable for !TARGET_64BIT.
	(*movdf_internal_nointeger): Ditto.
	* config/i386/i386.c (ix86_print_operand): Handle DFmode immediates.

2011-03-26  Jakub Jelinek  <jakub@redhat.com>

	Backport from mainline
	2011-03-24  Jakub Jelinek  <jakub@redhat.com>

	PR debug/48204
	* simplify-rtx.c (simplify_const_unary_operation): Call
	real_convert when changing mode class with FLOAT_EXTEND.

	2011-03-20  Jakub Jelinek  <jakub@redhat.com>

	PR c/42544
	PR c/48197
	* c-common.c (shorten_compare): If primopN is first sign-extended
	to opN and then zero-extended to result type, set primopN to opN.

	PR rtl-optimization/48156
	* df-core.c (df_get_bb_dirty): Use df_lr if df_live is NULL,
	assume df and df_lr are not NULL.

	2011-03-17  Jakub Jelinek  <jakub@redhat.com>

	PR rtl-optimization/48141
	* params.def (PARAM_MAX_DSE_ACTIVE_LOCAL_STORES): New.
	* dse.c: Include params.h.
	(active_local_stores_len): New variable.
	(add_wild_read, dse_step1): Clear it when setting active_local_stores
	to NULL.
	(record_store, check_mem_read_rtx): Decrease it when removing
	from the chain.
	(scan_insn): Likewise.  Increase it when adding to chain, if it
	reaches PARAM_MAX_DSE_ACTIVE_LOCAL_STORES limit, set to 1 and
	set active_local_stores to NULL before the addition.
	* Makefile.in (dse.o): Depend on $(PARAMS_H).

	PR rtl-optimization/48141
	* dse.c (record_store): If no positions are needed in an insn
	that cannot be deleted, at least unchain it from active_local_stores.

2011-03-25  Jakub Jelinek  <jakub@redhat.com>

	* BASE-VER: Set to 4.6.1.
	* DEV-PHASE: Set to prerelease.

2011-03-25  Release Manager

	* GCC 4.6.0 released.

2011-03-21  Andreas Tobler  <andreast@fgznet.ch>

	* config/rs6000/t-freebsd: Remove duplication from file.

2011-03-21  Rainer Orth  <ro@CeBiTec.Uni-Bielefeld.DE>

	PR bootstrap/48135
	* doc/install.texi (Prerequisites): Move jar etc. up.
	Explain support library version requirements.

2011-03-21  Rainer Orth  <ro@CeBiTec.Uni-Bielefeld.DE>

	PR bootstrap/48135
	* doc/install.texi (Prerequisites): Move Perl to build
	requirements.  Always necessary on Solaris 2 with Sun ld.

2011-03-21  Rainer Orth  <ro@CeBiTec.Uni-Bielefeld.DE>

	* doc/install.texi (Specific, alpha*-dec-osf5.1): Update for
	binutils 2.21.
	(Specific, i?86-*-solaris2.[89]): Likewise.
	(Specific, i?86-*-solaris2.10): Likewise.
	(Specific, mips-sgi-irix6): Likewise.
	(Specific, *-*-solaris2*): Remove Sun Studio download URL.
	Update for binutils 2.21.

2011-03-21  Jakub Jelinek  <jakub@redhat.com>

	PR target/48213
	* config/s390/s390.c (s390_delegitimize_address): Don't call
	lowpart_subreg if orig_x has BLKmode.

2011-03-20  Joseph Myers  <joseph@codesourcery.com>

	* c-decl.c (diagnose_mismatched_decls): Give an error for
	redefining a typedef with variably modified type.

2011-03-20  Joseph Myers  <joseph@codesourcery.com>

	* c-decl.c (grokfield): Don't allow typedefs for structures or
	unions with no tag by default.
	* doc/extend.texi (Unnamed Fields): Update.

2011-03-18  Jakub Jelinek  <jakub@redhat.com>

	PR debug/48176
	* dwarf2out.c (dwarf2out_finish): Call output_aranges even when
	arange_table_in_use is 0, but either text_section_used or
	cold_text_section_used is true.  Don't call it if
	!info_section_emitted.

2011-03-18  Richard Guenther  <rguenther@suse.de>

	* doc/install.texi (--enable-gold): Remove.
	(--with-plugin-ld): Document.
	* doc/invoke.texi (-fuse-linker-plugin): Clarify.

2011-03-18  H.J. Lu  <hongjiu.lu@intel.com>

	Backport from mainline
	2011-03-17  H.J. Lu  <hongjiu.lu@intel.com>

	PR target/48171
	* config/i386/i386.opt: Add Save to -mavx and -mfma.

2011-03-18  Richard Henderson  <rth@redhat.com>
	    Jakub Jelinek  <jakub@redhat.com>

	PR bootstrap/48161
	* expr.c (expand_expr_addr_expr_1): Use simplify_gen_binary
	instead of gen_rtx_PLUS if EXPAND_SUM or EXPAND_INITIALIZER.

2011-03-17  Richard Guenther  <rguenther@suse.de>

	PR middle-end/48165
	* tree-object-size.c (compute_object_offset): Properly return
	the offset operand of MEM_REFs as sizetype.

2011-03-16  Dodji Seketeli  <dodji@redhat.com>

	PR debug/47510
	* dwarf2out.c (strip_naming_typedef): Factorize out of ...
	(lookup_type_die_strip_naming_typedef): ... here.
	(get_context_die): Use it.
	(gen_typedef_die): Add a DW_AT_{,MIPS_}linkage_name attribute to
	the anonymous struct named by the naming typedef.

2011-03-15  Ramana Radhakrishnan  <ramana.radhakrishnan@linaro.org>

	PR target/46788
	* config/arm/arm.md (arm_movtas_ze): Use 'L' instead of 'c'
	in the output template.

2011-01-14  Tom Tromey  <tromey@redhat.com>

	* unwind-dw2.c: Include sys/sdt.h if it exists.
	(_Unwind_DebugHook): Use STAP_PROBE2.
	* config.in, configure: Rebuild.
	* configure.ac: Check for sys/sdt.h.

2011-03-14  Tom Tromey  <tromey@redhat.com>

	* c-parser.c (c_parser_asm_string_literal): Clear
	warn_overlength_strings.

2011-03-14  Tom Tromey  <tromey@redhat.com>

	* c-parser.c (disable_extension_diagnostics): Save
	warn_overlength_strings.
	(restore_extension_diagnostics): Restore warn_overlength_strings.

2011-03-15  Alan Modra  <amodra@gmail.com>

	PR target/48032
	* config/rs6000/rs6000.c (offsettable_ok_by_alignment): Do not
	presume symbol_refs without a symbol_ref_decl are suitably
	aligned, nor other trees we may see here.  Handle anchor symbols.
	(legitimate_constant_pool_address_p): Comment.  Add mode param.
	Check cmodel=medium addresses.  Adjust all calls.
	(rs6000_emit_move): Don't call offsettable_ok_by_alignment on
	creating cmodel=medium optimized access to locals.
	* config/rs6000/constraints.md (R): Pass QImode to
	legitimate_constant_pool_address_p.
	* config/rs6000/predicates.md (input_operand): Pass mode to
	legitimate_constant_pool_address_p.
	* config/rs6000/rs6000-protos.h (legitimate_constant_pool_address_p):
	Update prototype.

2011-03-14  Michael Meissner  <meissner@linux.vnet.ibm.com>

	PR target/48053
	* config/rs6000/rs6000.md (movdi split for 32-bit): Don't split up
	64-bit constants being loaded into registers other than GPRs such
	as loading 0 into a VSX register.

2011-03-14  Rainer Orth  <ro@CeBiTec.Uni-Bielefeld.DE>

	* config/sol2.c (solaris_assemble_visibility): Remove obsolete
	URLs.

2011-03-14  Jakub Jelinek  <jakub@redhat.com>

	* doc/invoke.texi, doc/standards.texi: Refer to
	gcc-4.6/c99status.html.

	* DEV-PHASE: Mark "prerelease".

2011-03-14  Richard Guenther  <rguenther@suse.de>

	PR middle-end/48098
	* tree.c (build_vector_from_val): Adjust assert to requirements
	and reality.

2011-03-14  Jakub Jelinek  <jakub@redhat.com>

	PR bootstrap/48102
	* graphite-cloog-compat.h (build_cloog_prog): Remove STATE
	parameter.

2011-03-14  Andreas Tobler  <andreast@fgznet.ch>

	* config/rs6000/freebsd.h: (RELOCATABLE_NEEDS_FIXUP): Define in
	terms of target_flags_explicit. Adjust copyright year.

	* config.gcc: Add FreeBSD PowerPC soft-float libgcc bits.
	* config/rs6000/t-freebsd: New file. Add override for
	LIB2FUNCS_EXTRA.

2011-03-13  Chris Demetriou  <cgd@google.com>

	* doc/invoke.texi (-fdiagnostics-show-option): Replace with...
	(-fno-diagnostics-show-option): this, to reflect current default.
	(-Werror=): Update text about -fno-diagnostics-show-option.

2011-03-12  Peter Bergner  <bergner@vnet.ibm.com>

	PR target/48053
	* config/rs6000/predicates.md (easy_vector_constant_add_self,
	easy_vector_constant_msb): Do not handle V2DImode and V2DFmode.
	* config/rs6000/rs6000.c (const_vector_elt_as_int): Add assert that
	mode is not V2DImode or V2DFmode.
	(vspltis_constant): Do not handle V2DImode and V2DFmode.
	(rs6000_expand_vector_init): Replace copy_to_reg with copy_to_mode_reg.
	* config/rs6000/rs6000.md (movdi_internal32): Allow setting VSX
	registers to 0.
	(movdi_internal64): Likewise.

2011-03-12  Sebastian Pop  <sebastian.pop@amd.com>

	PR tree-optimization/47127
	* graphite-clast-to-gimple.c (build_cloog_prog): Removed state
	parameter.
	(set_cloog_options): Same.
	(scop_to_clast): Same.
	(print_clast_stmt): Do not call cloog_state_malloc and
	cloog_state_free.
	(print_generated_program): Same.
	(gloog): Same.
	* graphite-clast-to-gimple.h (cloog_state): Declared.
	(scop_to_clast): Adjust declaration.
	* graphite.c (cloog_state): Defined here.
	(graphite_initialize): Call cloog_state_malloc.
	(graphite_finalize): Call cloog_state_free.

2011-03-11  Jason Merrill  <jason@redhat.com>

	* attribs.c (lookup_attribute_spec): Take const_tree.
	* tree.h: Adjust.

2011-03-11  Joseph Myers  <joseph@codesourcery.com>

	* config/sparc/sparc.c (sparc_option_override): Use
	PROCESSOR_NIAGARA2 not PROCESSOR_NIAGARA for "niagara2".

2011-03-11  Richard Guenther  <rguenther@suse.de>

	PR tree-optimization/48067
	* tree-ssa-math-opts.c (convert_mult_to_fma): Verify the
	multiplication result will be only used once on the target
	stmt.

2011-03-11  Richard Guenther  <rguenther@suse.de>

	* doc/invoke.texi (max-inline-insns-single): Adjust default value.

2011-03-11  Richard Guenther  <rguenther@suse.de>

	PR lto/48073
	* tree.c (find_decls_types_r): Do not walk types only reachable
	from IDENTIFIER_NODEs.

2011-03-11  Jakub Jelinek  <jakub@redhat.com>

	PR middle-end/48044
	* ipa.c (cgraph_remove_unreachable_nodes): Enqueue
	all vnode->force_output nodes as needed.

2011-03-11  Jason Merrill  <jason@redhat.com>

	PR c++/48069
	* tree.c (type_hash_eq): Use COMPLETE_TYPE_P, not
	COMPLETE_OR_UNBOUND_ARRAY_TYPE_P.

2011-03-11  Martin Jambor  <mjambor@suse.cz>

	* cgraphunit.c (verify_cgraph_node): Call cgraph_get_node instead of
	cgraph_node.

2011-03-11  Jakub Jelinek  <jakub@redhat.com>

	PR tree-optimization/48063
	* ipa-inline.c (cgraph_decide_inlining): Don't try to
	inline functions called once if !tree_can_inline_p (node->callers).

2011-03-11  Chen Liqin  <liqin.gcc@gmail.com>

	* config.gcc (score-*-elf): Add extra_parts .., update tmake_file and
	extra_objs.
	* config/score/score3.c: Delete.
	* config/score/score3.h: Delete.
	* config/score/mul-div.S: Delete.
	* config/score/sfp-machine.h: Add new file.
	* config/score/constraints.md: Add new file.
	* config/score/t-score-softfp: Add new file.
	* config/score/t-score-elf: Remove score3.o, do not generate multilib.
	* config/score/score7.c (score7_const_ok_for_letter_p): Delete.
	(score7_extra_constraint): Delete.
	(score7_option_override): Remove unused code.
	* config/score/score.c: Remove score3 and score5 define and code.
	* config/score/score.h: Remove score3 and score5 define and code.
	* config/score/score.md: Remove score3 template and unusual insn.
	* config/score/score.opt: Remove score3 and score5 options.

2011-03-10  John David Anglin  <dave.anglin@nrc-cnrc.gc.ca>

	* config/pa/pa-hpux10.h (TARGET_OS_CPP_BUILTINS): Define _REENTRANT
	when _HPUX_SOURCE is defined.
	(LIB_SPEC): Use -lc instead of -lc_r when -threads is specified.

2011-03-10  Jason Merrill  <jason@redhat.com>

	PR c++/48029
	* stor-layout.c (layout_type): Don't set structural equality
	on arrays of incomplete type.
	* tree.c (type_hash_eq): Handle comparing them properly.

2011-03-10  Jakub Jelinek  <jakub@redhat.com>

	PR debug/48043
	* config/s390/s390.c (s390_delegitimize_address): Make sure the
	result mode matches original rtl mode.

2011-03-10  Nick Clifton  <nickc@redhat.com>

	* config/rx/rx.md (bitset_in_memory, bitclr_in_memory: Fix timings.
	(andsi3, andsi3_flags): Fix timings for three operand alternative.

2011-03-09  Jakub Jelinek  <jakub@redhat.com>

	PR rtl-optimization/47866
	* expr.c (store_field): If MEM_SCALAR_P (target), don't use
	MEM_SET_IN_STRUCT_P (to_rtx, 1), just set MEM_IN_STRUCT_P (to_rtx)
	if target wasn't scalar.
	* function.c (assign_stack_temp_for_type): Assert that neither
	MEM_SCALAR_P nor MEM_IN_STRUCT_P is set previously, set either
	MEM_IN_STRUCT_P or MEM_SCALAR_P instead of using MEM_SET_IN_STRUCT_P
	macro.
	* rtl.h (MEM_SET_IN_STRUCT_P): Removed.

2011-03-09  Andreas Krebbel  <Andreas.Krebbel@de.ibm.com>

	* config/s390/s390-protos.h (s390_label_align): New prototype.
	* config/s390/s390.c (s390_label_align): New function.
	* config/s390/s390.h (LABEL_ALIGN): New target macro definition.

2011-03-08  Michael Meissner  <meissner@linux.vnet.ibm.com>

	PR target/47755
	* config/rs6000/rs6000.c (easy_altivec_constant): Correctly handle
	V2DI/V2DF constants.  Only all 0's or all 1's are easy.
	(output_vec_const_move): Ditto.

2011-03-08  Anatoly Sokolov  <aesok@post.ru>

	* config/mips/mips.h (PREFERRED_RELOAD_CLASS): Remove macro.
	* config/mips/mips-protos.h (mips_preferred_reload_class): Remove.
	* config/mips/mips.c (mips_preferred_reload_class): Make static.
	Change 'rclass' argument and result type to reg_class_t.
	(TARGET_PREFERRED_RELOAD_CLASS): Define.

2011-03-08  Georg-Johann Lay  <avr@gjlay.de>

	* config/avr/avr.h (REGISTER_MOVE_COST, MEMORY_MOVE_COST): Remove.
	* config/avr/avr.c (TARGET_REGISTER_MOVE_COST)
	(TARGET_MEMORY_MOVE_COST): Define.
	(avr_register_move_cost, avr_memory_move_cost): New Functions.

2011-03-08  Jakub Jelinek  <jakub@redhat.com>

	PR debug/47881
	* ira.c (ira): Call df_analyze again if delete_trivially_dead_insns
	removed anything.

	PR tree-optimization/48022
	* fold-const.c (fold_comparison): Don't call fold_overflow_warning
	for EQ/NE_EXPR.

2011-03-07  Jakub Jelinek  <jakub@redhat.com>

	PR debug/47991
	* var-tracking.c (find_use_val): Return NULL for
	cui->sets && cui->store_p BLKmode MEMs.

2011-03-07  Anatoly Sokolov  <aesok@post.ru>

	* config/stormy16/stormy16.h (PRINT_OPERAND, PRINT_OPERAND_ADDRESS):
	Remove.
	* config/stormy16/stormy16-protos.h (xstormy16_print_operand,
	xstormy16_print_operand_address): Remove.
	* config/stormy16/stormy16.c (xstormy16_print_operand,
	xstormy16_print_operand_address): Make static.
	(TARGET_PRINT_OPERAND, TARGET_PRINT_OPERAND_ADDRESS): Define.

2011-03-07  Pat Haugen  <pthaugen@us.ibm.com>

	PR target/47862
	* config/rs6000/rs6000.h (HARD_REGNO_CALLER_SAVE_MODE): Define.
	* config/rs6000/e500.h (HARD_REGNO_CALLER_SAVE_MODE): Undefine
	before definition.

2011-03-07  Zdenek Dvorak  <ook@ucw.cz>

	PR bootstrap/48000
	* cfgloopmanip.c (fix_bb_placements): Return immediately
	if FROM is BASE_LOOP's header.

2011-03-07  Paul Wögerer  <paul_woegerer@mentor.com>

	* gimplify.c (gimplify_function_tree): Fix building calls
	to __builtin_return_address.

2011-03-07  Alan Modra  <amodra@gmail.com>

	* config/rs6000/linux.h (TARGET_ASM_FILE_END): Don't define.
	* config/rs6000/linux64.h (TARGET_ASM_FILE_END): Don't define.
	* config/rs6000/sysv4.h (TARGET_ASM_FILE_END): Define.
	* config/rs6000/rs6000-protos.h (init_cumulative_args): Add fndecl and
	return_mode args.
	* config/rs6000/rs6000.h (CUMULATIVE_ARGS): Add "escapes".
	(INIT_CUMULATIVE_ARGS): Pass FNDECL, VOIDmode.
	(INIT_CUMULATIVE_INCOMING_ARGS): Pass current_function_decl, VOIDmode.
	(INIT_CUMULATIVE_LIBCALL_ARGS): Pass NULL_TREE, MODE.
	* config/rs6000/rs6000.c
	(rs6000_elf_end_indicate_exec_stack): Rename to..
	(rs6000_elf_file_end): ..this.  Only call file_end_indicate_exec_stack
	for POWERPC_LINUX.  Move code emitting .gnu_attribute to here, from..
	(rs6000_file_start): ..here.
	(rs6000_passes_float, rs6000_passes_vector, rs6000_returns_struct): New
	file scope variables.
	(call_ABI_of_interest): New function.
	(init_cumulative_args): Set above vars when function return value
	is a float, vector, or small struct.
	(rs6000_function_arg_advance_1): Likewise for function args.
	(rs6000_va_start): Set rs6000_passes_float if variable arg function
	references float args.

2011-03-07  Mingjie Xing  <mingjie.xing@gmail.com>

	* doc/cfg.texi: Remove "See" before @ref.
	* doc/invoke.texi: Likewise.

2011-03-05  Jason Merrill  <jason@redhat.com>

	* doc/invoke.texi (C++ Dialect Options): Document ABI v5.

2011-03-05  Anthony Green  <green@moxielogic.com>

	* config.gcc (moxie-*-elf): Add newlib-stdint.h to tmfile.

2011-03-05  Zdenek Dvorak  <ook@ucw.cz>

	PR rtl-optimization/47899
	* cfgloopmanip.c (fix_bb_placements): Fix first argument
	to flow_loop_nested_p when moving the loop upward.

2011-03-05  Richard Earnshaw  <rearnsha@arm.com>

	PR target/47719
	* arm.md (movhi_insn_arch4):  Accept any immediate constant.

2011-03-05  Jakub Jelinek  <jakub@redhat.com>

	PR tree-optimization/47967
	* ipa-cp.c (build_const_val): Return NULL instead of creating
	VIEW_CONVERT_EXPR for mismatching sizes.
	(ipcp_create_replace_map): Return NULL if build_const_val failed.
	(ipcp_insert_stage): If ipcp_create_replace_map returns NULL,
	give up on versioning.

2011-03-05  Alan Modra  <amodra@gmail.com>

	PR target/47986
	* config/rs6000/rs6000.c (rs6000_delegitimize_address): Handle
	full cmodel medium/large lo_sum + high addresses.

2011-03-04  Andreas Krebbel  <Andreas.Krebbel@de.ibm.com>

	* config/s390/s390.c (s390_decompose_address): Reject non-literal
	pool references in UNSPEC_LTREL_OFFSET.

2011-03-04  Jan Hubicka  <jh@suse.cz>

	PR lto/47497
	* lto-symtab.c (lto_cgraph_replace_node): Do not set thunk.alias.
	(lto_symtab_merge_cgraph_nodes_1): Update thunk.alias pointers here.
	* cgraph.h (cgraph_same_body_alias, cgraph_add_thunk): Add node pointers.
	* cgraph.c (cgraph_same_body_alias_1, cgraph_same_body_alias,
	cgraph_add_thunk): Add node pointers.
	* lto-cgraph.c (lto_output_node): Verify that thunks&aliases are
	associated to right node.
	(input_node): Update use of cgraph_same_body_alias
	and cgraph_add_thunk.

2011-03-04  Changpeng Fang  <changpeng.fang@amd.com>

	* config/i386/i386.opt (mprefer-avx128): New flag.
	* config/i386/i386.c (ix86_preferred_simd_mode): Prefer 128-bit mode
	when the flag -mprefer-avx128 is on.

2011-03-04  Richard Sandiford  <richard.sandiford@linaro.org>

	* dwarf2out.c (compare_loc_operands): Fix address handling.

2011-03-04  Alan Modra  <amodra@gmail.com>

	* tree.h (TREE_ADDRESSABLE): Update FUNCTION_DECL comment.

2011-03-04  Richard Guenther  <rguenther@suse.de>

	PR middle-end/47968
	* expmed.c (extract_bit_field_1): Prefer vector modes that
	vec_extract patterns can handle.

2011-03-04  Richard Guenther  <rguenther@suse.de>

	PR middle-end/47975
	* optabs.c (optab_for_tree_code): Do not use VECTOR_MODE_P.

2011-03-04  Richard Henderson  <rth@redhat.com>

	* explow.c (emit_stack_save): Remove 'after' parameter.
	(emit_stack_restore): Likewise.
	* expr.h: Update to match.
	* builtins.c, calls.c, stmt.c: Likewise.
	* config/alpha/alpha.md, config/avr/avr.md: Likewise.
	* config/mips/mips.md, config/pa/pa.md, config/vax/vax.md: Likewise.
	* function.c (expand_function_end): Insert the emit_stack_save
	sequence before parm_birth_insn instead of after.

2011-03-03  Uros Bizjak  <ubizjak@gmail.com>

	* config/i386/sse.md (*avx_pmaddubsw128): Fix mode of VEC_SELECT RTX.
	(ssse3_pmaddubsw128): Ditto.
	(ssse3_pmaddubsw): Ditto.

2011-03-03  Steve Ellcey  <sje@cup.hp.com>

	* config/ia64/t-hpux: Add $(srcdir)/unwind-c.c to LIB2ADDEH

2011-03-03  Jakub Jelinek  <jakub@redhat.com>

	PR c/47963
	* gimplify.c (omp_add_variable): Only call omp_notice_variable
	on TYPE_SIZE_UNIT if it is a DECL.

	PR debug/47283
	* cfgexpand.c (expand_debug_expr) <case MEM_REF>: If MEM_REF
	first operand is not is_gimple_mem_ref_addr, try to fold it.
	If the operand still isn't is_gimple_mem_ref_addr, clear
	MEM_EXPR on op0.

2011-03-03  Richard Guenther  <rguenther@suse.de>

	PR middle-end/47283
	* tree-ssa-alias.c (ptr_deref_may_alias_decl_p): Make code
	match comment.
	(refs_may_alias_p_1): For release branches return true if
	we are confused by our input.

2011-03-03  Andreas Krebbel  <Andreas.Krebbel@de.ibm.com>

	* config/s390/s390.c (s390_function_value): Rename to ...
	(s390_function_and_libcall_value): ... this.
	(s390_function_value): New function.
	(s390_libcall_value): New function.
	(TARGET_FUNCTION_VALUE, TARGET_LIBCALL_VALUE): Define target hooks.
	* config/s390/s390.h (FUNCTION_VALUE, LIBCALL_VALUE): Remove
	target macro definitions.
	* config/s390/s390-protos.h (s390_function_value): Remove prototype.

2011-03-02  Joseph Myers  <joseph@codesourcery.com>

	* config/i386/freebsd64.h (CC1_SPEC): Define.
	* config/i386/linux64.h (CC1_SPEC): Define.
	* config/i386/x86-64.h (CC1_SPEC): Don't define.

2011-03-02  Anatoly Sokolov  <aesok@post.ru>

	* config/stormy16/stormy16.h (REGISTER_MOVE_COST, MEMORY_MOVE_COST):
	Remove.
	* config/stormy16/stormy16.c: Include reload.h.
	(xstormy16_memory_move_cost): New function.
	(TARGET_MEMORY_MOVE_COST): Define.

2011-03-02  Richard Sandiford  <richard.sandiford@linaro.org>

	PR rtl-optimization/47925
	* cse.c (count_reg_usage): Don't ignore the SET_DEST of instructions
	with side effects.  Remove the more-specific check for volatile asms.

2011-03-02  Alan Modra  <amodra@gmail.com>

	PR target/47935
	* config/rs6000/predicates.md (lwa_operand): Check cmodel medium
	toc relative addresses for valid offsets.

2011-03-01  Richard Guenther  <rguenther@suse.de>

	PR tree-optimization/47890
	* tree-vect-loop.c (get_initial_def_for_induction): Set
	related stmt properly.

2011-03-01  Richard Guenther  <rguenther@suse.de>

	PR lto/47924
	* lto-streamer.c (lto_record_common_node): Also register
	the canonical type.

2011-03-01  Richard Guenther  <rguenther@suse.de>

	PR lto/46911
	* lto-streamer-in.c (lto_input_ts_decl_common_tree_pointers):
	Do not stream DECL_ABSTRACT_ORIGIN.
	(lto_input_ts_block_tree_pointers): Nor BLOCK_SOURCE_LOCATION,
	BLOCK_NONLOCALIZED_VARS or BLOCK_ABSTRACT_ORIGIN.
	* lto-streamer-out.c (lto_output_ts_decl_common_tree_pointers):
	Do not stream DECL_ABSTRACT_ORIGIN.
	(lto_output_ts_block_tree_pointers): Nor BLOCK_SOURCE_LOCATION,
	BLOCK_NONLOCALIZED_VARS or BLOCK_ABSTRACT_ORIGIN.

2011-02-28  Anatoly Sokolov  <aesok@post.ru>

	* config/stormy16/stormy16.h (FUNCTION_VALUE, LIBCALL_VALUE,
	FUNCTION_VALUE_REGNO_P): Remove.
	* config/stormy16/stormy16-protos.h (xstormy16_function_value): Remove.
	* config/stormy16/stormy16.c (xstormy16_function_value): Make static.
	Add 'outgoing' argument.
	(xstormy16_libcall_value, xstormy16_function_value_regno_p): New
	function.
	(TARGET_FUNCTION_VALUE, TARGET_LIBCALL_VALUE,
	TARGET_FUNCTION_VALUE_REGNO_P): Define.

2011-02-28  Kai Tietz  <kai.tietz@onevision.com>

	PR debug/28047
	* dwarf2out.c (file_table_eq): Use filename_cmp instead of strcmp.
	(lookup_filename): Likewise.
	* final.c (remap_debug_filename): Use filename_ncmp instead of strncmp.

2011-02-28  Bernd Schmidt  <bernds@codesourcery.com>
	    Jakub Jelinek  <jakub@redhat.com>

	PR middle-end/47893
	* rtl.h (ASLK_REDUCE_ALIGN, ASLK_RECORD_PAD): Define.
	(assign_stack_local_1): Change last argument type to int.
	* function.c (assign_stack_local_1): Replace reduce_alignment_ok
	argument with kind.  If bit ASLK_RECORD_PAD is not set in it,
	don't record padding space into frame_space_list nor use those areas.
	(assign_stack_local): Adjust caller.
	(assign_stack_temp_for_type): Call assign_stack_local_1 instead
	of assign_stack_local, pass 0 as last argument.
	* caller-save.c (setup_save_areas): Adjust assign_stack_local_1
	callers.

2011-02-28  Jakub Jelinek  <jakub@redhat.com>

	PR debug/47283
	* cfgexpand.c (convert_debug_memory_address): Add AS parameter.
	Use target address_mode and pointer_mode hooks instead of hardcoded
	Pmode and ptr_mode.  Handle some simple cases of extending if
	POINTERS_EXTEND_UNSIGNED < 0.
	(expand_debug_expr) <case MEM_REF, INDIRECT_REF, TARGET_MEM_REF>:
	Call convert_debug_memory_address.
	(expand_debug_expr) <case ADDR_EXPR>: Pass as to
	convert_debug_memory_address.

	PR middle-end/46790
	* configure.ac (HAVE_LD_EH_GC_SECTIONS_BUG): New test.
	* configure: Regenerated.
	* config.in: Regenerated.
	* varasm.c (default_function_section): Return NULL
	if HAVE_LD_EH_GC_SECTIONS_BUG and decl has implicit section name.

2011-02-28  Martin Jambor  <mjambor@suse.cz>

	* ipa-inline.c (cgraph_decide_inlining_of_small_functions): Fix
	the description to match the printed values.

2011-02-28  Richard Guenther  <rguenther@suse.de>

	* tree-inline.c (tree_function_versioning): Set BLOCK_SUPERCONTEXT
	of the copied scope tree.

2011-02-28  Ralf Wildenhues  <Ralf.Wildenhues@gmx.de>

	* doc/extend.texi (Function Attributes): Avoid deeply (and
	wrongly) nested tables.

2011-02-27  Jakub Jelinek  <jakub@redhat.com>

	PR middle-end/47903
	* real.c (real_arithmetic) <case PLUS_EXPR, MINUS_EXPR,
	MULT_EXPR, RDIV_EXPR>: Clear padding bits in *r first if
	r isn't op0 nor op1.

2011-02-23  Georg-Johann Lay  <avr@gjlay.de>

	* config/avr/avr.md: Remove magic comment for emacs.

2011-02-23  Georg-Johann Lay  <avr@gjlay.de>

	PR target/45261
	* config/avr/avr.c (avr_option_override): Use error on bad options.
	(avr_help): New function.
	(TARGET_HELP): Define.

2011-02-22  Georg-Johann Lay  <avr@gjlay.de>

	PR target/42240
	* config/avr/avr.c (avr_cannot_modify_jumps_p): New function.
	(TARGET_CANNOT_MODIFY_JUMPS_P): Define.

2011-02-26  Gerald Pfeifer  <gerald@pfeifer.com>

	* doc/invoke.texi (ARC Options): Use CPU instead of cpu.
	(ARM Options): Ditto.
	(i386 and x86-64 Options): Ditto.
	(RX Options): Ditto.
	(SPARC Options): Ditto.

2011-02-26  Tijl Coosemans  <tijl@coosemans.org>

	* config.gcc (i386-*-freebsd*): Make i486 the default arch on
	FreeBSD 6 and later.  Generally use cpu generic.

2011-02-25  Gerald Pfeifer  <gerald@pfeifer.com>

	* doc/cpp.texi: Update copyright years.

2011-02-25  Sebastien Bourdeauducq  <sebastien@milkymist.org>

	PR target/46898
	* config/lm32/lm32.md (ashrsi3): Added needed variable.

2011-02-25  Jon Beniston  <jon@beniston.com>

	PR target/46898
	* config/lm32/lm32.h (INCOMING_RETURN_ADDR_RTX): New.
	* config/lm32/lm32.md (ashlsi3): Remove unused variable.
	* config/lm32/lm32.c (TARGET_EXCEPT_UNWIND_INFO): New.
	(lm32_block_move_inline): Add type cast to remove warning.
	(lm32_expand_prologue): Generate fp in a way compatible with dwarf2out.
	(gen_int_relational): Move declarations to start of function.

2011-02-25  Eric Botcazou  <ebotcazou@adacore.com>

	PR tree-optimization/45470
	* tree-vect-data-refs.c (vect_analyze_data_refs): Fail if a statement
	can throw internally only.
	* tree-vect-stmts.c (vectorizable_call): Likewise.

2011-02-24  Anatoly Sokolov  <aesok@post.ru>

	* config/stormy16/stormy16.h (PREFERRED_RELOAD_CLASS,
	PREFERRED_OUTPUT_RELOAD_CLASS): Remove.
	* config/stormy16/stormy16-protos.h
	(xstormy16_preferred_reload_class): Remove.
	* config/stormy16/stormy16.c (xstormy16_preferred_reload_class): Make
	static. Change 'rclass' argument and return type to reg_class_t.
	(TARGET_PREFERRED_RELOAD_CLASS,
	TARGET_PREFERRED_OUTPUT_RELOAD_CLASS): Define.

2011-02-24  Richard Guenther  <rguenther@suse.de>

	* lto-streamer-in.c (input_bb): Do not find referenced vars
	in debug statements.

2011-02-23  Jason Merrill  <jason@redhat.com>

	* common.opt (fabi-version): Document v5 and v6.

2011-02-23  Richard Guenther  <rguenther@suse.de>

	PR tree-optimization/47849
	* tree-if-conv.c (main_tree_if_conversion): Free postdom info.

2011-02-23  Jie Zhang  <jie@codesourcery.com>

	* opts-common.c (decode_cmdline_option): Print empty string
	argument as "" in decoded->orig_option_with_args_text.
	* gcc.c (execute): Print empty string argument as ""
	in the verbose output.
	(do_spec_1): Keep empty string argument.

2011-02-23  Nathan Froyd  <froydnj@codesourcery.com>

	* config.gcc: Declare score-* and crx-* obsolete.

2011-02-23  Jie Zhang  <jie@codesourcery.com>

	PR rtl-optimization/47763
	* web.c (web_main): Ignore naked clobber when replacing register.

2011-02-22  Anatoly Sokolov  <aesok@post.ru>

	* config/stormy16/stormy16.h (REG_OK_FOR_BASE_P, REG_OK_FOR_INDEX_P):
	Remove.

2011-02-22  Sebastian Pop  <sebastian.pop@amd.com>

	PR doc/47848
	* doc/invoke.texi: Do not mention -ftree-loop-if-convert-memory-writes.

2011-02-22  Mike Stump  <mikestump@comcast.net>

	* acinclude.m4 (gcc_cv_gas_vers): Add -arch ppc for probing darwin
	assembler.
	* configure: Regenerate.

2011-02-21  Chung-Lin Tang  <cltang@codesourcery.com>

	PR rtl-optimization/46002
	* ira-color.c (update_copy_costs): Change class intersection
	test to reg_class_contents[] test of 'hard_regno'.

2011-02-21  Joseph Myers  <joseph@codesourcery.com>

	* config/alpha/osf5.opt (mno-mips-tfile): Mark as Target rather
	than Driver option.
	* config/hpux11.opt (mt): Likewise.
	* config/microblaze/microblaze.opt (mxl-mode-xilkernel): Likewise.
	* config/rs6000/xilinx.opt (mno-clearbss, mppcperflib): Likewise.
	* config/vax/elf.opt (mno-asm-pic): Likewise.
	* config/vms/vms.opt (map, mvms-return-codes): Likewise.

2011-02-21  Mike Stump  <mikestump@comcast.net>

	PR target/47822
	* config/darwin-protos.h (darwin_init_cfstring_builtins): Return a
	tree so we can get save the type.
	* config/i386/darwin.h (SUBTARGET_INIT_BUILTINS): Reserve builtin slot
	for CFString instead of trying to use past the end of the builtins.
	* config/i386/i386.c (IX86_BUILTIN_CFSTRING): Likewise.
	* config/rs6000/rs6000-builtin.def (RS6000_BUILTIN_CFSTRING): Likewise.
	* config/rs6000/darwin.h (SUBTARGET_INIT_BUILTINS): Likewise.
	* config/darwin.c (DARWIN_BUILTIN_CFSTRINGMAKECONSTANTSTRING):
	Rename to darwin_builtin_cfstring.
	(darwin_init_cfstring_builtins): Return the built type.

2011-02-21  Uros Bizjak  <ubizjak@gmail.com>

	PR target/47840
	* config/i386/avxintrin.h (_mm256_insert_epi32): Use _mm_insert_epi32.
	(_mm256_insert_epi64): Use _mm_insert_epi64.

2011-02-21  Anatoly Sokolov  <aesok@post.ru>

	* config/stormy16/stormy16.h (GO_IF_MODE_DEPENDENT_ADDRESS): Remove.
	* config/stormy16/stormy16-protos.h
	(xstormy16_mode_dependent_address_p): Remove.
	* config/stormy16/stormy16.c (xstormy16_mode_dependent_address_p):
	Make static. Change return type to bool. Change argument type to
	const_rtx. Remove dead code.
	(TARGET_MODE_DEPENDENT_ADDRESS_P): Define.

2011-02-21  Richard Guenther  <rguenther@suse.de>

	PR lto/47820
	* lto-streamer-in.c (lto_input_ts_decl_common_tree_pointers):
	Do not stream DECL_INITIAL for TRANSLATION_UNIT_DECLs.
	(lto_input_ts_block_tree_pointers): Hook a BLOCK into the
	TUs context.
	* lto-streamer-out.c (lto_output_ts_decl_common_tree_pointers):
	Do not stream DECL_INITIAL for TRANSLATION_UNIT_DECLs.

2011-02-20  Richard Guenther  <rguenther@suse.de>

	PR lto/47822
	* tree.c (free_lang_data_in_decl): Clean builtins from
	the TU decl BLOCK_VARS.

2011-02-19  Alexandre Oliva  <aoliva@redhat.com>

	PR debug/47620
	PR debug/47630
	* haifa-sched.c (fix_tick_ready): Skip tick computation
	for debug insns.

2011-02-19  Richard Guenther  <rguenther@suse.de>

	PR lto/47647
	* lto-streamer-in.c (lto_input_ts_decl_minimal_tree_pointers):
	Remove lazy BLOCK_VARS streaming.
	(lto_input_ts_block_tree_pointers): Likewise.
	* lto-streamer-out.c (lto_output_ts_block_tree_pointers): Likewise.

2011-02-19  Joseph Myers  <joseph@codesourcery.com>

	* config.gcc (i[34567]86-pc-msdosdjgpp*): Use i386/djgpp-stdint.h.

2011-02-19  Joseph Myers  <joseph@codesourcery.com>

	* config/i386/biarch32.h, config/i386/mach.h,
	config/rs6000/aix.opt, config/sh/superh64.h: Remove.

2011-02-19  Jakub Jelinek  <jakub@redhat.com>

	PR target/47800
	* config/i386/i386.md (peephole2 for shift and plus): Use
	operands[1] original mode in the first insn.

2011-02-18  Mike Stump  <mikestump@comcast.net>

	* config/t-darwin (TM_H): Add dependency on darwin-sections.def.

2011-02-18  Jan Hubicka  <jh@suse.cz>

	PR middle-end/47788
	* ipa-inline.c (compute_inline_parameters): Set disregard_inline_limits
	to zero when the function is not inlinable at all.

2011-02-18  John David Anglin  <dave.anglin@nrc-cnrc.gc.ca>

	* config.gcc (hppa[12]*-*-hpux11*): Set extra_parts.
	* config/pa/stublib.c (pthread_default_stacksize_np, pthread_mutex_lock,
	pthread_mutex_unlock, pthread_once): Reinstate pthread stubs.
	* config/pa/t-pa-hpux11: Add rules to build pthread stubs.
	* config/pa/t-pa64: Likewise.
	* config/pa/pa-hpux11.h (LINK_GCC_C_SEQUENCE_SPEC): Define.

2011-02-18  Jakub Jelinek  <jakub@redhat.com>

	PR driver/47787
	* gcc.c (default_compilers): Clear combinable field for "@cpp-output".

2011-02-18  John David Anglin  <dave.anglin@nrc-cnrc.gc.ca>

	PR target/47792
	* gthr-dce.h (__gthread_mutx_destroy): Fix typo in name.

2011-02-18  Anatoly Sokolov  <aesok@post.ru>

	* config/m32r/m32r.h (REG_OK_FOR_BASE_P, REG_OK_FOR_INDEX_P,
	RTX_OK_FOR_BASE_P, RTX_OK_FOR_OFFSET_P, LEGITIMATE_OFFSET_ADDRESS_P,
	LEGITIMATE_LO_SUM_ADDRESS_P, LOAD_POSTINC_P, STORE_PREINC_PREDEC_P,
	GO_IF_LEGITIMATE_ADDRESS): Remove macros.
	* config/m32r/m32r.c (TARGET_LEGITIMATE_ADDRESS_P): Define.
	(m32r_rtx_ok_for_base_p, m32r_rtx_ok_for_offset_p,
	m32r_legitimate_offset_addres_p, m32r_legitimate_lo_sum_addres_p,
	m32r_load_postinc_p, m32r_store_preinc_predec_p,
	m32r_legitimate_address_p): New functions.
	* config/m32r/constraints.md (constraint "S"): Don't use
	STORE_PREINC_PREDEC_P.
	(constraint "U"): Don't use LOAD_POSTINC_P.

2011-02-18  Chung-Lin Tang  <cltang@codesourcery.com>

	PR rtl-optimization/46178
	* ira.c (setup_hard_regno_class): Use ira_class_translate[] to
	compute ira_hard_regno_cover_class[].

2011-02-18  Richard Guenther  <rguenther@suse.de>

	PR lto/47798
	* lto-streamer.h (lto_global_var_decls): Declare.
	* lto-streamer-in.c (lto_register_var_decl_in_symtab): Register
	statics for global var processing.

2011-02-18  Richard Guenther  <rguenther@suse.de>

	PR tree-optimization/47737
	* tree-ssa-loop-im.c (extract_true_false_args_from_phi): Fix
	edge dominance check.

2011-02-18  Jakub Jelinek  <jakub@redhat.com>

	PR debug/47780
	* cfgexpand.c (expand_debug_expr) <case SSA_NAME>: Call copy_rtx to
	avoid invalid rtx sharing.

2011-02-18  Gerald Pfeifer  <gerald@pfeifer.com>

	* doc/cpp.texi (Obsolete Features): Add background on the
	origin of assertions.

2011-02-17  Iain Sandoe  <iains@gcc.gnu.org>

	* config/darwin-c.c (darwin_cpp_builtins): Define __OBJC2__ for
	objc_abi == 2.
	* config/darwin.c (output_objc_section_asm_op): Added support for
	ABI v1 and v2.
	(is_objc_metadata): New.
	(darwin_objc2_section): New.
	(darwin_objc1_section): New.
	(machopic_select_section): Added support for ABI v1 and v2.
	(darwin_emit_objc_zeroed): New.
	(darwin_output_aligned_bss): Detect objc metadata and treat it
	appropriately.
	(darwin_asm_output_aligned_decl_common): Same.
	(darwin_asm_output_aligned_decl_local): Same.
	* config/darwin-sections.def: Updated for ABI v1 and v2.
	* config/darwin.h (SUBTARGET_C_COMMON_OVERRIDE_OPTIONS): When
	compiling Objective-C code for the NeXT runtime, default to using
	ABI version 0 for 32-bit, and version 2 for 64-bit.

2011-02-17  Joseph Myers  <joseph@codesourcery.com>

	* common.opt (optimize_fast): New Variable.
	* opts.c (default_options_optimization): Use opts->x_optimize_fast
	instead of local variable ofast.

2011-02-17  Nicola Pero  <nicola.pero@meta-innovation.com>

	* doc/invoke.texi (fobjc-abi-version): Documented.
	(fobjc-nilcheck): Documented.
	(fno-nil-receiver): Updated documentation to refer to the NeXT ABI
	version.

2011-02-17  Joseph Myers  <joseph@codesourcery.com>

	PR driver/47390
	* common.opt (export-dynamic): New Driver option.
	* gcc.c (LINK_COMMAND_SPEC): Add comment about %{e*}.

2011-02-17  Joseph Myers  <joseph@codesourcery.com>

	* config/rx/rx.h (LIB_SPEC): Match -msim not -msim*.

2011-02-17  Alexandre Oliva  <aoliva@redhat.com>
	    Jan Hubicka  <jh@suse.cz>

	PR debug/47106
	PR debug/47402
	* cfgexpand.c (account_used_vars_for_block): Remove.
	(estimated_stack_frame_size): Use referenced vars.
	* tree-inline.c (remap_decl): Only mark VAR_DECLs as referenced
	that were referenced in the original function.  Test src_fn
	rather than cfun.  Drop redundant get_var_ann.
	(setup_one_parameter): Drop redundant get_var_ann.
	(declare_return_variable): Likewise.
	(copy_decl_for_dup_finish): Mark VAR_DECLs referenced in src_fn.
	(copy_arguments_for_versioning): Drop redundant get_var_ann.
	* ipa-inline.c (compute_inline_parameters): Do not compute
	disregard_inline_limits here.
	(compute_inlinable_for_current, pass_inlinable): New.
	(pass_inline_parameters): Require PROP_referenced_vars.
	* cgraphunit.c (cgraph_process_new_functions): Don't run
	compute_inline_parameters explicitly unless function is in SSA form.
	(cgraph_analyze_function): Set .disregard_inline_limits.
	* tree-sra.c (convert_callers): Compute inliner parameters
	only for functions already in SSA form.

2011-02-17  Joseph Myers  <joseph@codesourcery.com>

	* config/sparc/sparc.h (CPP_ENDIAN_SPEC): Don't handle
	-mlittle-endian-data.

2011-02-17  Joseph Myers  <joseph@codesourcery.com>

	* config/sparc/linux64.h (OPTION_DEFAULT_SPECS): Match -mfpu and
	-mno-fpu, not -fpu and -no-fpu.
	* config/sparc/sol2-bi.h (OPTION_DEFAULT_SPECS): Likewise.
	* config/sparc/sparc.h (OPTION_DEFAULT_SPECS): Likewise.

2011-02-17  Uros Bizjak  <ubizjak@gmail.com>

	PR target/43653
	* config/i386/i386.c (ix86_secondary_reload): Handle SSE
	input reload with PLUS RTX.

2011-02-16  Joseph Myers  <joseph@codesourcery.com>

	* config/mips/mips.opt (mno-mdmx): Use Var(TARGET_MDMX, 0) instead
	of InverseVar(MDMX).

2011-02-16  Joseph Myers  <joseph@codesourcery.com>

	* config/sh/embed-elf.h (LIBGCC_SPEC): Match -m4-340 instead of
	--m4-340.

2011-02-16  Joseph Myers  <joseph@codesourcery.com>

	* config/mn10300/mn10300.opt (mno-crt0): New.

2011-02-16  Joseph Myers  <joseph@codesourcery.com>

	* config/m68k/uclinux.opt (static-libc): New Driver option.

2011-02-16  Joseph Myers  <joseph@codesourcery.com>

	* config/m32c/m32c.h (LIB_SPEC): Match -msim not -msim*.

2011-02-16  Joseph Myers  <joseph@codesourcery.com>

	* config/lm32/lm32.h (ASM_SPEC): Use %{muser-enabled} instead of
	%{muser-extend-enabled}.

2011-02-16  Richard Guenther  <rguenther@suse.de>

	PR tree-optimization/47738
	* tree-ssa-loop.c (run_tree_predictive_commoning): Return
	the TODO from tree_predictive_commoning.

2011-02-15  Jeff Law  <law@redhat.com>

	Revert
	2011-01-25  Jeff Law  <law@redhat.com>

	PR rtl-optimization/37273
	* ira-costs.c (scan_one_insn): Detect constants living in memory and
	handle them like argument loads from stack slots.  Do not double
	count memory for memory constants and argument loads from stack slots.

2011-02-15  H.J. Lu  <hongjiu.lu@intel.com>

	PR middle-end/47725
	* combine.c (cant_combine_insn_p): Revert the last change.

2011-02-15  Michael Meissner  <meissner@linux.vnet.ibm.com>

	PR target/47755
	* config/rs6000/predicates.md (easy_vector_constant): Allow V2DI
	mode for vector constants.  Remove code that checks for TImode.

2011-02-15  Alexandre Oliva  <aoliva@redhat.com>

	PR debug/47106
	PR debug/47402
	* cgraph.h (compute_inline_parameters): Return void.
	* ipa-inline.c (compute_inline_parameters): Adjust.

2011-02-15  Alexandre Oliva  <aoliva@redhat.com>

	PR debug/47106
	PR debug/47402
	* tree-inline.h (estimated_stack_frame_size): Take cgraph node
	rather than decl.
	* cfgexpand.c (estimated_stack_frame_size): Likewise.
	* ipa-inline.c (compute_inline_parameters): Adjust.

2011-02-15  Alexandre Oliva  <aoliva@redhat.com>

	PR debug/47106
	PR debug/47402
	* tree-flow.h (FOR_EACH_REFERENCED_VAR): Add FN argument.
	Adjust all users.  Pass FN to...
	* tree-flow-inline.h (first_referenced_var): ... this.  Add
	fn argument.
	* ipa-struct-reorg.c: Adjust.
	* tree-dfa.c: Adjust.
	* tree-into-ssa.c: Adjust.
	* tree-sra.c: Adjust.
	* tree-ssa-alias.c: Adjust.
	* tree-ssa-live.c: Adjust.
	* tree-ssa.c: Adjust.
	* tree-ssanames.c: Adjust.
	* tree-tailcall.c: Adjust.

2011-02-15  Alexandre Oliva  <aoliva@redhat.com>

	PR debug/47106
	PR debug/47402
	* tree-flow.h (referenced_var_lookup): Add fn parameter.
	Adjust all callers.
	* tree-dfa.c (referenced_var_lookup): Use fn instead of cfun.
	* tree-flow-inline.h: Adjust.
	* gimple-pretty-print.c: Adjust.
	* tree-into-ssa.c: Adjust.
	* tree-ssa.c: Adjust.
	* cfgexpand.c: Adjust.

2011-02-15  Nathan Froyd  <froydnj@codesourcery.com>

	* config/iq2000/i2000.h (REG_CLASS_FROM_LETTER): Delete.
	(CONST_OK_FOR_LETTER_P, CONST_DOUBLE_OK_FOR_LETTER_P): Delete.
	(EXTRA_CONSTRAINT): Delete.
	* config/iq2000/constraints.md: New file.
	* config/iq2000/iq2000.md: Include it.
	(define_insn ""): Delete.
	(movsi_internal2, movhi_internal2, movqi_internal2): Delete
	unsupported constraint letters from patterns.
	(call_value, call_value_internal1): Likewise.
	(call_value_multiple_internal1): Likewise.

2011-02-15  Nick Clifton  <nickc@redhat.com>

	* config/mn10300/mn10300.c: Include tm-constrs.h.
	(struct liw_data): New data structure describing an LIW candidate
	instruction.
	(extract_bundle): Use struct liw_data.  Allow small integer
	operands for some instructions.
	(check_liw_constraints): Use struct liw_data.  Remove swapped
	parameter.  Add comments describing the checks.  Fix bug when
	assigning the source of liw1 to the source of liw2.
	(liw_candidate): Delete.  Code moved into extract_bundle.
	(mn10300_bundle_liw): Use struct liw_data.  Check constraints
	before swapping.
	* config/mn10300/predicates.md (liw_operand): New predicate.
	Allows registers and small integer constants.
	* config/mn10300/constraints.md (O): New constraint.  Accetps
	integers in the range -8 to +7 inclusive.
	* config/mn10300/mn10300.md (movesi_internal): Add an alternative
	for moving a small integer into a register.  Give this alternative
	LIW attributes.
	(addsi3, subsi3, cmpsi, lshrsi3, ashrsi3): Likewise.
	(ashlsi3): Likewise, plus give LIW attributes to the alternatives
	using the J,K,L and M constraints,
	(liw): Remove SI mode on second operands to allow for HI and QI
	mode values.
	(cmp_liw, liw_cmp): Likewise.  Plus fix order of operands in the
	instruction.

2011-02-15  H.J. Lu  <hongjiu.lu@intel.com>

	PR middle-end/47725
	* combine.c (cant_combine_insn_p): Check zero/sign extended
	hard registers.

2011-02-15  Richard Guenther  <rguenther@suse.de>

	PR tree-optimization/47743
	* tree-ssa-pre.c (phi_translate_1): If we didn't get a value-number
	for a non-type-compatible VN lookup bail out.

2011-02-15  Nathan Froyd  <froydnj@codesourcery.com>

	* config/fr30/constraints.md: New file.
	* config/fr30/fr30.md: Include it.
	* config/fr30/fr30.h (REG_CLASS_FROM_LETTER): Delete.
	(CONST_OK_FOR_LETTER_P, CONST_DOUBLE_OK_FOR_LETTER_P): Delete.
	(EXTRA_CONSTRAINT): Delete.

2011-02-15  Nathan Froyd  <froydnj@codesourcery.com>

	* config/frv/constraints.md: New file.
	* config/frv/predicates.md: Include it.
	* config/frv/frv.c (reg_class_from_letter): Delete.
	(frv_option_override): Don't initialize it.
	* config/frv/frv.h (REG_CLASS_FROM_LETTER): Delete.
	(CONST_OK_FOR_I, CONST_OK_FOR_J, CONST_OK_FOR_K): Delete.
	(CONST_OK_FOR_L, CONST_OK_FOR_M, CONST_OK_FOR_N): Delete.
	(CONST_OK_FOR_O, CONST_OK_FOR_P, CONST_OK_FOR_LETTER_P): Delete.
	(CONST_DOUBLE_OK_FOR_G, CONST_DOUBLE_OK_FOR_H): Delete.
	(CONST_DOUBLE_OK_FOR_LETTER_P): Delete.
	(EXTRA_CONSTRAINT_FOR_Q, EXTRA_CONSTRAINT_FOR_R): Delete.
	(EXTRA_CONSTRAINT_FOR_S, EXTRA_CONSTRAINT_FOR_T): Delete.
	(EXTRA_CONSTRAINT_FOR_U, EXTRA_CONSTRAINT): Delete.
	(EXTRA_MEMORY_CONSTRAINT, CONSTRAINT_LEN): Delete.
	(REG_CLASS_FROM_CONSTRAINT): Delete.

2011-02-15  Jakub Jelinek  <jakub@redhat.com>

	PR middle-end/47581
	* config/i386/i386.c (ix86_compute_frame_size): Don't align offset
	if frame size is 0 in a leaf function.

2011-02-15  Rainer Orth  <ro@CeBiTec.Uni-Bielefeld.DE>

	PR pch/14940
	* config/alpha/host-osf.c: New file.
	* config/alpha/x-osf: New file.
	* config.host (alpha*-dec-osf*): Use it.

2011-02-14  Anatoly Sokolov  <aesok@post.ru>

	* config/rx/rx.h (GO_IF_MODE_DEPENDENT_ADDRESS): Remove.
	* config/rx/rx-protos.h (rx_is_mode_dependent_addr): Remove.
	* config/xtensa/xtensa.c (rx_is_mode_dependent_addr): Rename to...
	(rx_mode_dependent_address_p): ...this. Make static. Change argument
	type to const_rtx.
	(TARGET_MODE_DEPENDENT_ADDRESS_P): Define.

2011-02-14  Nathan Froyd  <froydnj@codesourcery.com>

	* config/stormy16/constraints.md: New file.
	* config/stormy16/predicates.md (nonimmediate_nonstack_operand):
	Use satisfies_constraint_Q and satisfies_constraint_R.
	* config/stormy16/stomry16-protos.h (xstormy16_extra_constraint_p):
	Delete.
	(xstormy16_legitiamte_address_p): Declare.
	* config/stormy16/stormy16.h (REG_CLASS_FROM_LETTER): Delete.
	(CONST_OK_FOR_LETTER_P, CONST_DOUBLE_OK_FOR_LETTER_P): Delete.
	(EXTRA_CONSTRAINT): Delete.
	* config/stormy16/stormy16.c (xstormy16_legitimate_address_p):
	Un-staticize.
	(xstormy16_extra_constraint_p): Delete.

2011-02-14  Eric Botcazou  <ebotcazou@adacore.com>

	PR tree-optimization/46494
	* loop-unroll.c (split_edge_and_insert): Adjust comment.
	* loop-init.c (loop_optimizer_finalize): Do not call verify_flow_info.
	(pass_rtl_loop_done): Add TODO_verify_flow.
	* fwprop.c (pass_rtl_fwprop): Likewise.
	* modulo-sched.c (pass_sms): Likewise.
	* tree-ssa-dom.c (pass_dominator): Likewise.
	* tree-ssa-loop-ch.c (pass_ch): Likewise.
	* tree-ssa-loop.c (pass_complete_unrolli): Likewise.
	(pass_tree_loop_done): Likewise.
	* tree-ssa-pre.c (execute_pre): Likewise.
	* tree-ssa-reassoc.c (pass_reassoc): Likewise.
	* tree-ssa-sink.c (pass_sink_code): Likewise.
	* tree-vrp.c (pass_vrp): Likewise.

2011-02-14  Nathan Froyd  <froydnj@codesourcery.com>

	* config/v850/constraints.md: New file.
	* config/v850/v850.md: Include it.
	* config/v850/predicates.md (reg_or_0_operand): Use
	satisfies_constraint_G.
	(special_symbolref_operand): Use satisfies_constraint_K.
	* config/v850/v850.h (CONSTANT_ADDRESS_P): Use constraint_satisfied_p.
	(GO_IF_LEGITIMATE_ADDRESS): Likewise.
	(REG_CLASS_FROM_LETTER, INT_7_BITS, INT_8_BITS): Delete.
	(CONST_OK_FOR_P, CONST_OK_FOR_LETTER_P): Delete.
	(EXTRA_CONSTRAINT): Delete.
	(CONST_OK_FOR_I, CONST_OK_FOR_J): Use insn_const_int_ok_for_constraint.
	(CONST_OK_FOR_K, CONST_OK_FOR_L, CONST_OK_FOR_M): Likewise.
	(CONST_OK_FOR_N, CONST_OK_FOR_O): Likewise.

2011-02-14  Anatoly Sokolov  <aesok@post.ru>

	PR target/47696
	* config/avr/avr-devices.c (avr_mcu_types): Fix ATmega2560 device
	description.

2011-02-14  Nathan Froyd  <froydnj@codesourcery.com>

	* config/mcore/constraints.md: New file.
	* config/mcore/mcore.md: Include it.
	* config/mcore/mcore.c (reg_class_from_letter): Delete.
	* config/mcore/mcore.h (reg_class_from_letter): Delete.
	(REG_CLASS_FROM_LETTER): Delete.
	(CONST_OK_FOR_I, CONST_OK_FOR_J, CONST_OK_FOR_L): Use
	insn_const_int_ok_for_constraint.
	(CONST_OK_FOR_K, CONST_OK_FOR_M, CONST_OK_FOR_N): Likewise.
	(CONST_OK_FOR_O, CONST_OK_FOR_P): Likewise.
	(CONST_OK_FOR_LETTER_P, CONST_DOUBLE_OK_FOR_LETTER_P): Delete.
	(EXTRA_CONSTRAINT): Delete.

2011-02-14  Rainer Orth  <ro@CeBiTec.Uni-Bielefeld.DE>

	PR ada/41929
	* config/sparc/sol2-unwind.h: Include <sys/frame.h>, <sys/stack.h>
	(IS_SIGHANDLER): Define.
	(sparc64_is_sighandler): New function, split off from
	sparc64_fallback_frame_state.
	(sparc_is_sighandler): New function, split off from
	sparc_fallback_frame_state.
	(sparc64_fallback_frame_state): Merge with ...
	(sparc_fallback_frame_state): ... this into ...
	(MD_FALLBACK_FRAME_STATE_FOR): ... this.
	Change new_cfa to long.  Remove regs_off, fpu_save_off, fpu_save.
	Define nframes, mctx.  Use IS_SIGHANDLER, handler_args, mctx, walk
	stack instead of hardcoded offsets.

2011-02-14  Andriy Gapon  <avg@freebsd.org>

	PR target/45808
	* config/freebsd-spec.h (FBSD_LIB_SPEC): Handle the shared case.

2011-02-13  Ralf Wildenhues  <Ralf.Wildenhues@gmx.de>

	* configure: Regenerate.

2011-02-12  Joseph Myers  <joseph@codesourcery.com>

	PR driver/45731
	* gcc.c (asm_options): Correct spec matching --target-help.

2011-02-12  Martin Jambor  <mjambor@suse.cz>

	* tree-cfg.c (verify_gimple_call): Return true upon invalid argument
	to gimple call error.

2011-02-12  Mike Stump  <mikestump@comcast.net>

	* config/frv/frv.h (TRANSFER_FROM_TRAMPOLINE): Canonicalize
	comments in backslash regions.

2011-02-12  Mike Stump  <mikestump@comcast.net>
	    Jakub Jelinek  <jakub@redhat.com>
	    Iain Sandoe  <iains@gcc.gnu.org>

	PR target/47324
	* dwarf2out.c (output_cfa_loc): When required, apply the
	DWARF2_FRAME_REG_OUT macro to adjust register numbers.
	(output_loc_sequence): Likewise.
	(output_loc_operands_raw): Likewise.
	(output_loc_sequence_raw): Likewise.
	(output_cfa_loc): Likewise.
	(output_loc_list): Suppress register number adjustment when
	calling output_loc_sequence()
	(output_die): Likewise.

2011-02-12  Anatoly Sokolov  <aesok@post.ru>

	* config/xtensa/xtensa.h (REGISTER_MOVE_COST, MEMORY_MOVE_COST):
	Remove macros.
	* config/xtensa/xtensa.c (xtensa_register_move_cost,
	xtensa_memory_move_cost): New functions.
	(TARGET_REGISTER_MOVE_COST, TARGET_REGISTER_MOVE_COST): Define.

2011-02-12  Alexandre Oliva  <aoliva@redhat.com>

	PR lto/47225
	* configure.ac (gcc_cv_lto_plugin): Test for liblto_plugin.la
	in the current directory.
	* configure: Rebuilt.

2011-02-12  Iain Sandoe  <iains@gcc.gnu.org>

	* config/darwin.c (darwin_override_options): Add a hunk missed
	from the commit of r168571.  Trim comment line lengths and
	correct indents of the preceding block.

2011-02-12  Iain Sandoe  <iains@gcc.gnu.org>

	* gcc.c (driver_handle_option): Concatenate the argument to -F with
	the switch.

2011-02-11  Joseph Myers  <joseph@codesourcery.com>

	* common.opt (nostartfiles): New Driver option.

2011-02-11  Xinliang David Li  <davidxl@google.com>

	PR tree-optimization/47707
	* tree-chrec.c (convert_affine_scev): Keep type precision.

2011-02-11  Eric Botcazou  <ebotcazou@adacore.com>

	PR tree-optimization/47420
	* ipa-split.c (visit_bb): Punt on any kind of GIMPLE_RESX.

2011-02-11  Pat Haugen  <pthaugen@us.ibm.com>

	PR rtl-optimization/47614
	* rtl.h (check_for_inc_dec): Declare.
	* dse.c (check_for_inc_dec): Externalize...
	* postreload.c (reload_cse_simplify): ...use it before deleting stmt.
	(reload_cse_simplify_operands): Don't simplify opnds with side effects.

2011-02-11  Joseph Myers  <joseph@codesourcery.com>

	PR driver/47678
	* gcc.c (main): Do not compile inputs if there were errors in
	option handling.
	* opts-common.c (read_cmdline_option): Check for wrong language
	after other error checks.

2011-02-11  Nathan Froyd  <froydnj@codesourcery.com>

	* cgraph.c: Fix comment typos.
	* cgraph.h: Likewise.
	* cgraphunit.c: Likewise.
	* ipa-cp.c: Likewise.
	* ipa-inline.c: Likewise.
	* ipa-prop.c: Likewise.
	* ipa-pure-const.c: Likewise.
	* ipa-ref.c: Likewise.
	* ipa-reference.c: Likewise.

2011-02-11  Jakub Jelinek  <jakub@redhat.com>

	PR debug/47684
	* tree-predcom.c (single_nonlooparound_use): Ignore debug uses.

2011-02-11  Rainer Orth  <ro@CeBiTec.Uni-Bielefeld.DE>

	PR testsuite/47400
	* doc/sourcebuild.texi (Require Support): Document
	dg-require-ascii-locale.

2011-02-11  Mingjie Xing  <mingjie.xing@gmail.com>

	* doc/lto.texi (Write summary): Fix missing parentheses.

2011-02-10  DJ Delorie  <dj@redhat.com>

	* config/m32c/m32c.c (m32c_option_override): Disable
	-fcombine-stack-adjustments until flag value tracking and compare
	optimization can be rewritten.

2011-02-10  Peter Bergner  <bergner@vnet.ibm.com>

	* config/rs6000/linux64.h (PROCESSOR_DEFAULT): Change to
	PROCESSOR_POWER7.
	(PROCESSOR_DEFAULT64): Likewise.

2011-02-10  Richard Henderson  <rth@redhat.com>

	* config/rx/predicates.md (rx_zs_comparison_operator): Revert
	change from 2011-02-03.
	* config/rx/rx.c (flags_from_code): Likewise.
	(rx_print_operand) ['B']: For LT/GE, use lt/ge if overflow flag
	is valid, n/pz otherwise.
	(rx_select_cc_mode): Return CCmode if Y is not zero.

2011-02-10  Richard Guenther  <rguenther@suse.de>

	* tree-ssa-structalias.c (bitpos_of_field): Use BITS_PER_UNIT, not 8.

2011-02-10  Richard Guenther  <rguenther@suse.de>

	PR tree-optimization/47677
	* tree-vrp.c (vrp_bitmap_equal_p): Fix comparison of empty bitmaps.

2011-02-10  Jakub Jelinek  <jakub@redhat.com>

	PR target/47665
	* combine.c (make_compound_operation): Only change shifts into
	multiplication for SCALAR_INT_MODE_P.

2011-02-10  Jie Zhang  <jie@codesourcery.com>

	PR testsuite/47622
	Revert
	2011-02-05  Jie Zhang  <jie@codesourcery.com>
	PR debug/42631
	* web.c (entry_register): Don't clobber the number of the
	first uninitialized reference in used[].

2011-02-09  Richard Guenther  <rguenther@suse.de>

	PR tree-optimization/47664
	* ipa-inline.c (cgraph_decide_inlining_incrementally): Visit
	all edges again.

2011-02-09  David Edelsohn  <dje.gcc@gmail.com>

	PR target/46481
	PR target/47032
	* config/rs6000/aix61.h (PROCESSOR_DEFAULT): Change to
	PROCESSOR_POWER7.
	(PROCESSOR_DEFAULT64): Same.
	(RS6000_DEFAULT_LONG_DOUBLE_SIZE): Delete.

2011-02-09  Rainer Orth  <ro@CeBiTec.Uni-Bielefeld.DE>

	* config/mips/iris6.h (TARGET_C99_FUNCTIONS): Define.

2011-02-09  Martin Jambor  <mjambor@suse.cz>

	PR middle-end/45505
	* tree-sra.c (struct access): New flags grp_scalar_read and
	grp_scalar_write.  Changed description of assignment read and write
	flags.
	(dump_access): Dump new flags, reorder all of them.
	(sort_and_splice_var_accesses): Set the new flag accordingly, use them
	to detect multiple scalar reads.
	(analyze_access_subtree): Use the new scalar read write flags instead
	of the old flags.  Adjusted comments.

2011-02-08  DJ Delorie  <dj@redhat.com>

	PR target/47548
	* config/m32c/m32c.c (m32c_subreg): Don't try to validate interim
	patterns.

2011-02-08  Joseph Myers  <joseph@codesourcery.com>

	* config/m68k/uclinux.opt: New.
	* config.gcc (m68k-*-uclinux*): Use m68k/uclinux.opt.

2011-02-08  Joseph Myers  <joseph@codesourcery.com>

	* config/cris/elf.opt (sim): New Driver option.

2011-02-08  Joseph Myers  <joseph@codesourcery.com>

	* config/xtensa/elf.opt: New.
	* config.gcc (xtensa*-*-elf*): Use xtensa/elf.opt.

2011-02-08  Joseph Myers  <joseph@codesourcery.com>

	* config/vax/elf.opt: New.
	* config.gcc (vax-*-linux*, vax-*-netbsdelf*): Use vax/elf.opt.

2011-02-08  Joseph Myers  <joseph@codesourcery.com>

	* config/rs6000/aix64.opt (posix, pthread): New Driver options.

2011-02-08  Joseph Myers  <joseph@codesourcery.com>

	* config/gnu-user.opt: New.
	* config.gcc (*-*-linux* | frv-*-*linux* | *-*-kfreebsd*-gnu |
	*-*-knetbsd*-gnu | *-*-gnu* | *-*-kopensolaris*-gnu,
	*-*-uclinux*): Use gnu-user.opt.

2011-02-08  Thomas Schwinge  <thomas@schwinge.name>

	* config/gnu.h (CPP_SPEC, LIB_SPEC): Remove handling of -bsd option.
	* config/i386/gnu.h (CPP_SPEC): Likewise.

2011-02-08  Ian Lance Taylor  <iant@google.com>

	* common.opt (fcx-limited-range): Add SetByCombined flag.
	(ffinite-math-only, fmath-errno, frounding-math): Likewise.
	(fsignaling-nans, fsigned-zeros, ftrapping-math): Likewise.
	(fassociative-math, freciprocal-math): Likewise.
	(funsafe-math-optimizations): Likewise.
	* opth-gen.awk: Handle SetByCombined.
	* optc-gen.awk: Likewise.
	* opts.c (set_fast_math_flags): Don't override flag if set by frontend.
	(set_unsafe_math_optimizations_flags): Likewise.
	* doc/options.texi (Option properties): Document SetByCombined.

2011-02-08  Joseph Myers  <joseph@codesourcery.com>

	* config.gcc (arc-*, alpha*-*-gnu*, arm*-*-netbsd*, arm-*-pe*,
	i[34567]86-*-interix3*, i[34567]86-*-netbsd*, i[34567]86-*-pe,
	m68hc11-*-*, m6811-*-*, m68hc12-*-*, m6812-*-*,
	m68k-*-uclinuxoldabi*, mcore-*-pe*, powerpc*-*-gnu*,
	sh*-*-symbianelf*, vax-*-netbsd*): Mark obsolete.

2011-02-08  Sebastian Pop  <sebastian.pop@amd.com>

	PR tree-optimization/46834
	PR tree-optimization/46994
	PR tree-optimization/46995
	* graphite-sese-to-poly.c (used_outside_reduction): New.
	(detect_commutative_reduction): Call used_outside_reduction.
	(rewrite_commutative_reductions_out_of_ssa_close_phi): Call
	translate_scalar_reduction_to_array only when at least one
	loop-phi/close-phi tuple has been detected.

2011-02-08  Richard Guenther  <rguenther@suse.de>

	PR middle-end/47639
	* tree-vect-generic.c (expand_vector_operations_1): Update
	stmts here ...
	(expand_vector_operations): ... not here.  Cleanup EH info
	and the CFG if required.

2011-02-08  Richard Guenther  <rguenther@suse.de>

	PR tree-optimization/47641
	* tree-ssa.c (execute_update_addresses_taken): For asm outputs
	require type compatibility.

2011-02-08  Andreas Krebbel  <Andreas.Krebbel@de.ibm.com>

	* gimple-low.c (lower_function_body): Don't remove the location of
	the return statement here.
	(lower_gimple_return): Do it here instead but only if the return
	statement is actually used twice.

2011-02-08  Richard Guenther  <rguenther@suse.de>

	PR tree-optimization/47632
	* tree-ssa-forwprop.c (remove_prop_source_from_use): Remove
	unused up_to_stmt parameter, return whether cfg-cleanup is
	necessary, remove EH info properly.
	(forward_propagate_into_gimple_cond): Adjust caller.
	(forward_propagate_into_cond): Likewise.
	(forward_propagate_comparison): Likewise.
	(tree_ssa_forward_propagate_single_use_vars): Make
	forward_propagate_comparison case similar to the two others.

2011-02-08  Nick Clifton  <nickc@redhat.com>

	* config/mn10300/mn10300.opt (mliw): New command line option.
	* config/mn10300/mn10300.md (UNSPEC_LIW): New unspec.
	(liw_bundling): New automaton.
	(liw): New attribute.
	(liw_op): New attribute.
	(liw_op1, liw_op2, liw_both, liw_either): New reservations.
	(movsi_internal): Add LIW attributes.
	(andsi3): Likewise.
	(iorsi3): Likewise.
	(xorsi3): Likewise.
	(addsi3): Separate register and immediate alternatives.
	Add LIW attributes.
	(subsi3): Likewise.
	(cmpsi): Likewise.
	(aslsi3): Likewise.
	(lshrsi3): Likewise.
	(ashrsi3): Likewise.
	(liw): New pattern.
	* config/mn10300/mn10300.c (liw_op_names): New
	(mn10300_print_operand): Handle 'W' operand descriptor.
	(extract_bundle): New function.
	(check_liw_constraints): New function.
	(liw_candidate): New function.
	(mn10300_bundle_liw): New function.
	(mn10300_reorg): New function.
	(TARGET_MACHINE_DEPENDENT_REORG): Define.
	(TARGET_DEFAULT_TARGET_FLAGS): Add MASK_ALLOW_LIW.
	* config/mn10300/mn10300.h (TARGET_CPU_CPP_BUILTINS): Define
	__LIW__ or __NO_LIW__.
	* doc/invoke.texi: Describe the -mliw command line option.

2011-02-07  John David Anglin  <dave.anglin@nrc-cnrc.gc.ca>

	* config.gcc (hppa[12]*-*-hpux11*): Don't set extra_parts.
	* config/pa/stublib.c (pthread_default_stacksize_np, pthread_mutex_lock,
	pthread_mutex_unlock): Remove.
	* config/pa/t-pa-hpux11: Remove rules to build pthread stubs.
	* config/pa/t-pa64: Likewise.
	* config/pa/pa64-hpux.h (LIB_SPEC): In static links, link against
	shared libc if not linking against libpthread.
	* config/pa/pa-hpux11.h (LIB_SPEC): Likewise.

2011-02-07  Iain Sandoe  <iains@gcc.gnu.org>

	PR target/47558
	* config/darwin10.h (LINK_GCC_C_SEQUENCE_SPEC): Put -lSystem first
	on 10.6 and later to ensure that we always use the unwinder from
	the system.  Only add -no_compact_unwind when tarteting darwin
	10.6 or later.

2011-02-07  Steve Ellcey  <sje@cup.hp.com>

	PR target/46997
	* vect.md (vec_interleave_highv2sf): Change fmix for TARGET_BIG_ENDIAN.
	(vec_interleave_lowv2sf): Ditto.
	(vec_extract_evenv2sf): Add TARGET_BIG_ENDIAN check.
	(vec_extract_oddv2sf): Ditto.

2011-02-07  Mike Stump  <mikestump@comcast.net>

	PR target/42333
	Add __ieee_divdc3 entry point.
	* config/i386/darwin.h (DECLARE_LIBRARY_RENAMES): Retain ___divdc3
	entry point.
	(SUBTARGET_INIT_BUILTINS): Call darwin_rename_builtins.
	* config/i386/i386.c (TARGET_INIT_LIBFUNCS): Likewise.
	* config/darwin.c (darwin_rename_builtins): Add.
	* config/darwin-protos.h (darwin_rename_builtins): Add.

2011-02-07  Michael Meissner  <meissner@linux.vnet.ibm.com>

	PR target/47636
	* config/rs6000/rs6000.md (rsqrt<mode>2): Use the correct macro
	for the condition.

2011-02-07  Mike Stump  <mikestump@comcast.net>

	* config/darwin.opt (mmacosx-version-min): Update default OS version.

2011-02-07  Denis Chertykov  <chertykov@gmail.com>

	PR target/47534
	* config/avr/libgcc.S (exit): Move .endfunc

2011-02-07  Richard Guenther  <rguenther@suse.de>

	PR tree-optimization/47615
	* tree-ssa-sccvn.h (run_scc_vn): Take a vn-walk mode argument.
	* tree-ssa-sccvn.c (default_vn_walk_kind): New global.
	(run_scc_vn): Initialize it.
	(visit_reference_op_load): Use it.
	* tree-ssa-pre.c (execute_pre): Use VN_WALK if in PRE.

2011-02-07  Ulrich Weigand  <Ulrich.Weigand@de.ibm.com>

	* config/spu/spu.c (spu_init_libfuncs): Install SImode and
	DImode trapping arithmetic libfuncs.

2011-02-07  Richard Guenther  <rguenther@suse.de>

	PR tree-optimization/47621
	* tree-ssa.c (non_rewritable_lvalue_p): New function, split out from
	two duplicates ...
	(execute_update_addresses_taken): ... here.  Make it more
	conservative in what we accept.

2011-02-06  Joseph Myers  <joseph@codesourcery.com>

	* config/sparc/freebsd.h (ASM_SPEC): Define.
	* config/sparc/vxworks.h (ASM_SPEC): Define.

2011-02-06  Joseph Myers  <joseph@codesourcery.com>

	* config/sparc/sol2-bi.h (CC1_SPEC): Remove %{sun4:} %{target:}.

2011-02-06  Steven Bosscher  <steven@gcc.gnu.org>

	* doc/invoke.texi: Remove reference to compiler internals from
	user documentation.

	* reg-notes.def: Remove REG_VALUE_PROFILE.
	* combine.c (distribute_notes): Do not handle REG_VALUE_PROFILE.

2011-02-05  Jakub Jelinek  <jakub@redhat.com>

	PR middle-end/47610
	* varasm.c (default_section_type_flags): If decl is NULL,
	and name is .data.rel.ro or .data.rel.ro.local, set SECTION_RELRO bit.

2011-02-05  Jie Zhang  <jie@codesourcery.com>

	PR debug/42631
	* web.c (entry_register): Don't clobber the number of the
	first uninitialized reference in used[].

2011-02-04  Sebastian Pop  <sebastian.pop@amd.com>

	PR tree-optimization/46194
	* tree-data-ref.c (analyze_miv_subscript): Remove comment.
	(build_classic_dist_vector_1): Do not represent classic distance
	vectors when the access functions are variating in different loops.

2011-02-04  Joseph Myers  <joseph@codesourcery.com>

	* config/mips/iris6.opt: New.
	* config.gcc (mips-sgi-irix6.5*): Use mips/iris6.opt.

2011-02-04  Richard Henderson  <rth@redhat.com>
	    Steve Ellcey  <sje@cup.hp.com>

	PR target/46997
	* config/ia64/predicates.md (mux1_brcst_element): New.
	* config/ia64/ia64-protos.h (ia64_unpack_assemble): New.
	* config/ia64/ia64.c (ia64_unpack_assemble): New.
	(ia64_unpack_sign): New.
	(ia64_expand_unpack): Rewrite using new routines.
	(ia64_expand_widen_sum): Ditto.
	(ia64_expand_dot_prod_v8qi): Ditto.
	* config/ia64/vect.md (mulv8qi3): Rewrite to use new
	routines, add endian check.
	(pmpy2_even): Rename from pmpy2_r, add endian check.
	(pmpy2_odd): Rename from pmpy2_l, add endian check.
	(vec_widen_smult_lo_v4hi): Rewrite using new routines.
	(vec_widen_smult_hi_v4hi): Ditto.
	(vec_widen_umult_lo_v4hi): Ditto.
	(vec_widen_umult_hi_v4hi): Ditto.
	(mulv2si3): Change endian checks.
	(sdot_prodv4hi): Rewrite with new calls.
	(udot_prodv4hi): New.
	(vec_pack_ssat_v4hi): Add endian check.
	(vec_pack_usat_v4hi): Ditto.
	(vec_pack_ssat_v2si): Ditto.
	(max1_even): Rename from max1_r, add endian check.
	(max1_odd): Rename from max1_l, add endian check.
	(*mux1_rev): Format change.
	(*mux1_mix): Ditto.
	(*mux1_shuf): Ditto.
	(*mux1_alt): Ditto.
	(*mux1_brcst_v8qi): Use new predicate.
	(vec_extract_evenv8qi): Remove endian check.
	(vec_extract_oddv8qi): Ditto.
	(vec_interleave_lowv4hi): Format change.
	(vec_interleave_highv4hi): Ditto.
	(mix2_even): Rename from mix2_r, add endian check.
	(mix2_odd): Rename from mux2_l, add endian check.
	(*mux2): Fix mask setting for TARGET_BIG_ENDIAN.
	(vec_extract_evenodd_helper): Format change.
	(vec_extract_evenv4hi): Remove endian check.
	(vec_extract_oddv4hi): Remove endian check.
	(vec_interleave_lowv2si): Format change.
	(vec_interleave_highv2si): Format change.
	(vec_initv2si): Remove endian check.
	(vecinit_v2si): Add endian check.
	(reduc_splus_v2sf): Add endian check.
	(reduc_smax_v2sf): Ditto.
	(reduc_smin_v2sf): Ditto.
	(vec_initv2sf): Remove endian check.
	(fpack): Add endian check.
	(fswap): Add endian check.
	(vec_interleave_highv2sf): Add endian check.
	(vec_interleave_lowv2sf): Add endian check.
	(fmix_lr): Add endian check.
	(vec_setv2sf): Format change.
	(*vec_extractv2sf_0_be): Use shift to extract operand.
	(*vec_extractv2sf_1_be): New.
	(vec_pack_trunc_v4hi): Add endian check.
	(vec_pack_trunc_v2si): Format change.

2011-02-04  Jakub Jelinek  <jakub@redhat.com>

	PR inline-asm/23200
	* tree-ssa-ter.c (is_replaceable_p): Add TER argument.  Don't
	do bb, locus and block comparison and disallow loads if it is not set.
	(stmt_is_replaceable_p): New function.
	(process_replaceable, find_replaceable_in_bb): Adjust is_replaceable_p
	callers.
	* expr.c (expand_expr_real_1) <case SSA_NAME>: If
	get_gimple_for_ssa_name try for EXPAND_INITIALIZER harder to use
	SSA_NAME_DEF_STMT.
	* tree-flow.h (stmt_is_replaceable_p): New prototype.

2011-02-04  Joseph Myers  <joseph@codesourcery.com>

	* config/rs6000/xilinx.opt: New.
	* config.gcc (powerpc-xilinx-eabi*): Use rs6000/xilinx.opt.

2011-02-04  Joseph Myers  <joseph@codesourcery.com>

	* config/mips/mips.opt (EB, EL, noasmopt): New Driver options.

2011-02-03  Anatoly Sokolov  <aesok@post.ru>

	* config/xtensa/xtensa.h (PREFERRED_RELOAD_CLASS,
	PREFERRED_OUTPUT_RELOAD_CLASS): Remove.
	* config/xtensa/xtensa-protos.h (xtensa_preferred_reload_class,
	secondary_reload_info, xtensa_secondary_reload): Remove.
	* config/xtensa/xtensa.c (TARGET_PREFERRED_RELOAD_CLASS,
	TARGET_PREFERRED_OUTPUT_RELOAD_CLASS): Define.
	(xtensa_preferred_reload_class): Make static. Change return and
	'rclass' argument type to reg_class_t. Remove 'isoutput' argument.
	Use CONST_DOUBLE_P predicate.
	(xtensa_preferred_output_reload_class): New function.
	(xtensa_secondary_reload): Make static.

2011-02-03  Joseph Myers  <joseph@codesourcery.com>

	* config/microblaze/microblaze.opt (Zxl-mode-bootstrap,
	Zxl-mode-executable, Zxl-mode-novectors, Zxl-mode-xilkernel,
	Zxl-mode-xmdstub, mxl-mode-xilkernel): New Driver options.

2011-02-03  Jakub Jelinek  <jakub@redhat.com>

	PR middle-end/31490
	* output.h (SECTION_RELRO): Define.
	(SECTION_MACH_DEP): Adjust.
	(get_variable_section): New prototype.
	* varpool.c (varpool_finalize_named_section_flags): New function.
	(varpool_assemble_pending_decls): Call it.
	* cgraph.h (varpool_finalize_named_section_flags): New prototype.
	* cgraphunit.c (cgraph_output_in_order): Call
	varpool_finalize_named_section_flags.
	* varasm.c (get_section): Allow section flags conflicts between
	relro and read-only sections if the section hasn't been declared yet.
	Set SECTION_OVERRIDE after diagnosing section type conflict.
	(get_variable_section): No longer static.
	(default_section_type_flags): Use SECTION_WRITE | SECTION_RELRO for
	readonly sections that need relocations.
	(decl_readonly_section_1): New function.
	(decl_readonly_section): Use it.

	Revert:
	2010-11-17  Dinar Temirbulatov  <dtemirbulatov@gmail.com>
		    Steve Ellcey  <sje@cup.hp.com>

	PR middle-end/31490
	* varasm.c (categorize_decl_for_section): Ignore reloc_rw_mask
	if section attribute used.

2011-02-03  Jakub Jelinek  <jakub@redhat.com>

	* config/darwin.h (SECTION_NO_ANCHOR): Remove.
	* config/darwin.c (SECTION_NO_ANCHOR): Define.
	(darwin_init_sections): Remove assertion.

2011-02-03  Nick Clifton  <nickc@redhat.com>

	* config/rx/predicates.md (rx_zs_comparison_operator): Remove
	lt and ge.
	* config/rx/rx.md (abssi2_flags): Use CC_ZSmode rather than CC_ZSOmode.
	* config/rx/rx.c (rx_print_operand): Use "lt" and "ge" suffixes
	instead of "n" and "pz".
	(flags_from_code): LT and GE tests need CC_FLAG_O as well as
	CC_FLAG_S.

2011-02-03  Jakub Jelinek  <jakub@redhat.com>

	PR target/47312
	* expr.c (expand_expr_real_2) <case FMA_EXPR>: If target doesn't expand
	fma, expand FMA_EXPR as fma{,f,l} call.

	PR lto/47274
	* lto-streamer-out.c (write_symbol): When writing kind and visibility,
	copy them into a unsigned char variable and pass address of it to
	lto_output_data_stream.

	PR target/47564
	* toplev.c (target_reinit): Save and restore *crtl and regno_reg_rtx
	around backend_init_target and lang_dependent_init_target calls.
	* cgraphunit.c (cgraph_debug_gimple_stmt): New function.
	(verify_cgraph_node): Don't call set_cfun here.  Use
	cgraph_debug_gimple_stmt instead of debug_gimple_stmt.
	Set error_found for incorrectly represented calls to thunks.

2011-02-03  Alexandre Oliva  <aoliva@redhat.com>

	PR debug/43092
	PR rtl-optimization/43494
	* rtl.h (for_each_inc_dec_fn): New type.
	(for_each_inc_dec): Declare.
	* rtlanal.c (struct for_each_inc_dec_ops): New type.
	(for_each_inc_dec_find_inc_dec): New fn.
	(for_each_inc_dec_find_mem): New fn.
	(for_each_inc_dec): New fn.
	* dse.c (struct insn_size): Remove.
	(replace_inc_dec, replace_inc_dec_mem): Remove.
	(emit_inc_dec_insn_before): New fn.
	(check_for_inc_dec): Use it, along with for_each_inc_dec.
	(canon_address): Pass mem modes to cselib_lookup.
	* cselib.h (cselib_lookup): Add memmode argument.  Adjust callers.
	(cselib_lookup_from_insn): Likewise.
	(cselib_subst_to_values): Likewise.
	* cselib.c (find_slot_memmode): New var.
	(cselib_find_slot): New fn.  Use it instead of
	htab_find_slot_with_hash everywhere.
	(entry_and_rtx_equal_p): Use find_slot_memmode.
	(autoinc_split): New fn.
	(rtx_equal_for_cselib_p): Rename and implement in terms of...
	(rtx_equal_for_cselib_1): ... this.  Take memmode, pass it on.
	Deal with autoinc.  Special-case recursion into MEMs.
	(cselib_hash_rtx): Likewise.
	(cselib_lookup_mem): Infer pmode from address mode.  Distinguish
	address and MEM modes.
	(cselib_subst_to_values): Add memmode, pass it on.
	Deal with autoinc.
	(cselib_lookup): Add memmode argument, pass it on.
	(cselib_lookup_from_insn): Add memmode.
	(cselib_invalidate_rtx): Discard obsolete push_operand handling.
	(struct cselib_record_autoinc_data): New.
	(cselib_record_autoinc_cb): New fn.
	(cselib_record_sets): Use it, along with for_each_inc_dec.  Pass MEM
	mode to cselib_lookup.  Reset autoinced REGs here instead of...
	(cselib_process_insn): ... here.
	* var-tracking.c (replace_expr_with_values, use_type): Pass MEM mode
	to cselib_lookup.
	(add_uses): Likewise, also to cselib_subst_to_values.
	(add_stores): Likewise.
	* sched-deps.c 	(add_insn_mem_dependence): Pass mode to
	cselib_subst_to_values.
	(sched_analyze_1, sched_analyze_2): Likewise.  Adjusted.
	* gcse.c (do_local_cprop): Adjusted.
	* postreload.c (reload_cse_simplify_set): Adjusted.
	(reload_cse_simplify_operands): Adjusted.
	* sel-sched-dump (debug_mem_addr_value): Pass mode.

2011-02-03  Alexandre Oliva  <aoliva@redhat.com>

	PR tree-optimization/45122
	* tree-ssa-loop-niter.c (number_of_iterations_exit): Don't make
	unsafe assumptions when there's more than one loop exit.

2011-02-02  Michael Meissner  <meissner@linux.vnet.ibm.com>

	PR target/47272
	* doc/extend.texi (PowerPC AltiVec/VSX Built-in Functions):
	Document using vector double with the load/store builtins, and
	that the load/store builtins always use Altivec instructions.

	* config/rs6000/vector.md (vector_altivec_load_<mode>): New insns
	to use altivec memory instructions, even on VSX.
	(vector_altivec_store_<mode>): Ditto.

	* config/rs6000/rs6000-protos.h (rs6000_address_for_altivec): New
	function.

	* config/rs6000/rs6000-c.c (altivec_overloaded_builtins): Add
	V2DF, V2DI support to load/store overloaded builtins.

	* config/rs6000/rs6000-builtin.def (ALTIVEC_BUILTIN_*): Add
	altivec load/store builtins for V2DF/V2DI types.

	* config/rs6000/rs6000.c (rs6000_option_override_internal): Don't
	set avoid indexed addresses on power6 if -maltivec.
	(altivec_expand_ld_builtin): Add V2DF, V2DI support, use
	vector_altivec_load/vector_altivec_store builtins.
	(altivec_expand_st_builtin): Ditto.
	(altivec_expand_builtin): Add VSX memory builtins.
	(rs6000_init_builtins): Add V2DI types to internal types.
	(altivec_init_builtins): Add support for V2DF/V2DI altivec
	load/store builtins.
	(rs6000_address_for_altivec): Insure memory address is appropriate
	for Altivec.

	* config/rs6000/vsx.md (vsx_load_<mode>): New expanders for
	vec_vsx_ld and vec_vsx_st.
	(vsx_store_<mode>): Ditto.

	* config/rs6000/rs6000.h (RS6000_BTI_long_long): New type
	variables to hold long long types for VSX vector memory builtins.
	(RS6000_BTI_unsigned_long_long): Ditto.
	(long_long_integer_type_internal_node): Ditti.
	(long_long_unsigned_type_internal_node): Ditti.

	* config/rs6000/altivec.md (UNSPEC_LVX): New UNSPEC.
	(altivec_lvx_<mode>): Make altivec_lvx use a mode iterator.
	(altivec_stvx_<mode>): Make altivec_stvx use a mode iterator.

	* config/rs6000/altivec.h (vec_vsx_ld): Define VSX memory builtin
	short cuts.
	(vec_vsx_st): Ditto.

2011-02-02  Joseph Myers  <joseph@codesourcery.com>

	* config/pa/pa-hpux10.opt: New.
	* config/hpux11.opt (pthread): New Driver option.
	* config/pa/pa-hpux.opt (nolibdld, rdynamic): New Driver options.
	* config.gcc (hppa[12]*-*-hpux10*): Use pa/pa-hpux10.opt.

2011-02-02  Joseph Myers  <joseph@codesourcery.com>

	* config/ia64/vms.opt: New.
	* config.gcc (ia64-hp-*vms*): Use ia64/vms.opt.

2011-02-01  Michael Meissner  <meissner@linux.vnet.ibm.com>

	PR target/47580
	* config/rs6000/vsx.md (vsx_float<VSi><mode>2): Use
	gpc_reg_operand instead of vsx_register_operand to match rs6000.md
	generator functions.
	(vsx_floatuns<VSi><mode>2): Ditto.
	(vsx_fix_trunc<mode><VSi>2): Ditto.
	(vsx_fixuns_trunc<mode><VSi>2): Ditto.

2011-02-02  Joseph Myers  <joseph@codesourcery.com>

	* config/i386/djgpp.opt (posix): New Driver option.

2011-02-02  Gerald Pfeifer  <gerald@pfeifer.com>

	* config.gcc (*-*-freebsd[12], *-*-freebsd[12].*, *-*-freebsd*aout*):
	Move to the unsupported targets list.

2011-02-02  Peter Bergner  <bergner@vnet.ibm.com>

	PR rtl-optimization/47525
	* df-scan.c: Update copyright years.
	(df_get_call_refs): Do not mark global registers as DF_REF_REG_USE
	and non-clobber DF_REF_REG_DEF for calls to const and pure functions.

2011-02-02  Rainer Orth  <ro@CeBiTec.Uni-Bielefeld.DE>

	* config/i386/sysv4.h (TARGET_VERSION): Remove.
	(SUBTARGET_RETURN_IN_MEMORY): Remove.
	(ASM_OUTPUT_ASCII): Remove.
	* config/i386/sol2.h (SUBTARGET_RETURN_IN_MEMORY): Remove #undef.

2011-02-02  Jeff Law  <law@redhat.com>

	PR middle-end/47543
	* reload.c (find_reloads_address): Handle reg+d address where both
	components are invalid by reloading the entire address.

2011-02-02  Sebastian Pop  <sebastian.pop@amd.com>
	    Richard Guenther  <rguenther@suse.de>

	PR tree-optimization/40979
	PR bootstrap/47044
	* passes.c (init_optimization_passes): After LIM call copy_prop
	and DCE to clean up.
	* tree-ssa-loop.c (pass_graphite_transforms): Add TODO_dump_func.

2011-02-02  Sebastian Pop  <sebastian.pop@amd.com>

	PR tree-optimization/47576
	PR tree-optimization/47555
	* doc/invoke.texi (scev-max-expr-complexity): Documented.
	* params.def (PARAM_SCEV_MAX_EXPR_SIZE): Bump the value to 100.
	(PARAM_SCEV_MAX_EXPR_COMPLEXITY): Declared.
	* tree-scalar-evolution.c (follow_ssa_edge): Use
	PARAM_SCEV_MAX_EXPR_COMPLEXITY.

2011-02-02  Richard Guenther  <rguenther@suse.de>

	PR tree-optimization/47566
	* builtins.c (builtin_save_expr): No SAVE_EXPR for SSA_NAMEs.

2011-02-02  Alexandre Oliva  <aoliva@redhat.com>

	PR debug/47106
	PR debug/47402
	* tree-inline.c (declare_return_variable): Remove unused caller
	variable.

	PR debug/47106
	PR debug/47402
	* tree-flow-inline.h (clear_is_used, is_used_p): New.
	* cfgexpand.c (account_used_vars_for_block): Use them.
	* tree-nrv.c (tree_nrv): Likewise.
	* tree-ssa-live.c (remove_unused_scope_block_p): Likewise.
	(dump_scope_block): Likewise.
	(remove_unused_locals): Likewise.

	PR debug/47106
	PR debug/47402
	* tree-inline.c (declare_return_variable): Add result decl to
	local decls only once.
	* gimple-low.c (record_vars_into): Mark newly-created variables
	as referenced.

2011-02-02  Alexandre Oliva  <aoliva@redhat.com>

	PR debug/47498
	PR debug/47501
	PR debug/45136
	PR debug/45130
	* haifa-sched.c (get_ebb_head_tail): Move notes across boundary
	debug insns.
	(no_real_insns_p, schedule_block, set_priorities): Drop special
	treatment of boundary debug insns.
	* sched-deps.c (sd_init_insn, sd_finish_insn): Don't mark debug insns.
	* sched-ebb.c (schedule_ebbs): Adjust skipping of debug insns.
	* sched-int.h (DEBUG_INSN_SCHED_P): Remove.
	(BOUNDARY_DEBUG_INSN_P): Likewise.
	(SCHEDULE_DEBUG_INSN_P): Likewise.
	* sched-rgn.c (init_ready_list): Drop special treatment of
	boundary debug insns.
	* final.c (rest_of_clean_state): Clear notes' BB.

2011-02-01  Joseph Myers  <joseph@codesourcery.com>

	* config/openbsd.opt (assert=): New Driver option.

2011-02-01  Joseph Myers  <joseph@codesourcery.com>

	* config/i386/nto.opt: New.
	* config.gcc (i[34567]86-*-nto-qnx*): Use i386/nto.opt.

2011-02-01  Joseph Myers  <joseph@codesourcery.com>

	* config/i386/netware.opt: New.
	* config.gcc (i[3456x]86-*-netware*): Use i386/netware.opt.

2011-02-01  Joseph Myers  <joseph@codesourcery.com>

	* config/interix.opt (posix): New Driver option.

2011-02-01  DJ Delorie  <dj@redhat.com>

	* config/m32c/m32c.h (PTRDIFF_TYPE): Remove extra definition.

	* config/m32c/m32c.c (m32c_regno_reg_class): Return smallest reg
	class for A0/A1.

2011-02-01  Sebastian Pop  <sebastian.pop@amd.com>

	PR tree-optimization/47561
	* toplev.c (process_options): Print the Graphite flags.  Add
	flag_loop_flatten to the list of options requiring Graphite.

2011-02-01  Joseph Myers  <joseph@codesourcery.com>

	* config/i386/cygming.opt (posix): New Driver option.

2011-02-01  Joseph Myers  <joseph@codesourcery.com>

	* config/arm/vxworks.opt: New.
	* config.gcc (arm-wrs-vxworks): Use arm/vxworks.opt.

2011-02-01  Joseph Myers  <joseph@codesourcery.com>

	* config/alpha/elf.opt: New.
	* config.gcc (alpha*-*-linux*, alpha*-*-gnu*, alpha*-*-freebsd*,
	alpha*-*-netbsd*, alpha*-*-openbsd*): Use alpha/elf.opt.

2011-02-01  Richard Guenther  <rguenther@suse.de>

	PR tree-optimization/47559
	* tree-ssa-loop-im.c (can_sm_ref_p): Do not perform
	store-motion on references that can throw.

2011-02-01  Bernd Schmidt  <bernds@codesourcery.com>

	* tree-dump.c (dump_option_value_info): Add entry for TDF_CSELIB.
	* tree-pass.h (TDF_CSELIB): New macro.
	* cselib.c (new_cselib_val, expand_loc, cselib_expand_value_rtx_1,
	cselib_lookup): Check for it rather than for TDF_DETAILS.

2011-02-01  H.J. Lu  <hongjiu.lu@intel.com>

	PR driver/47547
	* lto-wrapper.c (run_gcc): Don't add -dumpdir if linker_output
	is HOST_BIT_BUCKET.

	* opts.c (finish_options): Don't add x_aux_base_name if it is
	HOST_BIT_BUCKET.

2011-02-01  Richard Guenther  <rguenther@suse.de>

	PR tree-optimization/47555
	Revert
	2010-07-15  Sebastian Pop  <sebastian.pop@amd.com>

	* params.def (PARAM_SCEV_MAX_EXPR_SIZE): Bump the value to 100.

2011-02-01  Sebastien Bourdeauducq  <sebastien@milkymist.org>

	PR gcc/46692
	* config/lm32/t-lm32: Add multilib for all CPU options.

2011-02-01  Richard Guenther  <rguenther@suse.de>

	PR tree-optimization/47541
	* tree-ssa-structalias.c (push_fields_onto_fieldstack): Make
	sure to have a field at offset zero.

2011-01-31  Joseph Myers  <joseph@codesourcery.com>

	* config/arc/arc.opt (EB, EL): New Driver options.

2011-01-31  Joseph Myers  <joseph@codesourcery.com>

	* config/alpha/osf5.opt: New.
	* config.gcc (alpha*-dec-osf5.1*): Use alpha/osf5.opt.

2011-01-31  Joseph Myers  <joseph@codesourcery.com>

	* config/vms/vms.opt (map, mvms-return-codes): New Driver options.

2011-01-31  Sebastian Pop  <sebastian.pop@amd.com>

	* common.opt (ftree-loop-linear): Use Alias to make it an alias of
	-floop-interchange.
	* invoke.texi (-ftree-loop-linear): Make it clear that this flag
	is an alias of -floop-interchange and that it requires the
	Graphite infrastructure.
	* tree-ssa-loop.c (gate_graphite_transforms): Do not set
	flag_loop_interchange based on the value of flag_tree_loop_linear.

2011-01-31  Jakub Jelinek  <jakub@redhat.com>
	    Richard Guenther  <rguenther@suse.de>

	PR tree-optimization/47538
	* tree-ssa-ccp.c (bit_value_binop_1): For uns computation use
	type instead of r1type, except for comparisons.  For right
	shifts and comparisons punt if there are mismatches in
	sizetype vs. non-sizetype types.

2011-01-31  Rainer Orth  <ro@CeBiTec.Uni-Bielefeld.DE>

	* doc/sourcebuild.texi (Effective-Target Keywords): Document
	avx_runtime.

2011-01-31  Rainer Orth  <ro@CeBiTec.Uni-Bielefeld.DE>

	* configure.ac (gcc_cv_ld_eh_frame_hdr): Update minimal Sun ld
	version number.
	* configure: Regenerate.

2011-01-31  Rainer Orth  <ro@CeBiTec.Uni-Bielefeld.DE>

	* configure.ac (gcc_cv_ld_static_option): Define.
	(gcc_cv_ld_dynamic_option): Define.
	(gcc_cv_ld_static_dynamic): Tru64 UNIX support -noso/-so_archive
	instead.
	(HAVE_LD_STATIC_DYNAMIC): Update message.
	(LD_STATIC_OPTION): Define.
	(LD_DYNAMIC_OPTION): Define.
	* configure: Regenerate.
	* config.in: Regenerate.
	* gcc.c (init_spec) [USE_LIBUNWIND_EXCEPTIONS &&
	HAVE_LD_STATIC_DYNAMIC]: Use them.

2011-01-31  Nick Clifton  <nickc@redhat.com>

	* config/rx/rx.c (rx_get_stack_layout): Only save call clobbered
	registers inside interrupt handlers if the handler is not a leaf
	function.

2011-01-31  Nick Clifton  <nickc@redhat.com>

	* config/mn10300/mn10300.c (mn10300_regno_in_class_p): Check for
	reg_renumber returning an INVALID_REGNUM.

2011-01-31  Alexandre Oliva  <aoliva@redhat.com>

	PR libgcj/44341
	* doc/install.texi: Document host options discarded when cross
	configuring target libraries.

2011-01-31  Alexandre Oliva  <aoliva@redhat.com>

	Reverted:
	2011-01-25  Alexandre Oliva  <aoliva@redhat.com>
	PR debug/45136
	PR debug/45130
	* haifa-sched.c (get_ebb_head_tail): Move notes across boundary
	debug insns.
	(no_real_insns_p, schedule_block, set_priorities): Drop special
	treatment of boundary debug insns.
	* sched-deps.c (sd_init_insn, sd_finish_insn): Don't mark debug insns.
	* sched-ebb.c (schedule_ebbs): Don't skip debug insns.
	* sched-int.h (DEBUG_INSN_SCHED_P): Remove.
	(BOUNDARY_DEBUG_INSN_P): Likewise.
	(SCHEDULE_DEBUG_INSN_P): Likewise.
	* sched-rgn.c (init_ready_list): Drop special treatment of
	boundary debug insns.
	* final.c (rest_of_clean-state): Clear notes' BB.

2011-01-31  Alan Modra  <amodra@gmail.com>

	* config/rs6000/rs6000.c (print_operand): Rearrange addends in
	toc relative expressions as we do in print_operand_address.

2011-01-30  Kazu Hirata  <kazu@codesourcery.com>

	* doc/extend.texi: Follow spelling conventions.
	* doc/invoke.texi: Fix a typo.

2011-01-30  Joseph Myers  <joseph@codesourcery.com>

	* config/hpux11.opt: New.
	* config.gcc (hppa*64*-*-hpux11*, hppa[12]*-*-hpux11*,
	ia64*-*-hpux*): Use hpux11.opt.

2011-01-30  Jonathan Yong  <jon_y@users.sourceforge.net>

	* config.gcc (i[34567]86-*-pe | i[34567]86-*-cygwin*): Add t-dfprules
	to tmake_file.

2011-01-30  Gerald Pfeifer  <gerald@pfeifer.com>

	* doc/install.texi (hppa-hp-hpux10): Remove references to HP
	support sites.

2011-01-30  Gerald Pfeifer  <gerald@pfeifer.com>

	* doc/install.texi (Binaries): Remove outdated reference for
	Motorola 68HC11/68HC12 downloads.

2011-01-30  Gerald Pfeifer  <gerald@pfeifer.com>

	* doc/extend.texi (Thread-Local): Adjust reference to Ulrich
	Drepper's paper.

2011-01-29  Jonathan Wakely  <jwakely.gcc@gmail.com>

	PR bootstrap/47147
	* ginclude/stddef.h: Check for _X86_64_ANSI_H_ and _I386_ANSI_H_ as
	used by NetBSD.

2011-01-28  Ahmad Sharif  <asharif@google.com>

	* value-prof.c (check_counter): Corrected error message.

2011-01-29  Jie Zhang  <jie@codesourcery.com>

	* config/arm/arm.c (arm_legitimize_reload_address): New.
	* config/arm/arm.h (ARM_LEGITIMIZE_RELOAD_ADDRESS): Use
	arm_legitimize_reload_address.
	* config/arm/arm-protos.h (arm_legitimize_reload_address): Declare.

2011-01-28  Ian Lance Taylor  <iant@google.com>

	* godump.c (go_define): Ignore macros whose definitions include
	two adjacent operands.

2011-01-28  Jakub Jelinek  <jakub@redhat.com>

	PR target/42894
	* varasm.c (force_const_mem): Store copy of x in desc->constant
	instead of x itself.
	* expr.c (emit_move_insn): Add a copy of y_cst instead of y_cst
	itself into REG_EQUAL note.

2011-01-28  Joseph Myers  <joseph@codesourcery.com>

	* config/freebsd.opt (posix, rdynamic): New Driver options.

2011-01-28  Rainer Orth  <ro@CeBiTec.Uni-Bielefeld.DE>

	* configure.ac (gcc_cv_ld_static_dynamic): IRIX 6 ld supports
	-Bstatic/-Bdynamic.
	* configure: Regenerate.

2011-01-27  Joseph Myers  <joseph@codesourcery.com>

	* config/rs6000/sysv4.h (LIB_NETBSD_SPEC): Don't handle -profile.
	* config/rs6000/vxworks.h (CC1_SPEC): Don't handle -profile.

2011-01-27  Anatoly Sokolov  <aesok@post.ru>

	* config/s390/s390.h (PREFERRED_RELOAD_CLASS): Remove.
	* config/s390/s390-protos.h (s390_preferred_reload_class): Remove.
	* config/s390/s390.c (TARGET_PREFERRED_RELOAD_CLASS): Define.
	(s390_preferred_reload_class): Make static. Change return and
	'rclass' argument type to reg_class_t.

2011-01-27  Jan Hubicka  <jh@suse.cz>

	PR middle-end/46949
	* cgraphunit.c (process_common_attributes): Fix use of remove_attribute.
	(process_function_and_variable_attributes): Check defined weakrefs.

2011-01-27  Martin Jambor  <mjambor@suse.cz>

	PR tree-optimization/47228
	* tree-sra.c (sra_modify_assign): Use build_ref_for_model instead of
	build_ref_for_offset.

2011-01-27  Ulrich Weigand  <Ulrich.Weigand@de.ibm.com>

	* config/spu/spu-elf.h (ASM_SPEC): Remove.

2011-01-26  Mikael Pettersson  <mikpe@it.uu.se>

	PR rtl-optimization/46856
	* postreload.c (reload_combine_recognize_const_pattern): Do not
	separate cc0 setter and user on cc0 targets.

2011-01-26  Nicola Pero  <nicola.pero@meta-innovation.com>

	PR c/43082
	* c-typeck.c (c_objc_common_truthvalue_conversion): If we are
	passed a VOID_TYPE expression, immediately emit an error and
	return error_mark_node.

2011-01-26  Jeff Law  <law@redhat.com>

	PR rtl-optimization/47464
	* df-problems.c (can_move_insn_across): Use may_trap_or_fault_p
	rather than may_trap_p as needed.

2011-01-26  DJ Delorie  <dj@redhat.com>

	PR rtl-optimization/46878
	* combine.c (insn_a_feeds_b): Check for the implicit cc0
	setter/user dependency as well.

2011-01-26  Eric Botcazou  <ebotcazou@adacore.com>

	PR rtl-optimization/44469
	* cfgcleanup.c (try_optimize_cfg): Iterate in CFG layout mode too
	after removing trivially dead basic blocks.

2011-01-26  Joseph Myers  <joseph@codesourcery.com>

	* config/bfin/bfin.h (LINK_SPEC): Remove %{Qy:} %{!Qn:-Qy}.
	* config/frv/frv.h (LINK_SPEC): Likewise.
	* config/i386/netware.h (LINK_SPEC): Likewise.
	* config/m68k/linux.h (ASM_SPEC): Likewise.
	* config/rs6000/linux64.h (ASM_SPEC_COMMON): Likewise.
	* config/rs6000/sysv4.h (LINK_SPEC): Likewise.
	* config/rs6000/vxworks.h (ASM_SPEC): Likewise.
	* config/sparc/linux.h (ASM_SPEC): Likewise.
	* config/sparc/linux64.h (ASM_SPEC): Likewise.
	* config/sparc/sp-elf.h (ASM_SPEC): Likewise.

2011-01-26  Joseph Myers  <joseph@codesourcery.com>

	* config/bfin/bfin.h (ASM_SPEC): Remove %{Ym,*}.
	* config/frv/frv.h (ASM_SPEC): Likewise.
	* config/m68k/linux.h (ASM_SPEC): Likewise.
	* config/pa/pa-linux.h (ASM_SPEC): Likewise.
	* config/rs6000/linux64.h (ASM_SPEC): Likewise.
	* config/rs6000/vxworks.h (ASM_SPEC): Likewise.
	* config/sparc/linux.h (ASM_SPEC): Likewise.
	* config/sparc/linux64.h (ASM_SPEC): Likewise.
	* config/sparc/sp-elf.h (ASM_SPEC): Likewise.

2011-01-26  Joseph Myers  <joseph@codesourcery.com>

	* config/bfin/bfin.h (LINK_SPEC): Remove %{YP,*}.
	* config/frv/frv.h (LINK_SPEC): Likewise.
	* config/rs6000/sysv4.h (LINK_SPEC): Likewise.

2011-01-26  Joseph Myers  <joseph@codesourcery.com>

	* config/bfin/bfin.h (ASM_SPEC): Remove %{Yd,*}.
	* config/frv/frv.h (ASM_SPEC): Likewise.
	* config/i386/sol2-10.h (ASM_SPEC): Likewise.
	* config/m68k/linux.h (ASM_SPEC): Likewise.
	* config/pa/pa-linux.h (ASM_SPEC): Likewise.
	* config/rs6000/linux64.h (ASM_SPEC32): Likewise.
	* config/rs6000/vxworks.h (ASM_SPEC): Likewise.
	* config/sol2.h (ASM_SPEC): Remove comment about -Yd,.
	* config/sparc/linux.h (ASM_SPEC): Likewise.
	* config/sparc/linux64.h (ASM_SPEC): Likewise.
	* config/sparc/sp-elf.h (ASM_SPEC): Likewise.
	* config/sparc/sysv4.h (ASM_SPEC): Remove %{Yd,*}.

2011-01-26  Steve Ellcey  <sje@cup.hp.com>

	PR target/46997
	* config/ia64/vect.md (mulv2si3): Enable and fix for TARGET_BIG_ENDIAN.
	(*mux2): Ditto.
	(vec_extract_evenodd_help): Ditto.
	(vec_extract_evenv4hi): Ditto.
	(vec_extract_oddv4hi): Ditto.
	(vec_interleave_lowv2si): Ditto.
	(vec_interleave_highv2si): Ditto.
	(vec_extract_evenv2si): Ditto.
	(vec_extract_oddv2si: Ditto.
	(vec_pack_trunc_v2si): Ditto.

2011-01-22  Jan Hubicka  <jh@suse.cz>

	PR target/47237
	* cgraph.h (cgraph_local_info): New field can_change_signature.
	* ipa-cp.c (ipcp_update_callgraph): Only compute args_to_skip if callee
	signature can change.
	(ipcp_estimate_growth): Call sequence simplify only if calle signature
	can change.
	(ipcp_insert_stage): Only compute args_to_skip if signature can change.
	(cgraph_function_versioning): We can not change signature of functions
	that don't allow that.
	* lto-cgraph.c (lto_output_node): Stream local.can_change_signature.
	(lto_input_node): Likewise.
	* ipa-inline.c (compute_inline_parameters): Compute
	local.can_change_signature.
	* ipa-split.c (visit_bb): Never split away APPLY_ARGS.
	* tree-sra.c (ipa_sra_preliminary_function_checks): Give up on
	functions that can not change signature.
	* i386.c (ix86_function_regparm, ix86_function_sseregparm,
	init_cumulative_args): Do not use local calling conventions
	for functions that can not change signature.

2011-01-22  Jan Hubicka  <jh@suse.cz>

	* doc/invoke.texi (hot-bb-frequency-fraction): Commit forgotten hunk.

2011-01-26  Richard Guenther  <rguenther@suse.de>

	PR tree-optimization/47190
	* cgraphunit.c (process_common_attributes): New function.
	(process_function_and_variable_attributes): Use it.

2011-01-26  Richard Guenther  <rguenther@suse.de>

	PR lto/47423
	* cgraphbuild.c (record_eh_tables): Record reference to personality
	function.

2011-01-26  Alexandre Oliva  <aoliva@redhat.com>

	PR debug/45454
	* sel-sched.c (moveup_expr): Don't let debug insns prevent
	non-debug insns from moving up.

2011-01-26  Dave Korn  <dave.korn.cygwin@gmail.com>

	PR target/40125
	* config.gcc (i[34567]86-*-pe | i[34567]86-*-cygwin*): Select suitable
	t-dlldir{,-x} fragment for build and add it to tmake_file.
	(i[34567]86-*-mingw* | x86_64-*-mingw*): Likewise.
	* Makefile.in (libgcc.mvars): Also export SHLIB_DLLDIR to libgcc.
	* config/i386/t-dlldir: New file.
	(SHLIB_DLLDIR): Define.
	* config/i386/t-dlldir-x: New file.
	(SHLIB_DLLDIR): Define.
	* config/i386/t-cygming: Error out if SHLIB_DLLDIR is not set.
	(SHLIB_INSTALL): Use it.

2011-01-26  Chung-Lin Tang  <cltang@codesourcery.com>

	PR target/47246
	* config/arm/arm.c (thumb2_legitimate_index_p): Change the
	lower bound of the allowed Thumb-2 coprocessor load/store
	index range to -256. Add explaining comment.

2011-01-25  Ian Lance Taylor  <iant@google.com>

	* godump.c (go_define): Improve lexing of macro expansion to only
	accept expressions which match Go spec.

2011-01-26  Dave Korn  <dave.korn.cygwin@gmail.com>

	PR c++/43601
	* tree.c (handle_dll_attribute): Handle it.
	* doc/extend.texi (@item dllexport): Mention it.
	* doc/invoke.texi (@item -fno-keep-inline-dllexport): Document it.

2011-01-25  Ian Lance Taylor  <iant@google.com>

	PR tree-optimization/26854
	* c-decl.c (struct c_scope): Add field has_jump_unsafe_decl.
	(decl_jump_unsafe): Move higher in file, with no other change.
	(bind): Set has_jump_unsafe_decl if appropriate.
	(update_label_decls): Test has_jump_unsafe_decl to avoid loop.
	(check_earlier_gotos): Likewise.
	(c_check_switch_jump_warnings): Likewise.

2011-01-25  Jonathan Wakely  <jwakely.gcc@gmail.com>

	* doc/invoke.texi (Warning Options): Add missing hyphen.
	(-fprofile-dir): Minor grammatical fixes.
	(-fbranch-probabilities): Likewise.

2011-01-25  Alexandre Oliva  <aoliva@redhat.com>

	PR debug/45136
	PR debug/45130
	* haifa-sched.c (get_ebb_head_tail): Move notes across boundary
	debug insns.
	(no_real_insns_p, schedule_block, set_priorities): Drop special
	treatment of boundary debug insns.
	* sched-deps.c (sd_init_insn, sd_finish_insn): Don't mark debug insns.
	* sched-ebb.c (schedule_ebbs): Don't skip debug insns.
	* sched-int.h (DEBUG_INSN_SCHED_P): Remove.
	(BOUNDARY_DEBUG_INSN_P): Likewise.
	(SCHEDULE_DEBUG_INSN_P): Likewise.
	* sched-rgn.c (init_ready_list): Drop special treatment of
	boundary debug insns.
	* final.c (rest_of_clean-state): Clear notes' BB.

2011-01-25  Sebastian Pop  <sebastian.pop@amd.com>

	* Makefile.in (LAMBDA_H): Removed.
	(TREE_DATA_REF_H): Remove dependence on LAMBDA_H.
	(OBJS-common): Remove dependence on lambda-code.o, lambda-mat.o,
	lambda-trans.o, and tree-loop-linear.o.
	(lto-symtab.o): Remove dependence on LAMBDA_H.
	(tree-loop-linear.o): Remove rule.
	(lambda-mat.o): Same.
	(lambda-trans.o): Same.
	(lambda-code.o): Same.
	(tree-vect-loop.o): Add missing dependence on TREE_DATA_REF_H.
	(tree-vect-slp.o): Same.
	* hwint.h (gcd): Moved here.
	(least_common_multiple): Same.
	* lambda-code.c: Removed.
	* lambda-mat.c: Removed.
	* lambda-trans.c: Removed.
	* lambda.h: Removed.
	* tree-loop-linear.c: Removed.
	* lto-symtab.c: Do not include lambda.h.
	* omega.c (gcd): Removed.
	* passes.c (init_optimization_passes): Remove pass_linear_transform.
	* tree-data-ref.c (print_lambda_vector): Moved here.
	(lambda_vector_copy): Same.
	(lambda_matrix_copy): Same.
	(lambda_matrix_id): Same.
	(lambda_vector_first_nz): Same.
	(lambda_matrix_row_add): Same.
	(lambda_matrix_row_exchange): Same.
	(lambda_vector_mult_const): Same.
	(lambda_vector_negate): Same.
	(lambda_matrix_row_negate): Same.
	(lambda_vector_equal): Same.
	(lambda_matrix_right_hermite): Same.
	* tree-data-ref.h: Do not include lambda.h.
	(lambda_vector): Moved here.
	(lambda_matrix): Same.
	(dependence_level): Same.
	(lambda_transform_legal_p): Removed declaration.
	(lambda_collect_parameters): Same.
	(lambda_compute_access_matrices): Same.
	(lambda_vector_gcd): Same.
	(lambda_vector_new): Same.
	(lambda_vector_clear): Same.
	(lambda_vector_lexico_pos): Same.
	(lambda_vector_zerop): Same.
	(lambda_matrix_new): Same.
	* tree-flow.h (least_common_multiple): Removed declaration.
	* tree-parloops.c (lambda_trans_matrix): Moved here.
	(LTM_MATRIX): Same.
	(LTM_ROWSIZE): Same.
	(LTM_COLSIZE): Same.
	(LTM_DENOMINATOR): Same.
	(lambda_trans_matrix_new): Same.
	(lambda_matrix_vector_mult): Same.
	(lambda_transform_legal_p): Same.
	* tree-pass.h (pass_linear_transform): Removed declaration.
	* tree-ssa-loop.c (tree_linear_transform): Removed.
	(gate_tree_linear_transform): Removed.
	(pass_linear_transform): Removed.
	(gate_graphite_transforms): Make flag_tree_loop_linear an alias of
	flag_loop_interchange.

2011-01-25  Jakub Jelinek  <jakub@redhat.com>

	PR tree-optimization/47265
	PR tree-optimization/47443
	* tree-ssa-forwprop.c (forward_propagate_addr_expr): Return false
	if name still has some uses.

2011-01-25  Martin Jambor  <mjambor@suse.cz>

	PR tree-optimization/47382
	* gimple-fold.c (gimple_fold_obj_type_ref_call): Removed.
	(gimple_fold_call): Do not call gimple_fold_obj_type_ref_call.

2011-01-25  Joel Sherrill  <joel.sherrill@oarcorp.com>

	* config/m32r/m32r.c: Define TARGET_EXCEPT_UNWIND_INFO to
	sjlj_except_unwind_info.

2011-01-25  Richard Guenther  <rguenther@suse.de>

	PR tree-optimization/47426
	* tree-ssa-structalias.c (ipa_pta_execute): Make externally
	visible functions results escape.

2011-01-25  Jakub Jelinek  <jakub@redhat.com>

	PR target/45701
	* config/arm/arm.c (any_sibcall_uses_r3): New function.
	(arm_get_frame_offsets): Use it.

2011-01-25  Sebastian Pop  <sebastian.pop@amd.com>
	    Jakub Jelinek  <jakub@redhat.com>

	PR tree-optimization/47271
	* tree-if-conv.c (bb_postdominates_preds): New.
	(if_convertible_bb_p): Call bb_postdominates_preds.
	(if_convertible_loop_p_1): Compute CDI_POST_DOMINATORS.
	(predicate_scalar_phi): Call bb_postdominates_preds.

2011-01-25  Nick Clifton  <nickc@redhat.com>

	* config/rx/rx.h (LIBCALL_VALUE): Do not promote complex types.
	* config/rx/rx.c (rx_function_value): Likewise.
	(rx_promote_function_mode): Likewise.
	(gen_safe_add): Place an outsized immediate value inside an UNSPEC
	in order to make it legitimate.
	* config/rx/rx.md (adddi3_internal): If the second operand is a MEM
	make sure that the first operand is the same as the result register.
	(addsi3_unspec): Delete.
	(subdi3): Do not accept immediate operands.
	(subdi3_internal): Likewise.

2011-01-25  Jeff Law  <law@redhat.com>

	PR rtl-optimization/37273
	* ira-costs.c (scan_one_insn): Detect constants living in memory and
	handle them like argument loads from stack slots.  Do not double
	count memory for memory constants and argument loads from stack slots.

2011-01-25  Jakub Jelinek  <jakub@redhat.com>

	PR tree-optimization/47427
	PR tree-optimization/47428
	* tree-ssa-copyrename.c (copy_rename_partition_coalesce): Don't
	coalesce if the new root var would be TREE_READONLY.

2011-01-25  Richard Guenther  <rguenther@suse.de>

	PR middle-end/47414
	* tree-ssa-alias.c (indirect_ref_may_alias_decl_p): Use the
	correct type for TBAA.

2011-01-25  Sebastian Pop  <sebastian.pop@amd.com>

	* graphite-sese-to-poly.c (dr_indices_valid_in_loop): New.
	(close_phi_written_to_memory): Call for_each_index with
	dr_indices_valid_in_loop.

2011-01-25  Sebastian Pop  <sebastian.pop@amd.com>

	* graphite-sese-to-poly.c (new_pbb_from_pbb): Only copy PBB_DOMAIN
	when it is initialized.

2011-01-25  Sebastian Pop  <sebastian.pop@amd.com>

	* graphite-scop-detection.c (stmt_has_simple_data_refs_p): Update
	call to graphite_find_data_references_in_stmt.
	* graphite-sese-to-poly.c (outermost_loop_in_sese_1): New.
	(try_generate_gimple_bb): Call outermost_loop_in_sese_1.  Update
	call to graphite_find_data_references_in_stmt.
	(analyze_drs_in_stmts): Same.
	* tree-data-ref.c (dr_analyze_indices): Pass in parameter the loop
	in which the scalar analysis of indices is performed.
	(create_data_ref): Same.  Update call to dr_analyze_indices.
	(find_data_references_in_stmt): Update call to create_data_ref.
	(graphite_find_data_references_in_stmt): Same.
	* tree-data-ref.h (graphite_find_data_references_in_stmt): Update
	declaration.
	(create_data_ref): Same.
	* tree-ssa-loop-prefetch.c (determine_loop_nest_reuse): Update
	call to create_data_ref.

2011-01-25  Sebastian Pop  <sebastian.pop@amd.com>

	* graphite-sese-to-poly.c (build_poly_scop): Move
	rewrite_commutative_reductions_out_of_ssa before find_scop_parameters.

2011-01-25  Sebastian Pop  <sebastian.pop@amd.com>

	* graphite-sese-to-poly.c (close_phi_written_to_memory): Also allow
	VAR_DECL, PARM_DECL, and RESULT_DECL.

2011-01-25  Sebastian Pop  <sebastian.pop@amd.com>

	* graphite-dependences.c (reduction_dr_1): Allow several reductions
	in a reduction PBB.
	* graphite-sese-to-poly.c (split_reduction_stmt): Do not split PBBs
	that have already been marked as PBB_IS_REDUCTION.

2011-01-25  Sebastian Pop  <sebastian.pop@amd.com>

	* graphite-scop-detection.c (same_close_phi_node): New.
	(remove_duplicate_close_phi): New.
	(make_close_phi_nodes_unique): New.
	(canonicalize_loop_closed_ssa): Call make_close_phi_nodes_unique.

2011-01-25  Sebastian Pop  <sebastian.pop@amd.com>

	* graphite-dependences.c (new_poly_ddr): Call same_pdr_p.
	* graphite-poly.h (same_pdr_p): Do not expect that the PDR_TYPE
	of both data references to be the same.

2011-01-25  Sebastian Pop  <sebastian.pop@amd.com>

	* graphite-dependences.c (build_lexicographical_constraint): Remove
	the gdim parameter.
	(build_lexicographical_constraint): Adjust call to
	ppl_powerset_is_empty.
	(dependence_polyhedron): Same.
	(graphite_legal_transform_dr): Same.
	(graphite_carried_dependence_level_k): Same.
	* graphite-ppl.c (ppl_powerset_is_empty): Remove the nb_params
	parameter.
	* graphite-ppl.h (ppl_powerset_is_empty): Adjust declaration.

2011-01-25  Sebastian Pop  <sebastian.pop@amd.com>

	* graphite-sese-to-poly.c
	(translate_scalar_reduction_to_array_for_stmt): Call unshare_expr.
	(close_phi_written_to_memory): New.
	(translate_scalar_reduction_to_array): Call close_phi_written_to_memory
	and unshare_expr.

2011-01-25  Sebastian Pop  <sebastian.pop@amd.com>

	* doc/install.texi: Update the expected version number of PPL to 0.11.
	* graphite-ppl.c (ppl_powerset_is_empty): Remove now dead code under
	#if PPL_VERSION_MINOR < 11.

2011-01-25  Sebastian Pop  <sebastian.pop@amd.com>

	* graphite-dependences.c: Include graphite-cloog-util.h.
	(new_poly_ddr): Inlined into dependence_polyhedron.
	(free_poly_ddr): Moved close by new_poly_ddr.
	(dependence_polyhedron_1): Renamed dependence_polyhedron.
	Early return NULL when ppl_powerset_is_empty returns true.
	(dependence_polyhedron): Renamed new_poly_ddr.  Call only once
	poly_drs_may_alias_p.  Avoid one call to ppl_powerset_is_empty.
	(graphite_legal_transform_dr): Call new_poly_ddr.
	(graphite_carried_dependence_level_k): Same.
	(dot_original_deps_stmt_1): Renamed dot_deps_stmt_2.  Use new_poly_ddr.
	(dot_transformed_deps_stmt_1): Removed.
	(dot_deps_stmt_1): Call dot_deps_stmt_2.
	(dot_original_deps): Renamed dot_deps_2.  Call new_poly_ddr.
	(dot_deps_1): Call dot_deps_2.
	* Makefile.in (graphite-dependences.o): Add missing dependence on
	graphite-cloog-util.h.

2011-01-25  Sebastian Pop  <sebastian.pop@amd.com>

	* graphite-dependences.c (new_poly_dr): Call ppl_powerset_is_empty.
	(build_lexicographical_constraint): Same.
	(dependence_polyhedron_1): Same.
	(graphite_legal_transform_dr): Same.
	(graphite_carried_dependence_level_k): Same.
	* graphite-ppl.c (ppl_powerset_is_empty): New.
	* graphite-ppl.h (ppl_powerset_is_empty): Declared.
	* tree-data-ref.c (dump_data_reference): Print the basic block index.

2011-01-25  Sebastian Pop  <sebastian.pop@amd.com>

	* graphite-dependences.c (build_pairwise_scheduling): Correctly compute
	the "a followed by b" relation and document it.

2011-01-25  Sebastian Pop  <sebastian.pop@amd.com>

	* graphite-dependences.c (build_lexicographical_constraint): Stop the
	iteration when the bag of constraints is empty.

2011-01-25  Sebastian Pop  <sebastian.pop@amd.com>

	* graphite-poly.c (pbb_remove_duplicate_pdrs): Make it work.

2011-01-25  Sebastian Pop  <sebastian.pop@amd.com>

	* graphite-interchange.c (lst_interchange_profitable_p): Takes a loop
	nest and two loop depths as parameters.
	(lst_try_interchange_loops): Call lst_interchange_profitable_p after
	lst_perfect_nestify.

2011-01-25  Sebastian Pop  <sebastian.pop@amd.com>

	* graphite-dependences.c (print_pddr): Call
	ppl_io_fprint_Pointset_Powerset_C_Polyhedron.

2011-01-25  Sebastian Pop  <sebastian.pop@amd.com>

	* graphite-ppl.c (debug_gmp_value): New.
	* graphite-ppl.h (debug_gmp_value): Declared.

2011-01-25  Tobias Grosser  <grosser@fim.uni-passau.de>

	* doc/install.texi: Document availability of cloog-0.16.

2011-01-25  Vladimir Kargov  <kargov@gmail.com>

	* graphite-scop-detection.c (canonicalize_loop_closed_ssa): Free
	invalid postdominance info.

2011-01-24  Jan Hubicka  <jh@suse.cz>

	PR c/21659
	* doc/extend.texi (weak pragma): Drop claim that it must
	appear before definition.
	* varasm.c (merge_weak, declare_weak): Only sanity check
	that DECL is not output at a time it is declared weak.

2011-01-24  Kenneth Zadeck  <zadeck@naturalbridge.com>

	* machmode.def: Fixed comments.

2011-01-24  Kai Tietz  <kai.tietz@onevision.com>

	* emit-rtl.c (reg_attrs_htab_hash): Replace long by intptr_t.

2011-01-24  Paul Koning  <ni1d@arrl.net>

	* builtins.c (c_readstr): Fix byte order if BYTES_BIG_ENDIAN !=
	WORDS_BIG_ENDIAN.

2011-01-24  H.J. Lu  <hongjiu.lu@intel.com>

	PR target/46519
	* config/i386/i386.c: Include sbitmap.h and fibheap.h.
	(block_info): Add scanned and prev.
	(move_or_delete_vzeroupper_2): Return if the basic block
	has been scanned and the upper 128bit state is unchanged
	from the last scan.
	(move_or_delete_vzeroupper_1): Return true if the exit
	state is changed.
	(move_or_delete_vzeroupper): Visit basic blocks using the
	work-list based algorithm based on vt_find_locations in
	var-tracking.c.

	* config/i386/t-i386: Also depend on sbitmap.h and $(FIBHEAP_H).

2011-01-24  Nick Clifton  <nickc@redhat.com>

	* config/v850/v850.opt (mv850es): New option - alias for -mv850e1.
	* config/v850/v850.h (ASM_SPEC): If -mv850es is specified pass
	-mv850e1 to the assembler.  If -mv850e1 or -mv850es is specified
	then define __v850e1__.
	* doc/invoke.texi: Document -mv850es.

2011-01-24  Richard Henderson  <rth@redhat.com>

	* config/rx/predicates.md (rx_fp_comparison_operator): Don't accept
	compound unordered comparisons.
	* config/rx/rx.c (rx_split_fp_compare): Remove.
	* config/rx/rx-protos.h: Update.
	* config/rx/rx.md (gcc_conds, rx_conds): Remove.
	(cbranchsf4): Don't call rx_split_fp_compare.
	(*cbranchsf4): Use rx_split_cbranch.
	(*cmpsf): Don't accept "i" constraint.
	(*conditional_branch): Only valid after reload.
	(cstoresf4): Merge expander with insn.  Don't call rx_split_fp_compare.

2011-01-24  Michael Meissner  <meissner@linux.vnet.ibm.com>

	PR target/47385
	* config/rs6000/altivec.md (vector constant splitters): Add
	support for creating vector single precision constants if -mvsx is
	used and we would create the constant using Altivec primitives.

2011-01-23  Bernd Schmidt  <bernds@codesourcery.com>
	    Richard Sandiford  <rdsandiford@googlemail.com>

	PR rtl-optimization/47166
	* reload1.c (emit_reload_insns): Disable the spill_reg_store
	mechanism for PRE_MODIFY and POST_MODIFY.
	(inc_for_reload): For PRE_MODIFY, return the insn that sets the
	reloadreg.

2011-01-23  Andreas Schwab  <schwab@linux-m68k.org>

	* compare-elim.c (maybe_select_cc_mode): Add ATTRIBUTE_UNUSED markers.

2011-01-22  Jan Hubicka  <jh@suse.cz>

	PR lto/47333
	* lto-cgraph.c (reachable_from_this_partition_p): Fix pasto.

2011-01-22  Jan Hubicka  <jh@suse.cz>

	PR tree-optimization/43884
	PR lto/44334
	* predict.c (maybe_hot_frequency_p): Use entry block frequency as base.
	* doc/invoke.texi (hot-bb-frequency-fraction): Update docs.

2011-01-22  Anatoly Sokolov  <aesok@post.ru>

	* config/s390/s390.h (REGISTER_MOVE_COST, MEMORY_MOVE_COST): Remove.
	* config/s390/s390.c (s390_register_move_cost,
	s390_memory_move_cost): New.
	(TARGET_REGISTER_MOVE_COST, TARGET_MEMORY_MOVE_COST): Define.

2011-01-22  Ulrich Weigand  <Ulrich.Weigand@de.ibm.com>

	PR middle-end/47401
	* except.c (sjlj_assign_call_site_values): Move setting the
	crtl->uses_eh_lsda flag to ...
	(sjlj_mark_call_sites): ... here.
	(sjlj_emit_function_enter): Support NULL dispatch label.
	(sjlj_build_landing_pads): In a function with no landing pads
	that still has must-not-throw regions, generate code to register
	a personality function with empty LSDA.

2011-01-21  Richard Henderson  <rth@redhat.com>

	* config/rx/rx.c (TARGET_FLAGS_REGNUM): New.

	* config/mn10300/mn10300.c (TARGET_FLAGS_REGNUM): New.

	* compare-elim.c: New file.
	* Makefile.in (OBJS-common): Add it.
	(compare-elim.o): New.
	* common.opt (fcompare-elim): New.
	* opts.c (default_options_table): Add OPT_fcompare_elim.
	* tree-pass.h (pass_compare_elim_after_reload): New.
	* passes.c (init_optimization_passes): Add it.
	* recog.h: Protect against re-inclusion.
	* target.def (TARGET_FLAGS_REGNUM): New POD hook.
	* doc/invoke.texi (-fcompare-elim): Document it.
	* doc/tm.texi.in (TARGET_FLAGS_REGNUM): Document it.
	* doc/tm.texi: Rebuild.

2011-01-22  Nick Clifton  <nickc@redhat.com>

	* config/rx/rx.md (cstoresf4): Pass comparison operator to
	rx_split_fp_compare.

2011-01-22  Nick Clifton  <nickc@redhat.com>

	* config/rx/rx.md (UNSPEC_CONST): New.
	(deallocate_and_return): Wrap the amount popped off the stack in
	an UNSPEC_CONST in order to stop it being rejected by
	-mmax-constant-size.
	(pop_and_return): Add a "(return)" rtx.
	(call): Drop the immediate operand.
	(call_internal): Likewise.
	(call_value): Likewise.
	(call_value_internal): Likewise.
	(sibcall_internal): Likewise.
	(sibcall_value_internal): Likewise.
	(sibcall): Likewise.  Generate an explicit call using
	sibcall_internal.
	(sibcall_value): Likewise.
	(mov<>): FAIL if a constant operand is not legitimate.
	(addsi3_unpsec): New pattern.

	* config/rx/rx.c (rx_print_operand_address): Handle UNSPEC CONSTs.
	(ok_for_max_constant): New function.
	(gen_safe_add): New function.
	(rx_expand_prologue): Use gen_safe_add.
	(rx_expand_epilogue): Likewise.
	(rx_is_legitimate_constant): Use ok_for_max_constant.  Handle
	UNSPEC CONSTs.

2011-01-21  Jeff Law  <law@redhat.com>

	PR tree-optimization/47053
	* tree-ssa-dse.c (need_eh_cleanup): New bitmap.
	(dse_optimize_stmt): Set the appropriate bit in NEED_EH_CLEANUP when
	statements are deleted.
	(tree_ssa_dse): Allocate & free NEED_EH_CLEANUP.  If NEED_EH_CLEANUP
	is nonempty, then purge dead edges and cleanup the CFG.

2011-01-21  Alexandre Oliva  <aoliva@redhat.com>

	PR debug/47402
	Temporarily revert:
	2011-01-21  Alexandre Oliva  <aoliva@redhat.com>
	PR debug/47106
	* tree-dfa.c (create_var_ann): Mark variable as used.

2011-01-21  Jakub Jelinek  <jakub@redhat.com>

	PR middle-end/45566
	* except.c (convert_to_eh_region_ranges): Emit queued no-region
	notes from other section in hot/cold partitioning even if
	last_action is -3.  Increment call_site_base.

	PR rtl-optimization/47366
	* fwprop.c (forward_propagate_into): Return bool.  If
	any changes are made, -fnon-call-exceptions is used and
	REG_EH_REGION note is present, call purge_dead_edges
	and return true if it purged anything.
	(fwprop_addr): Adjust callers, call cleanup_cfg (0) if
	any EH edges were purged.

2011-01-21  Jeff Law  <law@redhat.com>

	PR rtl-optimization/41619
	* caller-save.c (setup_save_areas): Break out code to determine
	which hard regs are live across calls by examining the reload chains
	so that it is always used.
	Eliminate code which checked REG_N_CALLS_CROSSED.

2011-01-21  Jakub Jelinek  <jakub@redhat.com>

	PR tree-optimization/47355
	* tree-eh.c (cleanup_empty_eh_merge_phis): Give up if
	NOP has non-debug uses beyond PHIs in new_bb.

2011-01-21  Alexandre Oliva  <aoliva@redhat.com>

	PR debug/47106
	* cfgexpand.c (account_used_vars_for_block): Only account vars
	that are annotated as used.
	(estimated_stack_frame_size): Don't set TREE_USED.
	* tree-dfa.c (create_var_ann): Mark variable as used.

2011-01-21  Richard Guenther  <rguenther@suse.de>

	PR middle-end/47395
	* tree.def (WIDEN_MULT_MINUS_EXPR): Fix printed name.

2011-01-21  Richard Guenther  <rguenther@suse.de>

	PR tree-optimization/47365
	* tree-ssa-sccvn.h (vn_lookup_kind): Declare.
	(vn_reference_lookup_pieces): Adjust.
	(vn_reference_lookup): Likewise.
	* tree-ssa-sccvn.c (vn_walk_kind): New static global.
	(vn_reference_lookup_3): Only look through kills if in
	VN_WALKREWRITE mode.
	(vn_reference_lookup_pieces): Adjust.
	(vn_reference_lookup): Likewise.
	(visit_reference_op_load): Likewise.
	(visit_reference_op_store): Likewise.
	* tree-ssa-pre.c (phi_translate_1): Use VN_WALK mode.
	(compute_avail): Likewise.
	(eliminate): Likewise.

2011-01-21  Jakub Jelinek  <jakub@redhat.com>

	* tree-ssa-live.c (remove_unused_scope_block_p): Don't remove
	DECL_IGNORED_P non-reg vars if they are used.

	PR tree-optimization/47391
	* varpool.c (const_value_known_p): Return false if
	decl is volatile.

2011-01-21  Kai Tietz  <kai.tietz@onevision.com>

	PR bootstrap/47215
	* config/i386/i386.c (ix86_local_alignment): Handle
	case for va_list_type_node is nil.
	(ix86_canonical_va_list_type): Likewise.

2011-01-21  Alan Modra  <amodra@gmail.com>

	* config/rs6000/rs6000-c.c (rs6000_cpu_cpp_builtins): Add
	builtin_define __CMODEL_MEDIUM__ and __CMODEL_LARGE__.

2011-01-20  Ramana Radhakrishnan  <ramana.radhakrishnan@arm.com>

	* config/arm/arm.md (define_attr type): Rename f_load
	and f_store to f_fpa_load and f_fpa_store. Update.
	(write_conflict): Deal with rename fallout.
	(*push_fp_multi): Likewise.
	* config/arm/fpa.md (f_load): Use f_fpa_load.
	(f_store): Use f_fpa_store.
	(*movsf_fpa): Likewise.
	(*movdf_fpa): Likewise.
	(*movxf_fpa): Likewise.
	(*thumb2_movsf_fpa): Likewise.
	(*thumb2_movdf_fpa): Likewise.
	(*thumb2_movxf_fpa): Likewise.
	* config/arm/vfp.md (*thumb2_movdf_vfp): Fix attribute to
	f_loadd and f_stored.
	(*thumb2_movdi_vfp): Likewise.
	(*thumb2_movsf_vfp): Fix attribute to f_loads.
	(*thumb2_movsi_vfp): Likewise.
	* config/arm/cortex-m4-fpu.md (cortex_m4_f_load):
	Use f_loads instead of f_load.
	* config/arm/cortex-a5.md (cortex_a5_f_loads): Remove f_load.

2011-01-20  Anatoly Sokolov  <aesok@post.ru>

	* config/xtensa/xtensa.h (GO_IF_MODE_DEPENDENT_ADDRESS): Remove.
	* config/xtensa/xtensa-protos.h (constantpool_address_p): Remove.
	* config/xtensa/xtensa.c (TARGET_MODE_DEPENDENT_ADDRESS_P): Define.
	(xtensa_mode_dependent_address_p): New function.
	(constantpool_address_p): Make static. Change return type to bool.
	Change argument type to const_rtx. Use CONST_INT_P predicate.

2011-01-20  Alexandre Oliva  <aoliva@redhat.com>

	PR debug/46583
	* tree-ssa-live.c (remove_unused_scope_block_p): Keep type decls.

2011-01-20  Jakub Jelinek  <jakub@redhat.com>

	PR debug/47283
	* cfgexpand.c (expand_debug_expr): Instead of generating
	(mem (debug_implicit_ptr)) for MEM_REFs use COMPONENT_REF
	etc. handling.

2011-01-20  Richard Guenther  <rguenther@suse.de>

	PR middle-end/47370
	* tree-inline.c (remap_gimple_op_r): Recurse manually for
	the pointer operand of MEM_REFs.

2011-01-20  Jakub Jelinek  <jakub@redhat.com>

	PR tree-optimization/46130
	* ipa-split.c (consider_split): If return_bb contains non-virtual
	PHIs other than for retval or if split_function would not adjust it,
	refuse to split.

2011-01-20  Richard Guenther  <rguenther@suse.de>

	PR tree-optimization/47167
	* tree-ssa-copyrename.c (copy_rename_partition_coalesce):
	Revert previous change, only avoid enumeral type changes.

2011-01-19  Mike Stump  <mikestump@comcast.net>

	* doc/tm.texi.in (BRANCH_COST): Englishify.
	* doc/tm.texi (BRANCH_COST): Likewise.

2011-01-19  Dodji Seketeli  <dodji@redhat.com>

	PR c++/47291
	* dwarf2out.c (generic_type_p, schedule_generic_params_dies_gen)
	(gen_scheduled_generic_parms_dies): New functions.
	(gen_struct_or_union_type_die): Schedule template parameters DIEs
	generation for the end of CU compilation.
	(dwarf2out_finish): Generate template parameters DIEs here.

2011-01-19  Alexandre Oliva  <aoliva@redhat.com>

	PR debug/46240
	* tree-into-ssa.c (maybe_register_def): Do not attempt to add
	debug bind stmt on merge edges.

2011-01-19  Alexandre Oliva  <aoliva@redhat.com>

	PR debug/47079
	PR debug/46724
	* function.c (instantiate_expr): Instantiate incoming rtl of
	implicit arguments, and recurse on VALUE_EXPRs.
	(instantiate_decls): Instantiate rtl and VALUE_EXPR of result.
	* var-tracking.c (adjust_mems): Reject virtual_incoming_args_rtx.

2011-01-19  Alexandre Oliva  <aoliva@redhat.com>

	* c-parser.c (c_parser_for_statement): Initialize
	collection_expression.

2011-01-19  Joseph Myers  <joseph@codesourcery.com>

	* config/spu/spu-elf.h (ASM_SPEC): Remove %{w:-W}.

2011-01-19  Joseph Myers  <joseph@codesourcery.com>

	* config/rs6000/sysv4.h (LINK_PATH_SPEC): Remove.
	(LINK_SHLIB_SPEC): Don't use %(link_path).
	(SUBTARGET_EXTRA_SPECS): Remove link_path.

2011-01-19  Joseph Myers  <joseph@codesourcery.com>

	* config/rs6000/sysv4.h (SHARED_LIB_SUPPORT): Remove conditional.
	(NO_SHARED_LIB_SUPPORT): Remove.
	(LINK_SHLIB_SPEC): Remove one conditional definition.

2011-01-19  Joseph Myers  <joseph@codesourcery.com>

	* config/mips/linux64.h (LINK_SPEC): Remove %{non_shared}
	%{call_shared}.
	* config/mips/mips.h (LINK_SPEC): Remove %{non_shared}.
	* config/mips/netbsd.h (LINK_SPEC): Remove %{call_shared}.
	* config/mips/openbsd.h (LINK_SPEC): Remove %{non_shared}
	%{call_shared} and conditionals on these options not being passed.
	* config/mips/sde.h (LINK_SPEC): Remove %{non_shared}
	%{call_shared}.

2011-01-19  Jakub Jelinek  <jakub@redhat.com>

	* ipa-split.c (find_return_bb): Use single_pred_p/single_pred_edge,
	simplify.

	* ipa-split.c: Spelling fixes.

2011-01-19  Richard Henderson  <rth@redhat.com>

	* config/mn10300/mn10300.md (mulsi3): Use reg_or_am33_const_operand.
	(*mulsi3): Likewise.

	* longlong.h [__mn10300__] (count_leading_zeros): New.
	[__mn10300__] (umul_ppmm, smul_ppmm): New.
	[__mn10300__] (add_ssaaaa, subddmmss): New.
	[__mn10300__] (udiv_qrnnd, sdiv_qrnnd): New.
	[__mn10300__] (UMUL_TIME, UDIV_TIME): New.

2011-01-19  Ulrich Weigand  <Ulrich.Weigand@de.ibm.com>

	* config/spu/spu.h (MOVE_RATIO): Return 4 in the !speed case.

2011-01-19  Richard Henderson  <rth@redhat.com>

	* config/mn10300/mn10300.md (addsi3_flags): New.
	(addc_internal, adddi3, adddi3_internal, *adddi3_degenerate): New.
	(subsi3_flags, subc_internal, subdi3): New.
	(subdi3_internal, *subdi3_degenerate): New.
	* config/mn10300/predicates.md (reg_or_am33_const_operand): New.

	* config/mn10300/mn10300.c (mn10300_can_use_retf_insn): New.
	(mn10300_can_use_rets_insn): Rename from mn10300_can_use_return_insn.
	(mn10300_expand_epilogue): Use it.  Compute REG_SAVE_BYTES once.
	* config/mn10300/mn10300-protos.h: Update.
	* config/mn10300/mn10300.md (return): Use mn10300_can_use_retf_insn.
	(return_ret): Likewise.  Rename from return_internal_regs.
	(return_internal): Remove.

	* config/mn10300/mn10300.c (mn10300_unspec_int_label_counter): Remove.
	(mn10300_asm_output_addr_const_extra): Don't handle UNSPEC_INT_LABEL.
	(mn10300_legitimate_constant_p): Likewise.
	(mn10300_can_use_return_insn): Use mn10300_initial_offset.
	(mn10300_frame_size): New.
	(mn10300_expand_prologue): Use it.
	(mn10300_expand_epilogue): Likewise.
	(mn10300_initial_offset): Likewise.
	* config/mn10300/mn10300-protos.h: Update.
	* config/mn10300/mn10300.h (mn10300_unspec_int_label_counter): Remove.
	* config/mn10300/mn10300.md (UNSPEC_INT_LABEL): Remove.
	(prologue, epilogue, return_internal): Tidy output code.
	(mn10300_store_multiple_operation, return): Likewise.
	(int_label, pop_pic_reg, GOTaddr2picreg): Remove.
	(am33_loadPC, mn10300_loadPC, call_next_insn): Remove.
	(add_GOT_to_pic_reg, add_GOT_to_any_reg): Remove.
	(load_pic, am33_load_pic): New.
	(mn10300_load_pic0, mn10300_load_pic1): New.

	* config/mn10300/mn10300-modes.def (CCZN, CCZNC): New modes.
	* config/mn10300/mn10300.c (CC_FLAG_Z): New.
	(CC_FLAG_N, CC_FLAG_C, CC_FLAG_V): New.
	(cc_flags_for_mode, cc_flags_for_code): New.
	(mn10300_print_operand) ['B']: Use nc/ns for GE/LT when the
	overflow flag is not valid.  Validate that the flags we need
	for the comparison are valid.
	(mn10300_output_cmp): Remove.
	(mn10300_output_add): New.
	(mn10300_select_cc_mode): Use cc_flags_for_code.
	(mn10300_split_cbranch): New.
	(mn10300_match_ccmode): New.
	(mn10300_split_and_operand_count): New.
	* config/mn10300/mn10300.h (SELECT_CC_MODE): Pass all of the arguments
	to the function.
	* config/mn10300/mn10300.md (*am33_addsi3, *mn10300_addsi3): Merge...
	(addsi3): ... here.  Use mn10300_output_add.
	(*addsi3_flags): New.
	(*am33_subsi3, *mn10300_subsi3): Merge...
	(subsi3): ... here.  Use attribute isa.
	(*subsi3_flags): New.
	(negsi2): Rewrite from expander to insn_and_split.  Use NOT+INC
	when possible.
	(*am33_andsi3, *mn10300_andsi3): Merge...
	(andsi3): ... here.
	(*andsi3_flags): New.
	(andsi3 splitters): New.
	(*am33_iorsi3, *mn10300_iorsi3): Merge...
	(iorsi3): ... here.
	(*iorsi3_flags): New.
	(*am33_xorsi3, *mn10300_xorsi3): Merge...
	(xorsi3): ... here.
	(*xorsi3_flags): New.
	(*am33_cmpsi2, *mn10300_cmplsi2): Merge...
	(one_cmplsi2): ... here.
	(*one_cmplsi2_flags): New.
	(*cbranchsi4_cmp): Rename from cbranchsi4_post_reload.  Use "r"
	instead of "dax" in constraints.  Use mn10300_split_cbranch.
	(*cmpsi): Rename from cmpsi.  Do not use mn10300_output_cmp.  Do not
	use matching constraints to eliminate a self-comparison.
	(*integer_conditional_branch): Rename from integer_conditional_branch.
	Use int_mode_flags to match CC_REG.
	(*cbranchsi4_btst, *btstsi): New.
	(*cbranchsf4_cmp): Rename from *cbranchsf4_post_reload.  Use
	mn10300_split_cbranch.
	(*am33_cmpsf): Rename from am33_cmpsf.
	(*float_conditional_branch): Rename from float_conditional_branch.
	(*zero_extendqisi2_am33, *zero_extendqisi2_mn10300): Merge...
	(zero_extendqisi2): ... here.
	(*zero_extendhisi2_am33, *zero_extendhisi2_mn10300): Merge...
	(zero_extendhisi2): ... here.
	(*extendqisi2_am33, *extendqisi2_mn10300): Merge...
	(extendqisi2): ... here.
	(*extendhisi2_am33, *extendhisi2_mn10300): Merge...
	(extendhisi2): ... here.
	(*am33_ashlsi3, *mn10300_ashlsi3): Merge...
	(ashlsi3): ... here.
	(*am33_lshrsi3, *mn10300_lshrsi3): Merge...
	(lshrsi3): ... here.
	(*am33_ashrisi3, *mn10300_ashrsi3): Merge...
	(ashrsi3): ... here.
	(consecutive add peephole): Remove.
	* config/mn10300/predicates.md (label_ref_operand): New.
	(int_mode_flags): New.
	(CCZN_comparison_operator): New.

	* config/mn10300/mn10300.md (UNSPEC_EXT): New.
	(throughput_42_latency_43): New reservation.
	(mulsidi3, umulsidi3): New expanders.
	(mulsidi3_internal): Rewrite from old mulsidi3 pattern.  Expose
	the MDR register to allocation; separately allocate the low and
	high parts of the DImode result.
	(umulsidi3_internal): Similarly.
	(*am33_mulsi3, *mn10300_mulsi3): Merge into ...
	(*mulsi3): ... here.  Clobber MDR as a scratch as necessary.
	(udivsi3, umodsi3): Remove.
	(udivmodsi4, divmodsi4): New expanders.
	(*udivmodsi4): Rename from udivmodsi4.  Expose MDR properly.
	(*divmodsi4): Simiarly.
	(ext_internal): New.

	* config/mn10300/constraints.md ("z"): New constraint.
	* config/mn10300/mn10300.h (MDR_REGNUM): Remove.
	(FIXED_REGISTERS): Don't fix MDR.
	(CALL_USED_REGSITERS): Reformat nicely.
	(REG_ALLOC_ORDER): Add MDR.
	(enum regclass): Add MDR_REGS.
	(REG_CLASS_NAMES, REG_CLASS_CONTENTS): Update to match.
	(IRA_COVER_CLASSES): Add MDR_REGS.
	(REGNO_REG_CLASS): Handle MDR_REG.
	* config/mn10300/mn10300.c (mn10300_secondary_reload): Handle MDR_REGS.
	(mn10300_register_move_cost): Likewise.
	* config/mn10300/mn10300.md (MDR_REG): New.
	(*movsi_internal): Handle moves to/from MDR_REGS.

	* config/mn10300/mn10300.c (mn10300_print_operand_address): Handle
	POST_MODIFY.
	(mn10300_secondary_reload): Tidy combination reload classes.
	(mn10300_legitimate_address_p): Allow post-modify and reg+reg
	addresses for AM33.  Allow symbolic offsets for reg+imm.
	(mn10300_regno_in_class_p): New.
	(mn10300_legitimize_reload_address): New.
	* config/mn10300/mn10300.h (enum reg_class): Remove
	DATA_OR_ADDRESS_REGS, DATA_OR_EXTENDED_REGS, ADDRESS_OR_EXTENDED_REGS,
	SP_OR_EXTENDED_REGS, SP_OR_ADDRESS_OR_EXTENDED_REGS.  Add
	SP_OR_GENERAL_REGS.
	(REG_CLASS_NAMES): Update to match.
	(REG_CLASS_CONTENTS): Likewise.
	(INDEX_REG_CLASS): Use GENERAL_REGS for AM33.
	(BASE_REG_CLASS): Use SP_OR_GENERAL_REGS for AM33.
	(REGNO_IN_RANGE_P): Remove.
	(REGNO_DATA_P): Use mn10300_regno_in_class_p.
	(REGNO_ADDRESS_P, REGNO_EXTENDED_P): Likewise.
	(REGNO_STRICT_OK_FOR_BASE_P): Likewise.
	(REGNO_STRICT_OK_FOR_BIT_BASE_P): Likewise.
	(REGNO_STRICT_OK_FOR_INDEX_P): Likewise.
	(REGNO_SP_P, REGNO_AM33_P, REGNO_FP_P): Remove.
	(REGNO_GENERAL_P): New.
	(HAVE_POST_MODIFY_DISP): New.
	(USE_LOAD_POST_INCREMENT, USE_STORE_POST_INCREMENT): New.
	(LEGITIMIZE_RELOAD_ADDRESS): New.
	* config/mn10300/mn10300-protos.h: Update.

	* config/mn10300/mn10300.c (mn10300_preferred_reload_class): Allow
	DATA_REGS for AM33 stack-pointer destination.
	(mn10300_preferred_output_reload_class): Likewise.
	(mn10300_secondary_reload): Rearrange mn10300_secondary_reload_class
	into a form appropriate for ...
	(TARGET_SECONDARY_RELOAD): New.
	* config/mn10300/mn10300.h (SECONDARY_RELOAD_CLASS): Remove.
	* config/mn10300/mn10300-protos.h: Update.
	* config/mn10300/mn10300.md (reload_plus_sp_const): Rename from
	reload_insi; use the "A" constraint for the scratch; handle AM33
	moves of sp to non-address registers.

	* config/mn10300/mn10300.md (*am33_movqi, *mn10300_movqi): Merge into
	(*movqi_internal): ... here.
	(*am33_movhi, *mn10300_movhi): Merge into...
	(*movhi_internal): ... here.
	(*movsi_internal): Use "r" instead of "dax" in constraints.  Use "A"
	as the source/destination of moves from/to SP.
	(movsf): Only allow for AM33-2.
	(*movsf_internal): Use "r" instead of "dax"; use "F" instead of
	any integer constant constraint.  Only allow for AM33-2.  Tidy
	all of the alternative outputs.
	(movdi, movdf, *am33_2_movdf, *mn10300_movdf): Remove.
	(udivmodsi4): Delete expander and promote *udivmodsi4.  Disallow
	for MN103.
	(udivsi3, umodsi3): New patterns for MN103 only.

2011-01-19  Joern Rennecke  <amylaar@spamcop.net>

	* doc/tm.texi.in: Spell out that a lack of register class unions
	can lead to ICEs.
	* doc/tm.texi: Regenerate.

2011-01-19  Jakub Jelinek  <jakub@redhat.com>

	PR rtl-optimization/47337
	* dce.c (check_argument_store): New function.
	(find_call_stack_args): Ignore debug insns.  Use check_argument_store.

	PR tree-optimization/47290
	* tree-eh.c (infinite_empty_loop_p): New function.
	(cleanup_empty_eh): Use it.

2011-01-18  Steve Ellcey  <sje@cup.hp.com>

	PR target/46997
	* ia64.c (ia64_expand_unpack): Fix code for TARGET_BIG_ENDIAN.
	(a64_expand_widen_sum): Ditto.
	* vect.md (mulv2si3): Disable for TARGET_BIG_ENDIAN.
	(vec_extract_evenodd_help): Ditto.
	(vec_extract_evenv4hi): Ditto.
	(vec_extract_oddv4hi): Ditto.
	(vec_extract_evenv2si): Ditto.
	(vec_extract_oddv2si): Ditto.
	(vec_extract_evenv2sf): Ditto.
	(vec_extract_oddv2sf): Ditto.
	(vec_pack_trunc_v4hi: Ditto.
	(vec_pack_trunc_v2si): Ditto.
	(vec_interleave_lowv8qi): Fix for TARGET_BIG_ENDIAN.
	(vec_interleave_highv8qi): Ditto.
	(mix1_r): Ditto.
	(vec_extract_oddv8qi): Ditto.
	(vec_interleave_lowv4hi): Ditto.
	(vec_interleave_highv4hi): Ditto.
	(vec_interleave_lowv2si): Ditto.
	(vec_interleave_highv2si): Ditto.

2011-01-18  John David Anglin  <dave.anglin@nrc-cnrc.gc.ca>

	* doc/extend.texi: Mention __float128 support on hppa HP-UX.
	* config/pa/pa-hpux.h (HPUX_LONG_DOUBLE_LIBRARY): Define to 1.
	* config/pa/pa.c (pa_expand_builtin): New.  Include "langhooks.h".
	(pa_c_mode_for_suffix): New.
	(TARGET_EXPAND_BUILTIN): Define.
	(TARGET_C_MODE_FOR_SUFFIX): Define.
	(pa_builtins): Define.
	(pa_init_builtins): Register __float128 type and init new support
	builtins.
	* config/pa/pa.h (HPUX_LONG_DOUBLE_LIBRARY): Define if not defined.
	* config/pa/quadlib.c (_U_Qfcopysign): New.

2011-01-18  Eric Botcazou  <ebotcazou@adacore.com>

	PR middle-end/46894
	* explow.c (allocate_dynamic_stack_space): Do not assume more than
	BITS_PER_UNIT alignment if STACK_DYNAMIC_OFFSET or STACK_POINTER_OFFSET
	are defined.

2011-01-18  Ulrich Weigand  <Ulrich.Weigand@de.ibm.com>

	PR tree-optimization/47179
	* config/spu/spu.c (spu_ref_may_alias_errno): New function.
	(TARGET_REF_MAY_ALIAS_ERRNO): Define.

2011-01-18  Richard Guenther  <rguenther@suse.de>

	PR rtl-optimization/47216
	* emit-rtl.c: Include tree-flow.h.
	(set_mem_attributes_minus_bitpos): Use tree_could_trap_p instead
	of replicating it with different semantics.
	* Makefile.in (emit-rtl.o): Adjust.

2011-01-18  Ramana Radhakrishnan  <ramana.radhakrishnan@arm.com>

	* config/arm/cortex-a9.md (cortex-a9-neon.md): Actually include.
	(cortex_a9_dp): Handle neon types correctly.

2011-01-18  Jakub Jelinek  <jakub@redhat.com>

	PR rtl-optimization/47299
	* expr.c (expand_expr_real_2) <case WIDEN_MULT_EXPR>: Don't use
	subtarget.  Use normal multiplication if both operands are constants.
	* expmed.c (expand_widening_mult): Don't try to optimize constant
	multiplication if op0 has VOIDmode.  Convert op1 constant to mode
	before using it.

2011-01-17  Ralf Wildenhues  <Ralf.Wildenhues@gmx.de>

	* doc/lto.texi (LTO): Ensure two spaces after period.  Fix
	spacing after 'e.g.', typos, comma, hyphenation.

2011-01-17  Richard Henderson  <rth@redhat.com>

	* config/rx/predicates.md (rx_constshift_operand): Use match_test.
	(rx_restricted_mem_operand): New.
	(rx_shift_operand): Use register_operand.
	(rx_source_operand, rx_compare_operand): Likewise.
	* config/rx/rx.md (addsi3_flags): New expander.
	(adddi3): Rewrite as expander.
	(adc_internal, *adc_flags, adddi3_internal): New patterns.
	(subsi3_flags): New expander.
	(subdi3): Rewrite as expander.
	(sbb_internal, *sbb_flags, subdi3_internal): New patterns.

	* config/rx/rx.c (RX_BUILTIN_SAT): Remove.
	(rx_init_builtins): Remove sat builtin.
	(rx_expand_builtin): Likewise.
	* config/rx/rx.md (ssaddsi3): New.
	(*sat): Rename from sat.  Represent the CC_REG input.

	* config/rx/predicates.md (rshift_operator): New.
	* config/rx/rx.c (rx_expand_insv): Remove.
	* config/rx/rx-protos.h: Update.
	* config/rx/rx.md (*bitset): Rename from bitset.  Swap the ashift
	operand to the canonical position.
	(*bitset_in_memory, *bitinvert, *bitinvert_in_memory): Similarly.
	(*bitclr, *bitclr_in_memory): Similarly.
	(*insv_imm, rx_insv_reg, *insv_cond, *bmcc, *insv_cond_lt): New.
	(insv): Retain the zero_extract in the expansion.

	* config/rx/rx.md (bswapsi2): Use = not + for output reload.
	(bswaphi2, bitinvert, revw): Likewise.

	* config/rx/rx.c (gen_rx_store_vector): Use VOIDmode for gen_rtx_SET.
	(gen_rx_rtsd_vector, gen_rx_popm_vector): Likewise.
	* config/rx/rx.md (pop_and_return): Use VOIDmode for SET.
	(stack_push, stack_pushm, stack_pop, stack_popm): Likewise.
	(bitset, bitset_in_memory): Likewise.
	(bitinvert, bitinvert_in_memory): Likewise.
	(bitclr, bitclr_in_memory): Likewise.
	(insv, sync_lock_test_and_setsi, movstr, rx_movstr): Likewise.
	(rx_strend, rx_cmpstrn): Likewise.
	(rx_setmem): Likewise.  Make the source BLKmode to match the dest.
	(bitop peep2 patterns): Remove.

	* config/rx/rx.c (rx_match_ccmode): New.
	* config/rx/rx-protos.h: Update.
	* config/rx/rx.md (abssi2): Clobber, don't set flags.
	(addsi3, adddi3, andsi3, negsi2, one_cmplsi2, iorsi3): Likewise.
	(rotlsi3, rotrsi3, ashrsi3, lshrsi3, ashlsi3): Likewise.
	(subsi3, subdi3, xorsi3, addsf3, divsf3, mulsf3, subsf3): Likewise.
	(fix_truncsfsi2, floatsisf2): Likewise.
	(*abssi2_flags, *addsi3_flags, *andsi3_flags, *negsi2_flags): New.
	(*one_cmplsi2_flags, *iorsi3_flags, *rotlsi3_flags): New.
	(*rotrsi3_flags, *ashrsi3_flags, *lshrsi3_flags, *ashlsi3_flags): New.
	(*subsi3_flags, *xorsi3_flags): New.

	* config/rx/rx.md (cstoresf4, *cstoresf4): New patterns.

	* config/rx/rx.c (rx_print_operand): Remove workaround for
	unsplit comparison operations.

	* config/rx/rx.md (movsicc): Split after reload.
	(*movsicc): Merge *movsieq and *movsine via match_operator.
	(*stcc): New pattern.

	* config/rx/rx.c (rx_float_compare_mode): Remove.
	* config/rx/rx.h (rx_float_compare_mode): Remove.
	* config/rx/rx.md (cstoresi4): Split after reload.
	(*sccc): New pattern.

	* config/rx/predicates.md (label_ref_operand): New.
	(rx_z_comparison_operator): New.
	(rx_zs_comparison_operator): New.
	(rx_fp_comparison_operator): New.
	* config/rx/rx.c (rx_print_operand) [B]: Examine comparison modes.
	Validate that the flags are set properly for the comparison.
	(rx_gen_cond_branch_template): Remove.
	(rx_cc_modes_compatible): Remove.
	(mode_from_flags): New.
	(flags_from_code): Rename from flags_needed_for_conditional.
	(rx_cc_modes_compatible): Re-write in terms of flags_from_mode.
	(rx_select_cc_mode): Likewise.
	(rx_split_fp_compare): New.
	(rx_split_cbranch): New.
	* config/rx/rx.md (most_cond, zs_cond): Remove iterators.
	(*cbranchsi4): Use match_operator and rx_split_cbranch.
	(*cbranchsf4): Similarly.
	(*cbranchsi4_tst): Rename from *tstbranchsi4_<code>.  Use
	match_operator and rx_split_cbranch.
	(*cbranchsi4_tst_ext): Combine *tstbranchsi4m_eq and
	tstbranchsi4m_ne.  Use match_operator and rx_split_cbranch.
	(*cmpsi): Rename from cmpsi.
	(*tstsi): Rename from tstsi.
	(*cmpsf): Rename from cmpsf; use CC_Fmode.
	(*conditional_branch): Rename from conditional_branch.
	(*reveresed_conditional_branch): Remove.
	(b<code>): Remove expander.
	* config/rx/rx-protos.h: Update.

	* config/rx/rx.c (rx_compare_redundant): Remove.
	* config/rx/rx.md (cmpsi): Don't use it.
	* config/rx/rx-protos.h: Update.

	* config/rx/rx-modes.def (CC_F): New mode.
	* config/rx/rx.c (rx_select_cc_mode): New.
	* config/rx/rx.h (SELECT_CC_MODE): Use it.
	* config/rx/rx-protos.h: Update.

2011-01-17  Richard Henderson  <rth@redhat.com>

	* except.c (dump_eh_tree): Fix stray ; after for statement.

2011-01-17  Richard Guenther  <rguenther@suse.de>

	PR tree-optimization/47313
	* tree-inline.c (tree_function_versioning): Move DECL_RESULT
	handling before copying the body.  Properly deal with
	by-reference result in SSA form.

2011-01-17  Ian Lance Taylor  <iant@google.com>

	PR target/47219
	* config/sparc/sparc.c (sparc_sr_alias_set): Don't define.
	(struct_value_alias_set): Don't define.
	(sparc_option_override): Don't set sparc_sr_alias_set and
	struct_value_alias_set.
	(save_or_restore_regs): Use gen_frame_mem rather than calling
	set_mem_alias_set.
	(sparc_struct_value_rtx): Likewise.

2011-01-17  H.J. Lu  <hongjiu.lu@intel.com>

	PR target/47318
	* config/i386/avxintrin.h (_mm_maskload_pd): Change mask to
	__m128i.
	(_mm_maskstore_pd): Likewise.
	(_mm_maskload_ps): Likewise.
	(_mm_maskstore_ps): Likewise.
	(_mm256_maskload_pd): Change mask to __m256i.
	(_mm256_maskstore_pd): Likewise.
	(_mm256_maskload_ps): Likewise.
	(_mm256_maskstore_ps): Likewise.

	* config/i386/i386-builtin-types.def: Updated.
	(ix86_expand_special_args_builtin): Likewise.

	* config/i386/i386.c (bdesc_special_args): Update
	__builtin_ia32_maskloadpd, __builtin_ia32_maskloadps,
	__builtin_ia32_maskloadpd256, __builtin_ia32_maskloadps256,
	__builtin_ia32_maskstorepd, __builtin_ia32_maskstoreps,
	__builtin_ia32_maskstorepd256 and __builtin_ia32_maskstoreps256.

	* config/i386/sse.md (avx_maskload<ssemodesuffix><avxmodesuffix>):
	Use <avxpermvecmode> on mask register.
	(avx_maskstore<ssemodesuffix><avxmodesuffix>): Likewise.

2011-01-17  Olivier Hainque  <hainque@adacore.com>
	    Michael Haubenwallner  <michael.haubenwallner@salomon.at>
	    Eric Botcazou  <ebotcazou@adacore.com>

	PR target/46655
	* xcoffout.c (ASM_OUTPUT_LINE): Output line only if positive, and only
	if <= USHRT_MAX in 32-bit mode.

2011-01-17  Ralf Wildenhues  <Ralf.Wildenhues@gmx.de>

	* doc/install.texi (Configuration, Specific): Wrap long
	lines in examples.  Allow line wrapping in long options
	and URLs where beneficial for PDF output.

2011-01-16  Richard Sandiford  <rdsandiford@googlemail.com>

	* config/mips/mips.c (mips_classify_symbol): Don't return
	SYMBOL_PC_RELATIVE for nonlocal labels.

2011-01-15  Eric Botcazou  <ebotcazou@adacore.com>

	* config/sparc/sol2-bi.h (CC1_SPEC): Fix typo.

2011-01-15  Jan Hubicka  <jh@suse.cz>

	PR tree-optimization/47276
	* ipa.c (function_and_variable_visibility): Do not try to mark alias
	declarations as needed.

2011-01-15  Martin Jambor  <mjambor@suse.cz>

	* common.opt (fdevirtualize): New flag.
	* doc/invoke.texi (Option Summary): Document it.
	* opts.c (default_options_table): Add devirtualize flag.
	* ipa-prop.c (detect_type_change): Return immediately if
	devirtualize flag is not set.
	(detect_type_change_ssa): Likewise.
	(compute_known_type_jump_func): Likewise.
	(ipa_analyze_virtual_call_uses): Likewise.

2011-01-14  Martin Jambor  <mjambor@suse.cz>

	PR tree-optimization/45934
	PR tree-optimization/46302
	* ipa-prop.c (type_change_info): New type.
	(stmt_may_be_vtbl_ptr_store): New function.
	(check_stmt_for_type_change): Likewise.
	(detect_type_change): Likewise.
	(detect_type_change_ssa): Likewise.
	(compute_complex_assign_jump_func): Check for dynamic type change.
	(compute_complex_ancestor_jump_func): Likewise.
	(compute_known_type_jump_func): Likewise.
	(compute_scalar_jump_functions): Likewise.
	(ipa_analyze_virtual_call_uses): Likewise.
	(ipa_analyze_node): Push and pop cfun, set current_function_decl.

2011-01-14  Joseph Myers  <joseph@codesourcery.com>

	* config/i386/i386.h (CC1_CPU_SPEC_1): Don't handle -msse5.
	* config/i386/i386.opt (msse5): New Alias.

2011-01-14  Joseph Myers  <joseph@codesourcery.com>

	* config/sparc/linux.h (CC1_SPEC): Remove %{sun4:} %{target:}.
	* config/sparc/linux64.h (CC1_SPEC): Likewise.
	* config/sparc/netbsd-elf.h (CC1_SPEC32, CC1_SPEC64): Likewise.
	* config/sparc/sparc.h (CC1_SPEC): Likewise.

2011-01-14  Joseph Myers  <joseph@codesourcery.com>

	* config/sparc/linux.h (CC1_SPEC): Don't handle old equivalents of
	-mcpu options.
	* config/sparc/linux64.h (CC1_SPEC): Likewise.
	* config/sparc/netbsd-elf.h (CC1_SPEC32, CC1_SPEC64): Likewise.
	* config/sparc/sol2-bi.h (CPP_CPU_SPEC, CC1_SPEC): Likewise.
	* config/sparc/sparc.h (CPP_CPU_SPEC, CC1_SPEC, ASM_CPU_SPEC):
	Likewise.
	* config/sparc/t-elf (MULTILIB_MATCHES): Don't handle -mv8.

2011-01-14  Joseph Myers  <joseph@codesourcery.com>

	* config/rs6000/vxworks.h (CC1_SPEC): Don't handle -fvec or -fvec-eabi.

2011-01-14  Mike Stump  <mikestump@comcast.net>

	* config/alpha/alpha.md (umk_mismatch_args): Don't put a mode on set.
	* config/fr30/fr30.md: Likweise
	(movsi_push): Likewise.
	(movsi_pop): Likewise.
	(enter_func): Likewise.
	* config/moxie/moxie.md (movsi_push): Likewise.
	(movsi_pop): Likewise.

2011-01-14  Joseph Myers  <joseph@codesourcery.com>

	* config/mips/linux64.h (LINK_SPEC): Remove %{bestGnum}
	%{no_archive} %{exact_version}.
	* config/mips/mips.h (LINK_SPEC): Remove %{bestGnum}.
	* config/mips/netbsd.h (LINK_SPEC): Remove %{bestGnum}
	%{no_archive} %{exact_version}.
	* config/mips/openbsd.h (LINK_SPEC): Likewise.
	* config/mips/sde.h (LINK_SPEC): Remove %{bestGnum}.
	* config/mips/vxworks.h: Likewise.

2011-01-14  Joseph Myers  <joseph@codesourcery.com>

	* config/microblaze/microblaze.h (ASM_SPEC): Remove %{microblaze1}.

2011-01-14  Joseph Myers  <joseph@codesourcery.com>

	* config/m32r/little.h (CPP_ENDIAN_SPEC, CC1_ENDIAN_SPEC,
	ASM_ENDIAN_SPEC, LINK_ENDIAN_SPEC): Remove.

2011-01-14  Joseph Myers  <joseph@codesourcery.com>

	* config/i386/nwld.h (LINK_SPEC): Check -nodefaultlibs not
	-nodefaultlib.

2011-01-14  Joseph Myers  <joseph@codesourcery.com>

	* config/cris/cris.h (ASM_SPEC, CRIS_ASM_SUBTARGET_SPEC): Check
	for mcpu not cpu.
	* config/cris/linux.h (CRIS_CPP_SUBTARGET_SPEC,
	CRIS_CC1_SUBTARGET_SPEC, CRIS_ASM_SUBTARGET_SPEC): Check for mcpu
	not cpu.
	(CRIS_LINK_SUBTARGET_SPEC): Don't generate -rpath-link options.
	Don't handle -shlib.

2011-01-14  Joseph Myers  <joseph@codesourcery.com>

	* config/avr/avr.h (CPP_SPEC): Don't handle -posix.
	(CC1_SPEC): Don't handle -profile.

2011-01-14  Joseph Myers  <joseph@codesourcery.com>

	* config/microblaze/microblaze.h (CC1_SPEC): Remove -gline spec.
	* config/mips/mips.h (CC1_SPEC): Likewise.

2011-01-14  Joseph Myers  <joseph@codesourcery.com>

	* config/microblaze/microblaze.h (CC1_SPEC): Remove %{save-temps: }.
	* config/mips/mips.h (CC1_SPEC): Likewise.

2011-01-14  Joseph Myers  <joseph@codesourcery.com>

	* config/i386/linux.h (LINK_SPEC): Don't use %{!ibcs:} conditional.
	* config/m32r/linux.h (LINK_SPEC): Likewise.
	* config/mips/linux.h (LINK_SPEC): Likewise.
	* config/mips/linux64.h (LINK_SPEC): Likewise.
	* config/sparc/linux.h (LINK_SPEC): Likewise.
	* config/sparc/linux64.h (LINK_ARCH32_SPEC, LINK_ARCH64_SPEC,
	LINK_SPEC): Likewise.
	* config/xtensa/linux.h (LINK_SPEC): Likewise.

2011-01-14  Joseph Myers  <joseph@codesourcery.com>

	* config/arm/linux-elf.h (LINUX_TARGET_LINK_SPEC): Remove
	%{version:-v}.
	* config/lm32/uclinux-elf.h (LINK_SPEC): Likewise.

2011-01-14  Joseph Myers  <joseph@codesourcery.com>

	* config/sparc/sp-elf.h (ASM_SPEC): Remove %{v:-V}.
	* config/sparc/sp64-elf.h (ASM_SPEC): Likewise.

2011-01-14  Joseph Myers  <joseph@codesourcery.com>

	* config/arm/linux-elf.h (LINUX_TARGET_LINK_SPEC): Remove %{b}.

2011-01-14  Rainer Orth  <ro@CeBiTec.Uni-Bielefeld.DE>

	* configure.ac (gcc_cv_ld_static_dynamic): Solaris 2 ld always
	supports -Bstatic/-Bdynamic.
	* configure: Regenerate.

2011-01-14  Jan Hubicka  <jh@suse.cz>
	    Jack Howarth  <howarth@bromo.med.uc.edu>

	PR target/46037
	* config/darwin.c (darwin_override_options): Honor flag_gtoggle
	when checking debug_info_level. Test write_symbols instead of
	debug_hooks->var_location when setting flag_var_tracking_uninit.

2011-01-14  Richard Guenther  <rguenther@suse.de>

	PR tree-optimization/47179
	* target.def (ref_may_alias_errno): New target hook.
	* targhooks.h (default_ref_may_alias_errno): Declare.
	* targhooks.c: Include tree-ssa-alias.h and tree-flow.h.
	(default_ref_may_alias_errno): New function.
	* target.h (struct ao_ref_s): Declare.
	* tree-ssa-alias.c: Include target.h.
	(call_may_clobber_ref_p_1): Use the ref_may_alias_errno target hook.
	* Makefile.in (tree-ssa-alias.o): Adjust dependencies.
	(targhooks.o): Likewise.
	* doc/tm.texi.in (TARGET_REF_MAY_ALIAS_ERRNO): Document.
	* doc/tm.texi (TARGET_REF_MAY_ALIAS_ERRNO): Copy documentation.

2011-01-14  Richard Guenther  <rguenther@suse.de>

	* tree-ssa-structalias.c  (new_var_info): Use DECL_HARD_REGISTER.

2011-01-14  Richard Guenther  <rguenther@suse.de>

	PR tree-optimization/47280
	* tree-ssa-forwprop.c (associate_plusminus): Cleanup EH and
	return CFG changes.
	(tree_ssa_forward_propagate_single_use_vars): Deal with
	CFG changes from associate_plusminus.

2011-01-14  Richard Guenther  <rguenther@suse.de>

	PR middle-end/47281
	Revert
	2011-01-11  Richard Guenther  <rguenther@suse.de>

	PR tree-optimization/46076
	* tree-ssa.c (useless_type_conversion_p): Conversions from
	unprototyped to empty argument list function types are useless.

2011-01-14  Richard Guenther  <rguenther@suse.de>

	PR tree-optimization/47286
	* tree-ssa-structalias.c (new_var_info): Register variables are global.

2011-01-14  Martin Jambor  <mjambor@suse.cz>

	PR middle-end/46823
	* tree-inline.c (expand_call_inline): Get fndecl from call graph edge.

2011-01-13  Anatoly Sokolov  <aesok@post.ru>

	* config/xtensa/xtensa.h (XTENSA_LIBCALL_VALUE, LIBCALL_VALUE,
	LIBCALL_OUTGOING_VALUE, FUNCTION_VALUE_REGNO_P): Remove macros.
	* config/xtensa/xtensa.c (xtensa_libcall_value,
	xtensa_function_value_regno_p): New functions.
	(TARGET_LIBCALL_VALUE, TARGET_FUNCTION_VALUE_REGNO_P): Define.

2011-01-13  Kai Tietz  <kai.tietz@onevision.com>

	PR c++/47213
	* config/i386/cygming.h (TARGET_ASM_ASSEMBLE_VISIBILITY):
	PE specific hook.
	* config/i386/i386-protos.h (i386_pe_assemble_visibility):
	New function prototype.
	* config/i386/winnt.c (i386_pe_assemble_visibility):
	Warn only if attribute was specified by user.

2011-01-13  Michael Meissner  <meissner@linux.vnet.ibm.com>

	PR target/47251
	* config/rs6000/rs6000.md (floatunsdidf2): Add check for hardware
	floating point.
	(floatunsdidf2_fcfidu): Ditto.

2011-01-13  Andreas Krebbel  <Andreas.Krebbel@de.ibm.com>

	* config/s390/s390.c (print_operand_address): Replace 'error' with
	'output_operand_lossage'.
	(print_operand): Likewise.

2011-01-13  Jeff Law  <law@redhat.com>

	PR rtl-optimization/39077
	* doc/invoke.texi (max-gcse-insertion-ratio): Document.
	* params.h (MAX_GCSE_INSERTION_RATIO): Define.
	* params.def (PARAM_MAX_GCSE_INSERTION_RATIO): Define.
	* lcm.c (pre_edge_lcm): Properly initialize output sbitmaps.
	* gcse.c (prune_insertions_deletions): New function.
	(compute_pre_data): Use it.

2011-01-13  Dodji Seketeli  <dodji@redhat.com>

	PR debug/PR46973
	* dwarf2out.c (prune_unused_types_mark_generic_parms_dies): New
	static function.
	(prune_unused_types_mark): Use it.

2011-01-13  Andrey Belevantsev  <abel@ispras.ru>

	PR rtl-optimization/45352
	* sel-sched.c: Update copyright years.
	(reset_sched_cycles_in_current_ebb): Also recheck the DFA state
	in the advancing loop when we have issued issue_rate insns.

2011-01-12  Richard Henderson  <rth@redhat.com>

	* config/mn10300/mn10300.c (mn10300_md_asm_clobbers): New.
	(TARGET_MD_ASM_CLOBBERS): New.

	* config/mn10300/mn10300.c (mn10300_delegitimize_address): New.
	(TARGET_DELEGITIMIZE_ADDRESS): New.

	* config/mn10300/mn10300.md (UNSPEC_BSCH): New.
	(clzsi2, *bsch): New patterns.

	* config/mn10300/mn10300.md (INT): New mode iterator.
	(*mov<INT>_clr): New pattern, and peep2 to generate it.

	* config/mn10300/mn10300.c (mn10300_option_override): Force enable
	flag_split_wide_types.

	* config/mn10300/mn10300.c (mn10300_asm_trampoline_template): Remove.
	(mn10300_trampoline_init): Rewrite without a template, an immediate
	load and a direct branch.
	* config/mn10300/mn10300.h (TRAMPOLINE_SIZE): Reduce to 16.

2011-01-12  Anatoly Sokolov  <aesok@post.ru>

	* config/s390/s390.h (OUTPUT_ADDR_CONST_EXTRA): Remove.
	* config/s390/s390-protos.h (s390_output_addr_const_extra): Remove.
	* config/s390/s390.c (s390_output_addr_const_extra): Make static.
	(TARGET_ASM_OUTPUT_ADDR_CONST_EXTRA): Define.

2011-01-12  Kai Tietz  <kai.tietz@onevision.com>

	PR debug/47209
	* dwarfout2.c (should_emit_struct_debug): Use TYPE_MAIN_VARIANT
	of type.

2011-01-12  Jan Hubicka  <jh@suse.cz>

	PR driver/47244
	* gcc.c (PLUGIN_COND): Update to disable plugin unless -flto is used.
	(PLUGIN_COND_CLOSE): New macro.
	(LINK_COMMAND_SPEC): Update to use PLUGIN_COND_CLOSE.

2011-01-12  Richard Guenther  <rguenther@suse.de>

	PR lto/47259
	* lto-streamer-out.c (output_gimple_stmt): Do not wrap
	register variables in a MEM_REF.

2011-01-12  Joseph Myers  <joseph@codesourcery.com>

	* config.gcc (arm*-*-linux*, bfin*-uclinux*, bfin*-linux-uclibc*,
	crisv32-*-linux* | cris-*-linux*, frv-*-*linux*, moxie-*-uclinux*,
	hppa*64*-*-linux*, hppa*-*-linux*, i[34567]86-*-linux* |
	i[34567]86-*-kfreebsd*-gnu | i[34567]86-*-knetbsd*-gnu |
	i[34567]86-*-gnu* | i[34567]86-*-kopensolaris*-gnu,
	x86_64-*-linux* | x86_64-*-kfreebsd*-gnu | x86_64-*-knetbsd*-gnu,
	ia64*-*-linux*, lm32-*-uclinux*, m32r-*-linux*, m32rle-*-linux*,
	m68k-*-uclinux*, m68k-*-linux*, microblaze*-linux*,
	mips64*-*-linux* | mipsisa64*-*-linux*, mips*-*-linux*,
	s390-*-linux*, s390x-*-linux*, sh*-*-linux*, sparc-*-linux*,
	sparc64-*-linux*, vax-*-linux*, xtensa*-*-linux*,
	am33_2.0-*-linux*): Use gnu-user.h before linux.h.
	* config/gnu-user.h: New.  Copied from linux.h.
	(LINUX_TARGET_STARTFILE_SPEC): Rename to
	GNU_USER_TARGET_STARTFILE_SPEC.
	(LINUX_TARGET_ENDFILE_SPEC): Rename to
	GNU_USER_TARGET_ENDFILE_SPEC.
	(LINUX_TARGET_CC1_SPEC): Rename to GNU_USER_TARGET_CC1_SPEC.
	(LINUX_TARGET_LIB_SPEC): Rename to GNU_USER_TARGET_LIB_SPEC.
	(OPTION_GLIBC, OPTION_UCLIBC, OPTION_BIONIC,
	LINUX_TARGET_OS_CPP_BUILTINS, CHOOSE_DYNAMIC_LINKER1,
	CHOOSE_DYNAMIC_LINKER, UCLIBC_DYNAMIC_LINKER,
	UCLIBC_DYNAMIC_LINKER32, UCLIBC_DYNAMIC_LINKER64,
	BIONIC_DYNAMIC_LINKER, BIONIC_DYNAMIC_LINKER32,
	BIONIC_DYNAMIC_LINKER64, LINUX_DYNAMIC_LINKER,
	LINUX_DYNAMIC_LINKER32, LINUX_DYNAMIC_LINKER64,
	TARGET_C99_FUNCTIONS, TARGET_HAS_SINCOS): Remove.
	* config/arm/linux-eabi.h (CC1_SPEC): Use
	GNU_USER_TARGET_CC1_SPEC.
	(LIB_SPEC): Use GNU_USER_TARGET_LIB_SPEC.
	(STARTFILE_SPEC): Use GNU_USER_TARGET_STARTFILE_SPEC.
	(ENDFILE_SPEC): Use GNU_USER_TARGET_ENDFILE_SPEC
	* config/linux.h (NO_IMPLICIT_EXTERN_C, ASM_APP_ON, ASM_APP_OFF,
	LINUX_TARGET_STARTFILE_SPEC, STARTFILE_SPEC,
	LINUX_TARGET_ENDFILE_SPEC, ENDFILE_SPEC, LINUX_TARGET_CC1_SPEC,
	CC1_SPEC, CPLUSPLUS_CPP_SPEC, LINUX_TARGET_LIB_SPEC, LIB_SPEC,
	LINK_EH_SPEC, LINK_GCC_C_SEQUENCE_SPEC, USE_LD_AS_NEEDED): Remove.

2011-01-12  Richard Guenther  <rguenther@suse.de>

	PR other/46946
	* doc/invoke.texi (ffast-math): Document it is turned on
	with -Ofast.

2011-01-12  Jan Hubicka  <jh@suse.cz>

	PR tree-optimization/47233
	* opts.c (common_handle_option): Disable ipa-reference with profile
	feedback.

2011-01-12  Nicola Pero  <nicola.pero@meta-innovation.com>

	* c-parser.c (c_parser_objc_at_property_declaration): Improved
	error message.

2011-01-12  Nicola Pero  <nicola.pero@meta-innovation.com>

	* c-parser.c (c_lex_one_token): Updated and reindented some
	comments.  No changes in code.

2011-01-11  Ian Lance Taylor  <iant@google.com>

	* godump.c (go_output_var): Don't output the variable if there is
	already a type with the same name.

2011-01-11  Ian Lance Taylor  <iant@google.com>

	* godump.c (go_format_type): Don't generate float80.

2011-01-11  Richard Henderson  <rth@redhat.com>

	* config/mn10300/mn10300.c (mn10300_address_cost): Remove forward
	declaration.  Rewrite for both speed and size.
	(mn10300_address_cost_1): Remove.
	(mn10300_register_move_cost): New.
	(mn10300_memory_move_cost): New.
	(mn10300_rtx_costs): Rewrite for both speed and size.  Don't handle
	ZERO_EXTRACT.  Do handle UNSPEC, arithmetic, logicals, compare,
	extensions, shifts, BSWAP, CLZ.
	(mn10300_wide_const_load_uses_clr): Remove.
	(TARGET_REGISTER_MOVE_COST): New.
	(TARGET_MEMORY_MOVE_COST): New.
	* config/mn10300/mn10300-protos.h: Update.
	* config/mn10300/mn10300.h (REGISTER_MOVE_COST): Remove.

	* config/mn10300/constraints.md ("R", "T"): Remove constraints.
	* config/mn10300/mn10300.c (mn10300_mask_ok_for_mem_btst): Remove.
	* config/mn10300/mn10300-protos.h: Update.
	* config/mn10300/mn10300.md (movsi_internal): Don't use "R".
	(*byte_clear, *byte_set, *bit_clear1, *bit_clear2, *bit_set): Remove.
	(iorqi3, *am33_iorqi3, *mn10300_iorqi3): Remove.
	(*test_int_bitfield, *test_byte_bitfield): Remove.
	(*bit_test, *subreg_bit_test): Remove.
	* config/mn10300/predicates.md (const_8bit_operand): Remove.

	* config/mn10300/constraints.md ("c"): Rename from "A".
	("A", "D"): New constraint letters.
	* config/mn10300/mn10300.md (fmasf4): Use the "c" constraint.
	(fmssf4, fnmasf4, fnmssf4): Likewise.

	* config/mn10300/mn10300.md (isa): New attribute.
	(enabled): New attribute.

	* config/mn10300/mn10300.md (absdf2, negdf2): Remove.
	(abssf2, negsf2): Define only for hardware fp.
	(sqrtsf2): Reformat.
	(addsf3, subsf3, mulsf3): Merge expander and insn.

	* config/mn10300/mn10300.h (ARG_PIONTER_CFA_OFFSET): New.
	(DEBUGGER_AUTO_OFFSET): Remove.
	(DEBUGGER_ARG_OFFSET): Remove.

	* config/mn10300/mn10300.c (mn10300_gen_multiple_store): Make static.
	Emit register stores with the same offsets as the hardware.
	(mn10300_store_multiple_operation): Don't check that the register
	save offsets are monotonic.
	* config/mn10300/mn10300-protos.h: Update.

	* config/mn10300/mn10300.h (ASM_PN_FORMAT): Delete.

	* config/mn10300/mn10300.h (INCOMING_RETURN_ADDR_RTX): Define
	in terms of the value on the stack, not the MDR register.

2011-01-11  Jan Hubicka  <jh@suse.cz>

	PR lto/45721
	PR lto/45375
	* tree.h (symbol_alias_set_t): Move typedef here from varasm.c
	(symbol_alias_set_destroy, symbol_alias_set_contains,
	propagate_aliases_backward): Declare.
	* lto-streamer-out.c (struct sets): New sturcture.
	(trivally_defined_alias): New function.
	(output_alias_pair_p): Rewrite.
	(output_unreferenced_globals): Fix output of alias pairs.
	(produce_symtab): Likewise.
	* ipa.c (function_and_variable_visibility): Set weak alias destination
	as needed in lto.
	* varasm.c (symbol_alias_set_t): Remove.
	(symbol_alias_set_destroy): Export.
	(propagate_aliases_forward, propagate_aliases_backward): New functions
	based on ...
	(compute_visible_aliases): ... this one; remove.
	(trivially_visible_alias): New
	(trivially_defined_alias): New.
	(remove_unreachable_alias_pairs): Rewrite.
	(finish_aliases_1): Reorganize code checking if alias is defined.
	* passes.c (rest_of_decl_compilation): Do not call assemble_alias when
	in LTO mode.

2011-01-11  Richard Guenther  <rguenther@suse.de>

	PR tree-optimization/46076
	* tree-ssa.c (useless_type_conversion_p): Conversions from
	unprototyped to empty argument list function types are useless.

2011-01-11  Richard Guenther  <rguenther@suse.de>

	PR middle-end/45235
	* emit-rtl.c (set_mem_attributes_minus_bitpos): Do not mark
	volatile MEMs as MEM_READONLY_P.

2011-01-11  Richard Guenther  <rguenther@suse.de>

	PR tree-optimization/47239
	* tree-ssa-ccp.c (get_value_from_alignment): Punt for FUNCTION_DECLs.

2011-01-11  Jeff Law  <law@redhat.com>

	PR tree-optimization/47086
	* tree-ssa-loop-ivopts.c (find_givs_in_stmt_scev): Do not record
	IVs from statements that might throw.

2011-01-10  Jan Hubicka  <jh@suse.cz>

	PR lto/45375
	* lto-cgraph.c (input_profile_summary): Remove overactive sanity check.

2011-01-10  Jan Hubicka  <jh@suse.cz>

	PR lto/45375
	* profile.c (read_profile_edge_counts): Ignore profile inconistency
	when correcting profile.

2011-01-10  Jan Hubicka  <jh@suse.cz>

	PR lto/46083
	* lto-streamer-out.c (pack_ts_function_decl_value_fields): Store
	DECL_FINI_PRIORITY.
	* lto-streamer-in.c (unpack_ts_function_decl_value_fields):
	Restore DECL_FINI_PRIORITY.

2011-01-10  Ralf Wildenhues  <Ralf.Wildenhues@gmx.de>

	* doc/gimple.texi: Fix quoting of multi-word return values in
	@deftypefn statements.  Ensure presence of return value.  Wrap
	overlong @deftypefn lines.
	(is_gimple_operand, is_gimple_min_invariant_address): Remove
	descriptions of removed functions.
	* doc/hostconfig.texi (Host Common): Wrap long line, fix quoting
	of multi-word return value in @deftypefn statement.

2011-01-10  Ralf Wildenhues  <Ralf.Wildenhues@gmx.de>

	* doc/gimple.texi (Temporaries, Operands, Compound Lvalues)
	(Conditional Expressions, Logical Operators)
	(Statement and operand traversals): Do not indent smallexample
	code.  Fix duplicate function argument in example.

2011-01-10  Jeff Law  <law@redhat.com>

	PR tree-optimization/47141
	* ipa-split.c (split_function): Handle case where we are
	returning a value and the return block has a virtual operand phi.

2011-01-10  Jan Hubicka  <jh@suse.cz>

	PR tree-optimization/47234
	* tree-pass.h (TODO_rebuild_cgraph_edges): New TODO.
	(pass_feedback_split_functions): Declare.
	* passes.c (init_optimization_passes): Add ipa-split as subpass of
	tree-profile.
	* ipa-split.c (gate_split_functions): Update comments; disable
	split-functions for profile_arc_flag and branch_probabilities.
	(gate_feedback_split_functions): New function.
	(execute_feedback_split_functions): New function.
	(pass_feedback_split_functions): New global var.

2011-01-10  H.J. Lu  <hongjiu.lu@intel.com>

	PR lto/46760
	* tree-inline.c (tree_can_inline_p): Check e->call_stmt before
	calling gimple_call_set_cannot_inline.

2011-01-10  Iain Sandoe  <iains@gcc.gnu.org>

	* config/darwin-sections.def: Remove unused section.

2011-01-10  Dave Korn  <dave.korn.cygwin@gmail.com>

	PR c++/47218
	* cgraphunit.c (assemble_thunk): Call resolve_unique_section.

2011-01-09  Nicola Pero  <nicola.pero@meta-innovation.com>

	PR objc/47232
	* c-parser.c (c_parser_declaration_or_fndef): Improved
	error message.

2011-01-09  Kai Tietz  <kai.tietz@onevision.com>

	* config/i386/winnt.c (i386_pe_start_function): Make sure
	to switch back to function's section.

2011-01-09  Iain Sandoe  <iains@gcc.gnu.org>

	PR gcc/46902
	PR testsuite/46912
	* plugin.c: Move include of dlfcn.h from here...
	* system.h: ... to here.

2011-01-09  Ralf Wildenhues  <Ralf.Wildenhues@gmx.de>

	* doc/cpp.texi (C++ Named Operators): Fix markup for header
	file name.
	* doc/cppinternals.texi (Top): Wrap node in @ifnottex to avoid
	two extra empty pages in PDF output.

2011-01-08  Nicola Pero  <nicola.pero@meta-innovation.com>

	PR objc/47078
	* c-parser.c (c_parser_objc_type_name): If the type is unknown,
	for error recovery purposes behave as if it was not specified so
	that the default type is usd.

2011-01-07  Jan Hubicka  <jh@suse.cz>

	PR tree-optmization/46469
	* ipa.c (function_and_variable_visibility): Clear needed flags on
	nodes with external decls; handle weakrefs merging correctly.

2011-01-07  Joseph Myers  <joseph@codesourcery.com>

	* opts.c (finish_options): Set opts->x_flag_opts_finished to true,
	not false.

2011-01-07  Jan Hubicka  <jh@suse.cz>

	* doc/invoke.texi: (-flto, -fuse-linker-plugin): Update defaults
	and no longer claim that gold is required for linker plugin.
	* configure: Regenerate.
	* gcc.c (PLUGIN_COND): New macro.
	(LINK_COMMAND_SPEC): Use it.
	(main): Default to plugin enabled with HAVE_LTO_PLUGIN is set.
	* config.in (HAVE_LTO_PLUGIN): New.
	* configure.ac (--with-lto-plugin): New parameter; autodetect
	HAVE_LTO_PLUGIN.

2011-01-07  Jan Hubicka  <jh@suse.cz>

	PR tree-optimization/46367
	* ipa-inline.c (cgraph_clone_inlined_nodes): Use original function only
	when we can update original.
	(cgraph_mark_inline_edge): Sanity check.
	* ipa-prop.c (ipa_make_edge_direct_to_target): Sanity check.

2011-01-07  Ulrich Weigand  <Ulrich.Weigand@de.ibm.com>

	* config/spu/spu.h (ASM_COMMENT_START): Define.

2011-01-07  H.J. Lu  <hongjiu.lu@intel.com>

	PR driver/42445
	* gcc.c (%>S): New.
	(SWITCH_KEEP_FOR_GCC): Likewise.
	(set_collect_gcc_options): Check SWITCH_KEEP_FOR_GCC.
	(do_spec_1): Handle "%>".

	* config/i386/i386.h (CC1_CPU_SPEC): Replace "%<" with "%>".

2011-01-07  Jakub Jelinek  <jakub@redhat.com>

	PR target/47201
	* config/i386/i386.c (ix86_delegitimize_address): If
	simplify_gen_subreg fails, return orig_x.

	PR bootstrap/47187
	* value-prof.c (gimple_stringop_fixed_value): Handle
	lhs of the call properly.

2011-01-07  Jan Hubicka  <jh@suse.cz>

	PR lto/45375
	* lto-opt.c (lto_reissue_options): Set flag_shlib.

2011-01-07  Iain Sandoe  <iains@gcc.gnu.org>

	* target.def (function_switched_text_sections): New hook.
	* doc/tm.texi: Regenerated.
	* doc/tm.texi.in (TARGET_ASM_FUNCTION_SWITCHED_TEXT_SECTIONS): New.
	* final.c (default_function_switched_text_sections): New.
	(final_scan_insn): Call function_switched_text_sections when a
	mid-function section change occurs.
	* output.h (default_function_switched_text_sections): Declare.
	* config/darwin-protos.h (darwin_function_switched_text_sections):
	Likewise.
	* config/darwin.c (darwin_function_switched_text_sections): New.
	* config/darwin.h (TARGET_ASM_FUNCTION_SWITCHED_TEXT_SECTIONS): New.

2011-01-07  Iain Sandoe  <iains@gcc.gnu.org>

	* dwarf2out.c (gen_subprogram_die):  Add pubnames with code ranges for
	DWARF >= 3.  Add pubnames for the primary section and a reduced DIE for
	the secondary code fragment when outputting for DWARF == 2.

2011-01-07  Anatoly Sokolov  <aesok@post.ru>

	* config/xtensa/xtensa.h (OUTPUT_ADDR_CONST_EXTRA): Remove.
	* config/xtensa/xtensa-protos.h (xtensa_output_addr_const_extra):
	Remove.
	* config/xtensa/xtensa.c (xtensa_output_addr_const_extra): Make static.
	(TARGET_ASM_OUTPUT_ADDR_CONST_EXTRA): Define.

2011-01-06  Eric Botcazou  <ebotcazou@adacore.com>

	PR debug/46704
	* dwarf2out.c (dwarf2out_finish): Output the debug_aranges section only
	when it is not empty.

2011-01-06  Changpeng Fang  <changpeng.fang@amd.com>

	Bobcat Enablement
	* config.gcc (i[34567]86-*-linux* | ...): Add btver1.
	(case ${target}): Add btver1.
	* config/i386/driver-i386.c (host_detect_local_cpu): Let
	-march=native recognize btver1 processors.
	* config/i386/i386-c.c (ix86_target_macros_internal): Add
	btver1 def_and_undef
	* config/i386/i386.c (struct processor_costs btver1_cost): New
	btver1 cost table.
	(m_BTVER1): New definition.
	(m_AMD_MULTIPLE): Includes m_BTVER1.
	(initial_ix86_tune_features): Add btver1 tune.
	(processor_target_table): Add btver1 entry.
	(static const char *const cpu_names): Add btver1 entry.
	(software_prefetching_beneficial_p): Add btver1.
	(ix86_option_override_internal): Add btver1 instruction sets.
	(ix86_issue_rate): Add btver1.
	(ix86_adjust_cost): Add btver1.
	* config/i386/i386.h (TARGET_BTVER1): New definition.
	(enum target_cpu_default): Add TARGET_CPU_DEFAULT_btver1.
	(enum processor_type): Add PROCESSOR_BTVER1.
	* config/i386/i386.md (define_attr "cpu"): Add btver1.

2011-01-06  Rainer Orth  <ro@CeBiTec.Uni-Bielefeld.DE>

	PR target/43309
	* config/i386/i386.c (legitimize_tls_address)
	<TLS_MODEL_INITIAL_EXEC>: Handle TARGET_64BIT && TARGET_SUN_TLS.
	* config/i386/i386.md (UNSPEC_TLS_IE_SUN): Declare.
	(tls_initial_exec_64_sun): New pattern.

2011-01-06  Gerald Pfeifer  <gerald@pfeifer.com>

	* doc/invoke.texi (Overall Options): Improve wording and markup
	of the description of -wrapper.

2011-01-06  Joseph Myers  <joseph@codesourcery.com>

	* config/sol2.opt (G, YP,, Ym,, compat-bsd, pthread, pthreads,
	rdynamic, threads): New Driver options.

2011-01-06  Rainer Orth  <ro@CeBiTec.Uni-Bielefeld.DE>

	PR target/38118
	* config/sol2.h (ASM_OUTPUT_ALIGNED_COMMON): Also switch to .bss
	if coming from .tdata.
	* config/i386/sol2-10.h (ASM_OUTPUT_ALIGNED_COMMON): Likewise.

2011-01-06  Jan Hubicka  <jh@suse.cz>

	PR lto/47188
	* collect2.c (main): Do not enable LTOmode when plugin is active.

2011-01-06  Rainer Orth  <ro@CeBiTec.Uni-Bielefeld.DE>

	PR other/45915
	* configure.ac (gcc_cv_as_gnu_unique_object): Only use ldd
	--version output if supported.
	* configure: Regenerate.

2011-01-06  Joseph Myers  <joseph@codesourcery.com>

	* config/linux-android.opt (tno-android-cc, tno-android-ld): New
	Driver options.

2011-01-06  Jakub Jelinek  <jakub@redhat.com>

	PR c/47150
	* c-convert.c (convert): When converting a complex expression
	other than COMPLEX_EXPR to a different complex type, ensure
	c_save_expr is called instead of save_expr, unless in_late_binary_op.
	* c-typeck.c (convert_for_assignment): Set in_late_binary_op also
	when converting COMPLEX_TYPE.

2011-01-06  Ira Rosen  <irar@il.ibm.com>

	PR tree-optimization/47139
	* tree-vect-loop.c (vect_is_simple_reduction_1): Check that
	only the last reduction value is used outside the loop.  Update
	documentation.

2011-01-05  Joseph Myers  <joseph@codesourcery.com>

	* config/rtems.opt: New.
	* config.gcc (*-*-rtems*): Use rtems.opt.

2011-01-05  Changpeng Fang  <changpeng.fang@amd.com>

	* config/i386/i386.c (ix86_option_override_internal): Bulldozer
	processors do not support 3DNow instructions.

2011-01-05  Ulrich Weigand  <Ulrich.Weigand@de.ibm.com>

	* config/spu/spu.c (spu_option_override): Set parameter
	PARAM_MAX_COMPLETELY_PEEL_TIMES to 4 instead of 1.

2011-01-05  Jan Hubicka  <jh@suse.cz>

	* lto-wrapper.c (run_gcc): Default to WHOPR mode when none is specified
	at the command line.

2011-01-05  Martin Jambor  <mjambor@suse.cz>

	PR lto/47162
	* lto-cgraph.c (output_cgraph_opt_summary_p): Also check for thunk
	deltas on streamed outgoing edges.
	(output_node_opt_summary): Output info for outgoing edges only when
	the node is in new parameter set.
	(output_cgraph_opt_summary): New parameter set, passed to the two
	aforementioned functions.  Update its forward declaration and its
	callee too.

2011-01-05  Tom Tromey  <tromey@redhat.com>

	* c-parser.c (c_parser_omp_atomic): Pass location of assignment
	operator to c_finish_omp_atomic.
	* c-typeck.c (lvalue_or_else): Add 'loc' argument.
	(build_unary_op): Update.
	(build_modify_expr): Update.
	(build_asm_expr): Update.

2011-01-05  Ulrich Weigand  <Ulrich.Weigand@de.ibm.com>

	* config/spu/spu.c (emit_nop_for_insn): Set INSN_LOCATOR for
	newly inserted insns.
	(pad_bb): Likewise.
	(spu_emit_branch_hint): Likewise.
	(insert_hbrp_for_ilb_runout): Likewise.
	(spu_machine_dependent_reorg): Call df_finish_pass after
	schedule_insns returns.

2011-01-05  Ulrich Weigand  <Ulrich.Weigand@de.ibm.com>

	* config/spu/spu.c (spu_expand_prologue): Support -fstack-usage.

2011-01-05  Eric Botcazou  <ebotcazou@adacore.com>

	PR tree-optimization/47005
	* tree-sra.c (struct access): Add 'non_addressable' bit.
	(create_access): Set it for a DECL_NONADDRESSABLE_P field.
	(decide_one_param_reduction): Return 0 if the parameter is passed by
	reference and one of the accesses in the group is non_addressable.

2011-01-04  Eric Botcazou  <ebotcazou@adacore.com>

	PR tree-optimization/47056
	* cgraphbuild.c (mark_address): Remove ATTRIBUTE_UNUSED markers.
	(mark_load): Likewise.  Handle FUNCTION_DECL specially.
	(mark_store): Likewise.  Pass STMT to ipa_record_reference.

2011-01-04  Eric Botcazou  <ebotcazou@adacore.com>

	* dwarf2out.c (rtl_for_decl_init): Strip no-op conversions off the
	initializer.  Skip view conversions from aggregate types.

2011-01-04  Kai Tietz  <kai.tietz@onevision.com>

	PR bootstrap/47055
	* libgcov.c (gcov_exit): Check for HAS_DRIVE_SPEC.

2011-01-04  Philipp Thomas  <pth@suse.de>

	* config/microblaze/microbalse.opt (mxl-float-convert): Fix
	obvious typo.

2011-01-04  Ulrich Weigand  <Ulrich.Weigand@de.ibm.com>

	* function.c (thread_prologue_and_epilogue_insns): Do not crash
	on empty epilogue sequences.

2011-01-04  Joseph Myers  <joseph@codesourcery.com>

	* config/vxworks.opt (Bdynamic, Bstatic, Xbind-lazy, Xbind-now,
	non-static): New Driver options.

2011-01-04  Jie Zhang  <jie@codesourcery.com>

	PR driver/47137
	* gcc.c (default_compilers[]): Set combinable field to 0
	for all assembly languages.

2011-01-04  Mingjie Xing  <mingjie.xing@gmail.com>

	* config/mips/loongson3a.md: New file.
	* config/mips/mips.md: Include loongson3a.md.
	* config/mips/mips.c (mips_multipass_dfa_lookahead): Return 4 when
	TUNE_LOONGSON_3A.

2011-01-03  Eric Botcazou  <ebotcazou@adacore.com>

	PR middle-end/47017
	* expr.c (expand_expr_real_1) <MEM_REF>: Call memory_address_addr_space
	instead of convert_memory_address_addr_space on the base expression.

2011-01-03  Ulrich Weigand  <Ulrich.Weigand@de.ibm.com>

	* config/spu/spu.c (spu_option_override): Update error text
	for bad -march= / -mtune= values.

2011-01-03  Ulrich Weigand  <Ulrich.Weigand@de.ibm.com>

	* config/spu/spu.c (asm_file_start): Only reset flag_var_tracking
	if branch-hint optimization will be performed.

2011-01-03  Jakub Jelinek  <jakub@redhat.com>

	PR tree-optimization/47148
	* ipa-split.c (split_function): Convert arguments to
	DECL_ARG_TYPE if possible.

	PR tree-optimization/47155
	* tree-ssa-ccp.c (bit_value_binop_1): Use r1type instead of type
	when computing uns.

	PR rtl-optimization/47157
	* combine.c (try_combine): If undobuf.other_insn becomes
	(set (pc) (pc)) jump, call update_cfg_for_uncondjump on it
	and set *new_direct_jump_p too.

2011-01-03  Sebastian Pop  <sebastian.pop@amd.com>

	PR tree-optimization/47021
	* graphite-sese-to-poly.c (scan_tree_for_params): Handle ADDR_EXPR.

2011-01-03  Jakub Jelinek  <jakub@redhat.com>

	* gcc.c (process_command): Update copyright notice dates.
	* gcov.c (print_version): Likewise.
	* gcov-dump.c (print_version): Likewise.
	* mips-tfile.c (main): Likewise.
	* mips-tdump.c (main): Likewise.

2011-01-03  Martin Jambor  <mjambor@suse.cz>

	PR tree-optimization/46801
	* tree-sra.c (type_internals_preclude_sra_p): Check whether
	aggregate fields start at byte boundary instead of the bit-field flag.

2011-01-03  H.J. Lu  <hongjiu.lu@intel.com>

	PR driver/47137
	* gcc.c (main): Revert revision 168407.

2011-01-03  Martin Jambor  <mjambor@suse.cz>

	* lto-cgraph.c (input_cgraph_opt_section): Use the correct section type.

2011-01-03  Ulrich Weigand  <Ulrich.Weigand@de.ibm.com>

	* tree-vect-generic.c (expand_vector_operations_1): When using vector/
	vector optab to expand vector/scalar shift, update gimple to vector.

2011-01-03  Martin Jambor  <mjambor@suse.cz>

	* cgraphunit.c (verify_cgraph_node): Verify there is no direct call to
	a thunk.

2011-01-03  Martin Jambor  <mjambor@suse.cz>

	PR tree-optimization/46984
	* cgraph.h (cgraph_indirect_call_info): make field thunk_delta
	HOST_WIDE_INT.
	(cgraph_create_indirect_edge): Fixed line length.
	(cgraph_indirect_call_info): Declare.
	(cgraph_make_edge_direct) Update declaration.
	* cgraph.c (cgraph_allocate_init_indirect_info): New function.
	(cgraph_create_indirect_edge): Use it.
	(cgraph_make_edge_direct): Made delta HOST_WIDE_INT.  Updated all
	callees.
	* cgraphunit.c (cgraph_redirect_edge_call_stmt_to_callee): Update for
	the new thunk_delta representation.
	* ipa-prop.c (ipa_make_edge_direct_to_target): Convert delta to
	HOST_WIDE_INT.
	(ipa_write_indirect_edge_info): Remove streaming of thunk_delta.
	(ipa_read_indirect_edge_info): Likewise.
	* lto-cgraph.c (output_edge_opt_summary): New function.
	(output_node_opt_summary): Call it on all outgoing edges.
	(input_edge_opt_summary): New function.
	(input_node_opt_summary): Call it on all outgoing edges.

2010-06-30  Jakub Jelinek  <jakub@redhat.com>

	* config/rs6000/rs6000.c (rs6000_elf_end_indicate_exec_stack): New.
	* config/rs6000/linux64.h (TARGET_ASM_FILE_END): Use
	rs6000_elf_end_indicate_exec_stack.
	* config/ia64/ia64.c (ia64_linux_file_end): New.
	* config/ia64/linux.h (TARGET_ASM_FILE_END): Use ia64_linux_file_end.

	* gcc.c (execute): Don't free first string early, but at the end
	of the function.  Call retry_ice if compiler exited with
	ICE_EXIT_CODE.
	(retry_ice): New function.
	* diagnostic.c (diagnostic_count_diagnostic,
	diagnostic_action_after_output, error_recursion): Exit with
	ICE_EXIT_CODE instead of FATAL_EXIT_CODE.

	* config/i386/linux.h (LINK_SPEC): Add --hash-style=gnu.
	* config/i386/linux64.h (LINK_SPEC): Likewise.
	* config/rs6000/sysv4.h (LINK_OS_LINUX_SPEC): Likewise.
	* config/rs6000/linux64.h (LINK_OS_LINUX_SPEC): Likewise.
	* config/s390/linux.h (LINK_SPEC): Likewise.
	* config/ia64/linux.h (LINK_SPEC): Likewise.
	* config/sparc/linux.h (LINK_SPEC): Likewise.
	* config/sparc/linux64.h (LINK_SPEC): Likewise.
	* config/alpha/linux-elf.h (LINK_SPEC): Likewise.
	* config/arm/linux-elf.h (LINK_SPEC): Likewise.

	* cppbuiltin.c (define__GNUC__): Also define __GNUC_RH_RELEASE__.

	* crtstuff.c (__dso_handle): Make __dso_handle const.

	* config/ia64/ia64.h (FRAME_GROWS_DOWNWARD): Define to 1 if
	-fstack-protect.
	* config/ia64/ia64.c (ia64_compute_frame_size): Make sure
	size is a multiple of 16 if FRAME_GROWS_DOWNWARD.
	(ia64_initial_elimination_offset): Support FRAME_GROWS_DOWNWARD
	layout.
	* config/ia64/linux.h (TARGET_LIBC_PROVIDES_SSP): Define.
	* config/ia64/ia64.md (stack_protect_set, stack_protect_test): New
	expanders.

	Revert:
	2005-04-29  Alan Modra  <amodra@bigpond.net.au>
	PR target/21098
	* config/rs6000/rs6000.c (rs6000_elf_end_indicate_exec_stack): New.
	* config/rs6000/linux64.h (TARGET_ASM_FILE_END): Use the above.

	* config/rs6000/ppc-asm.h: Add .note.GNU-stack section also
	on ppc64-linux.

	* config/ia64/lib1funcs.asm: Add .note.GNU-stack section on
	ia64-linux.
	* config/ia64/crtbegin.asm: Likewise.
	* config/ia64/crtend.asm: Likewise.
	* config/ia64/crti.asm: Likewise.
	* config/ia64/crtn.asm: Likewise.

	* config/ia64/linux.h (TARGET_ASM_FILE_END): Define.

	* configure.ac (HAVE_LD_OVERLAPPING_OPD): New test.
	* configure: Rebuilt.
	* config.in: Rebuilt.
	* config/rs6000/rs6000.c (OVERLAPPING_OPD): Define.
	(rs6000_elf_declare_function_name): Use it.

2011-01-02  H.J. Lu  <hongjiu.lu@intel.com>

	PR driver/47137
	* gcc.c (main): Don't check have_o when settting combine_inputs.

2011-01-02  Eric Botcazou  <ebotcazou@adacore.com>

	* regrename.c: Add general comment describing the pass.
	(struct du_head): Remove 'length' field.
	(get_element, merge_sort_comparison, merge, sort_du_head): Remove.
	(regrename_optimize): Do not sort chains.  Rework comments, add others.
	Force renaming to the preferred class (if any) in the first pass and do
	not consider registers that belong to it in the second pass.
	(create_new_chain): Do not set 'length' field.
	(scan_rtx_reg): Likewise.

2011-01-02  Jakub Jelinek  <jakub@redhat.com>

	PR tree-optimization/47140
	* tree-ssa-ccp.c (evaluate_stmt): For binary assignments, use
	TREE_TYPE (lhs) instead of TREE_TYPE (rhs1) as second argument
	to bit_value_binop.

	PR rtl-optimization/47028
	* cfgexpand.c (gimple_expand_cfg): Insert entry edge insertions after
	parm_birth_insn instead of at the beginning of first bb.

2011-01-02  Mingjie Xing  <mingjie.xing@gmail.com>

	* doc/generic.texi: Remove duplicated "@subsubsection Statements".
	Remove the word "see" before "@pxref".
	* doc/rtl.texi: Remove the word "see" before "@pxref".

2011-01-01  Jan Hubicka  <jh@suse.cz>

	* tree-loop-distribution.c (tree_loop_distribution): Do not use freed
	memory.

2011-01-01  Kai Tietz  <kai.tietz@onevision.com>

	PR target/38662
	* tree.c (type_hash_eq): Call language hook for METHOD_TYPEs, too.


Copyright (C) 2011 Free Software Foundation, Inc.

Copying and distribution of this file, with or without modification,
are permitted in any medium without royalty provided the copyright
notice and this notice are preserved.<|MERGE_RESOLUTION|>--- conflicted
+++ resolved
@@ -1,4 +1,179 @@
-<<<<<<< HEAD
+2011-10-26  Jakub Jelinek  <jakub@redhat.com>
+
+	* BASE-VER: Set to 4.6.3.
+	* DEV-PHASE: Set to prerelease.
+
+2011-10-26  Release Manager
+
+	* GCC 4.6.2 released.
+
+2011-10-25  Kai Tietz  <ktietz@redhat.com>
+
+	* config/i386/mingw32.h (SUBTARGET_FRAME_POINTER_REQUIRED):
+	Use for 32-bit frame-pointer, if setjmp is used.
+
+2011-10-24  Jakub Jelinek  <jakub@redhat.com>
+
+	PR debug/50816
+	* dwarf2out.c (dwarf2out_source_line): Emit discriminators only if
+	-gdwarf-4 or not -gstrict-dwarf.
+
+2011-10-24  Georg-Johann Lay  <avr@gjlay.de>
+
+	PR target/49824
+	Backport from mainline r180385
+	* doc/extend.texi (Declaring Attributes of Functions):
+	Document OS_main and OS_task attributes.
+	(Specifying Attributes of Variables): Move up
+	subsection "AVR Variable Attributes" as of alphabetical order.
+
+2011-10-24  Georg-Johann Lay  <avr@gjlay.de>
+
+	PR target/50820
+	* doc/invoke.texi (AVR Options): New subsubsection to explain EIND
+	handling and indirect jump/calls on devices > 128k.
+
+2011-10-23  Uros Bizjak  <ubizjak@gmail.com>
+
+	PR target/50788
+	* config/i386/sse.md (avx_maskload<ssemodesuffix><avxmodesuffix>):
+	Remove (match_dup 0).
+
+2011-10-21  Georg-Johann Lay  <avr@gjlay.de>
+
+	PR target/50820
+	Backport from Mainline r180299.
+	* config/avr/libgcc.S (__EIND__): New define to 0x3C.
+	(__tablejump__): Consistently use EIND for indirect jump/call.
+	(__tablejump_elpm__): Ditto.
+
+2011-10-20  Ramana Radhakrishnan  <ramana.radhakrishnan@linaro.org>
+
+	PR target/50106
+	Backport from mainline.
+	2011-10-20  Ramana Radhakrishnan  <ramana.radhakrishnan@linaro.org>
+
+	* config/arm/arm.c (thumb_unexpanded_epilogue): Handle return
+	reg size from 1-3.
+
+2011-10-19  Jakub Jelinek  <jakub@redhat.com>
+
+	* dwarf2out.c (loc_descriptor): For SUBREG pass SUBREG_REG's mode as
+	second argument instead of mode.
+
+	PR target/50350
+	Backport from mainline
+	2011-09-27  Richard Sandiford  <rdsandiford@googlemail.com>
+
+	PR middle-end/50386
+	PR middle-end/50326
+	* tree-sra.c (build_ref_for_model): Use the type of the field as
+	the type of the COMPONENT_REF.
+
+2011-10-18  Uros Bizjak  <ubizjak@gmail.com>
+	    Eric Botcazou  <ebotcazou@adacore.com>
+
+	PR target/50737
+	* config/alpha/linux-unwind.h (alpha_fallback_frame_state): Set
+	fs->signal_frame to 1.
+
+2011-10-14  Richard Guenther  <rguenther@suse.de>
+
+	Backport from mainline
+	2011-10-14  Richard Guenther  <rguenther@suse.de>
+
+	PR tree-optimization/50723
+	* ipa-split.c (split_function): Use GSI_CONTINUE_LINKING.
+
+	2011-10-13  Richard Guenther  <rguenther@suse.de>
+
+	PR tree-optimization/50712
+	* ipa-split.c (split_function): Always re-gimplify parameters
+	when they are not gimple vals before passing them.  Properly
+	check for type compatibility.
+
+2011-10-13  Eric Botcazou  <ebotcazou@adacore.com>
+
+	* doc/invoke.texi (SPARC options): Document -mfix-at697f.
+	* config/sparc/sparc.opt (mfix-at697f): New option.
+	* config/sparc/sparc.c (TARGET_MACHINE_DEPENDENT_REORG): Define.
+	(sparc_reorg): New function.
+
+2011-10-12  Steve Ellcey  <sje@cup.hp.com>
+
+	PR target/49967
+	Backport from Mainline 179472.
+	* configure.ac (gcc_cv_ld_static_dynamic): Define for *-*-hpux*.
+	(gcc_cv_ld_static_option): Ditto.
+	(gcc_cv_ld_dynamic_option): Ditto.
+	* configure: Regenerate.
+
+2011-10-12  Paul Koning  <pkoning@gcc.gnu.org>
+
+	PR tree-optimization/50189
+	* tree-vrp.c (extract_range_from_assert): Use the type of
+	the variable, not the limit.
+
+2011-10-12  Richard Guenther  <rguenther@suse.de>
+
+	PR tree-optimization/50700
+	* tree-object-size.c (addr_object_size): Simplify and treat
+	MEM_REF bases consistently.
+
+2011-10-12  Joseph Myers  <joseph@codesourcery.com>
+
+	PR c/50565
+	* convert.c (convert_to_integer): Do not narrow operands of
+	pointer subtraction.
+
+2011-10-11  Eric Botcazou  <ebotcazou@adacore.com>
+
+	PR target/49965
+	* config/sparc/sparc.md (mov<I:mode>cc): Do not save comparison code.
+	(mov<F:mode>cc): Likewise.
+
+2011-10-11  Nick Clifton  <nickc@redhat.com>
+
+	PR middle-end/49801
+	* compare-elim.c (find_comparisons_in_bb): Use df_get_live_in and
+	df_get_live_out instead of accessing the bitmaps directly.
+	(execute_compare_elim_after_reload): Remove calls to df_set_flags,
+	df_live_add_problem and df_analyze.
+
+2011-10-10  Georg-Johann Lay  <avr@gjlay.de>
+
+	PR target/50652
+	Backport from Mainline r179737.
+	* config/avr/avr-devices.c (avr_mcu_types): Set
+	.data_section_start of atmega164a to 0x100.
+
+2011-10-07  Bernd Schmidt  <bernds@codesourcery.com>
+
+ 	PR target/49049
+ 	* config/arm/arm.md (arm_subsi3_insn): Lose the last alternative.
+
+2011-10-06  Jakub Jelinek  <jakub@redhat.com>
+
+	* tree.h (avoid_folding_inline_builtin): New prototype.
+	* builtins.c (avoid_folding_inline_builtin): No longer static.
+	* gimple-fold.c (gimple_fold_builtin): Give up if
+	avoid_folding_inline_builtin returns true.
+
+	PR tree-optimization/49279
+	* tree-ssa-structalias.c (find_func_aliases): Don't handle
+	CAST_RESTRICT.
+
+2011-10-04  Andreas Krebbel  <Andreas.Krebbel@de.ibm.com>
+
+	* longlong.h (smul_ppmm, sdiv_qrnnd): Add underscores to the local
+	variables.  Fix second operand of DR.  Swap inputs for sdiv_qrnnd.
+
+2011-10-03  Jakub Jelinek  <jakub@redhat.com>
+	    Ian Lance Taylor  <iant@google.com>
+
+	* godump.c (go_output_typedef): Support printing enum values that
+	don't fit in a signed HOST_WIDE_INT.
+
 2011-09-12  Jakub Jelinek  <jakub@redhat.com>
 
 	PR debug/50299
@@ -21,183 +196,6 @@
 
 	* tree-scalar-evolution.c (simple_iv): Accept all kinds of pointer
 	types.
-=======
-2011-10-26  Jakub Jelinek  <jakub@redhat.com>
-
-	* BASE-VER: Set to 4.6.3.
-	* DEV-PHASE: Set to prerelease.
-
-2011-10-26  Release Manager
-
-	* GCC 4.6.2 released.
-
-2011-10-25  Kai Tietz  <ktietz@redhat.com>
-
-	* config/i386/mingw32.h (SUBTARGET_FRAME_POINTER_REQUIRED):
-	Use for 32-bit frame-pointer, if setjmp is used.
-
-2011-10-24  Jakub Jelinek  <jakub@redhat.com>
-
-	PR debug/50816
-	* dwarf2out.c (dwarf2out_source_line): Emit discriminators only if
-	-gdwarf-4 or not -gstrict-dwarf.
-
-2011-10-24  Georg-Johann Lay  <avr@gjlay.de>
-
-	PR target/49824
-	Backport from mainline r180385
-	* doc/extend.texi (Declaring Attributes of Functions):
-	Document OS_main and OS_task attributes.
-	(Specifying Attributes of Variables): Move up
-	subsection "AVR Variable Attributes" as of alphabetical order.
-
-2011-10-24  Georg-Johann Lay  <avr@gjlay.de>
-
-	PR target/50820
-	* doc/invoke.texi (AVR Options): New subsubsection to explain EIND
-	handling and indirect jump/calls on devices > 128k.
-
-2011-10-23  Uros Bizjak  <ubizjak@gmail.com>
-
-	PR target/50788
-	* config/i386/sse.md (avx_maskload<ssemodesuffix><avxmodesuffix>):
-	Remove (match_dup 0).
-
-2011-10-21  Georg-Johann Lay  <avr@gjlay.de>
-
-	PR target/50820
-	Backport from Mainline r180299.
-	* config/avr/libgcc.S (__EIND__): New define to 0x3C.
-	(__tablejump__): Consistently use EIND for indirect jump/call.
-	(__tablejump_elpm__): Ditto.
-
-2011-10-20  Ramana Radhakrishnan  <ramana.radhakrishnan@linaro.org>
-
-	PR target/50106
-	Backport from mainline.
-	2011-10-20  Ramana Radhakrishnan  <ramana.radhakrishnan@linaro.org>
-
-	* config/arm/arm.c (thumb_unexpanded_epilogue): Handle return
-	reg size from 1-3.
-
-2011-10-19  Jakub Jelinek  <jakub@redhat.com>
-
-	* dwarf2out.c (loc_descriptor): For SUBREG pass SUBREG_REG's mode as
-	second argument instead of mode.
-
-	PR target/50350
-	Backport from mainline
-	2011-09-27  Richard Sandiford  <rdsandiford@googlemail.com>
-
-	PR middle-end/50386
-	PR middle-end/50326
-	* tree-sra.c (build_ref_for_model): Use the type of the field as
-	the type of the COMPONENT_REF.
-
-2011-10-18  Uros Bizjak  <ubizjak@gmail.com>
-	    Eric Botcazou  <ebotcazou@adacore.com>
-
-	PR target/50737
-	* config/alpha/linux-unwind.h (alpha_fallback_frame_state): Set
-	fs->signal_frame to 1.
-
-2011-10-14  Richard Guenther  <rguenther@suse.de>
-
-	Backport from mainline
-	2011-10-14  Richard Guenther  <rguenther@suse.de>
-
-	PR tree-optimization/50723
-	* ipa-split.c (split_function): Use GSI_CONTINUE_LINKING.
-
-	2011-10-13  Richard Guenther  <rguenther@suse.de>
-
-	PR tree-optimization/50712
-	* ipa-split.c (split_function): Always re-gimplify parameters
-	when they are not gimple vals before passing them.  Properly
-	check for type compatibility.
-
-2011-10-13  Eric Botcazou  <ebotcazou@adacore.com>
-
-	* doc/invoke.texi (SPARC options): Document -mfix-at697f.
-	* config/sparc/sparc.opt (mfix-at697f): New option.
-	* config/sparc/sparc.c (TARGET_MACHINE_DEPENDENT_REORG): Define.
-	(sparc_reorg): New function.
-
-2011-10-12  Steve Ellcey  <sje@cup.hp.com>
-
-	PR target/49967
-	Backport from Mainline 179472.
-	* configure.ac (gcc_cv_ld_static_dynamic): Define for *-*-hpux*.
-	(gcc_cv_ld_static_option): Ditto.
-	(gcc_cv_ld_dynamic_option): Ditto.
-	* configure: Regenerate.
-
-2011-10-12  Paul Koning  <pkoning@gcc.gnu.org>
-
-	PR tree-optimization/50189
-	* tree-vrp.c (extract_range_from_assert): Use the type of
-	the variable, not the limit.
-
-2011-10-12  Richard Guenther  <rguenther@suse.de>
-
-	PR tree-optimization/50700
-	* tree-object-size.c (addr_object_size): Simplify and treat
-	MEM_REF bases consistently.
-
-2011-10-12  Joseph Myers  <joseph@codesourcery.com>
-
-	PR c/50565
-	* convert.c (convert_to_integer): Do not narrow operands of
-	pointer subtraction.
-
-2011-10-11  Eric Botcazou  <ebotcazou@adacore.com>
-
-	PR target/49965
-	* config/sparc/sparc.md (mov<I:mode>cc): Do not save comparison code.
-	(mov<F:mode>cc): Likewise.
-
-2011-10-11  Nick Clifton  <nickc@redhat.com>
-
-	PR middle-end/49801
-	* compare-elim.c (find_comparisons_in_bb): Use df_get_live_in and
-	df_get_live_out instead of accessing the bitmaps directly.
-	(execute_compare_elim_after_reload): Remove calls to df_set_flags,
-	df_live_add_problem and df_analyze.
-
-2011-10-10  Georg-Johann Lay  <avr@gjlay.de>
-
-	PR target/50652
-	Backport from Mainline r179737.
-	* config/avr/avr-devices.c (avr_mcu_types): Set
-	.data_section_start of atmega164a to 0x100.
-
-2011-10-07  Bernd Schmidt  <bernds@codesourcery.com>
-
- 	PR target/49049
- 	* config/arm/arm.md (arm_subsi3_insn): Lose the last alternative.
-
-2011-10-06  Jakub Jelinek  <jakub@redhat.com>
-
-	* tree.h (avoid_folding_inline_builtin): New prototype.
-	* builtins.c (avoid_folding_inline_builtin): No longer static.
-	* gimple-fold.c (gimple_fold_builtin): Give up if
-	avoid_folding_inline_builtin returns true.
-
-	PR tree-optimization/49279
-	* tree-ssa-structalias.c (find_func_aliases): Don't handle
-	CAST_RESTRICT.
-
-2011-10-04  Andreas Krebbel  <Andreas.Krebbel@de.ibm.com>
-
-	* longlong.h (smul_ppmm, sdiv_qrnnd): Add underscores to the local
-	variables.  Fix second operand of DR.  Swap inputs for sdiv_qrnnd.
-
-2011-10-03  Jakub Jelinek  <jakub@redhat.com>
-	    Ian Lance Taylor  <iant@google.com>
-
-	* godump.c (go_output_typedef): Support printing enum values that
-	don't fit in a signed HOST_WIDE_INT.
->>>>>>> 9fd8f019
 
 2011-09-30  Jakub Jelinek  <jakub@redhat.com>
 

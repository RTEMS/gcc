--- conflicted
+++ resolved
@@ -1,4 +1,27 @@
-<<<<<<< HEAD
+2007-01-17  Anatoly Sokolov <aesok@post.ru>
+
+	* config/avr/avr.h (AVR_HAVE_LPMX): New macro.
+	(AVR_ENHANCED): Rename to ...
+	(AVR_HAVE_MUL): ... new.
+	(avr_enhanced_p): Rename to ...
+	(avr_have_mul_p): ... new.
+	(TARGET_CPU_CPP_BUILTINS): Use 'avr_have_mul_p' instead of 
+	'avr_enhanced_p' for "__AVR_ENHANCED__". Define "__AVR_HAVE_MUL__".
+	* config/avr/avr.c (avr_enhanced_p): Rename to ...
+	(avr_have_mul_p): ... new.
+	(base_arch_s): Rename 'enhanced' to 'have_mul'.
+	(avr_override_options): Use 'avr_have_mul_p' and 'have_mul' instead of
+	'avr_enhanced_p' and 'enhanced'.
+	(ashlhi3_out, ashrhi3_out, lshrhi3_out, avr_rtx_costs): Use 
+	AVR_HAVE_MUL instead of AVR_ENHANCED.
+	* avr.md (*tablejump_enh): Use AVR_HAVE_LPMX instead of AVR_ENHANCED.
+	(mulqi3, *mulqi3_enh, *mulqi3_call, mulqihi3, umulqihi3, mulhi3, 
+	*mulhi3_enh, *mulhi3_call, mulsi3, *mulsi3_call): Use AVR_HAVE_MUL 
+	instead of AVR_ENHANCED.
+	(*tablejump_enh): Use AVR_HAVE_LPMX instead of AVR_ENHANCED.
+	* libgcc.S: Use __AVR_HAVE_MUL__ instead of __AVR_ENHANCED__.
+	(__tablejump__): Use __AVR_HAVE_LPMX__ instead of __AVR_ENHANCED__.
+
 2007-01-19  Chao-ying Fu  <fu@mips.com>
 
 	* optabs.c (expand_fixed_convert): Expand FIXED_CONVERT to four kinds
@@ -30,31 +53,6 @@
 
 	* fold-const.c (fold_convert_const_int_from_fixed): Remove the last
 	parameter of force_fit_type_double.
-=======
-2007-01-17  Anatoly Sokolov <aesok@post.ru>
-
-	* config/avr/avr.h (AVR_HAVE_LPMX): New macro.
-	(AVR_ENHANCED): Rename to ...
-	(AVR_HAVE_MUL): ... new.
-	(avr_enhanced_p): Rename to ...
-	(avr_have_mul_p): ... new.
-	(TARGET_CPU_CPP_BUILTINS): Use 'avr_have_mul_p' instead of 
-	'avr_enhanced_p' for "__AVR_ENHANCED__". Define "__AVR_HAVE_MUL__".
-	* config/avr/avr.c (avr_enhanced_p): Rename to ...
-	(avr_have_mul_p): ... new.
-	(base_arch_s): Rename 'enhanced' to 'have_mul'.
-	(avr_override_options): Use 'avr_have_mul_p' and 'have_mul' instead of
-	'avr_enhanced_p' and 'enhanced'.
-	(ashlhi3_out, ashrhi3_out, lshrhi3_out, avr_rtx_costs): Use 
-	AVR_HAVE_MUL instead of AVR_ENHANCED.
-	* avr.md (*tablejump_enh): Use AVR_HAVE_LPMX instead of AVR_ENHANCED.
-	(mulqi3, *mulqi3_enh, *mulqi3_call, mulqihi3, umulqihi3, mulhi3, 
-	*mulhi3_enh, *mulhi3_call, mulsi3, *mulsi3_call): Use AVR_HAVE_MUL 
-	instead of AVR_ENHANCED.
-	(*tablejump_enh): Use AVR_HAVE_LPMX instead of AVR_ENHANCED.
-	* libgcc.S: Use __AVR_HAVE_MUL__ instead of __AVR_ENHANCED__.
-	(__tablejump__): Use __AVR_HAVE_LPMX__ instead of __AVR_ENHANCED__.
->>>>>>> 8a489465
 
 2007-01-17  Ian Lance Taylor  <iant@google.com>
 

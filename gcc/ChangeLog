--- conflicted
+++ resolved
@@ -1,45 +1,3 @@
-<<<<<<< HEAD
-2014-07-11  Rong Xu  <xur@google.com>
-
-	Backport r212462 trunk.
-
-	* gcov-tool.c (gcov_output_files): Fix build error introduced in
-	commit r212448.
-
-2014-07-10  Rong Xu  <xur@google.com>
-
-	Backport r212448 from trunk.
-
-	Add gcov-tool: an offline gcda profile processing tool
-	Support.
-	* gcov-io.c (gcov_position): Make avaialble to gcov-tool.
-	(gcov_is_error): Ditto.
-	(gcov_read_string): Ditto.
-	(gcov_read_sync): Ditto.
-	* gcov-io.h: Move counter defines to gcov-counter.def.
-	* gcov-dump.c (tag_counters): Use gcov-counter.def.
-	* coverage.c: Ditto.
-	* gcov-tool.c: Offline gcda profile processing tool.
-	(unlink_gcda_file): Remove one gcda file.
-	(unlink_profile_dir): Remove gcda files from the profile path.
-	(gcov_output_files): Output gcda files to an output dir.
-	(profile_merge): Merge two profiles in directory.
-	(print_merge_usage_message): Print merge usage.
-	(merge_usage): Print merge usage and exit.
-	(do_merge): Driver for profile merge sub-command.
-	(profile_rewrite): Rewrite profile.
-	(print_rewrite_usage_message): Print rewrite usage.
-	(rewrite_usage): Print rewrite usage and exit.
-	(do_rewrite): Driver for profile rewrite sub-command.
-	(print_usage): Print gcov-info usage and exit.
-	(print_version): Print gcov-info version.
-	(process_args): Process arguments.
-	(main): Main routine for gcov-tool.
-	* Makefile.in: Build and install gcov-tool.
-	* gcov-counter.def: New file split from gcov-io.h.
-	* doc/gcc.texi: Include gcov-tool.texi.
-	* doc/gcov-tool.texi: Document for gcov-tool.
-=======
 2014-07-31  Oleg Endo  <olegendo@gcc.gnu.org>
 
 	Backport from mainline
@@ -234,7 +192,47 @@
 2014-07-16  Release Manager
 
 	* GCC 4.9.1 released.
->>>>>>> d7e47ef5
+
+2014-07-11  Rong Xu  <xur@google.com>
+
+	Backport r212462 trunk.
+
+	* gcov-tool.c (gcov_output_files): Fix build error introduced in
+	commit r212448.
+
+2014-07-10  Rong Xu  <xur@google.com>
+
+	Backport r212448 from trunk.
+
+	Add gcov-tool: an offline gcda profile processing tool
+	Support.
+	* gcov-io.c (gcov_position): Make avaialble to gcov-tool.
+	(gcov_is_error): Ditto.
+	(gcov_read_string): Ditto.
+	(gcov_read_sync): Ditto.
+	* gcov-io.h: Move counter defines to gcov-counter.def.
+	* gcov-dump.c (tag_counters): Use gcov-counter.def.
+	* coverage.c: Ditto.
+	* gcov-tool.c: Offline gcda profile processing tool.
+	(unlink_gcda_file): Remove one gcda file.
+	(unlink_profile_dir): Remove gcda files from the profile path.
+	(gcov_output_files): Output gcda files to an output dir.
+	(profile_merge): Merge two profiles in directory.
+	(print_merge_usage_message): Print merge usage.
+	(merge_usage): Print merge usage and exit.
+	(do_merge): Driver for profile merge sub-command.
+	(profile_rewrite): Rewrite profile.
+	(print_rewrite_usage_message): Print rewrite usage.
+	(rewrite_usage): Print rewrite usage and exit.
+	(do_rewrite): Driver for profile rewrite sub-command.
+	(print_usage): Print gcov-info usage and exit.
+	(print_version): Print gcov-info version.
+	(process_args): Process arguments.
+	(main): Main routine for gcov-tool.
+	* Makefile.in: Build and install gcov-tool.
+	* gcov-counter.def: New file split from gcov-io.h.
+	* doc/gcc.texi: Include gcov-tool.texi.
+	* doc/gcov-tool.texi: Document for gcov-tool.
 
 2014-07-10  Cary Coutant  <ccoutant@google.com>
 

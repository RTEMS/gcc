--- conflicted
+++ resolved
@@ -1,10 +1,3 @@
-<<<<<<< HEAD
-2013-07-15  Sterling Augustine  <saugustine@google.com>
-
-	* dwarf2out.c (output_pubnames): Rework assertion.  Move logic
-	checking DW_TAG_enumerator and die_parent ...
-	(include_pubname_in_output): ...to here.
-=======
 2013-09-03  Richard Biener  <rguenther@suse.de>
 
 	Backport from mainline
@@ -609,7 +602,6 @@
 	PR target/57655
 	* config/i386/i386.c (construct_container): Report error if
 	long double is used with disabled x87 float returns.
->>>>>>> b0ea8ac2
 
 2013-06-20  Wei Mi  <wmi@google.com>
 
@@ -636,7 +628,7 @@
 	(do_wait): Same.
 	* collect2.h (collect_exit): Delete.
 	* tlink.c (do_tlink): Rename exit to ret. Change collect_exit to exit.
-	
+
 2013-06-19  Matthias Klose  <doko@ubuntu.com>
 
 	PR driver/57651

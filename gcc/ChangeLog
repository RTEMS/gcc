--- conflicted
+++ resolved
@@ -1,4 +1,3 @@
-<<<<<<< HEAD
 2013-01-14  Steven Bosscher  <steven@gcc.gnu.org>
 
 	* ira-build.c (ira_flattening): Comment fix.
@@ -772,7 +771,7 @@
 
 	* expmed.c (extract_bit_field_1): Pass the full width of the
 	structure to get_best_reg_extraction_insn.
-=======
+
 2013-02-28  Konstantin Serebryany  <konstantin.s.serebryany@gmail.com>
 	    Jakub Jelinek  <jakub@redhat.com>
 
@@ -1333,7 +1332,6 @@
 	PR target/52555
 	* target-globals.c (save_target_globals): For init_reg_sets and
 	target_reinit remporarily set this_fn_optabs to this_target_optabs.
->>>>>>> fa585637
 
 2013-02-22  James Grennahlgh  <james.greenhalgh@arm.com>
 
